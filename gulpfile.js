--- conflicted
+++ resolved
@@ -145,17 +145,12 @@
 });
 
 gulp.task('ext:copy-packages', () => {
-<<<<<<< HEAD
-    var serviceHostVersion = "0.0.3";
+    var serviceHostVersion = "0.0.6";
     var credStoreVersion = "0.0.1";
     return gulp.src([
         config.paths.project.root + '/packages/Microsoft.SqlTools.ServiceLayer.' + serviceHostVersion + '/lib/netcoreapp1.0/**/*',
         config.paths.project.root + '/packages/Microsoft.SqlTools.CredStore.' + credStoreVersion + '/lib/creds.exe',
         ])
-=======
-    var serviceHostVersion = "0.0.6";
-    return gulp.src(config.paths.project.root + '/packages/Microsoft.SqlTools.ServiceLayer.' + serviceHostVersion + '/lib/netcoreapp1.0/**/*')
->>>>>>> c3588756
             .pipe(gulp.dest(config.paths.project.root + '/out/tools/'))
 });
 

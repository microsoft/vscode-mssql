--- conflicted
+++ resolved
@@ -1,435 +1,547 @@
-const gulp = require('gulp');
-const rename = require('gulp-rename');
-const ts = require('gulp-typescript');
-const tsProject = ts.createProject('tsconfig.json');
-const del = require('del');
-const srcmap = require('gulp-sourcemaps');
-const config = require('./tasks/config');
-const concat = require('gulp-concat');
-const minifier = require('gulp-uglify/minifier');
-const uglifyjs = require('uglify-js');
-const argv = require('yargs').argv;
-const min = (argv.min === undefined) ? false : true;
-const prod = (argv.prod === undefined) ? false : true;
-const vscodeTest = require('@vscode/test-electron');
-const { exec } = require('child_process');
-const gulpESLintNew = require('gulp-eslint-new');
-const copy = require('esbuild-plugin-copy');
-const clc = require('cli-color');
-const path = require('path');
-const esbuild = require('esbuild');
-const { typecheckPlugin } = require('@jgoz/esbuild-plugin-typecheck');
-const run = require('gulp-run-command').default;
-require('./tasks/packagetasks');
-require('./tasks/localizationtasks');
+const gulp = require("gulp");
+const rename = require("gulp-rename");
+const ts = require("gulp-typescript");
+const tsProject = ts.createProject("tsconfig.json");
+const del = require("del");
+const srcmap = require("gulp-sourcemaps");
+const config = require("./tasks/config");
+const concat = require("gulp-concat");
+const minifier = require("gulp-uglify/minifier");
+const uglifyjs = require("uglify-js");
+const argv = require("yargs").argv;
+const min = argv.min === undefined ? false : true;
+const prod = argv.prod === undefined ? false : true;
+const vscodeTest = require("@vscode/test-electron");
+const { exec } = require("child_process");
+const gulpESLintNew = require("gulp-eslint-new");
+const copy = require("esbuild-plugin-copy");
+const clc = require("cli-color");
+const path = require("path");
+const esbuild = require("esbuild");
+const { typecheckPlugin } = require("@jgoz/esbuild-plugin-typecheck");
+const run = require("gulp-run-command").default;
+require("./tasks/packagetasks");
+require("./tasks/localizationtasks");
 
 function getTimeString() {
-	const now = new Date();
-	const hours = String(now.getHours()).padStart(2, '0');
-	const minutes = String(now.getMinutes()).padStart(2, '0');
-	const seconds = String(now.getSeconds()).padStart(2, '0');
-	return clc.white(`${hours}:${minutes}:${seconds}`);
+    const now = new Date();
+    const hours = String(now.getHours()).padStart(2, "0");
+    const minutes = String(now.getMinutes()).padStart(2, "0");
+    const seconds = String(now.getSeconds()).padStart(2, "0");
+    return clc.white(`${hours}:${minutes}:${seconds}`);
 }
 
 function esbuildProblemMatcherPlugin(processName) {
-	const formattedProcessName = clc.cyan(`${processName}`);
-	return {
-		name: 'esbuild-problem-matcher',
-		setup(build) {
-			let timeStart;
-			build.onStart(async () => {
-				timeStart = Date.now();
-				timeStart.toString()
-				console.log(`[${getTimeString()}] Starting '${formattedProcessName}' build`);
-			});
-			build.onEnd(async (result) => {
-				const timeEnd = Date.now();
-				result.errors.forEach(({ text, location }) => {
-					console.error(`✘ [ERROR] ${text}`);
-					console.error(`    ${location.file}:${location.line}:${location.column}:`);
-				});
-				console.log(`[${getTimeString()}] Finished '${formattedProcessName}' build after ${clc.magenta((timeEnd - timeStart) + ' ms')} `);
-			})
-		}
-	};
+    const formattedProcessName = clc.cyan(`${processName}`);
+    return {
+        name: "esbuild-problem-matcher",
+        setup(build) {
+            let timeStart;
+            build.onStart(async () => {
+                timeStart = Date.now();
+                timeStart.toString();
+                console.log(
+                    `[${getTimeString()}] Starting '${formattedProcessName}' build`,
+                );
+            });
+            build.onEnd(async (result) => {
+                const timeEnd = Date.now();
+                result.errors.forEach(({ text, location }) => {
+                    console.error(`✘ [ERROR] ${text}`);
+                    console.error(
+                        `    ${location.file}:${location.line}:${location.column}:`,
+                    );
+                });
+                console.log(
+                    `[${getTimeString()}] Finished '${formattedProcessName}' build after ${clc.magenta(timeEnd - timeStart + " ms")} `,
+                );
+            });
+        },
+    };
 }
 
 const cssLoaderPlugin = {
-	name: 'css-loader',
-	setup(build) {
-		build.onLoad({ filter: /\.css$/ }, async (args) => {
-			const fs = require('fs').promises;
-			const css = await fs.readFile(args.path, 'utf8');
-			const contents = `
+    name: "css-loader",
+    setup(build) {
+        build.onLoad({ filter: /\.css$/ }, async (args) => {
+            const fs = require("fs").promises;
+            const css = await fs.readFile(args.path, "utf8");
+            const contents = `
 		  const style = document.createElement('style');
 		  style.textContent = ${JSON.stringify(css)};
 		  document.head.appendChild(style);
 		`;
-			return { contents, loader: 'js' };
-		});
-	},
+            return { contents, loader: "js" };
+        });
+    },
 };
 
 // Copy icons for OE
-gulp.task('ext:copy-OE-assets', (done) => {
-	return gulp.src([
-		config.paths.project.root + '/src/objectExplorer/objectTypes/*'
-	])
-		.pipe(gulp.dest('out/src/objectExplorer/objectTypes'));
+gulp.task("ext:copy-OE-assets", (done) => {
+    return gulp
+        .src([config.paths.project.root + "/src/objectExplorer/objectTypes/*"])
+        .pipe(gulp.dest("out/src/objectExplorer/objectTypes"));
 });
 
 // Copy icons for Query History
-gulp.task('ext:copy-queryHistory-assets', (done) => {
-	return gulp.src([
-		config.paths.project.root + '/src/queryHistory/icons/*'
-	])
-		.pipe(gulp.dest('out/src/queryHistory/icons'));
+gulp.task("ext:copy-queryHistory-assets", (done) => {
+    return gulp
+        .src([config.paths.project.root + "/src/queryHistory/icons/*"])
+        .pipe(gulp.dest("out/src/queryHistory/icons"));
 });
 
 async function generateExtensionBundle() {
-	const ctx = await esbuild.context({
-		entryPoints: [
-			'src/extension.ts',
-			'src/languageService/serviceInstallerUtil.ts',
-			'src/telemetry/telemetryInterfaces.ts',
-			'src/protocol.ts',
-			'src/models/interfaces.ts'
-		],
-		bundle: true,
-		format: 'cjs',
-		minify: false,
-		sourcemap: true,
-		sourcesContent: false,
-		platform: 'node',
-		outdir: 'out/src',
-		external: [
-			'vscode',
-		],
-		logLevel: 'silent',
-		loader: {
-			'.ts': 'ts',
-			'.js': 'js',
-			'.json': 'json',
-		},
-		plugins: [
-			{
-				name: 'custom-types',
-				setup(build) {
-					build.onResolve({ filter: /^vscode-mssql$/ }, args => {
-						return { path: path.resolve(__dirname, 'typings/vscode-mssql.d.ts') };
-					});
-				}
-			},
-			copy.copy({
-				assets: [
-					{
-						from: 'src/objectExplorer/objectTypes/*.svg',
-						to: './out/src/objectTypes'
-					},
-					{
-						from: 'src/controllers/sqlOutput.ejs',
-						to: './out/src/sqlOutput.ejs'
-					},
-					{
-						from: 'src/configurations/config.json',
-						to: './out/config.json'
-					}
-				],
-				resolveFrom: __dirname
-			}),
-			esbuildProblemMatcherPlugin('Extension')
-		],
-	});
-
-	await ctx.rebuild();
-	await ctx.dispose();
+    const ctx = await esbuild.context({
+        entryPoints: [
+            "src/extension.ts",
+            "src/languageService/serviceInstallerUtil.ts",
+            "src/telemetry/telemetryInterfaces.ts",
+            "src/protocol.ts",
+            "src/models/interfaces.ts",
+        ],
+        bundle: true,
+        format: "cjs",
+        minify: false,
+        sourcemap: true,
+        sourcesContent: false,
+        platform: "node",
+        outdir: "out/src",
+        external: ["vscode"],
+        logLevel: "silent",
+        loader: {
+            ".ts": "ts",
+            ".js": "js",
+            ".json": "json",
+        },
+        plugins: [
+            {
+                name: "custom-types",
+                setup(build) {
+                    build.onResolve({ filter: /^vscode-mssql$/ }, (args) => {
+                        return {
+                            path: path.resolve(
+                                __dirname,
+                                "typings/vscode-mssql.d.ts",
+                            ),
+                        };
+                    });
+                },
+            },
+            copy.copy({
+                assets: [
+                    {
+                        from: "src/objectExplorer/objectTypes/*.svg",
+                        to: "./out/src/objectTypes",
+                    },
+                    {
+                        from: "src/controllers/sqlOutput.ejs",
+                        to: "./out/src/sqlOutput.ejs",
+                    },
+                    {
+                        from: "src/configurations/config.json",
+                        to: "./out/config.json",
+                    },
+                ],
+                resolveFrom: __dirname,
+            }),
+            esbuildProblemMatcherPlugin("Extension"),
+        ],
+    });
+
+    await ctx.rebuild();
+    await ctx.dispose();
 }
 
-gulp.task('ext:bundle-src', gulp.series(generateExtensionBundle));
-
-gulp.task('ext:compile-src', (done) => {
-	return gulp.src([
-		config.paths.project.root + '/src/**/*.ts',
-		config.paths.project.root + '/src/**/*.js',
-		config.paths.project.root + '/typings/**/*.d.ts',
-		'!' + config.paths.project.root + '/src/views/htmlcontent/**/*'])
-		.pipe(srcmap.init())
-		.pipe(tsProject())
-		.on('error', function () {
-			if (process.env.BUILDMACHINE) {
-				done('Extension source failed to build. See Above.');
-				process.exit(1);
-			}
-		})
-		.pipe(srcmap.write('.', { includeContent: false, sourceRoot: '../src' }))
-		.pipe(gulp.dest('out/src/'));
+gulp.task("ext:bundle-src", gulp.series(generateExtensionBundle));
+
+gulp.task("ext:compile-src", (done) => {
+    return gulp
+        .src([
+            config.paths.project.root + "/src/**/*.ts",
+            config.paths.project.root + "/src/**/*.js",
+            config.paths.project.root + "/typings/**/*.d.ts",
+            "!" + config.paths.project.root + "/src/views/htmlcontent/**/*",
+        ])
+        .pipe(srcmap.init())
+        .pipe(tsProject())
+        .on("error", function () {
+            if (process.env.BUILDMACHINE) {
+                done("Extension source failed to build. See Above.");
+                process.exit(1);
+            }
+        })
+        .pipe(
+            srcmap.write(".", { includeContent: false, sourceRoot: "../src" }),
+        )
+        .pipe(gulp.dest("out/src/"));
 });
 
 // Compile angular view
-gulp.task('ext:compile-view', (done) => {
-return gulp.src([
-		config.paths.project.root + '/src/views/htmlcontent/**/*.ts',
-		config.paths.project.root + '/typings/**/*.d.ts'])
-		.pipe(srcmap.init())
-		.pipe(tsProject())
-		.pipe(srcmap.write('.', { includeContent: false, sourceRoot: '../src' }))
-		.pipe(gulp.dest('out/src/views/htmlcontent'));
+gulp.task("ext:compile-view", (done) => {
+    return gulp
+        .src([
+            config.paths.project.root + "/src/views/htmlcontent/**/*.ts",
+            config.paths.project.root + "/typings/**/*.d.ts",
+        ])
+        .pipe(srcmap.init())
+        .pipe(tsProject())
+        .pipe(
+            srcmap.write(".", { includeContent: false, sourceRoot: "../src" }),
+        )
+        .pipe(gulp.dest("out/src/views/htmlcontent"));
 });
 
 async function generateReactWebviewsBundle() {
-	const ctx = await esbuild.context({
-		/**
-		 * Entry points for React webviews. This generates individual bundles (both .js and .css files)
-		 * for each entry point, to be used by the webview's HTML content.
-		 */
-		entryPoints: {
-			'connectionDialog': 'src/reactviews/pages/ConnectionDialog/index.tsx',
-			'executionPlan': 'src/reactviews/pages/ExecutionPlan/index.tsx',
-			'tableDesigner': 'src/reactviews/pages/TableDesigner/index.tsx',
-			'objectExplorerFilter': 'src/reactviews/pages/ObjectExplorerFilter/index.tsx',
-			'queryResult': 'src/reactviews/pages/QueryResult/index.tsx',
-			'userSurvey': 'src/reactviews/pages/UserSurvey/index.tsx',
-			'schemaDesigner': 'src/reactviews/pages/SchemaDesigner/index.tsx',
-<<<<<<< HEAD
-			'tableExplorer': 'src/reactviews/pages/TableExplorer/index.tsx'
-=======
-			'schemaCompare': 'src/reactviews/pages/SchemaCompare/index.tsx',
->>>>>>> a41262d8
-		},
-		bundle: true,
-		outdir: 'out/src/reactviews/assets',
-		platform: 'browser',
-		loader: {
-			'.tsx': 'tsx',
-			'.ts': 'ts',
-			'.css': 'css',
-			'.svg': 'file',
-			'.js': 'js',
-			'.png': 'file',
-			'.gif': 'file',
-		},
-		tsconfig: './tsconfig.react.json',
-		plugins: [
-			esbuildProblemMatcherPlugin('React App'),
-			typecheckPlugin()
-		],
-		sourcemap: prod ? false : 'inline',
-		metafile: true,
-		minify: prod,
-		minifyWhitespace: prod,
-		minifyIdentifiers: prod,
-		format: 'esm',
-		splitting: true,
-	});
-
-	const result = await ctx.rebuild();
-
-	/**
-	 * Generating esbuild metafile for webviews. You can analyze the metafile https://esbuild.github.io/analyze/
-	 * to see the bundle size and other details.
-	 */
-	const fs = require('fs').promises;
-	if (result.metafile) {
-		await fs.writeFile('./webviews-metafile.json', JSON.stringify(result.metafile));
-	}
-
-
-	await ctx.dispose();
+    const ctx = await esbuild.context({
+        /**
+         * Entry points for React webviews. This generates individual bundles (both .js and .css files)
+         * for each entry point, to be used by the webview's HTML content.
+         */
+        entryPoints: {
+            connectionDialog: "src/reactviews/pages/ConnectionDialog/index.tsx",
+            executionPlan: "src/reactviews/pages/ExecutionPlan/index.tsx",
+            tableDesigner: "src/reactviews/pages/TableDesigner/index.tsx",
+            objectExplorerFilter:
+                "src/reactviews/pages/ObjectExplorerFilter/index.tsx",
+            queryResult: "src/reactviews/pages/QueryResult/index.tsx",
+            userSurvey: "src/reactviews/pages/UserSurvey/index.tsx",
+            schemaDesigner: "src/reactviews/pages/SchemaDesigner/index.tsx",
+            tableExplorer: "src/reactviews/pages/TableExplorer/index.tsx",
+            schemaCompare: "src/reactviews/pages/SchemaCompare/index.tsx",
+        },
+        bundle: true,
+        outdir: "out/src/reactviews/assets",
+        platform: "browser",
+        loader: {
+            ".tsx": "tsx",
+            ".ts": "ts",
+            ".css": "css",
+            ".svg": "file",
+            ".js": "js",
+            ".png": "file",
+            ".gif": "file",
+        },
+        tsconfig: "./tsconfig.react.json",
+        plugins: [esbuildProblemMatcherPlugin("React App"), typecheckPlugin()],
+        sourcemap: prod ? false : "inline",
+        metafile: true,
+        minify: prod,
+        minifyWhitespace: prod,
+        minifyIdentifiers: prod,
+        format: "esm",
+        splitting: true,
+    });
+
+    const result = await ctx.rebuild();
+
+    /**
+     * Generating esbuild metafile for webviews. You can analyze the metafile https://esbuild.github.io/analyze/
+     * to see the bundle size and other details.
+     */
+    const fs = require("fs").promises;
+    if (result.metafile) {
+        await fs.writeFile(
+            "./webviews-metafile.json",
+            JSON.stringify(result.metafile),
+        );
+    }
+
+    await ctx.dispose();
 }
 
 // Compile react views
-gulp.task('ext:compile-reactviews',
-	gulp.series(generateReactWebviewsBundle)
-);
-
+gulp.task("ext:compile-reactviews", gulp.series(generateReactWebviewsBundle));
 
 // Copy systemjs config file
-gulp.task('ext:copy-systemjs-config', (done) => {
-	return gulp.src([
-		config.paths.project.root + '/src/views/htmlcontent/*.js'])
-		.pipe(gulp.dest('out/src/views/htmlcontent'));
+gulp.task("ext:copy-systemjs-config", (done) => {
+    return gulp
+        .src([config.paths.project.root + "/src/views/htmlcontent/*.js"])
+        .pipe(gulp.dest("out/src/views/htmlcontent"));
 });
 
 // Copy html
-gulp.task('ext:copy-html', (done) => {
-	return gulp.src([
-		config.paths.project.root + '/src/controllers/sqlOutput.ejs'])
-		.pipe(gulp.dest('out/src/controllers/'));
+gulp.task("ext:copy-html", (done) => {
+    return gulp
+        .src([config.paths.project.root + "/src/controllers/sqlOutput.ejs"])
+        .pipe(gulp.dest("out/src/controllers/"));
 });
 
 // Copy css
-gulp.task('ext:copy-css', (done) => {
-	return gulp.src([
-		config.paths.project.root + '/src/views/htmlcontent/src/css/*.css'])
-		.pipe(gulp.dest('out/src/views/htmlcontent/src/css'));
+gulp.task("ext:copy-css", (done) => {
+    return gulp
+        .src([
+            config.paths.project.root + "/src/views/htmlcontent/src/css/*.css",
+        ])
+        .pipe(gulp.dest("out/src/views/htmlcontent/src/css"));
 });
 
 // Copy images
-gulp.task('ext:copy-images', (done) => {
-	return gulp.src([
-		config.paths.project.root + '/src/views/htmlcontent/src/images/**/*'])
-		.pipe(gulp.dest('out/src/views/htmlcontent/src/images'));
+gulp.task("ext:copy-images", (done) => {
+    return gulp
+        .src([
+            config.paths.project.root +
+                "/src/views/htmlcontent/src/images/**/*",
+        ])
+        .pipe(gulp.dest("out/src/views/htmlcontent/src/images"));
 });
 
 // Clean angular slickgrid library
-gulp.task('ext:clean-library-ts-files', function () {
-	del(config.paths.project.root + '/node_modules/angular2-slickgrid/**/*.ts');
-	return del(config.paths.project.root + '/node_modules/rxjs/**/*.ts');
+gulp.task("ext:clean-library-ts-files", function () {
+    del(config.paths.project.root + "/node_modules/angular2-slickgrid/**/*.ts");
+    return del(config.paths.project.root + "/node_modules/rxjs/**/*.ts");
 });
 
 // Copy and bundle dependencies into one file (vendor/vendors.js)
 // system.config.js can also bundled for convenience
-gulp.task('ext:copy-dependencies', (done) => {
-	gulp.src([config.paths.project.root + '/node_modules/rxjs/**/*'])
-		.pipe(gulp.dest('out/src/views/htmlcontent/src/js/lib/rxjs'));
-
-	gulp.src([config.paths.project.root + '/node_modules/angular-in-memory-web-api/**/*'])
-		.pipe(gulp.dest('out/src/views/htmlcontent/src/js/lib/angular-in-memory-web-api'));
-
-	// concatenate non-angular2 libs, shims & systemjs-config
-	if (min) {
-		gulp.src([
-			config.paths.project.root + '/node_modules/slickgrid/lib/jquery-1.8.3.js',
-			config.paths.project.root + '/node_modules/slickgrid/lib/jquery.event.drag-2.2.js',
-			config.paths.project.root + '/node_modules/slickgrid/lib/jquery-ui-1.9.2.js',
-			config.paths.project.root + '/node_modules/underscore/underscore-min.js',
-			config.paths.project.root + '/node_modules/slickgrid/slick.core.js',
-			config.paths.project.root + '/node_modules/slickgrid/slick.grid.js',
-			config.paths.project.root + '/node_modules/slickgrid/slick.editors.js',
-			config.paths.project.root + '/node_modules/core-js/client/shim.min.js',
-			config.paths.project.root + '/node_modules/zone.js/dist/zone.js',
-			config.paths.project.root + '/node_modules/rangy/lib/rangy-core.js',
-			config.paths.project.root + '/node_modules/rangy/lib/rangy-textrange.js',
-			config.paths.project.root + '/node_modules/reflect-metadata/Reflect.js',
-			config.paths.project.root + '/node_modules/systemjs/dist/system.src.js',
-			config.paths.project.root + '/src/views/htmlcontent/systemjs.config.js'
-		])
-			.pipe(concat('vendors.min.js'))
-			.pipe(minifier({}, uglifyjs))
-			.pipe(gulp.dest('out/src/views/htmlcontent/src/js/lib'));
-	} else {
-		gulp.src([
-			config.paths.project.root + '/node_modules/slickgrid/lib/jquery-1.8.3.js',
-			config.paths.project.root + '/node_modules/slickgrid/lib/jquery.event.drag-2.2.js',
-			config.paths.project.root + '/node_modules/slickgrid/lib/jquery-ui-1.9.2.js',
-			config.paths.project.root + '/node_modules/underscore/underscore-min.js',
-			config.paths.project.root + '/node_modules/slickgrid/slick.core.js',
-			config.paths.project.root + '/node_modules/slickgrid/slick.grid.js',
-			config.paths.project.root + '/node_modules/slickgrid/slick.editors.js',
-			config.paths.project.root + '/node_modules/core-js/client/shim.min.js',
-			config.paths.project.root + '/node_modules/rangy/lib/rangy-core.js',
-			config.paths.project.root + '/node_modules/rangy/lib/rangy-textrange.js',
-			config.paths.project.root + '/node_modules/reflect-metadata/Reflect.js',
-			config.paths.project.root + '/node_modules/systemjs/dist/system.src.js',
-			config.paths.project.root + '/src/views/htmlcontent/systemjs.config.js'
-		])
-			.pipe(gulp.dest('out/src/views/htmlcontent/src/js/lib'));
-
-		gulp.src([config.paths.project.root + '/node_modules/zone.js/**/*'])
-			.pipe(gulp.dest('out/src/views/htmlcontent/src/js/lib/zone.js'));
-	}
-
-	// copy source maps
-	gulp.src([
-		// config.paths.html.root + '/node_modules/es6-shim/es6-shim.map',
-		config.paths.project.root + '/node_modules/reflect-metadata/Reflect.js.map',
-		config.paths.project.root + '/node_modules/systemjs/dist/system-polyfills.js.map',
-		config.paths.project.root + '/node_modules/systemjs-plugin-json/json.js'
-	]).pipe(gulp.dest('out/src/views/htmlcontent/src/js/lib'));
-
-	gulp.src([
-		config.paths.project.root + '/node_modules/angular2-slickgrid/out/css/SlickGrid.css',
-		config.paths.project.root + '/node_modules/slickgrid/slick.grid.css'
-	]).pipe(gulp.dest('out/src/views/htmlcontent/src/css'));
-
-	gulp.src([
-		config.paths.project.root + '/node_modules/angular2-slickgrid/out/**/*.js'
-	], { base: config.paths.project.root + '/node_modules/angular2-slickgrid' }).pipe(gulp.dest('out/src/views/htmlcontent/src/js/lib/angular2-slickgrid'));
-
-	return gulp.src([config.paths.project.root + '/node_modules/@angular/**/*'])
-		.pipe(gulp.dest('out/src/views/htmlcontent/src/js/lib/@angular'));
+gulp.task("ext:copy-dependencies", (done) => {
+    gulp.src([config.paths.project.root + "/node_modules/rxjs/**/*"]).pipe(
+        gulp.dest("out/src/views/htmlcontent/src/js/lib/rxjs"),
+    );
+
+    gulp.src([
+        config.paths.project.root +
+            "/node_modules/angular-in-memory-web-api/**/*",
+    ]).pipe(
+        gulp.dest(
+            "out/src/views/htmlcontent/src/js/lib/angular-in-memory-web-api",
+        ),
+    );
+
+    // concatenate non-angular2 libs, shims & systemjs-config
+    if (min) {
+        gulp.src([
+            config.paths.project.root +
+                "/node_modules/slickgrid/lib/jquery-1.8.3.js",
+            config.paths.project.root +
+                "/node_modules/slickgrid/lib/jquery.event.drag-2.2.js",
+            config.paths.project.root +
+                "/node_modules/slickgrid/lib/jquery-ui-1.9.2.js",
+            config.paths.project.root +
+                "/node_modules/underscore/underscore-min.js",
+            config.paths.project.root + "/node_modules/slickgrid/slick.core.js",
+            config.paths.project.root + "/node_modules/slickgrid/slick.grid.js",
+            config.paths.project.root +
+                "/node_modules/slickgrid/slick.editors.js",
+            config.paths.project.root +
+                "/node_modules/core-js/client/shim.min.js",
+            config.paths.project.root + "/node_modules/zone.js/dist/zone.js",
+            config.paths.project.root + "/node_modules/rangy/lib/rangy-core.js",
+            config.paths.project.root +
+                "/node_modules/rangy/lib/rangy-textrange.js",
+            config.paths.project.root +
+                "/node_modules/reflect-metadata/Reflect.js",
+            config.paths.project.root +
+                "/node_modules/systemjs/dist/system.src.js",
+            config.paths.project.root +
+                "/src/views/htmlcontent/systemjs.config.js",
+        ])
+            .pipe(concat("vendors.min.js"))
+            .pipe(minifier({}, uglifyjs))
+            .pipe(gulp.dest("out/src/views/htmlcontent/src/js/lib"));
+    } else {
+        gulp.src([
+            config.paths.project.root +
+                "/node_modules/slickgrid/lib/jquery-1.8.3.js",
+            config.paths.project.root +
+                "/node_modules/slickgrid/lib/jquery.event.drag-2.2.js",
+            config.paths.project.root +
+                "/node_modules/slickgrid/lib/jquery-ui-1.9.2.js",
+            config.paths.project.root +
+                "/node_modules/underscore/underscore-min.js",
+            config.paths.project.root + "/node_modules/slickgrid/slick.core.js",
+            config.paths.project.root + "/node_modules/slickgrid/slick.grid.js",
+            config.paths.project.root +
+                "/node_modules/slickgrid/slick.editors.js",
+            config.paths.project.root +
+                "/node_modules/core-js/client/shim.min.js",
+            config.paths.project.root + "/node_modules/rangy/lib/rangy-core.js",
+            config.paths.project.root +
+                "/node_modules/rangy/lib/rangy-textrange.js",
+            config.paths.project.root +
+                "/node_modules/reflect-metadata/Reflect.js",
+            config.paths.project.root +
+                "/node_modules/systemjs/dist/system.src.js",
+            config.paths.project.root +
+                "/src/views/htmlcontent/systemjs.config.js",
+        ]).pipe(gulp.dest("out/src/views/htmlcontent/src/js/lib"));
+
+        gulp.src([
+            config.paths.project.root + "/node_modules/zone.js/**/*",
+        ]).pipe(gulp.dest("out/src/views/htmlcontent/src/js/lib/zone.js"));
+    }
+
+    // copy source maps
+    gulp.src([
+        // config.paths.html.root + '/node_modules/es6-shim/es6-shim.map',
+        config.paths.project.root +
+            "/node_modules/reflect-metadata/Reflect.js.map",
+        config.paths.project.root +
+            "/node_modules/systemjs/dist/system-polyfills.js.map",
+        config.paths.project.root +
+            "/node_modules/systemjs-plugin-json/json.js",
+    ]).pipe(gulp.dest("out/src/views/htmlcontent/src/js/lib"));
+
+    gulp.src([
+        config.paths.project.root +
+            "/node_modules/angular2-slickgrid/out/css/SlickGrid.css",
+        config.paths.project.root + "/node_modules/slickgrid/slick.grid.css",
+    ]).pipe(gulp.dest("out/src/views/htmlcontent/src/css"));
+
+    gulp.src(
+        [
+            config.paths.project.root +
+                "/node_modules/angular2-slickgrid/out/**/*.js",
+        ],
+        {
+            base:
+                config.paths.project.root + "/node_modules/angular2-slickgrid",
+        },
+    ).pipe(
+        gulp.dest("out/src/views/htmlcontent/src/js/lib/angular2-slickgrid"),
+    );
+
+    return gulp
+        .src([config.paths.project.root + "/node_modules/@angular/**/*"])
+        .pipe(gulp.dest("out/src/views/htmlcontent/src/js/lib/@angular"));
 });
 
 // Compile tests
-gulp.task('ext:compile-tests', (done) => {
-	return gulp.src([
-		config.paths.project.root + '/test/**/*.ts',
-		config.paths.project.root + '/typings/**/*.ts'])
-		.pipe(srcmap.init())
-		.pipe(tsProject())
-		.on('error', function () {
-			if (process.env.BUILDMACHINE) {
-				done('Extension Tests failed to build. See Above.');
-				process.exit(1);
-			}
-		})
-		.pipe(srcmap.write('.', { includeContent: false, sourceRoot: '../test' }))
-		.pipe(gulp.dest('out/test/'));
-
-});
-
-gulp.task('ext:compile', gulp.series('ext:compile-src', 'ext:compile-tests', 'ext:copy-OE-assets', 'ext:copy-queryHistory-assets'));
-
-gulp.task('ext:copy-tests', () => {
-	return gulp.src(config.paths.project.root + '/test/resources/**/*')
-		.pipe(gulp.dest(config.paths.project.root + '/out/test/resources/'))
-});
-
-gulp.task('ext:copy-config', () => {
-	return gulp.src(config.paths.project.root + '/src/configurations/config.json')
-		.pipe(gulp.dest(config.paths.project.root + '/out/src'));
-});
-
-gulp.task('ext:copy-js', () => {
-	return gulp.src([
-		config.paths.project.root + '/src/**/*.js',
-		'!' + config.paths.project.root + '/src/views/htmlcontent/**/*'])
-		.pipe(gulp.dest(config.paths.project.root + '/out/src'))
+gulp.task("ext:compile-tests", (done) => {
+    return gulp
+        .src([
+            config.paths.project.root + "/test/**/*.ts",
+            config.paths.project.root + "/typings/**/*.ts",
+        ])
+        .pipe(srcmap.init())
+        .pipe(tsProject())
+        .on("error", function () {
+            if (process.env.BUILDMACHINE) {
+                done("Extension Tests failed to build. See Above.");
+                process.exit(1);
+            }
+        })
+        .pipe(
+            srcmap.write(".", { includeContent: false, sourceRoot: "../test" }),
+        )
+        .pipe(gulp.dest("out/test/"));
+});
+
+gulp.task(
+    "ext:compile",
+    gulp.series(
+        "ext:compile-src",
+        "ext:compile-tests",
+        "ext:copy-OE-assets",
+        "ext:copy-queryHistory-assets",
+    ),
+);
+
+gulp.task("ext:copy-tests", () => {
+    return gulp
+        .src(config.paths.project.root + "/test/resources/**/*")
+        .pipe(gulp.dest(config.paths.project.root + "/out/test/resources/"));
+});
+
+gulp.task("ext:copy-config", () => {
+    return gulp
+        .src(config.paths.project.root + "/src/configurations/config.json")
+        .pipe(gulp.dest(config.paths.project.root + "/out/src"));
+});
+
+gulp.task("ext:copy-js", () => {
+    return gulp
+        .src([
+            config.paths.project.root + "/src/**/*.js",
+            "!" + config.paths.project.root + "/src/views/htmlcontent/**/*",
+        ])
+        .pipe(gulp.dest(config.paths.project.root + "/out/src"));
 });
 
 // Copy the files which aren't used in compilation
-gulp.task('ext:copy', gulp.series('ext:copy-tests', 'ext:copy-js', 'ext:copy-config', 'ext:copy-systemjs-config', 'ext:copy-dependencies', 'ext:copy-html', 'ext:copy-css', 'ext:copy-images'));
-
-gulp.task('ext:build', gulp.series('ext:generate-runtime-localization-files', 'ext:copy', 'ext:clean-library-ts-files', 'ext:compile', 'ext:compile-view', 'ext:compile-reactviews')); // removed lint before copy
-
-gulp.task('ext:test', async () => {
-	let workspace = process.env['WORKSPACE'];
-	if (!workspace) {
-		workspace = process.cwd();
-	}
-	process.env.JUNIT_REPORT_PATH = workspace + '/test-reports/test-results-ext.xml';
-	var args = ['--verbose', '--disable-gpu', '--disable-telemetry', '--disable-updates', '-n'];
-	let extensionTestsPath = `${workspace}/out/test/unit`;
-	let vscodePath = await vscodeTest.downloadAndUnzipVSCode();
-	await vscodeTest.runTests({
-		vscodeExecutablePath: vscodePath,
-		extensionDevelopmentPath: workspace,
-		extensionTestsPath: extensionTestsPath,
-		launchArgs: args
-	});
-});
-
-gulp.task('ext:smoke', run('npx playwright test'));
-
-gulp.task('test', gulp.series('ext:test'));
-
-gulp.task('clean', function (done) {
-	return del('out', done);
-});
-
-gulp.task('build', gulp.series('clean', 'ext:build', 'ext:install-service'));
-
-gulp.task('watch-src', function () {
-	return gulp.watch('./src/**/*.ts', gulp.series('ext:compile-src'))
-});
-
-gulp.task('watch-tests', function () {
-	return gulp.watch('./test/**/*.ts', gulp.series('ext:compile-tests'))
-});
-
-gulp.task('watch-reactviews', function () {
-	return gulp.watch(['./src/reactviews/**/*', './typings/**/*', './src/sharedInterfaces/**/*'], gulp.series('ext:compile-reactviews'))
+gulp.task(
+    "ext:copy",
+    gulp.series(
+        "ext:copy-tests",
+        "ext:copy-js",
+        "ext:copy-config",
+        "ext:copy-systemjs-config",
+        "ext:copy-dependencies",
+        "ext:copy-html",
+        "ext:copy-css",
+        "ext:copy-images",
+    ),
+);
+
+gulp.task(
+    "ext:build",
+    gulp.series(
+        "ext:generate-runtime-localization-files",
+        "ext:copy",
+        "ext:clean-library-ts-files",
+        "ext:compile",
+        "ext:compile-view",
+        "ext:compile-reactviews",
+    ),
+); // removed lint before copy
+
+gulp.task("ext:test", async () => {
+    let workspace = process.env["WORKSPACE"];
+    if (!workspace) {
+        workspace = process.cwd();
+    }
+    process.env.JUNIT_REPORT_PATH =
+        workspace + "/test-reports/test-results-ext.xml";
+    var args = [
+        "--verbose",
+        "--disable-gpu",
+        "--disable-telemetry",
+        "--disable-updates",
+        "-n",
+    ];
+    let extensionTestsPath = `${workspace}/out/test/unit`;
+    let vscodePath = await vscodeTest.downloadAndUnzipVSCode();
+    await vscodeTest.runTests({
+        vscodeExecutablePath: vscodePath,
+        extensionDevelopmentPath: workspace,
+        extensionTestsPath: extensionTestsPath,
+        launchArgs: args,
+    });
+});
+
+gulp.task("ext:smoke", run("npx playwright test"));
+
+gulp.task("test", gulp.series("ext:test"));
+
+gulp.task("clean", function (done) {
+    return del("out", done);
+});
+
+gulp.task("build", gulp.series("clean", "ext:build", "ext:install-service"));
+
+gulp.task("watch-src", function () {
+    return gulp.watch("./src/**/*.ts", gulp.series("ext:compile-src"));
+});
+
+gulp.task("watch-tests", function () {
+    return gulp.watch("./test/**/*.ts", gulp.series("ext:compile-tests"));
+});
+
+gulp.task("watch-reactviews", function () {
+    return gulp.watch(
+        [
+            "./src/reactviews/**/*",
+            "./typings/**/*",
+            "./src/sharedInterfaces/**/*",
+        ],
+        gulp.series("ext:compile-reactviews"),
+    );
 });
 
 // Do a full build first so we have the latest compiled files before we start watching for more changes
-gulp.task('watch', gulp.series('build', gulp.parallel('watch-src', 'watch-tests', 'watch-reactviews')));+gulp.task(
+    "watch",
+    gulp.series(
+        "build",
+        gulp.parallel("watch-src", "watch-tests", "watch-reactviews"),
+    ),
+);
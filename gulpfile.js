--- conflicted
+++ resolved
@@ -219,13 +219,7 @@
 		 * for each entry point, to be used by the webview's HTML content.
 		 */
 		entryPoints: {
-<<<<<<< HEAD
-			tableDesigner: 'src/reactviews/pages/TableDesigner/index.tsx',
-			connectionDialog: 'src/reactviews/pages/ConnectionDialog/index.tsx',
-			queryResult: 'src/reactviews/pages/QueryResult/index.tsx',
-=======
 			mssqlwebview: 'src/reactviews/index.tsx'
->>>>>>> 16d4d9c4
 		},
 		bundle: true,
 		outdir: 'out/src/reactviews/assets',

﻿var gulp = require('gulp');
var rename = require('gulp-rename');
var gulpTsLint = require('gulp-tslint');
var ts = require('gulp-typescript');
var tslint = require('tslint');
var tsProject = ts.createProject('tsconfig.json');
var del = require('del');
var srcmap = require('gulp-sourcemaps');
var config = require('./tasks/config');
var concat = require('gulp-concat');
var minifier = require('gulp-uglify/minifier');
var uglifyjs = require('uglify-js');
var nls = require('vscode-nls-dev');
var argv = require('yargs').argv;
var min = (argv.min === undefined) ? false : true;
var vscodeTest = require('vscode-test');
var packageJson = require('./package.json');

require('./tasks/packagetasks');
require('./tasks/localizationtasks');

gulp.task('ext:lint', () => {
    // !! If updating this make sure to check if you need to update the TSA Scan task in ADO !!
    var program = tslint.Linter.createProgram('tsconfig.json');
    return gulp.src([
        config.paths.project.root + '/src/**/*.ts',
        '!' + config.paths.project.root + '/src/views/htmlcontent/**/*',
        '!' + config.paths.project.root + '/src/modelView/htmlcontent/**/*',
        config.paths.project.root + '/test/**/*.ts'
    ])
    .pipe((gulpTsLint({
        program,
        formatter: "verbose",
        rulesDirectory: "node_modules/tslint-microsoft-contrib"
    })))
    .pipe(gulpTsLint.report());
});

// Copy icons for OE
gulp.task('ext:copy-OE-assets', (done) => {
    return gulp.src([
        config.paths.project.root + '/src/objectExplorer/objectTypes/*'
    ])
    .pipe(gulp.dest('out/src/objectExplorer/objectTypes'));
});

// Copy icons for Query History
gulp.task('ext:copy-queryHistory-assets', (done) => {
    return gulp.src([
        config.paths.project.root + '/src/queryHistory/icons/*'
    ])
    .pipe(gulp.dest('out/src/queryHistory/icons'));
});

// Compile source
gulp.task('ext:compile-src', (done) => {
    return gulp.src([
                config.paths.project.root + '/src/**/*.ts',
                config.paths.project.root + '/src/**/*.js',
<<<<<<< HEAD
                '!' + config.paths.project.root + '/typings/**/*.ts',
                '!' + config.paths.project.root + '/src/dailogs/htmlcontent/**/*',
=======
                config.paths.project.root + '/typings/**/*.d.ts',
>>>>>>> c5d79e41
                '!' + config.paths.project.root + '/src/views/htmlcontent/**/*'])

                .pipe(srcmap.init())
                .pipe(tsProject())
                .on('error', function() {
                    if (process.env.BUILDMACHINE) {
                        done('Extension Tests failed to build. See Above.');
                        process.exit(1);
                    }
                })
                .pipe(nls.rewriteLocalizeCalls())
                .pipe(nls.createAdditionalLanguageFiles(nls.coreLanguages, config.paths.project.root + '/localization/i18n', undefined, false))
                .pipe(srcmap.write('.', {
                   sourceRoot: function(file){ return file.cwd + '/src'; }
                }))
                .pipe(gulp.dest('out/src/'));
});

// Compile angular view
gulp.task('ext:compile-view', (done) => {
    return gulp.src([
        config.paths.project.root + '/src/views/htmlcontent/**/*.ts',
        config.paths.project.root + '/typings/**/*.d.ts'])
        .pipe(srcmap.init())
        .pipe(tsProject())
        .pipe(nls.rewriteLocalizeCalls())
        .pipe(nls.createAdditionalLanguageFiles(nls.coreLanguages, config.paths.project.root + '/localization/i18n', undefined, false))
        .pipe(srcmap.write('.', {
            sourceRoot: function(file){ return file.cwd + '/src'; }
        }))
        .pipe(gulp.dest('out/src/views/htmlcontent'));
});

// Copy systemjs config file
gulp.task('ext:copy-systemjs-config', (done) => {
    return gulp.src([
        config.paths.project.root + '/src/views/htmlcontent/*.js'])
        .pipe(gulp.dest('out/src/views/htmlcontent'));
});

// Copy html
gulp.task('ext:copy-html', (done) => {
    return gulp.src([
            config.paths.project.root + '/src/controllers/sqlOutput.ejs'])
        .pipe(gulp.dest('out/src/controllers/'));
});

// Copy css
gulp.task('ext:copy-css', (done) => {
    return gulp.src([
            config.paths.project.root + '/src/views/htmlcontent/src/css/*.css'])
        .pipe(gulp.dest('out/src/views/htmlcontent/src/css'));
});

// Copy images
gulp.task('ext:copy-images', (done) => {
    return gulp.src([
            config.paths.project.root + '/src/views/htmlcontent/src/images/**/*'])
        .pipe(gulp.dest('out/src/views/htmlcontent/src/images'));
});

// Compile dialog angular view
gulp.task('ext:compile-dialog-view', (done) => {
    return gulp.src([
        config.paths.project.root + '/src/modelView/htmlcontent/**/*.ts'])
        .pipe(srcmap.init())
        .pipe(tsProject())
        .pipe(nls.rewriteLocalizeCalls())
        .pipe(nls.createAdditionalLanguageFiles(nls.coreLanguages, config.paths.project.root + '/localization/i18n', undefined, false))
        .pipe(srcmap.write('.', {
            sourceRoot: function(file){ return file.cwd + '/src'; }
        }))
        .pipe(gulp.dest('out/src/modelView/htmlcontent'));
});

// Copy dialog systemjs config file
gulp.task('ext:copy-dialog-systemjs-config', (done) => {
    return gulp.src([
        config.paths.project.root + '/src/modelView/htmlcontent/*.js'])
        .pipe(gulp.dest('out/src/modelView/htmlcontent'));
});

// Copy dialog html
gulp.task('ext:copy-dialog-html', (done) => {
    return gulp.src([
            config.paths.project.root + '/src/modelView/dialogOutput.ejs'])
        .pipe(gulp.dest('out/src/modelView/'));
});

// Copy css
gulp.task('ext:copy-dialog-css', (done) => {
    return gulp.src([
            config.paths.project.root + '/src/modelView/htmlcontent/src/css/*.css'])
        .pipe(gulp.dest('out/src/modelView/htmlcontent/src/css'));
});

// Copy images
gulp.task('ext:copy-dialog-images', (done) => {
    return gulp.src([
            config.paths.project.root + '/src/modelView/htmlcontent/src/images/**/*'])
        .pipe(gulp.dest('out/src/modelView/htmlcontent/src/images'));
});

// Clean angular slickgrid library
gulp.task('ext:clean-library-ts-files', function() {
    del(config.paths.project.root + '/node_modules/angular2-slickgrid/**/*.ts');
    return del(config.paths.project.root + '/node_modules/rxjs/**/*.ts');
});

// Copy and bundle dependencies into one file (vendor/vendors.js)
// system.config.js can also bundled for convenience
gulp.task('ext:copy-dependencies', (done) => {
    gulp.src([config.paths.project.root + '/node_modules/rxjs/**/*'])
        .pipe(gulp.dest('out/src/modelView/htmlcontent/src/js/lib/rxjs'));

    gulp.src([config.paths.project.root + '/node_modules/angular-in-memory-web-api/**/*'])
        .pipe(gulp.dest('out/src/modelView/htmlcontent/src/js/lib/angular-in-memory-web-api'));

    // concatenate non-angular2 libs, shims & systemjs-config
    if (min) {
        gulp.src([
            config.paths.project.root + '/node_modules/slickgrid/lib/jquery-1.8.3.js',
            config.paths.project.root + '/node_modules/slickgrid/lib/jquery.event.drag-2.2.js',
            config.paths.project.root + '/node_modules/slickgrid/lib/jquery-ui-1.9.2.js',
            config.paths.project.root + '/node_modules/underscore/underscore-min.js',
            config.paths.project.root + '/node_modules/slickgrid/slick.core.js',
            config.paths.project.root + '/node_modules/slickgrid/slick.grid.js',
            config.paths.project.root + '/node_modules/slickgrid/slick.editors.js',
            config.paths.project.root + '/node_modules/core-js/client/shim.min.js',
            config.paths.project.root + '/node_modules/zone.js/dist/zone.js',
            config.paths.project.root + '/node_modules/rangy/lib/rangy-core.js',
            config.paths.project.root + '/node_modules/rangy/lib/rangy-textrange.js',
            config.paths.project.root + '/node_modules/reflect-metadata/Reflect.js',
            config.paths.project.root + '/node_modules/systemjs/dist/system.src.js',
            config.paths.project.root + '/src/modelView/htmlcontent/systemjs.config.js'
        ])
            .pipe(concat('vendors.min.js'))
            .pipe(minifier({}, uglifyjs))
            .pipe(gulp.dest('out/src/modelView/htmlcontent/src/js/lib'));
    } else {
        gulp.src([
            config.paths.project.root + '/node_modules/slickgrid/lib/jquery-1.8.3.js',
            config.paths.project.root + '/node_modules/slickgrid/lib/jquery.event.drag-2.2.js',
            config.paths.project.root + '/node_modules/slickgrid/lib/jquery-ui-1.9.2.js',
            config.paths.project.root + '/node_modules/underscore/underscore-min.js',
            config.paths.project.root + '/node_modules/slickgrid/slick.core.js',
            config.paths.project.root + '/node_modules/slickgrid/slick.grid.js',
            config.paths.project.root + '/node_modules/slickgrid/slick.editors.js',
            config.paths.project.root + '/node_modules/core-js/client/shim.min.js',
            config.paths.project.root + '/node_modules/rangy/lib/rangy-core.js',
            config.paths.project.root  + '/node_modules/rangy/lib/rangy-textrange.js',
            config.paths.project.root  + '/node_modules/reflect-metadata/Reflect.js',
            config.paths.project.root  + '/node_modules/systemjs/dist/system.src.js',
            config.paths.project.root  + '/src/modelView/htmlcontent/systemjs.config.js'
        ])
            .pipe(gulp.dest('out/src/modelView/htmlcontent/src/js/lib'));

        gulp.src([config.paths.project.root + '/node_modules/zone.js/**/*'])
            .pipe(gulp.dest('out/src/modelView/htmlcontent/src/js/lib/zone.js'));
    }

    // copy source maps
    gulp.src([
        // config.paths.html.root + '/node_modules/es6-shim/es6-shim.map',
        config.paths.project.root  + '/node_modules/reflect-metadata/Reflect.js.map',
        config.paths.project.root + '/node_modules/systemjs/dist/system-polyfills.js.map',
        config.paths.project.root + '/node_modules/systemjs-plugin-json/json.js'
    ]).pipe(gulp.dest('out/src/modelView/htmlcontent/src/js/lib'));

    gulp.src([
        config.paths.project.root  + '/node_modules/angular2-slickgrid/components/css/SlickGrid.css',
        config.paths.project.root + '/node_modules/slickgrid/slick.grid.css'
    ]).pipe(gulp.dest('out/src/modelView/htmlcontent/src/css'));

    gulp.src([
        config.paths.project.root  + '/node_modules/angular2-slickgrid/index.js',
        config.paths.project.root  + '/node_modules/angular2-slickgrid/components/**/*.js'
    ], { base: config.paths.project.root + '/node_modules/angular2-slickgrid' })
        .pipe(gulp.dest('out/src/modelView/htmlcontent/src/js/lib/angular2-slickgrid'));

    return gulp.src([config.paths.project.root + '/node_modules/@angular/**/*'])
        .pipe(gulp.dest('out/src/modelView/htmlcontent/src/js/lib/@angular'));
});


// Copy and bundle dependencies into one file (vendor/vendors.js)
// system.config.js can also bundled for convenience
gulp.task('ext:copy-dialog-dependencies', (done) => {
    gulp.src([config.paths.project.root + '/node_modules/rxjs/**/*'])
    .pipe(gulp.dest('out/src/views/htmlcontent/src/js/lib/rxjs'));

    gulp.src([config.paths.project.root + '/node_modules/angular-in-memory-web-api/**/*'])
        .pipe(gulp.dest('out/src/views/htmlcontent/src/js/lib/angular-in-memory-web-api'));

    // concatenate non-angular2 libs, shims & systemjs-config
    if (min) {
        gulp.src([
            config.paths.project.root + '/node_modules/slickgrid/lib/jquery-1.8.3.js',
            config.paths.project.root + '/node_modules/slickgrid/lib/jquery.event.drag-2.2.js',
            config.paths.project.root + '/node_modules/slickgrid/lib/jquery-ui-1.9.2.js',
            config.paths.project.root + '/node_modules/underscore/underscore-min.js',
            config.paths.project.root + '/node_modules/slickgrid/slick.core.js',
            config.paths.project.root + '/node_modules/slickgrid/slick.grid.js',
            config.paths.project.root + '/node_modules/slickgrid/slick.editors.js',
            config.paths.project.root + '/node_modules/core-js/client/shim.min.js',
            config.paths.project.root + '/node_modules/zone.js/dist/zone.js',
            config.paths.project.root + '/node_modules/rangy/lib/rangy-core.js',
            config.paths.project.root + '/node_modules/rangy/lib/rangy-textrange.js',
            config.paths.project.root + '/node_modules/reflect-metadata/Reflect.js',
            config.paths.project.root + '/node_modules/systemjs/dist/system.src.js',
            config.paths.project.root + '/src/views/htmlcontent/systemjs.config.js'
        ])
            .pipe(concat('vendors.min.js'))
            .pipe(minifier({}, uglifyjs))
            .pipe(gulp.dest('out/src/views/htmlcontent/src/js/lib'));
    } else {
        gulp.src([
            config.paths.project.root + '/node_modules/slickgrid/lib/jquery-1.8.3.js',
            config.paths.project.root + '/node_modules/slickgrid/lib/jquery.event.drag-2.2.js',
            config.paths.project.root + '/node_modules/slickgrid/lib/jquery-ui-1.9.2.js',
            config.paths.project.root + '/node_modules/underscore/underscore-min.js',
            config.paths.project.root + '/node_modules/slickgrid/slick.core.js',
            config.paths.project.root + '/node_modules/slickgrid/slick.grid.js',
            config.paths.project.root + '/node_modules/slickgrid/slick.editors.js',
            config.paths.project.root + '/node_modules/core-js/client/shim.min.js',
            config.paths.project.root + '/node_modules/rangy/lib/rangy-core.js',
            config.paths.project.root  + '/node_modules/rangy/lib/rangy-textrange.js',
            config.paths.project.root  + '/node_modules/reflect-metadata/Reflect.js',
            config.paths.project.root  + '/node_modules/systemjs/dist/system.src.js',
            config.paths.project.root  + '/src/views/htmlcontent/systemjs.config.js'
        ])
            .pipe(gulp.dest('out/src/views/htmlcontent/src/js/lib'));

        gulp.src([config.paths.project.root + '/node_modules/zone.js/**/*'])
        .pipe(gulp.dest('out/src/views/htmlcontent/src/js/lib/zone.js'));
    }

    // copy source maps
    gulp.src([
        // config.paths.html.root + '/node_modules/es6-shim/es6-shim.map',
        config.paths.project.root  + '/node_modules/reflect-metadata/Reflect.js.map',
        config.paths.project.root + '/node_modules/systemjs/dist/system-polyfills.js.map',
        config.paths.project.root + '/node_modules/systemjs-plugin-json/json.js'
    ]).pipe(gulp.dest('out/src/views/htmlcontent/src/js/lib'));

    gulp.src([
        config.paths.project.root  + '/node_modules/angular2-slickgrid/components/css/SlickGrid.css',
        config.paths.project.root + '/node_modules/slickgrid/slick.grid.css'
    ]).pipe(gulp.dest('out/src/views/htmlcontent/src/css'));

    gulp.src([
        config.paths.project.root  + '/node_modules/angular2-slickgrid/index.js',
        config.paths.project.root  + '/node_modules/angular2-slickgrid/components/**/*.js'
    ], { base: config.paths.project.root + '/node_modules/angular2-slickgrid' }).pipe(gulp.dest('out/src/views/htmlcontent/src/js/lib/angular2-slickgrid'));

    return gulp.src([config.paths.project.root + '/node_modules/@angular/**/*'])
        .pipe(gulp.dest('out/src/views/htmlcontent/src/js/lib/@angular'));
});

// Compile tests
gulp.task('ext:compile-tests', (done) => {
    return gulp.src([
        config.paths.project.root + '/test/**/*.ts',
        config.paths.project.root + '/typings/**/*.ts'])
        .pipe(srcmap.init())
        .pipe(tsProject())
        .on('error', function() {
            if (process.env.BUILDMACHINE) {
                done('Extension Tests failed to build. See Above.');
                process.exit(1);
            }
        })
        .pipe(srcmap.write('.', {
           sourceRoot: function(file){ return file.cwd + '/test'; }
                }))
        .pipe(gulp.dest('out/test/'));

});

gulp.task('ext:compile', gulp.series('ext:compile-src', 'ext:compile-tests', 'ext:copy-OE-assets', 'ext:copy-queryHistory-assets'));

gulp.task('ext:copy-tests', () => {
    return gulp.src(config.paths.project.root + '/test/resources/**/*')
            .pipe(gulp.dest(config.paths.project.root + '/out/test/resources/'))
});

gulp.task('ext:copy-config', () => {
    var env = process.env.VsMsSqlEnv;
    env = env == undefined ? "dev" : env;
    return gulp.src(config.paths.project.root + '/src/configurations/' + env + '.config.json')
            .pipe(rename('config.json'))
            .pipe(gulp.dest(config.paths.project.root + '/out/src'));
});

gulp.task('ext:copy-js', () => {
    return gulp.src([
            config.paths.project.root + '/src/**/*.js',
            '!' + config.paths.project.root + '/src/views/htmlcontent/**/*'])
        .pipe(gulp.dest(config.paths.project.root + '/out/src'))
});

// Copy the files which aren't used in compilation
gulp.task('ext:copy', gulp.series('ext:copy-tests', 'ext:copy-js', 'ext:copy-config', 'ext:copy-systemjs-config', 'ext:copy-dialog-systemjs-config',
    'ext:copy-dependencies', 'ext:copy-dialog-dependencies', 'ext:copy-html', 'ext:copy-dialog-html', 'ext:copy-css', 'ext:copy-dialog-css', 'ext:copy-images', 'ext:copy-dialog-images'));

gulp.task('ext:localization', gulp.series('ext:localization:xliff-to-ts', 'ext:localization:xliff-to-json', 'ext:localization:xliff-to-package.nls'));

gulp.task('ext:build', gulp.series('ext:localization', 'ext:copy', 'ext:clean-library-ts-files', 'ext:compile', 'ext:compile-view', 'ext:compile-dialog-view')); // removed lint before copy

gulp.task('ext:test', (done) => {
    let workspace = process.env['WORKSPACE'];
    if (!workspace) {
        workspace = process.cwd();
    }
    process.env.JUNIT_REPORT_PATH = workspace + '/test-reports/ext_xunit.xml';
    var args = ['--verbose', '--disable-gpu', '--disable-telemetry', '--disable-updates', '-n'];
    let vscodeVersion = packageJson.engines.vscode.slice(1);
    let extensionTestsPath = `${workspace}/out/test`;
    vscodeTest.downloadAndUnzipVSCode(vscodeVersion).then((vscodePath) => {
        if (vscodePath) {
            vscodeTest.runTests({
                vscodeExecutablePath: vscodePath,
                extensionDevelopmentPath: workspace,
                extensionTestsPath: extensionTestsPath,
                launchArgs: args
            }).then(() => done()).catch((error) => {
                console.log(`stdout: ${process.stdout}`);
                console.log(`stderr: ${process.stderr}`);
                console.error(`exec error: ${error}`);
                done(error);
            });
        }
    })
});

gulp.task('test', gulp.series('ext:test'));

require('./tasks/covertasks');

gulp.task('clean', function (done) {
    return del('out', done);
});

gulp.task('build', gulp.series('clean', 'ext:build', 'ext:install-service'));

gulp.task('watch', function(){
    return gulp.watch(config.paths.project.root + '/src/**/*', gulp.series('build'))
});

gulp.task('lint', gulp.series('ext:lint'));<|MERGE_RESOLUTION|>--- conflicted
+++ resolved
@@ -57,12 +57,8 @@
     return gulp.src([
                 config.paths.project.root + '/src/**/*.ts',
                 config.paths.project.root + '/src/**/*.js',
-<<<<<<< HEAD
-                '!' + config.paths.project.root + '/typings/**/*.ts',
+                config.paths.project.root + '/typings/**/*.d.ts',
                 '!' + config.paths.project.root + '/src/dailogs/htmlcontent/**/*',
-=======
-                config.paths.project.root + '/typings/**/*.d.ts',
->>>>>>> c5d79e41
                 '!' + config.paths.project.root + '/src/views/htmlcontent/**/*'])
 
                 .pipe(srcmap.init())

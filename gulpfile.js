--- conflicted
+++ resolved
@@ -12,11 +12,8 @@
 var argv = require('yargs').argv;
 var min = (argv.min === undefined) ? false : true;
 var vscodeTest = require('@vscode/test-electron');
-<<<<<<< HEAD
 var { exec } = require('child_process');
-=======
 const gulpESLintNew = require('gulp-eslint-new');
->>>>>>> 96b31097
 
 require('./tasks/packagetasks');
 require('./tasks/localizationtasks');

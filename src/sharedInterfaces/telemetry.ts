--- conflicted
+++ resolved
@@ -102,13 +102,10 @@
     StartConversation = "StartConversation",
     GetQueryResultState = "GetQueryResultState",
     SavePlan = "SavePlan",
-<<<<<<< HEAD
     CopilotAgentModeToolCall = "CopilotAgentModeToolCall",
-=======
     ExportToImage = "ExportToImage",
     GetReport = "getReport",
     PublishSession = "PublishSession",
->>>>>>> 7c2fdc91
 }
 
 /**

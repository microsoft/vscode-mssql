/*---------------------------------------------------------------------------------------------
 *  Copyright (c) Microsoft Corporation. All rights reserved.
 *  Licensed under the MIT License. See License.txt in the project root for license information.
 *--------------------------------------------------------------------------------------------*/

export enum TelemetryViews {
    ObjectExplorer = "ObjectExplorer",
    CommandPalette = "CommandPalette",
    SqlProjects = "SqlProjects",
    QueryEditor = "QueryEditor",
    /** react query result pane */
    QueryResult = "QueryResult",
    /** angular results grid */
    ResultsGrid = "ResultsGrid",
    ConnectionPrompt = "ConnectionPrompt",
    WebviewController = "WebviewController",
    ObjectExplorerFilter = "ObjectExplorerFilter",
    ContainerDeployment = "ContainerDeployment",
    TableDesigner = "TableDesigner",
    SchemaCompare = "SchemaCompare",
    UserSurvey = "UserSurvey",
    General = "General",
    ConnectionDialog = "ConnectionDialog",
    ExecutionPlan = "ExecutionPlan",
    AddFirewallRule = "AddFirewallRule",
    MssqlCopilot = "MssqlCopilot",
<<<<<<< HEAD
=======
    ConnectionGroup = "ConnectionGroup",
>>>>>>> 33527708
    SchemaDesigner = "SchemaDesigner",
}

export enum TelemetryActions {
    Compare = "Compare",
    Switch = "Switch",
    OpenScmp = "OpenScmp",
    SaveScmp = "SaveScmp",
    OptionsChanged = "OptionsChanged",
    ResetOptions = "ResetOptions",
    Activated = "Activated",
    GenerateScript = "GenerateScript",
    Refresh = "Refresh",
    CreateProject = "CreateProject",
    RemoveConnection = "RemoveConnection",
    Disconnect = "Disconnect",
    NewQuery = "NewQuery",
    RunQuery = "RunQuery",
    QueryExecutionCompleted = "QueryExecutionCompleted",
    RunResultPaneAction = "RunResultPaneAction",
    CreateConnection = "CreateConnection",
    CreateConnectionResult = "CreateConnectionResult",
    ExpandNode = "ExpandNode",
    ResultPaneAction = "ResultPaneAction",
    Load = "Load",
    WebviewRequest = "WebviewRequest",
    Open = "Open",
    Submit = "Submit",
    Cancel = "Cancel",
    Initialize = "Initialize",
    Edit = "Edit",
    Publish = "Publish",
    ContinueEditing = "ContinueEditing",
    Close = "Close",
    SurveySubmit = "SurveySubmit",
    SaveResults = "SaveResults",
    CopyResults = "CopyResults",
    CopyResultsHeaders = "CopyResultsHeaders",
    CopyHeaders = "CopyHeaders",
    EnableRichExperiencesPrompt = "EnableRichExperiencesPrompt",
    OpenQueryResultsInTabByDefaultPrompt = "OpenQueryResultsInTabByDefaultPrompt",
    OpenQueryResult = "OpenQueryResult",
    Restore = "Restore",
    LoadConnection = "LoadConnection",
    LoadAzureServers = "LoadAzureServers",
    LoadConnectionProperties = "LoadConnectionProperties",
    LoadRecentConnections = "LoadRecentConnections",
    LoadAzureSubscriptions = "LoadAzureSubscriptions",
    OpenExecutionPlan = "OpenExecutionPlan",
    LoadAzureAccountsForEntraAuth = "LoadAzureAccountsForEntraAuth",
    LoadAzureTenantsForEntraAuth = "LoadAzureTenantsForEntraAuth",
    LoadConnections = "LoadConnections",
    AddFirewallRule = "AddFirewallRule",
    SubmitGithubIssue = "SubmitGithubIssue",
    AutoColumnSize = "AutoColumnSize",
    DisableLanguageServiceForNonTSqlFiles = "DisableLanguageServiceForNonTSqlFiles",
    StartContainerDeployment = "StartContainerDeployment",
    CreateSQLContainer = "CreateSQLContainer",
    ConnectToContainer = "ConnectToContainer",
    StartContainer = "StartContainer",
    StopContainer = "StopContainer",
    DeleteContainer = "DeleteContainer",
    LoadFromConnectionString = "LoadFromConnectionString",
    MigrateLegacyConnections = "MigrateLegacyConnections",
    FilterAzureSubscriptions = "FilterAzureSubscriptions",
    ScriptNode = "ScriptNode",
    CreateSession = "CreateSession",
    ExplainQuery = "ExplainQuery",
    RewriteQuery = "RewriteQuery",
    AnalyzeQueryPerformance = "AnalyzeQueryPerformance",
    Error = "Error",
    ToolCall = "ToolCall",
    ToolCallFailure = "ToolCallFailure",
    Feedback = "Feedback",
    ChatWithDatabase = "ChatWithDatabase",
    StartConversation = "StartConversation",
    GetQueryResultState = "GetQueryResultState",
    SavePlan = "SavePlan",
<<<<<<< HEAD
=======
    SaveConnectionGroup = "SaveConnectionGroup",
    DragAndDrop = "DragAndDrop",
>>>>>>> 33527708
    ExportToImage = "ExportToImage",
    GetReport = "getReport",
    PublishSession = "PublishSession",
}

/**
 * The status of an activity
 */
export enum ActivityStatus {
    Succeeded = "Succeeded",
    Pending = "Pending",
    Failed = "Failed",
    Canceled = "Canceled",
}

/**
 * Finish an activity. This should be called when the activity is complete to send the final telemetry event
 */
export type FinishActivity = (
    activityStatus: Exclude<ActivityStatus, ActivityStatus.Failed>,
    additionalProperties?: Record<string, string>,
    additionalMeasurements?: Record<string, number>,
) => void;

/**
 * Finish an activity with a failure. This should be called when the activity fails to send the final telemetry event
 */
export type FinishActivityFailed = (
    error?: Error,
    includeErrorMessage?: boolean,
    errorCode?: string,
    errorType?: string,
    additionalProperties?: Record<string, string>,
    additionalMeasurements?: Record<string, number>,
) => void;

/**
 * Update an activity. This should be called when the activity is still in progress to send intermediate telemetry events
 */
export type UpdateActivity = (
    additionalProperties?: Record<string, string>,
    additionalMeasurements?: Record<string, number>,
) => void;

/**
 * An object that contains the functions to update and finish an activity. This is returned when an activity is started
 */
export type ActivityObject = {
    /**
     * Update the activity with additional properties and measurements
     */
    update: UpdateActivity;
    /**
     * Finish the activity
     */
    end: FinishActivity;
    /**
     * Finish the activity with a failure
     */
    endFailed: FinishActivityFailed;
    /**
     * The correlation id for the activity
     */
    correlationId: string;
    /**
     * The start time of the activity generated by performance.now()
     */
    startTime: number;
};<|MERGE_RESOLUTION|>--- conflicted
+++ resolved
@@ -24,10 +24,7 @@
     ExecutionPlan = "ExecutionPlan",
     AddFirewallRule = "AddFirewallRule",
     MssqlCopilot = "MssqlCopilot",
-<<<<<<< HEAD
-=======
     ConnectionGroup = "ConnectionGroup",
->>>>>>> 33527708
     SchemaDesigner = "SchemaDesigner",
 }
 
@@ -106,11 +103,8 @@
     StartConversation = "StartConversation",
     GetQueryResultState = "GetQueryResultState",
     SavePlan = "SavePlan",
-<<<<<<< HEAD
-=======
     SaveConnectionGroup = "SaveConnectionGroup",
     DragAndDrop = "DragAndDrop",
->>>>>>> 33527708
     ExportToImage = "ExportToImage",
     GetReport = "getReport",
     PublishSession = "PublishSession",

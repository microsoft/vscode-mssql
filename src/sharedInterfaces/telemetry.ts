--- conflicted
+++ resolved
@@ -32,11 +32,8 @@
     Connection = "Connection",
     Credential = "Credential",
     ConnectionManager = "ConnectionManager",
-<<<<<<< HEAD
     ScriptingService = "ScriptingService",
-=======
     TableExplorer = "TableExplorer",
->>>>>>> e357716d
 }
 
 export enum TelemetryActions {
@@ -163,9 +160,7 @@
     GetSqlAnalyticsEndpointUrlFromFabric = "GetSqlAnalyticsEndpointUrlFromFabric",
     SurveyFunnel = "SurveyFunnel",
     CopilotNewQueryWithConnection = "CopilotNewQueryWithConnection",
-<<<<<<< HEAD
     Script = "Script",
-=======
     CommitChanges = "CommitChanges",
     CreateRow = "CreateRow",
     DeleteRow = "DeleteRow",
@@ -173,7 +168,6 @@
     RevertCell = "RevertCell",
     RevertRow = "RevertRow",
     LoadSubset = "LoadSubset",
->>>>>>> e357716d
 }
 
 /**

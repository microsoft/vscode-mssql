/*---------------------------------------------------------------------------------------------
 *  Copyright (c) Microsoft Corporation. All rights reserved.
 *  Licensed under the MIT License. See License.txt in the project root for license information.
 *--------------------------------------------------------------------------------------------*/

export enum TelemetryViews {
    ObjectExplorer = "ObjectExplorer",
    CommandPalette = "CommandPalette",
    SqlProjects = "SqlProjects",
    QueryEditor = "QueryEditor",
    QueryResult = "QueryResult", // react query result pane
    ResultsGrid = "ResultsGrid", // angular results grid
    ConnectionPrompt = "ConnectionPrompt",
    WebviewController = "WebviewController",
    ObjectExplorerFilter = "ObjectExplorerFilter",
    TableDesigner = "TableDesigner",
    SchemaCompare = "SchemaCompare",
    UserSurvey = "UserSurvey",
    General = "General",
    ConnectionDialog = "ConnectionDialog",
    ExecutionPlan = "ExecutionPlan",
    AddFirewallRule = "AddFirewallRule",
}

export enum TelemetryActions {
    Compare = "Compare",
    Switch = "Switch",
    OpenScmp = "OpenScmp",
    SaveScmp = "SaveScmp",
    OptionsChanged = "OptionsChanged",
    ResetOptions = "ResetOptions",
    Activated = "Activated",
    GenerateScript = "GenerateScript",
    Refresh = "Refresh",
    CreateProject = "CreateProject",
    RemoveConnection = "RemoveConnection",
    Disconnect = "Disconnect",
    NewQuery = "NewQuery",
    RunQuery = "RunQuery",
    QueryExecutionCompleted = "QueryExecutionCompleted",
    RunResultPaneAction = "RunResultPaneAction",
    CreateConnection = "CreateConnection",
    CreateConnectionResult = "CreateConnectionResult",
    ExpandNode = "ExpandNode",
    ResultPaneAction = "ResultPaneAction",
    Load = "Load",
    WebviewRequest = "WebviewRequest",
    Open = "Open",
    Submit = "Submit",
    Cancel = "Cancel",
    Initialize = "Initialize",
    Edit = "Edit",
    Publish = "Publish",
    ContinueEditing = "ContinueEditing",
    Close = "Close",
    SurveySubmit = "SurveySubmit",
    SaveResults = "SaveResults",
    CopyResults = "CopyResults",
    CopyResultsHeaders = "CopyResultsHeaders",
    CopyHeaders = "CopyHeaders",
    EnableRichExperiencesPrompt = "EnableRichExperiencesPrompt",
    OpenQueryResultsInTabByDefaultPrompt = "OpenQueryResultsInTabByDefaultPrompt",
    OpenQueryResult = "OpenQueryResult",
    Restore = "Restore",
    LoadConnection = "LoadConnection",
    LoadAzureServers = "LoadAzureServers",
    LoadConnectionProperties = "LoadConnectionProperties",
    LoadRecentConnections = "LoadRecentConnections",
    LoadAzureSubscriptions = "LoadAzureSubscriptions",
    OpenExecutionPlan = "OpenExecutionPlan",
    LoadAzureAccountsForEntraAuth = "LoadAzureAccountsForEntraAuth",
    LoadAzureTenantsForEntraAuth = "LoadAzureTenantsForEntraAuth",
    LoadConnections = "LoadConnections",
    AddFirewallRule = "AddFirewallRule",
    SubmitGithubIssue = "SubmitGithubIssue",
    AutoColumnSize = "AutoColumnSize",
    DisableLanguageServiceForNonTSqlFiles = "DisableLanguageServiceForNonTSqlFiles",
    LoadFromConnectionString = "LoadFromConnectionString",
<<<<<<< HEAD
    MigrateLegacyConnections = "MigrateLegacyConnections",
=======
    FilterAzureSubscriptions = "FilterAzureSubscriptions",
>>>>>>> a4c689f5
}

/**
 * The status of an activity
 */
export enum ActivityStatus {
    Succeeded = "Succeeded",
    Pending = "Pending",
    Failed = "Failed",
    Canceled = "Canceled",
}

/**
 * Finish an activity. This should be called when the activity is complete to send the final telemetry event
 */
export type FinishActivity = (
    activityStatus: Exclude<ActivityStatus, ActivityStatus.Failed>,
    additionalProperties?: Record<string, string>,
    additionalMeasurements?: Record<string, number>,
) => void;

/**
 * Finish an activity with a failure. This should be called when the activity fails to send the final telemetry event
 */
export type FinishActivityFailed = (
    error?: Error,
    includeErrorMessage?: boolean,
    errorCode?: string,
    errorType?: string,
    additionalProperties?: Record<string, string>,
    additionalMeasurements?: Record<string, number>,
) => void;

/**
 * Update an activity. This should be called when the activity is still in progress to send intermediate telemetry events
 */
export type UpdateActivity = (
    additionalProperties?: Record<string, string>,
    additionalMeasurements?: Record<string, number>,
) => void;

/**
 * An object that contains the functions to update and finish an activity. This is returned when an activity is started
 */
export type ActivityObject = {
    /**
     * Update the activity with additional properties and measurements
     */
    update: UpdateActivity;
    /**
     * Finish the activity
     */
    end: FinishActivity;
    /**
     * Finish the activity with a failure
     */
    endFailed: FinishActivityFailed;
    /**
     * The correlation id for the activity
     */
    correlationId: string;
    /**
     * The start time of the activity generated by performance.now()
     */
    startTime: number;
};<|MERGE_RESOLUTION|>--- conflicted
+++ resolved
@@ -76,11 +76,8 @@
     AutoColumnSize = "AutoColumnSize",
     DisableLanguageServiceForNonTSqlFiles = "DisableLanguageServiceForNonTSqlFiles",
     LoadFromConnectionString = "LoadFromConnectionString",
-<<<<<<< HEAD
     MigrateLegacyConnections = "MigrateLegacyConnections",
-=======
     FilterAzureSubscriptions = "FilterAzureSubscriptions",
->>>>>>> a4c689f5
 }
 
 /**

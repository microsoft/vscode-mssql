/*---------------------------------------------------------------------------------------------
 *  Copyright (c) Microsoft Corporation. All rights reserved.
 *  Licensed under the MIT License. See License.txt in the project root for license information.
 *--------------------------------------------------------------------------------------------*/

export enum TelemetryViews {
    ObjectExplorer = "ObjectExplorer",
    CommandPalette = "CommandPalette",
    SqlProjects = "SqlProjects",
    QueryEditor = "QueryEditor",
    QueryResult = "QueryResult", // react query result pane
    ResultsGrid = "ResultsGrid", // angular results grid
    ConnectionPrompt = "ConnectionPrompt",
    WebviewController = "WebviewController",
    ObjectExplorerFilter = "ObjectExplorerFilter",
    ContainerDeployment = "ContainerDeployment",
    TableDesigner = "TableDesigner",
    SchemaCompare = "SchemaCompare",
    UserSurvey = "UserSurvey",
    General = "General",
    ConnectionDialog = "ConnectionDialog",
    ExecutionPlan = "ExecutionPlan",
    AddFirewallRule = "AddFirewallRule",
}

export enum TelemetryActions {
    Compare = "Compare",
    Switch = "Switch",
    OpenScmp = "OpenScmp",
    SaveScmp = "SaveScmp",
    OptionsChanged = "OptionsChanged",
    ResetOptions = "ResetOptions",
    Activated = "Activated",
    GenerateScript = "GenerateScript",
    Refresh = "Refresh",
    CreateProject = "CreateProject",
    RemoveConnection = "RemoveConnection",
    Disconnect = "Disconnect",
    NewQuery = "NewQuery",
    RunQuery = "RunQuery",
    QueryExecutionCompleted = "QueryExecutionCompleted",
    RunResultPaneAction = "RunResultPaneAction",
    CreateConnection = "CreateConnection",
    CreateConnectionResult = "CreateConnectionResult",
    ExpandNode = "ExpandNode",
    ResultPaneAction = "ResultPaneAction",
    Load = "Load",
    WebviewRequest = "WebviewRequest",
    Open = "Open",
    Submit = "Submit",
    Cancel = "Cancel",
    Initialize = "Initialize",
    Edit = "Edit",
    Publish = "Publish",
    ContinueEditing = "ContinueEditing",
    Close = "Close",
    SurveySubmit = "SurveySubmit",
    SaveResults = "SaveResults",
    CopyResults = "CopyResults",
    CopyResultsHeaders = "CopyResultsHeaders",
    CopyHeaders = "CopyHeaders",
    EnableRichExperiencesPrompt = "EnableRichExperiencesPrompt",
    OpenQueryResultsInTabByDefaultPrompt = "OpenQueryResultsInTabByDefaultPrompt",
    OpenQueryResult = "OpenQueryResult",
    Restore = "Restore",
    LoadConnection = "LoadConnection",
    LoadAzureServers = "LoadAzureServers",
    LoadConnectionProperties = "LoadConnectionProperties",
    LoadRecentConnections = "LoadRecentConnections",
    LoadAzureSubscriptions = "LoadAzureSubscriptions",
    OpenExecutionPlan = "OpenExecutionPlan",
    LoadAzureAccountsForEntraAuth = "LoadAzureAccountsForEntraAuth",
    LoadAzureTenantsForEntraAuth = "LoadAzureTenantsForEntraAuth",
    LoadConnections = "LoadConnections",
    AddFirewallRule = "AddFirewallRule",
    SubmitGithubIssue = "SubmitGithubIssue",
    AutoColumnSize = "AutoColumnSize",
    DisableLanguageServiceForNonTSqlFiles = "DisableLanguageServiceForNonTSqlFiles",
    LoadFromConnectionString = "LoadFromConnectionString",
<<<<<<< HEAD
    CreateSQLContainer = "CreateSQLContainer",
    ConnectToContainer = "ConnectToContainer",
    StartContainer = "StartContainer",
    StopContainer = "StopContainer",
    DeleteContainer = "DeleteContainer",
=======
>>>>>>> fdcef259
}

/**
 * The status of an activity
 */
export enum ActivityStatus {
    Succeeded = "Succeeded",
    Pending = "Pending",
    Failed = "Failed",
    Canceled = "Canceled",
}

/**
 * Finish an activity. This should be called when the activity is complete to send the final telemetry event
 */
export type FinishActivity = (
    activityStatus: Exclude<ActivityStatus, ActivityStatus.Failed>,
    additionalProperties?: Record<string, string>,
    additionalMeasurements?: Record<string, number>,
) => void;

/**
 * Finish an activity with a failure. This should be called when the activity fails to send the final telemetry event
 */
export type FinishActivityFailed = (
    error?: Error,
    includeErrorMessage?: boolean,
    errorCode?: string,
    errorType?: string,
    additionalProperties?: Record<string, string>,
    additionalMeasurements?: Record<string, number>,
) => void;

/**
 * Update an activity. This should be called when the activity is still in progress to send intermediate telemetry events
 */
export type UpdateActivity = (
    additionalProperties?: Record<string, string>,
    additionalMeasurements?: Record<string, number>,
) => void;

/**
 * An object that contains the functions to update and finish an activity. This is returned when an activity is started
 */
export type ActivityObject = {
    /**
     * Update the activity with additional properties and measurements
     */
    update: UpdateActivity;
    /**
     * Finish the activity
     */
    end: FinishActivity;
    /**
     * Finish the activity with a failure
     */
    endFailed: FinishActivityFailed;
    /**
     * The correlation id for the activity
     */
    correlationId: string;
    /**
     * The start time of the activity generated by performance.now()
     */
    startTime: number;
};<|MERGE_RESOLUTION|>--- conflicted
+++ resolved
@@ -76,15 +76,12 @@
     SubmitGithubIssue = "SubmitGithubIssue",
     AutoColumnSize = "AutoColumnSize",
     DisableLanguageServiceForNonTSqlFiles = "DisableLanguageServiceForNonTSqlFiles",
-    LoadFromConnectionString = "LoadFromConnectionString",
-<<<<<<< HEAD
     CreateSQLContainer = "CreateSQLContainer",
     ConnectToContainer = "ConnectToContainer",
     StartContainer = "StartContainer",
     StopContainer = "StopContainer",
     DeleteContainer = "DeleteContainer",
-=======
->>>>>>> fdcef259
+    LoadFromConnectionString = "LoadFromConnectionString",
 }
 
 /**

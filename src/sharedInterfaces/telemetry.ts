/*---------------------------------------------------------------------------------------------
 *  Copyright (c) Microsoft Corporation. All rights reserved.
 *  Licensed under the MIT License. See License.txt in the project root for license information.
 *--------------------------------------------------------------------------------------------*/

export enum TelemetryViews {
    ObjectExplorer = "ObjectExplorer",
    CommandPalette = "CommandPalette",
    SqlProjects = "SqlProjects",
    QueryEditor = "QueryEditor",
    /** react query result pane */
    QueryResult = "QueryResult",
    /** angular results grid */
    ResultsGrid = "ResultsGrid",
    ConnectionPrompt = "ConnectionPrompt",
    WebviewController = "WebviewController",
    ObjectExplorerFilter = "ObjectExplorerFilter",
    Deployment = "Deployment",
    LocalContainers = "LocalContainers",
    FabricProvisioning = "FabricProvisioning",
    TableDesigner = "TableDesigner",
    SchemaCompare = "SchemaCompare",
    UserSurvey = "UserSurvey",
    General = "General",
    ConnectionDialog = "ConnectionDialog",
    ExecutionPlan = "ExecutionPlan",
    AddFirewallRule = "AddFirewallRule",
    MssqlCopilot = "MssqlCopilot",
    AzureAccountManagement = "AzureAccountManagement",
    ConnectionGroup = "ConnectionGroup",
    SchemaDesigner = "SchemaDesigner",
    Connection = "Connection",
    Credential = "Credential",
    ConnectionManager = "ConnectionManager",
    DataTierApplication = "DataTierApplication",
}

export enum TelemetryActions {
    GetDatabaseProjectScriptFiles = "GetDatabaseProjectScriptFiles",
    GetDatabaseProjectSchemaProvider = "GetDatabaseProjectSchemaProvider",
    ListingDatabasesForActiveServer = "ListingDatabasesForActiveServer",
    IncludeExcludeAllNodes = "IncludeExcludeAllNodes",
    IncludeExcludeNode = "IncludeExcludeNode",
    PublishProjectChanges = "PublishProjectChanges",
    PublishDatabaseChanges = "PublishDatabaseChanges",
    AddNewConnectionDialogOpened = "AddNewConnectionDialogOpened",
    ListingActiveServers = "ListingActiveServers",
    SqlProjectInstalledVerification = "SqlProjectInstalledVerification",
    Compare = "Compare",
    Switch = "Switch",
    OpenScmp = "OpenScmp",
    SaveScmp = "SaveScmp",
    OptionsChanged = "OptionsChanged",
    RunCompareAfterChangingOptions = "RunCompareAfterChangingOptions",
    ResetOptions = "ResetOptions",
    Activated = "Activated",
    GenerateScript = "GenerateScript",
    Refresh = "Refresh",
    CreateProject = "CreateProject",
    RemoveConnection = "RemoveConnection",
    Disconnect = "Disconnect",
    NewQuery = "NewQuery",
    RunQuery = "RunQuery",
    QueryExecutionCompleted = "QueryExecutionCompleted",
    RunResultPaneAction = "RunResultPaneAction",
    CreateConnection = "CreateConnection",
    CreateConnectionResult = "CreateConnectionResult",
    ExpandNode = "ExpandNode",
    ResultPaneAction = "ResultPaneAction",
    Load = "Load",
    ReceivedFromWebview = "ReceivedFromWebview",
    SentToWebview = "SentToWebview",
    Reducer = "Reducer",
    Open = "Open",
    Submit = "Submit",
    Cancel = "Cancel",
    Initialize = "Initialize",
    Edit = "Edit",
    Publish = "Publish",
    ContinueEditing = "ContinueEditing",
    Close = "Close",
    SurveySubmit = "SurveySubmit",
    PublishProfileLoaded = "PublishProfileLoaded",
    PublishProfileSaved = "PublishProfileSaved",
    PublishProjectConnectionError = "PublishProjectConnection",
    SaveResults = "SaveResults",
    CopyResults = "CopyResults",
    CopyResultsHeaders = "CopyResultsHeaders",
    CopyHeaders = "CopyHeaders",
    EnableRichExperiencesPrompt = "EnableRichExperiencesPrompt",
    OpenQueryResultsInTabByDefaultPrompt = "OpenQueryResultsInTabByDefaultPrompt",
    OpenQueryResult = "OpenQueryResult",
    Restore = "Restore",
    LoadConnection = "LoadConnection",
    LoadAzureServers = "LoadAzureServers",
    LoadConnectionProperties = "LoadConnectionProperties",
    LoadRecentConnections = "LoadRecentConnections",
    LoadAzureSubscriptions = "LoadAzureSubscriptions",
    OpenExecutionPlan = "OpenExecutionPlan",
    LoadAzureAccountsForEntraAuth = "LoadAzureAccountsForEntraAuth",
    LoadAzureTenantsForEntraAuth = "LoadAzureTenantsForEntraAuth",
    LoadConnections = "LoadConnections",
    AddFirewallRule = "AddFirewallRule",
    SubmitGithubIssue = "SubmitGithubIssue",
    AutoColumnSize = "AutoColumnSize",
    DisableLanguageServiceForNonTSqlFiles = "DisableLanguageServiceForNonTSqlFiles",
    OpenDeployment = "OpenDeploymentDialog",
    StartLocalContainersDeployment = "StartLocalContainersDeployment",
    FinishLocalContainersDeployment = "FinishLocalContainersDeployment",
    StartFabricProvisioningDeployment = "StartFabricProvisioningDeployment",
    FinishFabricProvisioningDeployment = "FinishFabricProvisioningDeployment",
    StartDocker = "StartDocker",
    SubmitContainerForm = "SubmitContainerForm",
    ConnectToContainer = "ConnectToContainer",
    StopContainer = "StopContainer",
    DeleteContainer = "DeleteContainer",
    RestartContainer = "RestartContainer",
    PullImage = "PullImage",
    RunDockerStep = "RunDockerStep",
    RetryDockerStep = "RetryDockerStep",
    GetWorkspaces = "GetWorkspaces",
    LoadCapacities = "LoadCapacities",
    GetWorkspaceRole = "GetWorkspaceRole",
    GetPermissionsForWorkspaces = "GetPermissionsForWorkspaces",
    GetFabricDatabases = "GetFabricDatabases",
    ProvisionFabricDatabase = "ProvisionFabricDatabase",
    ConnectToFabricDatabase = "ConnectToFabricDatabase",
    LoadFromConnectionString = "LoadFromConnectionString",
    MigrateLegacyConnections = "MigrateLegacyConnections",
    FilterAzureSubscriptions = "FilterAzureSubscriptions",
    ScriptNode = "ScriptNode",
    CreateSession = "CreateSession",
    ExplainQuery = "ExplainQuery",
    RewriteQuery = "RewriteQuery",
    AnalyzeQueryPerformance = "AnalyzeQueryPerformance",
    Error = "Error",
    ToolCall = "ToolCall",
    ToolCallFailure = "ToolCallFailure",
    Feedback = "Feedback",
    ChatWithDatabase = "ChatWithDatabase",
    ChatWithDatabaseInAgentMode = "ChatWithDatabaseInAgentMode",
    StartConversation = "StartConversation",
    AzureSignIn = "AzureSignIn",
    GetQueryResultState = "GetQueryResultState",
    SavePlan = "SavePlan",
    CopilotAgentModeToolCall = "CopilotAgentModeToolCall",
    SaveConnectionGroup = "SaveConnectionGroup",
    DragAndDrop = "DragAndDrop",
    ExportToImage = "ExportToImage",
    GetReport = "GetReport",
    PublishSession = "PublishSession",
    GetDefinition = "GetDefinition",
    LookupPassword = "LookupPassword",
    ChatCommand = "ChatCommand",
    ReadCredential = "ReadCredential",
    Connect = "Connect",
    LoadFabricWorkspaces = "LoadFabricWorkspaces",
    LoadDatabases = "LoadDatabases",
    GetSqlAnalyticsEndpointUrlFromFabric = "GetSqlAnalyticsEndpointUrlFromFabric",
<<<<<<< HEAD
    DacFxDeployDacpac = "DacFxDeployDacpac",
    DacFxExtractDacpac = "DacFxExtractDacpac",
    DacFxImportBacpac = "DacFxImportBacpac",
    DacFxExportBacpac = "DacFxExportBacpac",
=======
    CopilotNewQueryWithConnection = "CopilotNewQueryWithConnection",
>>>>>>> d429df2b
}

/**
 * The status of an activity
 */
export enum ActivityStatus {
    Succeeded = "Succeeded",
    Pending = "Pending",
    Failed = "Failed",
    Canceled = "Canceled",
}

/**
 * Finish an activity. This should be called when the activity is complete to send the final telemetry event
 */
export type FinishActivity = (
    activityStatus: Exclude<ActivityStatus, ActivityStatus.Failed>,
    additionalProperties?: Record<string, string>,
    additionalMeasurements?: Record<string, number>,
) => void;

/**
 * Finish an activity with a failure. This should be called when the activity fails to send the final telemetry event
 */
export type FinishActivityFailed = (
    error?: Error,
    includeErrorMessage?: boolean,
    errorCode?: string,
    errorType?: string,
    additionalProperties?: Record<string, string>,
    additionalMeasurements?: Record<string, number>,
) => void;

/**
 * Update an activity. This should be called when the activity is still in progress to send intermediate telemetry events
 */
export type UpdateActivity = (
    additionalProperties?: Record<string, string>,
    additionalMeasurements?: Record<string, number>,
) => void;

/**
 * An object that contains the functions to update and finish an activity. This is returned when an activity is started
 */
export type ActivityObject = {
    /**
     * Update the activity with additional properties and measurements
     */
    update: UpdateActivity;
    /**
     * Finish the activity
     */
    end: FinishActivity;
    /**
     * Finish the activity with a failure
     */
    endFailed: FinishActivityFailed;
    /**
     * The correlation id for the activity
     */
    correlationId: string;
    /**
     * The start time of the activity generated by performance.now()
     */
    startTime: number;
};<|MERGE_RESOLUTION|>--- conflicted
+++ resolved
@@ -157,14 +157,11 @@
     LoadFabricWorkspaces = "LoadFabricWorkspaces",
     LoadDatabases = "LoadDatabases",
     GetSqlAnalyticsEndpointUrlFromFabric = "GetSqlAnalyticsEndpointUrlFromFabric",
-<<<<<<< HEAD
+    CopilotNewQueryWithConnection = "CopilotNewQueryWithConnection",
     DacFxDeployDacpac = "DacFxDeployDacpac",
     DacFxExtractDacpac = "DacFxExtractDacpac",
     DacFxImportBacpac = "DacFxImportBacpac",
     DacFxExportBacpac = "DacFxExportBacpac",
-=======
-    CopilotNewQueryWithConnection = "CopilotNewQueryWithConnection",
->>>>>>> d429df2b
 }
 
 /**

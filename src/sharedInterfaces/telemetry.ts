--- conflicted
+++ resolved
@@ -24,11 +24,8 @@
     ExecutionPlan = "ExecutionPlan",
     AddFirewallRule = "AddFirewallRule",
     MssqlCopilot = "MssqlCopilot",
-<<<<<<< HEAD
     ConnectionGroup = "ConnectionGroup",
-=======
     SchemaDesigner = "SchemaDesigner",
->>>>>>> 7c2fdc91
 }
 
 export enum TelemetryActions {
@@ -106,14 +103,11 @@
     StartConversation = "StartConversation",
     GetQueryResultState = "GetQueryResultState",
     SavePlan = "SavePlan",
-<<<<<<< HEAD
     SaveConnectionGroup = "SaveConnectionGroup",
     DragAndDrop = "DragAndDrop",
-=======
     ExportToImage = "ExportToImage",
     GetReport = "getReport",
     PublishSession = "PublishSession",
->>>>>>> 7c2fdc91
 }
 
 /**

--- conflicted
+++ resolved
@@ -33,8 +33,6 @@
     // located at \src\Microsoft.SqlTools.ServiceLayer\SchemaCompare\Contracts\SchemaCompareRequest.cs
 }
 
-<<<<<<< HEAD
-=======
 // If this enum changes, then please update the ExtractTarget enum in vscode-mssql.d.ts.
 export const enum SharedExtractTarget {
     dacpac = 0,
@@ -45,7 +43,6 @@
     schemaObjectType = 5,
 }
 
->>>>>>> fdcef259
 export interface SchemaCompareWebViewState {
     isSqlProjectExtensionInstalled: boolean;
     isComparisonInProgress: boolean;

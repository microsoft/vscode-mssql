/*---------------------------------------------------------------------------------------------
 *  Copyright (c) Microsoft Corporation. All rights reserved.
 *  Licensed under the MIT License. See License.txt in the project root for license information.
 *--------------------------------------------------------------------------------------------*/

export enum QueryResultLoadState {
    Loading = "Loading",
    Loaded = "Loaded",
    Error = "Error",
}

export interface QueryResultReactProvider {
    setResultTab: (tabId: QueryResultPaneTabs) => void;
}

export enum QueryResultPaneTabs {
    Results = "results",
    Messages = "messages",
}

export interface QueryResultTabStates {
    resultPaneTab: QueryResultPaneTabs;
}

export interface QueryResultWebviewState {
    uri?: string;
    resultSetSummary?: ResultSetSummary;
    value?: string;
    messages: IMessage[];
    tabStates?: QueryResultTabStates;
}

export interface QueryResultReducers {
    setResultTab: {
        tabId: QueryResultPaneTabs;
    };
}

export interface ISelectionData {
    startLine: number;
    startColumn: number;
    endLine: number;
    endColumn: number;
}

export interface IMessageLink {
    uri?: string;
    text: string;
}

export interface IMessage {
<<<<<<< HEAD
	batchId?: number;
	time?: string;
	message: string;
	isError: boolean;
	link?: IMessageLink;
	selection?: ISelectionData;
=======
    batchId?: number;
    time: string;
    message: string;
    isError: boolean;
    link?: IMessageLink;
    selection?: ISelectionData;
>>>>>>> aa522540
}

export interface ResultSetSummary {
    id: number;
    batchId: number;
    rowCount: number;
    columnInfo: IDbColumn[];
}

export interface IDbColumn {
    allowDBNull?: boolean;
    baseCatalogName: string;
    baseColumnName: string;
    baseSchemaName: string;
    baseServerName: string;
    baseTableName: string;
    columnName: string;
    columnOrdinal?: number;
    columnSize?: number;
    isAliased?: boolean;
    isAutoIncrement?: boolean;
    isExpression?: boolean;
    isHidden?: boolean;
    isIdentity?: boolean;
    isKey?: boolean;
    isBytes?: boolean;
    isChars?: boolean;
    isSqlVariant?: boolean;
    isUdt?: boolean;
    dataType: string;
    isXml?: boolean;
    isJson?: boolean;
    isLong?: boolean;
    isReadOnly?: boolean;
    isUnique?: boolean;
    numericPrecision?: number;
    numericScale?: number;
    udtAssemblyQualifiedName: string;
    dataTypeName: string;
}

export interface DbCellValue {
    displayValue: string;
    isNull: boolean;
    rowId?: number;
}

export interface ResultSetSubset {
    rowCount: number;
    rows: DbCellValue[][];
}<|MERGE_RESOLUTION|>--- conflicted
+++ resolved
@@ -49,21 +49,12 @@
 }
 
 export interface IMessage {
-<<<<<<< HEAD
-	batchId?: number;
-	time?: string;
-	message: string;
-	isError: boolean;
-	link?: IMessageLink;
-	selection?: ISelectionData;
-=======
     batchId?: number;
-    time: string;
+    time?: string;
     message: string;
     isError: boolean;
     link?: IMessageLink;
     selection?: ISelectionData;
->>>>>>> aa522540
 }
 
 export interface ResultSetSummary {

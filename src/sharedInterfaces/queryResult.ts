/*---------------------------------------------------------------------------------------------
 *  Copyright (c) Microsoft Corporation. All rights reserved.
 *  Licensed under the MIT License. See License.txt in the project root for license information.
 *--------------------------------------------------------------------------------------------*/

import { NotificationType, RequestType } from "vscode-jsonrpc/browser";
import {
    ExecutionPlanReducers,
    ExecutionPlanState,
    ExecutionPlanWebviewState,
} from "./executionPlan";

export interface ISlickRange {
    fromCell: number;
    fromRow: number;
    toCell: number;
    toRow: number;
}

export enum QueryResultLoadState {
    Loading = "Loading",
    Loaded = "Loaded",
    Error = "Error",
}

export enum QueryResultSaveAsTrigger {
    ContextMenu = "ContextMenu",
    Toolbar = "Toolbar",
}

export enum QueryResultPaneTabs {
    Results = "results",
    ResultsBeta = "resultsBeta",
    Messages = "messages",
    ExecutionPlan = "executionPlan",
}

export enum QueryResultViewMode {
    Grid = "grid",
    Text = "text",
}

export enum QueryResultWebviewLocation {
    Panel = "panel", // VSCode panel area (Terminal, Debug Console, etc.), it's not related to the webview panel.
    Document = "document", // VSCode document area (editor area)
}

export interface QueryResultTabStates {
    resultPaneTab: QueryResultPaneTabs;
    resultViewMode?: QueryResultViewMode;
}

export interface FontSettings {
    fontSize?: number;
    fontFamily?: string;
}

export interface QueryResultWebviewState extends ExecutionPlanWebviewState {
    uri?: string;
    title?: string;
    resultSetSummaries: Record<number, Record<number, ResultSetSummary>>;
    messages: IMessage[];
    tabStates?: QueryResultTabStates;
    isExecutionPlan?: boolean;
    selection?: ISlickRange[];
    executionPlanState: ExecutionPlanState;
    fontSettings: FontSettings;
    autoSizeColumns?: boolean;
    inMemoryDataProcessingThreshold?: number;
<<<<<<< HEAD
    useBetaGrid?: boolean;
=======
    initializationError?: string;
>>>>>>> f657218d
}

export interface QueryResultReducers extends Omit<ExecutionPlanReducers, "getExecutionPlan"> {
    setResultTab: {
        tabId: QueryResultPaneTabs;
    };
    setResultViewMode: {
        viewMode: QueryResultViewMode;
    };
    /**
     * Gets the execution plan graph from the provider for given uri
     * @param uri  the uri for which to get graphs for
     */
    getExecutionPlan: {
        uri: string;
    };
    /**
     * Opens a file of type with with specified content
     * @param content the content of the file
     * @param type the type of file to open
     */
    openFileThroughLink: {
        content: string;
        type: string;
    };
}

export interface ISelectionData {
    startLine: number;
    startColumn: number;
    endLine: number;
    endColumn: number;
}

export interface IMessageLink {
    uri?: string;
    text: string;
}

export interface IMessage {
    batchId?: number;
    time?: string;
    message: string;
    isError: boolean;
    link?: IMessageLink;
    selection?: ISelectionData;
}

export interface ResultSetSummary {
    id: number;
    batchId: number;
    rowCount: number;
    columnInfo: IDbColumn[];
}

export interface IDbColumn {
    allowDBNull?: boolean;
    baseCatalogName: string;
    baseColumnName: string;
    baseSchemaName: string;
    baseServerName: string;
    baseTableName: string;
    columnName: string;
    columnOrdinal?: number;
    columnSize?: number;
    isAliased?: boolean;
    isAutoIncrement?: boolean;
    isExpression?: boolean;
    isHidden?: boolean;
    isIdentity?: boolean;
    isKey?: boolean;
    isBytes?: boolean;
    isChars?: boolean;
    isSqlVariant?: boolean;
    isUdt?: boolean;
    dataType: string;
    isXml?: boolean;
    isJson?: boolean;
    isLong?: boolean;
    isReadOnly?: boolean;
    isUnique?: boolean;
    numericPrecision?: number;
    numericScale?: number;
    udtAssemblyQualifiedName: string;
    dataTypeName: string;
}

export interface DbCellValue {
    displayValue: string;
    isNull: boolean;
    rowId?: number;
}

export interface ResultSetSubset {
    rowCount: number;
    rows: DbCellValue[][];
}

export interface SelectionSummaryStats {
    average?: string;
    count: number;
    distinctCount: number;
    max?: number;
    min?: number;
    nullCount: number;
    sum?: number;
    removeSelectionStats: boolean;
}

export enum SortProperties {
    ASC = "ASC",
    DESC = "DESC",
    NONE = "NONE", // no sort
}

export interface ColumnFilterState {
    filterValues: string[];
    sorted?: SortProperties;
    seachText?: string;
    columnDef: string;
}

/**
 * Maps the column filter state for a specific column
 */
export type ColumnFilterMap = Record<string, ColumnFilterState[]>;

/**
 * Maps all the column filters for a specific grid ID
 */
export type GridColumnMap = Record<string, ColumnFilterMap[]>;

export interface GetFiltersParams {
    uri: string;
}
export namespace GetFiltersRequest {
    export const type = new RequestType<GetFiltersParams, GridColumnMap[], void>("getFilters");
}

export interface SetFiltersParams {
    uri: string;
    filters: GridColumnMap[];
}

export namespace SetFiltersRequest {
    export const type = new RequestType<SetFiltersParams, void, void>("setFilters");
}

export interface GetColumnWidthsParams {
    uri: string;
}

export namespace GetColumnWidthsRequest {
    export const type = new RequestType<GetColumnWidthsParams, number[], void>("getColumnWidths");
}

export interface SetColumnWidthsParams {
    uri: string;
    columnWidths: number[];
}

export namespace SetColumnWidthsRequest {
    export const type = new RequestType<SetColumnWidthsParams, void, void>("setColumnWidths");
}

export namespace ShowFilterDisabledMessageRequest {
    export const type = new RequestType<void, void, void>("showFilterDisabledMessage");
}

export interface CopySelectionRequestParams {
    uri: string;
    batchId: number;
    resultId: number;
    selection: ISlickRange[];
}
export namespace CopySelectionRequest {
    export const type = new RequestType<CopySelectionRequestParams, void, void>("copySelection");
}

export interface SendToClipboardParams {
    uri: string;
    data: DbCellValue[][];
    batchId: number;
    resultId: number;
    selection: ISlickRange[];
    headersFlag?: boolean;
}
export namespace SendToClipboardRequest {
    export const type = new RequestType<SendToClipboardParams, void, void>("sendToClipboard");
}

export interface CopyHeadersParams {
    uri: string;
    batchId: number;
    resultId: number;
    selection: ISlickRange[];
}
export namespace CopyHeadersRequest {
    export const type = new RequestType<CopyHeadersParams, void, void>("copyHeaders");
}

export interface CopyWithHeadersParams extends CopyHeadersParams {}
export namespace CopyWithHeadersRequest {
    export const type = new RequestType<CopyWithHeadersParams, void, void>("copyWithHeaders");
}

export interface CopyAsCsvRequest {
    uri: string;
    batchId: number;
    resultId: number;
    selection: ISlickRange[];
    includeHeaders: boolean;
}

export namespace CopyAsCsvRequest {
    export const type = new RequestType<CopyAsCsvRequest, void, void>("copyAsCsv");
}

export interface CopyAsJsonRequest {
    uri: string;
    batchId: number;
    resultId: number;
    selection: ISlickRange[];
    includeHeaders: boolean;
}

export namespace CopyAsJsonRequest {
    export const type = new RequestType<CopyAsJsonRequest, void, void>("copyAsJson");
}

export interface CopyAsInClauseRequest {
    uri: string;
    batchId: number;
    resultId: number;
    selection: ISlickRange[];
}

export namespace CopyAsInClauseRequest {
    export const type = new RequestType<CopyAsInClauseRequest, void, void>("copyAsInClause");
}

export interface CopyAsInsertIntoRequest {
    uri: string;
    batchId: number;
    resultId: number;
    selection: ISlickRange[];
}

export namespace CopyAsInsertIntoRequest {
    export const type = new RequestType<CopyAsInsertIntoRequest, void, void>("copyAsInsertInto");
}

export interface SetSelectionSummary {
    uri: string;
    batchId: number;
    resultId: number;
    selection: ISlickRange[];
}
export namespace SetSelectionSummaryRequest {
    export const type = new NotificationType<SetSelectionSummary>("setSelectionSummary");
}

export interface OpenInNewTabParams {
    uri: string;
}
export namespace OpenInNewTabRequest {
    export const type = new RequestType<OpenInNewTabParams, void, void>("openInNewTab");
}

export interface GetWebviewLocationParams {
    uri: string;
}
export namespace GetWebviewLocationRequest {
    export const type = new RequestType<GetWebviewLocationParams, QueryResultWebviewLocation, void>(
        "getWebviewLocation",
    );
}

export interface SetEditorSelectionParams {
    uri: string;
    selectionData: ISelectionData;
}
export namespace SetEditorSelectionRequest {
    export const type = new RequestType<SetEditorSelectionParams, void, void>("setEditorSelection");
}

export interface SaveResultsWebviewParams {
    uri: string;
    batchId?: number;
    resultId?: number;
    format: string;
    selection?: ISlickRange[];
    origin: QueryResultSaveAsTrigger;
}
export namespace SaveResultsWebviewRequest {
    export const type = new RequestType<SaveResultsWebviewParams, void, void>("saveResults");
}

export interface GetRowsParams {
    uri: string;
    batchId: number;
    resultId: number;
    rowStart: number;
    numberOfRows: number;
}
export namespace GetRowsRequest {
    export const type = new RequestType<GetRowsParams, ResultSetSubset, void>("getRows");
}

/**
 * Sets the scroll position for a grid in the webview
 */
export interface SetGridScrollPositionParams {
    uri: string;
    gridId: string;
    scrollTop: number;
    scrollLeft: number;
}

/**
 * Sets the scroll position for a grid in the webview
 * @param uri The URI of the query result state this request is associated with
 */
export namespace SetGridScrollPositionNotification {
    export const type = new NotificationType<SetGridScrollPositionParams>("setGridScrollPosition");
}

export interface GetGridScrollPositionParams {
    uri: string;
    gridId: string;
}

export interface GetGridScrollPositionResponse {
    scrollTop: number;
    scrollLeft: number;
}

export namespace GetGridScrollPositionRequest {
    export const type = new RequestType<
        GetGridScrollPositionParams,
        GetGridScrollPositionResponse,
        void
    >("getGridScrollPosition");
}

export interface SetGridPaneScrollPositionParams {
    uri: string;
    scrollTop: number;
}

export namespace SetGridPaneScrollPositionNotification {
    export const type = new NotificationType<SetGridPaneScrollPositionParams>(
        "setPaneScrollPosition",
    );
}

export interface GetGridPaneScrollPositionParams {
    uri: string;
}

export interface GetGridPaneScrollPositionResponse {
    scrollTop: number;
}

export namespace GetGridPaneScrollPositionRequest {
    export const type = new RequestType<
        GetGridPaneScrollPositionParams,
        GetGridPaneScrollPositionResponse,
        void
    >("getGridPaneScrollPosition");
}

export enum GridContextMenuAction {
    SelectAll = "select-all",
    CopySelection = "copy-selection",
    CopyHeaders = "copy-headers",
    CopyWithHeaders = "copy-with-headers",
    CopyAsCsv = "copy-as-csv",
    CopyAsJson = "copy-as-json",
    CopyAsInClause = "copy-as-in-clause",
    CopyAsInsertInto = "copy-as-insert-into",
}<|MERGE_RESOLUTION|>--- conflicted
+++ resolved
@@ -67,11 +67,8 @@
     fontSettings: FontSettings;
     autoSizeColumns?: boolean;
     inMemoryDataProcessingThreshold?: number;
-<<<<<<< HEAD
     useBetaGrid?: boolean;
-=======
     initializationError?: string;
->>>>>>> f657218d
 }
 
 export interface QueryResultReducers extends Omit<ExecutionPlanReducers, "getExecutionPlan"> {

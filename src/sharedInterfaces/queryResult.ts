--- conflicted
+++ resolved
@@ -54,14 +54,8 @@
     messages: IMessage[];
     tabStates?: QueryResultTabStates;
     isExecutionPlan?: boolean;
-<<<<<<< HEAD
+    selection?: ISlickRange[];
     executionPlanState: ExecutionPlanState;
-=======
-    selection?: ISlickRange[];
-    executionPlanState: ExecutionPlanState & {
-        xmlPlans?: string[];
-    };
->>>>>>> 1b519225
 }
 
 export interface QueryResultReducers

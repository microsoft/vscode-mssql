/*---------------------------------------------------------------------------------------------
 *  Copyright (c) Microsoft Corporation. All rights reserved.
 *  Licensed under the MIT License. See License.txt in the project root for license information.
 *--------------------------------------------------------------------------------------------*/

import * as vscodeMssql from "vscode-mssql";
import { FormItemSpec, FormContextProps, FormState, FormReducers } from "./form";
import { FirewallRuleSpec } from "./firewallRule";
import { ApiStatus } from "./webview";
import { AddFirewallRuleState } from "./addFirewallRule";
import { ConnectionGroupSpec, ConnectionGroupState } from "./connectionGroup";
import { RequestType } from "vscode-jsonrpc/browser";

export class ConnectionDialogWebviewState
    implements
        FormState<
            IConnectionDialogProfile,
            ConnectionDialogWebviewState,
            ConnectionDialogFormItemSpec
        >
{
    /** the underlying connection profile for the form target; same as `connectionProfile` */
    formState: IConnectionDialogProfile = {} as IConnectionDialogProfile;
    /** The underlying connection profile for the form target; a more intuitively-named alias for `formState` */
    get connectionProfile(): IConnectionDialogProfile {
        return this.formState;
    }
    set connectionProfile(value: IConnectionDialogProfile) {
        this.formState = value;
    }

    formComponents: Partial<Record<keyof IConnectionDialogProfile, ConnectionDialogFormItemSpec>> =
        {};

    public selectedInputMode: ConnectionInputMode = ConnectionInputMode.Parameters;
    public connectionComponents: ConnectionComponentsInfo = {
        mainOptions: [],
        groupedAdvancedOptions: [],
    };
    public azureAccounts: string[] = [];
    public loadingAzureAccountsStatus: ApiStatus = ApiStatus.NotStarted;
    public azureSubscriptions: AzureSubscriptionInfo[] = [];
    public loadingAzureSubscriptionsStatus: ApiStatus = ApiStatus.NotStarted;
    public azureServers: AzureSqlServerInfo[] = [];
    public loadingAzureServersStatus: ApiStatus = ApiStatus.NotStarted;
    public savedConnections: IConnectionDialogProfile[] = [];
    public recentConnections: IConnectionDialogProfile[] = [];
    public connectionStatus: ApiStatus = ApiStatus.NotStarted;
    public readyToConnect: boolean = false;
    public formError: string = "";
    public dialog: IDialogProps | undefined;
    public fabricServers: FabricSqlDbInfo[] = [];

    constructor(params?: Partial<ConnectionDialogWebviewState>) {
        for (const key in params) {
            if (key in this) {
                // eslint-disable-next-line @typescript-eslint/no-explicit-any -- safe due to key in this check being a Partial of the class
                (this as any)[key as keyof ConnectionDialogWebviewState] =
                    params[key as keyof ConnectionDialogWebviewState]!;
            }
        }
    }
}

export interface IDialogProps {
    type:
        | "trustServerCert"
        | "addFirewallRule"
        | "loadFromConnectionString"
        | "createConnectionGroup";
}

export interface TrustServerCertDialogProps extends IDialogProps {
    type: "trustServerCert";
    message: string;
}

export interface AddFirewallRuleDialogProps extends IDialogProps {
    type: "addFirewallRule";
    props: AddFirewallRuleState;
}

export interface ConnectionStringDialogProps extends IDialogProps {
    type: "loadFromConnectionString";
    connectionString: string;
    connectionStringError?: string;
}
export interface CreateConnectionGroupDialogProps extends IDialogProps {
    type: "createConnectionGroup";
    props: ConnectionGroupState;
}

export interface AzureSubscriptionInfo {
    name: string;
    id: string;
    loaded: boolean;
}

export interface AzureSqlServerInfo {
    server: string;
    databases: string[];
    location: string;
    resourceGroup: string;
    subscription: string;
    uri: string;
}

export interface FabricSqlDbInfo {
    server: string;
<<<<<<< HEAD
    database: string;
    workspace: IWorkspace;
    tags: string[];
}

/**
 * IWorkspace Fabric workspace as seen in api responses
 */
export interface IWorkspace {
    id: string;
    capacityId?: string; // supplied when getting a single workspace, but only sometimes when getting all workspaces (perhaps newer workspaces?)
    type: string;
    displayName: string;
    description: string;
=======
    databases: string[];
    sqlAnalyticsEndpoints: string[];
    workspace: {
        name: string;
        id: string;
    };
>>>>>>> 80c3707a
}

export interface ConnectionComponentsInfo {
    mainOptions: (keyof IConnectionDialogProfile)[];
    groupedAdvancedOptions: ConnectionComponentGroup[];
}

export interface ConnectionComponentGroup {
    groupName: string;
    options: (keyof IConnectionDialogProfile)[];
}

export interface ConnectionDialogFormItemSpec
    extends FormItemSpec<
        IConnectionDialogProfile,
        ConnectionDialogWebviewState,
        ConnectionDialogFormItemSpec
    > {
    isAdvancedOption: boolean;
    optionCategory?: string;
    optionCategoryLabel?: string;
}

export enum ConnectionInputMode {
    Parameters = "parameters",
    AzureBrowse = "azureBrowse",
    FabricBrowse = "fabricBrowse",
}

// A Connection Profile contains all the properties of connection credentials, with additional
// optional name and details on whether password should be saved
export interface IConnectionDialogProfile extends vscodeMssql.IConnectionInfo {
    profileName?: string;
    groupId?: string;
    savePassword?: boolean;
    emptyPasswordInput?: boolean;
    azureAuthType?: vscodeMssql.AzureAuthType;
    id?: string;
}

export interface ConnectionDialogContextProps
    extends FormContextProps<
        IConnectionDialogProfile,
        ConnectionDialogWebviewState,
        ConnectionDialogFormItemSpec
    > {
    // Reducers
    loadConnection: (connection: IConnectionDialogProfile) => void;
    setConnectionInputType: (inputType: ConnectionInputMode) => void;
    connect: () => void;
    loadAzureServers: (subscriptionId: string) => void;
    closeDialog: () => void;
    closeMessage: () => void;
    addFirewallRule: (firewallRuleSpec: FirewallRuleSpec) => void;
    openCreateConnectionGroupDialog: () => void;
    createConnectionGroup: (connectionGroupSpec: ConnectionGroupSpec) => void;
    filterAzureSubscriptions: () => void;
    refreshConnectionsList: () => void;
    deleteSavedConnection(connection: IConnectionDialogProfile): void;
    removeRecentConnection(connection: IConnectionDialogProfile): void;
    loadFromConnectionString: (connectionString: string) => void;
    openConnectionStringDialog: () => void;
    signIntoAzureForFirewallRule: () => void;
    signIntoAzureForBrowse: () => void;

    // Request handlers
    getConnectionDisplayName: (connection: IConnectionDialogProfile) => Promise<string>;
}

export enum AuthenticationType {
    /**
     * Username and password
     */
    SqlLogin = "SqlLogin",
    /**
     * Windows Authentication
     */
    Integrated = "Integrated",
    /**
     * Microsoft Entra Id - Universal with MFA support
     */
    AzureMFA = "AzureMFA",
    /**
     * Microsoft Entra Id - Password
     */
    AzureMFAAndUser = "AzureMFAAndUser",
    /**
     * Datacenter Security Token Service Authentication
     */
    DSTSAuth = "dstsAuth",
    /**
     * No authentication required
     */
    None = "None",
}

export interface ConnectionDialogReducers extends FormReducers<IConnectionDialogProfile> {
    setConnectionInputType: {
        inputMode: ConnectionInputMode;
    };
    loadConnection: {
        connection: IConnectionDialogProfile;
    };
    connect: {};
    loadAzureServers: {
        subscriptionId: string;
    };
    addFirewallRule: {
        firewallRuleSpec: FirewallRuleSpec;
    };
    createConnectionGroup: {
        connectionGroupSpec: ConnectionGroupSpec;
    };
    openCreateConnectionGroupDialog: {};
    closeDialog: {};
    closeMessage: {};
    filterAzureSubscriptions: {};
    refreshConnectionsList: {};
    deleteSavedConnection: {
        connection: IConnectionDialogProfile;
    };
    removeRecentConnection: {
        connection: IConnectionDialogProfile;
    };
    loadFromConnectionString: { connectionString: string };
    openConnectionStringDialog: {};
    signIntoAzureForFirewallRule: {};
    signIntoAzureForBrowse: {};
}

export namespace GetConnectionDisplayNameRequest {
    export const type = new RequestType<IConnectionDialogProfile, string, void>(
        "getConnectionDisplayName",
    );
}<|MERGE_RESOLUTION|>--- conflicted
+++ resolved
@@ -107,7 +107,6 @@
 
 export interface FabricSqlDbInfo {
     server: string;
-<<<<<<< HEAD
     database: string;
     workspace: IWorkspace;
     tags: string[];
@@ -122,14 +121,12 @@
     type: string;
     displayName: string;
     description: string;
-=======
     databases: string[];
     sqlAnalyticsEndpoints: string[];
     workspace: {
         name: string;
         id: string;
     };
->>>>>>> 80c3707a
 }
 
 export interface ConnectionComponentsInfo {

--- conflicted
+++ resolved
@@ -5,13 +5,8 @@
 
 import { Theme } from "@fluentui/react-components";
 import * as vscodeMssql from "vscode-mssql";
-<<<<<<< HEAD
 import { FormItemSpec, FormContextProps, FormEvent, FormState } from "../reactviews/common/forms/form";
-=======
 import { ApiStatus } from "./webview";
->>>>>>> 66b22571
-
-
 
 export interface ConnectionDialogWebviewState extends FormState<IConnectionDialogProfile> {
 	selectedFormTab: FormTabType;

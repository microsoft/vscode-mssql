--- conflicted
+++ resolved
@@ -54,7 +54,6 @@
         connectionProfile: IConnectionDialogProfile;
         selectedInputMode: ConnectionInputMode;
         connectionComponents: {
-<<<<<<< HEAD
             components: Record<keyof IConnectionDialogProfile, ConnectionDialogFormItemSpec>;
             mainOptions: (keyof IConnectionDialogProfile)[],
             topAdvancedOptions: (keyof IConnectionDialogProfile)[],
@@ -64,22 +63,6 @@
         recentConnections: IConnectionDialogProfile[],
         connectionStatus: ApiStatus,
         formError: string
-=======
-            components: Record<
-                keyof IConnectionDialogProfile,
-                ConnectionDialogFormItemSpec
-            >;
-            mainOptions: (keyof IConnectionDialogProfile)[];
-            topAdvancedOptions: (keyof IConnectionDialogProfile)[];
-            groupedAdvancedOptions: Record<
-                string,
-                (keyof IConnectionDialogProfile)[]
-            >;
-        };
-        recentConnections: IConnectionDialogProfile[];
-        connectionStatus: ApiStatus;
-        formError: string;
->>>>>>> 03d5bccc
     }) {
         this.formState = connectionProfile;
         this.selectedInputMode = selectedInputMode;
@@ -91,7 +74,6 @@
     }
 }
 
-<<<<<<< HEAD
 export interface AzureSqlDatabaseInfo {
     server: string;
     databases: string[];
@@ -101,10 +83,6 @@
 }
 
 export interface ConnectionDialogFormItemSpec extends FormItemSpec<IConnectionDialogProfile> {
-=======
-export interface ConnectionDialogFormItemSpec
-    extends FormItemSpec<IConnectionDialogProfile> {
->>>>>>> 03d5bccc
     isAdvancedOption: boolean;
     optionCategory?: string;
 }

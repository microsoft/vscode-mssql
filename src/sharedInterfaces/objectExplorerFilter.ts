/*---------------------------------------------------------------------------------------------
 *  Copyright (c) Microsoft Corporation. All rights reserved.
 *  Licensed under the MIT License. See License.txt in the project root for license information.
 *--------------------------------------------------------------------------------------------*/

import * as vscodeMssql from "vscode-mssql";
<<<<<<< HEAD
import { locConstants } from "../reactviews/common/locConstants";
import { WebviewContextProps } from "../reactviews/common/vscodeWebviewProvider";
=======
import { WebviewContextProps } from "./webview";
>>>>>>> b213f45c

export interface ObjectExplorerFilterState {
    filterProperties: vscodeMssql.NodeFilterProperty[];
    existingFilters: vscodeMssql.NodeFilter[];
    nodePath?: string;
}

export interface ObjectExplorerReducers {
    submit: {
        filters: vscodeMssql.NodeFilter[];
    };
    cancel: {};
}

export interface ObjectExplorerFilterContextProps
    extends WebviewContextProps<ObjectExplorerFilterState | undefined> {
    submit: (filters: vscodeMssql.NodeFilter[]) => void;
    clearAllFilters: () => void;
    cancel: () => void;
}

export enum NodeFilterPropertyDataType {
    String = 0,
    Number = 1,
    Boolean = 2,
    Date = 3,
    Choice = 4,
}

export enum NodeFilterOperator {
    Equals = 0,
    NotEquals = 1,
    LessThan = 2,
    LessThanOrEquals = 3,
    GreaterThan = 4,
    GreaterThanOrEquals = 5,
    Between = 6,
    NotBetween = 7,
    Contains = 8,
    NotContains = 9,
    StartsWith = 10,
    NotStartsWith = 11,
    EndsWith = 12,
    NotEndsWith = 13,
}

export interface ObjectExplorerPageFilter {
    index: number;
    name: string;
    displayName: string;
    value: string | string[] | number | number[] | boolean | undefined;
    type: NodeFilterPropertyDataType;
    choices?: {
        name: string;
        displayName: string;
    }[];
    operatorOptions: string[];
    selectedOperator: string;
    description: string;
}

export class ObjectExplorerFilterUtils {
    // The null check is required for ObjectExplorerFilterUtils methods to work properly during testing.
    private static readonly CONTAINS = locConstants.objectExplorerFiltering.contains ?? "Contains";
    private static readonly NOT_CONTAINS =
        locConstants.objectExplorerFiltering.notContains ?? "Not Contains";
    private static readonly STARTS_WITH =
        locConstants.objectExplorerFiltering.startsWith ?? "Starts With";
    private static readonly NOT_STARTS_WITH =
        locConstants.objectExplorerFiltering.notStartsWith ?? "Not Starts With";
    private static readonly ENDS_WITH =
        locConstants.objectExplorerFiltering.endsWith ?? "Ends With";
    private static readonly NOT_ENDS_WITH =
        locConstants.objectExplorerFiltering.notEndsWith ?? "Not Ends With";
    private static readonly EQUALS = locConstants.objectExplorerFiltering.equals ?? "Equals";
    private static readonly NOT_EQUALS =
        locConstants.objectExplorerFiltering.notEquals ?? "Not Equals";
    private static readonly LESS_THAN =
        locConstants.objectExplorerFiltering.lessThan ?? "Less Than";
    private static readonly LESS_THAN_OR_EQUALS =
        locConstants.objectExplorerFiltering.lessThanOrEquals ?? "Less Than or Equals";
    private static readonly GREATER_THAN =
        locConstants.objectExplorerFiltering.greaterThan ?? "Greater Than";
    private static readonly GREATER_THAN_OR_EQUALS =
        locConstants.objectExplorerFiltering.greaterThanOrEquals ?? "Greater Than or Equals";
    private static readonly BETWEEN = locConstants.objectExplorerFiltering.between ?? "Between";
    private static readonly NOT_BETWEEN =
        locConstants.objectExplorerFiltering.notBetween ?? "Not Between";

    static getFilters(uiFilters: ObjectExplorerPageFilter[]): vscodeMssql.NodeFilter[] {
        return uiFilters
            .map((f) => {
                let value: any = undefined;
                switch (f.type) {
                    case NodeFilterPropertyDataType.Boolean:
                    case NodeFilterPropertyDataType.Choice:
                        value =
                            f.value === "" || f.value === undefined
                                ? undefined
                                : (f.choices?.find((c) => c.displayName === f.value)?.name ??
                                  undefined);
                        break;
                    case NodeFilterPropertyDataType.Number:
                        if (
                            f.selectedOperator === this.BETWEEN ||
                            f.selectedOperator === this.NOT_BETWEEN
                        ) {
                            value = (f.value as string[]).map((v) => Number(v));
                        } else {
                            value = Number(f.value);
                        }
                        break;
                    case NodeFilterPropertyDataType.String:
                    case NodeFilterPropertyDataType.Date:
                        value = f.value;
                        break;
                }

                return {
                    name: f.name,
                    value: value!,
                    operator: this.getFilterOperatorEnum(f.selectedOperator),
                };
            })
            .filter((f) => {
                if (
                    f.operator === NodeFilterOperator.Between ||
                    f.operator === NodeFilterOperator.NotBetween
                ) {
                    return (f.value as string[])[0] !== "" || (f.value as string[])[1] !== "";
                }
                return f.value !== "" && f.value !== undefined;
            });
    }

    static getErrorTextFromFilters(filters: vscodeMssql.NodeFilter[]): string {
        let errorText = "";
        for (let filter of filters) {
            if (
                filter.operator === NodeFilterOperator.Between ||
                filter.operator === NodeFilterOperator.NotBetween
            ) {
                let value1 = (filter.value as string[] | number[])[0];
                let value2 = (filter.value as string[] | number[])[1];
                if (!value1 && value2) {
                    // Only undefined during testing
                    errorText =
                        locConstants.objectExplorerFiltering.firstValueEmptyError(
                            this.getFilterOperatorString(filter.operator)!,
                            filter.name,
                        ) ??
                        `The first value must be set for the ${this.getFilterOperatorString(filter.operator)} operator in the ${filter.name} filter`;
                } else if (!value2 && value1) {
                    errorText =
                        locConstants.objectExplorerFiltering.secondValueEmptyError(
                            this.getFilterOperatorString(filter.operator)!,
                            filter.name,
                        ) ??
                        `The second value must be set for the ${this.getFilterOperatorString(filter.operator)} operator in the ${filter.name} filter`;
                } else if (value1 > value2) {
                    errorText =
                        locConstants.objectExplorerFiltering.firstValueLessThanSecondError(
                            this.getFilterOperatorString(filter.operator)!,
                            filter.name,
                        ) ??
                        `The first value must be less than the second value for the ${this.getFilterOperatorString(filter.operator)} operator in the ${filter.name} filter`;
                }
            }
        }
        return errorText;
    }

    static getFilterOperatorString(operator: NodeFilterOperator | undefined): string | undefined {
        if (operator === undefined) {
            return undefined;
        }

        switch (operator) {
            case NodeFilterOperator.Contains:
                return this.CONTAINS;
            case NodeFilterOperator.NotContains:
                return this.NOT_CONTAINS;
            case NodeFilterOperator.StartsWith:
                return this.STARTS_WITH;
            case NodeFilterOperator.NotStartsWith:
                return this.NOT_STARTS_WITH;
            case NodeFilterOperator.EndsWith:
                return this.ENDS_WITH;
            case NodeFilterOperator.NotEndsWith:
                return this.NOT_ENDS_WITH;
            case NodeFilterOperator.Equals:
                return this.EQUALS;
            case NodeFilterOperator.NotEquals:
                return this.NOT_EQUALS;
            case NodeFilterOperator.LessThan:
                return this.LESS_THAN;
            case NodeFilterOperator.LessThanOrEquals:
                return this.LESS_THAN_OR_EQUALS;
            case NodeFilterOperator.GreaterThan:
                return this.GREATER_THAN;
            case NodeFilterOperator.GreaterThanOrEquals:
                return this.GREATER_THAN_OR_EQUALS;
            case NodeFilterOperator.Between:
                return this.BETWEEN;
            case NodeFilterOperator.NotBetween:
                return this.NOT_BETWEEN;
            default:
                return "";
        }
    }

    static getFilterOperatorEnum(operator: string): NodeFilterOperator {
        switch (operator) {
            case this.CONTAINS:
                return NodeFilterOperator.Contains;
            case this.NOT_CONTAINS:
                return NodeFilterOperator.NotContains;
            case this.STARTS_WITH:
                return NodeFilterOperator.StartsWith;
            case this.NOT_STARTS_WITH:
                return NodeFilterOperator.NotStartsWith;
            case this.ENDS_WITH:
                return NodeFilterOperator.EndsWith;
            case this.NOT_ENDS_WITH:
                return NodeFilterOperator.NotEndsWith;
            case this.EQUALS:
                return NodeFilterOperator.Equals;
            case this.NOT_EQUALS:
                return NodeFilterOperator.NotEquals;
            case this.LESS_THAN:
                return NodeFilterOperator.LessThan;
            case this.LESS_THAN_OR_EQUALS:
                return NodeFilterOperator.LessThanOrEquals;
            case this.GREATER_THAN:
                return NodeFilterOperator.GreaterThan;
            case this.GREATER_THAN_OR_EQUALS:
                return NodeFilterOperator.GreaterThanOrEquals;
            case this.BETWEEN:
                return NodeFilterOperator.Between;
            case this.NOT_BETWEEN:
                return NodeFilterOperator.NotBetween;
            default:
                return NodeFilterOperator.Equals;
        }
    }

    static getFilterOperators(property: vscodeMssql.NodeFilterProperty): string[] {
        switch (property.type) {
            case NodeFilterPropertyDataType.Boolean:
                return [this.EQUALS, this.NOT_EQUALS];
            case NodeFilterPropertyDataType.String:
                return [
                    this.CONTAINS,
                    this.NOT_CONTAINS,
                    this.STARTS_WITH,
                    this.NOT_STARTS_WITH,
                    this.ENDS_WITH,
                    this.NOT_ENDS_WITH,
                    this.EQUALS,
                    this.NOT_EQUALS,
                ];
            case NodeFilterPropertyDataType.Number:
            case NodeFilterPropertyDataType.Date:
                return [
                    this.EQUALS,
                    this.NOT_EQUALS,
                    this.LESS_THAN,
                    this.LESS_THAN_OR_EQUALS,
                    this.GREATER_THAN,
                    this.GREATER_THAN_OR_EQUALS,
                    this.BETWEEN,
                    this.NOT_BETWEEN,
                ];
            case NodeFilterPropertyDataType.Choice:
                return [this.EQUALS, this.NOT_EQUALS];
            default:
                return [];
        }
    }
}<|MERGE_RESOLUTION|>--- conflicted
+++ resolved
@@ -4,12 +4,7 @@
  *--------------------------------------------------------------------------------------------*/
 
 import * as vscodeMssql from "vscode-mssql";
-<<<<<<< HEAD
-import { locConstants } from "../reactviews/common/locConstants";
-import { WebviewContextProps } from "../reactviews/common/vscodeWebviewProvider";
-=======
 import { WebviewContextProps } from "./webview";
->>>>>>> b213f45c
 
 export interface ObjectExplorerFilterState {
     filterProperties: vscodeMssql.NodeFilterProperty[];
@@ -72,32 +67,52 @@
 }
 
 export class ObjectExplorerFilterUtils {
-    // The null check is required for ObjectExplorerFilterUtils methods to work properly during testing.
-    private static readonly CONTAINS = locConstants.objectExplorerFiltering.contains ?? "Contains";
-    private static readonly NOT_CONTAINS =
-        locConstants.objectExplorerFiltering.notContains ?? "Not Contains";
-    private static readonly STARTS_WITH =
-        locConstants.objectExplorerFiltering.startsWith ?? "Starts With";
-    private static readonly NOT_STARTS_WITH =
-        locConstants.objectExplorerFiltering.notStartsWith ?? "Not Starts With";
-    private static readonly ENDS_WITH =
-        locConstants.objectExplorerFiltering.endsWith ?? "Ends With";
-    private static readonly NOT_ENDS_WITH =
-        locConstants.objectExplorerFiltering.notEndsWith ?? "Not Ends With";
-    private static readonly EQUALS = locConstants.objectExplorerFiltering.equals ?? "Equals";
-    private static readonly NOT_EQUALS =
-        locConstants.objectExplorerFiltering.notEquals ?? "Not Equals";
-    private static readonly LESS_THAN =
-        locConstants.objectExplorerFiltering.lessThan ?? "Less Than";
-    private static readonly LESS_THAN_OR_EQUALS =
-        locConstants.objectExplorerFiltering.lessThanOrEquals ?? "Less Than or Equals";
-    private static readonly GREATER_THAN =
-        locConstants.objectExplorerFiltering.greaterThan ?? "Greater Than";
-    private static readonly GREATER_THAN_OR_EQUALS =
-        locConstants.objectExplorerFiltering.greaterThanOrEquals ?? "Greater Than or Equals";
-    private static readonly BETWEEN = locConstants.objectExplorerFiltering.between ?? "Between";
-    private static readonly NOT_BETWEEN =
-        locConstants.objectExplorerFiltering.notBetween ?? "Not Between";
+    private static CONTAINS: string;
+    private static NOT_CONTAINS: string;
+    private static STARTS_WITH: string;
+    private static NOT_STARTS_WITH: string;
+    private static ENDS_WITH: string;
+    private static NOT_ENDS_WITH: string;
+    private static EQUALS: string;
+    private static NOT_EQUALS: string;
+    private static LESS_THAN: string;
+    private static LESS_THAN_OR_EQUALS: string;
+    private static GREATER_THAN: string;
+    private static GREATER_THAN_OR_EQUALS: string;
+    private static BETWEEN: string;
+    private static NOT_BETWEEN: string;
+
+    public static initializeStrings(values: {
+        CONTAINS: string;
+        NOT_CONTAINS: string;
+        STARTS_WITH: string;
+        NOT_STARTS_WITH: string;
+        ENDS_WITH: string;
+        NOT_ENDS_WITH: string;
+        EQUALS: string;
+        NOT_EQUALS: string;
+        LESS_THAN: string;
+        LESS_THAN_OR_EQUALS: string;
+        GREATER_THAN: string;
+        GREATER_THAN_OR_EQUALS: string;
+        BETWEEN: string;
+        NOT_BETWEEN: string;
+    }) {
+        this.CONTAINS = values.CONTAINS;
+        this.NOT_CONTAINS = values.NOT_CONTAINS;
+        this.STARTS_WITH = values.STARTS_WITH;
+        this.NOT_STARTS_WITH = values.NOT_STARTS_WITH;
+        this.ENDS_WITH = values.ENDS_WITH;
+        this.NOT_ENDS_WITH = values.NOT_ENDS_WITH;
+        this.EQUALS = values.EQUALS;
+        this.NOT_EQUALS = values.NOT_EQUALS;
+        this.LESS_THAN = values.LESS_THAN;
+        this.LESS_THAN_OR_EQUALS = values.LESS_THAN_OR_EQUALS;
+        this.GREATER_THAN = values.GREATER_THAN;
+        this.GREATER_THAN_OR_EQUALS = values.GREATER_THAN_OR_EQUALS;
+        this.BETWEEN = values.BETWEEN;
+        this.NOT_BETWEEN = values.NOT_BETWEEN;
+    }
 
     static getFilters(uiFilters: ObjectExplorerPageFilter[]): vscodeMssql.NodeFilter[] {
         return uiFilters
@@ -145,7 +160,12 @@
             });
     }
 
-    static getErrorTextFromFilters(filters: vscodeMssql.NodeFilter[]): string {
+    static getErrorTextFromFilters(
+        filters: vscodeMssql.NodeFilter[],
+        firstValueEmptyError: (operator: string, name: string) => string,
+        secondValueEmptyError: (operator: string, name: string) => string,
+        firstValueLessThanSecondError: (operator: string, name: string) => string,
+    ): string {
         let errorText = "";
         for (let filter of filters) {
             if (
@@ -157,21 +177,21 @@
                 if (!value1 && value2) {
                     // Only undefined during testing
                     errorText =
-                        locConstants.objectExplorerFiltering.firstValueEmptyError(
+                        firstValueEmptyError(
                             this.getFilterOperatorString(filter.operator)!,
                             filter.name,
                         ) ??
                         `The first value must be set for the ${this.getFilterOperatorString(filter.operator)} operator in the ${filter.name} filter`;
                 } else if (!value2 && value1) {
                     errorText =
-                        locConstants.objectExplorerFiltering.secondValueEmptyError(
+                        secondValueEmptyError(
                             this.getFilterOperatorString(filter.operator)!,
                             filter.name,
                         ) ??
                         `The second value must be set for the ${this.getFilterOperatorString(filter.operator)} operator in the ${filter.name} filter`;
                 } else if (value1 > value2) {
                     errorText =
-                        locConstants.objectExplorerFiltering.firstValueLessThanSecondError(
+                        firstValueLessThanSecondError(
                             this.getFilterOperatorString(filter.operator)!,
                             filter.name,
                         ) ??

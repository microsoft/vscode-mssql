/*---------------------------------------------------------------------------------------------
 *  Copyright (c) Microsoft Corporation. All rights reserved.
 *  Licensed under the MIT License. See License.txt in the project root for license information.
 *--------------------------------------------------------------------------------------------*/

import * as constants from "../constants/constants";
import * as mssql from "vscode-mssql";
import { FormItemSpec, FormState, FormReducers, FormEvent } from "./form";

// Publish target options - defines where the database project will be published
export enum PublishTarget {
    ExistingServer = "existingServer",
    LocalContainer = "localContainer",
    NewAzureServer = "newAzureServer",
}

/**
 * Field names for the Publish form - defines the keys used in IPublishForm interface
 */
export const PublishFormFields = {
    PublishProfilePath: "publishProfilePath",
    ServerName: "serverName",
    DatabaseName: "databaseName",
    PublishTarget: "publishTarget",
    SqlCmdVariables: "sqlCmdVariables",
    ContainerPort: "containerPort",
    ContainerAdminPassword: "containerAdminPassword",
    ContainerAdminPasswordConfirm: "containerAdminPasswordConfirm",
    ContainerImageTag: "containerImageTag",
    AcceptContainerLicense: "acceptContainerLicense",
} as const;

/**
 * Container-specific fields that are shown/hidden based on publish target
 */
export const PublishFormContainerFields = [
    PublishFormFields.ContainerPort,
    PublishFormFields.ContainerAdminPassword,
    PublishFormFields.ContainerAdminPasswordConfirm,
    PublishFormFields.ContainerImageTag,
    PublishFormFields.AcceptContainerLicense,
] as const;

// Re-export other publish-related constants for use in webview code
export const DefaultSqlPortNumber = constants.DefaultSqlPortNumber;

/**
 * Data fields shown in the Publish form.
 */
export interface IPublishForm {
    publishProfilePath?: string;
    serverName?: string;
    databaseName?: string;
    publishTarget?: PublishTarget;
    sqlCmdVariables?: { [key: string]: string };
    // Container deployment specific fields (only used when publishTarget === 'localContainer')
    containerPort?: string;
    containerAdminPassword?: string;
    containerAdminPasswordConfirm?: string;
    containerImageTag?: string;
    acceptContainerLicense?: boolean;
}

/**
 * Extends generic FormState so form system works unchanged.
 */
export interface PublishDialogState
    extends FormState<IPublishForm, PublishDialogState, PublishDialogFormItemSpec> {
    projectFilePath: string;
    inProgress: boolean;
    lastPublishResult?: { success: boolean; details?: string };
    projectProperties?: mssql.GetProjectPropertiesResult & { targetVersion?: string };
    hasValidationErrors?: boolean;
    hasMissingRequiredValues?: boolean;
    deploymentOptions?: mssql.DeploymentOptions;
<<<<<<< HEAD
    projectProperties?: ProjectProperties;
    waitingForNewConnection?: boolean;
    connectionString?: string;
    previousDatabaseList?: { displayName: string; value: string }[];
    previousSelectedDatabase?: string;
=======
>>>>>>> 945c504b
}

/**
 * Form item specification for Publish dialog fields.
 */
export interface PublishDialogFormItemSpec
    extends FormItemSpec<IPublishForm, PublishDialogState, PublishDialogFormItemSpec> {
    // (Removed advanced option metadata: was isAdvancedOption/optionCategory/optionCategoryLabel)
    // Reintroduce when the Publish dialog gains an "Advanced publish options" section with grouped fields.
    // TODO: https://github.com/microsoft/vscode-mssql/issues/20248 task for advanced options
}

/**
 * Reducers (messages) the controller supports in addition to the generic form actions.
 */
export interface PublishDialogReducers extends FormReducers<IPublishForm> {
    publishNow: {
        projectFilePath?: string;
        databaseName?: string;
        connectionUri?: string;
        sqlCmdVariables?: { [key: string]: string };
        publishProfilePath?: string;
    };
    generatePublishScript: {};
    openPublishAdvanced: {};
    selectPublishProfile: {};
    savePublishProfile: { publishProfileName: string };
    openConnectionDialog: {};
}

/**
 * Public operations + form dispatch surface for the Publish Project webview.
 * React context a stable, typed contract while keeping implementation details (raw RPC naming, snapshot plumbing) encapsulated.
 */
export interface PublishProjectProvider {
    /** Dispatch a single field value change or field-level action */
    formAction(event: FormEvent<IPublishForm>): void;
    /** Execute an immediate publish using current (or overridden) form values */
    publishNow(payload?: {
        projectFilePath?: string;
        databaseName?: string;
        connectionUri?: string;
        sqlCmdVariables?: { [key: string]: string };
        publishProfilePath?: string;
    }): void;
    /** Generate a publish script */
    generatePublishScript(): void;
    /** Choose a publish profile file and apply */
    selectPublishProfile(): void;
    /** Persist current form state as a named publish profile */
    savePublishProfile(publishProfileName: string): void;
    /** Open connection dialog to select server and database */
    openConnectionDialog(): void;
}<|MERGE_RESOLUTION|>--- conflicted
+++ resolved
@@ -73,14 +73,10 @@
     hasValidationErrors?: boolean;
     hasMissingRequiredValues?: boolean;
     deploymentOptions?: mssql.DeploymentOptions;
-<<<<<<< HEAD
-    projectProperties?: ProjectProperties;
     waitingForNewConnection?: boolean;
     connectionString?: string;
     previousDatabaseList?: { displayName: string; value: string }[];
     previousSelectedDatabase?: string;
-=======
->>>>>>> 945c504b
 }
 
 /**

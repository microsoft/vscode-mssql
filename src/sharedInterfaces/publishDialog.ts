--- conflicted
+++ resolved
@@ -1,78 +1,70 @@
-/*---------------------------------------------------------------------------------------------
- *  Copyright (c) Microsoft Corporation. All rights reserved.
- *  Licensed under the MIT License. See License.txt in the project root for license information.
- *--------------------------------------------------------------------------------------------*/
-
-import { FormItemSpec, FormState, FormReducers } from "./form";
-import { RequestType } from "vscode-jsonrpc/browser";
-import * as mssql from "vscode-mssql";
-
-/**
- * Data fields shown in the Publish form.
- */
-export interface IPublishForm {
-    profileName?: string;
-    serverName?: string;
-    databaseName?: string;
-    publishTarget?: "existingServer" | "localContainer";
-    sqlCmdVariables?: { [key: string]: string };
-}
-
-export interface PublishDialogWebviewState
-    extends FormState<IPublishForm, PublishDialogWebviewState, PublishDialogFormItemSpec> {
-    projectFilePath: string;
-    inProgress: boolean;
-<<<<<<< HEAD
-    lastPublishResult?: any;
-    connectionComponents?: {
-        mainOptions: (keyof IPublishForm)[];
-        groupedAdvancedOptions?: { groupName?: string; options: (keyof IPublishForm)[] }[];
-    };
-    defaultDeploymentOptionsResult?: mssql.SchemaCompareOptionsResult;
-=======
-    lastPublishResult?: { success: boolean; details?: string };
->>>>>>> 0c24390e
-}
-
-/**
- * Form item specification for Publish dialog fields.
- */
-export interface PublishDialogFormItemSpec
-    extends FormItemSpec<IPublishForm, PublishDialogWebviewState, PublishDialogFormItemSpec> {
-    isAdvancedOption?: boolean;
-    optionCategory?: string;
-    optionCategoryLabel?: string;
-}
-
-/**
- * Reducers (messages) the controller supports in addition to the generic form actions.
- */
-export interface PublishDialogReducers extends FormReducers<IPublishForm> {
-    setPublishValues: {
-        profileName?: string;
-        serverName?: string;
-        databaseName?: string;
-        publishTarget?: "existingServer" | "localContainer";
-        sqlCmdVariables?: { [key: string]: string };
-        projectFilePath?: string;
-    };
-
-    publishNow: {
-        projectFilePath?: string;
-        databaseName?: string;
-        connectionUri?: string;
-        sqlCmdVariables?: { [key: string]: string };
-        publishProfilePath?: string;
-    };
-    generatePublishScript: {};
-    openPublishAdvanced: {};
-    selectPublishProfile: {};
-    savePublishProfile: { profileName: string };
-}
-
-/**
- * Example request pattern retained for future preview scenarios.
- */
-export namespace GetPublishPreviewRequest {
-    export const type = new RequestType<void, string, void>("getPublishPreview");
-}
+/*---------------------------------------------------------------------------------------------
+ *  Copyright (c) Microsoft Corporation. All rights reserved.
+ *  Licensed under the MIT License. See License.txt in the project root for license information.
+ *--------------------------------------------------------------------------------------------*/
+
+import { FormItemSpec, FormState, FormReducers } from "./form";
+import { RequestType } from "vscode-jsonrpc/browser";
+import * as mssql from "vscode-mssql";
+
+/**
+ * Data fields shown in the Publish form.
+ */
+export interface IPublishForm {
+    profileName?: string;
+    serverName?: string;
+    databaseName?: string;
+    publishTarget?: "existingServer" | "localContainer";
+    sqlCmdVariables?: { [key: string]: string };
+}
+
+export interface PublishDialogWebviewState
+    extends FormState<IPublishForm, PublishDialogWebviewState, PublishDialogFormItemSpec> {
+    projectFilePath: string;
+    inProgress: boolean;
+    lastPublishResult?: { success: boolean; details?: string };
+    defaultDeploymentOptionsResult?: mssql.SchemaCompareOptionsResult;
+}
+
+/**
+ * Form item specification for Publish dialog fields.
+ */
+export interface PublishDialogFormItemSpec
+    extends FormItemSpec<IPublishForm, PublishDialogWebviewState, PublishDialogFormItemSpec> {
+    isAdvancedOption?: boolean;
+    optionCategory?: string;
+    optionCategoryLabel?: string;
+}
+
+/**
+ * Reducers (messages) the controller supports in addition to the generic form actions.
+ */
+export interface PublishDialogReducers extends FormReducers<IPublishForm> {
+    setPublishValues: {
+        profileName?: string;
+        serverName?: string;
+        databaseName?: string;
+        publishTarget?: "existingServer" | "localContainer";
+        sqlCmdVariables?: { [key: string]: string };
+        projectFilePath?: string;
+    };
+
+    publishNow: {
+        projectFilePath?: string;
+        databaseName?: string;
+        connectionUri?: string;
+        sqlCmdVariables?: { [key: string]: string };
+        publishProfilePath?: string;
+    };
+    generatePublishScript: {};
+    openPublishAdvanced: {};
+    selectPublishProfile: {};
+    savePublishProfile: { profileName: string };
+}
+
+/**
+ * Example request pattern retained for future preview scenarios.
+ */
+export namespace GetPublishPreviewRequest {
+    export const type = new RequestType<void, string, void>("getPublishPreview");
+}
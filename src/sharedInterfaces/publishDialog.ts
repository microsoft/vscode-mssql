/*---------------------------------------------------------------------------------------------
 *  Copyright (c) Microsoft Corporation. All rights reserved.
 *  Licensed under the MIT License. See License.txt in the project root for license information.
 *--------------------------------------------------------------------------------------------*/

import * as constants from "../constants/constants";
import * as mssql from "vscode-mssql";
import { FormItemSpec, FormState, FormReducers, FormEvent } from "./form";
import { DialogMessageSpec } from "./dialogMessage";

// Publish target options - defines where the database project will be published
export enum PublishTarget {
    ExistingServer = "existingServer",
    LocalContainer = "localContainer",
    NewAzureServer = "newAzureServer",
}

/**
 * Field names for the Publish form - defines the keys used in IPublishForm interface
 */
export const PublishFormFields = {
    PublishProfilePath: "publishProfilePath",
    ServerName: "serverName",
    DatabaseName: "databaseName",
    PublishTarget: "publishTarget",
    SqlCmdVariables: "sqlCmdVariables",
    ContainerPort: "containerPort",
    ContainerAdminPassword: "containerAdminPassword",
    ContainerAdminPasswordConfirm: "containerAdminPasswordConfirm",
    ContainerImageTag: "containerImageTag",
    AcceptContainerLicense: "acceptContainerLicense",
} as const;

/**
 * Container-specific fields that are shown/hidden based on publish target
 */
export const PublishFormContainerFields = [
    PublishFormFields.ContainerPort,
    PublishFormFields.ContainerAdminPassword,
    PublishFormFields.ContainerAdminPasswordConfirm,
    PublishFormFields.ContainerImageTag,
    PublishFormFields.AcceptContainerLicense,
] as const;

// Re-export other publish-related constants for use in webview code
export const DefaultSqlPortNumber = constants.DefaultSqlPortNumber;

/**
 * Data fields shown in the Publish form.
 */
export interface IPublishForm {
    publishProfilePath?: string;
    serverName?: string;
    databaseName?: string;
    publishTarget?: PublishTarget;
    sqlCmdVariables?: { [key: string]: string };
    containerPort?: string;
    containerAdminPassword?: string;
    containerAdminPasswordConfirm?: string;
    containerImageTag?: string;
    acceptContainerLicense?: boolean;
}

/**
 * Extends generic FormState so form system works unchanged.
 */
export interface PublishDialogState
    extends FormState<IPublishForm, PublishDialogState, PublishDialogFormItemSpec> {
    projectFilePath: string;
    inProgress: boolean;
    lastPublishResult?: { success: boolean; details?: string };
    projectProperties?: mssql.GetProjectPropertiesResult & { targetVersion?: string };
    hasFormErrors?: boolean;
    deploymentOptions?: mssql.DeploymentOptions;
    waitingForNewConnection?: boolean;
    connectionString?: string;
    formMessage?: DialogMessageSpec;
    defaultDeploymentOptions?: mssql.DeploymentOptions;
    previousDatabaseList?: { displayName: string; value: string }[];
    previousSelectedDatabase?: string;
<<<<<<< HEAD
    originalSqlCmdVariables?: { [key: string]: string };
=======
>>>>>>> da8dfaf5
}

/**
 * Form item specification for Publish dialog fields.
 */
export interface PublishDialogFormItemSpec
    extends FormItemSpec<IPublishForm, PublishDialogState, PublishDialogFormItemSpec> {
    // (Removed advanced option metadata: was isAdvancedOption/optionCategory/optionCategoryLabel)
    // Reintroduce when the Publish dialog gains an "Advanced publish options" section with grouped fields.
    // TODO: https://github.com/microsoft/vscode-mssql/issues/20248 task for advanced options
}

/**
 * Reducers (messages) the controller supports in addition to the generic form actions.
 */
export interface PublishDialogReducers extends FormReducers<IPublishForm> {
    publishNow: {
        projectFilePath?: string;
        databaseName?: string;
        connectionUri?: string;
        sqlCmdVariables?: { [key: string]: string };
        publishProfilePath?: string;
    };
    generatePublishScript: {};
    selectPublishProfile: {};
    savePublishProfile: { publishProfileName: string };
    openConnectionDialog: {};
    closeMessage: {};
    updateDeploymentOptions: { deploymentOptions: mssql.DeploymentOptions };
<<<<<<< HEAD
    revertSqlCmdVariables: {};
=======
>>>>>>> da8dfaf5
}

/**
 * Public operations + form dispatch surface for the Publish Project webview.
 * React context a stable, typed contract while keeping implementation details (raw RPC naming, snapshot plumbing) encapsulated.
 */
export interface PublishProjectProvider {
    formAction(event: FormEvent<IPublishForm>): void;
    publishNow(payload?: {
        projectFilePath?: string;
        databaseName?: string;
        connectionUri?: string;
        sqlCmdVariables?: { [key: string]: string };
        publishProfilePath?: string;
    }): void;
    generatePublishScript(): void;
    selectPublishProfile(): void;
    savePublishProfile(publishProfileName: string): void;
    openConnectionDialog(): void;
    closeMessage(): void;
    updateDeploymentOptions(deploymentOptions: mssql.DeploymentOptions): void;
<<<<<<< HEAD
    /** Revert all SQLCMD variables to their original project values */
    revertSqlCmdVariables(): void;
=======
>>>>>>> da8dfaf5
}<|MERGE_RESOLUTION|>--- conflicted
+++ resolved
@@ -78,10 +78,7 @@
     defaultDeploymentOptions?: mssql.DeploymentOptions;
     previousDatabaseList?: { displayName: string; value: string }[];
     previousSelectedDatabase?: string;
-<<<<<<< HEAD
     originalSqlCmdVariables?: { [key: string]: string };
-=======
->>>>>>> da8dfaf5
 }
 
 /**
@@ -111,10 +108,7 @@
     openConnectionDialog: {};
     closeMessage: {};
     updateDeploymentOptions: { deploymentOptions: mssql.DeploymentOptions };
-<<<<<<< HEAD
     revertSqlCmdVariables: {};
-=======
->>>>>>> da8dfaf5
 }
 
 /**
@@ -136,9 +130,5 @@
     openConnectionDialog(): void;
     closeMessage(): void;
     updateDeploymentOptions(deploymentOptions: mssql.DeploymentOptions): void;
-<<<<<<< HEAD
-    /** Revert all SQLCMD variables to their original project values */
     revertSqlCmdVariables(): void;
-=======
->>>>>>> da8dfaf5
 }
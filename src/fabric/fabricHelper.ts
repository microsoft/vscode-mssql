--- conflicted
+++ resolved
@@ -11,42 +11,21 @@
     ICapacity,
     IOperationState,
     IOperationStatus,
-<<<<<<< HEAD
     ISqlDbArtifact,
     ISqlEndpointArtifact,
     IWorkspaceRoleAssignment,
-=======
->>>>>>> e0653047
 } from "../sharedInterfaces/fabric";
 import { HttpHelper } from "../http/httpHelper";
 import { AxiosResponse } from "axios";
 
 export class FabricHelper {
     static readonly fabricUriBase = vscode.Uri.parse("https://api.fabric.microsoft.com/v1/");
-<<<<<<< HEAD
     static readonly fabricTokenRequestUriBase = vscode.Uri.parse(
         "https://analysis.windows.net/powerbi/api/",
     );
     static readonly longRunningOperationCode = 202;
     constructor() {}
 
-=======
-    static readonly fabricScopeUriBase = vscode.Uri.parse(
-        "https://analysis.windows.net/powerbi/api/",
-    );
-    static readonly longRunningOperationCode = 202;
-    static readonly defaultRetryInMs = 30;
-    static readonly defaultScope = ".default";
-    constructor() {}
-
-    /**
-     * Retrieves the list of Fabric capacities for a given tenant.
-     *
-     * @param tenantId The ID of the tenant for which to fetch Fabric capacities.
-     * @returns A promise that resolves to an array of `ICapacity` objects.
-     * @throws {Error} Throws an error if the underlying Fabric API request fails.
-     */
->>>>>>> e0653047
     public static async getFabricCapacities(tenantId: string): Promise<ICapacity[]> {
         const response = await this.fetchFromFabric<{ value: ICapacity[] }>(
             "capacities",
@@ -57,16 +36,6 @@
         return response.value;
     }
 
-<<<<<<< HEAD
-=======
-    /**
-     * Retrieves the list of Fabric workspaces for a given tenant.
-     *
-     * @param tenantId The ID of the tenant for which to fetch Fabric workspaces.
-     * @returns A promise that resolves to an array of `IWorkspace` objects.
-     * @throws {Error} Throws an error if the underlying Fabric API request fails.
-     */
->>>>>>> e0653047
     public static async getFabricWorkspaces(tenantId: string): Promise<IWorkspace[]> {
         const response = await this.fetchFromFabric<{ value: IWorkspace[] }>(
             "workspaces",
@@ -195,7 +164,6 @@
         return result;
     }
 
-<<<<<<< HEAD
     public static async getRoleForWorkspace(
         workspaceId: string,
         tenantId?: string,
@@ -220,16 +188,34 @@
         const response = await this.fetchFromFabric<ISqlDbArtifact>(
             `workspaces/${workspaceId}/sqlDatabases/${databaseId}`,
             `getting Fabric database '${databaseId}'`,
-=======
-    /**
-     * Creates a new Fabric workspace with the specified capacity, name, and description.
-     *
-     * @param capacityId The ID of the capacity to assign to the new workspace.
-     * @param displayName The display name for the new workspace.
-     * @param description A description for the new workspace.
-     * @param tenantId Optional tenant ID for scoping the request.
-     * @returns A promise that resolves to the created `IWorkspace` object.
-     */
+            tenantId,
+        );
+
+        return response;
+    }
+
+    public static async fetchFromFabric<TResponse>(
+        api: string,
+        reason: string,
+        tenantId: string | undefined,
+    ): Promise<TResponse> {
+        const uri = vscode.Uri.joinPath(this.fabricUriBase, api);
+        const httpHelper = new HttpHelper();
+
+        const session = await this.createScopedFabricSession(tenantId, reason);
+        let token = session?.accessToken;
+
+        const response = await httpHelper.makeGetRequest<TResponse>(uri.toString(), token);
+        const result = response.data;
+
+        if (isFabricError(result)) {
+            const errorMessage = `Fabric API error occurred (${result.errorCode}): ${result.message}`;
+            throw new Error(errorMessage);
+        }
+
+        return result;
+    }
+
     public static async createWorkspace(
         capacityId: string,
         displayName: string,
@@ -250,20 +236,9 @@
             tenantId,
         );
 
-        console.log(response);
-
         return response;
     }
 
-    /**
-     * Creates a new Fabric SQL database within a specified workspace.
-     *
-     * @param workspaceId The ID of the workspace where the SQL database will be created.
-     * @param displayName The display name for the new SQL database.
-     * @param description A description for the new SQL database.
-     * @param tenantId Optional tenant ID for scoping the request.
-     * @returns A promise that resolves to the created `ISqlDbArtifact` object.
-     */
     public static async createFabricSqlDatabase(
         workspaceId: string,
         displayName: string,
@@ -280,113 +255,12 @@
                 description: description,
             },
             `Create SQL Database for workspace ${workspaceId}`,
->>>>>>> e0653047
             tenantId,
         );
 
         return response;
     }
 
-<<<<<<< HEAD
-=======
-    /**
-     * Sends a Get request to the Fabric API and returns the response.
-     *
-     * @template TResponse The expected type of the response data.
-     * @param api The API endpoint path to fetch data from.
-     * @param reason A string describing the reason for the request, used for session context.
-     * @param tenantId Optional tenant ID for scoping the request.
-     * @returns A promise that resolves to the API response of type `TResponse`.
-     * @throws {Error} Throws an error if the API response contains a Fabric error.
-     */
->>>>>>> e0653047
-    public static async fetchFromFabric<TResponse>(
-        api: string,
-        reason: string,
-        tenantId: string | undefined,
-    ): Promise<TResponse> {
-        const uri = vscode.Uri.joinPath(this.fabricUriBase, api);
-        const httpHelper = new HttpHelper();
-
-<<<<<<< HEAD
-        const session = await this.createScopedFabricSession(tenantId, reason);
-=======
-        const session = await this.getScopedFabricSession(tenantId, reason);
->>>>>>> e0653047
-        let token = session?.accessToken;
-
-        const response = await httpHelper.makeGetRequest<TResponse>(uri.toString(), token);
-        const result = response.data;
-
-        if (isFabricError(result)) {
-            const errorMessage = `Fabric API error occurred (${result.errorCode}): ${result.message}`;
-            throw new Error(errorMessage);
-        }
-
-        return result;
-    }
-
-<<<<<<< HEAD
-    public static async createWorkspace(
-        capacityId: string,
-        displayName: string,
-        description: string,
-        tenantId?: string,
-    ) {
-        const response = await this.postToFabric<
-            IWorkspace,
-            { displayName: string; capacityId: string; description: string }
-        >(
-            `workspaces`,
-            {
-                displayName: displayName,
-                capacityId: capacityId,
-                description: description,
-            },
-            `Create workspace with capacity ${capacityId}`,
-            tenantId,
-        );
-
-        return response;
-    }
-
-    public static async createFabricSqlDatabase(
-        workspaceId: string,
-        displayName: string,
-        description: string,
-        tenantId?: string,
-    ) {
-        const response = await this.postToFabric<
-            ISqlDbArtifact,
-            { displayName: string; description: string }
-        >(
-            `workspaces/${workspaceId}/sqlDatabases`,
-            {
-                displayName: displayName,
-                description: description,
-            },
-            `Create SQL Database for workspace ${workspaceId}`,
-            tenantId,
-        );
-
-        return response;
-    }
-
-=======
-    /**
-     * Sends a Post request to the Fabric API and returns the response.
-     *
-     * @template TResponse The expected type of the response data.
-     * @template TPayload The type of the payload being sent in the request.
-     * @param api The API endpoint path to which the POST request is sent.
-     * @param payload The request payload to send in the POST body.
-     * @param reason A string describing the reason for the request, used for session context.
-     * @param tenantId Optional tenant ID for scoping the request.
-     * @param scopes Optional array of scopes for the request session.
-     * @returns A promise that resolves to the API response of type `TResponse`.
-     * @throws {Error} Throws an error if the API response contains a Fabric error.
-     */
->>>>>>> e0653047
     public static async postToFabric<TResponse, TPayload>(
         api: string,
         payload: TPayload,
@@ -397,11 +271,7 @@
         const uri = vscode.Uri.joinPath(this.fabricUriBase, api);
         const httpHelper = new HttpHelper();
 
-<<<<<<< HEAD
         const session = await this.createScopedFabricSession(tenantId, reason, scopes);
-=======
-        const session = await this.getScopedFabricSession(tenantId, reason, scopes);
->>>>>>> e0653047
         const token = session?.accessToken;
 
         let response = await httpHelper.makePostRequest<TResponse, TPayload>(
@@ -441,11 +311,7 @@
         httpHelper: HttpHelper,
         token?: string,
     ): Promise<AxiosResponse<TResponse, any>> {
-<<<<<<< HEAD
         const retryAfterInMs = parseInt(retryAfter, 10) || 30;
-=======
-        const retryAfterInMs = parseInt(retryAfter, 10) || this.defaultRetryInMs;
->>>>>>> e0653047
 
         let longRunningResponse;
         while (
@@ -479,21 +345,12 @@
      * @param fabricScopes - Additional Fabric scopes to request.
      * @returns A VS Code AuthenticationSession with the requested scopes.
      */
-<<<<<<< HEAD
     private static async createScopedFabricSession(
         tenantId: string | undefined,
         reason: string,
         fabricScopes: string[] = [".default"],
     ): Promise<vscode.AuthenticationSession> {
         let scopes = fabricScopes.map((scope) => `${this.fabricTokenRequestUriBase}${scope}`);
-=======
-    private static async getScopedFabricSession(
-        tenantId: string | undefined,
-        reason: string,
-        fabricScopes: string[] = [this.defaultScope],
-    ): Promise<vscode.AuthenticationSession> {
-        let scopes = fabricScopes.map((scope) => `${this.fabricScopeUriBase}${scope}`);
->>>>>>> e0653047
 
         if (tenantId) {
             scopes.push(`VSCODE_TENANT:${tenantId}`);

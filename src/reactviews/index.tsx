/*---------------------------------------------------------------------------------------------
 *  Copyright (c) Microsoft Corporation. All rights reserved.
 *  Licensed under the MIT License. See License.txt in the project root for license information.
 *--------------------------------------------------------------------------------------------*/

import ReactDOM from 'react-dom/client';
import './index.css';
import { useVscodeWebview, VscodeWebViewProvider } from './common/vscodeWebViewProvider'
import { TableDesignerStateProvider } from './pages/TableDesigner/tableDesignerStateProvider';
import { TableDesigner } from './pages/TableDesigner/tableDesignerPage';
import { WebviewRoute } from '../sharedInterfaces/webviewRoutes';
import { ConnectionDialogStateProvider } from './pages/ConnectionDialog/connectionDialogStateProvider';
import { ConnectionPage } from './pages/ConnectionDialog/connectionPage';
<<<<<<< HEAD
import { ObjectExplorerFilterStateProvider } from './pages/ObjectExplorerFilter/ObjectExplorerFilterStateProvider';
import { ObjectExplorerFilterPage } from './pages/ObjectExplorerFilter/ObjectExplorerFilterPage';
=======
import { ExecutionPlanPage } from './pages/ExecutionPlan/executionPlanPage';
import { ExecutionPlanStateProvider } from './pages/ExecutionPlan/executionPlanStateProvider';
>>>>>>> 4d7baf87

const Router = () => {
	const vscodeWebviewState = useVscodeWebview<unknown, unknown>();
	if (!vscodeWebviewState) {
		return null;
	}
	const routes = vscodeWebviewState.route;

	switch (routes) {
		case WebviewRoute.tableDesigner:
			return (
				<TableDesignerStateProvider>
					<TableDesigner />
				</TableDesignerStateProvider>
			);
		case WebviewRoute.connectionDialog:
			return (
				<ConnectionDialogStateProvider>
					<ConnectionPage />
				</ConnectionDialogStateProvider>
			);
<<<<<<< HEAD
		case WebviewRoute.objectExplorerFilter:
			return (
				<ObjectExplorerFilterStateProvider>
					<ObjectExplorerFilterPage />
				</ObjectExplorerFilterStateProvider>
=======
		case WebviewRoute.executionPlanDocument:
			return (
				<ExecutionPlanStateProvider>
					<ExecutionPlanPage />
				</ExecutionPlanStateProvider>
>>>>>>> 4d7baf87
			);
		default: (
			<div>Route not found</div>
		);
	}
};

ReactDOM.createRoot(document.getElementById('root')!).render(
	<VscodeWebViewProvider>
		<Router />
	</VscodeWebViewProvider>
)<|MERGE_RESOLUTION|>--- conflicted
+++ resolved
@@ -11,13 +11,10 @@
 import { WebviewRoute } from '../sharedInterfaces/webviewRoutes';
 import { ConnectionDialogStateProvider } from './pages/ConnectionDialog/connectionDialogStateProvider';
 import { ConnectionPage } from './pages/ConnectionDialog/connectionPage';
-<<<<<<< HEAD
 import { ObjectExplorerFilterStateProvider } from './pages/ObjectExplorerFilter/ObjectExplorerFilterStateProvider';
 import { ObjectExplorerFilterPage } from './pages/ObjectExplorerFilter/ObjectExplorerFilterPage';
-=======
 import { ExecutionPlanPage } from './pages/ExecutionPlan/executionPlanPage';
 import { ExecutionPlanStateProvider } from './pages/ExecutionPlan/executionPlanStateProvider';
->>>>>>> 4d7baf87
 
 const Router = () => {
 	const vscodeWebviewState = useVscodeWebview<unknown, unknown>();
@@ -39,19 +36,17 @@
 					<ConnectionPage />
 				</ConnectionDialogStateProvider>
 			);
-<<<<<<< HEAD
 		case WebviewRoute.objectExplorerFilter:
 			return (
 				<ObjectExplorerFilterStateProvider>
 					<ObjectExplorerFilterPage />
 				</ObjectExplorerFilterStateProvider>
-=======
+			);
 		case WebviewRoute.executionPlanDocument:
 			return (
 				<ExecutionPlanStateProvider>
 					<ExecutionPlanPage />
 				</ExecutionPlanStateProvider>
->>>>>>> 4d7baf87
 			);
 		default: (
 			<div>Route not found</div>

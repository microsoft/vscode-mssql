--- conflicted
+++ resolved
@@ -11,12 +11,9 @@
 import { ConnectionHeader } from "./connectionHeader";
 import { ConnectionFormPage } from "./connectionFormPage";
 import { ConnectionStringPage } from "./connectionStringPage";
-<<<<<<< HEAD
 import * as l10n from '@vscode/l10n';
-=======
 import { FormField, useFormStyles } from "../../common/forms/form.component";
 import { FormItemSpec } from "../../common/forms/form";
->>>>>>> ffa8ea6c
 
 function renderContent(connectionDialogContext: ConnectionDialogContextProps): ReactNode {
 	switch (connectionDialogContext?.state.selectedInputMode) {
@@ -33,6 +30,7 @@
 
 	const PARAMETERS = l10n.t("Parameters");
 	const CONNECTION_STRING = l10n.t("Connection String");
+	const BROWSE_AZURE = l10n.t("Browse Azure");
 
 	if (!connectionDialogContext?.state) {
 		return undefined;
@@ -41,17 +39,6 @@
 	return (
 		<div className={formStyles.formRoot}>
 			<ConnectionHeader />
-<<<<<<< HEAD
-			<TabList
-				selectedValue={connectionDialogContext?.state?.selectedFormTab ?? FormTabType.Parameters}
-				onTabSelect={(_event, data) => { connectionDialogContext?.setFormTab(data.value as FormTabType); }}
-			>
-				<Tab value={FormTabType.Parameters}>{PARAMETERS}</Tab>
-				<Tab value={FormTabType.ConnectionString}>{CONNECTION_STRING}</Tab>
-			</TabList>
-			<div style={ { overflow: 'auto' } }>
-				{ renderTab(connectionDialogContext) }
-=======
 
 			<div className={formStyles.formDiv}>
 				{
@@ -73,16 +60,15 @@
 							onChange={(_, data) => { connectionDialogContext.setConnectionInputType(data.value as ConnectionInputMode); }}
 							value={connectionDialogContext.state.selectedInputMode}
 						>
-							<Radio value={ConnectionInputMode.Parameters} label="Parameters" />
-							<Radio value={ConnectionInputMode.ConnectionString} label="Connection String" />
-							<Radio value={ConnectionInputMode.AzureBrowse} label="Browse Azure" />
+							<Radio value={ConnectionInputMode.Parameters} label={PARAMETERS} />
+							<Radio value={ConnectionInputMode.ConnectionString} label={CONNECTION_STRING} />
+							<Radio value={ConnectionInputMode.AzureBrowse} label={BROWSE_AZURE} />
 						</RadioGroup>
 					</Field>
 				</div>
 				<div style={{ overflow: 'auto' }}>
 					{renderContent(connectionDialogContext)}
 				</div>
->>>>>>> ffa8ea6c
 			</div>
 		</div>
 	);

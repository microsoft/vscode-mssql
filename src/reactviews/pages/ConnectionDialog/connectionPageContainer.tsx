/*---------------------------------------------------------------------------------------------
 *  Copyright (c) Microsoft Corporation. All rights reserved.
 *  Licensed under the MIT License. See License.txt in the project root for license information.
 *--------------------------------------------------------------------------------------------*/

import "./sqlServerRotation.css";

import {
    AddFirewallRuleDialogProps,
    ConnectionDialogContextProps,
    ConnectionDialogFormItemSpec,
    ConnectionDialogWebviewState,
    ConnectionInputMode,
    ConnectionStringDialogProps,
    IConnectionDialogProfile,
    ChangePasswordDialogProps,
    TrustServerCertDialogProps,
} from "../../../sharedInterfaces/connectionDialog";
import {
    CREATE_NEW_GROUP_ID,
    CreateConnectionGroupDialogProps,
} from "../../../sharedInterfaces/connectionGroup";
import {
    Button,
    Field,
    Link,
    makeStyles,
    MessageBar,
    MessageBarActions,
    MessageBarBody,
    Radio,
    RadioGroup,
} from "@fluentui/react-components";
import { DismissRegular, Form20Regular } from "@fluentui/react-icons";
import { FormField, useFormStyles } from "../../common/forms/form.component";
import { ReactNode, useContext } from "react";

import { AzureBrowsePage } from "./azureBrowsePage";
import { ConnectionDialogContext } from "./connectionDialogStateProvider";
import { ConnectionFormPage } from "./connectionFormPage";
import { ConnectionHeader } from "./components/connectionHeader.component";
import { TrustServerCertificateDialog } from "./components/trustServerCertificateDialog.component";
import { ConnectionStringDialog } from "./components/connectionStringDialog.component";
import { locConstants } from "../../common/locConstants";
import { AddFirewallRuleDialog } from "../AddFirewallRule/addFirewallRule.component";
import { ConnectionGroupDialog } from "../ConnectionGroup/connectionGroup.component";
import { SearchableDropdownOptions } from "../../common/searchableDropdown.component";
import { FabricBrowsePage } from "./fabricBrowsePage";
<<<<<<< HEAD
import { AzureIcon20, FabricIcon20 } from "../../common/icons/fluentIcons";
=======
import { ChangePasswordDialog } from "../ChangePassword/changePasswordDialog";
>>>>>>> d14ec841

function renderContent(connectionDialogContext: ConnectionDialogContextProps): ReactNode {
    switch (connectionDialogContext?.state.selectedInputMode) {
        case ConnectionInputMode.Parameters:
            return <ConnectionFormPage />;
        case ConnectionInputMode.AzureBrowse:
            return <AzureBrowsePage />;
        case ConnectionInputMode.FabricBrowse:
            return <FabricBrowsePage />;
    }
}

const useStyles = makeStyles({
    inputLink: {
        display: "flex",
        alignItems: "center",
    },
});

export const ConnectionInfoFormContainer = () => {
    const context = useContext(ConnectionDialogContext)!;
    const formStyles = useFormStyles();
    const styles = useStyles();

<<<<<<< HEAD
=======
    const changePasswordDialogState =
        context.state.dialog?.type === "changePassword"
            ? (context.state.dialog as ChangePasswordDialogProps).props
            : undefined;

    function azureIcon(colorTheme: ColorThemeKind) {
        const theme = themeType(colorTheme);
        const saveIcon =
            theme === "dark"
                ? require("../../media/azure-inverse.svg")
                : require("../../media/azure.svg");
        return saveIcon;
    }

    function fabricIcon(colorTheme: ColorThemeKind) {
        const theme = themeType(colorTheme);
        const saveIcon =
            theme === "dark"
                ? require("../../media/fabric-inverse.svg")
                : require("../../media/fabric.svg");
        return saveIcon;
    }

>>>>>>> d14ec841
    function handleConnect(event: React.FormEvent) {
        event.preventDefault();
        context.connect();
    }

    return (
        <form onSubmit={handleConnect} className={formStyles.formRoot}>
            <ConnectionHeader />

            <div className={formStyles.formDiv} style={{ overflow: "auto" }}>
                {context.state.formError && (
                    <MessageBar intent="error" style={{ minHeight: "min-content" }}>
                        <MessageBarBody style={{ padding: "8px 0" }}>
                            {context.state.formError}
                        </MessageBarBody>
                        <MessageBarActions
                            containerAction={
                                <Button
                                    onClick={context.closeMessage}
                                    aria-label={locConstants.common.dismiss}
                                    appearance="transparent"
                                    icon={<DismissRegular />}
                                />
                            }
                        />
                    </MessageBar>
                )}

                {context.state.dialog?.type === "trustServerCert" && (
                    <TrustServerCertificateDialog
                        dialogProps={context.state.dialog as TrustServerCertDialogProps}
                    />
                )}
                {context.state.dialog?.type === "addFirewallRule" && (
                    <AddFirewallRuleDialog
                        state={(context.state.dialog as AddFirewallRuleDialogProps).props}
                        addFirewallRule={context.addFirewallRule}
                        closeDialog={context.closeDialog}
                        signIntoAzure={context.signIntoAzureForFirewallRule}
                    />
                )}
                {context.state.dialog?.type === "changePassword" && (
                    <ChangePasswordDialog
                        serverName={changePasswordDialogState?.server}
                        userName={changePasswordDialogState?.userName}
                        onSubmit={context.changePassword}
                        onClose={context.closeDialog}
                    />
                )}
                {context.state.dialog?.type === "loadFromConnectionString" && (
                    <ConnectionStringDialog
                        dialogProps={context.state.dialog as ConnectionStringDialogProps}
                    />
                )}
                {context.state.dialog?.type === "createConnectionGroup" && (
                    <ConnectionGroupDialog
                        state={(context.state.dialog as CreateConnectionGroupDialogProps).props}
                        saveConnectionGroup={context.createConnectionGroup}
                        closeDialog={context.closeDialog}
                    />
                )}

                <FormField<
                    IConnectionDialogProfile,
                    ConnectionDialogWebviewState,
                    ConnectionDialogFormItemSpec,
                    ConnectionDialogContextProps
                >
                    context={context}
                    component={
                        context.state.formComponents["profileName"] as ConnectionDialogFormItemSpec
                    }
                    idx={0}
                    props={{ orientation: "horizontal" }}
                />

                <FormField<
                    IConnectionDialogProfile,
                    ConnectionDialogWebviewState,
                    ConnectionDialogFormItemSpec,
                    ConnectionDialogContextProps
                >
                    context={context}
                    component={
                        context.state.formComponents["groupId"] as ConnectionDialogFormItemSpec
                    }
                    idx={0}
                    props={{ orientation: "horizontal" }}
                    componentProps={{
                        onSelect: (option: SearchableDropdownOptions) => {
                            if (option.value === CREATE_NEW_GROUP_ID) {
                                context.openCreateConnectionGroupDialog();
                            } else {
                                context.formAction({
                                    propertyName: "groupId",
                                    isAction: false,
                                    value: option.value,
                                });
                            }
                        },
                    }}
                />

                <div className={formStyles.formComponentDiv}>
                    <Field label="Input type" orientation="horizontal">
                        <RadioGroup
                            onChange={(_, data) => {
                                context.setConnectionInputType(data.value as ConnectionInputMode);
                            }}
                            value={context.state.selectedInputMode}>
                            <Radio
                                value={ConnectionInputMode.Parameters}
                                label={
                                    <div className={styles.inputLink}>
                                        <Form20Regular style={{ marginRight: "8px" }} />
                                        {locConstants.connectionDialog.parameters}
                                        <span style={{ margin: "0 8px" }} />
                                        <Link
                                            onClick={() => {
                                                context.openConnectionStringDialog();
                                            }}
                                            inline>
                                            {locConstants.connectionDialog.loadFromConnectionString}
                                        </Link>
                                    </div>
                                }
                            />
                            <Radio
                                value={ConnectionInputMode.AzureBrowse}
                                label={
                                    <div className={styles.inputLink}>
                                        <AzureIcon20 style={{ marginRight: "8px" }} />
                                        {locConstants.connectionDialog.browseAzure}
                                    </div>
                                }
                            />
                            <Radio
                                value={ConnectionInputMode.FabricBrowse}
                                label={
                                    <div className={styles.inputLink}>
                                        <FabricIcon20 style={{ marginRight: "8px" }} />
                                        {locConstants.connectionDialog.browseFabric}
                                    </div>
                                }
                            />
                        </RadioGroup>
                    </Field>
                </div>
                {renderContent(context)}
            </div>
        </form>
    );
};<|MERGE_RESOLUTION|>--- conflicted
+++ resolved
@@ -46,11 +46,8 @@
 import { ConnectionGroupDialog } from "../ConnectionGroup/connectionGroup.component";
 import { SearchableDropdownOptions } from "../../common/searchableDropdown.component";
 import { FabricBrowsePage } from "./fabricBrowsePage";
-<<<<<<< HEAD
 import { AzureIcon20, FabricIcon20 } from "../../common/icons/fluentIcons";
-=======
 import { ChangePasswordDialog } from "../ChangePassword/changePasswordDialog";
->>>>>>> d14ec841
 
 function renderContent(connectionDialogContext: ConnectionDialogContextProps): ReactNode {
     switch (connectionDialogContext?.state.selectedInputMode) {
@@ -75,32 +72,11 @@
     const formStyles = useFormStyles();
     const styles = useStyles();
 
-<<<<<<< HEAD
-=======
     const changePasswordDialogState =
         context.state.dialog?.type === "changePassword"
             ? (context.state.dialog as ChangePasswordDialogProps).props
             : undefined;
 
-    function azureIcon(colorTheme: ColorThemeKind) {
-        const theme = themeType(colorTheme);
-        const saveIcon =
-            theme === "dark"
-                ? require("../../media/azure-inverse.svg")
-                : require("../../media/azure.svg");
-        return saveIcon;
-    }
-
-    function fabricIcon(colorTheme: ColorThemeKind) {
-        const theme = themeType(colorTheme);
-        const saveIcon =
-            theme === "dark"
-                ? require("../../media/fabric-inverse.svg")
-                : require("../../media/fabric.svg");
-        return saveIcon;
-    }
-
->>>>>>> d14ec841
     function handleConnect(event: React.FormEvent) {
         event.preventDefault();
         context.connect();

/*---------------------------------------------------------------------------------------------
 *  Copyright (c) Microsoft Corporation. All rights reserved.
 *  Licensed under the MIT License. See License.txt in the project root for license information.
 *--------------------------------------------------------------------------------------------*/

import { ReactNode, useContext } from "react";
import { ConnectionDialogContext } from "./connectionDialogStateProvider";
<<<<<<< HEAD
import { Field, MessageBar, Radio, RadioGroup } from "@fluentui/react-components";
import { ConnectionDialogContextProps, IConnectionDialogProfile, ConnectionInputMode } from "../../../sharedInterfaces/connectionDialog";
import './sqlServerRotation.css';

import { ConnectionHeader } from "./components/connectionHeader.component";
=======
import {
    Field,
    MessageBar,
    Radio,
    RadioGroup,
} from "@fluentui/react-components";
import {
    ConnectionDialogContextProps,
    IConnectionDialogProfile,
    ConnectionInputMode,
} from "../../../sharedInterfaces/connectionDialog";
import "./sqlServerRotation.css";
import { ConnectionHeader } from "./connectionHeader";
>>>>>>> 03d5bccc
import { ConnectionFormPage } from "./connectionFormPage";
import { ConnectionStringPage } from "./connectionStringPage";
import { FormField, useFormStyles } from "../../common/forms/form.component";
import { FormItemSpec } from "../../common/forms/form";
import { locConstants } from "../../common/locConstants";
import { AzureBrowsePage } from "./azureBrowsePage";

<<<<<<< HEAD
function renderContent(connectionDialogContext: ConnectionDialogContextProps): ReactNode {
	switch (connectionDialogContext?.state.selectedInputMode) {
		case ConnectionInputMode.Parameters:
			return <ConnectionFormPage />;
		case ConnectionInputMode.ConnectionString:
			return <ConnectionStringPage />;
		case ConnectionInputMode.AzureBrowse:
			return <AzureBrowsePage />;
	}
=======
function renderContent(
    connectionDialogContext: ConnectionDialogContextProps,
): ReactNode {
    switch (connectionDialogContext?.state.selectedInputMode) {
        case ConnectionInputMode.Parameters:
            return <ConnectionFormPage />;
        case ConnectionInputMode.ConnectionString:
            return <ConnectionStringPage />;
    }
>>>>>>> 03d5bccc
}

export const ConnectionInfoFormContainer = () => {
    const connectionDialogContext = useContext(ConnectionDialogContext);
    const formStyles = useFormStyles();

    if (!connectionDialogContext?.state) {
        return undefined;
    }

    return (
        <div className={formStyles.formRoot}>
            <ConnectionHeader />

            <div className={formStyles.formDiv}>
                {connectionDialogContext?.state.formError && (
                    <MessageBar intent="error">
                        {connectionDialogContext.state.formError}
                    </MessageBar>
                )}
                <FormField
                    context={connectionDialogContext}
                    component={
                        connectionDialogContext.state.connectionComponents
                            .components[
                            "profileName"
                        ] as FormItemSpec<IConnectionDialogProfile>
                    }
                    idx={0}
                    props={{ orientation: "horizontal" }}
                />

                <div className={formStyles.formComponentDiv}>
                    <Field label="Input type" orientation="horizontal">
                        <RadioGroup
                            onChange={(_, data) => {
                                connectionDialogContext.setConnectionInputType(
                                    data.value as ConnectionInputMode,
                                );
                            }}
                            value={
                                connectionDialogContext.state.selectedInputMode
                            }
                        >
                            <Radio
                                value={ConnectionInputMode.Parameters}
                                label={locConstants.connectionDialog.parameters}
                            />
                            <Radio
                                value={ConnectionInputMode.ConnectionString}
                                label={
                                    locConstants.connectionDialog
                                        .connectionString
                                }
                            />
                            <Radio
                                value={ConnectionInputMode.AzureBrowse}
                                label={
                                    locConstants.connectionDialog.browseAzure
                                }
                            />
                        </RadioGroup>
                    </Field>
                </div>
                <div style={{ overflow: "auto" }}>
                    {renderContent(connectionDialogContext)}
                </div>
            </div>
        </div>
    );
};<|MERGE_RESOLUTION|>--- conflicted
+++ resolved
@@ -5,27 +5,11 @@
 
 import { ReactNode, useContext } from "react";
 import { ConnectionDialogContext } from "./connectionDialogStateProvider";
-<<<<<<< HEAD
 import { Field, MessageBar, Radio, RadioGroup } from "@fluentui/react-components";
 import { ConnectionDialogContextProps, IConnectionDialogProfile, ConnectionInputMode } from "../../../sharedInterfaces/connectionDialog";
 import './sqlServerRotation.css';
 
 import { ConnectionHeader } from "./components/connectionHeader.component";
-=======
-import {
-    Field,
-    MessageBar,
-    Radio,
-    RadioGroup,
-} from "@fluentui/react-components";
-import {
-    ConnectionDialogContextProps,
-    IConnectionDialogProfile,
-    ConnectionInputMode,
-} from "../../../sharedInterfaces/connectionDialog";
-import "./sqlServerRotation.css";
-import { ConnectionHeader } from "./connectionHeader";
->>>>>>> 03d5bccc
 import { ConnectionFormPage } from "./connectionFormPage";
 import { ConnectionStringPage } from "./connectionStringPage";
 import { FormField, useFormStyles } from "../../common/forms/form.component";
@@ -33,7 +17,6 @@
 import { locConstants } from "../../common/locConstants";
 import { AzureBrowsePage } from "./azureBrowsePage";
 
-<<<<<<< HEAD
 function renderContent(connectionDialogContext: ConnectionDialogContextProps): ReactNode {
 	switch (connectionDialogContext?.state.selectedInputMode) {
 		case ConnectionInputMode.Parameters:
@@ -43,17 +26,6 @@
 		case ConnectionInputMode.AzureBrowse:
 			return <AzureBrowsePage />;
 	}
-=======
-function renderContent(
-    connectionDialogContext: ConnectionDialogContextProps,
-): ReactNode {
-    switch (connectionDialogContext?.state.selectedInputMode) {
-        case ConnectionInputMode.Parameters:
-            return <ConnectionFormPage />;
-        case ConnectionInputMode.ConnectionString:
-            return <ConnectionStringPage />;
-    }
->>>>>>> 03d5bccc
 }
 
 export const ConnectionInfoFormContainer = () => {

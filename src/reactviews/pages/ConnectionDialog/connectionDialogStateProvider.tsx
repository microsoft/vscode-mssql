--- conflicted
+++ resolved
@@ -64,15 +64,13 @@
                         subscriptionId: subscriptionId,
                     });
                 },
-<<<<<<< HEAD
                 cancelTrustServerCertDialog: function (): void {
                     webviewState?.extensionRpc.action(
                         "cancelTrustServerCertDialog",
                     );
-=======
+                },
                 refreshMruConnections: function (): void {
                     webviewState.extensionRpc.action("refreshMruConnections");
->>>>>>> 5b510caf
                 },
             }}
         >

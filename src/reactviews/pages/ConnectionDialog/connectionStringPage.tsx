/*---------------------------------------------------------------------------------------------
 *  Copyright (c) Microsoft Corporation. All rights reserved.
 *  Licensed under the MIT License. See License.txt in the project root for license information.
 *--------------------------------------------------------------------------------------------*/

import { useContext } from "react";
import { ConnectionDialogContext } from "./connectionDialogStateProvider";
<<<<<<< HEAD
import { FormField, useFormStyles } from "../../common/forms/form.component";
import { ApiStatus } from "../../../sharedInterfaces/webview";
import * as l10n from '@vscode/l10n';
=======
import { FormField } from "../../common/forms/form.component";
import { IConnectionDialogProfile } from "../../../sharedInterfaces/connectionDialog";
import { FormItemSpec } from "../../common/forms/form";
import { ConnectButton } from "./connectButton";
>>>>>>> ffa8ea6c

export const ConnectionStringPage = () => {
	const connectionDialogContext = useContext(ConnectionDialogContext);

	const CONNECT = l10n.t("Connect");

	if (connectionDialogContext === undefined) {
		return undefined;
	}
	let index = 0;
	return (
<<<<<<< HEAD
		<div className={formStyles.formDiv}>
			{
				connectionDialogContext?.state.formError &&
				<MessageBar intent="error">
					{connectionDialogContext.state.formError}
				</MessageBar>
			}
			{
				connectionDialogContext.state.connectionStringComponents.map((spec, idx) => {
					if (spec.hidden === true) {
						return undefined;
					}
					return (
                        <FormField
                            key={idx}
                            context={connectionDialogContext}
                            component={spec}
                            idx={idx}
                        />
                    );
				})
			}
			<Button
				appearance="primary"
				disabled={connectionDialogContext.state.connectionStatus === ApiStatus.Loading}
				shape="square"
				onClick={(_event) => {
					connectionDialogContext.connect();
				}} style={
					{
						width: '200px',
						alignSelf: 'center'
					}
				}
				iconPosition="after"
				icon={ connectionDialogContext.state.connectionStatus === ApiStatus.Loading ? <Spinner size='tiny' /> : undefined}>
					{CONNECT}
			</Button>
=======
		<div>
			<FormField
				key={index++}
				context={connectionDialogContext}
				component={connectionDialogContext.state.connectionComponents.components['connectionString'] as FormItemSpec<IConnectionDialogProfile>}
				idx={index}
				props={{ orientation: 'horizontal' }}
			/>

            <ConnectButton />
>>>>>>> ffa8ea6c
		</div>
	);
};<|MERGE_RESOLUTION|>--- conflicted
+++ resolved
@@ -1,82 +1,34 @@
-/*---------------------------------------------------------------------------------------------
- *  Copyright (c) Microsoft Corporation. All rights reserved.
- *  Licensed under the MIT License. See License.txt in the project root for license information.
- *--------------------------------------------------------------------------------------------*/
-
-import { useContext } from "react";
-import { ConnectionDialogContext } from "./connectionDialogStateProvider";
-<<<<<<< HEAD
-import { FormField, useFormStyles } from "../../common/forms/form.component";
-import { ApiStatus } from "../../../sharedInterfaces/webview";
-import * as l10n from '@vscode/l10n';
-=======
-import { FormField } from "../../common/forms/form.component";
-import { IConnectionDialogProfile } from "../../../sharedInterfaces/connectionDialog";
-import { FormItemSpec } from "../../common/forms/form";
-import { ConnectButton } from "./connectButton";
->>>>>>> ffa8ea6c
-
-export const ConnectionStringPage = () => {
-	const connectionDialogContext = useContext(ConnectionDialogContext);
-
-	const CONNECT = l10n.t("Connect");
-
-	if (connectionDialogContext === undefined) {
-		return undefined;
-	}
-	let index = 0;
-	return (
-<<<<<<< HEAD
-		<div className={formStyles.formDiv}>
-			{
-				connectionDialogContext?.state.formError &&
-				<MessageBar intent="error">
-					{connectionDialogContext.state.formError}
-				</MessageBar>
-			}
-			{
-				connectionDialogContext.state.connectionStringComponents.map((spec, idx) => {
-					if (spec.hidden === true) {
-						return undefined;
-					}
-					return (
-                        <FormField
-                            key={idx}
-                            context={connectionDialogContext}
-                            component={spec}
-                            idx={idx}
-                        />
-                    );
-				})
-			}
-			<Button
-				appearance="primary"
-				disabled={connectionDialogContext.state.connectionStatus === ApiStatus.Loading}
-				shape="square"
-				onClick={(_event) => {
-					connectionDialogContext.connect();
-				}} style={
-					{
-						width: '200px',
-						alignSelf: 'center'
-					}
-				}
-				iconPosition="after"
-				icon={ connectionDialogContext.state.connectionStatus === ApiStatus.Loading ? <Spinner size='tiny' /> : undefined}>
-					{CONNECT}
-			</Button>
-=======
-		<div>
-			<FormField
-				key={index++}
-				context={connectionDialogContext}
-				component={connectionDialogContext.state.connectionComponents.components['connectionString'] as FormItemSpec<IConnectionDialogProfile>}
-				idx={index}
-				props={{ orientation: 'horizontal' }}
-			/>
-
-            <ConnectButton />
->>>>>>> ffa8ea6c
-		</div>
-	);
+/*---------------------------------------------------------------------------------------------
+ *  Copyright (c) Microsoft Corporation. All rights reserved.
+ *  Licensed under the MIT License. See License.txt in the project root for license information.
+ *--------------------------------------------------------------------------------------------*/
+
+import { useContext } from "react";
+import { ConnectionDialogContext } from "./connectionDialogStateProvider";
+import { FormField } from "../../common/forms/form.component";
+import { IConnectionDialogProfile } from "../../../sharedInterfaces/connectionDialog";
+import { FormItemSpec } from "../../common/forms/form";
+import { ConnectButton } from "./connectButton";
+
+export const ConnectionStringPage = () => {
+	const connectionDialogContext = useContext(ConnectionDialogContext);
+
+	if (connectionDialogContext === undefined) {
+		return undefined;
+	}
+
+	let index = 0;
+	return (
+		<div>
+			<FormField
+				key={index++}
+				context={connectionDialogContext}
+				component={connectionDialogContext.state.connectionComponents.components['connectionString'] as FormItemSpec<IConnectionDialogProfile>}
+				idx={index}
+				props={{ orientation: 'horizontal' }}
+			/>
+
+            <ConnectButton />
+		</div>
+	);
 };
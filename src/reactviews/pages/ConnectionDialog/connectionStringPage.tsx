<<<<<<< HEAD
/*---------------------------------------------------------------------------------------------
 *  Copyright (c) Microsoft Corporation. All rights reserved.
 *  Licensed under the MIT License. See License.txt in the project root for license information.
 *--------------------------------------------------------------------------------------------*/

import { useContext } from "react";
import { ConnectionDialogContext } from "./connectionDialogStateProvider";
import { FormField, useFormStyles } from "../../common/forms/form.component";
import { IConnectionDialogProfile } from "../../../sharedInterfaces/connectionDialog";
import { FormItemSpec } from "../../common/forms/form";
import { ConnectButton } from "./components/connectButton.component";

export const ConnectionStringPage = () => {
	const connectionDialogContext = useContext(ConnectionDialogContext);
    const formStyles = useFormStyles();

	if (connectionDialogContext === undefined) {
		return undefined;
	}

	let index = 0;
	return (
		<div>
			<FormField
				key={index++}
				context={connectionDialogContext}
				component={connectionDialogContext.state.connectionComponents.components['connectionString'] as FormItemSpec<IConnectionDialogProfile>}
				idx={index}
				props={{ orientation: 'horizontal' }}
			/>
            <div className={formStyles.formNavTray}>
				<div className={formStyles.formNavTrayRight}>
					<ConnectButton className={formStyles.formNavTrayButton}/>
				</div>
			</div>
		</div>
	);
=======
/*---------------------------------------------------------------------------------------------
 *  Copyright (c) Microsoft Corporation. All rights reserved.
 *  Licensed under the MIT License. See License.txt in the project root for license information.
 *--------------------------------------------------------------------------------------------*/

import { useContext } from "react";
import { ConnectionDialogContext } from "./connectionDialogStateProvider";
import { FormField } from "../../common/forms/form.component";
import { IConnectionDialogProfile } from "../../../sharedInterfaces/connectionDialog";
import { FormItemSpec } from "../../common/forms/form";
import { ConnectButton } from "./connectButton";

export const ConnectionStringPage = () => {
    const connectionDialogContext = useContext(ConnectionDialogContext);

    if (connectionDialogContext === undefined) {
        return undefined;
    }

    let index = 0;
    return (
        <div>
            <FormField
                key={index++}
                context={connectionDialogContext}
                component={
                    connectionDialogContext.state.connectionComponents
                        .components[
                        "connectionString"
                    ] as FormItemSpec<IConnectionDialogProfile>
                }
                idx={index}
                props={{ orientation: "horizontal" }}
            />

            <ConnectButton />
        </div>
    );
>>>>>>> 03d5bccc
};<|MERGE_RESOLUTION|>--- conflicted
+++ resolved
@@ -1,4 +1,3 @@
-<<<<<<< HEAD
 /*---------------------------------------------------------------------------------------------
  *  Copyright (c) Microsoft Corporation. All rights reserved.
  *  Licensed under the MIT License. See License.txt in the project root for license information.
@@ -36,44 +35,4 @@
 			</div>
 		</div>
 	);
-=======
-/*---------------------------------------------------------------------------------------------
- *  Copyright (c) Microsoft Corporation. All rights reserved.
- *  Licensed under the MIT License. See License.txt in the project root for license information.
- *--------------------------------------------------------------------------------------------*/
-
-import { useContext } from "react";
-import { ConnectionDialogContext } from "./connectionDialogStateProvider";
-import { FormField } from "../../common/forms/form.component";
-import { IConnectionDialogProfile } from "../../../sharedInterfaces/connectionDialog";
-import { FormItemSpec } from "../../common/forms/form";
-import { ConnectButton } from "./connectButton";
-
-export const ConnectionStringPage = () => {
-    const connectionDialogContext = useContext(ConnectionDialogContext);
-
-    if (connectionDialogContext === undefined) {
-        return undefined;
-    }
-
-    let index = 0;
-    return (
-        <div>
-            <FormField
-                key={index++}
-                context={connectionDialogContext}
-                component={
-                    connectionDialogContext.state.connectionComponents
-                        .components[
-                        "connectionString"
-                    ] as FormItemSpec<IConnectionDialogProfile>
-                }
-                idx={index}
-                props={{ orientation: "horizontal" }}
-            />
-
-            <ConnectButton />
-        </div>
-    );
->>>>>>> 03d5bccc
 };
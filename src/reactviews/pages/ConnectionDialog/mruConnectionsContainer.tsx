--- conflicted
+++ resolved
@@ -49,37 +49,6 @@
   const styles = useStyles();
   const connectionDialogContext = useContext(ConnectionDialogContext);
 
-<<<<<<< HEAD
-  return (
-    <div>
-      <div className={styles.paneTitle}>
-        <Text weight="semibold" className={styles.paneTitle}>
-          Recent Connections
-        </Text>
-      </div>
-      <Tree>
-        {connectionDialogContext?.state?.recentConnections?.map(
-          (connection, index) => {
-            return (
-              <TreeItem
-                itemType="leaf"
-                key={"mru" + index}
-                className={styles.card}
-                onClick={() => {
-                  connectionDialogContext.loadConnection(connection);
-                }}
-              >
-                <TreeItemLayout iconBefore={<ServerRegular />}>
-                  {connection.displayName}
-                </TreeItemLayout>
-              </TreeItem>
-            );
-          },
-        )}
-      </Tree>
-    </div>
-  );
-=======
 	return (
 		<div>
 			<div className={styles.paneTitle}>
@@ -102,5 +71,4 @@
 			</Tree>
 		</div >
 	);
->>>>>>> ffa8ea6c
 };
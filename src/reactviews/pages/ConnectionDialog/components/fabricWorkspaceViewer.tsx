/*---------------------------------------------------------------------------------------------
 *  Copyright (c) Microsoft Corporation. All rights reserved.
 *  Licensed under the MIT License. See License.txt in the project root for license information.
 *--------------------------------------------------------------------------------------------*/

import {
    DataGrid,
    DataGridHeader,
    DataGridHeaderCell,
    DataGridBody,
    DataGridRow,
    DataGridCell,
    Button,
    TableColumnDefinition,
    createTableColumn,
    Text,
    List,
    ListItem,
    Label,
    Spinner,
    Tooltip,
    Input,
} from "@fluentui/react-components";
import {
    FabricWorkspaceInfo,
    SqlArtifactTypes,
} from "../../../../sharedInterfaces/connectionDialog";
import { useState, useEffect, useMemo } from "react";
import {
    ChevronDoubleLeftFilled,
    ChevronDoubleRightFilled,
    ErrorCircleRegular,
    PeopleTeamRegular,
    SearchRegular,
} from "@fluentui/react-icons";
import { locConstants as Loc } from "../../../common/locConstants";
import { Keys } from "../../../common/keys";
import { useStyles } from "./fabricWorkspaceViewer.styles";
import { ApiStatus, Status } from "../../../../sharedInterfaces/webview";

// Icon imports for database types
const sqlDatabaseIcon = require("../../../../reactviews/media/sql_db.svg");
const sqlAnalyticsEndpointIcon = require("../../../../reactviews/media/data_warehouse.svg");

function getItemIcon(artifactType: string): string {
    switch (artifactType) {
        case SqlArtifactTypes.SqlDatabase:
            return sqlDatabaseIcon;
        case SqlArtifactTypes.SqlAnalyticsEndpoint:
            return sqlAnalyticsEndpointIcon;
        default:
            return sqlDatabaseIcon;
    }
}

function getTypeDisplayName(artifactType: string): string {
    switch (artifactType) {
        case SqlArtifactTypes.SqlDatabase:
            return Loc.connectionDialog.sqlDatabase;
        case SqlArtifactTypes.SqlAnalyticsEndpoint:
            return Loc.connectionDialog.sqlAnalyticsEndpoint;
        default:
            return artifactType;
    }
}

interface Props {
    selectFabricWorkspace: (workspaceId: string) => void;
    fabricWorkspacesLoadStatus: Status;
    fabricWorkspaces: FabricWorkspaceInfo[];
    searchFilter?: string;
    typeFilter?: string[];
}

type WorkspacesListProps = {
    workspaces: FabricWorkspaceInfo[];
    onWorkspaceSelect: (workspace: FabricWorkspaceInfo) => void;
    selectedWorkspace?: FabricWorkspaceInfo;
};

type SqlDbItem = {
    id: string;
    name: string;
    typeDisplayName: string;
    type: string;
    location: string;
};

const WorkspacesList = ({
    workspaces,
    onWorkspaceSelect,
    selectedWorkspace,
}: WorkspacesListProps) => {
    const styles = useStyles();

    if (!workspaces || workspaces.length === 0) {
        return <Label>{Loc.connectionDialog.noWorkspacesAvailable}</Label>;
    }

    return (
        <List role="listbox" aria-label={Loc.connectionDialog.workspaces}>
            {workspaces.map((workspace) => (
                <ListItem
                    key={workspace.id}
                    className={`${styles.workspaceItem} ${
                        selectedWorkspace?.id === workspace.id ? styles.workspaceItemSelected : ""
                    }`}
                    onClick={() => onWorkspaceSelect(workspace)}
                    onKeyDown={(e) => {
                        if (e.key === Keys.Enter || e.key === Keys.Space) {
                            onWorkspaceSelect(workspace);
                            e.preventDefault();
                        }
                    }}
                    tabIndex={0}
                    role="option"
                    aria-selected={selectedWorkspace?.id === workspace.id}
                    title={workspace.displayName}>
                    <div style={{ display: "flex", alignItems: "center", minHeight: "20px" }}>
                        {/* Icon container with consistent styling */}
                        <div className={styles.iconContainer}>
                            {/* display error if workspace status is errored */}
                            {workspace.loadStatus.status === ApiStatus.Error && (
                                <Tooltip
                                    content={workspace.loadStatus.message ?? ""}
                                    relationship="label">
                                    <ErrorCircleRegular style={{ width: "100%", height: "100%" }} />
                                </Tooltip>
                            )}
                            {/* display loading spinner */}
                            {workspace.loadStatus.status === ApiStatus.Loading && (
                                <Spinner
                                    size="extra-tiny"
                                    style={{ width: "100%", height: "100%" }}
                                />
                            )}
                            {/* display workspace icon */}
                            {(workspace.loadStatus.status === ApiStatus.Loaded ||
                                workspace.loadStatus.status === ApiStatus.NotStarted) && (
                                <PeopleTeamRegular style={{ width: "100%", height: "100%" }} />
                            )}
                        </div>

                        <Text
                            style={{
                                overflow: "hidden",
                                textOverflow: "ellipsis",
                                whiteSpace: "nowrap",
                                flex: 1,
                            }}>
                            {workspace.displayName}
                        </Text>
                    </div>
                </ListItem>
            ))}
        </List>
    );
};

export const FabricWorkspaceViewer = ({
    selectFabricWorkspace,
    fabricWorkspacesLoadStatus,
    fabricWorkspaces,
    searchFilter = "",
    typeFilter = [],
}: Props) => {
    const styles = useStyles();
    const [isExplorerCollapsed, setIsExplorerCollapsed] = useState(false);
    const [selectedWorkspaceId, setSelectedWorkspaceId] = useState<string | undefined>(undefined);
    const [selectedRowId, setSelectedRowId] = useState<string | undefined>(undefined);
    const [workspaceSearchFilter, setWorkspaceSearchFilter] = useState("");

    useEffect(() => {
        if (
            fabricWorkspaces.length > 0 &&
            (!selectedWorkspaceId || !fabricWorkspaces.some((w) => w.id === selectedWorkspaceId))
        ) {
            setSelectedWorkspaceId(fabricWorkspaces[0].id);
        }
    }, [fabricWorkspaces.length]);

    const filteredWorkspaces = useMemo(() => {
        if (!workspaceSearchFilter.trim()) {
            return fabricWorkspaces;
        }
        const searchTerm = workspaceSearchFilter.toLowerCase();
        return fabricWorkspaces.filter((workspace) =>
            workspace.displayName.toLowerCase().includes(searchTerm),
        );
    }, [fabricWorkspaces, workspaceSearchFilter]);

    const selectedWorkspace = useMemo(() => {
        return fabricWorkspaces.find((w) => w.id === selectedWorkspaceId);
    }, [fabricWorkspaces, selectedWorkspaceId]);

    const databasesForSelectedWorkspace = useMemo(() => {
        return fabricWorkspaces.find((w) => w.id === selectedWorkspaceId)?.databases || [];
    }, [fabricWorkspaces, selectedWorkspaceId]);

    const items = useMemo(() => {
        const result: SqlDbItem[] = [];
        if (databasesForSelectedWorkspace && databasesForSelectedWorkspace.length > 0) {
            databasesForSelectedWorkspace.forEach((db) => {
                result.push({
                    id: db.id,
                    name: db.displayName,
                    type: db.type,
                    typeDisplayName: getTypeDisplayName(db.type),
                    location: db.workspaceName,
                });
            });
        }

        let filteredResult = result;

        if (searchFilter.trim()) {
            const searchTerm = searchFilter.toLowerCase();
            filteredResult = filteredResult.filter(
                (item) =>
                    item.name.toLowerCase().includes(searchTerm) ||
                    item.typeDisplayName.toLowerCase().includes(searchTerm) ||
                    item.location.toLowerCase().includes(searchTerm),
            );
        }

        if (typeFilter.length > 0 && !typeFilter.includes("Show All")) {
            filteredResult = filteredResult.filter((item) =>
                typeFilter.includes(item.typeDisplayName),
            );
        }

        return filteredResult;
    }, [databasesForSelectedWorkspace, searchFilter, typeFilter]);

    const columns = useMemo(
        (): TableColumnDefinition<SqlDbItem>[] => [
            createTableColumn<SqlDbItem>({
                columnId: "name",
                renderHeaderCell: () => `${Loc.connectionDialog.nameColumnHeader}`,
                renderCell: (item) => (
                    <DataGridCell>
                        <div style={{ display: "flex", alignItems: "center" }}>
                            <img
                                src={getItemIcon(item.type)}
                                alt={item.typeDisplayName}
                                style={{
                                    width: "20px",
                                    height: "20px",
                                    marginRight: "8px",
                                    flexShrink: 0,
                                }}
                            />
                            <Text truncate style={{ overflow: "hidden", textOverflow: "ellipsis" }}>
                                {item.name}
                            </Text>
                        </div>
                    </DataGridCell>
                ),
            }),
            createTableColumn<SqlDbItem>({
                columnId: "type",
                renderHeaderCell: () => `${Loc.connectionDialog.typeColumnHeader}`,
                renderCell: (item) => (
                    <DataGridCell>
                        <Text truncate>{item.typeDisplayName}</Text>
                    </DataGridCell>
                ),
            }),
            createTableColumn<SqlDbItem>({
                columnId: "location",
                renderHeaderCell: () => `${Loc.connectionDialog.locationColumnHeader}`,
                renderCell: (item) => (
                    <DataGridCell>
                        <Text truncate>{item.location}</Text>
                    </DataGridCell>
                ),
            }),
        ],
        [],
    );

    const handleWorkspaceSelect = (workspace: FabricWorkspaceInfo) => {
        setSelectedWorkspaceId(workspace.id);
        setSelectedRowId(undefined); // Clear row selection when workspace changes
        selectFabricWorkspace(workspace.id);
    };

    const toggleExplorer = () => {
        setIsExplorerCollapsed(!isExplorerCollapsed);
    };

    return (
        <div className={styles.container}>
            <div
                className={
                    isExplorerCollapsed
                        ? styles.workspaceExplorerCollapsed
                        : styles.workspaceExplorer
                }>
                {isExplorerCollapsed ? (
                    <Button
                        appearance="subtle"
                        size="small"
                        icon={<ChevronDoubleRightFilled className={styles.collapseButtonIcon} />}
                        onClick={toggleExplorer}
                        onKeyDown={(e) => {
                            if (e.key === Keys.Enter || e.key === Keys.Space) {
                                toggleExplorer();
                                e.preventDefault();
                            }
                        }}
                        aria-label={Loc.connectionDialog.expandWorkspaceExplorer}
                        title={Loc.connectionDialog.expand}
                        className={styles.collapsedExplorerButton}
                    />
                ) : (
                    <>
                        <div className={styles.workspaceHeader}>
                            <div className={styles.collapseButton}>
                                <Text style={{ fontWeight: "600" }}>
                                    {Loc.connectionDialog.explorer}
                                </Text>
                                <Button
                                    appearance="subtle"
                                    size="small"
                                    icon={
                                        <ChevronDoubleLeftFilled
                                            className={styles.collapseButtonIcon}
                                        />
                                    }
                                    onClick={toggleExplorer}
                                    onKeyDown={(e) => {
                                        if (e.key === Keys.Enter || e.key === Keys.Space) {
                                            toggleExplorer();
                                            e.preventDefault();
                                        }
                                    }}
                                    aria-label={Loc.connectionDialog.collapseWorkspaceExplorer}
                                    title={Loc.connectionDialog.collapse}
                                    style={{
                                        minWidth: "24px",
                                        display: "flex",
                                        justifyContent: "center",
                                        padding: "0 4px",
                                    }}
                                />
                            </div>
                            <div className={styles.workspaceSearchBox}>
                                <Input
                                    placeholder="Search workspaces..."
                                    value={workspaceSearchFilter}
                                    onChange={(e) => setWorkspaceSearchFilter(e.target.value)}
                                    contentBefore={<SearchRegular />}
                                    size="small"
                                    style={{ width: "100%" }}
                                />
                            </div>
                            <div className={styles.workspaceTitle}>
                                {Loc.connectionDialog.workspaces}
                            </div>
                        </div>
                        <div className={styles.workspaceListContainer}>
                            {fabricWorkspacesLoadStatus === ApiStatus.Loading && (
                                <div>
                                    <Spinner size="medium" />
                                </div>
                            )}
                            {fabricWorkspacesLoadStatus === ApiStatus.Loaded && (
                                <WorkspacesList
                                    workspaces={filteredWorkspaces}
                                    onWorkspaceSelect={handleWorkspaceSelect}
                                    selectedWorkspace={selectedWorkspace}
                                />
                            )}
                        </div>
<<<<<<< HEAD
                        {fabricWorkspacesLoadStatus.status === ApiStatus.Loading && (
                            <div className={styles.gridMessageContainer}>
                                <Spinner size="small" />
                                <Text className={styles.messageText}>
                                    {Loc.connectionDialog.loadingWorkspaces}
                                </Text>
                            </div>
                        )}
                        {fabricWorkspacesLoadStatus.status === ApiStatus.Error && (
                            <div className={styles.gridMessageContainer}>
                                <Tooltip
                                    content={
                                        fabricWorkspacesLoadStatus.message ||
                                        Loc.connectionDialog.errorLoadingWorkspaces
                                    }
                                    relationship={"label"}>
                                    <ErrorCircleRegular className={styles.errorIcon} />
                                </Tooltip>
                                <Text className={styles.messageText}>
                                    {Loc.connectionDialog.errorLoadingWorkspaces}
                                </Text>
                            </div>
                        )}
                        {fabricWorkspacesLoadStatus.status === ApiStatus.Loaded && (
                            <WorkspacesList
                                workspaces={fabricWorkspaces}
                                onWorkspaceSelect={handleWorkspaceSelect}
                                selectedWorkspace={selectedWorkspace}
                            />
                        )}
=======
>>>>>>> 55c7496f
                    </>
                )}
            </div>

            <div className={styles.workspaceGrid}>
                {fabricWorkspacesLoadStatus.status === ApiStatus.Loading ? (
                    <div className={styles.gridMessageContainer} role="status" aria-live="polite">
                        <Spinner size="medium" />
                        <Text className={styles.messageText}>
                            {Loc.connectionDialog.loadingWorkspaces}
                        </Text>
                    </div>
                ) : fabricWorkspacesLoadStatus.status === ApiStatus.Error ? (
                    <div className={styles.gridMessageContainer} role="alert" aria-live="polite">
                        <ErrorCircleRegular className={styles.errorIcon} />
                        <Text className={styles.messageText}>
                            {fabricWorkspacesLoadStatus.message ||
                                Loc.connectionDialog.errorLoadingWorkspaces}
                        </Text>
                    </div>
                ) : fabricWorkspacesLoadStatus.status === ApiStatus.Loaded &&
                  fabricWorkspaces.length === 0 ? (
                    <div className={styles.gridMessageContainer} role="alert" aria-live="polite">
                        {Loc.connectionDialog.noWorkspacesFound}
                    </div>
                ) : selectedWorkspace &&
                  selectedWorkspace.loadStatus.status === ApiStatus.Loading ? (
                    <div className={styles.gridMessageContainer} role="status" aria-live="polite">
                        <Spinner size="medium" />
                        <Text className={styles.messageText}>
                            {Loc.connectionDialog.loadingDatabasesInWorkspace(
                                selectedWorkspace?.displayName,
                            )}
                        </Text>
                    </div>
                ) : selectedWorkspace && selectedWorkspace.loadStatus.status === ApiStatus.Error ? (
                    <div className={styles.gridMessageContainer} role="alert" aria-live="polite">
                        <ErrorCircleRegular className={styles.errorIcon} />
                        <Text className={styles.messageText}>
                            {selectedWorkspace.loadStatus.message ||
                                Loc.connectionDialog.errorLoadingDatabases}
                        </Text>
                    </div>
                ) : selectedWorkspace &&
                  selectedWorkspace.loadStatus.status === ApiStatus.Loaded &&
                  items.length === 0 ? (
                    <div className={styles.gridMessageContainer} role="alert" aria-live="polite">
                        {Loc.connectionDialog.noDatabasesFoundInWorkspace(
                            selectedWorkspace?.displayName,
                        )}
                    </div>
                ) : (
                    <DataGrid
                        items={items}
                        columns={columns}
                        getRowId={(item: SqlDbItem) => item.id}
                        size="small"
                        focusMode="composite"
                        style={{
                            flexGrow: 1,
                            height: "100%",
                            overflow: "auto",
                        }}>
                        <DataGridHeader>
                            <DataGridRow>
                                {({ renderHeaderCell }) => (
                                    <DataGridHeaderCell>{renderHeaderCell()}</DataGridHeaderCell>
                                )}
                            </DataGridRow>
                        </DataGridHeader>
                        <DataGridBody<SqlDbItem>>
                            {({ item, rowId }) => (
                                <DataGridRow<SqlDbItem>
                                    key={rowId}
                                    className={
                                        selectedRowId === item.id
                                            ? styles.selectedDataGridRow
                                            : undefined
                                    }
                                    onClick={() => {
                                        setSelectedRowId(item.id);
                                    }}
                                    onKeyDown={(e: React.KeyboardEvent) => {
                                        if (e.key === Keys.Enter || e.key === Keys.Space) {
                                            setSelectedRowId(item.id);
                                            e.preventDefault();
                                        }
                                    }}>
                                    {({ renderCell }) => <>{renderCell(item)}</>}
                                </DataGridRow>
                            )}
                        </DataGridBody>
                    </DataGrid>
                )}
            </div>
        </div>
    );
};<|MERGE_RESOLUTION|>--- conflicted
+++ resolved
@@ -360,12 +360,12 @@
                             </div>
                         </div>
                         <div className={styles.workspaceListContainer}>
-                            {fabricWorkspacesLoadStatus === ApiStatus.Loading && (
+                            {fabricWorkspacesLoadStatus.status === ApiStatus.Loading && (
                                 <div>
                                     <Spinner size="medium" />
                                 </div>
                             )}
-                            {fabricWorkspacesLoadStatus === ApiStatus.Loaded && (
+                            {fabricWorkspacesLoadStatus.status === ApiStatus.Loaded && (
                                 <WorkspacesList
                                     workspaces={filteredWorkspaces}
                                     onWorkspaceSelect={handleWorkspaceSelect}
@@ -373,39 +373,6 @@
                                 />
                             )}
                         </div>
-<<<<<<< HEAD
-                        {fabricWorkspacesLoadStatus.status === ApiStatus.Loading && (
-                            <div className={styles.gridMessageContainer}>
-                                <Spinner size="small" />
-                                <Text className={styles.messageText}>
-                                    {Loc.connectionDialog.loadingWorkspaces}
-                                </Text>
-                            </div>
-                        )}
-                        {fabricWorkspacesLoadStatus.status === ApiStatus.Error && (
-                            <div className={styles.gridMessageContainer}>
-                                <Tooltip
-                                    content={
-                                        fabricWorkspacesLoadStatus.message ||
-                                        Loc.connectionDialog.errorLoadingWorkspaces
-                                    }
-                                    relationship={"label"}>
-                                    <ErrorCircleRegular className={styles.errorIcon} />
-                                </Tooltip>
-                                <Text className={styles.messageText}>
-                                    {Loc.connectionDialog.errorLoadingWorkspaces}
-                                </Text>
-                            </div>
-                        )}
-                        {fabricWorkspacesLoadStatus.status === ApiStatus.Loaded && (
-                            <WorkspacesList
-                                workspaces={fabricWorkspaces}
-                                onWorkspaceSelect={handleWorkspaceSelect}
-                                selectedWorkspace={selectedWorkspace}
-                            />
-                        )}
-=======
->>>>>>> 55c7496f
                     </>
                 )}
             </div>

--- conflicted
+++ resolved
@@ -1,281 +1,249 @@
-/*---------------------------------------------------------------------------------------------
- *  Copyright (c) Microsoft Corporation. All rights reserved.
- *  Licensed under the MIT License. See License.txt in the project root for license information.
- *--------------------------------------------------------------------------------------------*/
-
-import { useContext, useEffect, useRef, useState } from 'react';
-import { ExecutionPlanContext } from "./executionPlanStateProvider";
-import * as utils from './queryPlanSetup';
-import * as azdataGraph from 'azdataGraph/dist/build';
-import 'azdataGraph/src/css/common.css';
-import 'azdataGraph/src/css/explorer.css';
-import './executionPlan.css';
-import { Button, Input, makeStyles, Popover } from '@fluentui/react-components';
-import { ExecutionPlanView } from "./executionPlanView";
-import { Checkmark20Regular, Dismiss20Regular } from '@fluentui/react-icons';
-import { IconStack } from './iconMenu';
-import { FindNode } from './findNodes';
-import { HighlightExpensiveOperations } from './highlightExpensiveOperations';
-<<<<<<< HEAD
-import { formatString } from '../../common/utils';
-import { PropertiesPane } from './properties';
-=======
-import { locConstants } from '../../common/locConstants';
->>>>>>> fe73e2b4
-
-const useStyles = makeStyles({
-	panelContainer: {
-		display: "flex",
-		flexDirection: "row",
-		width: "100%",
-		position: "relative",
-	},
-	planContainer: {
-		display: "flex",
-		flexDirection: "column",
-		flexGrow: 1,
-		width: "100%",
-	},
-	inputContainer: {
-		position: "absolute",
-		top: 0,
-		right: "35px",
-		padding: "10px",
-		border: "1px solid #ccc",
-		zIndex: "1",
-		boxShadow: "0px 4px 6px rgba(0, 0, 0, 0.1)",
-		display: "flex",
-		alignItems: "center",
-		gap: "2px",
-		opacity: 1
-	},
-	queryCostContainer: {
-		opacity: 1,
-		padding: "5px",
-	},
-	queryPlanParent: {
-		opacity: 1,
-		height: "100%",
-		width: "100%",
-		overflow: "auto",
-	},
-	resizable: {
-		position: "absolute",
-		top: 0,
-		right: "35px",
-		opacity: 1,
-		boxSizing: "border-box",
-		minWidth: "295px",
-		height: "100%",
-		maxWidth: "100%",
-		maxHeight: "100%"
-	},
-	resizer: {
-		position: "absolute",
-		left: 0,
-		height: "100%",
-		width: "15px",
-		cursor: "ew-resize",
-		backgroundColor: "transparent"
-	}
-})
-
-interface ExecutionPlanGraphProps {
-	graphIndex: number
-}
-
-export const ExecutionPlanGraph: React.FC<ExecutionPlanGraphProps> = ({
-	graphIndex
-}) => {
-	const classes = useStyles();
-	const state = useContext(ExecutionPlanContext);
-	const executionPlanState = state?.state;
-	const [isExecutionPlanLoaded, setIsExecutionPlanLoaded] = useState(false);
-	const [query, setQuery] = useState('');
-	const [cost, setCost] = useState(0);
-	const [executionPlanView, setExecutionPlanView] = useState<ExecutionPlanView | null>(null);
-	const [zoomNumber, setZoomNumber] = useState(100);
-	const [customZoomClicked, setCustomZoomClicked] = useState(false);
-	const [findNodeClicked, setFindNodeClicked] = useState(false);
-	const [findNodeOptions, setFindNodeOptions] = useState<string[]>([]);
-	const [highlightOpsClicked, setHighlightOpsClicked] = useState(false);
-<<<<<<< HEAD
-	const [propertiesClicked, setPropertiesClicked] = useState(false);
-	const [propertiesWidth, setPropertiesWidth] = useState(400);
-	const [containerHeight, setContainerHeight] = useState('100%');
- 	const resizableRef = useRef<HTMLDivElement>(null);
-	const LocalizedConstants = executionPlanState!.localizedConstants!;
-=======
->>>>>>> fe73e2b4
-
-	useEffect(() => {
-		if (!executionPlanState || isExecutionPlanLoaded) return;
-
-		setContainerHeight(executionPlanState!.executionPlanGraphs!.length > 1 ? "500px" : "100%");
-
-		// @ts-ignore
-		window['mxLoadResources'] = false;
-		// @ts-ignore
-		window['mxForceIncludes'] = false;
-		// @ts-ignore
-		window['mxResourceExtension'] = '.txt';
-		// @ts-ignore
-		window['mxLoadStylesheets'] = false;
-		// @ts-ignore
-		window['mxBasePath'] = './src/reactviews/pages/ExecutionPlan/mxgraph';
-
-		const mxClient = azdataGraph.default();
-
-		function loadExecutionPlan() {
-			if (executionPlanState && executionPlanState.executionPlanGraphs) {
-				const executionPlanRootNode = executionPlanState.executionPlanGraphs[graphIndex].root;
-				const executionPlanView = new ExecutionPlanView(executionPlanRootNode);
-				const executionPlanGraph = executionPlanView.populate(executionPlanRootNode);
-
-				const div = document.getElementById(`queryPlanParent${graphIndex + 1}`);
-				// create a div to hold the graph
-				const queryPlanConfiguration = {
-					container: div,
-					queryPlanGraph: executionPlanGraph,
-					iconPaths: utils.getIconPaths(),
-					badgeIconPaths: utils.getBadgePaths(),
-					expandCollapsePaths: utils.getCollapseExpandPaths(),
-					showTooltipOnClick: true
-				};
-				const pen = new mxClient.azdataQueryPlan(queryPlanConfiguration);
-				pen.setTextFontColor('var(--vscode-editor-foreground)'); // set text color
-				pen.setEdgeColor('var(--vscode-editor-foreground)'); // set edge color
-
-				executionPlanView.setDiagram(pen);
-
-				setExecutionPlanView(executionPlanView);
-				setIsExecutionPlanLoaded(true);
-				setFindNodeOptions(executionPlanView.getUniqueElementProperties());
-
-				let tempQuery = executionPlanState.executionPlanGraphs[graphIndex].query
-				if (graphIndex != 0) {
-					const firstAlphaIndex = tempQuery.search(/[a-zA-Z]/);
-
-					if (firstAlphaIndex !== -1) {
-						tempQuery = tempQuery.slice(firstAlphaIndex);
-					}
-				}
-				setQuery(tempQuery);
-				setCost(executionPlanView.getTotalRelativeCost());
-			}
-			else {
-				return;
-			}
-		}
-		loadExecutionPlan();
-
-	}, [executionPlanState]);
-
-	const handleCustomZoomInput = async () => {
-		if (executionPlanView) {
-			executionPlanView.setZoomLevel(zoomNumber);
-			setExecutionPlanView(executionPlanView);
-			setZoomNumber(executionPlanView.getZoomLevel());
-		}
-		setCustomZoomClicked(false);
-	};
-
-	const getQueryCostPercentage = () => {
-		const percentage = (cost / executionPlanState!.totalCost!) * 100;
-		return percentage.toFixed(2);
-	};
-
-	const onMouseDown = (e: any) => {
-		e.preventDefault();
-		const startX = e.pageX;
-		const startWidth = resizableRef!.current!.offsetWidth;
-
-		const onMouseMove = (e: any) => {
-		  const newWidth = startWidth - (e.pageX - startX);
-		  setPropertiesWidth(newWidth);
-		};
-
-		const onMouseUp = () => {
-		  document.removeEventListener('mousemove', onMouseMove);
-		  document.removeEventListener('mouseup', onMouseUp);
-		};
-
-		document.addEventListener('mousemove', onMouseMove);
-		document.addEventListener('mouseup', onMouseUp);
-	};
-
-	return (
-<<<<<<< HEAD
-		<div id="panelContainer" className={classes.panelContainer} style={{height: containerHeight}}>
-			<div id="planContainer" className={classes.planContainer} style={{height: containerHeight}}>
-				<div id="queryCostContainer" className={classes.queryCostContainer} style={{background:utils.background(executionPlanState!.theme!)}}>
-					{formatString(LocalizedConstants.queryCostHeader, graphIndex + 1, getQueryCostPercentage())}<br />{query}
-				</div>
-				<div id={`queryPlanParent${graphIndex + 1}`} className={classes.queryPlanParent}
-				style={{
-					// 35px is the width of the side toolbar with some extra room for padding
-					width: propertiesClicked ? `calc(100% - ${propertiesWidth}px - 35px)` : "calc(100% - 35px)"
-				}}
-				></div>
-				<Popover open={customZoomClicked}>
-					<div
-						id="customZoomInputContainer"
-						className={classes.inputContainer}
-						style={{ background: utils.iconBackground(executionPlanState!.theme!) }}
-					>
-						<Input
-							id="customZoomInputBox"
-							type="number"
-							min={1}
-							defaultValue={Math.floor(zoomNumber).toString()}
-							onChange={(e) => setZoomNumber(Number(e.target.value))}
-							style={{ width: "100px", height: "25px", fontSize: "12px" }}
-						/>
-						<Button onClick={handleCustomZoomInput} icon={<Checkmark20Regular />} />
-						<Button icon={<Dismiss20Regular />} onClick={() => setCustomZoomClicked(false)} />
-					</div>
-				</Popover>
-				<Popover open={findNodeClicked}>
-					<FindNode executionPlanView={executionPlanView} setExecutionPlanView={setExecutionPlanView} findNodeOptions={findNodeOptions} setFindNodeClicked={setFindNodeClicked}/>
-				</Popover>
-				<Popover open={highlightOpsClicked}>
-					<HighlightExpensiveOperations executionPlanView={executionPlanView} setExecutionPlanView={setExecutionPlanView} setHighlightOpsClicked={setHighlightOpsClicked}/>
-				</Popover>
-				{propertiesClicked && (
-				<div className={classes.resizable} style={{ width: `${propertiesWidth}px`}} ref={resizableRef}>
-					<div className={classes.resizer} onMouseDown={onMouseDown}></div>
-					<Popover open={propertiesClicked}>
-						<PropertiesPane executionPlanView={executionPlanView} setPropertiesClicked={setPropertiesClicked}/>
-					</Popover>
-    			</div>
-				)}
-			</div>
-			<IconStack executionPlanView={executionPlanView} setExecutionPlanView={setExecutionPlanView} setZoomNumber={setZoomNumber} setCustomZoomClicked={setCustomZoomClicked} setFindNodeClicked={setFindNodeClicked} setHighlightOpsClicked={setHighlightOpsClicked} setPropertiesClicked={setPropertiesClicked} query={query}/>
-=======
-		<div id="panelContainer" className={classes.panelContainer}>
-			<div id="planContainer" className={classes.planContainer}>
-				<div id="queryCostContainer" className={classes.queryCostContainer} style={{ background: utils.background(executionPlanState!.theme!) }}>
-					{
-						locConstants.executionPlan.queryCostRelativeToScript(graphIndex + 1, getQueryCostPercentage())
-					}<br />{query}
-				</div>
-				<div id={`queryPlanParent${graphIndex + 1}`} className={classes.queryPlanParent}></div>
-				{customZoomClicked ? (
-					<div id="customZoomInputContainer" className={classes.inputContainer} style={{ background: utils.iconBackground(executionPlanState!.theme!) }}>
-						<Input id="customZoomInputBox" type="number" min={1} defaultValue={Math.floor(zoomNumber).toString()} onChange={(e) => setZoomNumber(Number(e.target.value))} style={{ width: '100px', height: '25px', fontSize: '12px' }} />
-						<Button onClick={handleCustomZoomInput} icon={<Checkmark20Regular />} />
-						<Button icon={<Dismiss20Regular />} onClick={() => setCustomZoomClicked(false)} />
-					</div>
-				) : null}
-				{findNodeClicked ? (
-					<FindNode executionPlanView={executionPlanView} setExecutionPlanView={setExecutionPlanView} findNodeOptions={findNodeOptions} setFindNodeClicked={setFindNodeClicked} />
-				) : null}
-				{highlightOpsClicked ? (
-					<HighlightExpensiveOperations executionPlanView={executionPlanView} setExecutionPlanView={setExecutionPlanView} setHighlightOpsClicked={setHighlightOpsClicked} />
-				) : null}
-			</div>
-			<IconStack executionPlanView={executionPlanView} setExecutionPlanView={setExecutionPlanView} setZoomNumber={setZoomNumber} setCustomZoomClicked={setCustomZoomClicked} setFindNodeClicked={setFindNodeClicked} setHighlightOpsClicked={setHighlightOpsClicked} query={query} />
->>>>>>> fe73e2b4
-		</div>
-	);
+/*---------------------------------------------------------------------------------------------
+ *  Copyright (c) Microsoft Corporation. All rights reserved.
+ *  Licensed under the MIT License. See License.txt in the project root for license information.
+ *--------------------------------------------------------------------------------------------*/
+
+import { useContext, useEffect, useRef, useState } from 'react';
+import { ExecutionPlanContext } from "./executionPlanStateProvider";
+import * as utils from './queryPlanSetup';
+import * as azdataGraph from 'azdataGraph/dist/build';
+import 'azdataGraph/src/css/common.css';
+import 'azdataGraph/src/css/explorer.css';
+import './executionPlan.css';
+import { Button, Input, makeStyles, Popover } from '@fluentui/react-components';
+import { ExecutionPlanView } from "./executionPlanView";
+import { Checkmark20Regular, Dismiss20Regular } from '@fluentui/react-icons';
+import { IconStack } from './iconMenu';
+import { FindNode } from './findNodes';
+import { HighlightExpensiveOperations } from './highlightExpensiveOperations';
+import { locConstants } from '../../common/locConstants';
+import { PropertiesPane } from './properties';
+
+const useStyles = makeStyles({
+	panelContainer: {
+		display: "flex",
+		flexDirection: "row",
+		width: "100%",
+		position: "relative",
+	},
+	planContainer: {
+		display: "flex",
+		flexDirection: "column",
+		flexGrow: 1,
+		width: "100%",
+	},
+	inputContainer: {
+		position: "absolute",
+		top: 0,
+		right: "35px",
+		padding: "10px",
+		border: "1px solid #ccc",
+		zIndex: "1",
+		boxShadow: "0px 4px 6px rgba(0, 0, 0, 0.1)",
+		display: "flex",
+		alignItems: "center",
+		gap: "2px",
+		opacity: 1
+	},
+	queryCostContainer: {
+		opacity: 1,
+		padding: "5px",
+	},
+	queryPlanParent: {
+		opacity: 1,
+		height: "100%",
+		width: "100%",
+		overflow: "auto",
+	},
+	resizable: {
+		position: "absolute",
+		top: 0,
+		right: "35px",
+		opacity: 1,
+		boxSizing: "border-box",
+		minWidth: "295px",
+		height: "100%",
+		maxWidth: "100%",
+		maxHeight: "100%"
+	},
+	resizer: {
+		position: "absolute",
+		left: 0,
+		height: "100%",
+		width: "15px",
+		cursor: "ew-resize",
+		backgroundColor: "transparent"
+	}
+})
+
+interface ExecutionPlanGraphProps {
+	graphIndex: number
+}
+
+export const ExecutionPlanGraph: React.FC<ExecutionPlanGraphProps> = ({
+	graphIndex
+}) => {
+	const classes = useStyles();
+	const state = useContext(ExecutionPlanContext);
+	const executionPlanState = state?.state;
+	const [isExecutionPlanLoaded, setIsExecutionPlanLoaded] = useState(false);
+	const [query, setQuery] = useState('');
+	const [cost, setCost] = useState(0);
+	const [executionPlanView, setExecutionPlanView] = useState<ExecutionPlanView | null>(null);
+	const [zoomNumber, setZoomNumber] = useState(100);
+	const [customZoomClicked, setCustomZoomClicked] = useState(false);
+	const [findNodeClicked, setFindNodeClicked] = useState(false);
+	const [findNodeOptions, setFindNodeOptions] = useState<string[]>([]);
+	const [highlightOpsClicked, setHighlightOpsClicked] = useState(false);
+	const [propertiesClicked, setPropertiesClicked] = useState(false);
+	const [propertiesWidth, setPropertiesWidth] = useState(400);
+	const [containerHeight, setContainerHeight] = useState('100%');
+ 	const resizableRef = useRef<HTMLDivElement>(null);
+
+	useEffect(() => {
+		if (!executionPlanState || isExecutionPlanLoaded) return;
+
+		setContainerHeight(executionPlanState!.executionPlanGraphs!.length > 1 ? "500px" : "100%");
+
+		// @ts-ignore
+		window['mxLoadResources'] = false;
+		// @ts-ignore
+		window['mxForceIncludes'] = false;
+		// @ts-ignore
+		window['mxResourceExtension'] = '.txt';
+		// @ts-ignore
+		window['mxLoadStylesheets'] = false;
+		// @ts-ignore
+		window['mxBasePath'] = './src/reactviews/pages/ExecutionPlan/mxgraph';
+
+		const mxClient = azdataGraph.default();
+
+		function loadExecutionPlan() {
+			if (executionPlanState && executionPlanState.executionPlanGraphs) {
+				const executionPlanRootNode = executionPlanState.executionPlanGraphs[graphIndex].root;
+				const executionPlanView = new ExecutionPlanView(executionPlanRootNode);
+				const executionPlanGraph = executionPlanView.populate(executionPlanRootNode);
+
+				const div = document.getElementById(`queryPlanParent${graphIndex + 1}`);
+				// create a div to hold the graph
+				const queryPlanConfiguration = {
+					container: div,
+					queryPlanGraph: executionPlanGraph,
+					iconPaths: utils.getIconPaths(),
+					badgeIconPaths: utils.getBadgePaths(),
+					expandCollapsePaths: utils.getCollapseExpandPaths(),
+					showTooltipOnClick: true
+				};
+				const pen = new mxClient.azdataQueryPlan(queryPlanConfiguration);
+				pen.setTextFontColor('var(--vscode-editor-foreground)'); // set text color
+				pen.setEdgeColor('var(--vscode-editor-foreground)'); // set edge color
+
+				executionPlanView.setDiagram(pen);
+
+				setExecutionPlanView(executionPlanView);
+				setIsExecutionPlanLoaded(true);
+				setFindNodeOptions(executionPlanView.getUniqueElementProperties());
+
+				let tempQuery = executionPlanState.executionPlanGraphs[graphIndex].query
+				if (graphIndex != 0) {
+					const firstAlphaIndex = tempQuery.search(/[a-zA-Z]/);
+
+					if (firstAlphaIndex !== -1) {
+						tempQuery = tempQuery.slice(firstAlphaIndex);
+					}
+				}
+				setQuery(tempQuery);
+				setCost(executionPlanView.getTotalRelativeCost());
+			}
+			else {
+				return;
+			}
+		}
+		loadExecutionPlan();
+
+	}, [executionPlanState]);
+
+	const handleCustomZoomInput = async () => {
+		if (executionPlanView) {
+			executionPlanView.setZoomLevel(zoomNumber);
+			setExecutionPlanView(executionPlanView);
+			setZoomNumber(executionPlanView.getZoomLevel());
+		}
+		setCustomZoomClicked(false);
+	};
+
+	const getQueryCostPercentage = () => {
+		const percentage = (cost / executionPlanState!.totalCost!) * 100;
+  		return percentage.toFixed(2);
+	};
+
+	const onMouseDown = (e: any) => {
+		e.preventDefault();
+		const startX = e.pageX;
+		const startWidth = resizableRef!.current!.offsetWidth;
+
+		const onMouseMove = (e: any) => {
+		  const newWidth = startWidth - (e.pageX - startX);
+		  setPropertiesWidth(newWidth);
+		};
+
+		const onMouseUp = () => {
+		  document.removeEventListener('mousemove', onMouseMove);
+		  document.removeEventListener('mouseup', onMouseUp);
+		};
+
+		document.addEventListener('mousemove', onMouseMove);
+		document.addEventListener('mouseup', onMouseUp);
+	};
+
+	return (
+		<div id="panelContainer" className={classes.panelContainer} style={{height: containerHeight}}>
+			<div id="planContainer" className={classes.planContainer} style={{height: containerHeight}}>
+				<div id="queryCostContainer" className={classes.queryCostContainer} style={{ background: utils.background(executionPlanState!.theme!) }}>
+					{
+						locConstants.executionPlan.queryCostRelativeToScript(graphIndex + 1, getQueryCostPercentage())
+					}<br />{query}
+				</div>
+				<div id={`queryPlanParent${graphIndex + 1}`} className={classes.queryPlanParent}
+				style={{
+					// 35px is the width of the side toolbar with some extra room for padding
+					width: propertiesClicked ? `calc(100% - ${propertiesWidth}px - 35px)` : "calc(100% - 35px)"
+				}}
+				></div>
+				<Popover open={customZoomClicked}>
+					<div
+						id="customZoomInputContainer"
+						className={classes.inputContainer}
+						style={{ background: utils.iconBackground(executionPlanState!.theme!) }}
+					>
+						<Input
+							id="customZoomInputBox"
+							type="number"
+							min={1}
+							defaultValue={Math.floor(zoomNumber).toString()}
+							onChange={(e) => setZoomNumber(Number(e.target.value))}
+							style={{ width: "100px", height: "25px", fontSize: "12px" }}
+						/>
+						<Button onClick={handleCustomZoomInput} icon={<Checkmark20Regular />} />
+						<Button icon={<Dismiss20Regular />} onClick={() => setCustomZoomClicked(false)} />
+					</div>
+				</Popover>
+				<Popover open={findNodeClicked}>
+					<FindNode executionPlanView={executionPlanView} setExecutionPlanView={setExecutionPlanView} findNodeOptions={findNodeOptions} setFindNodeClicked={setFindNodeClicked}/>
+				</Popover>
+				<Popover open={highlightOpsClicked}>
+					<HighlightExpensiveOperations executionPlanView={executionPlanView} setExecutionPlanView={setExecutionPlanView} setHighlightOpsClicked={setHighlightOpsClicked}/>
+				</Popover>
+				{propertiesClicked && (
+				<div className={classes.resizable} style={{ width: `${propertiesWidth}px`}} ref={resizableRef}>
+					<div className={classes.resizer} onMouseDown={onMouseDown}></div>
+					<Popover open={propertiesClicked}>
+						<PropertiesPane executionPlanView={executionPlanView} setPropertiesClicked={setPropertiesClicked}/>
+					</Popover>
+    			</div>
+				)}
+			</div>
+			<IconStack executionPlanView={executionPlanView} setExecutionPlanView={setExecutionPlanView} setZoomNumber={setZoomNumber} setCustomZoomClicked={setCustomZoomClicked} setFindNodeClicked={setFindNodeClicked} setHighlightOpsClicked={setHighlightOpsClicked} setPropertiesClicked={setPropertiesClicked} query={query}/>
+		</div>
+	);
 };
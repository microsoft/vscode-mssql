<<<<<<< HEAD
/*---------------------------------------------------------------------------------------------
 *  Copyright (c) Microsoft Corporation. All rights reserved.
 *  Licensed under the MIT License. See License.txt in the project root for license information.
 *--------------------------------------------------------------------------------------------*/

import ReactDOM from "react-dom/client";
import "../../index.css";
import { VscodeWebviewProvider } from "../../common/vscodeWebviewProvider";
import { SchemaDesignerStateProvider } from "./schemaDesignerStateProvider";
import { SchemaDesignerPage } from "./schemaDesignerPage";
import { ReactFlowProvider } from "@xyflow/react";

ReactDOM.createRoot(document.getElementById("root")!).render(
    <VscodeWebviewProvider>
        <ReactFlowProvider>
            <SchemaDesignerStateProvider>
                <SchemaDesignerPage />
            </SchemaDesignerStateProvider>
        </ReactFlowProvider>
    </VscodeWebviewProvider>,
);
=======
/*---------------------------------------------------------------------------------------------
 *  Copyright (c) Microsoft Corporation. All rights reserved.
 *  Licensed under the MIT License. See License.txt in the project root for license information.
 *--------------------------------------------------------------------------------------------*/

import ReactDOM from "react-dom/client";
import "../../index.css";
import { VscodeWebviewProvider } from "../../common/vscodeWebviewProvider";
import { SchemaDesignerStateProvider } from "./schemaDesignerStateProvider";
import { SchemaDesigner } from "./schemaDesigner";

ReactDOM.createRoot(document.getElementById("root")!).render(
    <VscodeWebviewProvider>
        <SchemaDesignerStateProvider>
            <SchemaDesigner />
        </SchemaDesignerStateProvider>
    </VscodeWebviewProvider>,
);
>>>>>>> 2285966c
<|MERGE_RESOLUTION|>--- conflicted
+++ resolved
@@ -1,4 +1,3 @@
-<<<<<<< HEAD
 /*---------------------------------------------------------------------------------------------
  *  Copyright (c) Microsoft Corporation. All rights reserved.
  *  Licensed under the MIT License. See License.txt in the project root for license information.
@@ -19,24 +18,4 @@
             </SchemaDesignerStateProvider>
         </ReactFlowProvider>
     </VscodeWebviewProvider>,
-);
-=======
-/*---------------------------------------------------------------------------------------------
- *  Copyright (c) Microsoft Corporation. All rights reserved.
- *  Licensed under the MIT License. See License.txt in the project root for license information.
- *--------------------------------------------------------------------------------------------*/
-
-import ReactDOM from "react-dom/client";
-import "../../index.css";
-import { VscodeWebviewProvider } from "../../common/vscodeWebviewProvider";
-import { SchemaDesignerStateProvider } from "./schemaDesignerStateProvider";
-import { SchemaDesigner } from "./schemaDesigner";
-
-ReactDOM.createRoot(document.getElementById("root")!).render(
-    <VscodeWebviewProvider>
-        <SchemaDesignerStateProvider>
-            <SchemaDesigner />
-        </SchemaDesignerStateProvider>
-    </VscodeWebviewProvider>,
-);
->>>>>>> 2285966c
+);
<<<<<<< HEAD
/*---------------------------------------------------------------------------------------------
 *  Copyright (c) Microsoft Corporation. All rights reserved.
 *  Licensed under the MIT License. See License.txt in the project root for license information.
 *--------------------------------------------------------------------------------------------*/

import { createContext, useState } from "react";
import { SchemaDesigner } from "../../../sharedInterfaces/schemaDesigner";
import {
    useVscodeWebview,
    WebviewContextProps,
} from "../../common/vscodeWebviewProvider";
import { getCoreRPCs } from "../../common/utils";
import { WebviewRpc } from "../../common/rpc";

import { Edge, Node, useReactFlow } from "@xyflow/react";
import { flowUtils, foreignKeyUtils } from "./schemaDesignerUtils";
import eventBus from "./schemaDesignerEvents";

export interface SchemaDesignerContextProps
    extends WebviewContextProps<SchemaDesigner.SchemaDesignerWebviewState> {
    extensionRpc: WebviewRpc<SchemaDesigner.SchemaDesignerReducers>;
    schemaNames: string[];
    datatypes: string[];
    getScript: () => Promise<string>;
    initializeSchemaDesigner: () => Promise<{
        nodes: Node<SchemaDesigner.Table>[];
        edges: Edge<SchemaDesigner.ForeignKey>[];
    }>;
    saveAsFile: (fileProps: SchemaDesigner.ExportFileOptions) => void;
    getReport: () => Promise<SchemaDesigner.GetReportResponse>;
    openInEditor: (text: string) => void;
    openInEditorWithConnection: (text: string) => void;
    setSelectedTable: (selectedTable: SchemaDesigner.Table) => void;
    copyToClipboard: (text: string) => void;
    extractSchema: () => SchemaDesigner.Schema;
    addTable: (table: SchemaDesigner.Table) => Promise<boolean>;
    updateTable: (table: SchemaDesigner.Table) => Promise<boolean>;
    deleteTable: (table: SchemaDesigner.Table) => Promise<boolean>;
    deleteSelectedNodes: () => void;
    getTableWithForeignKeys: (
        tableId: string,
    ) => SchemaDesigner.Table | undefined;
}

const SchemaDesignerContext = createContext<SchemaDesignerContextProps>(
    undefined as unknown as SchemaDesignerContextProps,
);

interface SchemaDesignerProviderProps {
    children: React.ReactNode;
}

const SchemaDesignerStateProvider: React.FC<SchemaDesignerProviderProps> = ({
    children,
}) => {
    // Set up necessary webview context
    const webviewContext = useVscodeWebview<
        SchemaDesigner.SchemaDesignerWebviewState,
        SchemaDesigner.SchemaDesignerReducers
    >();
    const { state, extensionRpc, themeKind } = webviewContext;

    // Setups for schema designer model
    const [datatypes, setDatatypes] = useState<string[]>([]);
    const [schemaNames, setSchemaNames] = useState<string[]>([]);

    const initializeSchemaDesigner = async () => {
        const model = (await extensionRpc.call(
            "initializeSchemaDesigner",
        )) as SchemaDesigner.CreateSessionResponse;

        const { nodes, edges } = flowUtils.generateSchemaDesignerFlowComponents(
            model.schema,
        );

        setDatatypes(model.dataTypes);
        setSchemaNames(model.schemaNames);

        return {
            nodes,
            edges,
        };
    };

    const reactFlow = useReactFlow();

    // Get the script from the server
    const getScript = async () => {
        const schema = flowUtils.extractSchemaModel(
            reactFlow.getNodes() as Node<SchemaDesigner.Table>[],
            reactFlow.getEdges() as Edge<SchemaDesigner.ForeignKey>[],
        );
        const script = (await extensionRpc.call("getScript", {
            updatedSchema: schema,
        })) as SchemaDesigner.GenerateScriptResponse;
        return script.combinedScript;
    };

    // Reducer callers
    const saveAsFile = (fileProps: SchemaDesigner.ExportFileOptions) => {
        void extensionRpc.call("exportToFile", {
            ...fileProps,
        });
    };

    const getReport = async () => {
        const schema = flowUtils.extractSchemaModel(
            reactFlow.getNodes() as Node<SchemaDesigner.Table>[],
            reactFlow.getEdges() as Edge<SchemaDesigner.ForeignKey>[],
        );
        if (!schema) {
            return;
        }

        const report = (await extensionRpc.call("getReport", {
            updatedSchema: schema,
        })) as SchemaDesigner.GetReportResponse;

        return report;
    };

    const copyToClipboard = (text: string) => {
        void extensionRpc.call("copyToClipboard", {
            text: text,
        });
    };

    const openInEditor = (text: string) => {
        void extensionRpc.call("openInEditor", {
            text: text,
        });
    };

    const openInEditorWithConnection = (text: string) => {
        void extensionRpc.call("openInEditorWithConnection", {
            text: text,
        });
    };

    const extractSchema = () => {
        const schema = flowUtils.extractSchemaModel(
            reactFlow.getNodes() as Node<SchemaDesigner.Table>[],
            reactFlow.getEdges() as Edge<SchemaDesigner.ForeignKey>[],
        );
        return schema;
    };

    /**
     * Adds a new table to the flow
     */
    const addTable = async (table: SchemaDesigner.Table) => {
        const newReactFlowNode: Node<SchemaDesigner.Table> = {
            id: table.id,
            type: "tableNode",
            data: { ...table },
            position: { x: 0, y: 0 },
        };

        const schemaModel = flowUtils.extractSchemaModel(
            reactFlow.getNodes() as Node<SchemaDesigner.Table>[],
            reactFlow.getEdges() as Edge<SchemaDesigner.ForeignKey>[],
        );

        schemaModel.tables.push(newReactFlowNode.data);
        const updatedPositions =
            flowUtils.generateSchemaDesignerFlowComponents(schemaModel);

        const nodeWithPosition = updatedPositions.nodes.find(
            (node) => node.id === newReactFlowNode.id,
        );

        const edgesForNewTable = updatedPositions.edges.filter(
            (edge) =>
                edge.source === newReactFlowNode.id ||
                edge.target === newReactFlowNode.id,
        );

        if (nodeWithPosition) {
            nodeWithPosition.selected = true;
            reactFlow.addNodes(nodeWithPosition);
            reactFlow.addEdges(edgesForNewTable);
            requestAnimationFrame(async () => {
                await reactFlow.setCenter(
                    nodeWithPosition.position.x,
                    nodeWithPosition.position.y,
                    {
                        duration: 500,
                    },
                );
            });

            eventBus.emit("getScript");
            return true;
        }

        return false;
    };

    /**
     * Updates a table in the flow
     */
    const updateTable = async (table: SchemaDesigner.Table) => {
        const schemaModel = flowUtils.extractSchemaModel(
            reactFlow.getNodes() as Node<SchemaDesigner.Table>[],
            reactFlow.getEdges() as Edge<SchemaDesigner.ForeignKey>[],
        );

        const tableNode = schemaModel.tables.find(
            (node) => node.id === table.id,
        );
        if (!tableNode) {
            console.warn(`Table with id ${table.id} not found`);
            return false;
        }

        const updatedTable = {
            ...tableNode,
            ...table,
        };

        const updatedSchema = {
            ...schemaModel,
            tables: schemaModel.tables.map((node) =>
                node.id === table.id ? updatedTable : node,
            ),
        };

        // Delete existing edges for this table
        const edgesToDelete = reactFlow
            .getEdges()
            .filter(
                (edge) => edge.source === table.id || edge.target === table.id,
            );

        await reactFlow.deleteElements({
            nodes: [],
            edges: edgesToDelete,
        });

        // Regenerate flow components with updated schema
        const newFlowComponents =
            flowUtils.generateSchemaDesignerFlowComponents(updatedSchema);

        const nodeWithPosition = newFlowComponents.nodes.find(
            (node) => node.id === table.id,
        );

        if (nodeWithPosition) {
            const edgesForUpdatedTable = newFlowComponents.edges.filter(
                (edge) => edge.source === table.id || edge.target === table.id,
            );

            reactFlow.updateNodeData(
                nodeWithPosition.id,
                nodeWithPosition.data,
            );
            reactFlow.addEdges(edgesForUpdatedTable);
            return true;
        }
        return false;
    };

    const deleteTable = async (table: SchemaDesigner.Table) => {
        const node = reactFlow.getNode(table.id);
        if (!node) {
            return false;
        }
        void reactFlow.deleteElements({ nodes: [node] });
    };

    /**
     * Gets a table with its foreign keys from the flow
     */
    const getTableWithForeignKeys = (
        tableId: string,
    ): SchemaDesigner.Table | undefined => {
        const schemaModel = extractSchema();
        const table = schemaModel.tables.find((t) => t.id === tableId);

        if (!table) {
            return undefined;
        }

        // Update foreign keys from edges
        table.foreignKeys = foreignKeyUtils.extractForeignKeysFromEdges(
            reactFlow.getEdges() as Edge<SchemaDesigner.ForeignKey>[],
            tableId,
            schemaModel,
        );

        return table;
    };

    const deleteSelectedNodes = () => {
        const selectedNodes = reactFlow
            .getNodes()
            .filter((node) => node.selected);
        if (selectedNodes.length > 0) {
            void reactFlow.deleteElements({
                nodes: selectedNodes,
            });
        } else {
            const selectedEdges = reactFlow
                .getEdges()
                .filter((edge) => edge.selected);
            void reactFlow.deleteElements({
                nodes: [],
                edges: selectedEdges,
            });
        }
    };

    return (
        <SchemaDesignerContext.Provider
            value={{
                ...getCoreRPCs(webviewContext),
                extensionRpc: extensionRpc,
                state: state,
                themeKind: themeKind,
                schemaNames,
                datatypes,
                getScript,
                initializeSchemaDesigner,
                saveAsFile,
                getReport,
                openInEditor,
                openInEditorWithConnection,
                copyToClipboard,
                extractSchema,
                getTableWithForeignKeys,
                updateTable,
                addTable,
                deleteTable,
                deleteSelectedNodes,
            }}
        >
            {children}
        </SchemaDesignerContext.Provider>
    );
};

export { SchemaDesignerContext, SchemaDesignerStateProvider };
=======
/*---------------------------------------------------------------------------------------------
 *  Copyright (c) Microsoft Corporation. All rights reserved.
 *  Licensed under the MIT License. See License.txt in the project root for license information.
 *--------------------------------------------------------------------------------------------*/

import { createContext } from "react";
import { ISchema, SchemaDesignerWebviewState } from "../../../sharedInterfaces/schemaDesigner";
import { useVscodeWebview, WebviewContextProps } from "../../common/vscodeWebviewProvider";
import { getCoreRPCs } from "../../common/utils";

export interface SchemaDesignerContextProps
    extends WebviewContextProps<SchemaDesignerWebviewState> {
    schema: ISchema; // TODO: is this redundant with state.schema?
}

const SchemaDesignerContext = createContext<SchemaDesignerContextProps | undefined>(undefined);

interface SchemaDesignerProviderProps {
    children: React.ReactNode;
}

const SchemaDesignerStateProvider: React.FC<SchemaDesignerProviderProps> = ({ children }) => {
    const webviewState = useVscodeWebview<SchemaDesignerWebviewState, any>();
    return (
        <SchemaDesignerContext.Provider
            value={{
                ...getCoreRPCs(webviewState),
                schema: webviewState.state.schema,
                state: webviewState.state,
                themeKind: webviewState.themeKind,
            }}>
            {children}
        </SchemaDesignerContext.Provider>
    );
};

export { SchemaDesignerContext, SchemaDesignerStateProvider };
>>>>>>> 2285966c
<|MERGE_RESOLUTION|>--- conflicted
+++ resolved
@@ -1,4 +1,3 @@
-<<<<<<< HEAD
 /*---------------------------------------------------------------------------------------------
  *  Copyright (c) Microsoft Corporation. All rights reserved.
  *  Licensed under the MIT License. See License.txt in the project root for license information.
@@ -6,10 +5,7 @@
 
 import { createContext, useState } from "react";
 import { SchemaDesigner } from "../../../sharedInterfaces/schemaDesigner";
-import {
-    useVscodeWebview,
-    WebviewContextProps,
-} from "../../common/vscodeWebviewProvider";
+import { useVscodeWebview, WebviewContextProps } from "../../common/vscodeWebviewProvider";
 import { getCoreRPCs } from "../../common/utils";
 import { WebviewRpc } from "../../common/rpc";
 
@@ -38,9 +34,7 @@
     updateTable: (table: SchemaDesigner.Table) => Promise<boolean>;
     deleteTable: (table: SchemaDesigner.Table) => Promise<boolean>;
     deleteSelectedNodes: () => void;
-    getTableWithForeignKeys: (
-        tableId: string,
-    ) => SchemaDesigner.Table | undefined;
+    getTableWithForeignKeys: (tableId: string) => SchemaDesigner.Table | undefined;
 }
 
 const SchemaDesignerContext = createContext<SchemaDesignerContextProps>(
@@ -51,9 +45,7 @@
     children: React.ReactNode;
 }
 
-const SchemaDesignerStateProvider: React.FC<SchemaDesignerProviderProps> = ({
-    children,
-}) => {
+const SchemaDesignerStateProvider: React.FC<SchemaDesignerProviderProps> = ({ children }) => {
     // Set up necessary webview context
     const webviewContext = useVscodeWebview<
         SchemaDesigner.SchemaDesignerWebviewState,
@@ -70,9 +62,7 @@
             "initializeSchemaDesigner",
         )) as SchemaDesigner.CreateSessionResponse;
 
-        const { nodes, edges } = flowUtils.generateSchemaDesignerFlowComponents(
-            model.schema,
-        );
+        const { nodes, edges } = flowUtils.generateSchemaDesignerFlowComponents(model.schema);
 
         setDatatypes(model.dataTypes);
         setSchemaNames(model.schemaNames);
@@ -163,17 +153,14 @@
         );
 
         schemaModel.tables.push(newReactFlowNode.data);
-        const updatedPositions =
-            flowUtils.generateSchemaDesignerFlowComponents(schemaModel);
+        const updatedPositions = flowUtils.generateSchemaDesignerFlowComponents(schemaModel);
 
         const nodeWithPosition = updatedPositions.nodes.find(
             (node) => node.id === newReactFlowNode.id,
         );
 
         const edgesForNewTable = updatedPositions.edges.filter(
-            (edge) =>
-                edge.source === newReactFlowNode.id ||
-                edge.target === newReactFlowNode.id,
+            (edge) => edge.source === newReactFlowNode.id || edge.target === newReactFlowNode.id,
         );
 
         if (nodeWithPosition) {
@@ -206,9 +193,7 @@
             reactFlow.getEdges() as Edge<SchemaDesigner.ForeignKey>[],
         );
 
-        const tableNode = schemaModel.tables.find(
-            (node) => node.id === table.id,
-        );
+        const tableNode = schemaModel.tables.find((node) => node.id === table.id);
         if (!tableNode) {
             console.warn(`Table with id ${table.id} not found`);
             return false;
@@ -221,17 +206,13 @@
 
         const updatedSchema = {
             ...schemaModel,
-            tables: schemaModel.tables.map((node) =>
-                node.id === table.id ? updatedTable : node,
-            ),
+            tables: schemaModel.tables.map((node) => (node.id === table.id ? updatedTable : node)),
         };
 
         // Delete existing edges for this table
         const edgesToDelete = reactFlow
             .getEdges()
-            .filter(
-                (edge) => edge.source === table.id || edge.target === table.id,
-            );
+            .filter((edge) => edge.source === table.id || edge.target === table.id);
 
         await reactFlow.deleteElements({
             nodes: [],
@@ -239,22 +220,16 @@
         });
 
         // Regenerate flow components with updated schema
-        const newFlowComponents =
-            flowUtils.generateSchemaDesignerFlowComponents(updatedSchema);
-
-        const nodeWithPosition = newFlowComponents.nodes.find(
-            (node) => node.id === table.id,
-        );
+        const newFlowComponents = flowUtils.generateSchemaDesignerFlowComponents(updatedSchema);
+
+        const nodeWithPosition = newFlowComponents.nodes.find((node) => node.id === table.id);
 
         if (nodeWithPosition) {
             const edgesForUpdatedTable = newFlowComponents.edges.filter(
                 (edge) => edge.source === table.id || edge.target === table.id,
             );
 
-            reactFlow.updateNodeData(
-                nodeWithPosition.id,
-                nodeWithPosition.data,
-            );
+            reactFlow.updateNodeData(nodeWithPosition.id, nodeWithPosition.data);
             reactFlow.addEdges(edgesForUpdatedTable);
             return true;
         }
@@ -272,9 +247,7 @@
     /**
      * Gets a table with its foreign keys from the flow
      */
-    const getTableWithForeignKeys = (
-        tableId: string,
-    ): SchemaDesigner.Table | undefined => {
+    const getTableWithForeignKeys = (tableId: string): SchemaDesigner.Table | undefined => {
         const schemaModel = extractSchema();
         const table = schemaModel.tables.find((t) => t.id === tableId);
 
@@ -293,17 +266,13 @@
     };
 
     const deleteSelectedNodes = () => {
-        const selectedNodes = reactFlow
-            .getNodes()
-            .filter((node) => node.selected);
+        const selectedNodes = reactFlow.getNodes().filter((node) => node.selected);
         if (selectedNodes.length > 0) {
             void reactFlow.deleteElements({
                 nodes: selectedNodes,
             });
         } else {
-            const selectedEdges = reactFlow
-                .getEdges()
-                .filter((edge) => edge.selected);
+            const selectedEdges = reactFlow.getEdges().filter((edge) => edge.selected);
             void reactFlow.deleteElements({
                 nodes: [],
                 edges: selectedEdges,
@@ -333,50 +302,10 @@
                 addTable,
                 deleteTable,
                 deleteSelectedNodes,
-            }}
-        >
-            {children}
-        </SchemaDesignerContext.Provider>
-    );
-};
-
-export { SchemaDesignerContext, SchemaDesignerStateProvider };
-=======
-/*---------------------------------------------------------------------------------------------
- *  Copyright (c) Microsoft Corporation. All rights reserved.
- *  Licensed under the MIT License. See License.txt in the project root for license information.
- *--------------------------------------------------------------------------------------------*/
-
-import { createContext } from "react";
-import { ISchema, SchemaDesignerWebviewState } from "../../../sharedInterfaces/schemaDesigner";
-import { useVscodeWebview, WebviewContextProps } from "../../common/vscodeWebviewProvider";
-import { getCoreRPCs } from "../../common/utils";
-
-export interface SchemaDesignerContextProps
-    extends WebviewContextProps<SchemaDesignerWebviewState> {
-    schema: ISchema; // TODO: is this redundant with state.schema?
-}
-
-const SchemaDesignerContext = createContext<SchemaDesignerContextProps | undefined>(undefined);
-
-interface SchemaDesignerProviderProps {
-    children: React.ReactNode;
-}
-
-const SchemaDesignerStateProvider: React.FC<SchemaDesignerProviderProps> = ({ children }) => {
-    const webviewState = useVscodeWebview<SchemaDesignerWebviewState, any>();
-    return (
-        <SchemaDesignerContext.Provider
-            value={{
-                ...getCoreRPCs(webviewState),
-                schema: webviewState.state.schema,
-                state: webviewState.state,
-                themeKind: webviewState.themeKind,
             }}>
             {children}
         </SchemaDesignerContext.Provider>
     );
 };
 
-export { SchemaDesignerContext, SchemaDesignerStateProvider };
->>>>>>> 2285966c
+export { SchemaDesignerContext, SchemaDesignerStateProvider };
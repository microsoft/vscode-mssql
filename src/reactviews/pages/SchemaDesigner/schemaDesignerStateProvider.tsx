--- conflicted
+++ resolved
@@ -20,9 +20,6 @@
     extensionRpc: WebviewRpc<SchemaDesigner.SchemaDesignerReducers>;
     schemaNames: string[];
     datatypes: string[];
-    findTableText: string;
-    setFindTableText: (text: string) => void;
-    getScript: () => Promise<string>;
     findTableText: string;
     setFindTableText: (text: string) => void;
     getDefinition: () => Promise<string>;
@@ -85,10 +82,7 @@
     const reactFlow = useReactFlow();
     const [isInitialized, setIsInitialized] = useState(false);
     const [findTableText, setFindTableText] = useState<string>("");
-<<<<<<< HEAD
     const [renderOnlyVisibleTables, setRenderOnlyVisibleTables] = useState<boolean>(true);
-=======
->>>>>>> 98639e9d
 
     useEffect(() => {
         const handleScript = () => {
@@ -461,11 +455,7 @@
                 datatypes,
                 findTableText,
                 setFindTableText,
-<<<<<<< HEAD
                 getDefinition,
-=======
-                getScript,
->>>>>>> 98639e9d
                 initializeSchemaDesigner,
                 saveAsFile,
                 getReport,

/*---------------------------------------------------------------------------------------------
 *  Copyright (c) Microsoft Corporation. All rights reserved.
 *  Licensed under the MIT License. See License.txt in the project root for license information.
 *--------------------------------------------------------------------------------------------*/

import { useContext } from "react";
import { Button, makeStyles } from "@fluentui/react-components";
import { useFormStyles } from "../../common/forms/form.component";
import { PublishProjectStateProvider, PublishProjectContext } from "./publishProjectStateProvider";
import { usePublishDialogSelector } from "./publishDialogSelector";
import { LocConstants } from "../../common/locConstants";
import { PublishProfileField } from "./components/PublishProfileSection";
import { PublishTargetSection } from "./components/PublishTargetSection";
import { ConnectionSection } from "./components/ConnectionSection";
import { validatePublishForm } from "../../../publishProject/projectUtils";
import { PublishFormContext } from "./types";
import * as constants from "../../../constants/constants";

const useStyles = makeStyles({
    root: { padding: "12px" },
    footer: {
        marginTop: "8px",
        display: "flex",
        justifyContent: "flex-end",
        gap: "12px",
        alignItems: "center",
        maxWidth: "640px",
        width: "100%",
        paddingTop: "12px",
        borderTop: "1px solid transparent",
    },
});

// Type guard to check if context has the required publish methods
function isPublishFormContext(context: unknown): context is PublishFormContext {
    if (!context || typeof context !== "object") {
        return false;
    }

    const ctx = context as Record<string, unknown>;
    return (
        "publishNow" in ctx &&
        "generatePublishScript" in ctx &&
        "selectPublishProfile" in ctx &&
        "savePublishProfile" in ctx &&
        typeof ctx.publishNow === "function" &&
        typeof ctx.generatePublishScript === "function" &&
        typeof ctx.selectPublishProfile === "function" &&
        typeof ctx.savePublishProfile === "function"
    );
}

function PublishProjectDialog() {
    const classes = useStyles();
    const formStyles = useFormStyles();
    const loc = LocConstants.getInstance().publishProject;
    const context = useContext(PublishProjectContext);

    // Select pieces of state needed for this component
    const formState = usePublishDialogSelector((s) => s.formState, Object.is);
    const inProgress = usePublishDialogSelector((s) => s.inProgress, Object.is);
<<<<<<< HEAD
    const hasFormComponents = usePublishDialogSelector((s) => !!s.formComponents, Object.is);
=======

    // Check if component is properly initialized and ready for user interaction
    const isComponentReady = isPublishFormContext(context) && !!formComponents && !!formState;

    // Check if all required fields are provided based on publish target
    const isFormValid =
        isComponentReady &&
        (() => {
            // Always require publish target and database name
            if (!formState.publishTarget || !formState.databaseName) {
                return false;
            }

            // For existing server, require server name
            if (formState.publishTarget === "existingServer") {
                return !!formState.serverName;
            }
>>>>>>> 1108c733

    const loading = !isPublishFormContext(context) || !hasFormComponents || !formState;

    // Check if all required fields are provided based on publish target
    const isFormValid = !loading && validatePublishForm(formState);

    // Buttons should be disabled when:
    // - Component is not ready (missing context, form components, or form state)
    // - Operation is in progress
    // - Form validation fails
    const buttonsDisabled = !isComponentReady || inProgress || !isFormValid;

<<<<<<< HEAD
    // Generate script should only be available for existing server target
    const generateScriptDisabled =
        buttonsDisabled || formState?.publishTarget !== constants.PublishTargets.EXISTING_SERVER;

    if (loading) {
=======
    if (!isComponentReady) {
>>>>>>> 1108c733
        return <div className={classes.root}>Loading...</div>;
    }

    return (
        <form className={formStyles.formRoot} onSubmit={(e) => e.preventDefault()}>
            <div className={classes.root}>
                <div className={formStyles.formDiv} style={{ overflow: "auto" }}>
                    <PublishTargetSection idx={0} />
                    <PublishProfileField idx={1} />
                    <ConnectionSection idx={2} />

                    <div className={classes.footer}>
                        <Button
                            appearance="secondary"
                            disabled={generateScriptDisabled}
                            onClick={() => context.generatePublishScript()}>
                            {loc.generateScript}
                        </Button>
                        <Button
                            appearance="primary"
                            disabled={buttonsDisabled}
                            onClick={() => context.publishNow()}>
                            {loc.publish}
                        </Button>
                    </div>
                </div>
            </div>
        </form>
    );
}

export default function PublishProjectPage() {
    return (
        <PublishProjectStateProvider>
            <PublishProjectDialog />
        </PublishProjectStateProvider>
    );
}
<|MERGE_RESOLUTION|>--- conflicted
+++ resolved
@@ -1,141 +1,118 @@
-/*---------------------------------------------------------------------------------------------
- *  Copyright (c) Microsoft Corporation. All rights reserved.
- *  Licensed under the MIT License. See License.txt in the project root for license information.
- *--------------------------------------------------------------------------------------------*/
-
-import { useContext } from "react";
-import { Button, makeStyles } from "@fluentui/react-components";
-import { useFormStyles } from "../../common/forms/form.component";
-import { PublishProjectStateProvider, PublishProjectContext } from "./publishProjectStateProvider";
-import { usePublishDialogSelector } from "./publishDialogSelector";
-import { LocConstants } from "../../common/locConstants";
-import { PublishProfileField } from "./components/PublishProfileSection";
-import { PublishTargetSection } from "./components/PublishTargetSection";
-import { ConnectionSection } from "./components/ConnectionSection";
-import { validatePublishForm } from "../../../publishProject/projectUtils";
-import { PublishFormContext } from "./types";
-import * as constants from "../../../constants/constants";
-
-const useStyles = makeStyles({
-    root: { padding: "12px" },
-    footer: {
-        marginTop: "8px",
-        display: "flex",
-        justifyContent: "flex-end",
-        gap: "12px",
-        alignItems: "center",
-        maxWidth: "640px",
-        width: "100%",
-        paddingTop: "12px",
-        borderTop: "1px solid transparent",
-    },
-});
-
-// Type guard to check if context has the required publish methods
-function isPublishFormContext(context: unknown): context is PublishFormContext {
-    if (!context || typeof context !== "object") {
-        return false;
-    }
-
-    const ctx = context as Record<string, unknown>;
-    return (
-        "publishNow" in ctx &&
-        "generatePublishScript" in ctx &&
-        "selectPublishProfile" in ctx &&
-        "savePublishProfile" in ctx &&
-        typeof ctx.publishNow === "function" &&
-        typeof ctx.generatePublishScript === "function" &&
-        typeof ctx.selectPublishProfile === "function" &&
-        typeof ctx.savePublishProfile === "function"
-    );
-}
-
-function PublishProjectDialog() {
-    const classes = useStyles();
-    const formStyles = useFormStyles();
-    const loc = LocConstants.getInstance().publishProject;
-    const context = useContext(PublishProjectContext);
-
-    // Select pieces of state needed for this component
-    const formState = usePublishDialogSelector((s) => s.formState, Object.is);
-    const inProgress = usePublishDialogSelector((s) => s.inProgress, Object.is);
-<<<<<<< HEAD
-    const hasFormComponents = usePublishDialogSelector((s) => !!s.formComponents, Object.is);
-=======
-
-    // Check if component is properly initialized and ready for user interaction
-    const isComponentReady = isPublishFormContext(context) && !!formComponents && !!formState;
-
-    // Check if all required fields are provided based on publish target
-    const isFormValid =
-        isComponentReady &&
-        (() => {
-            // Always require publish target and database name
-            if (!formState.publishTarget || !formState.databaseName) {
-                return false;
-            }
-
-            // For existing server, require server name
-            if (formState.publishTarget === "existingServer") {
-                return !!formState.serverName;
-            }
->>>>>>> 1108c733
-
-    const loading = !isPublishFormContext(context) || !hasFormComponents || !formState;
-
-    // Check if all required fields are provided based on publish target
-    const isFormValid = !loading && validatePublishForm(formState);
-
-    // Buttons should be disabled when:
-    // - Component is not ready (missing context, form components, or form state)
-    // - Operation is in progress
-    // - Form validation fails
-    const buttonsDisabled = !isComponentReady || inProgress || !isFormValid;
-
-<<<<<<< HEAD
-    // Generate script should only be available for existing server target
-    const generateScriptDisabled =
-        buttonsDisabled || formState?.publishTarget !== constants.PublishTargets.EXISTING_SERVER;
-
-    if (loading) {
-=======
-    if (!isComponentReady) {
->>>>>>> 1108c733
-        return <div className={classes.root}>Loading...</div>;
-    }
-
-    return (
-        <form className={formStyles.formRoot} onSubmit={(e) => e.preventDefault()}>
-            <div className={classes.root}>
-                <div className={formStyles.formDiv} style={{ overflow: "auto" }}>
-                    <PublishTargetSection idx={0} />
-                    <PublishProfileField idx={1} />
-                    <ConnectionSection idx={2} />
-
-                    <div className={classes.footer}>
-                        <Button
-                            appearance="secondary"
-                            disabled={generateScriptDisabled}
-                            onClick={() => context.generatePublishScript()}>
-                            {loc.generateScript}
-                        </Button>
-                        <Button
-                            appearance="primary"
-                            disabled={buttonsDisabled}
-                            onClick={() => context.publishNow()}>
-                            {loc.publish}
-                        </Button>
-                    </div>
-                </div>
-            </div>
-        </form>
-    );
-}
-
-export default function PublishProjectPage() {
-    return (
-        <PublishProjectStateProvider>
-            <PublishProjectDialog />
-        </PublishProjectStateProvider>
-    );
-}
+/*---------------------------------------------------------------------------------------------
+ *  Copyright (c) Microsoft Corporation. All rights reserved.
+ *  Licensed under the MIT License. See License.txt in the project root for license information.
+ *--------------------------------------------------------------------------------------------*/
+
+import { useContext } from "react";
+import { Button, makeStyles } from "@fluentui/react-components";
+import { useFormStyles } from "../../common/forms/form.component";
+import { PublishProjectStateProvider, PublishProjectContext } from "./publishProjectStateProvider";
+import { usePublishDialogSelector } from "./publishDialogSelector";
+import { LocConstants } from "../../common/locConstants";
+import { PublishProfileField } from "./components/PublishProfileSection";
+import { PublishTargetSection } from "./components/PublishTargetSection";
+import { ConnectionSection } from "./components/ConnectionSection";
+import { validatePublishForm } from "../../../publishProject/projectUtils";
+import { PublishFormContext } from "./types";
+import * as constants from "../../../constants/constants";
+
+const useStyles = makeStyles({
+    root: { padding: "12px" },
+    footer: {
+        marginTop: "8px",
+        display: "flex",
+        justifyContent: "flex-end",
+        gap: "12px",
+        alignItems: "center",
+        maxWidth: "640px",
+        width: "100%",
+        paddingTop: "12px",
+        borderTop: "1px solid transparent",
+    },
+});
+
+// Type guard to check if context has the required publish methods
+function isPublishFormContext(context: unknown): context is PublishFormContext {
+    if (!context || typeof context !== "object") {
+        return false;
+    }
+
+    const ctx = context as Record<string, unknown>;
+    return (
+        "publishNow" in ctx &&
+        "generatePublishScript" in ctx &&
+        "selectPublishProfile" in ctx &&
+        "savePublishProfile" in ctx &&
+        typeof ctx.publishNow === "function" &&
+        typeof ctx.generatePublishScript === "function" &&
+        typeof ctx.selectPublishProfile === "function" &&
+        typeof ctx.savePublishProfile === "function"
+    );
+}
+
+function PublishProjectDialog() {
+    const classes = useStyles();
+    const formStyles = useFormStyles();
+    const loc = LocConstants.getInstance().publishProject;
+    const context = useContext(PublishProjectContext);
+
+    // Select pieces of state needed for this component
+    const formComponents = usePublishDialogSelector((s) => s.formComponents, Object.is);
+    const formState = usePublishDialogSelector((s) => s.formState, Object.is);
+    const inProgress = usePublishDialogSelector((s) => s.inProgress, Object.is);
+
+    // Check if component is properly initialized and ready for user interaction
+    const isComponentReady = isPublishFormContext(context) && !!formComponents && !!formState;
+
+    // Check if all required fields are provided based on publish target
+    const isFormValid = isComponentReady && validatePublishForm(formState);
+
+    // Buttons should be disabled when:
+    // - Component is not ready (missing context, form components, or form state)
+    // - Operation is in progress
+    // - Form validation fails
+    const buttonsDisabled = !isComponentReady || inProgress || !isFormValid;
+
+    // Generate script should only be available for existing server target
+    const generateScriptDisabled =
+        buttonsDisabled || formState?.publishTarget !== constants.PublishTargets.EXISTING_SERVER;
+
+    if (!isComponentReady) {
+        return <div className={classes.root}>Loading...</div>;
+    }
+
+    return (
+        <form className={formStyles.formRoot} onSubmit={(e) => e.preventDefault()}>
+            <div className={classes.root}>
+                <div className={formStyles.formDiv} style={{ overflow: "auto" }}>
+                    <PublishTargetSection idx={0} />
+                    <PublishProfileField idx={1} />
+                    <ConnectionSection idx={2} />
+
+                    <div className={classes.footer}>
+                        <Button
+                            appearance="secondary"
+                            disabled={generateScriptDisabled}
+                            onClick={() => context.generatePublishScript()}>
+                            {loc.generateScript}
+                        </Button>
+                        <Button
+                            appearance="primary"
+                            disabled={buttonsDisabled}
+                            onClick={() => context.publishNow()}>
+                            {loc.publish}
+                        </Button>
+                    </div>
+                </div>
+            </div>
+        </form>
+    );
+}
+
+export default function PublishProjectPage() {
+    return (
+        <PublishProjectStateProvider>
+            <PublishProjectDialog />
+        </PublishProjectStateProvider>
+    );
+}
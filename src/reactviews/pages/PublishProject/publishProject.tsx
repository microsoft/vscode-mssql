--- conflicted
+++ resolved
@@ -1,157 +1,124 @@
-/*---------------------------------------------------------------------------------------------
- *  Copyright (c) Microsoft Corporation. All rights reserved.
- *  Licensed under the MIT License. See License.txt in the project root for license information.
- *--------------------------------------------------------------------------------------------*/
-
-<<<<<<< HEAD
-import { useContext } from "react";
-=======
-/*---------------------------------------------------------------------------------------------
- *  Copyright (c) Microsoft Corporation. All rights reserved.
- *  Licensed under the MIT License. See License.txt in the project root for license information.
- *--------------------------------------------------------------------------------------------*/
-import { useContext, useState } from "react";
->>>>>>> 94f8dae5
-import { Button, makeStyles } from "@fluentui/react-components";
-import { FormField, useFormStyles } from "../../common/forms/form.component";
-import { PublishProjectStateProvider, PublishProjectContext } from "./publishProjectStateProvider";
-import { LocConstants } from "../../common/locConstants";
-import {
-    IPublishForm,
-    PublishDialogFormItemSpec,
-    PublishDialogWebviewState,
-} from "../../../sharedInterfaces/publishDialog";
-import { FormContextProps } from "../../../sharedInterfaces/form";
-import PublishProfileField from "./components/PublishProfile";
-import { PublishAdvancedOptionsDrawer } from "./components/publishAdvancedOptionsDrawer";
-
-const useStyles = makeStyles({
-    root: { padding: "12px" },
-    footer: {
-        marginTop: "8px",
-        display: "flex",
-        justifyContent: "flex-end",
-        gap: "12px",
-        alignItems: "center",
-        maxWidth: "640px",
-        width: "100%",
-        paddingTop: "12px",
-        borderTop: "1px solid transparent",
-    },
-});
-
-type PublishFormContext = FormContextProps<
-    IPublishForm,
-    PublishDialogWebviewState,
-    PublishDialogFormItemSpec
-> & {
-    publishNow: () => void;
-    generatePublishScript: () => void;
-    openPublishAdvanced: () => void;
-    selectPublishProfile: () => void;
-    savePublishProfile: (profileName: string) => void;
-};
-
-function PublishProjectInner() {
-    const classes = useStyles();
-    const formStyles = useFormStyles();
-    const loc = LocConstants.getInstance().publishProject;
-    const context = useContext(PublishProjectContext) as PublishFormContext | undefined;
-    const [isAdvancedOpen, setIsAdvancedOpen] = useState(false);
-
-    if (!context || !context.state) {
-        return <div className={classes.root}>Loading...</div>;
-    }
-
-    const state = context.state;
-
-    // Static list of main publish dialog options
-    const mainOptions: (keyof IPublishForm)[] = [
-        "publishTarget",
-        "profileName",
-        "serverName",
-        "databaseName",
-    ];
-
-    return (
-        <form className={formStyles.formRoot} onSubmit={(e) => e.preventDefault()}>
-            <div className={classes.root}>
-                <div className={formStyles.formDiv} style={{ overflow: "auto" }}>
-<<<<<<< HEAD
-                    {mainOptions.map((optionName, idx) => {
-                        if (!optionName) {
-                            return undefined;
-=======
-                    {state.connectionComponents?.mainOptions.map((optionName, idx) => {
-                        if (!optionName) {
-                            return null;
->>>>>>> 94f8dae5
-                        }
-
-                        if ((optionName as string) === "profileName") {
-                            return <PublishProfileField key={String(optionName)} idx={idx} />;
-                        }
-
-                        const component = state.formComponents[
-                            optionName as keyof IPublishForm
-                        ] as PublishDialogFormItemSpec;
-                        if (!component || component.hidden === true) {
-<<<<<<< HEAD
-                            return undefined;
-=======
-                            return null;
->>>>>>> 94f8dae5
-                        }
-                        return (
-                            <FormField<
-                                IPublishForm,
-                                PublishDialogWebviewState,
-                                PublishDialogFormItemSpec,
-                                PublishFormContext
-                            >
-                                key={String(optionName)}
-                                context={context}
-                                component={component}
-                                idx={idx}
-                                props={{ orientation: "horizontal" }}
-                            />
-                        );
-                    })}
-<<<<<<< HEAD
-=======
-
-                    <PublishAdvancedOptionsDrawer
-                        isOpen={isAdvancedOpen}
-                        onDismiss={() => setIsAdvancedOpen(false)}
-                    />
-
-                    <div style={{ marginTop: 8 }}>
-                        <Button appearance="secondary" onClick={() => setIsAdvancedOpen(true)}>
-                            {loc.advanced}
-                        </Button>
-                    </div>
->>>>>>> 94f8dae5
-
-                    <div className={classes.footer}>
-                        <Button
-                            appearance="secondary"
-                            onClick={() => context.generatePublishScript()}>
-                            {loc.generateScript}
-                        </Button>
-                        <Button appearance="primary" onClick={() => context.publishNow()}>
-                            {loc.publish}
-                        </Button>
-                    </div>
-                </div>
-            </div>
-        </form>
-    );
-}
-
-export default function PublishProjectPageWrapper() {
-    return (
-        <PublishProjectStateProvider>
-            <PublishProjectInner />
-        </PublishProjectStateProvider>
-    );
-}
+/*---------------------------------------------------------------------------------------------
+ *  Copyright (c) Microsoft Corporation. All rights reserved.
+ *  Licensed under the MIT License. See License.txt in the project root for license information.
+ *--------------------------------------------------------------------------------------------*/
+
+import { useContext } from "react";
+import { Button, makeStyles } from "@fluentui/react-components";
+import { FormField, useFormStyles } from "../../common/forms/form.component";
+import { PublishProjectStateProvider, PublishProjectContext } from "./publishProjectStateProvider";
+import { LocConstants } from "../../common/locConstants";
+import {
+    IPublishForm,
+    PublishDialogFormItemSpec,
+    PublishDialogWebviewState,
+} from "../../../sharedInterfaces/publishDialog";
+import { FormContextProps } from "../../../sharedInterfaces/form";
+import PublishProfileField from "./components/PublishProfile";
+import { PublishAdvancedOptionsDrawer } from "./components/publishAdvancedOptionsDrawer";
+
+const useStyles = makeStyles({
+    root: { padding: "12px" },
+    footer: {
+        marginTop: "8px",
+        display: "flex",
+        justifyContent: "flex-end",
+        gap: "12px",
+        alignItems: "center",
+        maxWidth: "640px",
+        width: "100%",
+        paddingTop: "12px",
+        borderTop: "1px solid transparent",
+    },
+});
+
+type PublishFormContext = FormContextProps<
+    IPublishForm,
+    PublishDialogWebviewState,
+    PublishDialogFormItemSpec
+> & {
+    publishNow: () => void;
+    generatePublishScript: () => void;
+    openPublishAdvanced: () => void;
+    selectPublishProfile: () => void;
+    savePublishProfile: (profileName: string) => void;
+};
+
+function PublishProjectInner() {
+    const classes = useStyles();
+    const formStyles = useFormStyles();
+    const loc = LocConstants.getInstance().publishProject;
+    const context = useContext(PublishProjectContext) as PublishFormContext | undefined;
+
+    if (!context || !context.state) {
+        return <div className={classes.root}>Loading...</div>;
+    }
+
+    const state = context.state;
+
+    // Static list of main publish dialog options
+    const mainOptions: (keyof IPublishForm)[] = [
+        "publishTarget",
+        "profileName",
+        "serverName",
+        "databaseName",
+    ];
+
+    return (
+        <form className={formStyles.formRoot} onSubmit={(e) => e.preventDefault()}>
+            <div className={classes.root}>
+                <div className={formStyles.formDiv} style={{ overflow: "auto" }}>
+                    {mainOptions.map((optionName, idx) => {
+                        if (!optionName) {
+                            return undefined;
+                        }
+
+                        if ((optionName as string) === "profileName") {
+                            return <PublishProfileField key={String(optionName)} idx={idx} />;
+                        }
+
+                        const component = state.formComponents[
+                            optionName as keyof IPublishForm
+                        ] as PublishDialogFormItemSpec;
+                        if (!component || component.hidden === true) {
+                            return undefined;
+                        }
+                        return (
+                            <FormField<
+                                IPublishForm,
+                                PublishDialogWebviewState,
+                                PublishDialogFormItemSpec,
+                                PublishFormContext
+                            >
+                                key={String(optionName)}
+                                context={context}
+                                component={component}
+                                idx={idx}
+                                props={{ orientation: "horizontal" }}
+                            />
+                        );
+                    })}
+
+                    <div className={classes.footer}>
+                        <Button
+                            appearance="secondary"
+                            onClick={() => context.generatePublishScript()}>
+                            {loc.generateScript}
+                        </Button>
+                        <Button appearance="primary" onClick={() => context.publishNow()}>
+                            {loc.publish}
+                        </Button>
+                    </div>
+                </div>
+            </div>
+        </form>
+    );
+}
+
+export default function PublishProjectPageWrapper() {
+    return (
+        <PublishProjectStateProvider>
+            <PublishProjectInner />
+        </PublishProjectStateProvider>
+    );
+}
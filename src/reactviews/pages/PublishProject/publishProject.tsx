/*---------------------------------------------------------------------------------------------
 *  Copyright (c) Microsoft Corporation. All rights reserved.
 *  Licensed under the MIT License. See License.txt in the project root for license information.
 *--------------------------------------------------------------------------------------------*/

import { useContext } from "react";
import { Button, makeStyles } from "@fluentui/react-components";
import { useFormStyles } from "../../common/forms/form.component";
import { PublishProjectContext } from "./publishProjectStateProvider";
<<<<<<< HEAD
import { IPublishForm } from "../../../sharedInterfaces/publishDialog";
=======
>>>>>>> 91fb9d77
import { usePublishDialogSelector } from "./publishDialogSelector";
import { LocConstants } from "../../common/locConstants";
import { PublishProfileField } from "./components/PublishProfileSection";
import { PublishTargetSection } from "./components/PublishTargetSection";
import { ConnectionSection } from "./components/ConnectionSection";
import * as constants from "../../../constants/constants";

const useStyles = makeStyles({
    root: { padding: "12px" },
    footer: {
        marginTop: "8px",
        display: "flex",
        justifyContent: "flex-end",
        gap: "12px",
        alignItems: "center",
        maxWidth: "640px",
        width: "100%",
        paddingTop: "12px",
        borderTop: "1px solid transparent",
    },
});

function PublishProjectDialog() {
    const classes = useStyles();
    const formStyles = useFormStyles();
    const loc = LocConstants.getInstance().publishProject;
    const context = useContext(PublishProjectContext);

    // Select pieces of state needed for this component
    const formComponents = usePublishDialogSelector((s) => s.formComponents);
    const formState = usePublishDialogSelector((s) => s.formState);
    const inProgress = usePublishDialogSelector((s) => s.inProgress);
    console.debug();
    // Check if component is properly initialized and ready for user interaction
    const isComponentReady = !!context && !!formComponents && !!formState;

<<<<<<< HEAD
    // Check if any visible component has an explicit validation error.
    // NOTE: Relying solely on component.validation misses the case where a required field is still untouched
    // and thus has no validation state yet. We therefore also perform a required-value presence check below.
=======
    // Let the form framework handle validation - check if any visible components have validation errors
>>>>>>> 91fb9d77
    const hasValidationErrors =
        isComponentReady && formComponents
            ? Object.values(formComponents).some(
                  (component) =>
<<<<<<< HEAD
                      !component.hidden &&
                      component.validation !== undefined &&
                      component.validation.isValid === false,
              )
            : false;

    // Identify missing required values for visible components (treat empty string / whitespace as missing)
    const hasMissingRequiredValues =
        isComponentReady && formComponents && formState
            ? Object.values(formComponents).some((component) => {
                  if (component.hidden || !component.required) {
                      return false;
                  }
                  const key = component.propertyName as keyof IPublishForm;
                  const raw = formState[key];
                  // Missing if undefined/null
                  if (raw === undefined) {
                      return true;
                  }
                  // For strings, empty/whitespace is missing
                  if (typeof raw === "string") {
                      return raw.trim().length === 0;
                  }
                  // For booleans (e.g. required checkbox), must be true
                  if (typeof raw === "boolean") {
                      return raw !== true;
                  }
                  // For numbers, allow 0 (not missing) - adjust if a field ever requires >0
                  return false;
              })
            : true; // if not ready, treat as missing

    // Disabled criteria (previously inverted): disable when not ready, in progress, validation errors, or missing required fields
    const readyToPublish =
        !isComponentReady || inProgress || hasValidationErrors || hasMissingRequiredValues;

    // Generate script only for existing server target
    const readyToGenerateScript =
        readyToPublish || formState?.publishTarget !== constants.PublishTargets.EXISTING_SERVER;
=======
                      !component.hidden && component.validation && !component.validation.isValid,
              )
            : false;

    // Buttons should be disabled when:
    // - Component is not ready (missing context, form components, or form state)
    // - Operation is in progress
    // - Form has validation errors
    const readyToPublish = !isComponentReady || inProgress || hasValidationErrors;
>>>>>>> 91fb9d77

    if (!isComponentReady) {
        return <div className={classes.root}>Loading...</div>;
    }

<<<<<<< HEAD
=======
    // Static ordering now expressed via explicit section components.
>>>>>>> 91fb9d77
    return (
        <form className={formStyles.formRoot} onSubmit={(e) => e.preventDefault()}>
            <div className={classes.root}>
                <div className={formStyles.formDiv} style={{ overflow: "auto" }}>
                    <PublishTargetSection />
                    <PublishProfileField />
                    <ConnectionSection />

                    <div className={classes.footer}>
                        <Button
                            appearance="secondary"
<<<<<<< HEAD
                            disabled={readyToGenerateScript}
                            onClick={() => context.generatePublishScript()}>
=======
                            disabled={readyToPublish}
                            onClick={() => context!.generatePublishScript()}>
>>>>>>> 91fb9d77
                            {loc.generateScript}
                        </Button>
                        <Button
                            appearance="primary"
                            disabled={readyToPublish}
<<<<<<< HEAD
                            onClick={() => context.publishNow()}>
=======
                            onClick={() => context!.publishNow()}>
>>>>>>> 91fb9d77
                            {loc.publish}
                        </Button>
                    </div>
                </div>
            </div>
        </form>
    );
}

export default function PublishProjectPage() {
    return <PublishProjectDialog />;
}
<|MERGE_RESOLUTION|>--- conflicted
+++ resolved
@@ -7,10 +7,7 @@
 import { Button, makeStyles } from "@fluentui/react-components";
 import { useFormStyles } from "../../common/forms/form.component";
 import { PublishProjectContext } from "./publishProjectStateProvider";
-<<<<<<< HEAD
 import { IPublishForm } from "../../../sharedInterfaces/publishDialog";
-=======
->>>>>>> 91fb9d77
 import { usePublishDialogSelector } from "./publishDialogSelector";
 import { LocConstants } from "../../common/locConstants";
 import { PublishProfileField } from "./components/PublishProfileSection";
@@ -47,18 +44,13 @@
     // Check if component is properly initialized and ready for user interaction
     const isComponentReady = !!context && !!formComponents && !!formState;
 
-<<<<<<< HEAD
     // Check if any visible component has an explicit validation error.
     // NOTE: Relying solely on component.validation misses the case where a required field is still untouched
     // and thus has no validation state yet. We therefore also perform a required-value presence check below.
-=======
-    // Let the form framework handle validation - check if any visible components have validation errors
->>>>>>> 91fb9d77
     const hasValidationErrors =
         isComponentReady && formComponents
             ? Object.values(formComponents).some(
                   (component) =>
-<<<<<<< HEAD
                       !component.hidden &&
                       component.validation !== undefined &&
                       component.validation.isValid === false,
@@ -98,26 +90,10 @@
     // Generate script only for existing server target
     const readyToGenerateScript =
         readyToPublish || formState?.publishTarget !== constants.PublishTargets.EXISTING_SERVER;
-=======
-                      !component.hidden && component.validation && !component.validation.isValid,
-              )
-            : false;
-
-    // Buttons should be disabled when:
-    // - Component is not ready (missing context, form components, or form state)
-    // - Operation is in progress
-    // - Form has validation errors
-    const readyToPublish = !isComponentReady || inProgress || hasValidationErrors;
->>>>>>> 91fb9d77
 
     if (!isComponentReady) {
         return <div className={classes.root}>Loading...</div>;
     }
-
-<<<<<<< HEAD
-=======
-    // Static ordering now expressed via explicit section components.
->>>>>>> 91fb9d77
     return (
         <form className={formStyles.formRoot} onSubmit={(e) => e.preventDefault()}>
             <div className={classes.root}>
@@ -129,23 +105,14 @@
                     <div className={classes.footer}>
                         <Button
                             appearance="secondary"
-<<<<<<< HEAD
                             disabled={readyToGenerateScript}
                             onClick={() => context.generatePublishScript()}>
-=======
-                            disabled={readyToPublish}
-                            onClick={() => context!.generatePublishScript()}>
->>>>>>> 91fb9d77
                             {loc.generateScript}
                         </Button>
                         <Button
                             appearance="primary"
                             disabled={readyToPublish}
-<<<<<<< HEAD
                             onClick={() => context.publishNow()}>
-=======
-                            onClick={() => context!.publishNow()}>
->>>>>>> 91fb9d77
                             {loc.publish}
                         </Button>
                     </div>
@@ -157,4 +124,4 @@
 
 export default function PublishProjectPage() {
     return <PublishProjectDialog />;
-}
+}
<<<<<<< HEAD
/*---------------------------------------------------------------------------------------------
 *  Copyright (c) Microsoft Corporation. All rights reserved.
 *  Licensed under the MIT License. See License.txt in the project root for license information.
 *--------------------------------------------------------------------------------------------*/

import { PublishDialogReducers, PublishDialogState } from "../../../sharedInterfaces/publishDialog";
import { useVscodeSelector } from "../../common/useVscodeSelector";

export function usePublishDialogSelector<T>(
    selector: (state: PublishDialogState) => T,
    equals?: (a: T, b: T) => boolean,
) {
    return useVscodeSelector<PublishDialogState, PublishDialogReducers, T>(selector, equals);
}
=======
/*---------------------------------------------------------------------------------------------
 *  Copyright (c) Microsoft Corporation. All rights reserved.
 *  Licensed under the MIT License. See License.txt in the project root for license information.
 *--------------------------------------------------------------------------------------------*/

import { PublishDialogReducers, PublishDialogState } from "../../../sharedInterfaces/publishDialog";
import { useVscodeSelector } from "../../common/useVscodeSelector";

export function usePublishDialogSelector<T>(
    selector: (state: PublishDialogState) => T,
    equals: (a: T, b: T) => boolean = Object.is,
) {
    return useVscodeSelector<PublishDialogState, PublishDialogReducers, T>(selector, equals);
}
>>>>>>> 3d26b83f
<|MERGE_RESOLUTION|>--- conflicted
+++ resolved
@@ -1,4 +1,3 @@
-<<<<<<< HEAD
 /*---------------------------------------------------------------------------------------------
  *  Copyright (c) Microsoft Corporation. All rights reserved.
  *  Licensed under the MIT License. See License.txt in the project root for license information.
@@ -12,20 +11,4 @@
     equals?: (a: T, b: T) => boolean,
 ) {
     return useVscodeSelector<PublishDialogState, PublishDialogReducers, T>(selector, equals);
-}
-=======
-/*---------------------------------------------------------------------------------------------
- *  Copyright (c) Microsoft Corporation. All rights reserved.
- *  Licensed under the MIT License. See License.txt in the project root for license information.
- *--------------------------------------------------------------------------------------------*/
-
-import { PublishDialogReducers, PublishDialogState } from "../../../sharedInterfaces/publishDialog";
-import { useVscodeSelector } from "../../common/useVscodeSelector";
-
-export function usePublishDialogSelector<T>(
-    selector: (state: PublishDialogState) => T,
-    equals: (a: T, b: T) => boolean = Object.is,
-) {
-    return useVscodeSelector<PublishDialogState, PublishDialogReducers, T>(selector, equals);
-}
->>>>>>> 3d26b83f
+}
--- conflicted
+++ resolved
@@ -179,12 +179,8 @@
     onChange: (value: string) => void,
 ) {
     if (!component || component.hidden) return undefined;
-<<<<<<< HEAD
-    if (component.type !== FormItemType.Dropdown || !component.options) return undefined;
-=======
     if (component.type !== FormItemType.Dropdown) return undefined;
     if (!freeform && !component.options) return undefined;
->>>>>>> 52c7be85
 
     return (
         <Field
@@ -208,11 +204,7 @@
                     // Allow custom text input
                     onChange(event.currentTarget.value);
                 }}>
-<<<<<<< HEAD
-                {component.options.map(
-=======
                 {component.options?.map(
->>>>>>> 52c7be85
                     (opt: { value: string; displayName: string; color?: string }, i: number) => (
                         <Option key={opt.value + i} value={opt.value} text={opt.displayName}>
                             {opt.displayName}

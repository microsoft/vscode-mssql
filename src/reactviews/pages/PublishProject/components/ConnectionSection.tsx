--- conflicted
+++ resolved
@@ -9,10 +9,7 @@
 import { PublishProjectContext } from "../publishProjectStateProvider";
 import { usePublishDialogSelector } from "../publishDialogSelector";
 import { renderInput, renderCombobox } from "./FormFieldComponents";
-<<<<<<< HEAD
-=======
 import { PublishTarget } from "../../../../sharedInterfaces/publishDialog";
->>>>>>> 52c7be85
 
 const useStyles = makeStyles({
     root: {
@@ -70,16 +67,12 @@
                     />
                 ),
             })}
-<<<<<<< HEAD
-            {renderCombobox(databaseComponent, localDatabase, false, handleDatabaseChange)}
-=======
             {renderCombobox(
                 databaseComponent,
                 localDatabase,
                 publishTarget === PublishTarget.LocalContainer,
                 handleDatabaseChange,
             )}
->>>>>>> 52c7be85
         </div>
     );
 };
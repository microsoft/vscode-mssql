--- conflicted
+++ resolved
@@ -54,11 +54,7 @@
     return (
         <div className={classes.root}>
             <div className={classes.fieldContainer}>
-<<<<<<< HEAD
-                {renderInput(component, localValue, setLocalValue, { readOnly: true })}
-=======
-                {renderInput(component, localValue, context)}
->>>>>>> 607b38bc
+                {renderInput(component, localValue, context, { readOnly: true })}
             </div>
             <div className={classes.buttons}>
                 <Button

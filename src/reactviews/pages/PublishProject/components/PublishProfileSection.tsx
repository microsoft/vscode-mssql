--- conflicted
+++ resolved
@@ -10,7 +10,6 @@
 import { usePublishDialogSelector } from "../publishDialogSelector";
 import { FormItemType } from "../../../../sharedInterfaces/form";
 import { renderInput } from "./FormFieldComponents";
-import { useFormStyles } from "../../../common/forms/form.component";
 
 const useStyles = makeStyles({
     root: {
@@ -37,7 +36,6 @@
 // Publish profile name input with action buttons (select & save) rendered inline via selectors.
 export const PublishProfileField: React.FC = () => {
     const classes = useStyles();
-    const formStyles = useFormStyles();
     const loc = LocConstants.getInstance().publishProject;
     const context = useContext(PublishProjectContext);
     const component = usePublishDialogSelector((s) => s.formComponents.publishProfilePath);
@@ -54,27 +52,6 @@
     }
 
     return (
-<<<<<<< HEAD
-        <div className={formStyles.formComponentDiv}>
-            <div className={classes.root}>
-                <div className={classes.fieldContainer}>
-                    {renderInput(component, localValue, setLocalValue, { readOnly: true })}
-                </div>
-                <div className={classes.buttons}>
-                    <Button
-                        size="small"
-                        appearance="secondary"
-                        onClick={() => context.selectPublishProfile?.()}>
-                        {loc.SelectPublishProfile}
-                    </Button>
-                    <Button
-                        size="small"
-                        appearance="secondary"
-                        onClick={() => context.savePublishProfile?.("")}>
-                        {loc.SaveAs}
-                    </Button>
-                </div>
-=======
         <div className={classes.root}>
             <div className={classes.fieldContainer}>
                 {renderInput(component, localValue, context, { readOnly: true })}
@@ -92,7 +69,6 @@
                     onClick={() => context.savePublishProfile?.("")}>
                     {loc.SaveAs}
                 </Button>
->>>>>>> 945c504b
             </div>
         </div>
     );

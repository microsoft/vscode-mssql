/*---------------------------------------------------------------------------------------------
 *  Copyright (c) Microsoft Corporation. All rights reserved.
 *  Licensed under the MIT License. See License.txt in the project root for license information.
 *--------------------------------------------------------------------------------------------*/

import { useContext, useEffect, useState } from "react";
import { makeStyles } from "@fluentui/react-components";
import { PublishProjectContext } from "../publishProjectStateProvider";
import { usePublishDialogSelector } from "../publishDialogSelector";
import {
    PublishTarget,
    PublishFormFields,
    DefaultSqlPortNumber,
} from "../../../../sharedInterfaces/publishDialog";
import { renderInput, renderDropdown, renderCheckbox } from "./FormFieldComponents";
<<<<<<< HEAD
import { parseHtmlLabel } from "../../../common/utils";
import { useFormStyles } from "../../../common/forms/form.component";
=======
>>>>>>> 945c504b

const useStyles = makeStyles({
    root: {
        display: "flex",
        flexDirection: "column",
        gap: "16px",
        maxWidth: "640px",
        width: "100%",
    },
    containerGroup: {
        display: "flex",
        flexDirection: "column",
        gap: "16px",
        paddingLeft: "16px",
        borderLeft: "2px solid var(--vscode-editorWidget-border, #8883)",
    },
});

export const PublishTargetSection: React.FC = () => {
<<<<<<< HEAD
    const classes = useStyles();
    const formStyles = useFormStyles();
=======
    const styles = useStyles();
>>>>>>> 945c504b
    const publishCtx = useContext(PublishProjectContext);

    // Local state for password visibility toggles
    const [showAdminPassword, setShowAdminPassword] = useState(false);
    const [showConfirmPassword, setShowConfirmPassword] = useState(false);

    // Local state for password values to prevent cursor jumping
    const [localPasswordValue, setLocalPasswordValue] = useState("");
    const [localConfirmPasswordValue, setLocalConfirmPasswordValue] = useState("");

    // Select form components and values - components needed for rendering, values for logic
    const targetComponent = usePublishDialogSelector(
        (s) => s.formComponents[PublishFormFields.PublishTarget],
    );
    const targetValue = usePublishDialogSelector(
        (s) => s.formState[PublishFormFields.PublishTarget],
    );

    const isContainer = targetValue === PublishTarget.LocalContainer;

    // Container-specific fields (only select when needed)
    const portComponent = usePublishDialogSelector(
        (s) => s.formComponents[PublishFormFields.ContainerPort],
    );
    const portValue = usePublishDialogSelector((s) => s.formState[PublishFormFields.ContainerPort]);

    const passwordComponent = usePublishDialogSelector(
        (s) => s.formComponents[PublishFormFields.ContainerAdminPassword],
    );
    const passwordValue = usePublishDialogSelector(
        (s) => s.formState[PublishFormFields.ContainerAdminPassword],
    );

    const confirmPasswordComponent = usePublishDialogSelector(
        (s) => s.formComponents[PublishFormFields.ContainerAdminPasswordConfirm],
    );
    const confirmPasswordValue = usePublishDialogSelector(
        (s) => s.formState[PublishFormFields.ContainerAdminPasswordConfirm],
    );

    const imageTagComponent = usePublishDialogSelector(
        (s) => s.formComponents[PublishFormFields.ContainerImageTag],
    );
    const imageTagValue = usePublishDialogSelector(
        (s) => s.formState[PublishFormFields.ContainerImageTag],
    );

    const licenseComponent = usePublishDialogSelector(
        (s) => s.formComponents[PublishFormFields.AcceptContainerLicense],
    );
    const licenseValue = usePublishDialogSelector(
        (s) => s.formState[PublishFormFields.AcceptContainerLicense],
    );

    // Auto-populate defaults and revalidate passwords
    useEffect(() => {
        if (!publishCtx || !isContainer) {
            return;
        }

        // Default container port if not set
        if (!portValue) {
            publishCtx.formAction({
                propertyName: PublishFormFields.ContainerPort,
                isAction: false,
                value: DefaultSqlPortNumber,
                updateValidation: true,
            });
        }

        // Auto-select first image tag if not set
        if (!imageTagValue && imageTagComponent?.options?.[0]) {
            publishCtx.formAction({
                propertyName: PublishFormFields.ContainerImageTag,
                isAction: false,
                value: imageTagComponent.options[0].value,
                updateValidation: true,
            });
        }
    }, [isContainer, portValue, imageTagValue, imageTagComponent, publishCtx]);

    // Revalidate confirm password when primary password changes (not when confirm password changes)
    useEffect(() => {
        if (!publishCtx || !isContainer) {
            return;
        }

        // Only revalidate if confirm password field has a value
        if (confirmPasswordValue !== undefined && confirmPasswordValue !== "") {
            publishCtx.formAction({
                propertyName: PublishFormFields.ContainerAdminPasswordConfirm,
                isAction: false,
                value: confirmPasswordValue as string,
                updateValidation: true,
            });
        }
    }, [isContainer, passwordValue, confirmPasswordValue, publishCtx]);

    if (!publishCtx || !targetComponent) {
        return undefined;
    }

    return (
<<<<<<< HEAD
        <div className={formStyles.formComponentDiv}>
            <div className={classes.root}>
                {/* Publish Target Dropdown */}
                {renderDropdown(targetComponent, targetValue, (val) => {
                    publishCtx.formAction({
                        propertyName: targetComponent.propertyName,
                        isAction: false,
                        value: val,
                    });
                })}

                {/* Container Fields - Shown only when local container is selected */}
                {isContainer && (
                    <div className={classes.containerGroup}>
                        {/* Container Port */}
                        {renderInput(
                            portComponent,
                            portValue?.toString() || "",
                            (val) => {
                                portComponent &&
                                    publishCtx.formAction({
                                        propertyName: portComponent.propertyName,
                                        isAction: false,
                                        value: val,
                                        updateValidation: false,
                                    });
                            },
                            {
                                onBlur: (val) => {
                                    portComponent &&
                                        publishCtx.formAction({
                                            propertyName: portComponent.propertyName,
                                            isAction: false,
                                            value: val,
                                            updateValidation: true,
                                        });
                                },
                            },
                        )}

                        {/* Admin Password */}
                        {renderInput(passwordComponent, localAdminPassword, setLocalAdminPassword, {
                            showPassword: showAdminPassword,
                            onTogglePassword: () => setShowAdminPassword(!showAdminPassword),
                            onBlur: (val) => {
                                passwordComponent &&
                                    publishCtx.formAction({
                                        propertyName: passwordComponent.propertyName,
                                        isAction: false,
                                        value: val,
                                        updateValidation: true,
                                    });
                            },
                        })}

                        {/* Confirm Password */}
                        {renderInput(
                            confirmPasswordComponent,
                            localConfirmPassword,
                            setLocalConfirmPassword,
                            {
                                showPassword: showConfirmPassword,
                                onTogglePassword: () =>
                                    setShowConfirmPassword(!showConfirmPassword),
                                onBlur: (val) => {
                                    confirmPasswordComponent &&
                                        publishCtx.formAction({
                                            propertyName: confirmPasswordComponent.propertyName,
                                            isAction: false,
                                            value: val,
                                            updateValidation: true,
                                        });
                                },
                            },
                        )}

                        {/* Container Image Tag */}
                        {renderDropdown(imageTagComponent, imageTagValue?.toString(), (val) => {
                            imageTagComponent &&
                                publishCtx.formAction({
                                    propertyName: imageTagComponent.propertyName,
                                    isAction: false,
                                    value: val,
                                    updateValidation: true,
                                });
                        })}

                        {/* Accept License Checkbox */}
                        {renderCheckbox(
                            licenseComponent,
                            Boolean(licenseValue),
                            (checked) => {
                                licenseComponent &&
                                    publishCtx.formAction({
                                        propertyName: licenseComponent.propertyName,
                                        isAction: false,
                                        value: checked,
                                        updateValidation: true,
                                    });
                            },
                            licenseComponent?.label ? (
                                <>
                                    {parseHtmlLabel(licenseComponent.label)?.parts.map((part, i) =>
                                        typeof part === "string" ? (
                                            part
                                        ) : (
                                            <a
                                                key={i}
                                                href={part.href}
                                                target="_blank"
                                                rel="noopener noreferrer">
                                                {part.text}
                                            </a>
                                        ),
                                    )}
                                </>
                            ) : undefined,
                        )}
                    </div>
                )}
            </div>
=======
        <div className={styles.root}>
            {/* Publish Target Dropdown */}
            {renderDropdown(targetComponent, targetValue, publishCtx)}

            {/* Container Fields - Shown only when local container is selected */}
            {isContainer && (
                <div className={styles.containerGroup}>
                    {/* Container Port */}
                    {renderInput(portComponent, portValue?.toString() || "", publishCtx)}

                    {/* Admin Password */}
                    {renderInput(passwordComponent, localPasswordValue, publishCtx, {
                        showPassword: showAdminPassword,
                        onTogglePassword: () => setShowAdminPassword(!showAdminPassword),
                        onChange: setLocalPasswordValue,
                    })}

                    {/* Confirm Password */}
                    {renderInput(confirmPasswordComponent, localConfirmPasswordValue, publishCtx, {
                        showPassword: showConfirmPassword,
                        onTogglePassword: () => setShowConfirmPassword(!showConfirmPassword),
                        onChange: setLocalConfirmPasswordValue,
                    })}

                    {/* Container Image Tag */}
                    {renderDropdown(imageTagComponent, imageTagValue?.toString(), publishCtx, {
                        validateOnChange: true,
                    })}

                    {/* Accept License Checkbox */}
                    {renderCheckbox(licenseComponent, Boolean(licenseValue), publishCtx, {
                        validateOnChange: true,
                    })}
                </div>
            )}
>>>>>>> 945c504b
        </div>
    );
};<|MERGE_RESOLUTION|>--- conflicted
+++ resolved
@@ -13,11 +13,6 @@
     DefaultSqlPortNumber,
 } from "../../../../sharedInterfaces/publishDialog";
 import { renderInput, renderDropdown, renderCheckbox } from "./FormFieldComponents";
-<<<<<<< HEAD
-import { parseHtmlLabel } from "../../../common/utils";
-import { useFormStyles } from "../../../common/forms/form.component";
-=======
->>>>>>> 945c504b
 
 const useStyles = makeStyles({
     root: {
@@ -37,12 +32,7 @@
 });
 
 export const PublishTargetSection: React.FC = () => {
-<<<<<<< HEAD
-    const classes = useStyles();
-    const formStyles = useFormStyles();
-=======
     const styles = useStyles();
->>>>>>> 945c504b
     const publishCtx = useContext(PublishProjectContext);
 
     // Local state for password visibility toggles
@@ -146,129 +136,6 @@
     }
 
     return (
-<<<<<<< HEAD
-        <div className={formStyles.formComponentDiv}>
-            <div className={classes.root}>
-                {/* Publish Target Dropdown */}
-                {renderDropdown(targetComponent, targetValue, (val) => {
-                    publishCtx.formAction({
-                        propertyName: targetComponent.propertyName,
-                        isAction: false,
-                        value: val,
-                    });
-                })}
-
-                {/* Container Fields - Shown only when local container is selected */}
-                {isContainer && (
-                    <div className={classes.containerGroup}>
-                        {/* Container Port */}
-                        {renderInput(
-                            portComponent,
-                            portValue?.toString() || "",
-                            (val) => {
-                                portComponent &&
-                                    publishCtx.formAction({
-                                        propertyName: portComponent.propertyName,
-                                        isAction: false,
-                                        value: val,
-                                        updateValidation: false,
-                                    });
-                            },
-                            {
-                                onBlur: (val) => {
-                                    portComponent &&
-                                        publishCtx.formAction({
-                                            propertyName: portComponent.propertyName,
-                                            isAction: false,
-                                            value: val,
-                                            updateValidation: true,
-                                        });
-                                },
-                            },
-                        )}
-
-                        {/* Admin Password */}
-                        {renderInput(passwordComponent, localAdminPassword, setLocalAdminPassword, {
-                            showPassword: showAdminPassword,
-                            onTogglePassword: () => setShowAdminPassword(!showAdminPassword),
-                            onBlur: (val) => {
-                                passwordComponent &&
-                                    publishCtx.formAction({
-                                        propertyName: passwordComponent.propertyName,
-                                        isAction: false,
-                                        value: val,
-                                        updateValidation: true,
-                                    });
-                            },
-                        })}
-
-                        {/* Confirm Password */}
-                        {renderInput(
-                            confirmPasswordComponent,
-                            localConfirmPassword,
-                            setLocalConfirmPassword,
-                            {
-                                showPassword: showConfirmPassword,
-                                onTogglePassword: () =>
-                                    setShowConfirmPassword(!showConfirmPassword),
-                                onBlur: (val) => {
-                                    confirmPasswordComponent &&
-                                        publishCtx.formAction({
-                                            propertyName: confirmPasswordComponent.propertyName,
-                                            isAction: false,
-                                            value: val,
-                                            updateValidation: true,
-                                        });
-                                },
-                            },
-                        )}
-
-                        {/* Container Image Tag */}
-                        {renderDropdown(imageTagComponent, imageTagValue?.toString(), (val) => {
-                            imageTagComponent &&
-                                publishCtx.formAction({
-                                    propertyName: imageTagComponent.propertyName,
-                                    isAction: false,
-                                    value: val,
-                                    updateValidation: true,
-                                });
-                        })}
-
-                        {/* Accept License Checkbox */}
-                        {renderCheckbox(
-                            licenseComponent,
-                            Boolean(licenseValue),
-                            (checked) => {
-                                licenseComponent &&
-                                    publishCtx.formAction({
-                                        propertyName: licenseComponent.propertyName,
-                                        isAction: false,
-                                        value: checked,
-                                        updateValidation: true,
-                                    });
-                            },
-                            licenseComponent?.label ? (
-                                <>
-                                    {parseHtmlLabel(licenseComponent.label)?.parts.map((part, i) =>
-                                        typeof part === "string" ? (
-                                            part
-                                        ) : (
-                                            <a
-                                                key={i}
-                                                href={part.href}
-                                                target="_blank"
-                                                rel="noopener noreferrer">
-                                                {part.text}
-                                            </a>
-                                        ),
-                                    )}
-                                </>
-                            ) : undefined,
-                        )}
-                    </div>
-                )}
-            </div>
-=======
         <div className={styles.root}>
             {/* Publish Target Dropdown */}
             {renderDropdown(targetComponent, targetValue, publishCtx)}
@@ -304,7 +171,6 @@
                     })}
                 </div>
             )}
->>>>>>> 945c504b
         </div>
     );
 };
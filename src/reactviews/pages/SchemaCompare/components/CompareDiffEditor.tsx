--- conflicted
+++ resolved
@@ -46,9 +46,9 @@
             let childScript = getAggregatedScript(child, getSourceScript);
             script += childScript;
         });
+    }
 
-        return script;
-    }
+    return script;
 };
 
 const formatScript = (script: string): string => {
@@ -72,13 +72,8 @@
         const diff = compareResult?.differences[selectedDiffId];
         const editorRef = useRef<any>(null);
 
-<<<<<<< HEAD
-    const original = diff?.sourceScript ? getAggregatedScript(diff, true) : "";
-    const modified = diff?.targetScript ? getAggregatedScript(diff, false) : "";
-=======
-        const original = diff?.sourceScript ? formatScript(diff?.sourceScript) : "";
-        const modified = diff?.targetScript ? formatScript(diff?.targetScript) : "";
->>>>>>> 6688e1db
+        const original = diff?.sourceScript ? getAggregatedScript(diff, true) : "";
+        const modified = diff?.targetScript ? getAggregatedScript(diff, false) : "";
 
         // Handle editor mount to store the reference
         const handleEditorDidMount = (editor: any) => {

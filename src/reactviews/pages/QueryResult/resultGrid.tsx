/*---------------------------------------------------------------------------------------------
 *  Copyright (c) Microsoft Corporation. All rights reserved.
 *  Licensed under the MIT License. See License.txt in the project root for license information.
 *--------------------------------------------------------------------------------------------*/

import $ from "jquery";
import {
    forwardRef,
    useEffect,
    useImperativeHandle,
    useRef,
    useState,
} from "react";
import "../../media/slickgrid.css";
import { ACTIONBAR_WIDTH_PX, range, Table } from "./table/table";
import { defaultTableStyles } from "./table/interfaces";
import { RowNumberColumn } from "./table/plugins/rowNumberColumn.plugin";
import { VirtualizedCollection } from "./table/asyncDataView";
import { HybridDataProvider } from "./table/hybridDataProvider";
import {
    hyperLinkFormatter,
    textFormatter,
    DBCellValue,
    escape,
} from "./table/formatters";
import {
    DbCellValue,
    QueryResultReducers,
    QueryResultWebviewState,
    ResultSetSummary,
} from "../../../sharedInterfaces/queryResult";
import * as DOM from "./table/dom";
import { locConstants } from "../../common/locConstants";
import { VscodeWebviewContext } from "../../common/vscodeWebviewProvider";
import { QueryResultState } from "./queryResultStateProvider";

window.jQuery = $ as any;
require("slickgrid/lib/jquery.event.drag-2.3.0.js");
require("slickgrid/lib/jquery-1.11.2.min.js");
require("slickgrid/slick.core.js");
require("slickgrid/slick.grid.js");
require("slickgrid/plugins/slick.cellrangedecorator.js");

//TODO: get hardcoded data & get gridpanel to render the hardcoded data
// add console.log in the event handlers for example to onTableClick function

declare global {
    interface Window {
        $: any;
        jQuery: any;
    }
}

export interface ResultGridProps {
    loadFunc: (offset: number, count: number) => Thenable<any[]>;
    resultSetSummary?: ResultSetSummary;
    divId?: string;
    uri?: string;
    webViewState?: VscodeWebviewContext<
        QueryResultWebviewState,
        QueryResultReducers
    >;
    gridParentRef?: React.RefObject<HTMLDivElement>;
<<<<<<< HEAD
    state: QueryResultState;
=======
    linkHandler: (fileContent: string, fileType: string) => void;
>>>>>>> 5e6ee2ac
}

export interface ResultGridHandle {
    refreshGrid: () => void;
    resizeGrid: (width: number, height: number) => void;
}

const ResultGrid = forwardRef<ResultGridHandle, ResultGridProps>(
    (props: ResultGridProps, ref) => {
        let table: Table<any>;
        const gridContainerRef = useRef<HTMLDivElement>(null);
        const [refreshkey, setRefreshKey] = useState(0);
        const refreshGrid = () => {
            if (gridContainerRef.current) {
                while (gridContainerRef.current.firstChild) {
                    gridContainerRef.current.removeChild(
                        gridContainerRef.current.firstChild,
                    );
                }
            }
            setRefreshKey((prev) => prev + 1);
        };
        const resizeGrid = (width: number, height: number) => {
            let gridParent;
            if (props.resultSetSummary) {
                gridParent = document.getElementById(
                    `grid-parent-${props.resultSetSummary.batchId}-${props.resultSetSummary.id}`,
                );
            }
            if (gridParent) {
                gridParent.setAttribute("style", `width: ${width}px`);
                gridParent.setAttribute("style", `height: ${height}px`);
            }
            const dimension = new DOM.Dimension(width, height);
            table?.layout(dimension);
        };
        useEffect(() => {
            const filter = async () => {
                await table.setupState();
                table.rerenderGrid();
            };

            const ROW_HEIGHT = 25;
            if (!props.resultSetSummary || !props.linkHandler) {
                return;
            }

            let columns: Slick.Column<Slick.SlickData>[] =
                props.resultSetSummary.columnInfo.map((c, i) => {
                    return {
                        id: i.toString(),
                        name:
                            c.columnName ===
                            "Microsoft SQL Server 2005 XML Showplan"
                                ? locConstants.queryResult.showplanXML
                                : escape(c.columnName),
                        field: i.toString(),
                        formatter:
                            c.isXml || c.isJson
                                ? hyperLinkFormatter
                                : (
                                      row: number | undefined,
                                      cell: any | undefined,
                                      value: DbCellValue,
                                      columnDef: any | undefined,
                                      dataContext: any | undefined,
                                  ):
                                      | string
                                      | {
                                            text: string;
                                            addClasses: string;
                                        } => {
                                      if (
                                          isXmlCell(value) &&
                                          props.resultSetSummary
                                      ) {
                                          props.resultSetSummary.columnInfo[
                                              i
                                          ].isXml = true;
                                          return hyperLinkFormatter(
                                              row,
                                              cell,
                                              value,
                                              columnDef,
                                              dataContext,
                                          );
                                      } else if (
                                          isJsonCell(value) &&
                                          props.resultSetSummary
                                      ) {
                                          //TODO use showJsonAsLink config
                                          props.resultSetSummary.columnInfo[
                                              i
                                          ].isJson = true;
                                          return hyperLinkFormatter(
                                              row,
                                              cell,
                                              value,
                                              columnDef,
                                              dataContext,
                                          );
                                      } else {
                                          return textFormatter(
                                              row,
                                              cell,
                                              value,
                                              columnDef,
                                              dataContext,
                                              DBCellValue.isDBCellValue(
                                                  value,
                                              ) && value.isNull
                                                  ? NULL_CELL_CSS_CLASS
                                                  : undefined,
                                          );
                                      }
                                  },
                    };
                });

            let div = document.createElement("div");
            div.id = "grid";
            div.className = "grid-panel";
            div.style.display = "inline-block";

            let tableOptions: Slick.GridOptions<Slick.SlickData> = {
                rowHeight: ROW_HEIGHT,
                showRowNumber: true,
                forceFitColumns: false,
                defaultColumnWidth: 120,
            };
            let rowNumberColumn = new RowNumberColumn<Slick.SlickData>({
                autoCellSelection: false,
            });
            columns.unshift(rowNumberColumn.getColumnDefinition());

            let collection = new VirtualizedCollection<any>(
                50,
                (_index) => {},
                props.resultSetSummary?.rowCount ?? 0,
                props.loadFunc,
            );

            let dataProvider = new HybridDataProvider(
                collection,
                (_startIndex, _count) => {
                    return props.loadFunc(_startIndex, _count);
                },
                (data: DbCellValue) => {
                    if (!data || data.isNull) {
                        return undefined;
                    }
                    // If the string only contains whitespaces, it will be treated as empty string to make the filtering easier.
                    // Note: this is the display string and does not impact the export/copy features.
                    return data.displayValue.trim() === ""
                        ? ""
                        : data.displayValue;
                },
                {
                    inMemoryDataProcessing: true,
                },
                undefined,
                undefined,
            );
            table = new Table(
                div,
                defaultTableStyles,
                props.uri!,
                props.resultSetSummary!,
                props.webViewState!,
<<<<<<< HEAD
                props.state,
=======
                props.linkHandler!,
>>>>>>> 5e6ee2ac
                { dataProvider: dataProvider, columns: columns },
                tableOptions,
                props.gridParentRef,
            );
            void filter();
            collection.setCollectionChangedCallback((startIndex, count) => {
                let refreshedRows = range(startIndex, startIndex + count);
                table.invalidateRows(refreshedRows, true);
            });
            table.updateRowCount();
            gridContainerRef.current?.appendChild(div);
            if (
                props.gridParentRef &&
                props.gridParentRef.current &&
                props.gridParentRef.current.clientWidth
            ) {
                table.layout(
                    new DOM.Dimension(
                        props.gridParentRef.current.clientWidth -
                            ACTIONBAR_WIDTH_PX,
                        props.gridParentRef.current.clientHeight,
                    ),
                );
            }
        }, [refreshkey]);

        useImperativeHandle(ref, () => ({
            refreshGrid,
            resizeGrid,
        }));

        return <div id="gridContainter" ref={gridContainerRef}></div>;
    },
);

function isJsonCell(value: DbCellValue): boolean {
    return !!(value && !value.isNull && value.displayValue?.match(IsJsonRegex));
}

function isXmlCell(value: DBCellValue): boolean {
    let isXML = false;
    try {
        if (value && !value.isNull && value.displayValue.trim() !== "") {
            var parser = new DOMParser();
            // Script elements if any are not evaluated during parsing
            var doc = parser.parseFromString(value.displayValue, "text/xml");
            // For non-xmls, parsererror element is present in body element.
            var parserErrors =
                doc.body?.getElementsByTagName("parsererror") ?? [];
            isXML = parserErrors?.length === 0;
        }
    } catch (e) {
        // Ignore errors when parsing cell content, log and continue
        console.log(`An error occurred when parsing data as XML: ${e}`);
    }
    return isXML;
}

// The regex to check whether a string is a valid JSON string. It is used to determine:
// 1. whether the cell should be rendered as a hyperlink.
// 2. when user clicks a cell, whether the cell content should be displayed in a new text editor as json.
// Based on the requirements, the solution doesn't need to be very accurate, a simple regex is enough since it is more
// performant than trying to parse the string to object.
// Regex explaination: after removing the trailing whitespaces and line breaks, the string must start with '[' (to support arrays)
// or '{', and there must be a '}' or ']' to close it.
const IsJsonRegex = /^\s*[\{|\[][\S\s]*[\}\]]\s*$/g;

// The css class for null cell
const NULL_CELL_CSS_CLASS = "cell-null";

ResultGrid.displayName = "ResultGrid";
export default ResultGrid;<|MERGE_RESOLUTION|>--- conflicted
+++ resolved
@@ -61,11 +61,8 @@
         QueryResultReducers
     >;
     gridParentRef?: React.RefObject<HTMLDivElement>;
-<<<<<<< HEAD
     state: QueryResultState;
-=======
     linkHandler: (fileContent: string, fileType: string) => void;
->>>>>>> 5e6ee2ac
 }
 
 export interface ResultGridHandle {
@@ -235,11 +232,8 @@
                 props.uri!,
                 props.resultSetSummary!,
                 props.webViewState!,
-<<<<<<< HEAD
                 props.state,
-=======
                 props.linkHandler!,
->>>>>>> 5e6ee2ac
                 { dataProvider: dataProvider, columns: columns },
                 tableOptions,
                 props.gridParentRef,

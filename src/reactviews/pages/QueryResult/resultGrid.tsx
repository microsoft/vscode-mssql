--- conflicted
+++ resolved
@@ -12,11 +12,7 @@
 import { VirtualizedCollection } from "./table/asyncDataView";
 import { HybridDataProvider } from "./table/hybridDataProvider";
 import { hyperLinkFormatter, textFormatter, DBCellValue, escape } from "./table/formatters";
-<<<<<<< HEAD
-import { DbCellValue, ResultSetSummary } from "../../../sharedInterfaces/queryResult";
 import { isJson } from "../../common/jsonUtils";
-=======
->>>>>>> df6e6128
 import * as DOM from "./table/dom";
 import { locConstants } from "../../common/locConstants";
 import { QueryResultCommandsContext } from "./queryResultStateProvider";
@@ -181,72 +177,11 @@
 
             let columns: Slick.Column<Slick.SlickData>[] = columnInfo?.map((col, index) => {
                 return {
-<<<<<<< HEAD
-                    id: i.toString(),
-                    name:
-                        c.columnName === "Microsoft SQL Server 2005 XML Showplan"
-                            ? locConstants.queryResult.showplanXML
-                            : escape(c.columnName),
-                    toolTip: c.columnName,
-                    field: i.toString(),
-                    formatter:
-                        c.isXml || c.isJson
-                            ? hyperLinkFormatter
-                            : (
-                                  row: number | undefined,
-                                  cell: any | undefined,
-                                  value: DbCellValue,
-                                  columnDef: any | undefined,
-                                  dataContext: any | undefined,
-                              ):
-                                  | string
-                                  | {
-                                        text: string;
-                                        addClasses: string;
-                                    } => {
-                                  if (isXmlCell(value, context?.log) && props.resultSetSummary) {
-                                      props.resultSetSummary.columnInfo[i].isXml = true;
-                                      return hyperLinkFormatter(
-                                          row,
-                                          cell,
-                                          value,
-                                          columnDef,
-                                          dataContext,
-                                      );
-                                  } else if (
-                                      value &&
-                                      isJson(value.displayValue) &&
-                                      props.resultSetSummary
-                                  ) {
-                                      //TODO use showJsonAsLink config
-                                      props.resultSetSummary.columnInfo[i].isJson = true;
-                                      return hyperLinkFormatter(
-                                          row,
-                                          cell,
-                                          value,
-                                          columnDef,
-                                          dataContext,
-                                      );
-                                  } else {
-                                      return textFormatter(
-                                          row,
-                                          cell,
-                                          value,
-                                          columnDef,
-                                          dataContext,
-                                          DBCellValue.isDBCellValue(value) && value.isNull
-                                              ? NULL_CELL_CSS_CLASS
-                                              : undefined,
-                                      );
-                                  }
-                              },
-=======
                     id: index.toString(),
                     name: getColumnName(col),
                     toolTip: col.columnName,
                     field: index.toString(),
                     formatter: getColumnFormatter(col),
->>>>>>> df6e6128
                 };
             });
 
@@ -372,8 +307,6 @@
     return <div id="gridContainter" ref={gridContainerRef}></div>;
 });
 
-<<<<<<< HEAD
-=======
 /**
  * Get the column name to be displayed in the grid header.
  * @param columnInfo The column info object.
@@ -410,7 +343,7 @@
         if (isXmlCell(value) && columnInfo) {
             columnInfo.isXml = true;
             return hyperLinkFormatter(row, cell, value, columnDef, dataContext);
-        } else if (isJsonCell(value) && columnInfo) {
+        } else if (isJson(value?.displayValue) && columnInfo) {
             //TODO use showJsonAsLink config
             columnInfo.isJson = true;
             return hyperLinkFormatter(row, cell, value, columnDef, dataContext);
@@ -431,7 +364,6 @@
     return !!(value && !value.isNull && value.displayValue?.match(IsJsonRegex));
 }
 
->>>>>>> df6e6128
 function isXmlCell(value: DBCellValue, log?: LogCallback): boolean {
     let isXML = false;
     try {

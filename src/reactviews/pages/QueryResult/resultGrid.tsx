--- conflicted
+++ resolved
@@ -138,7 +138,6 @@
                 }
             };
             const DEFAULT_FONT_SIZE = 12;
-<<<<<<< HEAD
             //TODO: uncomment these
             // context?.log(`resultGrid: ${context.state.fontSettings.fontSize}`);
 
@@ -148,14 +147,6 @@
             const COLUMN_WIDTH = Math.max(
                 // (context.state.fontSettings.fontSize! / DEFAULT_FONT_SIZE) *
                 //     120,
-=======
-            context?.log(`resultGrid: ${context.state.fontSettings.fontSize}`);
-
-            const ROW_HEIGHT = context.state.fontSettings.fontSize! + 12; // 12 px is the padding
-            const COLUMN_WIDTH = Math.max(
-                (context.state.fontSettings.fontSize! / DEFAULT_FONT_SIZE) *
-                    120,
->>>>>>> 2ab6089f
                 120,
             ); // Scale width with font size, but keep a minimum of 120px
             if (!props.resultSetSummary || !props.linkHandler) {

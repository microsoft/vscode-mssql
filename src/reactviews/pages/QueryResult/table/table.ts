/*---------------------------------------------------------------------------------------------
 *  Copyright (c) Microsoft Corporation. All rights reserved.
 *  Licensed under the MIT License. See License.txt in the project root for license information.
 *--------------------------------------------------------------------------------------------*/

import "../../../media/table.css";
import { TableDataView } from "./tableDataView";
import { ITableSorter, ITableConfiguration, ITableStyles, FilterableColumn } from "./interfaces";
import * as DOM from "./dom";

import { IDisposableDataProvider } from "./dataProvider";
import { CellSelectionModel } from "./plugins/cellSelectionModel.plugin";
import { mixin } from "./objects";
import { HeaderMenu } from "./plugins/headerFilter.plugin";
import { ContextMenu } from "./plugins/contextMenu.plugin";
import {
    ColumnFilterState,
    GetColumnWidthsRequest,
    GetFiltersRequest,
    GetGridScrollPositionRequest,
    ResultSetSummary,
    SetColumnWidthsRequest,
    SetGridScrollPositionNotification,
} from "../../../../sharedInterfaces/queryResult";
import { QueryResultReactProvider } from "../queryResultStateProvider";
import { CopyKeybind } from "./plugins/copyKeybind.plugin";
import { AutoColumnSize } from "./plugins/autoColumnSize.plugin";
import { MouseButton } from "../../../common/utils";
import { ColorThemeKind } from "../../../../sharedInterfaces/webview";

function getDefaultOptions<T extends Slick.SlickData>(): Slick.GridOptions<T> {
    return {
        syncColumnCellResize: true,
        enableColumnReorder: false,
        emulatePagingWhenScrolling: false,
    } as Slick.GridOptions<T>;
}

export const MAX_COLUMN_WIDTH_PX = 400;
export const ACTIONBAR_WIDTH_PX = 36;
export const TABLE_ALIGN_PX = 7;
export const SCROLLBAR_PX = 15;
export const xmlLanguageId = "xml";
export const jsonLanguageId = "json";

export class Table<T extends Slick.SlickData> implements IThemable {
    protected styleElement: HTMLStyleElement;
    protected idPrefix: string;

    protected _grid: Slick.Grid<T>;
    // protected _columns: Slick.Column<T>[];
    protected _data: IDisposableDataProvider<T>;
    private _sorter?: ITableSorter<T>;
    private _classChangeTimeout: any;

    private _autoscroll?: boolean;
    private _container: HTMLElement;
    protected _tableContainer: HTMLElement;
    private selectionModel: CellSelectionModel<T>;
    public headerFilter: HeaderMenu<T>;
    private _autoColumnSizePlugin: AutoColumnSize<T>;
    private _lastScrollAt: number = 0;

    constructor(
        parent: HTMLElement,
        styles: ITableStyles,
        private uri: string,
        private resultSetSummary: ResultSetSummary,
        private context: QueryResultReactProvider,
        private linkHandler: (fileContent: string, fileType: string) => void,
        private gridId: string,
        private configuration: ITableConfiguration<T>,
        options?: Slick.GridOptions<T>,
        gridParentRef?: React.RefObject<HTMLDivElement>,
        autoSizeColumns: boolean = false,
        themeKind: ColorThemeKind = ColorThemeKind.Dark,
    ) {
        this.linkHandler = linkHandler;
        this.headerFilter = new HeaderMenu(this.uri, themeKind, this.context, gridId);
        this.selectionModel = new CellSelectionModel<T>(
            {
                hasRowSelector: true,
            },
            context,
            uri,
            resultSetSummary,
            this.headerFilter,
        );
        if (
            !configuration ||
            !configuration.dataProvider ||
            Array.isArray(configuration.dataProvider)
        ) {
            this._data = new TableDataView<T>(
                configuration && (configuration.dataProvider as Array<T>),
            );
        } else {
            this._data = configuration.dataProvider as any;
        }

        let newOptions = mixin(options || {}, getDefaultOptions<T>(), false);

        this._container = document.createElement("div");
        this._container.className = "monaco-table";

        DOM.addDisposableListener(
            this._container,
            DOM.EventType.FOCUS,
            () => {
                clearTimeout(this._classChangeTimeout);
                this._classChangeTimeout = setTimeout(() => {
                    this._container.classList.add("focused");
                }, 100);
            },
            true,
        );

        DOM.addDisposableListener(
            this._container,
            DOM.EventType.BLUR,
            () => {
                clearTimeout(this._classChangeTimeout);
                this._classChangeTimeout = setTimeout(() => {
                    this._container.classList.remove("focused");
                }, 100);
            },
            true,
        );

        parent.appendChild(this._container);
        this.styleElement = DOM.createStyleSheet(this._container);
        this._tableContainer = document.createElement("div");
        // this._tableContainer.className = //TODO: class name for styles
        let gridParent = gridParentRef?.current;
        if (gridParent) {
            this._tableContainer.style.width = `${(gridParent?.clientWidth - ACTIONBAR_WIDTH_PX).toString()}px`;
            const height = gridParent?.clientHeight;
            this._tableContainer.style.height = `${height.toString()}px`;
        }
        this._container.appendChild(this._tableContainer);
        this.styleElement = DOM.createStyleSheet(this._container);
        this._grid = new Slick.Grid<T>(this._tableContainer, this._data, [], newOptions);
<<<<<<< HEAD
        this.headerFilter = new HeaderFilter(this.uri, themeKind, this.context, gridId);
        this.headerFilter.onFilterApplied.subscribe(async () => {
            this.selectionModel.setSelectedRanges([]);
            await this.selectionModel.updateSummaryText();
        });
        this.headerFilter.onSortChanged.subscribe(async () => {
            await this.selectionModel.updateSummaryText();
        });
=======
>>>>>>> c6866eb3
        this.registerPlugin(this.headerFilter);
        this.registerPlugin(
            new ContextMenu(
                this.uri,
                this.resultSetSummary,
                this.context,
                this.configuration.dataProvider as IDisposableDataProvider<T>,
            ),
        );
        this.registerPlugin(
            new CopyKeybind(
                this.uri,
                this.resultSetSummary,
                this.context,
                this.configuration.dataProvider as IDisposableDataProvider<T>,
            ),
        );

        this._autoColumnSizePlugin = new AutoColumnSize(
            {
                maxWidth: MAX_COLUMN_WIDTH_PX,
                autoSizeOnRender: autoSizeColumns,
            },
            this.context,
        );
        this.registerPlugin(this._autoColumnSizePlugin);

        if (configuration && configuration.columns) {
            this.columns = configuration.columns;
        } else {
            this.columns = new Array<Slick.Column<T>>();
        }

        this.idPrefix = this._tableContainer.classList[0];
        this._container.classList.add(this.idPrefix);
        if (configuration && configuration.sorter) {
            this._sorter = configuration.sorter;
            this._grid.onSort.subscribe((_e, args) => {
                this._sorter!(args);
                this._grid.invalidate();
                this._grid.render();
            });
        }

        this.setSelectionModel(this.selectionModel);
        this.mapMouseEvent(this._grid.onContextMenu);
        this.mapMouseEvent(this._grid.onClick);
        this.mapMouseEvent(this._grid.onDblClick);
        this._grid.onColumnsResized.subscribe(async (_e, data) => {
            if (!data) {
                return;
            }
            let columnSizes = this.grid
                .getColumns()
                .slice(1)
                .map((v) => v.width);
            let currentColumnSizes = await this.context.extensionRpc.sendRequest(
                GetColumnWidthsRequest.type,
                { uri: this.uri },
            );
            if (currentColumnSizes === columnSizes) {
                return;
            }
            await this.context.extensionRpc.sendRequest(SetColumnWidthsRequest.type, {
                uri: this.uri,
                columnWidths: columnSizes as number[],
            });
        });

        this._grid.onScroll.subscribe(async (_e, data) => {
            if (!data) {
                return;
            }

            const viewport = this._grid.getViewport();
            this._lastScrollAt = Date.now();
            await this.context.extensionRpc.sendNotification(
                SetGridScrollPositionNotification.type,
                {
                    uri: this.uri,
                    gridId: this.gridId,
                    scrollLeft: viewport.leftPx,
                    scrollTop: viewport.top,
                },
            );
        });

        this.style(styles);
        // this.registerPlugin(new MouseWheelSupport());
    }

    public async restoreColumnWidths(): Promise<void> {
        const columnWidthArray = await this.context.extensionRpc.sendRequest(
            GetColumnWidthsRequest.type,
            {
                uri: this.uri,
            },
        );

        if (!columnWidthArray) {
            return;
        }
        let count = 0;
        for (const column of this._grid.getColumns()) {
            // Skip the first column (row selector)
            if (count === 0) {
                count++;
                continue;
            }
            column.width = columnWidthArray[count - 1];
            count++;
        }
    }

    /**
     * Load filters from the query result state and apply them to the table
     * @returns true if filters were successfully loaded and applied, false if no filters were found
     */
    public async setupFilterState(): Promise<boolean> {
        let sortColumn: Slick.Column<T> | undefined = undefined;
        let sortDirection: boolean | undefined = undefined;
        const filterMapArray = await this.context.extensionRpc.sendRequest(GetFiltersRequest.type, {
            uri: this.uri,
        });
        if (!filterMapArray) {
            return false;
        }
        const filterMap = filterMapArray.find((filter) => filter[this.gridId]);
        if (!filterMap || !filterMap[this.gridId]) {
            this.context.log("No filters found in store");
            return false;
        }
        for (const column of this.columns) {
            for (const columnFilterMap of filterMap[this.gridId]) {
                if (columnFilterMap[column.id!]) {
                    const filterStateArray = columnFilterMap[column.id!];
                    filterStateArray.forEach((filterState: ColumnFilterState) => {
                        if (filterState.columnDef === column.field) {
                            (column as FilterableColumn<T>).filterValues = filterState.filterValues;
                        }
                    });
                    let columnSortDirection = columnFilterMap[column.id!][0].sorted;
                    if (
                        (columnSortDirection === "ASC" || columnSortDirection === "DESC") &&
                        !sortDirection
                    ) {
                        sortColumn = column;
                        (column as FilterableColumn<T>).sorted = columnSortDirection;
                        sortDirection = columnSortDirection === "ASC" ? true : false;
                    }
                }
            }
        }
        await this._data.filter(this.columns);
        if (sortDirection !== undefined && sortColumn) {
            let sortArgs = {
                grid: this._grid,
                multiColumnSort: false,
                sortCol: sortColumn,
                sortAsc: sortDirection,
            };
            await this._data.sort(sortArgs);
        }
        return true;
    }

    public async setupScrollPosition(): Promise<void> {
        const scrollPosition = await this.context.extensionRpc.sendRequest(
            GetGridScrollPositionRequest.type,
            {
                uri: this.uri,
                gridId: this.gridId,
            },
        );
        if (scrollPosition) {
            setTimeout(() => {
                this._grid.scrollRowToTop(scrollPosition.scrollTop);
                const containerNode = this._grid.getContainerNode();
                const viewport = containerNode
                    ? (containerNode.querySelector(".slick-viewport") as HTMLElement)
                    : undefined;
                if (viewport) {
                    viewport.scrollLeft = scrollPosition.scrollLeft;
                }
            }, 0);
        }
    }

    /**
     * Execute a rendering action while preserving the current selection and focus state
     * @param action The action to execute
     */
    private withRenderPreservingSelection(action: () => void): void {
        const hadFocus = this._container.contains(document.activeElement);
        const activeCell = this._grid.getActiveCell();
        const selectedRanges = this.getSelectedRanges();

        action();

        if (hadFocus) {
            // Let SlickGrid finish its render tick before restoring focus/selection
            setTimeout(() => {
                this.focus();
                const recentlyScrolled = Date.now() - this._lastScrollAt < 250;
                // Restore selection always – this does not force scroll
                if (selectedRanges?.length) {
                    this.selectionModel.setSelectedRanges(selectedRanges);
                }
                // Only restore active cell if it would not force-scroll the viewport
                if (activeCell && !recentlyScrolled) {
                    const vp = this._grid.getViewport();
                    const inView = activeCell.row >= vp.top && activeCell.row <= vp.bottom;
                    if (inView) {
                        this._grid.setActiveCell(activeCell.row, activeCell.cell);
                    }
                    // If not in view or user recently scrolled, skip restoring active cell to avoid snapping viewport
                }
            }, 0);
        }
    }

    public rerenderGrid() {
        this.withRenderPreservingSelection(() => {
            this._grid.updateRowCount();
            this._grid.setColumns(this._grid.getColumns());
            this._grid.invalidateAllRows();
            this._grid.render();
        });
    }

    private mapMouseEvent(slickEvent: Slick.Event<any>) {
        slickEvent.subscribe((e: Slick.EventData) => {
            const originalEvent = (e as JQuery.TriggeredEvent).originalEvent;
            const cell = this._grid.getCellFromEvent(originalEvent!);
            // If event is left click
            if (
                cell &&
                originalEvent instanceof MouseEvent &&
                originalEvent.button === MouseButton.LeftClick
            ) {
                this.handleLinkClick(cell);
            }
        });
    }

    private handleLinkClick(cell: Slick.Cell): void {
        const columnInfo = this.resultSetSummary.columnInfo[cell.cell - 1];
        if (!columnInfo) {
            return;
        }
        if (columnInfo.isXml || columnInfo.isJson) {
            this.linkHandler(
                this.getCellValue(cell.row, cell.cell),
                columnInfo.isXml ? xmlLanguageId : jsonLanguageId,
            );
        }
    }

    public getCellValue(row: number, column: number): string {
        const rowRef = this._grid.getDataItem(row);
        const col = this._grid.getColumns()[column].field!;
        return rowRef[col].displayValue;
    }

    public dispose() {
        this._container.remove();
    }

    public invalidateRows(rows: number[], keepEditor: boolean) {
        this.withRenderPreservingSelection(() => {
            this._grid.invalidateRows(rows, keepEditor);
            this._grid.render();
        });
    }

    public updateRowCount() {
        this.withRenderPreservingSelection(() => {
            this._grid.updateRowCount();
            this._grid.render();
            if (this._autoscroll) {
                this._grid.scrollRowIntoView(this._data.getLength() - 1, false);
            }
            this.ariaRowCount = this.grid.getDataLength();
            this.ariaColumnCount = this.grid.getColumns().length;
        });
    }

    set columns(columns: Slick.Column<T>[]) {
        this._grid.setColumns(columns);
    }

    public get grid(): Slick.Grid<T> {
        return this._grid;
    }

    setData(data: Array<T>): void;
    setData(data: TableDataView<T>): void;
    setData(data: Array<T> | TableDataView<T>): void {
        if (data instanceof TableDataView) {
            this._data = data;
        } else {
            this._data = new TableDataView<T>(data);
        }
        this._grid.setData(this._data, true);
        this.updateRowCount();
    }

    getData(): IDisposableDataProvider<T> {
        return this._data;
    }

    get columns(): Slick.Column<T>[] {
        return this._grid.getColumns();
    }

    public setSelectedRows(rows: number[] | boolean) {
        if (isBoolean(rows)) {
            this._grid.setSelectedRows(range(this._grid.getDataLength()));
        } else {
            this._grid.setSelectedRows(rows);
        }
    }

    public getSelectedRows(): number[] {
        return this._grid.getSelectedRows();
    }

    onSelectedRowsChanged(
        fn: (e: Slick.EventData, data: Slick.OnSelectedRowsChangedEventArgs<T>) => any,
    ): void;
    // onSelectedRowsChanged(fn: (e: Slick.DOMEvent, data: Slick.OnSelectedRowsChangedEventArgs<T>) => any): vscode.Disposable;
    onSelectedRowsChanged(fn: any): void {
        this._grid.onSelectedRowsChanged.subscribe(fn);
        console.log("onselectedrowschanged");
        return;
    }

    setSelectionModel(model: Slick.SelectionModel<T, Array<Slick.Range>>) {
        this._grid.setSelectionModel(model);
    }

    getSelectionModel(): Slick.SelectionModel<T, Array<Slick.Range>> {
        return this._grid.getSelectionModel();
    }

    getSelectedRanges(): Slick.Range[] {
        let selectionModel = this._grid.getSelectionModel();
        if (selectionModel && selectionModel.getSelectedRanges) {
            return selectionModel.getSelectedRanges();
        }
        return <Slick.Range[]>(<unknown>undefined);
    }

    focus(): void {
        this._grid.focus();
    }

    setActiveCell(row: number, cell: number): void {
        this._grid.setActiveCell(row, cell);
    }

    get activeCell(): Slick.Cell | null {
        return this._grid.getActiveCell();
    }

    registerPlugin(plugin: Slick.Plugin<T>): void {
        this._grid.registerPlugin(plugin);
    }

    unregisterPlugin(plugin: Slick.Plugin<T>): void {
        this._grid.unregisterPlugin(plugin);
    }

    /**
     * This function needs to be called if the table is drawn off dom.
     */
    resizeCanvas() {
        this._grid.resizeCanvas();
    }

    layout(dimension: DOM.Dimension): void;
    layout(size: number, orientation: Orientation): void;
    layout(sizing: number | DOM.Dimension, orientation?: Orientation): void {
        if (sizing instanceof DOM.Dimension) {
            this._container.style.width = sizing.width + "px";
            this._container.style.height = sizing.height + "px";
            this._tableContainer.style.width = sizing.width + "px";
            this._tableContainer.style.height = sizing.height + "px";
        } else {
            if (orientation === Orientation.VERTICAL) {
                this._container.style.width = "100%";
                this._container.style.height = sizing + "px";
                this._tableContainer.style.width = "100%";
                this._tableContainer.style.height = sizing + "px";
            } else {
                this._container.style.width = sizing + "px";
                this._container.style.height = "100%";
                this._tableContainer.style.width = sizing + "px";
                this._tableContainer.style.height = "100%";
            }
        }
        this.resizeCanvas();
    }

    autosizeColumns() {
        if (this._autoColumnSizePlugin) {
            this._autoColumnSizePlugin.autosizeColumns();
        }
    }

    set autoScroll(active: boolean) {
        this._autoscroll = active;
    }

    style(styles: ITableStyles): void {
        const content: string[] = [];

        if (styles.tableHeaderBackground) {
            content.push(
                `.monaco-table .${this.idPrefix} .slick-header .slick-header-column { background-color: ${styles.tableHeaderBackground}; }`,
            );
        }

        if (styles.nullCellBackground) {
            content.push(
                `.monaco-table.${this.idPrefix} .slick-row .slick-cell.cell-null { background-color: ${styles.nullCellBackground}; }`,
            );
        }

        if (styles.nullCellForeground) {
            content.push(
                `.monaco-table.${this.idPrefix} .slick-row .slick-cell.cell-null { color: ${styles.nullCellForeground}; }`,
            );
        }

        if (styles.nullCellHoverBackground) {
            content.push(
                `.monaco-table.${this.idPrefix} .slick-row .slick-cell.cell-null:hover { background-color: ${styles.nullCellHoverBackground}; }`,
            );
        }

        if (styles.nullCellHoverForeground) {
            content.push(
                `.monaco-table.${this.idPrefix} .slick-row .slick-cell.cell-null:hover { color: ${styles.nullCellHoverForeground}; }`,
            );
        }

        if (styles.nullCellSelectionBackground) {
            content.push(
                `.monaco-table.${this.idPrefix} .slick-row .slick-cell.cell-null.selected { background-color: ${styles.nullCellSelectionBackground}; }`,
            );
        }

        if (styles.nullCellSelectionForeground) {
            content.push(
                `.monaco-table.${this.idPrefix} .slick-row .slick-cell.cell-null.selected { color: ${styles.nullCellSelectionForeground}; }`,
            );
        }

        if (styles.nullCellHoverSelectionBackground) {
            content.push(
                `.monaco-table.${this.idPrefix} .slick-row .slick-cell.cell-null.selected:hover { background-color: ${styles.nullCellHoverSelectionBackground}; }`,
            );
        }

        if (styles.nullCellHoverSelectionForeground) {
            content.push(
                `.monaco-table.${this.idPrefix} .slick-row .slick-cell.cell-null.selected:hover { color: ${styles.nullCellHoverSelectionForeground}; }`,
            );
        }

        if (styles.nullCellSelectionActiveBackground) {
            content.push(
                `.monaco-table.${this.idPrefix} .slick-row .slick-cell.cell-null.selected.active { background-color: ${styles.nullCellSelectionActiveBackground}; }`,
            );
        }

        if (styles.nullCellSelectionActiveForeground) {
            content.push(
                `.monaco-table.${this.idPrefix} .slick-row .slick-cell.cell-null.selected.active { color: ${styles.nullCellSelectionActiveForeground}; }`,
            );
            content.push(
                `.monaco-table.${this.idPrefix} .slick-row .slick-cell.cell-null.selected.active:hover { background-color: ${styles.nullCellSelectionActiveBackground}; }`,
            );
        }

        if (styles.nullCellHoverForeground) {
            content.push(
                `.monaco-table.${this.idPrefix} .slick-row .slick-cell.cell-null:hover { color: ${styles.nullCellHoverForeground}; }`,
            );
            content.push(
                `.monaco-table.${this.idPrefix} .slick-row .slick-cell.cell-null.selected.active:hover { color: ${styles.nullCellHoverForeground}; }`,
            );
        }

        if (styles.nullCellHoverBackground) {
            content.push(
                `.monaco-table.${this.idPrefix} .slick-row .slick-cell.cell-null:hover { background-color: ${styles.nullCellHoverBackground}; }`,
            );
            content.push(
                `.monaco-table.${this.idPrefix} .slick-row .slick-cell.cell-null.selected.active:hover { background-color: ${styles.nullCellHoverBackground}; }`,
            );
        }

        if (styles.tableHeaderForeground) {
            content.push(
                `.monaco-table .${this.idPrefix} .slick-header .slick-header-column { color: ${styles.tableHeaderForeground}; }`,
            );
        }

        if (styles.listFocusBackground) {
            content.push(
                `.monaco-table.${this.idPrefix}.focused .slick-row .active { background-color: ${styles.listFocusBackground}; }`,
            );
            content.push(
                `.monaco-table.${this.idPrefix}.focused .slick-row .active:hover { background-color: ${styles.listFocusBackground}; }`,
            ); // overwrite :hover style in this case!
        }

        if (styles.listFocusForeground) {
            content.push(
                `.monaco-table.${this.idPrefix}.focused .slick-row .active { color: ${styles.listFocusForeground}; }`,
            );
        }

        if (styles.listActiveSelectionBackground) {
            content.push(
                `.monaco-table.${this.idPrefix}.focused .slick-row .selected { background-color: ${styles.listActiveSelectionBackground}; }`,
            );
            content.push(
                `.monaco-table.${this.idPrefix}.focused .slick-row .selected:hover { background-color: ${styles.listActiveSelectionBackground}; }`,
            ); // overwrite :hover style in this case!
        }

        if (styles.listActiveSelectionForeground) {
            content.push(
                `.monaco-table.${this.idPrefix}.focused .slick-row .selected { color: ${styles.listActiveSelectionForeground}; }`,
            );
        }

        if (styles.listFocusAndSelectionBackground) {
            content.push(
                `.monaco-table.${this.idPrefix}.focused .slick-row .selected.active { background-color: ${styles.listFocusAndSelectionBackground}; }`,
            );
        }

        if (styles.listFocusAndSelectionForeground) {
            content.push(
                `.monaco-table.${this.idPrefix}.focused .slick-row .selected.active { color: ${styles.listFocusAndSelectionForeground}; }`,
            );
        }

        if (styles.listInactiveFocusBackground) {
            content.push(
                `.monaco-table.${this.idPrefix} .slick-row .selected.active { background-color:  ${styles.listInactiveFocusBackground}; }`,
            );
            content.push(
                `.monaco-table.${this.idPrefix} .slick-row .selected.active:hover { background-color:  ${styles.listInactiveFocusBackground}; }`,
            ); // overwrite :hover style in this case!
        }

        if (styles.listInactiveSelectionBackground) {
            content.push(
                `.monaco-table.${this.idPrefix} .slick-row .selected { background-color:  ${styles.listInactiveSelectionBackground}; }`,
            );
            content.push(
                `.monaco-table.${this.idPrefix} .slick-row .selected:hover { background-color:  ${styles.listInactiveSelectionBackground}; }`,
            ); // overwrite :hover style in this case!
        }

        if (styles.listInactiveSelectionForeground) {
            content.push(
                `.monaco-table.${this.idPrefix} .slick-row .selected { color: ${styles.listInactiveSelectionForeground}; }`,
            );
        }

        if (styles.listHoverBackground) {
            content.push(
                `.monaco-table.${this.idPrefix} .slick-row:hover { background-color:  ${styles.listHoverBackground}; }`,
            );
            // handle no coloring during drag
            content.push(
                `.monaco-table.${this.idPrefix} .drag .slick-row:hover { background-color: inherit; }`,
            );
        }

        if (styles.listHoverForeground) {
            content.push(
                `.monaco-table.${this.idPrefix} .slick-row:hover { color:  ${styles.listHoverForeground}; }`,
            );
            // handle no coloring during drag
            content.push(
                `.monaco-table.${this.idPrefix} .drag .slick-row:hover { color: inherit; }`,
            );
        }

        if (styles.listSelectionOutline) {
            content.push(
                `.monaco-table.${this.idPrefix} .slick-row .selected.active { outline: 1px dotted ${styles.listSelectionOutline}; outline-offset: -1px; }`,
            );
        }

        if (styles.listFocusOutline) {
            content.push(
                `.monaco-table.${this.idPrefix}.focused .slick-row .selected { outline: 1px solid ${styles.listFocusOutline}; outline-offset: -1px; }`,
            );
            content.push(
                `.monaco-table.${this.idPrefix}.focused .slick-row .selected.active { outline: 2px solid ${styles.listFocusOutline}; outline-offset: -1px; }`,
            );
        }

        if (styles.listInactiveFocusOutline) {
            content.push(
                `.monaco-table.${this.idPrefix} .slick-row .selected .active { outline: 1px dotted ${styles.listInactiveFocusOutline}; outline-offset: -1px; }`,
            );
        }

        if (styles.listHoverOutline) {
            content.push(
                `.monaco-table.${this.idPrefix} .slick-row:hover { outline: 1px dashed ${styles.listHoverOutline}; outline-offset: -1px; }`,
            );
        }

        this.styleElement.innerHTML = content.join("\n");
    }

    public setOptions(newOptions: Slick.GridOptions<T>) {
        this._grid.setOptions(newOptions);
        this._grid.invalidate();
    }

    public setTableTitle(title: string): void {
        this._tableContainer.title = title;
    }

    public removeAriaRowCount(): void {
        this._tableContainer.removeAttribute("aria-rowcount");
    }

    public set ariaRowCount(value: number) {
        this._tableContainer.setAttribute("aria-rowcount", value.toString());
    }

    public removeAriaColumnCount(): void {
        this._tableContainer.removeAttribute("aria-colcount");
    }

    public set ariaColumnCount(value: number) {
        this._tableContainer.setAttribute("aria-colcount", value.toString());
    }

    public set ariaRole(value: string) {
        this._tableContainer.setAttribute("role", value);
    }

    public set ariaLabel(value: string) {
        this._tableContainer.setAttribute("aria-label", value);
    }

    public get container(): HTMLElement {
        return this._tableContainer;
    }
}

export const enum Orientation {
    VERTICAL,
    HORIZONTAL,
}

/**
 * @returns whether the provided parameter is a JavaScript Boolean or not.
 */
export function isBoolean(obj: unknown): obj is boolean {
    return obj === true || obj === false;
}

export function range(arg: number, to?: number): number[] {
    let from = typeof to === "number" ? arg : 0;

    if (typeof to === "number") {
        from = arg;
    } else {
        from = 0;
        to = arg;
    }

    const result: number[] = [];

    if (from <= to) {
        for (let i = from; i < to; i++) {
            result.push(i);
        }
    } else {
        for (let i = from; i > to; i--) {
            result.push(i);
        }
    }

    return result;
}

export type styleFn = (colors: any) => void;

export interface IThemable {
    style: styleFn;
}<|MERGE_RESOLUTION|>--- conflicted
+++ resolved
@@ -77,6 +77,13 @@
     ) {
         this.linkHandler = linkHandler;
         this.headerFilter = new HeaderMenu(this.uri, themeKind, this.context, gridId);
+        this.headerFilter.onFilterApplied.subscribe(async () => {
+            this.selectionModel.setSelectedRanges([]);
+            await this.selectionModel.updateSummaryText();
+        });
+        this.headerFilter.onSortChanged.subscribe(async () => {
+            await this.selectionModel.updateSummaryText();
+        });
         this.selectionModel = new CellSelectionModel<T>(
             {
                 hasRowSelector: true,
@@ -140,17 +147,6 @@
         this._container.appendChild(this._tableContainer);
         this.styleElement = DOM.createStyleSheet(this._container);
         this._grid = new Slick.Grid<T>(this._tableContainer, this._data, [], newOptions);
-<<<<<<< HEAD
-        this.headerFilter = new HeaderFilter(this.uri, themeKind, this.context, gridId);
-        this.headerFilter.onFilterApplied.subscribe(async () => {
-            this.selectionModel.setSelectedRanges([]);
-            await this.selectionModel.updateSummaryText();
-        });
-        this.headerFilter.onSortChanged.subscribe(async () => {
-            await this.selectionModel.updateSummaryText();
-        });
-=======
->>>>>>> c6866eb3
         this.registerPlugin(this.headerFilter);
         this.registerPlugin(
             new ContextMenu(

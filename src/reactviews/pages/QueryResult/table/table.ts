--- conflicted
+++ resolved
@@ -37,10 +37,6 @@
 }
 
 export const MAX_COLUMN_WIDTH_PX = 400;
-<<<<<<< HEAD
-export const MIN_COLUMN_WIDTH = 20;
-=======
->>>>>>> b97f3bf5
 export const ACTIONBAR_WIDTH_PX = 30;
 export const TABLE_ALIGN_PX = 7;
 export const SCROLLBAR_PX = 15;

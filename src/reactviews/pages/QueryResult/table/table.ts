--- conflicted
+++ resolved
@@ -94,11 +94,8 @@
             context,
             uri,
             resultSetSummary,
-<<<<<<< HEAD
             shortcuts,
-=======
             gridId,
->>>>>>> 421a7ad9
             this.headerFilter,
         );
         if (

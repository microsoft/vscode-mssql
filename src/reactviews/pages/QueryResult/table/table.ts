--- conflicted
+++ resolved
@@ -28,11 +28,8 @@
     ResultSetSummary,
 } from "../../../../sharedInterfaces/queryResult";
 import { VscodeWebviewContext } from "../../../common/vscodeWebviewProvider";
-<<<<<<< HEAD
 import { QueryResultState } from "../queryResultStateProvider";
-=======
 import { CopyKeybind } from "./plugins/copyKeybind.plugin";
->>>>>>> 5e6ee2ac
 // import { MouseWheelSupport } from './plugins/mousewheelTableScroll.plugin';
 
 function getDefaultOptions<T extends Slick.SlickData>(): Slick.GridOptions<T> {
@@ -81,11 +78,8 @@
             QueryResultWebviewState,
             QueryResultReducers
         >,
-<<<<<<< HEAD
         state: QueryResultState,
-=======
         linkHandler: (value: string, type: string) => void,
->>>>>>> 5e6ee2ac
         configuration?: ITableConfiguration<T>,
         options?: Slick.GridOptions<T>,
         gridParentRef?: React.RefObject<HTMLDivElement>,
@@ -93,11 +87,8 @@
         this.uri = uri;
         this.resultSetSummary = resultSetSummary;
         this.webViewState = webViewState;
-<<<<<<< HEAD
         this.queryResultState = state!;
-=======
         this.linkHandler = linkHandler;
->>>>>>> 5e6ee2ac
         this.selectionModel = new CellSelectionModel<T>(
             {
                 hasRowSelector: true,

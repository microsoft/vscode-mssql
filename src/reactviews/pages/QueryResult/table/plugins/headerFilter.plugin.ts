/*---------------------------------------------------------------------------------------------
 *  Copyright (c) Microsoft Corporation. All rights reserved.
 *  Licensed under the MIT License. See License.txt in the project root for license information.
 *--------------------------------------------------------------------------------------------*/

// Adopted and converted to typescript from https://github.com/danny-sg/slickgrid-spreadsheet-plugins/blob/master/ext.headerfilter.js
// heavily modified

import { FilterableColumn } from "../interfaces";
import { IDisposableDataProvider, instanceOfIDisposableDataProvider } from "../dataProvider";
import "../../../../media/table.css";
import { locConstants } from "../../../../common/locConstants";
import { resolveVscodeThemeType } from "../../../../common/utils";
import { EventManager } from "../../../../common/eventManager";
import type { ColumnMenuPopupAnchorRect, FilterListItem, FilterValue } from "./ColumnMenuPopup";

import {
    ColumnFilterState,
    GetFiltersRequest,
    GridColumnMap,
    SetFiltersRequest,
    ShowFilterDisabledMessageRequest,
    SortProperties,
} from "../../../../../sharedInterfaces/queryResult";
import { ColorThemeKind } from "../../../../../sharedInterfaces/webview";
import { QueryResultReactProvider } from "../../queryResultStateProvider";

export interface CommandEventArgs<T extends Slick.SlickData> {
    grid: Slick.Grid<T>;
    column: Slick.Column<T>;
    command: SortProperties;
}

export const FilterButtonWidth = 34;

export class HeaderMenu<T extends Slick.SlickData> {
    public onFilterApplied = new Slick.Event<{
        grid: Slick.Grid<T>;
        column: FilterableColumn<T>;
    }>();
    public onSortChanged = new Slick.Event<SortProperties>();
    public onCommand = new Slick.Event<CommandEventArgs<T>>();
    public enabled: boolean = true;

    private _activeColumnId: string | null = null;

    private _grid!: Slick.Grid<T>;
    private _handler = new Slick.EventHandler();
    private _columnDef!: FilterableColumn<T>;
    private _columnFilterButtonMapping: Map<string, HTMLElement> = new Map<string, HTMLElement>();
    private _columnSortStateMapping: Map<string, SortProperties> = new Map<
        string,
        SortProperties
    >();

    private _eventManager = new EventManager();
    private _currentSortColumn: string = "";

    constructor(
        private readonly uri: string,
        public theme: ColorThemeKind,
        private readonly queryResultContext: QueryResultReactProvider,
        private readonly gridId: string,
    ) {}

    public init(grid: Slick.Grid<T>): void {
        this._grid = grid;
        this._handler
            .subscribe(
                this._grid.onHeaderCellRendered,
                (e: Event, args: Slick.OnHeaderCellRenderedEventArgs<T>) =>
                    this.onHeaderCellRendered(e, args),
            )
            .subscribe(
                this._grid.onBeforeHeaderCellDestroy,
                (e: Event, args: Slick.OnBeforeHeaderCellDestroyEventArgs<T>) =>
                    this.onBeforeHeaderCellDestroy(e, args),
            )
            .subscribe(this._grid.onBeforeDestroy, () => this.destroy())
            .subscribe(this._grid.onHeaderContextMenu, (e, args) =>
                this.onHeaderContextMenu(e, args),
            );
    }

    public destroy() {
        this._handler.unsubscribeAll();
        this._eventManager.clearEventListeners();
        this.queryResultContext.hideColumnMenuPopup();
        this._activeColumnId = null;
    }

    private async showColumnMenuForColumn(column: FilterableColumn<T>): Promise<void> {
        if (!column || column.filterable === false) return;

        const columnId = column.id;
        if (!columnId) {
            return;
        }

        const filterButton = this._columnFilterButtonMapping.get(columnId);
        if (filterButton) {
            await this.showColumnMenu(filterButton);
        }
    }

    private async onHeaderContextMenu(
        e: Event,
        args: Slick.OnHeaderContextMenuEventArgs<T>,
    ): Promise<void> {
        // Prevent the default vscode context menu from showing on right-clicking the header
        e.preventDefault();
        e.stopPropagation();
        const column = args.column;
        if (!column) {
            return;
        }
        try {
            await this.showColumnMenuForColumn(column);
        } catch (err) {
            console.error("Error showing column menu:", err);
        }
    }

    public async openMenuForActiveColumn(): Promise<void> {
        const activeCell = this._grid.getActiveCell();
        if (!activeCell) {
            return;
        }
        const column = this._grid.getColumns()[activeCell.cell] as FilterableColumn<T>;
        await this.showColumnMenuForColumn(column);
    }

    private onHeaderCellRendered(_e: Event, args: Slick.OnHeaderCellRenderedEventArgs<T>) {
        const column = args.column as FilterableColumn<T>;
        if (column.filterable === false) {
            return;
        }

        if (args.node.classList.contains("slick-header-with-filter")) {
            // the the filter button has already being added to the header
            return;
        }

        const theme: string = resolveVscodeThemeType(this.theme);
        args.node.classList.add("slick-header-with-filter");
        args.node.classList.add(theme);

        // Add sort indicator
        jQuery('<span class="slick-sort-indicator-icon"></span>').appendTo(args.node);

        const $menuButton = jQuery(
            `
            <button id="anchor-btn"
                    aria-label="${locConstants.queryResult.showMenu}"
                    title="${locConstants.queryResult.showMenu}" />
            `,
        )
            .addClass("slick-header-menubutton")
            .data("column", column);

        if (column.filterValues?.length) {
            this.updateMenuButtonImage($menuButton, column.filterValues?.length > 0);
        }
        const buttonEl = $menuButton.get(0);
        if (buttonEl) {
            this._eventManager.addEventListener(buttonEl, "click", async (e: Event) => {
                e.stopPropagation();
                e.preventDefault();
                await this.showColumnMenu(buttonEl);
                this._grid.onHeaderClick.notify();
            });
        }
        $menuButton.appendTo(args.node);

<<<<<<< HEAD
        const sortButton = $sortButton.get(0);
        if (sortButton) {
            this._eventManager.addEventListener(sortButton, "click", async (e: Event) => {
                e.stopPropagation();
                e.preventDefault();
                if (!this.enabled) {
                    await this.queryResultContext.extensionRpc.sendRequest(
                        ShowFilterDisabledMessageRequest.type,
                    );
                    return;
                }
                this.columnDef = jQuery(sortButton).data("column"); //TODO: fix, shouldn't assign in the event handler
                let columnFilterState: ColumnFilterState = {
                    columnDef: this.columnDef.id!,
                    filterValues: this.columnDef.filterValues!,
                    sorted: this.columnDef.sorted ?? SortProperties.NONE,
                };
                let sortState = this.columnSortStateMapping.get(column.id!);

                switch (sortState) {
                    case SortProperties.NONE:
                        if (this.currentSortColumn && this.currentSortButton) {
                            const $prevSortButton = this.currentSortButton;
                            let prevColumnDef = jQuery($prevSortButton).data("column");
                            $prevSortButton.removeClass("slick-header-sortasc-button");
                            $prevSortButton.removeClass("slick-header-sortdesc-button");
                            $prevSortButton.addClass("slick-header-sort-button");
                            this.columnSortStateMapping.set(
                                this.currentSortColumn,
                                SortProperties.NONE,
                            );
                            columnFilterState.sorted = SortProperties.NONE;
                            let prevFilterState: ColumnFilterState = {
                                columnDef: prevColumnDef.id!,
                                filterValues: prevColumnDef.filterValues!,
                                sorted: SortProperties.NONE,
                            };
                            await this.updateState(prevFilterState, prevColumnDef.id!);
                        }
                        $sortButton.removeClass("slick-header-sort-button");
                        $sortButton.addClass("slick-header-sortasc-button");
                        $sortButton.attr("aria-label", locConstants.queryResult.sortDescending); // setting ASC, so next is DESC
                        $sortButton.attr("title", locConstants.queryResult.sortDescending);
                        await this.handleMenuItemClick("sort-asc", column);
                        this.columnSortStateMapping.set(column.id!, SortProperties.ASC);
                        columnFilterState.sorted = SortProperties.ASC;
                        this.currentSortColumn = column.id!;
                        this.currentSortButton = $sortButton;
                        break;
                    case SortProperties.ASC:
                        $sortButton.removeClass("slick-header-sortasc-button");
                        $sortButton.addClass("slick-header-sortdesc-button");
                        $sortButton.attr("aria-label", locConstants.queryResult.clearSort); // setting DESC, so next is cleared
                        $sortButton.attr("title", locConstants.queryResult.clearSort);
                        await this.handleMenuItemClick("sort-desc", column);
                        this.columnSortStateMapping.set(column.id!, SortProperties.DESC);
                        columnFilterState.sorted = SortProperties.DESC;
                        break;
                    case SortProperties.DESC:
                        $sortButton.removeClass("slick-header-sortdesc-button");
                        $sortButton.addClass("slick-header-sort-button");
                        $sortButton.attr("aria-label", locConstants.queryResult.sortAscending); // setting cleared, so next is ASC
                        $sortButton.attr("title", locConstants.queryResult.sortAscending);
                        this.columnSortStateMapping.set(column.id!, SortProperties.NONE);
                        await this.handleMenuItemClick("reset", column);
                        columnFilterState.sorted = SortProperties.NONE;
                        await this.updateState(columnFilterState, this.columnDef.id!);
                        this.currentSortColumn = "";
                        break;
                }
                await this.updateState(columnFilterState, this.columnDef.id!);
                this.grid.onHeaderClick.notify();
                this.onSortChanged.notify(sortState!);
            });
=======
        this._columnFilterButtonMapping.set(column.id!, buttonEl);
        if (this._columnSortStateMapping.get(column.id!) === undefined) {
            this._columnSortStateMapping.set(column.id!, SortProperties.NONE);
>>>>>>> c6866eb3
        }

        // Update sort indicator if column is sorted
        if (column.sorted && column.sorted !== SortProperties.NONE) {
            this.updateSortIndicator(args.node, column.sorted);
        }
    }

    private async showColumnMenu(menuButton: HTMLElement) {
        if (!this.enabled) {
            await this.queryResultContext.extensionRpc.sendRequest(
                ShowFilterDisabledMessageRequest.type,
            );
            return;
        }
        const target = withNullAsUndefined(menuButton);
        if (target) {
            const menuButton = jQuery(target);
            this._columnDef = menuButton.data("column");
        }

        if (!this._columnDef) {
            return;
        }

        const columnId = this._columnDef.id!;
        if (this._activeColumnId === columnId) {
            this.queryResultContext.hideColumnMenuPopup();
            this._activeColumnId = null;
            return;
        }

        if (this._activeColumnId) {
            this.queryResultContext.hideColumnMenuPopup();
        }

        const filterItems = await this.buildFilterItems();
        const initialSelected = (this._columnDef.filterValues ?? []) as FilterValue[];
        const anchorRect = this.toAnchorRect(menuButton.getBoundingClientRect());
        const filterButtonElement = jQuery(menuButton);

        const applySelection = async (selected: FilterValue[]) => {
            this._columnDef.filterValues = selected as unknown as string[];
            this.updateMenuButtonImage(
                filterButtonElement,
                this._columnDef.filterValues.length > 0,
            );
            await this.applyFilters(this._columnDef);
        };

        const clearSelection = async () => {
            this._columnDef.filterValues = [];
            this.updateMenuButtonImage(filterButtonElement, false);
            await this.applyFilters(this._columnDef, true);
        };

        // Get current sort state for this column
        const currentSort = this._columnSortStateMapping.get(columnId) ?? SortProperties.NONE;

        this.queryResultContext.showColumnFilterPopup({
            columnId,
            anchorRect,
            items: filterItems,
            initialSelected,
            onApply: async (selected) => {
                await applySelection(selected);
            },
            onClear: async () => {
                await clearSelection();
            },
            onDismiss: () => {
                this._activeColumnId = null;
                this.setFocusToColumn(this._columnDef);
            },
            onSortAscending: async () => {
                await this.applySort(this._columnDef, SortProperties.ASC);
            },
            onSortDescending: async () => {
                await this.applySort(this._columnDef, SortProperties.DESC);
            },
            onClearSort: async () => {
                await this.handleClearSort(this._columnDef);
            },
            currentSort,
        });

        this._activeColumnId = columnId;
        this._grid.onHeaderClick.notify();
    }

    private async applySort(column: FilterableColumn<T>, command: SortProperties) {
        const columnId = column.id!;

        // Clear previous sort state
        if (this._currentSortColumn && this._currentSortColumn !== columnId) {
            const prevColumn = this._grid
                .getColumns()
                .find((col) => col.id === this._currentSortColumn) as FilterableColumn<T>;
            if (prevColumn) {
                this._columnSortStateMapping.set(this._currentSortColumn, SortProperties.NONE);
                let prevFilterState: ColumnFilterState = {
                    columnDef: prevColumn.id!,
                    filterValues: prevColumn.filterValues ?? [],
                    sorted: SortProperties.NONE,
                };
                await this.updateState(prevFilterState, prevColumn.id!);
                // Clear sort indicator on previous column
                const prevHeaderNode = this.getHeaderNode(prevColumn.id!);
                if (prevHeaderNode) {
                    this.updateSortIndicator(prevHeaderNode, SortProperties.NONE);
                }
            }
        }

        this._columnSortStateMapping.set(columnId, command);
        this._currentSortColumn = columnId;

        await this.handleMenuItemClick(command, column);

        const columnFilterState: ColumnFilterState = {
            columnDef: column.id!,
            filterValues: column.filterValues ?? [],
            sorted: command,
        };
        await this.updateState(columnFilterState, column.id!);

        // Update sort indicator on current column
        const headerNode = this.getHeaderNode(columnId);
        if (headerNode) {
            this.updateSortIndicator(headerNode, command);
        }
    }

    private getHeaderNode(columnId: string): HTMLElement | null {
        const columns = this._grid.getColumns();
        const columnIndex = columns.findIndex((col) => col.id === columnId);
        if (columnIndex >= 0) {
            const gridContainer = this._grid.getContainerNode();
            return gridContainer?.querySelector(
                `.slick-header-columns .slick-header-column:nth-child(${columnIndex + 1})`,
            ) as HTMLElement | null;
        }
        return null;
    }

    private updateSortIndicator(headerNode: HTMLElement, sortState: SortProperties): void {
        const indicator = headerNode.querySelector(".slick-sort-indicator-icon");
        if (indicator) {
            indicator.classList.remove("sorted-asc", "sorted-desc");
            if (sortState === SortProperties.ASC) {
                indicator.classList.add("sorted-asc");
            } else if (sortState === SortProperties.DESC) {
                indicator.classList.add("sorted-desc");
            }
        }
    }

    private async handleClearSort(column: FilterableColumn<T>) {
        const columnId = column.id!;

        // Only clear if this column is currently sorted
        const currentSortState = this._columnSortStateMapping.get(columnId);
        if (currentSortState === SortProperties.NONE || currentSortState === undefined) {
            return;
        }

        // Clear current sort state
        this._columnSortStateMapping.set(columnId, SortProperties.NONE);
        this._currentSortColumn = "";

        // Clear sort in grid
        await this.handleMenuItemClick(SortProperties.NONE, column);

        // Update state
        const columnFilterState: ColumnFilterState = {
            columnDef: column.id!,
            filterValues: column.filterValues ?? [],
            sorted: SortProperties.NONE,
        };
        await this.updateState(columnFilterState, column.id!);

        // Clear sort indicator
        const headerNode = this.getHeaderNode(columnId);
        if (headerNode) {
            this.updateSortIndicator(headerNode, SortProperties.NONE);
        }
    }

    private async buildFilterItems(): Promise<FilterListItem[]> {
        this._columnDef.filterValues = this._columnDef.filterValues || [];
        let filterItems: FilterValue[];
        const dataView = this._grid.getData() as IDisposableDataProvider<T>;

        if (instanceOfIDisposableDataProvider(dataView)) {
            filterItems = await dataView.getColumnValues(this._columnDef);
        } else {
            const filterApplied =
                this._grid.getColumns().findIndex((col) => {
                    const filterableColumn = col as FilterableColumn<T>;
                    return (filterableColumn.filterValues?.length ?? 0) > 0;
                }) !== -1;
            if (!filterApplied) {
                filterItems = this.getFilterValues(
                    this._grid.getData() as Slick.DataProvider<T>,
                    this._columnDef,
                );
            } else {
                filterItems = this.getAllFilterValues(
                    (this._grid.getData() as Slick.Data.DataView<T>).getFilteredItems(),
                    this._columnDef,
                );
            }
        }

        const uniqueValues = new Map<FilterValue, string>();
        for (const value of filterItems) {
            const normalized = this.normalizeFilterValue(value);
            if (typeof normalized === "string" && normalized.indexOf("Error:") >= 0) {
                continue;
            }
            if (!uniqueValues.has(normalized)) {
                uniqueValues.set(normalized, this.getDisplayText(normalized));
            }
        }

        const nullEntries: Array<[FilterValue, string]> = [];
        const blankEntries: Array<[FilterValue, string]> = [];
        const otherEntries: Array<[FilterValue, string]> = [];

        uniqueValues.forEach((displayText, value) => {
            if (value === undefined) {
                nullEntries.push([value, displayText]);
            } else if (value === "") {
                blankEntries.push([value, displayText]);
            } else {
                otherEntries.push([value, displayText]);
            }
        });

        otherEntries.sort((a, b) =>
            this.filterValueToSortString(a[0]).localeCompare(this.filterValueToSortString(b[0])),
        );

        const orderedEntries = [...nullEntries, ...blankEntries, ...otherEntries];

        return orderedEntries.map(([value, displayText], index) => ({
            value,
            displayText,
            index,
        }));
    }

    private toAnchorRect(rect: DOMRect): ColumnMenuPopupAnchorRect {
        return {
            top: rect.top,
            left: rect.left,
            bottom: rect.bottom,
            right: rect.right,
            width: rect.width,
            height: rect.height,
        };
    }

    private normalizeFilterValue(value: unknown): FilterValue {
        if (value === undefined || value === null) {
            return undefined;
        }
        return String(value);
    }

    private filterValueToSortString(value: FilterValue): string {
        if (value === undefined || value === null) {
            return "";
        }
        return String(value);
    }

    private getDisplayText(value: FilterValue): string {
        if (value === undefined || value === null) {
            return locConstants.queryResult.null;
        }
        if (value === "") {
            return locConstants.queryResult.blankString;
        }
        return String(value);
    }

    private async resetData(columnDef: Slick.Column<T>) {
        const dataView = this._grid.getData() as IDisposableDataProvider<T>;
        if (instanceOfIDisposableDataProvider(dataView)) {
            await dataView.filter(this._grid.getColumns());
            this._grid.invalidateAllRows();
            this._grid.updateRowCount();
            this._grid.render();
        }
        this.onFilterApplied.notify({ grid: this._grid, column: columnDef });
        this.setFocusToColumn(columnDef);
    }

    private async applyFilters(columnDef: Slick.Column<T>, clear?: boolean) {
        let columnFilterState: ColumnFilterState;
        await this.resetData(columnDef);
        // clear filterValues if clear is true
        if (clear) {
            columnFilterState = {
                columnDef: this._columnDef.id!,
                filterValues: [],
                sorted: SortProperties.NONE,
            };
            if (this.uri) {
                // Get the current filters from the query result singleton store
                let gridColumnMapArray = await this.queryResultContext.extensionRpc.sendRequest(
                    GetFiltersRequest.type,
                    {
                        uri: this.uri,
                    },
                );
                if (!gridColumnMapArray) {
                    gridColumnMapArray = [];
                }
                // Drill down into the grid column map array and clear the filter values for the specified column
                gridColumnMapArray = this.clearFilterValues(gridColumnMapArray, columnDef.id!);
                await this.queryResultContext.extensionRpc.sendRequest(SetFiltersRequest.type, {
                    uri: this.uri,
                    filters: gridColumnMapArray,
                });
            }
        } else {
            columnFilterState = {
                columnDef: this._columnDef.id!,
                filterValues: this._columnDef.filterValues!,
                sorted: this._columnDef.sorted,
            };
        }

        await this.updateState(columnFilterState, columnDef.id!);
    }

    /**
     * Update the filter state in the query result singleton store
     * @param newState
     * @param columnId
     * @returns
     */
    private async updateState(newState: ColumnFilterState, columnId: string): Promise<void> {
        let newStateArray: GridColumnMap[];
        // Check if there is any existing filter state
        if (!this.uri) {
            this.queryResultContext.log("no uri set for query result state");
            return;
        }
        let currentFiltersArray = await this.queryResultContext.extensionRpc.sendRequest(
            GetFiltersRequest.type,
            {
                uri: this.uri,
            },
        );
        if (!currentFiltersArray) {
            currentFiltersArray = [];
        }
        newStateArray = this.combineFilters(currentFiltersArray, newState, columnId);
        await this.queryResultContext.extensionRpc.sendRequest(SetFiltersRequest.type, {
            uri: this.uri,
            filters: newStateArray,
        });
    }

    /**
     * Drill down into the grid column map array and clear the filter values for the specified column
     * @param gridFiltersArray
     * @param columnId
     * @returns
     */
    private clearFilterValues(gridFiltersArray: GridColumnMap[], columnId: string) {
        const targetGridFilters = gridFiltersArray.find((gridFilters) => gridFilters[this.gridId]);

        if (!targetGridFilters) {
            return gridFiltersArray;
        }

        for (const columnFilterMap of targetGridFilters[this.gridId]) {
            if (columnFilterMap[columnId]) {
                columnFilterMap[columnId] = columnFilterMap[columnId].map((filterState) => ({
                    ...filterState,
                    filterValues: [],
                }));
            }
        }

        return gridFiltersArray;
    }

    /**
     * Combines two GridColumnMaps into one, keeping filters separate for different gridIds and removing any duplicate filterValues within the same column id
     * @param currentFiltersArray filters array for all grids
     * @param newFilters
     * @param columnId
     * @returns
     */
    private combineFilters(
        gridFiltersArray: GridColumnMap[],
        newFilterState: ColumnFilterState,
        columnId: string,
    ): GridColumnMap[] {
        // Find the appropriate GridColumnFilterMap for the gridId
        let targetGridFilters = gridFiltersArray.find((gridFilters) => gridFilters[this.gridId]);

        if (!targetGridFilters) {
            // If no GridColumnFilterMap found for the gridId, create a new one
            targetGridFilters = { [this.gridId]: [] };
            gridFiltersArray.push(targetGridFilters);
        }

        let columnFilterMap = targetGridFilters[this.gridId].find((map) => map[columnId]);

        if (!columnFilterMap) {
            // If no existing ColumnFilterMap for this column, create a new one
            columnFilterMap = { [columnId]: [newFilterState] };
            targetGridFilters[this.gridId].push(columnFilterMap);
        } else {
            // Update the existing column filter state
            const filterStates = columnFilterMap[columnId];
            const existingIndex = filterStates.findIndex(
                (filter) => filter.columnDef === newFilterState.columnDef,
            );

            if (existingIndex !== -1) {
                // Replace existing filter state for the column
                filterStates[existingIndex] = newFilterState;
            } else {
                // Add new filter state for this column
                filterStates.push(newFilterState);
            }
        }

        return [...gridFiltersArray];
    }

    private async handleMenuItemClick(command: SortProperties, columnDef: Slick.Column<T>) {
        const dataView = this._grid.getData();
        if (command === SortProperties.ASC || command === SortProperties.DESC) {
            this._grid.setSortColumn(columnDef.id as string, command === SortProperties.ASC);
        }
        if (instanceOfIDisposableDataProvider<T>(dataView)) {
            if (command === SortProperties.ASC || command === SortProperties.DESC) {
                await dataView.sort({
                    grid: this._grid,
                    multiColumnSort: false,
                    sortCol: this._columnDef,
                    sortAsc: command === SortProperties.ASC,
                });
            } else {
                dataView.resetSort();
                this._grid.setSortColumn("", false);
            }
            this._grid.invalidateAllRows();
            this._grid.updateRowCount();
            this._grid.render();
        }

        this.onCommand.notify({
            grid: this._grid,
            column: columnDef,
            command: command,
        });

        this.setFocusToColumn(columnDef);
    }

    private getFilterValues(
        dataView: Slick.DataProvider<T>,
        column: Slick.Column<T>,
    ): FilterValue[] {
        const seen: Set<FilterValue> = new Set();
        dataView.getItems().forEach((items) => {
            const value = items[column.field!];
            const valueArr = value instanceof Array ? value : [value];
            valueArr.forEach((v) => seen.add(this.normalizeFilterValue(v)));
        });

        return Array.from(seen);
    }

    private getAllFilterValues(data: Array<T>, column: Slick.Column<T>): FilterValue[] {
        const seen: Set<FilterValue> = new Set();

        data.forEach((items) => {
            const value = items[column.field!];
            const valueArr = value instanceof Array ? value : [value];
            valueArr.forEach((v) => seen.add(this.normalizeFilterValue(v)));
        });

        return Array.from(seen).sort((a, b) =>
            this.filterValueToSortString(a).localeCompare(this.filterValueToSortString(b)),
        );
    }

    private onBeforeHeaderCellDestroy(
        _e: Event,
        args: Slick.OnBeforeHeaderCellDestroyEventArgs<T>,
    ) {
        jQuery(args.node).find(".slick-header-menubutton").remove();
    }

    private setFocusToColumn(columnDef: Slick.Column<T>): void {
        if (this._grid.getDataLength() > 0) {
            const column = this._grid.getColumns().findIndex((col) => col.id === columnDef.id);
            if (column >= 0) {
                // Select the single cell and set it as active
                const cellRange = new Slick.Range(0, column, 0, column);
                const selectionModel = this._grid.getSelectionModel();
                if (selectionModel && selectionModel.setSelectedRanges) {
                    selectionModel.setSelectedRanges([cellRange]);
                }
                this._grid.setActiveCell(0, column);
            }
        }
    }

    private updateMenuButtonImage($el: JQuery<HTMLElement>, filtered: boolean) {
        const element: HTMLElement | undefined = $el.get(0);
        if (element) {
            if (filtered) {
                element.className += " filtered";
            } else {
                const classList = element.classList;
                if (classList.contains("filtered")) {
                    classList.remove("filtered");
                }
            }
        }
    }
}

/**
 * Converts null to undefined, passes all other values through.
 */
export function withNullAsUndefined<T>(x: T | null): T | undefined {
    return x === null ? undefined : x;
}<|MERGE_RESOLUTION|>--- conflicted
+++ resolved
@@ -172,86 +172,9 @@
         }
         $menuButton.appendTo(args.node);
 
-<<<<<<< HEAD
-        const sortButton = $sortButton.get(0);
-        if (sortButton) {
-            this._eventManager.addEventListener(sortButton, "click", async (e: Event) => {
-                e.stopPropagation();
-                e.preventDefault();
-                if (!this.enabled) {
-                    await this.queryResultContext.extensionRpc.sendRequest(
-                        ShowFilterDisabledMessageRequest.type,
-                    );
-                    return;
-                }
-                this.columnDef = jQuery(sortButton).data("column"); //TODO: fix, shouldn't assign in the event handler
-                let columnFilterState: ColumnFilterState = {
-                    columnDef: this.columnDef.id!,
-                    filterValues: this.columnDef.filterValues!,
-                    sorted: this.columnDef.sorted ?? SortProperties.NONE,
-                };
-                let sortState = this.columnSortStateMapping.get(column.id!);
-
-                switch (sortState) {
-                    case SortProperties.NONE:
-                        if (this.currentSortColumn && this.currentSortButton) {
-                            const $prevSortButton = this.currentSortButton;
-                            let prevColumnDef = jQuery($prevSortButton).data("column");
-                            $prevSortButton.removeClass("slick-header-sortasc-button");
-                            $prevSortButton.removeClass("slick-header-sortdesc-button");
-                            $prevSortButton.addClass("slick-header-sort-button");
-                            this.columnSortStateMapping.set(
-                                this.currentSortColumn,
-                                SortProperties.NONE,
-                            );
-                            columnFilterState.sorted = SortProperties.NONE;
-                            let prevFilterState: ColumnFilterState = {
-                                columnDef: prevColumnDef.id!,
-                                filterValues: prevColumnDef.filterValues!,
-                                sorted: SortProperties.NONE,
-                            };
-                            await this.updateState(prevFilterState, prevColumnDef.id!);
-                        }
-                        $sortButton.removeClass("slick-header-sort-button");
-                        $sortButton.addClass("slick-header-sortasc-button");
-                        $sortButton.attr("aria-label", locConstants.queryResult.sortDescending); // setting ASC, so next is DESC
-                        $sortButton.attr("title", locConstants.queryResult.sortDescending);
-                        await this.handleMenuItemClick("sort-asc", column);
-                        this.columnSortStateMapping.set(column.id!, SortProperties.ASC);
-                        columnFilterState.sorted = SortProperties.ASC;
-                        this.currentSortColumn = column.id!;
-                        this.currentSortButton = $sortButton;
-                        break;
-                    case SortProperties.ASC:
-                        $sortButton.removeClass("slick-header-sortasc-button");
-                        $sortButton.addClass("slick-header-sortdesc-button");
-                        $sortButton.attr("aria-label", locConstants.queryResult.clearSort); // setting DESC, so next is cleared
-                        $sortButton.attr("title", locConstants.queryResult.clearSort);
-                        await this.handleMenuItemClick("sort-desc", column);
-                        this.columnSortStateMapping.set(column.id!, SortProperties.DESC);
-                        columnFilterState.sorted = SortProperties.DESC;
-                        break;
-                    case SortProperties.DESC:
-                        $sortButton.removeClass("slick-header-sortdesc-button");
-                        $sortButton.addClass("slick-header-sort-button");
-                        $sortButton.attr("aria-label", locConstants.queryResult.sortAscending); // setting cleared, so next is ASC
-                        $sortButton.attr("title", locConstants.queryResult.sortAscending);
-                        this.columnSortStateMapping.set(column.id!, SortProperties.NONE);
-                        await this.handleMenuItemClick("reset", column);
-                        columnFilterState.sorted = SortProperties.NONE;
-                        await this.updateState(columnFilterState, this.columnDef.id!);
-                        this.currentSortColumn = "";
-                        break;
-                }
-                await this.updateState(columnFilterState, this.columnDef.id!);
-                this.grid.onHeaderClick.notify();
-                this.onSortChanged.notify(sortState!);
-            });
-=======
         this._columnFilterButtonMapping.set(column.id!, buttonEl);
         if (this._columnSortStateMapping.get(column.id!) === undefined) {
             this._columnSortStateMapping.set(column.id!, SortProperties.NONE);
->>>>>>> c6866eb3
         }
 
         // Update sort indicator if column is sorted
@@ -383,6 +306,8 @@
         if (headerNode) {
             this.updateSortIndicator(headerNode, command);
         }
+
+        this.onSortChanged.notify(command);
     }
 
     private getHeaderNode(columnId: string): HTMLElement | null {

/*---------------------------------------------------------------------------------------------
 *  Copyright (c) Microsoft Corporation. All rights reserved.
 *  Licensed under the MIT License. See License.txt in the project root for license information.
 *--------------------------------------------------------------------------------------------*/

// Adopted and converted to typescript from https://github.com/danny-sg/slickgrid-spreadsheet-plugins/blob/master/ext.headerfilter.js
// heavily modified

import {
    ColumnFilterState,
    FilterableColumn,
    GridColumnMap,
    SortProperties,
} from "../interfaces";
import { append, $ } from "../dom";
import {
    IDisposableDataProvider,
    instanceOfIDisposableDataProvider,
} from "../dataProvider";
import "../../../../media/table.css";
import { locConstants } from "../../../../common/locConstants";
import {
    ColorThemeKind,
    VscodeWebviewContext,
} from "../../../../common/vscodeWebviewProvider";
import { resolveVscodeThemeType } from "../../../../common/utils";
import { VirtualizedList } from "../../../../common/virtualizedList";
import { EventManager } from "../../../../common/eventManager";

import { QueryResultState } from "../../queryResultStateProvider";
import {
    QueryResultReducers,
    QueryResultWebviewState,
} from "../../../../../sharedInterfaces/queryResult";

export type HeaderFilterCommands = "sort-asc" | "sort-desc";

export interface CommandEventArgs<T extends Slick.SlickData> {
    grid: Slick.Grid<T>;
    column: Slick.Column<T>;
    command: HeaderFilterCommands;
}

const ShowFilterText = locConstants.queryResult.showFilter;
const SortAscendingText = locConstants.queryResult.sortAscending;

export const FilterButtonWidth: number = 34;

export class HeaderFilter<T extends Slick.SlickData> {
    public onFilterApplied = new Slick.Event<{
        grid: Slick.Grid<T>;
        column: FilterableColumn<T>;
    }>();
    public onCommand = new Slick.Event<CommandEventArgs<T>>();
    public enabled: boolean = true;

    private activePopup: JQuery<HTMLElement> | null = null;

    private grid!: Slick.Grid<T>;
    private handler = new Slick.EventHandler();
    private columnDef!: FilterableColumn<T>;
    private columnFilterButtonMapping: Map<string, HTMLElement> = new Map<
        string,
        HTMLElement
    >();
    private columnSortButtonMapping: Map<string, SortProperties> = new Map<
        string,
        SortProperties
    >();
    private _listData: TableFilterListElement[] = [];
    private _list!: VirtualizedList<TableFilterListElement>;

    private _eventManager = new EventManager();
<<<<<<< HEAD
    private queryResultState: QueryResultState;
    private currentSortColumn: string = "";
    private currentSortButton: JQuery<HTMLElement> | null = null;
=======
>>>>>>> b538ea68

    constructor(
        public theme: ColorThemeKind,
        private queryResultState: QueryResultState,
        private webviewState: VscodeWebviewContext<
            QueryResultWebviewState,
            QueryResultReducers
        >,
        private gridId: string,
    ) {}

    public init(grid: Slick.Grid<T>): void {
        this.grid = grid;
        this.handler
            .subscribe(
                this.grid.onHeaderCellRendered,
                (e: Event, args: Slick.OnHeaderCellRenderedEventArgs<T>) =>
                    this.handleHeaderCellRendered(e, args),
            )
            .subscribe(
                this.grid.onBeforeHeaderCellDestroy,
                (e: Event, args: Slick.OnBeforeHeaderCellDestroyEventArgs<T>) =>
                    this.handleBeforeHeaderCellDestroy(e, args),
            )
            .subscribe(this.grid.onBeforeDestroy, () => this.destroy());
        // .subscribe(this.grid.onClick, (e: DOMEvent) => this.handleBodyMouseDown(e as MouseEvent))
        // .subscribe(this.grid.onColumnsResized, () => this.columnsResized());

        // addEventListener('click', e => this.handleBodyMouseDown(e));
        // this.disposableStore.add(addDisposableListener(document.body, 'keydown', e => this.handleKeyDown(e)));
    }

    public destroy() {
        this.handler.unsubscribeAll();
        this._eventManager.clearEventListeners();
        this._list.dispose();
    }

    private handleHeaderCellRendered(
        _e: Event,
        args: Slick.OnHeaderCellRenderedEventArgs<T>,
    ) {
        const column = args.column as FilterableColumn<T>;
        if ((column as FilterableColumn<T>).filterable === false) {
            return;
        }
        if (args.node.classList.contains("slick-header-with-filter")) {
            // the the filter button has already being added to the header
            return;
        }

        // The default sorting feature is triggered by clicking on the column header, but that is conflicting with query editor grid,
        // For query editor grid when column header is clicked, the entire column will be selected.
        // If the column is not defined as sortable because of the above reason, we will add the sort indicator here.
        if (column.sortable !== true) {
            args.node.classList.add("slick-header-sortable");
            append(args.node, $("span.slick-sort-indicator"));
        }
        const theme: string = resolveVscodeThemeType(this.theme);
        args.node.classList.add("slick-header-with-filter");
        args.node.classList.add(theme);
        const $filterButton = jQuery(
            `<button tabindex="-1" id="anchor-btn" aria-label="${ShowFilterText}" title="${ShowFilterText}"></button>`,
        )
            .addClass("slick-header-menubutton")
            .data("column", column);
        const $sortButton = jQuery(
            `<button tabindex="-1" id="anchor-btn" aria-label="${SortAscendingText}" title="${SortAscendingText} data-column-id=${column.id}"></button>`,
        )
            .addClass("slick-header-sort-button")
            .data("column", column);
        if (column.filterValues?.length) {
            this.setButtonImage($filterButton, column.filterValues?.length > 0);
        }

        const filterButton = $filterButton.get(0);
        if (filterButton) {
            this._eventManager.addEventListener(
                filterButton,
                "click",
                async (e: Event) => {
                    e.stopPropagation();
                    e.preventDefault();
                    await this.showFilter(filterButton);
                    this.grid.onHeaderClick.notify();
                },
            );
        }

        const sortButton = $sortButton.get(0);
        if (sortButton) {
            this._eventManager.addEventListener(
                sortButton,
                "click",
                async (e: Event) => {
                    e.stopPropagation();
                    e.preventDefault();
                    this.columnDef = jQuery(sortButton).data("column"); //TODO: fix, shouldn't assign in the event handler
                    let columnFilterState: ColumnFilterState = {
                        columnDef: this.columnDef.id!,
                        filterValues: this.columnDef.filterValues!,
                        sorted: this.columnDef.sorted ?? SortProperties.NONE,
                    };
                    let sortState = this.columnSortButtonMapping.get(
                        column.id!,
                    );

                    switch (sortState) {
                        case SortProperties.NONE:
                            if (
                                this.currentSortColumn &&
                                this.currentSortButton
                            ) {
                                const $prevSortButton = this.currentSortButton;
                                let prevColumnDef =
                                    jQuery($prevSortButton).data("column");
                                $prevSortButton.removeClass(
                                    "slick-header-sortasc-button",
                                );
                                $prevSortButton.removeClass(
                                    "slick-header-sortdesc-button",
                                );
                                $prevSortButton.addClass(
                                    "slick-header-sort-button",
                                );
                                this.columnSortButtonMapping.set(
                                    this.currentSortColumn,
                                    SortProperties.NONE,
                                );
                                columnFilterState.sorted = SortProperties.NONE;
                                let prevFilterState: ColumnFilterState = {
                                    columnDef: prevColumnDef.id!,
                                    filterValues: prevColumnDef.filterValues!,
                                    sorted: SortProperties.NONE,
                                };
                                this.updateState(prevFilterState);
                            }
                            $sortButton.removeClass("slick-header-sort-button");
                            $sortButton.addClass("slick-header-sortasc-button");
                            await this.handleMenuItemClick("sort-asc", column);
                            this.columnSortButtonMapping.set(
                                column.id!,
                                SortProperties.ASC,
                            );
                            columnFilterState.sorted = SortProperties.ASC;
                            this.currentSortColumn = column.id!;
                            this.currentSortButton = $sortButton;
                            break;
                        case SortProperties.ASC:
                            $sortButton.removeClass(
                                "slick-header-sortasc-button",
                            );
                            $sortButton.addClass(
                                "slick-header-sortdesc-button",
                            );
                            await this.handleMenuItemClick("sort-desc", column);
                            this.columnSortButtonMapping.set(
                                column.id!,
                                SortProperties.DESC,
                            );
                            columnFilterState.sorted = SortProperties.DESC;
                            break;
                        case SortProperties.DESC:
                            $sortButton.removeClass(
                                "slick-header-sortdesc-button",
                            );
                            $sortButton.addClass("slick-header-sort-button");
                            this.columnSortButtonMapping.set(
                                column.id!,
                                SortProperties.NONE,
                            );
                            await this.resetData(this.columnDef);
                            columnFilterState.sorted = SortProperties.NONE;
                            this.updateState(columnFilterState);
                            this.currentSortColumn = "";
                            break;
                    }
                    this.grid.onHeaderClick.notify();

                    this.updateState(columnFilterState);
                },
            );
        }

        $sortButton.appendTo(args.node);
        $filterButton.appendTo(args.node);

        this.columnFilterButtonMapping.set(column.id!, filterButton);
        this.columnSortButtonMapping.set(column.id!, SortProperties.NONE);
    }

    private async showFilter(filterButton: HTMLElement) {
        let $menuButton: JQuery<HTMLElement> | undefined;
        const target = withNullAsUndefined(filterButton);
        if (target) {
            $menuButton = jQuery(target);
            this.columnDef = $menuButton.data("column");
        }

        // Check if the active popup is for the same button
        if (this.activePopup) {
            const isSameButton =
                this.activePopup.data("button") === filterButton;
            // close the popup and reset activePopup
            this.activePopup.fadeOut();
            this.activePopup = null;
            if (isSameButton) {
                return; // Exit since we're just closing the popup for the same button
            }
        }

        // Proceed to open the new popup for the clicked column
        const offset = jQuery(filterButton).offset();
        const $popup = jQuery(
            '<div id="popup-menu" class="slick-header-menu">' +
                `<div style="display: flex; align-items: center; margin-bottom: 8px;">` +
                `<input type="checkbox" id="select-all-checkbox" style="margin-right: 8px;" />` +
                `<input type="text" id="search-input" class="searchbox" placeholder=${locConstants.queryResult.search}  />` +
                `</div>` +
                `<div id="checkbox-list" class="checkbox-list"></div>` +
                `<button id="apply-${this.columnDef.id}" type="button" class="filter-btn-primary">${locConstants.queryResult.apply}</button>` +
                `<button id="clear-${this.columnDef.id}" type="button" class="filter-btn">${locConstants.queryResult.clear}</button>` +
                `<button id="close-popup-${this.columnDef.id}" type="button" class="filter-btn">${locConstants.queryResult.close}</button>` +
                "</div>",
        );

        const popupElement = $popup.get(0);
        if (popupElement) {
            this._eventManager.addEventListener(
                document,
                "click",
                (_e: Event) => {
                    if ($popup) {
                        const popupElement = $popup.get(0);
                        if (!popupElement.contains(_e.target as Node)) {
                            closePopup($popup);
                            this.activePopup = null;
                        }
                    }
                },
            );

            this._eventManager.addEventListener(window, "blur", (_e: Event) => {
                if ($popup) {
                    closePopup($popup);
                    this.activePopup = null;
                }
            });
        }

        if (offset) {
            $popup.css({
                top: offset.top + $menuButton?.outerHeight()!, // Position below the button
                left: Math.min(offset.left, document.body.clientWidth - 250), // Position to the left of the button
            });
        }

        await this.createFilterList();

        // Append and show the new popup
        $popup.appendTo(document.body);
        openPopup($popup);

        // Store the clicked button reference with the popup, so we can check it later
        $popup.data("button", filterButton);

        // Set the new popup as the active popup
        this.activePopup = $popup;
        const checkboxContainer = $popup.find("#checkbox-list");
        this._list = this.createList(checkboxContainer);

        $popup.find("#search-input").on("input", (e: Event) => {
            const searchTerm = (
                e.target as HTMLInputElement
            ).value.toLowerCase();

            const visibleItems: TableFilterListElement[] = [];

            this._listData.forEach((i) => {
                i.isVisible = i.displayText.toLowerCase().includes(searchTerm);
                if (i.isVisible) {
                    visibleItems.push(i);
                }
            });
            this._list.updateItems(visibleItems);
        });

        $popup.find("#select-all-checkbox").on("change", (e: Event) => {
            const isChecked = (e.target as HTMLInputElement).checked;
            this.selectAllFiltered(isChecked);
        });

        // Add event listeners for closing or interacting with the popup
        jQuery(document).on("click", (e: JQuery.ClickEvent) => {
            const $target = jQuery(e.target);

            // If the clicked target is not the button or the menu, close the menu
            if (
                !$target.closest("#anchor-btn").length &&
                !$target.closest("#popup-menu").length
            ) {
                if (this.activePopup) {
                    this.activePopup.fadeOut();
                    this.activePopup = null;
                }
            }
        });

        jQuery(document).on("contextmenu", () => {
            this.activePopup!.fadeOut();
            this.activePopup = null;
        });

        // Close the pop-up when the close-popup button is clicked
        jQuery(document).on(
            "click",
            `#close-popup-${this.columnDef.id}`,
            () => {
                closePopup($popup);
                this.activePopup = null;
            },
        );

        // Sorting button click handlers
        jQuery(document).on(
            "click",
            "#sort-ascending",
            (_e: JQuery.ClickEvent) => {
                void this.handleMenuItemClick("sort-asc", this.columnDef);
                closePopup($popup);
                this.activePopup = null;
                this.grid.setSortColumn(this.columnDef.id!, true);
                this.columnDef.sorted = SortProperties.ASC;
            },
        );

        jQuery(document).on(
            "click",
            "#sort-descending",
            (_e: JQuery.ClickEvent) => {
                void this.handleMenuItemClick("sort-desc", this.columnDef);
                closePopup($popup);
                this.activePopup = null;
                this.grid.setSortColumn(this.columnDef.id!, false);
                this.columnDef.sorted = SortProperties.DESC;
            },
        );

        jQuery(document).on(
            "click",
            `#apply-${this.columnDef.id}`,
            async () => {
                closePopup($popup);
                this.activePopup = null;
                this.applyFilterSelections();
                if (!$menuButton) {
                    return;
                }
                if (this.columnDef.filterValues) {
                    this.setButtonImage(
                        $menuButton,
                        this.columnDef.filterValues.length > 0,
                    );
                }
                await this.handleApply(this.columnDef);
            },
        );

        jQuery(document).on(
            "click",
            `#clear-${this.columnDef.id}`,
            async () => {
                if (this.columnDef.filterValues) {
                    this.columnDef.filterValues.length = 0;
                }

                if (!$menuButton) {
                    return;
                }
                this.setButtonImage($menuButton, false);
                await this.handleApply(this.columnDef, true);
            },
        );

        function closePopup($popup: JQuery<HTMLElement>) {
            $popup.hide({
                duration: 0,
            });
        }

        function openPopup($popup: JQuery<HTMLElement>) {
            $popup.show();
            $popup.find("#sort-ascending").focus();
        }
    }

    public createList(checkboxContainer: JQuery<HTMLElement>) {
        return new VirtualizedList(
            checkboxContainer.get(0),
            this._listData,
            (itemContainer, item) => {
                itemContainer.style.boxSizing = "border-box";
                itemContainer.style.display = "flex";
                itemContainer.style.alignItems = "center";
                itemContainer.style.padding = "0 5px";

                const id = `checkbox-${item.index}`;
                const checkboxElement = document.createElement("input");
                checkboxElement.type = "checkbox";
                checkboxElement.checked = item.checked;
                checkboxElement.name = item.value;
                checkboxElement.id = id;
                checkboxElement.tabIndex = -1;

                // Attach change listener
                this._eventManager.addEventListener(
                    checkboxElement,
                    "change",
                    () => {
                        this._listData[item.index].checked =
                            checkboxElement.checked;
                        item.checked = checkboxElement.checked;
                    },
                );

                const label = document.createElement("label");
                label.style.flex = "1";
                label.style.overflow = "hidden";
                label.style.textOverflow = "ellipsis";
                label.style.whiteSpace = "nowrap";
                label.innerText = item.displayText;
                label.title = item.displayText;
                label.setAttribute("for", id);

                itemContainer.appendChild(checkboxElement);
                itemContainer.appendChild(label);
            },
            (itemDiv, item) => {
                const checkboxElement = itemDiv.querySelector(
                    "input[type='checkbox']",
                ) as HTMLInputElement;
                console.log(checkboxElement);
                checkboxElement.checked = !checkboxElement.checked;
                console.log(checkboxElement.checked);
                this._listData[item.index].checked = checkboxElement.checked;
                item.checked = checkboxElement.checked;
            },
            {
                itemHeight: 30,
                buffer: 5,
            },
        );
    }

    private selectAllFiltered(select: boolean) {
        for (let i = 0; i < this._listData.length; i++) {
            if (!this._listData[i].isVisible) {
                continue;
            }
            this._listData[i].checked = select;
        }
        this._list.updateItems(this._listData.filter((i) => i.isVisible));
    }

    private applyFilterSelections() {
        const selectedValues: string[] = this._listData
            .filter((i) => i.checked)
            .map((i) => i.value);

        // Update the column filter values
        this.columnDef.filterValues = selectedValues;
        this.onFilterApplied.notify({
            grid: this.grid,
            column: this.columnDef,
        });

        // Refresh the grid or apply filtering logic based on the selected values
        this.grid.invalidate();
        this.grid.render();
    }

    private async resetData(columnDef: Slick.Column<T>) {
        const dataView = this.grid.getData() as IDisposableDataProvider<T>;
        if (instanceOfIDisposableDataProvider(dataView)) {
            await dataView.filter(this.grid.getColumns());
            this.grid.invalidateAllRows();
            this.grid.updateRowCount();
            this.grid.render();
        }
        this.onFilterApplied.notify({ grid: this.grid, column: columnDef });
        this.setFocusToColumn(columnDef);
    }

    private async handleApply(columnDef: Slick.Column<T>, clear?: boolean) {
        let columnFilterState: ColumnFilterState;
        await this.resetData(columnDef);
        // clear filterValues if clear is true
        if (clear) {
            columnFilterState = {
                columnDef: this.columnDef.id!,
                filterValues: [],
                sorted: SortProperties.NONE,
            };
            if (this.queryResultState.state.uri) {
                // Get the current filters from the query result singleton store
                let gridColumnMapArray =
                    (await this.webviewState.extensionRpc.call("getFilters", {
                        uri: this.queryResultState.state.uri,
                    })) as GridColumnMap[];
                if (!gridColumnMapArray) {
                    gridColumnMapArray = [];
                }
                // Drill down into the grid column map array and clear the filter values for the specified column
                gridColumnMapArray = this.clearFilterValues(
                    gridColumnMapArray,
                    columnDef.id!,
                );
                await this.webviewState.extensionRpc.call("setFilters", {
                    uri: this.queryResultState.state.uri,
                    filters: gridColumnMapArray,
                });
            }
        } else {
            columnFilterState = {
                columnDef: this.columnDef.id!,
                filterValues: this.columnDef.filterValues!,
                sorted: this.columnDef.sorted,
            };
        }

        await this.updateState(columnFilterState, columnDef.id!);
    }

    /**
     * Update the filter state in the query result singleton store
     * @param newState
     * @param columnId
     * @returns
     */
    private async updateState(
        newState: ColumnFilterState,
        columnId: string,
    ): Promise<void> {
        let newStateArray: GridColumnMap[];
        // Check if there is any existing filter state
        if (!this.queryResultState.state.uri) {
            this.queryResultState.log("no uri set for query result state");
            return;
        }
        let currentFiltersArray = (await this.webviewState.extensionRpc.call(
            "getFilters",
            {
                uri: this.queryResultState.state.uri,
            },
        )) as GridColumnMap[];
        if (!currentFiltersArray) {
            currentFiltersArray = [];
        }
        newStateArray = this.combineFilters(
            currentFiltersArray,
            newState,
            columnId,
        );
        await this.webviewState.extensionRpc.call("setFilters", {
            uri: this.queryResultState.state.uri,
            filters: newStateArray,
        });
    }

    /**
     * Drill down into the grid column map array and clear the filter values for the specified column
     * @param gridFiltersArray
     * @param columnId
     * @returns
     */
    private clearFilterValues(
        gridFiltersArray: GridColumnMap[],
        columnId: string,
    ) {
        const targetGridFilters = gridFiltersArray.find(
            (gridFilters) => gridFilters[this.gridId],
        );

        // Return original array if gridId is not found
        if (!targetGridFilters) {
            return gridFiltersArray;
        }

        // Iterate through each ColumnFilterMap and clear filterValues for the specified columnId
        for (const columnFilterMap of targetGridFilters[this.gridId]) {
            if (columnFilterMap[columnId]) {
                columnFilterMap[columnId] = columnFilterMap[columnId].map(
                    (filterState) => ({
                        ...filterState,
                        filterValues: [],
                    }),
                );
            }
        }

        return gridFiltersArray;
    }

    /**
     * Combines two GridColumnMaps into one, keeping filters separate for different gridIds and removing any duplicate filterValues within the same column id
     * @param currentFiltersArray filters array for all grids
     * @param newFilters
     * @param columnId
     * @returns
     */
    private combineFilters(
        gridFiltersArray: GridColumnMap[],
        newFilterState: ColumnFilterState,
        columnId: string,
    ): GridColumnMap[] {
        // Find the appropriate GridColumnFilterMap for the gridId
        let targetGridFilters = gridFiltersArray.find(
            (gridFilters) => gridFilters[this.gridId],
        );

        if (!targetGridFilters) {
            // If no GridColumnFilterMap found for the gridId, create a new one
            targetGridFilters = { [this.gridId]: [] };
            gridFiltersArray.push(targetGridFilters);
        }

        let columnFilterMap = targetGridFilters[this.gridId].find(
            (map) => map[columnId],
        );

        if (!columnFilterMap) {
            // If no existing ColumnFilterMap for this column, create a new one
            columnFilterMap = { [columnId]: [newFilterState] };
            targetGridFilters[this.gridId].push(columnFilterMap);
        } else {
            // Update the existing column filter state
            const filterStates = columnFilterMap[columnId];
            const existingIndex = filterStates.findIndex(
                (filter) => filter.columnDef === newFilterState.columnDef,
            );

            if (existingIndex !== -1) {
                // Replace existing filter state for the column
                filterStates[existingIndex] = newFilterState;
            } else {
                // Add new filter state for this column
                filterStates.push(newFilterState);
            }
        }

        return [...gridFiltersArray];
    }

    private async handleMenuItemClick(
        command: HeaderFilterCommands,
        columnDef: Slick.Column<T>,
    ) {
        const dataView = this.grid.getData();
        if (command === "sort-asc" || command === "sort-desc") {
            this.grid.setSortColumn(
                columnDef.id as string,
                command === "sort-asc",
            );
        }
        if (
            instanceOfIDisposableDataProvider<T>(dataView) &&
            (command === "sort-asc" || command === "sort-desc")
        ) {
            await dataView.sort({
                grid: this.grid,
                multiColumnSort: false,
                sortCol: this.columnDef,
                sortAsc: command === "sort-asc",
            });
            this.grid.invalidateAllRows();
            this.grid.updateRowCount();
            this.grid.render();
        }

        this.onCommand.notify({
            grid: this.grid,
            column: columnDef,
            command: command,
        });

        this.setFocusToColumn(columnDef);
    }

    private async createFilterList(): Promise<void> {
        this.columnDef.filterValues = this.columnDef.filterValues || [];
        // WorkingFilters is a copy of the filters to enable apply/cancel behaviour
        const workingFilters = this.columnDef.filterValues.slice(0);
        let filterItems: Array<string>;
        const dataView = this.grid.getData() as IDisposableDataProvider<T>;
        if (instanceOfIDisposableDataProvider(dataView)) {
            filterItems = await dataView.getColumnValues(this.columnDef);
        } else {
            const filterApplied =
                this.grid.getColumns().findIndex((col) => {
                    const filterableColumn = col as FilterableColumn<T>;
                    return filterableColumn.filterValues?.length! > 0;
                }) !== -1;
            if (!filterApplied) {
                // Filter based all available values
                filterItems = this.getFilterValues(
                    this.grid.getData() as Slick.DataProvider<T>,
                    this.columnDef,
                );
            } else {
                // Filter based on current dataView subset
                filterItems = this.getAllFilterValues(
                    (
                        this.grid.getData() as Slick.Data.DataView<T>
                    ).getFilteredItems(),
                    this.columnDef,
                );
            }
        }
        // Sort the list to make it easier to find a string
        filterItems.sort();
        // Promote undefined (NULL) to be always at the top of the list
        const nullValueIndex = filterItems.indexOf("");
        if (nullValueIndex !== -1) {
            filterItems.splice(nullValueIndex, 1);
            filterItems.unshift("");
        }
        this._listData = [];
        for (let i = 0; i < filterItems.length; i++) {
            const filtered = workingFilters.some((x) => x === filterItems[i]);
            // work item to remove the 'Error:' string check: https://github.com/microsoft/azuredatastudio/issues/15206
            const filterItem = filterItems[i];
            if (!filterItem || filterItem.indexOf("Error:") < 0) {
                let element = new TableFilterListElement(filterItem, filtered);
                element.index = i;
                this._listData.push(element);
            }
        }
    }

    private getFilterValues(
        dataView: Slick.DataProvider<T>,
        column: Slick.Column<T>,
    ): Array<any> {
        const seen: Set<string> = new Set();
        dataView.getItems().forEach((items) => {
            const value = items[column.field!];
            const valueArr = value instanceof Array ? value : [value];
            valueArr.forEach((v) => seen.add(v));
        });

        return Array.from(seen);
    }

    private getAllFilterValues(data: Array<T>, column: Slick.Column<T>) {
        const seen: Set<any> = new Set();

        data.forEach((items) => {
            const value = items[column.field!];
            const valueArr = value instanceof Array ? value : [value];
            valueArr.forEach((v) => seen.add(v));
        });

        return Array.from(seen).sort((v) => {
            return v;
        });
    }

    private handleBeforeHeaderCellDestroy(
        _e: Event,
        args: Slick.OnBeforeHeaderCellDestroyEventArgs<T>,
    ) {
        jQuery(args.node).find(".slick-header-menubutton").remove();
    }

    private setFocusToColumn(columnDef: Slick.Column<T>): void {
        if (this.grid.getDataLength() > 0) {
            const column = this.grid
                .getColumns()
                .findIndex((col) => col.id === columnDef.id);
            if (column >= 0) {
                this.grid.setActiveCell(0, column);
            }
        }
    }

    private setButtonImage($el: JQuery<HTMLElement>, filtered: boolean) {
        const element: HTMLElement | undefined = $el.get(0);
        if (element) {
            if (filtered) {
                element.className += " filtered";
            } else {
                const classList = element.classList;
                if (classList.contains("filtered")) {
                    classList.remove("filtered");
                }
            }
        }
    }
}

export class TableFilterListElement {
    private _checked: boolean;
    private _isVisible: boolean;
    private _index: number = 0;
    public displayText: string;
    public value: string;

    constructor(val: string, checked: boolean) {
        this.value = val;
        this._checked = checked;
        this._isVisible = true;
        // Handle the values that are visually hard to differentiate.
        if (val === undefined) {
            this.displayText = locConstants.queryResult.null;
        } else if (val === "") {
            this.displayText = locConstants.queryResult.blankString;
        } else {
            this.displayText = val;
        }
    }

    // public onCheckStateChanged = this._onCheckStateChanged.event;

    public get checked(): boolean {
        return this._checked;
    }
    public set checked(val: boolean) {
        if (this._checked !== val) {
            this._checked = val;
        }
    }

    public get isVisible(): boolean {
        return this._isVisible;
    }

    public set isVisible(val: boolean) {
        if (this._isVisible !== val) {
            this._isVisible = val;
        }
    }

    public get index(): number {
        return this._index;
    }

    public set index(val: number) {
        if (this._index !== val) {
            this._index = val;
        }
    }
}

/**
 * Converts null to undefined, passes all other values through.
 */
export function withNullAsUndefined<T>(x: T | null): T | undefined {
    return x === null ? undefined : x;
}<|MERGE_RESOLUTION|>--- conflicted
+++ resolved
@@ -71,12 +71,8 @@
     private _list!: VirtualizedList<TableFilterListElement>;
 
     private _eventManager = new EventManager();
-<<<<<<< HEAD
-    private queryResultState: QueryResultState;
     private currentSortColumn: string = "";
     private currentSortButton: JQuery<HTMLElement> | null = null;
-=======
->>>>>>> b538ea68
 
     constructor(
         public theme: ColorThemeKind,
@@ -212,7 +208,10 @@
                                     filterValues: prevColumnDef.filterValues!,
                                     sorted: SortProperties.NONE,
                                 };
-                                this.updateState(prevFilterState);
+                                await this.updateState(
+                                    prevFilterState,
+                                    prevColumnDef.id!,
+                                );
                             }
                             $sortButton.removeClass("slick-header-sort-button");
                             $sortButton.addClass("slick-header-sortasc-button");
@@ -250,13 +249,19 @@
                             );
                             await this.resetData(this.columnDef);
                             columnFilterState.sorted = SortProperties.NONE;
-                            this.updateState(columnFilterState);
+                            await this.updateState(
+                                columnFilterState,
+                                this.columnDef.id!,
+                            );
                             this.currentSortColumn = "";
                             break;
                     }
                     this.grid.onHeaderClick.notify();
 
-                    this.updateState(columnFilterState);
+                    await this.updateState(
+                        columnFilterState,
+                        this.columnDef.id!,
+                    );
                 },
             );
         }

/*---------------------------------------------------------------------------------------------
 *  Copyright (c) Microsoft Corporation. All rights reserved.
 *  Licensed under the MIT License. See License.txt in the project root for license information.
 *--------------------------------------------------------------------------------------------*/

// Drag select selection model gist taken from https://gist.github.com/skoon/5312536
// heavily modified

import { CellRangeSelector, ICellRangeSelector } from "./cellRangeSelector";
import {
    ResultSetSummary,
    SetSelectionSummaryRequest,
} from "../../../../../sharedInterfaces/queryResult";

import { isUndefinedOrNull } from "../tableDataView";
import { mixin } from "../objects";
import { tokens } from "@fluentui/react-components";
import { Keys } from "../../../../common/keys";
import { QueryResultReactProvider } from "../../queryResultStateProvider";
<<<<<<< HEAD
import { convertDisplayedSelectionToActual } from "../utils";
=======
import { HeaderMenu } from "./headerFilter.plugin";
>>>>>>> c6866eb3

export interface ICellSelectionModelOptions {
    cellRangeSelector?: any;
    /**
     * Whether the grid has a row selection column. Needs to take this into account to decide the cell click's selection range.
     */
    hasRowSelector?: boolean;
}

const defaults: ICellSelectionModelOptions = {
    hasRowSelector: false,
};

interface EventTargetWithClassName extends EventTarget {
    className: string | undefined;
}

export class CellSelectionModel<T extends Slick.SlickData>
    implements Slick.SelectionModel<T, Array<Slick.Range>>
{
    private grid!: Slick.Grid<T>;
    private selector: ICellRangeSelector<T>;
    private ranges: Array<Slick.Range> = [];
    private _handler = new Slick.EventHandler();
    private isMac: boolean | undefined;

    public onSelectedRangesChanged = new Slick.Event<Array<Slick.Range>>();

    constructor(
        private options: ICellSelectionModelOptions = defaults,
        private context: QueryResultReactProvider,
        private uri: string,
        private resultSetSummary: ResultSetSummary,
        private headerFilter?: HeaderMenu<T>,
    ) {
        this.options = mixin(this.options, defaults, false);
        if (this.options.cellRangeSelector) {
            this.selector = this.options.cellRangeSelector;
        } else {
            // this is added by the node requires above
            this.selector = new CellRangeSelector({
                selectionCss: {
                    border: `3px dashed ${tokens.colorStrokeFocus1}`,
                },
            });
        }
    }

    public init(grid: Slick.Grid<T>) {
        this.grid = grid;
        this.isMac = navigator.platform.toUpperCase().indexOf("MAC") >= 0;
        this._handler.subscribe(this.grid.onKeyDown, (e: Slick.DOMEvent) =>
            this.handleKeyDown(e as unknown as KeyboardEvent),
        );
        this._handler.subscribe(this.grid.onAfterKeyboardNavigation, (_e: Event) =>
            this.handleAfterKeyboardNavigationEvent(),
        );
        this._handler.subscribe(
            this.grid.onClick,
            async (e: Slick.DOMEvent, args: Slick.OnClickEventArgs<T>) =>
                await this.handleCellClick(e as MouseEvent, args),
        );
        this._handler.subscribe(
            this.grid.onHeaderClick,
            (e: Slick.DOMEvent, args: Slick.OnHeaderClickEventArgs<T>) =>
                this.handleHeaderClick(e as MouseEvent, args),
        );
        this._handler.subscribe(
            this.grid.onDblClick,
            (e: Slick.DOMEvent, args: Slick.OnClickEventArgs<T>) =>
                this.handleCellDoubleClick(e as MouseEvent, args),
        );
        this.grid.registerPlugin(this.selector);
        this._handler.subscribe(
            this.selector.onCellRangeSelected,
            async (e: Event, range: Slick.Range) =>
                await this.handleCellRangeSelected(e, range, false),
        );
        this._handler.subscribe(
            this.selector.onAppendCellRangeSelected,
            async (e: Event, range: Slick.Range) =>
                await this.handleCellRangeSelected(e, range, true),
        );

        this._handler.subscribe(
            this.selector.onBeforeCellRangeSelected,
            (e: Event, cell: Slick.Cell) => this.handleBeforeCellRangeSelected(e, cell),
        );
    }

    public destroy() {
        this._handler.unsubscribeAll();
        this.grid.unregisterPlugin(this.selector);
    }

    private removeInvalidRanges(ranges: Array<Slick.Range>): Array<Slick.Range> {
        let result: Array<Slick.Range> = [];

        for (let i = 0; i < ranges.length; i++) {
            let r = ranges[i];
            if (
                this.grid.canCellBeSelected(r.fromRow, r.fromCell) &&
                this.grid.canCellBeSelected(r.toRow, r.toCell)
            ) {
                result.push(r);
            } else if (
                this.grid.canCellBeSelected(r.fromRow, r.fromCell + 1) &&
                this.grid.canCellBeSelected(r.toRow, r.toCell)
            ) {
                // account for number row
                result.push(new Slick.Range(r.fromRow, r.fromCell + 1, r.toRow, r.toCell));
            }
        }

        return result;
    }

    public setSelectedRanges(ranges: Array<Slick.Range>): void {
        this.ranges = this.removeInvalidRanges(ranges);
        this.onSelectedRangesChanged.notify(this.ranges);
        void this.updateSummaryText(this.ranges);
    }

    public getSelectedRanges(): Slick.Range[] {
        return this.ranges;
    }

    private handleBeforeCellRangeSelected(e: Event, _args: Slick.Cell) {
        if (this.grid.getEditorLock().isActive()) {
            e.stopPropagation();
            return false;
        }
        return true;
    }

    private async handleCellRangeSelected(_e: Event, range: Slick.Range, append: boolean) {
        this.grid.setActiveCell(range.fromRow, range.fromCell, false, false, true);
        let ranges: Slick.Range[] = [];
        if (append) {
            ranges = this.insertIntoSelections(this.getSelectedRanges(), range);
        } else {
            ranges = [range];
        }
        this.setSelectedRanges(ranges);
    }

    private isMultiSelection(_e: MouseEvent): boolean {
        return this.isMac ? _e.metaKey : _e.ctrlKey;
    }

    private handleHeaderClick(e: MouseEvent, args: Slick.OnHeaderClickEventArgs<T>) {
        if (e.target) {
            if ((e.target as EventTargetWithClassName).className === "slick-resizable-handle") {
                return;
            }
        }
        if (!args) {
            return;
        }
        if (!isUndefinedOrNull(args.column)) {
            const columnIndex = this.grid.getColumnIndex(args.column.id!);
            const rowCount = this.grid.getDataLength();
            const columnCount = this.grid.getColumns().length;
            const currentActiveCell = this.grid.getActiveCell();
            let newActiveCell: Slick.Cell | undefined = undefined;
            if (this.options.hasRowSelector && columnIndex === 0) {
                // When the row selector's header is clicked, all cells should be selected
                this.setSelectedRanges([new Slick.Range(0, 1, rowCount - 1, columnCount - 1)]);
                // The first data cell in the view should be selected.
                newActiveCell = {
                    row: this.grid.getViewport()?.top ?? 0,
                    cell: 1,
                };
            } else if (this.grid.canCellBeSelected(0, columnIndex)) {
                let newSelectedRange: Slick.Range | undefined;
                let rangesToBeMerged: Slick.Range[] = [];
                if (e.shiftKey) {
                    /**
                     * If the user clicks on a column header while holding down the SHIFT key,
                     * we take the current active cell and select all columns from the active cell to the target column.
                     */
                    newSelectedRange = new Slick.Range(
                        0,
                        currentActiveCell ? currentActiveCell.cell : columnIndex,
                        rowCount - 1,
                        columnIndex,
                    );
                } else if (this.isMultiSelection(e)) {
                    /**
                     * If the user clicks on a column header while holding down CTRL key, we select/deselect the entire column.
                     */
                    const currentlySelectedRange = this.getSelectedRanges();
                    let isCurrentColumnAlreadySelected = false;

                    for (const range of currentlySelectedRange) {
                        if (
                            range.fromCell <= columnIndex &&
                            range.toCell >= columnIndex &&
                            range.fromRow === 0 &&
                            range.toRow === rowCount - 1
                        ) {
                            isCurrentColumnAlreadySelected = true;
                            // If there are selections that are to the left of the current column, we need to create new range.

                            if (range.fromCell < columnIndex) {
                                rangesToBeMerged.push(
                                    new Slick.Range(
                                        range.fromRow,
                                        range.fromCell,
                                        range.toRow,
                                        columnIndex - 1,
                                    ),
                                );
                            }
                            if (range.toCell > columnIndex) {
                                rangesToBeMerged.push(
                                    new Slick.Range(
                                        range.fromRow,
                                        columnIndex + 1,
                                        range.toRow,
                                        range.toCell,
                                    ),
                                );
                            }
                        } else {
                            rangesToBeMerged.push(range);
                        }
                    }
                    newSelectedRange =
                        isCurrentColumnAlreadySelected === false
                            ? new Slick.Range(0, columnIndex, rowCount - 1, columnIndex)
                            : undefined;
                } else {
                    /**
                     * If the user clicks on a column header without holding down the SHIFT or CTRL key,
                     * we clear the previous selections and select the entire column.
                     */
                    newSelectedRange = new Slick.Range(0, columnIndex, rowCount - 1, columnIndex);
                }
                let result: Slick.Range[] = [];
                if (newSelectedRange) {
                    result = this.insertIntoSelections(rangesToBeMerged, newSelectedRange!);
                } else {
                    result = rangesToBeMerged;
                }
                this.setSelectedRanges(result);
                // The first data cell of the target column in the view should be selected.
                newActiveCell = {
                    row: this.grid.getViewport()?.top ?? 0,
                    cell: columnIndex,
                };
            }

            if (newActiveCell) {
                this.grid.setActiveCell(newActiveCell.row, newActiveCell.cell);
            }
        }
    }

    private handleCellDoubleClick(_e: MouseEvent, args: Slick.OnClickEventArgs<T>) {
        const columns = this.grid.getColumns();
        const rowRange = new Slick.Range(args.row, 1, args.row, columns.length - 1);
        this.setSelectedRanges([rowRange]);
        const newActiveCell = {
            row: args.row,
            cell: 1,
        };
        this.grid.setActiveCell(newActiveCell.row, newActiveCell.cell);
    }

    /**
     * DO NOT CALL THIS DIRECTLY - GO THROUGH INSERT INTO SELECTIONS
     *
     */
    private mergeSelections(
        ranges: Array<Slick.Range>,
        range: Slick.Range,
    ): { newRanges: Array<Slick.Range>; handled: boolean } {
        // New ranges selection
        let newRanges: Array<Slick.Range> = [];

        // Have we handled this value
        let handled = false;
        for (let current of ranges) {
            // We've already processed everything. Add everything left back to the list.
            if (handled) {
                newRanges.push(current);
                continue;
            }
            let newRange: Slick.Range | undefined = undefined;

            // if the ranges are the same.
            if (
                current.fromRow === range.fromRow &&
                current.fromCell === range.fromCell &&
                current.toRow === range.toRow &&
                current.toCell === range.toCell
            ) {
                // If we're actually not going to handle it during this loop
                // this region will be added with the handled boolean check
                continue;
            }

            // Rows are the same - horizontal merging of the selection area
            if (current.fromRow === range.fromRow && current.toRow === range.toRow) {
                // Check if the new region is adjacent to the old selection group
                if (
                    range.toCell + 1 === current.fromCell ||
                    range.fromCell - 1 === current.toCell
                ) {
                    handled = true;
                    let fromCell = Math.min(
                        range.fromCell,
                        current.fromCell,
                        range.toCell,
                        current.toCell,
                    );
                    let toCell = Math.max(
                        range.fromCell,
                        current.fromCell,
                        range.toCell,
                        current.toCell,
                    );
                    newRange = new Slick.Range(range.fromRow, fromCell, range.toRow, toCell);
                }
                // Cells are the same - vertical merging of the selection area
            } else if (current.fromCell === range.fromCell && current.toCell === range.toCell) {
                // Check if the new region is adjacent to the old selection group
                if (range.toRow + 1 === current.fromRow || range.fromRow - 1 === current.toRow) {
                    handled = true;
                    let fromRow = Math.min(
                        range.fromRow,
                        current.fromRow,
                        range.fromRow,
                        current.fromRow,
                    );
                    let toRow = Math.max(range.toRow, current.toRow, range.toRow, current.toRow);
                    newRange = new Slick.Range(fromRow, range.fromCell, toRow, range.toCell);
                }
            }

            if (newRange) {
                newRanges.push(newRange);
            } else {
                newRanges.push(current);
            }
        }

        if (!handled) {
            newRanges.push(range);
        }

        return {
            newRanges,
            handled,
        };
    }

    public insertIntoSelections(
        ranges: Array<Slick.Range>,
        range: Slick.Range,
    ): Array<Slick.Range> {
        let result = this.mergeSelections(ranges, range);
        let newRanges = result.newRanges;

        // Keep merging the rows until we stop having changes
        let i = 0;
        while (true) {
            if (i++ > 10000) {
                throw new Error("InsertIntoSelection infinite loop");
            }
            let shouldContinue = false;
            for (let current of newRanges) {
                result = this.mergeSelections(newRanges, current);
                if (result.handled) {
                    shouldContinue = true;
                    newRanges = result.newRanges;
                    break;
                }
            }

            if (shouldContinue) {
                continue;
            }
            break;
        }

        return newRanges;
    }

    private async handleCellClick(e: MouseEvent, args: Slick.OnClickEventArgs<T>) {
        const activeCell = this.grid.getActiveCell();
        const columns = this.grid.getColumns();
        const isRowSelectorClicked: boolean | undefined =
            this.options.hasRowSelector && args.cell === 0;
        const selectedRanges = this.getSelectedRanges();

        let newlySelectedRange: Slick.Range | undefined;
        let rangesToBeMerged: Slick.Range[] = [];

        if (isRowSelectorClicked) {
            if (e.shiftKey) {
                rangesToBeMerged = [];
                if (activeCell) {
                    newlySelectedRange = new Slick.Range(
                        activeCell.row,
                        1,
                        args.row,
                        columns.length - 1,
                    );
                } else {
                    newlySelectedRange = new Slick.Range(args.row, 1, args.row, columns.length - 1);
                }
            } else if (this.isMultiSelection(e)) {
                let isCurrentRowAlreadySelected = selectedRanges.some(
                    (range) => range.fromRow <= args.row && range.toRow >= args.row,
                );
                if (isCurrentRowAlreadySelected) {
                    for (const range of selectedRanges) {
                        if (range.fromRow <= args.row && range.toRow >= args.row) {
                            // If the row is already selected, we need to remove it from the selection.
                            // Push the ranges that are above and below the current row
                            if (range.fromRow < args.row) {
                                rangesToBeMerged.push(
                                    new Slick.Range(
                                        range.fromRow,
                                        range.fromCell,
                                        args.row - 1,
                                        range.toCell,
                                    ),
                                );
                            }
                            if (range.toRow > args.row) {
                                rangesToBeMerged.push(
                                    new Slick.Range(
                                        args.row + 1,
                                        range.fromCell,
                                        range.toRow,
                                        range.toCell,
                                    ),
                                );
                            }
                        } else {
                            rangesToBeMerged.push(range);
                        }
                    }
                } else {
                    newlySelectedRange = new Slick.Range(args.row, 1, args.row, columns.length - 1);
                    rangesToBeMerged = selectedRanges;
                }
            } else {
                rangesToBeMerged = [];
                newlySelectedRange = new Slick.Range(args.row, 1, args.row, columns.length - 1);
            }
        } else {
            if (e.shiftKey) {
                rangesToBeMerged = [];
                if (activeCell) {
                    newlySelectedRange = new Slick.Range(
                        activeCell.row,
                        activeCell.cell,
                        args.row,
                        args.cell,
                    );
                } else {
                    newlySelectedRange = new Slick.Range(args.row, args.cell, args.row, args.cell);
                }
            } else if (this.isMultiSelection(e)) {
                const isCurrentCellAlreadySelected = selectedRanges.some(
                    (range) =>
                        range.fromRow <= args.row &&
                        range.toRow >= args.row &&
                        range.fromCell <= args.cell &&
                        range.toCell >= args.cell,
                );
                if (isCurrentCellAlreadySelected) {
                    for (const range of selectedRanges) {
                        if (
                            range.fromRow <= args.row &&
                            range.toRow >= args.row &&
                            range.fromCell <= args.cell &&
                            range.toCell >= args.cell
                        ) {
                            // If the cell is already selected, we need to remove it from the selection.
                            // Push the sub ranges that are above, below, left and right of the current cell
                            if (range.fromRow < args.row) {
                                rangesToBeMerged.push(
                                    new Slick.Range(
                                        range.fromRow,
                                        range.fromCell,
                                        args.row - 1,
                                        range.toCell,
                                    ),
                                );
                            }
                            if (range.toRow > args.row) {
                                rangesToBeMerged.push(
                                    new Slick.Range(
                                        args.row + 1,
                                        range.fromCell,
                                        range.toRow,
                                        range.toCell,
                                    ),
                                );
                            }
                            if (range.fromCell < args.cell) {
                                rangesToBeMerged.push(
                                    new Slick.Range(
                                        args.row,
                                        range.fromCell,
                                        args.row,
                                        args.cell - 1,
                                    ),
                                );
                            }
                            if (range.toCell > args.cell) {
                                rangesToBeMerged.push(
                                    new Slick.Range(
                                        args.row,
                                        args.cell + 1,
                                        args.row,
                                        range.toCell,
                                    ),
                                );
                            }
                        } else {
                            rangesToBeMerged.push(range);
                        }
                    }
                } else {
                    newlySelectedRange = new Slick.Range(args.row, args.cell, args.row, args.cell);
                    rangesToBeMerged = selectedRanges;
                }
            } else {
                rangesToBeMerged = [];
                newlySelectedRange = new Slick.Range(args.row, args.cell, args.row, args.cell);
            }
        }

        let result: Slick.Range[] = [];
        if (newlySelectedRange) {
            result = this.insertIntoSelections(rangesToBeMerged, newlySelectedRange!);
        } else {
            result = rangesToBeMerged;
        }
        this.setSelectedRanges(result);

        // Find out the new active cell
        // If the row selector is clicked, the first data cell in the row should be the new active cell,
        // otherwise, the target cell should be the new active cell.
        const newActiveCell: Slick.Cell = isRowSelectorClicked
            ? { cell: 1, row: args.row }
            : { cell: args.cell, row: args.row };
        this.grid.setActiveCell(newActiveCell.row, newActiveCell.cell);
    }

    public async handleSelectAll() {
        let ranges: Slick.Range[];
        let startColumn = 0;
        // check for number column
        if (
            !isUndefinedOrNull(this.grid.getColumns()[0].selectable) &&
            !this.grid.getColumns()[0].selectable
        ) {
            startColumn = 1;
        }
        ranges = [
            new Slick.Range(
                0,
                startColumn,
                this.grid.getDataLength() - 1,
                this.grid.getColumns().length - 1,
            ),
        ];
        this.setSelectedRanges(ranges);
    }

    private async handleKeyDown(e: KeyboardEvent): Promise<void> {
        const key = e.key; // e.g., 'a', 'ArrowLeft'
        const metaOrCtrlPressed = this.isMac ? e.metaKey : e.ctrlKey;

        // Select All (Cmd/Ctrl + A)
        if (metaOrCtrlPressed && key === Keys?.a) {
            e.preventDefault();
            e.stopPropagation();
            await this.handleSelectAll();
            return;
        }

        // Open Header menu  (Alt + F) ---
        if (e.altKey && key === Keys?.ArrowDown && !e.shiftKey && !metaOrCtrlPressed) {
            e.preventDefault();
            e.stopPropagation();
            if (
                this.headerFilter &&
                typeof this.headerFilter.openMenuForActiveColumn === "function"
            ) {
                await this.headerFilter.openMenuForActiveColumn();
            }
            return;
        }

        // Range selection via Shift + Arrow (no Alt, no Meta/Ctrl)
        const isArrow =
            key === (Keys?.ArrowLeft ?? "ArrowLeft") ||
            key === (Keys?.ArrowRight ?? "ArrowRight") ||
            key === (Keys?.ArrowUp ?? "ArrowUp") ||
            key === (Keys?.ArrowDown ?? "ArrowDown");

        if (!isArrow || !e.shiftKey || metaOrCtrlPressed || e.altKey) {
            return; // Not our concern—let the default handler run
        }

        const active = this.grid.getActiveCell();
        if (!active) {
            return; // Nothing to extend from
        }

        // Grab existing ranges; ensure we have at least one range rooted at active
        let ranges = this.getSelectedRanges();
        if (!ranges?.length) {
            ranges = [new Slick.Range(active.row, active.cell)];
        }

        // keyboard can work with last range only
        let last = ranges.pop()!;

        // If the active cell isn't inside the last range, start a fresh one
        if (!last.contains(active.row, active.cell)) {
            last = new Slick.Range(active.row, active.cell);
        }

        // Determine the "growth" direction relative to the active anchor
        const dirRow = active.row === last.fromRow ? 1 : -1;
        const dirCell = active.cell === last.fromCell ? 1 : -1;

        // Current deltas
        let dRow = last.toRow - last.fromRow;
        let dCell = last.toCell - last.fromCell;

        // Nudge the deltas based on the pressed arrow
        switch (key) {
            case Keys?.ArrowLeft ?? "ArrowLeft":
                dCell -= dirCell;
                break;
            case Keys?.ArrowRight ?? "ArrowRight":
                dCell += dirCell;
                break;
            case Keys?.ArrowUp ?? "ArrowUp":
                dRow -= dirRow;
                break;
            case Keys?.ArrowDown ?? "ArrowDown":
                dRow += dirRow;
                break;
        }

        // Compute new candidate range
        const newRange = new Slick.Range(
            active.row,
            active.cell,
            active.row + dirRow * dRow,
            active.cell + dirCell * dCell,
        );

        // Validate and apply; fall back to previous range if invalid
        const valid = this.removeInvalidRanges([newRange]).length > 0;
        const finalRange = valid ? newRange : last;
        ranges.push(finalRange);

        // Keep the new edge in view
        const viewRow = dirRow > 0 ? finalRange.toRow : finalRange.fromRow;
        const viewCell = dirCell > 0 ? finalRange.toCell : finalRange.fromCell;
        this.grid.scrollRowIntoView(viewRow, false);
        this.grid.scrollCellIntoView(viewRow, viewCell, false);

        // Commit selection and swallow the event
        this.setSelectedRanges(ranges);
        e.preventDefault();
        e.stopPropagation();
    }

    public async updateSummaryText(ranges?: Slick.Range[]): Promise<void> {
        if (!ranges) {
            ranges = this.getSelectedRanges();
        }
        const simplifiedRanges = ranges.map((range) => ({
            fromRow: range.fromRow,
            fromCell: range.fromCell - 1, // adjust for number column
            toRow: range.toRow,
            toCell: range.toCell - 1, // adjust for number column
        }));
        const actualRanges = convertDisplayedSelectionToActual(this.grid, simplifiedRanges);
        await this.context.extensionRpc.sendNotification(SetSelectionSummaryRequest.type, {
            selection: actualRanges,
            uri: this.uri,
            batchId: this.resultSetSummary.batchId,
            resultId: this.resultSetSummary.id,
        });
    }

    private handleAfterKeyboardNavigationEvent(): void {
        const activeCell = this.grid.getActiveCell();
        if (activeCell) {
            this.setSelectedRanges([new Slick.Range(activeCell.row, activeCell.cell)]);
        }
    }
}<|MERGE_RESOLUTION|>--- conflicted
+++ resolved
@@ -17,11 +17,8 @@
 import { tokens } from "@fluentui/react-components";
 import { Keys } from "../../../../common/keys";
 import { QueryResultReactProvider } from "../../queryResultStateProvider";
-<<<<<<< HEAD
 import { convertDisplayedSelectionToActual } from "../utils";
-=======
 import { HeaderMenu } from "./headerFilter.plugin";
->>>>>>> c6866eb3
 
 export interface ICellSelectionModelOptions {
     cellRangeSelector?: any;

/*---------------------------------------------------------------------------------------------
 *  Copyright (c) Microsoft Corporation. All rights reserved.
 *  Licensed under the MIT License. See License.txt in the project root for license information.
 *--------------------------------------------------------------------------------------------*/

// Drag select selection model gist taken from https://gist.github.com/skoon/5312536
// heavily modified

import { CellRangeSelector, ICellRangeSelector } from "./cellRangeSelector";
import {
    ResultSetSummary,
    SetSelectionSummaryRequest,
} from "../../../../../sharedInterfaces/queryResult";

import { isUndefinedOrNull } from "../tableDataView";
import { mixin } from "../objects";
import { tokens } from "@fluentui/react-components";
import { KeyCode } from "../../../../common/keys";
import { QueryResultReactProvider } from "../../queryResultStateProvider";
import { convertDisplayedSelectionToActual } from "../utils";
import { HeaderMenu } from "./headerFilter.plugin";
<<<<<<< HEAD
import {
    getNextFocusableElementOutside,
    getPreviousFocusableElementOutside,
    isMetaKeyPressed,
} from "../../../../common/utils";
=======
import { isMetaKeyPressed } from "../../../../common/utils";
>>>>>>> eee49dc5

export interface ICellSelectionModelOptions {
    cellRangeSelector?: any;
    /**
     * Whether the grid has a row selection column. Needs to take this into account to decide the cell click's selection range.
     */
    hasRowSelector?: boolean;
}

const defaults: ICellSelectionModelOptions = {
    hasRowSelector: false,
};

interface EventTargetWithClassName extends EventTarget {
    className: string | undefined;
}

export class CellSelectionModel<T extends Slick.SlickData>
    implements Slick.SelectionModel<T, Array<Slick.Range>>
{
    private grid!: Slick.Grid<T>;
    private selector: ICellRangeSelector<T>;
    private ranges: Array<Slick.Range> = [];
    private _handler = new Slick.EventHandler();

    public onSelectedRangesChanged = new Slick.Event<Array<Slick.Range>>();

    constructor(
        private options: ICellSelectionModelOptions = defaults,
        private context: QueryResultReactProvider,
        private uri: string,
        private resultSetSummary: ResultSetSummary,
        private headerFilter?: HeaderMenu<T>,
    ) {
        this.options = mixin(this.options, defaults, false);
        if (this.options.cellRangeSelector) {
            this.selector = this.options.cellRangeSelector;
        } else {
            // this is added by the node requires above
            this.selector = new CellRangeSelector({
                selectionCss: {
                    border: `3px dashed ${tokens.colorStrokeFocus1}`,
                },
            });
        }
    }

    public init(grid: Slick.Grid<T>) {
        this.grid = grid;
        this._handler.subscribe(this.grid.onKeyDown, (e: Slick.DOMEvent) =>
            this.handleKeyDown(e as unknown as KeyboardEvent),
        );
        this._handler.subscribe(this.grid.onAfterKeyboardNavigation, (_e: Event) =>
            this.handleAfterKeyboardNavigationEvent(),
        );
        this._handler.subscribe(
            this.grid.onClick,
            async (e: Slick.DOMEvent, args: Slick.OnClickEventArgs<T>) =>
                await this.handleCellClick(e as MouseEvent, args),
        );
        this._handler.subscribe(
            this.grid.onHeaderClick,
            (e: Slick.DOMEvent, args: Slick.OnHeaderClickEventArgs<T>) =>
                this.handleHeaderClick(e as MouseEvent, args),
        );
        this._handler.subscribe(
            this.grid.onDblClick,
            (e: Slick.DOMEvent, args: Slick.OnClickEventArgs<T>) =>
                this.handleCellDoubleClick(e as MouseEvent, args),
        );
        this.grid.registerPlugin(this.selector);
        this._handler.subscribe(
            this.selector.onCellRangeSelected,
            async (e: Event, range: Slick.Range) =>
                await this.handleCellRangeSelected(e, range, false),
        );
        this._handler.subscribe(
            this.selector.onAppendCellRangeSelected,
            async (e: Event, range: Slick.Range) =>
                await this.handleCellRangeSelected(e, range, true),
        );

        this._handler.subscribe(
            this.selector.onBeforeCellRangeSelected,
            (e: Event, cell: Slick.Cell) => this.handleBeforeCellRangeSelected(e, cell),
        );

        this._handler.subscribe(this.grid.onActiveCellChanged, async (_e: Event) => {
            if (this.grid.getSelectionModel().getSelectedRanges().length === 0) {
                this.handleAfterKeyboardNavigationEvent();
            }
        });
    }

    public destroy() {
        this._handler.unsubscribeAll();
        this.grid.unregisterPlugin(this.selector);
    }

    private removeInvalidRanges(ranges: Array<Slick.Range>): Array<Slick.Range> {
        let result: Array<Slick.Range> = [];

        for (let i = 0; i < ranges.length; i++) {
            let r = ranges[i];
            if (
                this.grid.canCellBeSelected(r.fromRow, r.fromCell) &&
                this.grid.canCellBeSelected(r.toRow, r.toCell)
            ) {
                result.push(r);
            } else if (
                this.grid.canCellBeSelected(r.fromRow, r.fromCell + 1) &&
                this.grid.canCellBeSelected(r.toRow, r.toCell)
            ) {
                // account for number row
                result.push(new Slick.Range(r.fromRow, r.fromCell + 1, r.toRow, r.toCell));
            }
        }

        return result;
    }

    public setSelectedRanges(ranges: Array<Slick.Range>): void {
        this.ranges = this.removeInvalidRanges(ranges);
        this.onSelectedRangesChanged.notify(this.ranges);
        void this.updateSummaryText(this.ranges);
    }

    public getSelectedRanges(): Slick.Range[] {
        return this.ranges;
    }

    private handleBeforeCellRangeSelected(e: Event, _args: Slick.Cell) {
        if (this.grid.getEditorLock().isActive()) {
            e.stopPropagation();
            return false;
        }
        return true;
    }

    private async handleCellRangeSelected(_e: Event, range: Slick.Range, append: boolean) {
        this.grid.setActiveCell(range.fromRow, range.fromCell, false, false, true);
        let ranges: Slick.Range[] = [];
        if (append) {
            ranges = this.insertIntoSelections(this.getSelectedRanges(), range);
        } else {
            ranges = [range];
        }
        this.setSelectedRanges(ranges);
    }

<<<<<<< HEAD
    private isMultiSelection(e: MouseEvent): boolean {
        return isMetaKeyPressed(e);
    }

    private handleHeaderClick(e: MouseEvent, args: Slick.OnHeaderClickEventArgs<T>) {
=======
    private async handleHeaderClick(e: MouseEvent, args: Slick.OnHeaderClickEventArgs<T>) {
>>>>>>> eee49dc5
        if (e.target) {
            if ((e.target as EventTargetWithClassName).className === "slick-resizable-handle") {
                return;
            }
        }
        if (!args) {
            return;
        }
        if (!isUndefinedOrNull(args.column)) {
            const columnIndex = this.grid.getColumnIndex(args.column.id!);
            const rowCount = this.grid.getDataLength();
            const columnCount = this.grid.getColumns().length;
            const currentActiveCell = this.grid.getActiveCell();
            let newActiveCell: Slick.Cell | undefined = undefined;
            if (this.options.hasRowSelector && columnIndex === 0) {
                // When the row selector's header is clicked, all cells should be selected
                this.setSelectedRanges([new Slick.Range(0, 1, rowCount - 1, columnCount - 1)]);
                // The first data cell in the view should be selected.
                newActiveCell = {
                    row: this.grid.getViewport()?.top ?? 0,
                    cell: 1,
                };
            } else if (this.grid.canCellBeSelected(0, columnIndex)) {
                let newSelectedRange: Slick.Range | undefined;
                let rangesToBeMerged: Slick.Range[] = [];
                if (e.shiftKey) {
                    /**
                     * If the user clicks on a column header while holding down the SHIFT key,
                     * we take the current active cell and select all columns from the active cell to the target column.
                     */
                    newSelectedRange = new Slick.Range(
                        0,
                        currentActiveCell ? currentActiveCell.cell : columnIndex,
                        rowCount - 1,
                        columnIndex,
                    );
                } else if (await isMetaKeyPressed(e)) {
                    /**
                     * If the user clicks on a column header while holding down CTRL key, we select/deselect the entire column.
                     */
                    const currentlySelectedRange = this.getSelectedRanges();
                    let isCurrentColumnAlreadySelected = false;

                    for (const range of currentlySelectedRange) {
                        if (
                            range.fromCell <= columnIndex &&
                            range.toCell >= columnIndex &&
                            range.fromRow === 0 &&
                            range.toRow === rowCount - 1
                        ) {
                            isCurrentColumnAlreadySelected = true;
                            // If there are selections that are to the left of the current column, we need to create new range.

                            if (range.fromCell < columnIndex) {
                                rangesToBeMerged.push(
                                    new Slick.Range(
                                        range.fromRow,
                                        range.fromCell,
                                        range.toRow,
                                        columnIndex - 1,
                                    ),
                                );
                            }
                            if (range.toCell > columnIndex) {
                                rangesToBeMerged.push(
                                    new Slick.Range(
                                        range.fromRow,
                                        columnIndex + 1,
                                        range.toRow,
                                        range.toCell,
                                    ),
                                );
                            }
                        } else {
                            rangesToBeMerged.push(range);
                        }
                    }
                    newSelectedRange =
                        isCurrentColumnAlreadySelected === false
                            ? new Slick.Range(0, columnIndex, rowCount - 1, columnIndex)
                            : undefined;
                } else {
                    /**
                     * If the user clicks on a column header without holding down the SHIFT or CTRL key,
                     * we clear the previous selections and select the entire column.
                     */
                    newSelectedRange = new Slick.Range(0, columnIndex, rowCount - 1, columnIndex);
                }
                let result: Slick.Range[] = [];
                if (newSelectedRange) {
                    result = this.insertIntoSelections(rangesToBeMerged, newSelectedRange!);
                } else {
                    result = rangesToBeMerged;
                }
                this.setSelectedRanges(result);
                // The first data cell of the target column in the view should be selected.
                newActiveCell = {
                    row: this.grid.getViewport()?.top ?? 0,
                    cell: columnIndex,
                };
            }

            if (newActiveCell) {
                this.grid.setActiveCell(newActiveCell.row, newActiveCell.cell);
            }
        }
    }

    private handleCellDoubleClick(_e: MouseEvent, args: Slick.OnClickEventArgs<T>) {
        const columns = this.grid.getColumns();
        const rowRange = new Slick.Range(args.row, 1, args.row, columns.length - 1);
        this.setSelectedRanges([rowRange]);
        const newActiveCell = {
            row: args.row,
            cell: 1,
        };
        this.grid.setActiveCell(newActiveCell.row, newActiveCell.cell);
    }

    /**
     * DO NOT CALL THIS DIRECTLY - GO THROUGH INSERT INTO SELECTIONS
     *
     */
    private mergeSelections(
        ranges: Array<Slick.Range>,
        range: Slick.Range,
    ): { newRanges: Array<Slick.Range>; handled: boolean } {
        // New ranges selection
        let newRanges: Array<Slick.Range> = [];

        // Have we handled this value
        let handled = false;
        for (let current of ranges) {
            // We've already processed everything. Add everything left back to the list.
            if (handled) {
                newRanges.push(current);
                continue;
            }
            let newRange: Slick.Range | undefined = undefined;

            // if the ranges are the same.
            if (
                current.fromRow === range.fromRow &&
                current.fromCell === range.fromCell &&
                current.toRow === range.toRow &&
                current.toCell === range.toCell
            ) {
                // If we're actually not going to handle it during this loop
                // this region will be added with the handled boolean check
                continue;
            }

            // Rows are the same - horizontal merging of the selection area
            if (current.fromRow === range.fromRow && current.toRow === range.toRow) {
                // Check if the new region is adjacent to the old selection group
                if (
                    range.toCell + 1 === current.fromCell ||
                    range.fromCell - 1 === current.toCell
                ) {
                    handled = true;
                    let fromCell = Math.min(
                        range.fromCell,
                        current.fromCell,
                        range.toCell,
                        current.toCell,
                    );
                    let toCell = Math.max(
                        range.fromCell,
                        current.fromCell,
                        range.toCell,
                        current.toCell,
                    );
                    newRange = new Slick.Range(range.fromRow, fromCell, range.toRow, toCell);
                }
                // Cells are the same - vertical merging of the selection area
            } else if (current.fromCell === range.fromCell && current.toCell === range.toCell) {
                // Check if the new region is adjacent to the old selection group
                if (range.toRow + 1 === current.fromRow || range.fromRow - 1 === current.toRow) {
                    handled = true;
                    let fromRow = Math.min(
                        range.fromRow,
                        current.fromRow,
                        range.fromRow,
                        current.fromRow,
                    );
                    let toRow = Math.max(range.toRow, current.toRow, range.toRow, current.toRow);
                    newRange = new Slick.Range(fromRow, range.fromCell, toRow, range.toCell);
                }
            }

            if (newRange) {
                newRanges.push(newRange);
            } else {
                newRanges.push(current);
            }
        }

        if (!handled) {
            newRanges.push(range);
        }

        return {
            newRanges,
            handled,
        };
    }

    public insertIntoSelections(
        ranges: Array<Slick.Range>,
        range: Slick.Range,
    ): Array<Slick.Range> {
        let result = this.mergeSelections(ranges, range);
        let newRanges = result.newRanges;

        // Keep merging the rows until we stop having changes
        let i = 0;
        while (true) {
            if (i++ > 10000) {
                throw new Error("InsertIntoSelection infinite loop");
            }
            let shouldContinue = false;
            for (let current of newRanges) {
                result = this.mergeSelections(newRanges, current);
                if (result.handled) {
                    shouldContinue = true;
                    newRanges = result.newRanges;
                    break;
                }
            }

            if (shouldContinue) {
                continue;
            }
            break;
        }

        return newRanges;
    }

    private async handleCellClick(e: MouseEvent, args: Slick.OnClickEventArgs<T>) {
        const activeCell = this.grid.getActiveCell();
        const columns = this.grid.getColumns();
        const isRowSelectorClicked: boolean | undefined =
            this.options.hasRowSelector && args.cell === 0;
        const selectedRanges = this.getSelectedRanges();

        let newlySelectedRange: Slick.Range | undefined;
        let rangesToBeMerged: Slick.Range[] = [];

        if (isRowSelectorClicked) {
            if (e.shiftKey) {
                rangesToBeMerged = [];
                if (activeCell) {
                    newlySelectedRange = new Slick.Range(
                        activeCell.row,
                        1,
                        args.row,
                        columns.length - 1,
                    );
                } else {
                    newlySelectedRange = new Slick.Range(args.row, 1, args.row, columns.length - 1);
                }
            } else if (await isMetaKeyPressed(e)) {
                let isCurrentRowAlreadySelected = selectedRanges.some(
                    (range) => range.fromRow <= args.row && range.toRow >= args.row,
                );
                if (isCurrentRowAlreadySelected) {
                    for (const range of selectedRanges) {
                        if (range.fromRow <= args.row && range.toRow >= args.row) {
                            // If the row is already selected, we need to remove it from the selection.
                            // Push the ranges that are above and below the current row
                            if (range.fromRow < args.row) {
                                rangesToBeMerged.push(
                                    new Slick.Range(
                                        range.fromRow,
                                        range.fromCell,
                                        args.row - 1,
                                        range.toCell,
                                    ),
                                );
                            }
                            if (range.toRow > args.row) {
                                rangesToBeMerged.push(
                                    new Slick.Range(
                                        args.row + 1,
                                        range.fromCell,
                                        range.toRow,
                                        range.toCell,
                                    ),
                                );
                            }
                        } else {
                            rangesToBeMerged.push(range);
                        }
                    }
                } else {
                    newlySelectedRange = new Slick.Range(args.row, 1, args.row, columns.length - 1);
                    rangesToBeMerged = selectedRanges;
                }
            } else {
                rangesToBeMerged = [];
                newlySelectedRange = new Slick.Range(args.row, 1, args.row, columns.length - 1);
            }
        } else {
            if (e.shiftKey) {
                rangesToBeMerged = [];
                if (activeCell) {
                    newlySelectedRange = new Slick.Range(
                        activeCell.row,
                        activeCell.cell,
                        args.row,
                        args.cell,
                    );
                } else {
                    newlySelectedRange = new Slick.Range(args.row, args.cell, args.row, args.cell);
                }
            } else if (await isMetaKeyPressed(e)) {
                const isCurrentCellAlreadySelected = selectedRanges.some(
                    (range) =>
                        range.fromRow <= args.row &&
                        range.toRow >= args.row &&
                        range.fromCell <= args.cell &&
                        range.toCell >= args.cell,
                );
                if (isCurrentCellAlreadySelected) {
                    for (const range of selectedRanges) {
                        if (
                            range.fromRow <= args.row &&
                            range.toRow >= args.row &&
                            range.fromCell <= args.cell &&
                            range.toCell >= args.cell
                        ) {
                            // If the cell is already selected, we need to remove it from the selection.
                            // Push the sub ranges that are above, below, left and right of the current cell
                            if (range.fromRow < args.row) {
                                rangesToBeMerged.push(
                                    new Slick.Range(
                                        range.fromRow,
                                        range.fromCell,
                                        args.row - 1,
                                        range.toCell,
                                    ),
                                );
                            }
                            if (range.toRow > args.row) {
                                rangesToBeMerged.push(
                                    new Slick.Range(
                                        args.row + 1,
                                        range.fromCell,
                                        range.toRow,
                                        range.toCell,
                                    ),
                                );
                            }
                            if (range.fromCell < args.cell) {
                                rangesToBeMerged.push(
                                    new Slick.Range(
                                        args.row,
                                        range.fromCell,
                                        args.row,
                                        args.cell - 1,
                                    ),
                                );
                            }
                            if (range.toCell > args.cell) {
                                rangesToBeMerged.push(
                                    new Slick.Range(
                                        args.row,
                                        args.cell + 1,
                                        args.row,
                                        range.toCell,
                                    ),
                                );
                            }
                        } else {
                            rangesToBeMerged.push(range);
                        }
                    }
                } else {
                    newlySelectedRange = new Slick.Range(args.row, args.cell, args.row, args.cell);
                    rangesToBeMerged = selectedRanges;
                }
            } else {
                rangesToBeMerged = [];
                newlySelectedRange = new Slick.Range(args.row, args.cell, args.row, args.cell);
            }
        }

        let result: Slick.Range[] = [];
        if (newlySelectedRange) {
            result = this.insertIntoSelections(rangesToBeMerged, newlySelectedRange!);
        } else {
            result = rangesToBeMerged;
        }
        this.setSelectedRanges(result);

        // Find out the new active cell
        // If the row selector is clicked, the first data cell in the row should be the new active cell,
        // otherwise, the target cell should be the new active cell.
        const newActiveCell: Slick.Cell = isRowSelectorClicked
            ? { cell: 1, row: args.row }
            : { cell: args.cell, row: args.row };
        this.grid.setActiveCell(newActiveCell.row, newActiveCell.cell);
    }

    public async handleSelectAll() {
        let ranges: Slick.Range[];
        let startColumn = 0;
        // check for number column
        if (
            !isUndefinedOrNull(this.grid.getColumns()[0].selectable) &&
            !this.grid.getColumns()[0].selectable
        ) {
            startColumn = 1;
        }
        ranges = [
            new Slick.Range(
                0,
                startColumn,
                this.grid.getDataLength() - 1,
                this.grid.getColumns().length - 1,
            ),
        ];
        this.setSelectedRanges(ranges);
    }

    private async handleKeyDown(e: KeyboardEvent): Promise<void> {
<<<<<<< HEAD
        const keyCode = e.code;
        const metaOrCtrlPressed = isMetaKeyPressed(e);

        // Select All (Cmd/Ctrl + A)
        if (metaOrCtrlPressed && keyCode === KeyCode.KeyA) {
=======
        const key = e.code;
        const metaOrCtrlPressed = await isMetaKeyPressed(e);

        // Select All (Cmd/Ctrl + A)
        if (metaOrCtrlPressed && key === KeyCode.KeyA) {
>>>>>>> eee49dc5
            e.preventDefault();
            e.stopPropagation();
            await this.handleSelectAll();
            return;
        }

<<<<<<< HEAD
        // Open Header menu (F3)
        if (e.code === KeyCode.F3) {
=======
        // Open Header menu  (Alt + F) ---
        if (e.altKey && key === KeyCode?.ArrowDown && !e.shiftKey && !metaOrCtrlPressed) {
>>>>>>> eee49dc5
            e.preventDefault();
            e.stopPropagation();
            if (
                this.headerFilter &&
                typeof this.headerFilter.openMenuForActiveColumn === "function"
            ) {
                await this.headerFilter.openMenuForActiveColumn();
            }
            return;
        }

        // Toggle sort (Shift+Alt+O)
        if (e.shiftKey && e.altKey && keyCode === KeyCode.KeyO && !metaOrCtrlPressed) {
            e.preventDefault();
            e.stopPropagation();
            const active = this.grid.getActiveCell();
            if (active && this.headerFilter) {
                await this.headerFilter.toggleSortForColumn(active.cell);
            }
            return;
        }

        // Range selection via Shift + Arrow (no Alt, no Meta/Ctrl)
        const isArrow =
<<<<<<< HEAD
            keyCode === KeyCode.ArrowLeft ||
            keyCode === KeyCode.ArrowRight ||
            keyCode === KeyCode.ArrowUp ||
            keyCode === KeyCode.ArrowDown;

        if (isArrow && e.shiftKey && !e.altKey && !metaOrCtrlPressed) {
            const active = this.grid.getActiveCell();
            if (!active) {
                return; // Nothing to extend from
            }
=======
            key === KeyCode.ArrowLeft ||
            key === KeyCode.ArrowRight ||
            key === KeyCode.ArrowUp ||
            key === KeyCode.ArrowDown;
>>>>>>> eee49dc5

            // Grab existing ranges; ensure we have at least one range rooted at active
            let ranges = this.getSelectedRanges();
            if (!ranges?.length) {
                ranges = [new Slick.Range(active.row, active.cell)];
            }

            // keyboard can work with last range only
            let last = ranges.pop()!;

            // If the active cell isn't inside the last range, start a fresh one
            if (!last.contains(active.row, active.cell)) {
                last = new Slick.Range(active.row, active.cell);
            }

            // Determine the "growth" direction relative to the active anchor
            const dirRow = active.row === last.fromRow ? 1 : -1;
            const dirCell = active.cell === last.fromCell ? 1 : -1;

            // Current deltas
            let dRow = last.toRow - last.fromRow;
            let dCell = last.toCell - last.fromCell;

            // Nudge the deltas based on the pressed arrow
            switch (keyCode) {
                case KeyCode.ArrowLeft:
                    dCell -= dirCell;
                    break;
                case KeyCode.ArrowRight:
                    dCell += dirCell;
                    break;
                case KeyCode.ArrowUp:
                    dRow -= dirRow;
                    break;
                case KeyCode.ArrowDown:
                    dRow += dirRow;
                    break;
            }

            // Compute new candidate range
            const newRange = new Slick.Range(
                active.row,
                active.cell,
                active.row + dirRow * dRow,
                active.cell + dirCell * dCell,
            );

            // Validate and apply; fall back to previous range if invalid
            const valid = this.removeInvalidRanges([newRange]).length > 0;
            const finalRange = valid ? newRange : last;
            ranges.push(finalRange);

            // Keep the new edge in view
            const viewRow = dirRow > 0 ? finalRange.toRow : finalRange.fromRow;
            const viewCell = dirCell > 0 ? finalRange.toCell : finalRange.fromCell;
            this.grid.scrollRowIntoView(viewRow, false);
            this.grid.scrollCellIntoView(viewRow, viewCell, false);

            // Commit selection and swallow the event
            this.setSelectedRanges(ranges);
            e.preventDefault();
            e.stopPropagation();
        }

        // Move to first cell of row
        if (keyCode === KeyCode.ArrowLeft && metaOrCtrlPressed) {
            const active = this.grid.getActiveCell();
            if (active) {
                this.grid.setActiveCell(active.row, 1);
                this.grid
                    .getSelectionModel()
                    .setSelectedRanges([new Slick.Range(active.row, 1, active.row, 1)]);
            }
            e.preventDefault();
            e.stopPropagation();
            return;
        }

        // Move to last cell of row
        if (keyCode === KeyCode.ArrowRight && metaOrCtrlPressed) {
            const active = this.grid.getActiveCell();
            if (active) {
                this.grid.setActiveCell(active.row, this.grid.getColumns().length - 1);
                this.grid
                    .getSelectionModel()
                    .setSelectedRanges([
                        new Slick.Range(
                            active.row,
                            this.grid.getColumns().length - 1,
                            active.row,
                            this.grid.getColumns().length - 1,
                        ),
                    ]);
            }
            e.preventDefault();
            e.stopPropagation();
            return;
        }

        // shift + f10 or context menu key
        if ((e.shiftKey && keyCode === KeyCode.F10) || keyCode === KeyCode.ContextMenu) {
            // Open context menu
            // Already handled by onContextMenu event
            return;
        }

<<<<<<< HEAD
        // Select current column (Cmd/Ctrl + space)
        if (metaOrCtrlPressed && keyCode === KeyCode.Space) {
            const active = this.grid.getActiveCell();
            if (active) {
                const rowCount = this.grid.getDataLength();
                const newSelectedRange = new Slick.Range(0, active.cell, rowCount - 1, active.cell);
                this.setSelectedRanges([newSelectedRange]);
                this.grid.setActiveCell(active.row, active.cell);
            }
            e.preventDefault();
            e.stopPropagation();
            return;
=======
        // Determine the "growth" direction relative to the active anchor
        const dirRow = active.row === last.fromRow ? 1 : -1;
        const dirCell = active.cell === last.fromCell ? 1 : -1;

        // Current deltas
        let dRow = last.toRow - last.fromRow;
        let dCell = last.toCell - last.fromCell;

        // Nudge the deltas based on the pressed arrow
        switch (key) {
            case KeyCode.ArrowLeft:
                dCell -= dirCell;
                break;
            case KeyCode.ArrowRight:
                dCell += dirCell;
                break;
            case KeyCode.ArrowUp:
                dRow -= dirRow;
                break;
            case KeyCode.ArrowDown:
                dRow += dirRow;
                break;
>>>>>>> eee49dc5
        }

        // Select current row (Shift + space)
        if (e.shiftKey && keyCode === KeyCode.Space) {
            const active = this.grid.getActiveCell();
            if (active) {
                const columnCount = this.grid.getColumns().length;
                const newSelectedRange = new Slick.Range(
                    active.row,
                    1,
                    active.row,
                    columnCount - 1,
                );
                this.setSelectedRanges([newSelectedRange]);
                this.grid.setActiveCell(active.row, active.cell);
            }
            e.preventDefault();
            e.stopPropagation();
            return;
        }

        if (keyCode === KeyCode.Tab && e.shiftKey) {
            const active = this.grid.getActiveCell();
            if (active) {
                e.preventDefault();
                e.stopPropagation();
                e.stopImmediatePropagation();
                // Move focus to the next focusable element outside the grid
                const gridContainer = this.grid.getContainerNode();
                if (gridContainer) {
                    const nextElement = getPreviousFocusableElementOutside(gridContainer);
                    if (nextElement) {
                        nextElement.focus();
                        return;
                    }
                }
                return;
            }
        }

        if (keyCode === KeyCode.Tab && !e.shiftKey) {
            // Prevent SlickGrid's default Tab behavior and move focus to next component
            e.preventDefault();
            e.stopImmediatePropagation();
            e.stopPropagation();

            // Move focus to the next focusable element outside the grid
            const gridContainer = this.grid.getContainerNode();
            if (gridContainer) {
                const nextElement = getNextFocusableElementOutside(gridContainer);
                if (nextElement) {
                    nextElement.focus();
                    return;
                }
            }
            return;
        }
    }

    public async updateSummaryText(ranges?: Slick.Range[]): Promise<void> {
        if (!ranges) {
            ranges = this.getSelectedRanges();
        }
        const simplifiedRanges = ranges.map((range) => ({
            fromRow: range.fromRow,
            fromCell: range.fromCell - 1, // adjust for number column
            toRow: range.toRow,
            toCell: range.toCell - 1, // adjust for number column
        }));
        const actualRanges = convertDisplayedSelectionToActual(this.grid, simplifiedRanges);
        await this.context.extensionRpc.sendNotification(SetSelectionSummaryRequest.type, {
            selection: actualRanges,
            uri: this.uri,
            batchId: this.resultSetSummary.batchId,
            resultId: this.resultSetSummary.id,
        });
    }

    private handleAfterKeyboardNavigationEvent(): void {
        const activeCell = this.grid.getActiveCell();
        if (activeCell) {
            this.setSelectedRanges([new Slick.Range(activeCell.row, activeCell.cell)]);
        }
    }
}<|MERGE_RESOLUTION|>--- conflicted
+++ resolved
@@ -19,15 +19,11 @@
 import { QueryResultReactProvider } from "../../queryResultStateProvider";
 import { convertDisplayedSelectionToActual } from "../utils";
 import { HeaderMenu } from "./headerFilter.plugin";
-<<<<<<< HEAD
 import {
     getNextFocusableElementOutside,
     getPreviousFocusableElementOutside,
     isMetaKeyPressed,
 } from "../../../../common/utils";
-=======
-import { isMetaKeyPressed } from "../../../../common/utils";
->>>>>>> eee49dc5
 
 export interface ICellSelectionModelOptions {
     cellRangeSelector?: any;
@@ -178,15 +174,7 @@
         this.setSelectedRanges(ranges);
     }
 
-<<<<<<< HEAD
-    private isMultiSelection(e: MouseEvent): boolean {
-        return isMetaKeyPressed(e);
-    }
-
-    private handleHeaderClick(e: MouseEvent, args: Slick.OnHeaderClickEventArgs<T>) {
-=======
     private async handleHeaderClick(e: MouseEvent, args: Slick.OnHeaderClickEventArgs<T>) {
->>>>>>> eee49dc5
         if (e.target) {
             if ((e.target as EventTargetWithClassName).className === "slick-resizable-handle") {
                 return;
@@ -614,57 +602,11 @@
     }
 
     private async handleKeyDown(e: KeyboardEvent): Promise<void> {
-<<<<<<< HEAD
         const keyCode = e.code;
-        const metaOrCtrlPressed = isMetaKeyPressed(e);
-
-        // Select All (Cmd/Ctrl + A)
-        if (metaOrCtrlPressed && keyCode === KeyCode.KeyA) {
-=======
-        const key = e.code;
         const metaOrCtrlPressed = await isMetaKeyPressed(e);
-
-        // Select All (Cmd/Ctrl + A)
-        if (metaOrCtrlPressed && key === KeyCode.KeyA) {
->>>>>>> eee49dc5
-            e.preventDefault();
-            e.stopPropagation();
-            await this.handleSelectAll();
-            return;
-        }
-
-<<<<<<< HEAD
-        // Open Header menu (F3)
-        if (e.code === KeyCode.F3) {
-=======
-        // Open Header menu  (Alt + F) ---
-        if (e.altKey && key === KeyCode?.ArrowDown && !e.shiftKey && !metaOrCtrlPressed) {
->>>>>>> eee49dc5
-            e.preventDefault();
-            e.stopPropagation();
-            if (
-                this.headerFilter &&
-                typeof this.headerFilter.openMenuForActiveColumn === "function"
-            ) {
-                await this.headerFilter.openMenuForActiveColumn();
-            }
-            return;
-        }
-
-        // Toggle sort (Shift+Alt+O)
-        if (e.shiftKey && e.altKey && keyCode === KeyCode.KeyO && !metaOrCtrlPressed) {
-            e.preventDefault();
-            e.stopPropagation();
-            const active = this.grid.getActiveCell();
-            if (active && this.headerFilter) {
-                await this.headerFilter.toggleSortForColumn(active.cell);
-            }
-            return;
-        }
 
         // Range selection via Shift + Arrow (no Alt, no Meta/Ctrl)
         const isArrow =
-<<<<<<< HEAD
             keyCode === KeyCode.ArrowLeft ||
             keyCode === KeyCode.ArrowRight ||
             keyCode === KeyCode.ArrowUp ||
@@ -675,12 +617,6 @@
             if (!active) {
                 return; // Nothing to extend from
             }
-=======
-            key === KeyCode.ArrowLeft ||
-            key === KeyCode.ArrowRight ||
-            key === KeyCode.ArrowUp ||
-            key === KeyCode.ArrowDown;
->>>>>>> eee49dc5
 
             // Grab existing ranges; ensure we have at least one range rooted at active
             let ranges = this.getSelectedRanges();
@@ -745,8 +681,29 @@
             e.stopPropagation();
         }
 
+        // Open Header menu (F3)
+        if (keyCode === KeyCode.F3) {
+            e.preventDefault();
+            e.stopPropagation();
+            if (
+                this.headerFilter &&
+                typeof this.headerFilter.openMenuForActiveColumn === "function"
+            ) {
+                await this.headerFilter.openMenuForActiveColumn();
+            }
+            return;
+        }
+
+        // Select All (Cmd/Ctrl + A)
+        if (metaOrCtrlPressed && keyCode === KeyCode.KeyA) {
+            e.preventDefault();
+            e.stopPropagation();
+            await this.handleSelectAll();
+            return;
+        }
+
         // Move to first cell of row
-        if (keyCode === KeyCode.ArrowLeft && metaOrCtrlPressed) {
+        if (metaOrCtrlPressed && keyCode === KeyCode.ArrowLeft) {
             const active = this.grid.getActiveCell();
             if (active) {
                 this.grid.setActiveCell(active.row, 1);
@@ -760,7 +717,7 @@
         }
 
         // Move to last cell of row
-        if (keyCode === KeyCode.ArrowRight && metaOrCtrlPressed) {
+        if (metaOrCtrlPressed && keyCode === KeyCode.ArrowRight) {
             const active = this.grid.getActiveCell();
             if (active) {
                 this.grid.setActiveCell(active.row, this.grid.getColumns().length - 1);
@@ -780,14 +737,6 @@
             return;
         }
 
-        // shift + f10 or context menu key
-        if ((e.shiftKey && keyCode === KeyCode.F10) || keyCode === KeyCode.ContextMenu) {
-            // Open context menu
-            // Already handled by onContextMenu event
-            return;
-        }
-
-<<<<<<< HEAD
         // Select current column (Cmd/Ctrl + space)
         if (metaOrCtrlPressed && keyCode === KeyCode.Space) {
             const active = this.grid.getActiveCell();
@@ -800,30 +749,13 @@
             e.preventDefault();
             e.stopPropagation();
             return;
-=======
-        // Determine the "growth" direction relative to the active anchor
-        const dirRow = active.row === last.fromRow ? 1 : -1;
-        const dirCell = active.cell === last.fromCell ? 1 : -1;
-
-        // Current deltas
-        let dRow = last.toRow - last.fromRow;
-        let dCell = last.toCell - last.fromCell;
-
-        // Nudge the deltas based on the pressed arrow
-        switch (key) {
-            case KeyCode.ArrowLeft:
-                dCell -= dirCell;
-                break;
-            case KeyCode.ArrowRight:
-                dCell += dirCell;
-                break;
-            case KeyCode.ArrowUp:
-                dRow -= dirRow;
-                break;
-            case KeyCode.ArrowDown:
-                dRow += dirRow;
-                break;
->>>>>>> eee49dc5
+        }
+
+        // shift + f10 or context menu key
+        if ((e.shiftKey && keyCode === KeyCode.F10) || keyCode === KeyCode.ContextMenu) {
+            // Open context menu
+            // Already handled by onContextMenu event
+            return;
         }
 
         // Select current row (Shift + space)
@@ -845,7 +777,8 @@
             return;
         }
 
-        if (keyCode === KeyCode.Tab && e.shiftKey) {
+        // Move focus to previous focusable element outside the grid (Shift + Tab)
+        if (e.shiftKey && keyCode === KeyCode.Tab) {
             const active = this.grid.getActiveCell();
             if (active) {
                 e.preventDefault();
@@ -864,7 +797,8 @@
             }
         }
 
-        if (keyCode === KeyCode.Tab && !e.shiftKey) {
+        // Move focus to next focusable element outside the grid (Tab)
+        if (!e.shiftKey && keyCode === KeyCode.Tab) {
             // Prevent SlickGrid's default Tab behavior and move focus to next component
             e.preventDefault();
             e.stopImmediatePropagation();
@@ -878,6 +812,17 @@
                     nextElement.focus();
                     return;
                 }
+            }
+            return;
+        }
+
+        // Toggle sort (Shift+Alt+O)
+        if (e.shiftKey && e.altKey && keyCode === KeyCode.KeyO && !metaOrCtrlPressed) {
+            e.preventDefault();
+            e.stopPropagation();
+            const active = this.grid.getActiveCell();
+            if (active && this.headerFilter) {
+                await this.headerFilter.toggleSortForColumn(active.cell);
             }
             return;
         }

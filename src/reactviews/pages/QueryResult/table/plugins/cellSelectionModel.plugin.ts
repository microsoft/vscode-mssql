--- conflicted
+++ resolved
@@ -625,151 +625,28 @@
             isHandled = true;
         }
 
-<<<<<<< HEAD
-        // Range selection via Shift + Arrow (no Alt, no Meta/Ctrl)
-        const isArrow =
-            keyCode === KeyCode.ArrowLeft ||
-            keyCode === KeyCode.ArrowRight ||
-            keyCode === KeyCode.ArrowUp ||
-            keyCode === KeyCode.ArrowDown;
-
-        if (isArrow && e.shiftKey && !e.altKey && !metaOrCtrlPressed) {
-            const active = this.grid.getActiveCell();
-            if (!active) {
-                return; // Nothing to extend from
-            }
-
-            // Grab existing ranges; ensure we have at least one range rooted at active
-            let ranges = this.getSelectedRanges();
-            if (!ranges?.length) {
-                ranges = [new Slick.Range(active.row, active.cell)];
-            }
-
-            // keyboard can work with last range only
-            let last = ranges.pop()!;
-
-            // If the active cell isn't inside the last range, start a fresh one
-            if (!last.contains(active.row, active.cell)) {
-                last = new Slick.Range(active.row, active.cell);
-            }
-
-            // Determine the "growth" direction relative to the active anchor
-            const dirRow = active.row === last.fromRow ? 1 : -1;
-            const dirCell = active.cell === last.fromCell ? 1 : -1;
-
-            // Current deltas
-            let dRow = last.toRow - last.fromRow;
-            let dCell = last.toCell - last.fromCell;
-
-            // Nudge the deltas based on the pressed arrow
-            switch (keyCode) {
-                case KeyCode.ArrowLeft:
-                    dCell -= dirCell;
-                    break;
-                case KeyCode.ArrowRight:
-                    dCell += dirCell;
-                    break;
-                case KeyCode.ArrowUp:
-                    dRow -= dirRow;
-                    break;
-                case KeyCode.ArrowDown:
-                    dRow += dirRow;
-                    break;
-            }
-
-            // Compute new candidate range
-            const newRange = new Slick.Range(
-                active.row,
-                active.cell,
-                active.row + dirRow * dRow,
-                active.cell + dirCell * dCell,
-            );
-
-            // Validate and apply; fall back to previous range if invalid
-            const valid = this.removeInvalidRanges([newRange]).length > 0;
-            const finalRange = valid ? newRange : last;
-            ranges.push(finalRange);
-
-            // Keep the new edge in view
-            const viewRow = dirRow > 0 ? finalRange.toRow : finalRange.fromRow;
-            const viewCell = dirCell > 0 ? finalRange.toCell : finalRange.fromCell;
-            this.grid.scrollRowIntoView(viewRow, false);
-            this.grid.scrollCellIntoView(viewRow, viewCell, false);
-
-            // Commit selection and swallow the event
-            this.setSelectedRanges(ranges);
-            e.preventDefault();
-            e.stopPropagation();
-        }
-
-        // Open Header menu (F3)
-        if (keyCode === KeyCode.F3) {
-            e.preventDefault();
-            e.stopPropagation();
-            if (
-                this.headerFilter &&
-                typeof this.headerFilter.openMenuForActiveColumn === "function"
-            ) {
-                await this.headerFilter.openMenuForActiveColumn();
-            }
-            return;
-        }
-
         // Select All (Cmd/Ctrl + A)
         if (metaOrCtrlPressed && keyCode === KeyCode.KeyA) {
-            e.preventDefault();
-            e.stopPropagation();
             await this.handleSelectAll();
-            return;
-        }
-
-        // Move to first cell of row (Cmd/Ctrl + left)
+            isHandled = true;
+        }
+
+        // Move to first cell of row (Ctrl + left)
         if (metaOrCtrlPressed && keyCode === KeyCode.ArrowLeft) {
-            const active = this.grid.getActiveCell();
-            if (active) {
-                this.grid.setActiveCell(active.row, 1);
-                this.grid
-                    .getSelectionModel()
-                    .setSelectedRanges([new Slick.Range(active.row, 1, active.row, 1)]);
-            }
-            e.preventDefault();
-            e.stopPropagation();
-            return;
-        }
-
-        // Move to last cell of row (Cmd/Ctrl + right)
+            this.moveToFirstCellInRow();
+            isHandled = true;
+        }
+
+        // Move to last cell of row (Ctrl + right)
         if (metaOrCtrlPressed && keyCode === KeyCode.ArrowRight) {
-            const active = this.grid.getActiveCell();
-            if (active) {
-                this.grid.setActiveCell(active.row, this.grid.getColumns().length - 1);
-                this.grid
-                    .getSelectionModel()
-                    .setSelectedRanges([
-                        new Slick.Range(
-                            active.row,
-                            this.grid.getColumns().length - 1,
-                            active.row,
-                            this.grid.getColumns().length - 1,
-                        ),
-                    ]);
-            }
-            e.preventDefault();
-            e.stopPropagation();
-            return;
-        }
-
-        // Select current column (Cmd/Ctrl + space)
-        if (metaOrCtrlPressed && keyCode === KeyCode.Space) {
-            const active = this.grid.getActiveCell();
-            if (active) {
-                const rowCount = this.grid.getDataLength();
-                const newSelectedRange = new Slick.Range(0, active.cell, rowCount - 1, active.cell);
-                this.setSelectedRanges([newSelectedRange]);
-                this.grid.setActiveCell(active.row, active.cell);
-            }
-            e.preventDefault();
-            e.stopPropagation();
-            return;
+            this.moveToLastCellInRow();
+            isHandled = true;
+        }
+
+        // Select current column (Ctrl + space)
+        if (e.ctrlKey && keyCode === KeyCode.Space) {
+            this.selectActiveCellColumn();
+            isHandled = true;
         }
 
         // Open context menu (Shift + F10) or ContextMenu key
@@ -777,36 +654,6 @@
             // Open context menu
             // Already handled by onContextMenu event
             return;
-=======
-        // Select All (Cmd/Ctrl + A)
-        if (metaOrCtrlPressed && keyCode === KeyCode.KeyA) {
-            await this.handleSelectAll();
-            isHandled = true;
-        }
-
-        // Move to first cell of row (Ctrl + left)
-        if (metaOrCtrlPressed && keyCode === KeyCode.ArrowLeft) {
-            this.moveToFirstCellInRow();
-            isHandled = true;
-        }
-
-        // Move to last cell of row (Ctrl + right)
-        if (metaOrCtrlPressed && keyCode === KeyCode.ArrowRight) {
-            this.moveToLastCellInRow();
-            isHandled = true;
-        }
-
-        // Select current column (Ctrl + space)
-        if (e.ctrlKey && keyCode === KeyCode.Space) {
-            this.selectActiveCellColumn();
-            isHandled = true;
-        }
-
-        // Open context menu (Shift + F10) or ContextMenu key
-        if ((e.shiftKey && keyCode === KeyCode.F10) || keyCode === KeyCode.ContextMenu) {
-            // Open context menu
-            // Already handled by onContextMenu event
-            return;
         }
 
         // Select current row (Shift + space)
@@ -834,6 +681,35 @@
         // Toggle sort (Shift+Alt+O)
         if (e.shiftKey && e.altKey && keyCode === KeyCode.KeyO && !metaOrCtrlPressed) {
             await this.toggleSortForActiveCell();
+            isHandled = true;
+        }
+
+        // Resize column (Shift+Alt+S)
+        if (keyCode === KeyCode.KeyS && e.shiftKey && e.altKey && !metaOrCtrlPressed) {
+            const active = this.grid.getActiveCell();
+            if (!active) {
+                return;
+            }
+
+            const columns = this.grid.getColumns();
+            const column = columns[active.cell];
+            if (!column) {
+                return;
+            }
+
+            this.context.openResizeDialog({
+                open: true,
+                columnId: column.id ?? "",
+                columnName: column.name ?? "",
+                initialWidth: column.width ?? 0,
+                gridId: this.gridId,
+                onDismiss: () => {
+                    this.headerFilter?.resizeCancel();
+                },
+                onSubmit: (newWidth: number) => {
+                    this.headerFilter?.resizeColumn(column.id ?? "", newWidth);
+                },
+            });
             isHandled = true;
         }
 
@@ -849,84 +725,22 @@
         const active = this.grid.getActiveCell();
         if (!active) {
             return; // Nothing to extend from
->>>>>>> b97f3bf5
-        }
-
-        // Select current row (Shift + space)
-        if (e.shiftKey && keyCode === KeyCode.Space) {
-            const active = this.grid.getActiveCell();
-            if (active) {
-                const columnCount = this.grid.getColumns().length;
-                const newSelectedRange = new Slick.Range(
-                    active.row,
-                    1,
-                    active.row,
-                    columnCount - 1,
-                );
-                this.setSelectedRanges([newSelectedRange]);
-                this.grid.setActiveCell(active.row, active.cell);
-            }
-            e.preventDefault();
-            e.stopPropagation();
-            return;
-        }
-
-        // Move focus to previous focusable element outside the grid (Shift + Tab)
-        if (e.shiftKey && keyCode === KeyCode.Tab) {
-            const active = this.grid.getActiveCell();
-            if (active) {
-                e.preventDefault();
-                e.stopPropagation();
-                e.stopImmediatePropagation();
-                // Move focus to the next focusable element outside the grid
-                const gridContainer = this.grid.getContainerNode();
-                if (gridContainer) {
-                    const nextElement = getPreviousFocusableElementOutside(gridContainer);
-                    if (nextElement) {
-                        nextElement.focus();
-                        return;
-                    }
-                }
-                return;
-            }
-        }
-
-        // Move focus to next focusable element outside the grid (Tab)
-        if (!e.shiftKey && keyCode === KeyCode.Tab) {
-            // Prevent SlickGrid's default Tab behavior and move focus to next component
-            e.preventDefault();
-            e.stopImmediatePropagation();
-            e.stopPropagation();
-
-            // Move focus to the next focusable element outside the grid
-            const gridContainer = this.grid.getContainerNode();
-            if (gridContainer) {
-                const nextElement = getNextFocusableElementOutside(gridContainer);
-                if (nextElement) {
-                    nextElement.focus();
-                    return;
-                }
-            }
-            return;
-        }
-
-<<<<<<< HEAD
-        // Toggle sort (Shift+Alt+O)
-        if (e.shiftKey && e.altKey && keyCode === KeyCode.KeyO && !metaOrCtrlPressed) {
-            e.preventDefault();
-            e.stopPropagation();
-            const active = this.grid.getActiveCell();
-            if (active && this.headerFilter) {
-                await this.headerFilter.toggleSortForColumn(active.cell);
-            }
-            return;
-        }
-
-        // Resize column (Shift+Alt+S)
-        if (keyCode === KeyCode.KeyS && e.shiftKey && e.altKey && !metaOrCtrlPressed) {
-            e.preventDefault();
-            e.stopPropagation();
-=======
+        }
+
+        // Grab existing ranges; ensure we have at least one range rooted at active
+        let ranges = this.getSelectedRanges();
+        if (!ranges?.length) {
+            ranges = [new Slick.Range(active.row, active.cell)];
+        }
+
+        // keyboard can work with last range only
+        let last = ranges.pop()!;
+
+        // If the active cell isn't inside the last range, start a fresh one
+        if (!last.contains(active.row, active.cell)) {
+            last = new Slick.Range(active.row, active.cell);
+        }
+
         // Determine the "growth" direction relative to the active anchor
         const dirRow = active.row === last.fromRow ? 1 : -1;
         const dirCell = active.cell === last.fromCell ? 1 : -1;
@@ -957,35 +771,18 @@
             active.row + dirRow * dRow,
             active.cell + dirCell * dCell,
         );
->>>>>>> b97f3bf5
-
-            const active = this.grid.getActiveCell();
-            if (!active) {
-                return;
-            }
-
-            const columns = this.grid.getColumns();
-            const column = columns[active.cell];
-            if (!column) {
-                return;
-            }
-
-<<<<<<< HEAD
-            this.context.openResizeDialog({
-                open: true,
-                columnId: column.id ?? "",
-                columnName: column.name ?? "",
-                initialWidth: column.width ?? 0,
-                gridId: this.gridId,
-                onDismiss: () => {
-                    this.headerFilter?.resizeCancel();
-                },
-                onSubmit: (newWidth: number) => {
-                    this.headerFilter?.resizeColumn(column.id ?? "", newWidth);
-                },
-            });
-            return;
-=======
+
+        // Validate and apply; fall back to previous range if invalid
+        const valid = this.removeInvalidRanges([newRange]).length > 0;
+        const finalRange = valid ? newRange : last;
+        ranges.push(finalRange);
+
+        // Keep the new edge in view
+        const viewRow = dirRow > 0 ? finalRange.toRow : finalRange.fromRow;
+        const viewCell = dirCell > 0 ? finalRange.toCell : finalRange.fromCell;
+        this.grid.scrollRowIntoView(viewRow, false);
+        this.grid.scrollCellIntoView(viewRow, viewCell, false);
+
         this.setSelectedRanges(ranges);
     }
 
@@ -1055,7 +852,6 @@
         const active = this.grid.getActiveCell();
         if (active && this.headerFilter) {
             await this.headerFilter.toggleSortForColumn(active.cell);
->>>>>>> b97f3bf5
         }
     }
 

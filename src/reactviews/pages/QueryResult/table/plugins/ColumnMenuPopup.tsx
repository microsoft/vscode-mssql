/*---------------------------------------------------------------------------------------------
 *  Copyright (c) Microsoft Corporation. All rights reserved.
 *  Licensed under the MIT License. See License.txt in the project root for license information.
 *--------------------------------------------------------------------------------------------*/

import React, { useCallback, useEffect, useMemo, useRef, useState } from "react";
import {
    Button,
    Checkbox,
    CheckboxOnChangeData,
    Input,
    InputOnChangeData,
    Text,
    Toolbar,
    makeStyles,
    mergeClasses,
    shorthands,
    tokens,
} from "@fluentui/react-components";
import {
    Dismiss16Regular,
    DismissCircle16Regular,
    Search16Regular,
    TableResizeColumn16Filled,
    TextSortAscending16Regular,
    TextSortDescending16Regular,
} from "@fluentui/react-icons";
import { useVirtualizer } from "@tanstack/react-virtual";
import { locConstants } from "../../../../common/locConstants";
import { SortProperties } from "../../../../../sharedInterfaces/queryResult";
import { altShiftOKeyboardShortcut } from "../../../../common/constants";

export type FilterValue = string | undefined;

export interface ColumnMenuPopupAnchorRect {
    top: number;
    left: number;
    bottom: number;
    right: number;
    width: number;
    height: number;
}

export interface FilterListItem {
    value: FilterValue;
    displayText: string;
    index: number;
}

interface ColumnMenuPopupProps {
    anchorRect: ColumnMenuPopupAnchorRect;
    items: FilterListItem[];
    initialSelected: FilterValue[];
    onApply: (selected: FilterValue[]) => Promise<void> | void;
    onClear: () => Promise<void> | void;
    onDismiss: () => void;
    onSortAscending: () => Promise<void> | void;
    onSortDescending: () => Promise<void> | void;
    onClearSort: () => Promise<void> | void;
    onResize: () => void;
    currentSort: SortProperties;
}

const POPUP_WIDTH = 200;
const ITEM_HEIGHT = 22;
const LIST_HEIGHT = ITEM_HEIGHT * 4;

const useStyles = makeStyles({
    root: {
        position: "fixed",
        zIndex: 100000,
        width: POPUP_WIDTH + "px",
        display: "flex",
        flexDirection: "column",
        ...shorthands.padding(tokens.spacingVerticalS, tokens.spacingHorizontalS),
        backgroundColor: tokens.colorNeutralBackground1,
        boxShadow: `${tokens.shadow28}, 0 0 0 1px ${tokens.colorNeutralStroke2}`,
        color: tokens.colorNeutralForeground1,
        ...shorthands.border("1px", "solid", tokens.colorTransparentStroke),
        gap: tokens.spacingVerticalS,
    },
    titleBar: {
        display: "flex",
        justifyContent: "space-between",
        alignItems: "center",
        minHeight: "16px",
    },
    closeButton: {
        width: "16px",
        height: "16px",
    },
    sectionHeading: {
        fontSize: tokens.fontSizeBase100,
        fontWeight: tokens.fontWeightSemibold,
        color: tokens.colorNeutralForeground3,
        textTransform: "uppercase",
        letterSpacing: "0.5px",
        lineHeight: "16px",
    },
    section: {
        display: "flex",
        flexDirection: "column",
        rowGap: tokens.spacingVerticalXS,
    },
    divider: {
        height: "1px",
        backgroundColor: tokens.colorNeutralStroke2,
    },
    header: {
        display: "flex",
        flexDirection: "column",
        rowGap: tokens.spacingVerticalXS,
    },
    topRow: {
        display: "flex",
        alignItems: "center",
        columnGap: tokens.spacingHorizontalXS,
    },
    sortButtons: {
        width: "100%",
        padding: 0,
        "> button": {
            width: "100%",
            justifyContent: "flex-start",
        },
    },
    sortButton: {
        minWidth: "20px",
        minHeight: "20px",
        width: "20px",
        height: "20px",
    },
    searchInput: {
        flex: 1,
        minWidth: 0,
    },
    listContainer: {
        height: LIST_HEIGHT + "px",
        overflowY: "auto",
        overflowX: "hidden",
        position: "relative",
        "&:focus": {
            outlineStyle: "solid",
            outlineWidth: "2px",
            outlineColor: tokens.colorBrandBackground,
            outlineOffset: "-2px",
        },
    },
    selectAllRow: {
        display: "flex",
        alignItems: "center",
        justifyContent: "space-between",
        paddingRight: "4px",
        borderBottom: `1px solid ${tokens.colorNeutralStroke2}`,
        borderTopLeftRadius: tokens.borderRadiusSmall,
        borderTopRightRadius: tokens.borderRadiusSmall,
        height: ITEM_HEIGHT + "px",
    },
    scrollableList: {
        ...shorthands.padding(0, "4px"),
        position: "relative",
        width: "100%",
    },
    virtualItem: {
        position: "absolute",
        top: 0,
        left: 0,
        width: "100%",
    },
    optionRow: {
        display: "flex",
        alignItems: "center",
        height: ITEM_HEIGHT + "px",
        columnGap: 0,
        cursor: "pointer",
        "&:hover": {
            backgroundColor: tokens.colorNeutralBackground1Hover,
        },
    },
    optionRowFocused: {
        backgroundColor: tokens.colorNeutralBackground1Selected,
        outline: `2px solid ${tokens.colorBrandBackground}`,
        outlineOffset: "-2px",
    },
    optionCheckbox: {
        width: "100%",
        minWidth: 0,
        pointerEvents: "none",
        "& .fui-Checkbox__label": {
            overflow: "hidden",
            textOverflow: "ellipsis",
            whiteSpace: "nowrap",
        },
    },
    actions: {
        display: "flex",
        columnGap: tokens.spacingHorizontalXS,
        flexWrap: "nowrap",
    },
    actionButton: {
        flex: 1,
        minWidth: 0,
    },
    emptyState: {
        display: "flex",
        alignItems: "center",
        justifyContent: "center",
        height: LIST_HEIGHT + "px",
        color: tokens.colorNeutralForegroundDisabled,
        padding: tokens.spacingHorizontalM,
        textAlign: "center",
    },
    counter: {
        color: tokens.colorNeutralForeground3,
        whiteSpace: "nowrap",
        fontSize: tokens.fontSizeBase200,
        lineHeight: tokens.lineHeightBase200,
        flexShrink: 0,
        paddingRight: "4px",
    },
    compactCheckbox: {
        fontSize: tokens.fontSizeBase200,
        lineHeight: tokens.lineHeightBase200,
        minHeight: ITEM_HEIGHT + "px",
        height: ITEM_HEIGHT + "px",
        display: "flex",
        alignItems: "center",
        "& .fui-Checkbox__indicator": {
            width: "12px",
            height: "12px",
            fontSize: "10px",
            flexShrink: 0,
            alignSelf: "center",
        },
    },
});

export const ColumnMenuPopup: React.FC<ColumnMenuPopupProps> = ({
    anchorRect,
    items,
    initialSelected,
    onApply,
    onClear,
    onDismiss,
    onSortAscending,
    onSortDescending,
    onClearSort,
    onResize,
    currentSort = SortProperties.NONE,
}) => {
    const styles = useStyles();
    const containerRef = useRef<HTMLDivElement | null>(null);
    const rootRef = useRef<HTMLDivElement | null>(null);
    const searchInputRef = useRef<HTMLInputElement | null>(null);
    const sortAscendingButtonRef = useRef<HTMLButtonElement | HTMLAnchorElement | null>(null);
    const closeButtonRef = useRef<HTMLButtonElement | HTMLAnchorElement | null>(null);
    const firstFocusableRef = useRef<HTMLButtonElement | HTMLAnchorElement | null>(null);
    const lastFocusableRef = useRef<HTMLButtonElement | HTMLAnchorElement | null>(null);
    const [search, setSearch] = useState<string>("");
    const [selectedValues, setSelectedValues] = useState<Set<FilterValue>>(
        () => new Set(initialSelected),
    );
    const [focusedIndex, setFocusedIndex] = useState<number>(-1);

    const filteredItems = useMemo(() => {
        const trimmed = search.trim().toLowerCase();
        if (!trimmed) {
            return items;
        }
        return items.filter((item) => item.displayText.toLowerCase().includes(trimmed));
    }, [items, search]);

    const virtualizer = useVirtualizer({
        count: filteredItems.length,
        getScrollElement: () => containerRef.current,
        estimateSize: () => ITEM_HEIGHT,
        overscan: 4,
    });

    const updateSelection = useCallback((value: FilterValue, checked: boolean) => {
        setSelectedValues((prev) => {
            const next = new Set(prev);
            if (checked) {
                next.add(value);
            } else {
                next.delete(value);
            }
            return next;
        });
    }, []);

    // Handle outside clicks and keyboard navigation
    useEffect(() => {
        const handleOutsideClick = (event: MouseEvent) => {
            if (!rootRef.current) {
                return;
            }
            const target = event.target as Node | null;
            if (target && rootRef.current.contains(target)) {
                return;
            }
            onDismiss();
        };
        const handleKeyDown = (event: KeyboardEvent) => {
            if (event.key === "Escape") {
                event.preventDefault();
                onDismiss();
                return;
            }

            // Only handle arrow keys and space when focused on the list container
            const activeElement = document.activeElement;
            if (activeElement !== containerRef.current) {
                return;
            }

            if (event.key === "ArrowDown") {
                event.preventDefault();
                setFocusedIndex((prev) => {
                    const nextIndex = prev + 1;
                    return nextIndex >= filteredItems.length ? 0 : nextIndex;
                });
            } else if (event.key === "ArrowUp") {
                event.preventDefault();
                setFocusedIndex((prev) => {
                    const nextIndex = prev - 1;
                    return nextIndex < 0 ? filteredItems.length - 1 : nextIndex;
                });
            } else if (
                event.key === " " &&
                focusedIndex >= 0 &&
                focusedIndex < filteredItems.length
            ) {
                event.preventDefault();
                const item = filteredItems[focusedIndex];
                updateSelection(item.value, !selectedValues.has(item.value));
            }
        };
        window.addEventListener("mousedown", handleOutsideClick, true);
        window.addEventListener("keydown", handleKeyDown);
        return () => {
            window.removeEventListener("mousedown", handleOutsideClick, true);
            window.removeEventListener("keydown", handleKeyDown);
        };
    }, [onDismiss, filteredItems, focusedIndex, selectedValues, updateSelection]);

    // Sync selected values when initialSelected or items change
    useEffect(() => {
        setSelectedValues(new Set(initialSelected));
        setSearch("");
    }, [initialSelected, items]);

    // Auto-focus sort button when opened
    useEffect(() => {
        if (sortAscendingButtonRef.current) {
            sortAscendingButtonRef.current.focus();
        }
    }, [anchorRect]);

    // Auto-scroll to focused item
    useEffect(() => {
        if (focusedIndex >= 0 && containerRef.current) {
            const itemTop = focusedIndex * ITEM_HEIGHT;
            const itemBottom = itemTop + ITEM_HEIGHT;
            const scrollTop = containerRef.current.scrollTop;
            const scrollBottom = scrollTop + LIST_HEIGHT;

            if (itemTop < scrollTop) {
                containerRef.current.scrollTop = itemTop;
            } else if (itemBottom > scrollBottom) {
                containerRef.current.scrollTop = itemBottom - LIST_HEIGHT;
            }
        }
    }, [focusedIndex]);

    // Reset focus when filtered items change
    useEffect(() => {
        virtualizer.scrollToIndex(0, { align: "start" });
        setFocusedIndex(-1);
    }, [filteredItems.length, virtualizer]);

    const selectAllState = useMemo(() => {
        if (filteredItems.length === 0) {
            return false as const;
        }
        let selectedCount = 0;
        for (const item of filteredItems) {
            if (selectedValues.has(item.value)) {
                selectedCount += 1;
            }
        }
        if (selectedCount === 0) {
            return false as const;
        }
        if (selectedCount === filteredItems.length) {
            return true as const;
        }
        return "mixed" as const;
    }, [filteredItems, selectedValues]);

    const position = useMemo(() => {
        const horizontalMargin = 8;
        const verticalMargin = 8;
        const estimatedHeight = LIST_HEIGHT + 120;

        // Calculate available space and position
        let left = anchorRect.left;
        const spaceOnRight = window.innerWidth - anchorRect.left;

        // If popup would overflow on the right, align it to the right edge of the anchor
        if (spaceOnRight < POPUP_WIDTH + horizontalMargin) {
            left = Math.max(horizontalMargin, anchorRect.right - POPUP_WIDTH);
        }

        // Ensure popup doesn't overflow the viewport
        left = Math.max(
            horizontalMargin,
            Math.min(left, window.innerWidth - POPUP_WIDTH - horizontalMargin),
        );

        const maxTop = Math.max(
            verticalMargin,
            window.innerHeight - estimatedHeight - verticalMargin,
        );
        const top = Math.min(anchorRect.bottom + 4, Math.max(maxTop, verticalMargin));

        return { left, top };
    }, [anchorRect]);

    const onToggleSelectAll = useCallback(
        (_e: React.ChangeEvent<HTMLInputElement>, data: CheckboxOnChangeData) => {
            // Determine if we should select all based on current state
            // When selectAllState is false or mixed, and user clicks, data.checked will be true -> select all
            // When selectAllState is true, and user clicks, data.checked will be false -> deselect all
            const shouldSelectAll = data.checked === true || data.checked === "mixed";
            setSelectedValues((prev) => {
                const next = new Set(prev);
                for (const item of filteredItems) {
                    if (shouldSelectAll) {
                        next.add(item.value);
                    } else {
                        next.delete(item.value);
                    }
                }
                return next;
            });
        },
        [filteredItems],
    );

    const handleSearchChange = useCallback(
        (_e: React.ChangeEvent<HTMLInputElement>, data: InputOnChangeData) => {
            setSearch(data.value);
        },
        [],
    );

    const handleApply = useCallback(async () => {
        await onApply(Array.from(selectedValues));
    }, [onApply, selectedValues]);

    const handleClear = useCallback(async () => {
        setSelectedValues(new Set());
        await onClear();
    }, [onClear]);

    const handleClose = useCallback(() => {
        onDismiss();
    }, [onDismiss]);

    const handleSortAscending = useCallback(async () => {
        if (onSortAscending) {
            await onSortAscending();
            onDismiss();
        }
    }, [onSortAscending, onDismiss]);

    const handleSortDescending = useCallback(async () => {
        if (onSortDescending) {
            await onSortDescending();
            onDismiss();
        }
    }, [onSortDescending, onDismiss]);

    const handleClearSort = useCallback(async () => {
        if (onClearSort) {
            await onClearSort();
            onDismiss();
        }
    }, [onClearSort, onDismiss]);

    const handleRootKeyDown = useCallback((e: React.KeyboardEvent) => {
        if (e.key === "Tab") {
            const target = e.target as HTMLElement;

            // If Shift+Tab on first element, wrap to close button if it exists, otherwise to last
            if (e.shiftKey && target === firstFocusableRef.current) {
                e.preventDefault();
                if (closeButtonRef.current) {
                    closeButtonRef.current.focus();
                } else {
                    lastFocusableRef.current?.focus();
                }
            }
            // If Tab on close button, go to first element
            else if (!e.shiftKey && target === closeButtonRef.current) {
                e.preventDefault();
                firstFocusableRef.current?.focus();
            }
            // If Shift+Tab on close button, go to last element
            else if (e.shiftKey && target === closeButtonRef.current) {
                e.preventDefault();
                lastFocusableRef.current?.focus();
            }
            // If Tab on last element, wrap to close button if it exists, otherwise to first
            else if (!e.shiftKey && target === lastFocusableRef.current) {
                e.preventDefault();
                if (closeButtonRef.current) {
                    closeButtonRef.current.focus();
                } else {
                    firstFocusableRef.current?.focus();
                }
            }
        }
    }, []);

    return (
        <div
            ref={rootRef}
            className={styles.root}
            style={{ left: position.left, top: position.top }}
            role="dialog"
            aria-modal="true"
            aria-label={locConstants.queryResult.showMenu}
            onMouseDown={(e) => e.stopPropagation()}
            onKeyDown={handleRootKeyDown}>
            <div className={styles.titleBar}>
                <Text className={styles.sectionHeading}>
                    {locConstants.queryResult.sort}
                    <span
                        style={{
                            fontSize: "8px",
                            fontWeight: "100",
                            marginLeft: "6px",
                        }}>
<<<<<<< HEAD
                        Shift+Alt+O
=======
                        {altShiftOKeyboardShortcut}
>>>>>>> b97f3bf5
                    </span>
                </Text>
                <Button
                    ref={closeButtonRef}
                    appearance="subtle"
                    size="small"
                    icon={<Dismiss16Regular style={{ width: 10, height: 10 }} />}
                    onClick={handleClose}
                    className={styles.closeButton}
                    title={locConstants.common.close}
                    aria-label={locConstants.common.close}
                />
            </div>
            <div className={styles.divider} />
            <div className={styles.header}>
                <div className={styles.section}>
                    <Toolbar vertical className={styles.sortButtons}>
                        <Button
                            ref={(el) => {
                                sortAscendingButtonRef.current = el;
                                firstFocusableRef.current = el;
                            }}
                            appearance={currentSort === SortProperties.ASC ? "primary" : "subtle"}
                            size="small"
                            icon={<TextSortAscending16Regular />}
                            onClick={handleSortAscending}
                            title={locConstants.queryResult.sortAscending}
                            aria-label={locConstants.queryResult.sortAscending}>
                            {locConstants.queryResult.sortAscending}
                        </Button>

                        <Button
                            appearance={currentSort === SortProperties.DESC ? "primary" : "subtle"}
                            size="small"
                            icon={<TextSortDescending16Regular />}
                            onClick={handleSortDescending}
                            title={locConstants.queryResult.sortDescending}
                            aria-label={locConstants.queryResult.sortDescending}>
                            {locConstants.queryResult.sortDescending}
                        </Button>

                        <Button
                            appearance="subtle"
                            size="small"
                            icon={<DismissCircle16Regular />}
                            title={locConstants.queryResult.clearSort}
                            onClick={handleClearSort}
                            aria-label={locConstants.queryResult.clearSort}
                            disabled={currentSort === SortProperties.NONE}>
                            {locConstants.queryResult.removeSort}
                        </Button>
                    </Toolbar>
                </div>
                <div className={styles.divider} />
                <Toolbar vertical className={styles.sortButtons}>
                    <Button
                        appearance="subtle"
                        size="small"
                        icon={<TableResizeColumn16Filled />}
                        title={locConstants.queryResult.resize}
                        onClick={() => {
                            if (onResize) {
                                onResize();
                            }
                        }}
                        aria-label={locConstants.queryResult.resize}>
                        {locConstants.queryResult.resize}
                        <span
                            style={{
                                fontWeight: "100",
                                marginLeft: "auto",
                                paddingLeft: "6px",
                            }}>
                            Alt+Shift+S
                        </span>
                    </Button>
                </Toolbar>
                <div className={styles.divider} />
                <div className={styles.section}>
                    <Text className={styles.sectionHeading}>{locConstants.queryResult.filter}</Text>
                    <div className={styles.topRow}>
                        <Input
                            ref={(el) => {
                                searchInputRef.current = el;
                            }}
                            className={styles.searchInput}
                            appearance="outline"
                            size="small"
                            placeholder={locConstants.queryResult.search}
                            value={search}
                            onChange={handleSearchChange}
                            role="searchbox"
                            contentBefore={<Search16Regular />}
                        />
                    </div>
                </div>
            </div>
            {filteredItems.length === 0 ? (
                <div className={styles.emptyState}>
                    <Text>{locConstants.queryResult.noResultsToDisplay}</Text>
                </div>
            ) : (
                <>
                    <div className={styles.selectAllRow}>
                        <Checkbox
                            className={styles.compactCheckbox}
                            checked={selectAllState}
                            onChange={onToggleSelectAll}
                            label={locConstants.queryResult.selectAll}
                            title={locConstants.queryResult.selectAll}
                        />
                        <Text
                            weight="semibold"
                            size={100}
                            aria-live="polite"
                            className={styles.counter}>
                            {locConstants.queryResult.selectedCount(selectedValues.size)}
                        </Text>
                    </div>
                    <div
                        ref={containerRef}
                        className={styles.listContainer}
                        tabIndex={0}
                        role="listbox"
                        aria-label={locConstants.queryResult.filterOptions}
                        onFocus={() => {
                            if (focusedIndex === -1 && filteredItems.length > 0) {
                                setFocusedIndex(0);
                            }
                        }}>
                        <div
                            className={styles.scrollableList}
                            style={{
                                height: `${virtualizer.getTotalSize()}px`,
                            }}>
                            {virtualizer.getVirtualItems().map((virtualItem) => {
                                const item = filteredItems[virtualItem.index];
                                const isChecked = selectedValues.has(item.value);
                                const isFocused = virtualItem.index === focusedIndex;
                                return (
                                    <div
                                        key={virtualItem.key}
                                        className={styles.virtualItem}
                                        style={{
                                            height: `${virtualItem.size}px`,
                                            transform: `translateY(${virtualItem.start}px)`,
                                        }}>
                                        <div
                                            className={mergeClasses(
                                                styles.optionRow,
                                                isFocused && styles.optionRowFocused,
                                            )}
                                            title={item.displayText}
                                            onClick={() => updateSelection(item.value, !isChecked)}
                                            onMouseEnter={() => setFocusedIndex(virtualItem.index)}>
                                            <Checkbox
                                                className={mergeClasses(
                                                    styles.optionCheckbox,
                                                    styles.compactCheckbox,
                                                )}
                                                checked={isChecked}
                                                label={item.displayText}
                                                tabIndex={-1}
                                            />
                                        </div>
                                    </div>
                                );
                            })}
                        </div>
                    </div>
                </>
            )}
            <div className={styles.actions}>
                <Button
                    className={styles.actionButton}
                    appearance="primary"
                    size="small"
                    onClick={handleApply}>
                    {locConstants.queryResult.apply}
                </Button>
                <Button
                    ref={lastFocusableRef}
                    className={styles.actionButton}
                    appearance="subtle"
                    size="small"
                    onClick={handleClear}>
                    {locConstants.queryResult.clear}
                </Button>
            </div>
        </div>
    );
};

export default ColumnMenuPopup;<|MERGE_RESOLUTION|>--- conflicted
+++ resolved
@@ -28,7 +28,7 @@
 import { useVirtualizer } from "@tanstack/react-virtual";
 import { locConstants } from "../../../../common/locConstants";
 import { SortProperties } from "../../../../../sharedInterfaces/queryResult";
-import { altShiftOKeyboardShortcut } from "../../../../common/constants";
+import { altShiftOKeyboardShortcut, altShiftSKeyboardShortcut } from "../../../../common/constants";
 
 export type FilterValue = string | undefined;
 
@@ -543,11 +543,7 @@
                             fontWeight: "100",
                             marginLeft: "6px",
                         }}>
-<<<<<<< HEAD
-                        Shift+Alt+O
-=======
                         {altShiftOKeyboardShortcut}
->>>>>>> b97f3bf5
                     </span>
                 </Text>
                 <Button
@@ -621,7 +617,7 @@
                                 marginLeft: "auto",
                                 paddingLeft: "6px",
                             }}>
-                            Alt+Shift+S
+                            {altShiftSKeyboardShortcut}
                         </span>
                     </Button>
                 </Toolbar>

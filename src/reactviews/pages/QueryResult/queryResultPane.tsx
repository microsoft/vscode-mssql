/*---------------------------------------------------------------------------------------------
 *  Copyright (c) Microsoft Corporation. All rights reserved.
 *  Licensed under the MIT License. See License.txt in the project root for license information.
 *--------------------------------------------------------------------------------------------*/

import {
    Button,
    Divider,
    Link,
    Tab,
    TabList,
    TableColumnDefinition,
    TableColumnSizingOptions,
    createTableColumn,
    makeStyles,
    shorthands,
} from "@fluentui/react-components";
import {
    DataGridBody,
    DataGrid,
    DataGridRow,
    DataGridCell,
    RowRenderer,
} from "@fluentui-contrib/react-data-grid-react-window";
import { useContext, useEffect, useRef, useState } from "react";
import { OpenFilled } from "@fluentui/react-icons";
import { QueryResultContext } from "./queryResultStateProvider";
import * as qr from "../../../sharedInterfaces/queryResult";
import { useVscodeWebview } from "../../common/vscodeWebviewProvider";
import ResultGrid, { ResultGridHandle } from "./resultGrid";
import CommandBar from "./commandBar";
import { locConstants } from "../../common/locConstants";
import {
    ACTIONBAR_WIDTH_PX,
    SCROLLBAR_PX,
    TABLE_ALIGN_PX,
} from "./table/table";
import { ExecutionPlanPage } from "../ExecutionPlan/executionPlanPage";
import { ExecutionPlanStateProvider } from "../ExecutionPlan/executionPlanStateProvider";
import { hasResultsOrMessages } from "./queryResultUtils";

const useStyles = makeStyles({
    root: {
        width: "100%",
        height: "100%",
        display: "flex",
        flexDirection: "column",
    },
    ribbon: {
        width: "100%",
        display: "flex",
        flexDirection: "row",
        "> *": {
            marginRight: "10px",
        },
    },
    queryResultPaneTabs: {
        flex: 1,
    },
    tabContent: {
        ...shorthands.flex(1),
        width: "100%",
        height: "100%",
        ...shorthands.overflow("auto"),
    },
    queryResultContainer: {
        width: "100%",
        position: "relative",
        display: "flex",
        fontFamily: "Menlo, Monaco, 'Courier New', monospace",
        fontWeight: "normal",
        fontSize: "12px",
    },
    queryResultPaneOpenButton: {
        position: "absolute",
        top: "0px",
        right: "0px",
    },
    messagesContainer: {
        width: "100%",
        height: "100%",
        flexDirection: "column",
        "> *": {
            marginBottom: "10px",
        },
    },
    messagesRows: {
        lineHeight: "18px",
        fontSize: "12px",
        flexDirection: "row",
        borderBottom: "none",
    },
    noResultMessage: {
        fontSize: "14px",
        margin: "10px 0 0 10px",
    },
    hidePanelLink: {
        fontSize: "14px",
        margin: "10px 0 0 10px",
        cursor: "pointer",
    },
});

const MIN_GRID_HEIGHT = 273; // Minimum height for a grid

function getAvailableHeight(
    gridParent: HTMLDivElement,
    ribbonRef: HTMLDivElement,
) {
    return gridParent.clientHeight - ribbonRef.clientHeight;
}

export const QueryResultPane = () => {
    const classes = useStyles();
    const state = useContext(QueryResultContext);
    const webViewState = useVscodeWebview<
        qr.QueryResultWebviewState,
        qr.QueryResultReducers
    >();
    webViewState;
    var metadata = state?.state;

    const gridParentRef = useRef<HTMLDivElement>(null);
    const ribbonRef = useRef<HTMLDivElement>(null);
    const [messageGridHeight, setMessageGridHeight] = useState(0);

    // Resize grid when parent element resizes
    useEffect(() => {
        let gridCount = 0;
        Object.values(metadata?.resultSetSummaries ?? []).forEach((v) => {
            gridCount += Object.keys(v).length;
        });
        if (gridCount === 0) {
            return; // Exit if there are no grids to render
        }

        const gridParent = gridParentRef.current;
        if (!gridParent) {
            return;
        }
        const observer = new ResizeObserver(() => {
            if (!gridRefs.current || !ribbonRef.current) {
                return;
            }

            const availableHeight = getAvailableHeight(
                gridParent,
                ribbonRef.current,
            );

            if (gridParent.clientWidth && availableHeight) {
                if (gridCount > 1) {
                    let scrollbarAdjustment =
                        gridCount * MIN_GRID_HEIGHT >= availableHeight
                            ? SCROLLBAR_PX
                            : 0;

                    // Calculate the grid height, ensuring it's not smaller than the minimum height
                    const gridHeight = Math.max(
                        (availableHeight - gridCount * TABLE_ALIGN_PX) /
                            gridCount,
                        MIN_GRID_HEIGHT,
                    );

                    gridRefs.current.forEach((gridRef) => {
                        gridRef?.resizeGrid(
                            gridParent.clientWidth -
                                ACTIONBAR_WIDTH_PX -
                                scrollbarAdjustment,
                            gridHeight,
                        );
                    });
                } else if (gridCount === 1) {
                    gridRefs.current[0]?.resizeGrid(
                        gridParent.clientWidth - ACTIONBAR_WIDTH_PX,
                        availableHeight - TABLE_ALIGN_PX,
                    );
                }
            }
        });

        observer.observe(gridParent);

        return () => observer.disconnect();
    }, [metadata?.resultSetSummaries]);

    // ========================= RESULT GRID =========================
    const gridRefs = useRef<ResultGridHandle[]>([]);
    const renderGrid = (
        batchId: number,
        resultId: number,
        gridCount: number,
    ) => {
        const divId = `grid-parent-${batchId}-${resultId}`;
        return (
            <div id={divId} className={classes.queryResultContainer}>
                <ResultGrid
                    loadFunc={(
                        offset: number,
                        count: number,
                    ): Thenable<any[]> => {
                        return webViewState.extensionRpc
                            .call("getRows", {
                                uri: metadata?.uri,
                                batchId: batchId,
                                resultId: resultId,
                                rowStart: offset,
                                numberOfRows: count,
                            })
                            .then((response) => {
                                if (!response) {
                                    return [];
                                }
                                let r = response as qr.ResultSetSubset;
                                var columnLength =
                                    metadata?.resultSetSummaries[batchId][
                                        resultId
                                    ]?.columnInfo?.length;
                                // if the result is an execution plan xml,
                                // get the execution plan graph from it
                                if (metadata?.isExecutionPlan) {
                                    state?.provider.addXmlPlan(
                                        r.rows[0][0].displayValue,
                                    );
                                }
                                return r.rows.map((r) => {
                                    let dataWithSchema: {
                                        [key: string]: any;
                                    } = {};
                                    // skip the first column since its a number column
                                    for (
                                        let i = 1;
                                        columnLength && i < columnLength + 1;
                                        i++
                                    ) {
                                        const displayValue =
                                            r[i - 1].displayValue ?? "";
                                        const ariaLabel = displayValue;
                                        dataWithSchema[(i - 1).toString()] = {
                                            displayValue: displayValue,
                                            ariaLabel: ariaLabel,
                                            isNull: r[i - 1].isNull,
                                            invariantCultureDisplayValue:
                                                displayValue,
                                        };
                                    }
                                    return dataWithSchema;
                                });
                            });
                    }}
                    ref={(gridRef) => (gridRefs.current[gridCount] = gridRef!)}
                    resultSetSummary={
                        metadata?.resultSetSummaries[batchId][resultId]
                    }
                    divId={divId}
                    uri={metadata?.uri}
                    webViewState={webViewState}
                />
                <CommandBar
                    uri={metadata?.uri}
                    resultSetSummary={
                        metadata?.resultSetSummaries[batchId][resultId]
                    }
                />
            </div>
        );
    };

    const renderGridPanel = () => {
        const grids = [];
        // execution plans only load after reading the resulting xml showplan
        // of the query. therefore, it updates the state once the results
        // are loaded, which causes a rendering loop if the grid
        // gets refreshed
        if (!metadata?.isExecutionPlan) {
            gridRefs.current.forEach((r) => r?.refreshGrid());
        }

        let count = 0;
        for (
            let i = 0;
            i < Object.keys(metadata?.resultSetSummaries ?? []).length;
            i++
        ) {
            var batch = metadata?.resultSetSummaries[i];
            for (let j = 0; j < Object.keys(batch ?? []).length; j++) {
                grids.push(renderGrid(i, j, count));
                count++;
            }
        }
        return grids;
    };

    // ========================= MESSAGE GRID =========================
    const columnsDef: TableColumnDefinition<qr.IMessage>[] = [
        createTableColumn({
            columnId: "time",
            renderHeaderCell: () => <>{locConstants.queryResult.timestamp}</>,
            renderCell: (item) => (
                <>{item.batchId === undefined ? item.time : null}</>
            ),
        }),
        createTableColumn({
            columnId: "message",
            renderHeaderCell: () => <>{locConstants.queryResult.message}</>,
            renderCell: (item) => {
                if (item.link?.text && item.selection) {
                    return (
                        <div>
                            {item.message}{" "}
                            <Link
                                onClick={async () => {
                                    await webViewState.extensionRpc.call(
                                        "setEditorSelection",
                                        {
                                            uri: metadata?.uri,
                                            selectionData: item.selection,
                                        },
                                    );
                                }}
                                inline
                                style={{ fontSize: "12px" }}
                            >
                                {item?.link?.text}
                            </Link>
                        </div>
                    );
                } else {
                    return <>{item.message}</>;
                }
            },
        }),
    ];
    const renderRow: RowRenderer<qr.IMessage> = ({ item, rowId }, style) => (
        <DataGridRow<qr.IMessage>
            key={rowId}
            style={style}
            className={classes.messagesRows}
        >
            {({ renderCell }) => (
                <DataGridCell focusMode="group">
                    {renderCell(item)}
                </DataGridCell>
            )}
        </DataGridRow>
    );

    const [columns] =
        useState<TableColumnDefinition<qr.IMessage>[]>(columnsDef);
    const items = metadata?.messages ?? [];

    const sizingOptions: TableColumnSizingOptions = {
        time: {
            minWidth: 100,
            idealWidth: 100,
            defaultWidth: 100,
        },
        message: {
            minWidth: 500,
            idealWidth: 500,
            defaultWidth: 500,
        },
    };

    const [columnSizingOption] =
        useState<TableColumnSizingOptions>(sizingOptions);

    const renderMessageGrid = () => {
        return (
            <DataGrid
                items={items}
                columns={columns}
                focusMode="cell"
                resizableColumns
                columnSizingOptions={columnSizingOption}
            >
                <DataGridBody<qr.IMessage>
                    itemSize={18}
                    height={messageGridHeight}
                >
                    {renderRow}
                </DataGridBody>
            </DataGrid>
        );
    };

    useEffect(() => {
        const gridParent = gridParentRef.current;
        if (!gridParent) {
            return;
        }
        const observer = new ResizeObserver(() => {
            if (!gridRefs.current || !ribbonRef.current) {
                return;
            }

            const availableHeight = getAvailableHeight(
                gridParent,
                ribbonRef.current,
            );

            setMessageGridHeight(availableHeight);
        });

        observer.observe(gridParent);

        return () => observer.disconnect();
    });

    // ========================= QUERY PLAN =========================
    useEffect(() => {
        if (
            // makes sure state is defined
            metadata &&
            // makes sure result sets are defined
            metadata.resultSetSummaries &&
            // makes sure this is an execution plan
            metadata.isExecutionPlan &&
            // makes sure the xml plans set by results are defined
            metadata.executionPlanState.xmlPlans &&
            // makes sure xml plans have been fully updated- necessary for multiple results sets
            Object.keys(metadata.resultSetSummaries).length ===
                metadata.executionPlanState.xmlPlans.length &&
            // checks that we haven't already gotten the graphs
            metadata.executionPlanState?.executionPlanGraphs &&
            !metadata.executionPlanState.executionPlanGraphs.length
        ) {
            // get execution plan graphs
            state!.provider.getExecutionPlan(
                metadata.executionPlanState.xmlPlans,
            );
        }
    });

    return !metadata || !hasResultsOrMessages(metadata) ? (
        <div>
            <div className={classes.noResultMessage}>
                {locConstants.queryResult.noResultMessage}
            </div>
            <div>
                <Link
                    className={classes.hidePanelLink}
                    onClick={async () => {
                        await webViewState.extensionRpc.call("executeCommand", {
                            command: "workbench.action.togglePanel",
                        });
                    }}
                >
                    {locConstants.queryResult.clickHereToHideThisPanel}
                </Link>
            </div>
        </div>
    ) : (
        <div className={classes.root} ref={gridParentRef}>
            <div className={classes.ribbon} ref={ribbonRef}>
                <TabList
                    size="medium"
                    selectedValue={metadata.tabStates!.resultPaneTab}
                    onTabSelect={(_event, data) => {
                        state?.provider.setResultTab(
                            data.value as qr.QueryResultPaneTabs,
                        );
                    }}
                    className={classes.queryResultPaneTabs}
                >
                    {Object.keys(metadata.resultSetSummaries).length > 0 && (
                        <Tab
                            value={qr.QueryResultPaneTabs.Results}
                            key={qr.QueryResultPaneTabs.Results}
                        >
                            {locConstants.queryResult.results}
                        </Tab>
                    )}
                    <Tab
                        value={qr.QueryResultPaneTabs.Messages}
                        key={qr.QueryResultPaneTabs.Messages}
                    >
                        {locConstants.queryResult.messages}
                    </Tab>
                    {Object.keys(metadata.resultSetSummaries).length > 0 &&
                        metadata.isExecutionPlan && (
                            <Tab
                                value={qr.QueryResultPaneTabs.ExecutionPlan}
                                key={qr.QueryResultPaneTabs.ExecutionPlan}
                            >
                                {locConstants.queryResult.queryPlan}
                            </Tab>
                        )}
                </TabList>
                {false && ( // hide divider until we implement snapshot
                    <Divider
                        vertical
                        style={{
                            flex: "0",
                        }}
                    />
                )}
                {false && ( // hide button until we implement snapshot
                    <Button
                        appearance="transparent"
                        icon={<OpenFilled />}
                        onClick={async () => {
                            console.log("todo: open in new tab");
                            // gridRef.current.refreshGrid();
                        }}
                        title={locConstants.queryResult.openSnapshot}
                    ></Button>
                )}
            </div>
            <div className={classes.tabContent}>
                {metadata.tabStates!.resultPaneTab ===
                    qr.QueryResultPaneTabs.Results &&
                    Object.keys(metadata.resultSetSummaries).length > 0 &&
                    renderGridPanel()}
                {metadata.tabStates!.resultPaneTab ===
                    qr.QueryResultPaneTabs.Messages && (
<<<<<<< HEAD
                    <div className={classes.messagesContainer}>
                        {renderMessageGrid()}
=======
                    <div
                        className={classes.messagesContainer}
                        data-vscode-context={JSON.stringify({
                            webviewSection: "queryResultMessagesPane",
                            uri: metadata?.uri,
                        })}
                    >
                        <Table
                            size="small"
                            as="table"
                            {...columnSizing_unstable.getTableProps()}
                            ref={tableRef}
                        >
                            <TableBody>
                                {rows.map((row, index) => {
                                    return (
                                        <TableRow
                                            key={index}
                                            className={classes.messagesRows}
                                        >
                                            <TableCell
                                                {...columnSizing_unstable.getTableCellProps(
                                                    "time",
                                                )}
                                            >
                                                {row.item.batchId === undefined
                                                    ? row.item.time
                                                    : null}
                                            </TableCell>
                                            <TableCell
                                                {...columnSizing_unstable.getTableCellProps(
                                                    "message",
                                                )}
                                            >
                                                {row.item.message}
                                                {row.item.link?.text &&
                                                    row.item.selection && (
                                                        <>
                                                            {" "}
                                                            <Link
                                                                onClick={async () => {
                                                                    await webViewState.extensionRpc.call(
                                                                        "setEditorSelection",
                                                                        {
                                                                            uri: metadata?.uri,
                                                                            selectionData:
                                                                                row
                                                                                    .item
                                                                                    .selection,
                                                                        },
                                                                    );
                                                                }}
                                                            >
                                                                {
                                                                    row.item
                                                                        ?.link
                                                                        ?.text
                                                                }
                                                            </Link>
                                                        </>
                                                    )}
                                            </TableCell>
                                        </TableRow>
                                    );
                                })}
                            </TableBody>
                        </Table>
>>>>>>> 12950906
                    </div>
                )}
                {metadata.tabStates!.resultPaneTab ===
                    qr.QueryResultPaneTabs.ExecutionPlan &&
                    Object.keys(metadata.resultSetSummaries).length > 0 && (
                        <div
                            id={"executionPlanResultsTab"}
                            className={classes.queryResultContainer}
                            style={{ height: "100%", minHeight: "300px" }}
                        >
                            <ExecutionPlanStateProvider>
                                <ExecutionPlanPage />
                            </ExecutionPlanStateProvider>
                        </div>
                    )}
            </div>
        </div>
    );
};<|MERGE_RESOLUTION|>--- conflicted
+++ resolved
@@ -514,10 +514,6 @@
                     renderGridPanel()}
                 {metadata.tabStates!.resultPaneTab ===
                     qr.QueryResultPaneTabs.Messages && (
-<<<<<<< HEAD
-                    <div className={classes.messagesContainer}>
-                        {renderMessageGrid()}
-=======
                     <div
                         className={classes.messagesContainer}
                         data-vscode-context={JSON.stringify({
@@ -525,67 +521,7 @@
                             uri: metadata?.uri,
                         })}
                     >
-                        <Table
-                            size="small"
-                            as="table"
-                            {...columnSizing_unstable.getTableProps()}
-                            ref={tableRef}
-                        >
-                            <TableBody>
-                                {rows.map((row, index) => {
-                                    return (
-                                        <TableRow
-                                            key={index}
-                                            className={classes.messagesRows}
-                                        >
-                                            <TableCell
-                                                {...columnSizing_unstable.getTableCellProps(
-                                                    "time",
-                                                )}
-                                            >
-                                                {row.item.batchId === undefined
-                                                    ? row.item.time
-                                                    : null}
-                                            </TableCell>
-                                            <TableCell
-                                                {...columnSizing_unstable.getTableCellProps(
-                                                    "message",
-                                                )}
-                                            >
-                                                {row.item.message}
-                                                {row.item.link?.text &&
-                                                    row.item.selection && (
-                                                        <>
-                                                            {" "}
-                                                            <Link
-                                                                onClick={async () => {
-                                                                    await webViewState.extensionRpc.call(
-                                                                        "setEditorSelection",
-                                                                        {
-                                                                            uri: metadata?.uri,
-                                                                            selectionData:
-                                                                                row
-                                                                                    .item
-                                                                                    .selection,
-                                                                        },
-                                                                    );
-                                                                }}
-                                                            >
-                                                                {
-                                                                    row.item
-                                                                        ?.link
-                                                                        ?.text
-                                                                }
-                                                            </Link>
-                                                        </>
-                                                    )}
-                                            </TableCell>
-                                        </TableRow>
-                                    );
-                                })}
-                            </TableBody>
-                        </Table>
->>>>>>> 12950906
+                        {renderMessageGrid()}
                     </div>
                 )}
                 {metadata.tabStates!.resultPaneTab ===

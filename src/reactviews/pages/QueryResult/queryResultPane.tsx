--- conflicted
+++ resolved
@@ -448,12 +448,8 @@
         ) {
             state.provider.getExecutionPlan(metadata.uri);
         }
-<<<<<<< HEAD
-    });
+    }, [metadata?.executionPlanState?.xmlPlans]);
     //#endregion
-=======
-    }, [metadata?.executionPlanState?.xmlPlans]);
->>>>>>> c7da5467
 
     return !metadata || !hasResultsOrMessages(metadata) ? (
         <div>

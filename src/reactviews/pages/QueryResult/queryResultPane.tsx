--- conflicted
+++ resolved
@@ -357,10 +357,6 @@
                     gridParentRef={gridParentRef}
                     uri={state?.uri}
                     webViewState={webViewState}
-<<<<<<< HEAD
-=======
-                    context={context}
->>>>>>> a41262d8
                     linkHandler={linkHandler}
                     gridId={gridId}
                 />

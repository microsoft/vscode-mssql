/*---------------------------------------------------------------------------------------------
 *  Copyright (c) Microsoft Corporation. All rights reserved.
 *  Licensed under the MIT License. See License.txt in the project root for license information.
 *--------------------------------------------------------------------------------------------*/

import {
    Button,
    Link,
    Tab,
    TabList,
    TableColumnDefinition,
    TableColumnSizingOptions,
    createTableColumn,
    makeStyles,
    shorthands,
} from "@fluentui/react-components";
import {
    DataGridBody,
    DataGrid,
    DataGridRow,
    DataGridCell,
    RowRenderer,
} from "@fluentui-contrib/react-data-grid-react-window";
import { useContext, useEffect, useRef, useState } from "react";
import { OpenRegular } from "@fluentui/react-icons";
import { QueryResultContext } from "./queryResultStateProvider";
import * as qr from "../../../sharedInterfaces/queryResult";
import { useVscodeWebview } from "../../common/vscodeWebviewProvider";
import ResultGrid, { ResultGridHandle } from "./resultGrid";
import CommandBar from "./commandBar";
import { locConstants } from "../../common/locConstants";
import {
    ACTIONBAR_WIDTH_PX,
    SCROLLBAR_PX,
    TABLE_ALIGN_PX,
} from "./table/table";
import { ExecutionPlanPage } from "../ExecutionPlan/executionPlanPage";
import { ExecutionPlanStateProvider } from "../ExecutionPlan/executionPlanStateProvider";
import { hasResultsOrMessages } from "./queryResultUtils";

const useStyles = makeStyles({
    root: {
        width: "100%",
        height: "100%",
        display: "flex",
        flexDirection: "column",
    },
    ribbon: {
        width: "100%",
        display: "flex",
        flexDirection: "row",
        "> *": {
            marginRight: "10px",
        },
    },
    queryResultPaneTabs: {
        flex: 1,
    },
    tabContent: {
        ...shorthands.flex(1),
        width: "100%",
        height: "100%",
        ...shorthands.overflow("auto"),
    },
    queryResultContainer: {
        width: "100%",
        position: "relative",
        display: "flex",
        fontFamily: "Menlo, Monaco, 'Courier New', monospace",
        fontWeight: "normal",
        fontSize: "12px",
    },
    queryResultPaneOpenButton: {
        position: "absolute",
        top: "0px",
        right: "0px",
    },
    messagesContainer: {
        width: "100%",
        height: "100%",
        flexDirection: "column",
        "> *": {
            marginBottom: "10px",
        },
    },
    messagesRows: {
        lineHeight: "18px",
        fontSize: "12px",
        flexDirection: "row",
        borderBottom: "none",
    },
    noResultMessage: {
        fontSize: "14px",
        margin: "10px 0 0 10px",
    },
    hidePanelLink: {
        fontSize: "14px",
        margin: "10px 0 0 10px",
        cursor: "pointer",
    },
});

const MIN_GRID_HEIGHT = 273; // Minimum height for a grid

function getAvailableHeight(
    resultPaneParent: HTMLDivElement,
    ribbonRef: HTMLDivElement,
) {
    return resultPaneParent.clientHeight - ribbonRef.clientHeight;
}

export const QueryResultPane = () => {
    const classes = useStyles();
    const state = useContext(QueryResultContext);
    if (!state) {
        return;
    }
    const webViewState = useVscodeWebview<
        qr.QueryResultWebviewState,
        qr.QueryResultReducers
    >();
    webViewState;
    var metadata = state?.state;
    const resultPaneParentRef = useRef<HTMLDivElement>(null);
    const ribbonRef = useRef<HTMLDivElement>(null);
    const gridParentRef = useRef<HTMLDivElement>(null);
    const [messageGridHeight, setMessageGridHeight] = useState(0);
    // Resize grid when parent element resizes
    useEffect(() => {
        let gridCount = 0;
        Object.values(metadata?.resultSetSummaries ?? []).forEach((v) => {
            gridCount += Object.keys(v).length;
        });
        if (gridCount === 0) {
            return; // Exit if there are no grids to render
        }

        const resultPaneParent = resultPaneParentRef.current;
        if (!resultPaneParent) {
            return;
        }
        const observer = new ResizeObserver(() => {
            if (!gridRefs.current || !ribbonRef.current) {
                return;
            }

            const availableHeight = getAvailableHeight(
                resultPaneParent,
                ribbonRef.current,
            );
            setMessageGridHeight(availableHeight);
            if (resultPaneParent.clientWidth && availableHeight) {
                const gridHeight = calculateGridHeight(
                    gridCount,
                    availableHeight,
                );
                const gridWidth = calculateGridWidth(
                    resultPaneParent,
                    gridCount,
                    availableHeight,
                );
                if (gridCount > 1) {
                    gridRefs.current.forEach((gridRef) => {
                        gridRef?.resizeGrid(gridWidth, gridHeight);
                    });
                } else if (gridCount === 1) {
                    gridRefs.current[0]?.resizeGrid(gridWidth, gridHeight);
                }
            }
        });

        observer.observe(resultPaneParent);

        return () => {
            observer.disconnect();
        };
    }, [metadata?.resultSetSummaries, resultPaneParentRef.current]);

    const calculateGridHeight = (
        gridCount: number,
        availableHeight: number,
    ) => {
        if (gridCount > 1) {
            // Calculate the grid height, ensuring it's not smaller than the minimum height
            return Math.max(
                (availableHeight - gridCount * TABLE_ALIGN_PX) / gridCount,
                MIN_GRID_HEIGHT,
            );
        }
        // gridCount is 1
        return availableHeight - TABLE_ALIGN_PX;
    };

    const calculateGridWidth = (
        resultPaneParent: HTMLDivElement,
        gridCount: number,
        availableHeight: number,
    ) => {
        if (gridCount > 1) {
            let scrollbarAdjustment =
                gridCount * MIN_GRID_HEIGHT >= availableHeight
                    ? SCROLLBAR_PX
                    : 0;

            return (
                resultPaneParent.clientWidth -
                ACTIONBAR_WIDTH_PX -
                scrollbarAdjustment
            );
        }
        // gridCount is 1
        return resultPaneParent.clientWidth - ACTIONBAR_WIDTH_PX;
    };

    const linkHandler = (fileContent: string, fileType: string) => {
        if (state) {
            state.provider.openFileThroughLink(fileContent, fileType);
        }
    };

    //#region Result Grid
    const gridRefs = useRef<ResultGridHandle[]>([]);
    const renderGrid = (
        batchId: number,
        resultId: number,
        gridCount: number,
    ) => {
        const divId = `grid-parent-${batchId}-${resultId}`;
        return (
            <div
                id={divId}
                className={classes.queryResultContainer}
                ref={gridParentRef}
                style={{
                    height:
                        resultPaneParentRef.current && ribbonRef.current
                            ? `${calculateGridHeight(
                                  getAvailableHeight(
                                      resultPaneParentRef.current!,
                                      ribbonRef.current!,
                                  ) - TABLE_ALIGN_PX,
                                  gridCount,
                              )}px`
                            : "",
                }}
            >
                <ResultGrid
                    loadFunc={(
                        offset: number,
                        count: number,
                    ): Thenable<any[]> => {
                        return webViewState.extensionRpc
                            .call("getRows", {
                                uri: metadata?.uri,
                                batchId: batchId,
                                resultId: resultId,
                                rowStart: offset,
                                numberOfRows: count,
                            })
                            .then((response) => {
                                if (!response) {
                                    return [];
                                }
                                let r = response as qr.ResultSetSubset;
                                var columnLength =
                                    metadata?.resultSetSummaries[batchId][
                                        resultId
                                    ]?.columnInfo?.length;
                                return r.rows.map((r) => {
                                    let dataWithSchema: {
                                        [key: string]: any;
                                    } = {};
                                    // skip the first column since its a number column
                                    for (
                                        let i = 1;
                                        columnLength && i < columnLength + 1;
                                        i++
                                    ) {
                                        const displayValue =
                                            r[i - 1].displayValue ?? "";
                                        const ariaLabel = displayValue;
                                        dataWithSchema[(i - 1).toString()] = {
                                            displayValue: displayValue,
                                            ariaLabel: ariaLabel,
                                            isNull: r[i - 1].isNull,
                                            invariantCultureDisplayValue:
                                                displayValue,
                                        };
                                    }
                                    return dataWithSchema;
                                });
                            });
                    }}
                    ref={(gridRef) => (gridRefs.current[gridCount] = gridRef!)}
                    resultSetSummary={
                        metadata?.resultSetSummaries[batchId][resultId]
                    }
                    gridParentRef={gridParentRef}
                    uri={metadata?.uri}
                    webViewState={webViewState}
<<<<<<< HEAD
                    state={state}
=======
                    linkHandler={linkHandler}
>>>>>>> 5e6ee2ac
                />
                <CommandBar
                    uri={metadata?.uri}
                    resultSetSummary={
                        metadata?.resultSetSummaries[batchId][resultId]
                    }
                />
            </div>
        );
    };

    const renderGridPanel = () => {
        const grids = [];
        gridRefs.current.forEach((r) => r?.refreshGrid());
        let count = 0;
        for (const batchIdStr in metadata?.resultSetSummaries ?? {}) {
            const batchId = parseInt(batchIdStr);
            for (const resultIdStr in metadata?.resultSetSummaries[batchId] ??
                {}) {
                const resultId = parseInt(resultIdStr);
                grids.push(renderGrid(batchId, resultId, count));
                count++;
            }
        }
        return grids;
    };
    //#endregion

    //#region Message Grid
    const columnsDef: TableColumnDefinition<qr.IMessage>[] = [
        createTableColumn({
            columnId: "time",
            renderHeaderCell: () => <>{locConstants.queryResult.timestamp}</>,
            renderCell: (item) => (
                <>{item.batchId === undefined ? item.time : null}</>
            ),
        }),
        createTableColumn({
            columnId: "message",
            renderHeaderCell: () => <>{locConstants.queryResult.message}</>,
            renderCell: (item) => {
                if (item.link?.text && item.selection) {
                    return (
                        <div>
                            {item.message}{" "}
                            <Link
                                onClick={async () => {
                                    await webViewState.extensionRpc.call(
                                        "setEditorSelection",
                                        {
                                            uri: metadata?.uri,
                                            selectionData: item.selection,
                                        },
                                    );
                                }}
                                inline
                                style={{ fontSize: "12px" }}
                            >
                                {item?.link?.text}
                            </Link>
                        </div>
                    );
                } else {
                    return <>{item.message}</>;
                }
            },
        }),
    ];
    const renderRow: RowRenderer<qr.IMessage> = ({ item, rowId }, style) => (
        <DataGridRow<qr.IMessage>
            key={rowId}
            style={style}
            className={classes.messagesRows}
        >
            {({ renderCell }) => (
                <DataGridCell focusMode="group" style={{ minHeight: "18px" }}>
                    {renderCell(item)}
                </DataGridCell>
            )}
        </DataGridRow>
    );

    const [columns] =
        useState<TableColumnDefinition<qr.IMessage>[]>(columnsDef);
    const items = metadata?.messages ?? [];

    const sizingOptions: TableColumnSizingOptions = {
        time: {
            minWidth: 100,
            idealWidth: 100,
            defaultWidth: 100,
        },
        message: {
            minWidth: 500,
            idealWidth: 500,
            defaultWidth: 500,
        },
    };

    const [columnSizingOption] =
        useState<TableColumnSizingOptions>(sizingOptions);

    const renderMessageGrid = () => {
        return (
            <DataGrid
                items={items}
                columns={columns}
                focusMode="cell"
                resizableColumns
                columnSizingOptions={columnSizingOption}
            >
                <DataGridBody<qr.IMessage>
                    itemSize={18}
                    height={messageGridHeight}
                >
                    {renderRow}
                </DataGridBody>
            </DataGrid>
        );
    };
    //#endregion

    //#region Query Plan
    useEffect(() => {
        // gets execution plans
        if (
            state &&
            metadata &&
            metadata.isExecutionPlan &&
            metadata.uri &&
            metadata.executionPlanState &&
            !metadata.executionPlanState.executionPlanGraphs!.length
        ) {
            state.provider.getExecutionPlan(metadata.uri);
        }
    }, [metadata?.executionPlanState?.xmlPlans]);
    //#endregion

    const getWebviewLocation = async () => {
        const res = (await webViewState.extensionRpc.call(
            "getWebviewLocation",
            {
                uri: metadata?.uri,
            },
        )) as string;
        setWebviewLocation(res);
    };
    const [webviewLocation, setWebviewLocation] = useState("");
    useEffect(() => {
        getWebviewLocation().catch((e) => {
            console.error(e);
            setWebviewLocation("panel");
        });
    }, []);

    return !metadata || !hasResultsOrMessages(metadata) ? (
        <div>
            <div className={classes.noResultMessage}>
                {locConstants.queryResult.noResultMessage}
            </div>
            <div>
                <Link
                    className={classes.hidePanelLink}
                    onClick={async () => {
                        await webViewState.extensionRpc.call("executeCommand", {
                            command: "workbench.action.togglePanel",
                        });
                    }}
                >
                    {locConstants.queryResult.clickHereToHideThisPanel}
                </Link>
            </div>
        </div>
    ) : (
        <div className={classes.root} ref={resultPaneParentRef}>
            <div className={classes.ribbon} ref={ribbonRef}>
                <TabList
                    size="medium"
                    selectedValue={metadata.tabStates!.resultPaneTab}
                    onTabSelect={(_event, data) => {
                        state?.provider.setResultTab(
                            data.value as qr.QueryResultPaneTabs,
                        );
                    }}
                    className={classes.queryResultPaneTabs}
                >
                    {Object.keys(metadata.resultSetSummaries).length > 0 && (
                        <Tab
                            value={qr.QueryResultPaneTabs.Results}
                            key={qr.QueryResultPaneTabs.Results}
                        >
                            {locConstants.queryResult.results}
                        </Tab>
                    )}
                    <Tab
                        value={qr.QueryResultPaneTabs.Messages}
                        key={qr.QueryResultPaneTabs.Messages}
                    >
                        {locConstants.queryResult.messages}
                    </Tab>
                    {Object.keys(metadata.resultSetSummaries).length > 0 &&
                        metadata.isExecutionPlan && (
                            <Tab
                                value={qr.QueryResultPaneTabs.ExecutionPlan}
                                key={qr.QueryResultPaneTabs.ExecutionPlan}
                            >
                                {locConstants.queryResult.queryPlan}
                            </Tab>
                        )}
                </TabList>
                {webviewLocation === "panel" && (
                    <Button
                        icon={<OpenRegular />}
                        appearance="subtle"
                        onClick={async () => {
                            await webViewState.extensionRpc.call(
                                "openInNewTab",
                                {
                                    uri: metadata?.uri,
                                },
                            );
                        }}
                        title={locConstants.queryResult.openResultInNewTab}
                    ></Button>
                )}
            </div>
            <div className={classes.tabContent}>
                {metadata.tabStates!.resultPaneTab ===
                    qr.QueryResultPaneTabs.Results &&
                    Object.keys(metadata.resultSetSummaries).length > 0 &&
                    renderGridPanel()}
                {metadata.tabStates!.resultPaneTab ===
                    qr.QueryResultPaneTabs.Messages && (
                    <div
                        className={classes.messagesContainer}
                        data-vscode-context={JSON.stringify({
                            webviewSection: "queryResultMessagesPane",
                            uri: metadata?.uri,
                        })}
                    >
                        {renderMessageGrid()}
                    </div>
                )}
                {metadata.tabStates!.resultPaneTab ===
                    qr.QueryResultPaneTabs.ExecutionPlan &&
                    metadata.isExecutionPlan && (
                        <div
                            id={"executionPlanResultsTab"}
                            className={classes.queryResultContainer}
                            style={{ height: "100%", minHeight: "300px" }}
                        >
                            <ExecutionPlanStateProvider>
                                <ExecutionPlanPage />
                            </ExecutionPlanStateProvider>
                        </div>
                    )}
            </div>
        </div>
    );
};<|MERGE_RESOLUTION|>--- conflicted
+++ resolved
@@ -298,11 +298,8 @@
                     gridParentRef={gridParentRef}
                     uri={metadata?.uri}
                     webViewState={webViewState}
-<<<<<<< HEAD
                     state={state}
-=======
                     linkHandler={linkHandler}
->>>>>>> 5e6ee2ac
                 />
                 <CommandBar
                     uri={metadata?.uri}

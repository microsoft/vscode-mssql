/*---------------------------------------------------------------------------------------------
 *  Copyright (c) Microsoft Corporation. All rights reserved.
 *  Licensed under the MIT License. See License.txt in the project root for license information.
 *--------------------------------------------------------------------------------------------*/

import {
    Button,
    Divider,
    Link,
    Tab,
    TabList,
    Table,
    TableBody,
    TableCell,
    TableColumnDefinition,
    TableColumnSizingOptions,
    TableRow,
    createTableColumn,
    makeStyles,
    shorthands,
    useTableColumnSizing_unstable,
    useTableFeatures,
} from "@fluentui/react-components";
import { useContext, useEffect, useRef, useState } from "react";
import { OpenFilled } from "@fluentui/react-icons";
import { QueryResultContext } from "./queryResultStateProvider";
import * as qr from "../../../sharedInterfaces/queryResult";
import * as ep from "../ExecutionPlan/executionPlanInterfaces";
import { useVscodeWebview } from "../../common/vscodeWebviewProvider";
import SlickGrid, { SlickGridHandle } from "./slickgrid";
import * as l10n from "@vscode/l10n";
<<<<<<< HEAD
import { ExecutionPlanPage } from "../ExecutionPlan/executionPlanPage";
=======
import CommandBar from "./commandBar";
>>>>>>> 56e828aa

const useStyles = makeStyles({
    root: {
        width: "100%",
        height: "100%",
        display: "flex",
        flexDirection: "column",
    },
    ribbon: {
        width: "100%",
        display: "flex",
        flexDirection: "row",
        "> *": {
            marginRight: "10px",
        },
    },
    queryResultPaneTabs: {
        flex: 1,
    },
    tabContent: {
        ...shorthands.flex(1),
        width: "100%",
        height: "100%",
        display: "flex",
        ...shorthands.overflow("auto"),
    },
    queryResultContainer: {
        width: "100%",
        height: "100%",
        position: "relative",
        display: "flex",
    },
    queryResultPaneOpenButton: {
        position: "absolute",
        top: "0px",
        right: "0px",
    },
    messagesContainer: {
        width: "100%",
        height: "100%",
        flexDirection: "column",
        "> *": {
            marginBottom: "10px",
        },
    },
    messagesRows: {
        flexDirection: "row",
        ...shorthands.padding("10px"),
        "> *": {
            marginRight: "10px",
        },
    },
});

const RESULTS = l10n.t("Results");
const MESSAGES = l10n.t("Messages");
const TIMESTAMP = l10n.t("Timestamp");
const MESSAGE = l10n.t("Message");
const OPEN_SNAPSHOT_IN_NEW_TAB = l10n.t("Open snapshot in new tab");

export const QueryResultPane = () => {
    const classes = useStyles();
    const state = useContext(QueryResultContext);
    const webViewState = useVscodeWebview<
        qr.QueryResultWebviewState,
        qr.QueryResultReducers
    >();
    webViewState;
    var metadata = state?.state;
    const columnsDef: TableColumnDefinition<qr.IMessage>[] = [
        createTableColumn({
            columnId: "time",
            renderHeaderCell: () => <>{TIMESTAMP}</>,
        }),
        createTableColumn({
            columnId: "message",
            renderHeaderCell: () => <>{MESSAGE}</>,
        }),
    ];
    const gridParentRef = useRef<HTMLDivElement>(null);
    const ribbonRef = useRef<HTMLDivElement>(null);
    // Resize grid when parent element resizes
    useEffect(() => {
        const gridParent = gridParentRef.current;
        if (!gridParent) {
            return;
        }
        const observer = new ResizeObserver(() => {
            if (!gridRef.current) {
                return;
            }
            if (!ribbonRef.current) {
                return;
            }
            if (gridParent.clientWidth && gridParent.clientHeight) {
                gridRef.current.resizeGrid(
                    gridParent.clientWidth,
                    gridParent.clientHeight -
                        ribbonRef.current.clientHeight -
                        5,
                );
            }
        });
        observer.observe(gridParent);
        return () => observer.disconnect();
    }, []);
    const [columns] =
        useState<TableColumnDefinition<qr.IMessage>[]>(columnsDef);
    const items = metadata?.messages ?? [];
    // const [xmlPlanText, setXmlPlanText] = useState<string>("");

    const sizingOptions: TableColumnSizingOptions = {
        time: {
            minWidth: 100,
            idealWidth: 100,
            defaultWidth: 100,
        },
        message: {
            minWidth: 500,
            idealWidth: 500,
            defaultWidth: 500,
        },
    };

    const [columnSizingOption] =
        useState<TableColumnSizingOptions>(sizingOptions);
    const { getRows, columnSizing_unstable, tableRef } = useTableFeatures(
        {
            columns,
            items: items,
        },
        [
            useTableColumnSizing_unstable({
                columnSizingOptions: columnSizingOption,
            }),
        ],
    );
    const rows = getRows();

    if (!metadata) {
        return null;
    }

    const gridRef = useRef<SlickGridHandle>(null);

    const getExecutionPlanGraphs = async (contents: string) => {
        let planFile: ep.ExecutionPlanGraphInfo = {
            graphFileContent: contents,
            graphFileType: ".sqlplan"
        }
        await state!.provider.getExecutionPlan(planFile);
    };

    useEffect(() => {
        console.log(state);
    }, [state]);

    return (
        <div className={classes.root} ref={gridParentRef}>
            <div className={classes.ribbon} ref={ribbonRef}>
                <TabList
                    size="medium"
                    selectedValue={metadata.tabStates!.resultPaneTab}
                    onTabSelect={(_event, data) => {
                        state?.provider.setResultTab(
                            data.value as qr.QueryResultPaneTabs,
                        );
                    }}
                    className={classes.queryResultPaneTabs}
                >
                    {metadata.resultSetSummary && (
                        <Tab
                            value={qr.QueryResultPaneTabs.Results}
                            key={qr.QueryResultPaneTabs.Results}
                        >
                            {RESULTS}
                        </Tab>
                    )}
                    <Tab
                        value={qr.QueryResultPaneTabs.Messages}
                        key={qr.QueryResultPaneTabs.Messages}
                    >
                        {MESSAGES}
                    </Tab>
                    {metadata.resultSetSummary && metadata.isExecutionPlan && (
                        <Tab
                            value={qr.QueryResultPaneTabs.ExecutionPlan}
                            key={qr.QueryResultPaneTabs.ExecutionPlan}
                        >
                            {"Query Plan"}
                        </Tab>
                    )}
                </TabList>
                {metadata.tabStates!.resultPaneTab ==
                    qr.QueryResultPaneTabs.Results && (
                    <Divider
                        vertical
                        style={{
                            flex: "0",
                        }}
                    />
                )}
                {
                    <Button
                        appearance="transparent"
                        icon={<OpenFilled />}
                        onClick={async () => {
                            console.log("todo: open in new tab");
                            // gridRef.current.refreshGrid();
                        }}
                        title={OPEN_SNAPSHOT_IN_NEW_TAB}
                    ></Button>
                }
            </div>
            <div className={classes.tabContent}>
                {metadata.tabStates!.resultPaneTab ===
                    qr.QueryResultPaneTabs.Results &&
                    metadata.resultSetSummary && (
                        <div
                            id={"grid-parent"}
                            className={classes.queryResultContainer}
                        >
                            <SlickGrid
                                loadFunc={(
                                    offset: number,
                                    count: number,
                                ): Thenable<any[]> => {
                                    return webViewState.extensionRpc
                                        .call("getRows", {
                                            uri: metadata?.uri,
                                            batchId:
                                                metadata?.resultSetSummary
                                                    ?.batchId,
                                            resultId:
                                                metadata?.resultSetSummary?.id,
                                            rowStart: offset,
                                            numberOfRows: count,
                                        })
                                        .then((response) => {
                                            if (!response) {
                                                return [];
                                            }
                                            let r =
                                                response as qr.ResultSetSubset;
                                            var columnLength =
                                                metadata?.resultSetSummary
                                                    ?.columnInfo?.length;
                                            getExecutionPlanGraphs(metadata?.isExecutionPlan ? r.rows[0][0].displayValue : "");
                                            return r.rows.map((r) => {
                                                let dataWithSchema: {
                                                    [key: string]: any;
                                                } = {};
                                                // skip the first column since its a number column
                                                for (
                                                    let i = 1;
                                                    columnLength &&
                                                    i < columnLength + 1;
                                                    i++
                                                ) {
                                                    const displayValue =
                                                        r[i - 1].displayValue ??
                                                        "";
                                                    const ariaLabel =
                                                        displayValue;
                                                    dataWithSchema[
                                                        (i - 1).toString()
                                                    ] = {
                                                        displayValue:
                                                            displayValue,
                                                        ariaLabel: ariaLabel,
                                                        isNull: r[i - 1].isNull,
                                                        invariantCultureDisplayValue:
                                                            displayValue,
                                                    };
                                                }
                                                return dataWithSchema;
                                            });
                                        });
                                }}
                                ref={gridRef}
                                resultSetSummary={metadata.resultSetSummary}
                            />
                            <CommandBar />
                        </div>
                    )}
                {metadata.tabStates!.resultPaneTab ===
                    qr.QueryResultPaneTabs.Messages && (
                    <div className={classes.messagesContainer}>
                        <Table
                            size="small"
                            as="table"
                            {...columnSizing_unstable.getTableProps()}
                            ref={tableRef}
                        >
                            <TableBody>
                                {rows.map((row, index) => {
                                    return (
                                        <TableRow key={index}>
                                            <TableCell
                                                {...columnSizing_unstable.getTableCellProps(
                                                    "time",
                                                )}
                                            >
                                                {row.item.batchId === undefined
                                                    ? row.item.time
                                                    : null}
                                            </TableCell>
                                            <TableCell
                                                {...columnSizing_unstable.getTableCellProps(
                                                    "message",
                                                )}
                                            >
                                                {row.item.message}
                                                {row.item.link?.text &&
                                                    row.item.selection && (
                                                        <>
                                                            {" "}
                                                            <Link
                                                                onClick={async () => {
                                                                    await webViewState.extensionRpc.call(
                                                                        "setEditorSelection",
                                                                        {
                                                                            uri: metadata?.uri,
                                                                            selectionData:
                                                                                row
                                                                                    .item
                                                                                    .selection,
                                                                        },
                                                                    );
                                                                }}
                                                            >
                                                                {
                                                                    row.item
                                                                        ?.link
                                                                        ?.text
                                                                }
                                                            </Link>
                                                        </>
                                                    )}
                                            </TableCell>
                                        </TableRow>
                                    );
                                })}
                            </TableBody>
                        </Table>
                    </div>
                )}
                {metadata.tabStates!.resultPaneTab ===
                    qr.QueryResultPaneTabs.ExecutionPlan &&
                    metadata.resultSetSummary && (
                        <div
                            id={"executionPlanResultsTab"}
                            className={classes.queryResultContainer}
                        >
                            <ExecutionPlanPage context={state}/>
                        </div>
                    )}
            </div>
        </div>
    );
};<|MERGE_RESOLUTION|>--- conflicted
+++ resolved
@@ -29,11 +29,8 @@
 import { useVscodeWebview } from "../../common/vscodeWebviewProvider";
 import SlickGrid, { SlickGridHandle } from "./slickgrid";
 import * as l10n from "@vscode/l10n";
-<<<<<<< HEAD
+import CommandBar from "./commandBar";
 import { ExecutionPlanPage } from "../ExecutionPlan/executionPlanPage";
-=======
-import CommandBar from "./commandBar";
->>>>>>> 56e828aa
 
 const useStyles = makeStyles({
     root: {

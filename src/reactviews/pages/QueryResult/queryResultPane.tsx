/*---------------------------------------------------------------------------------------------
 *  Copyright (c) Microsoft Corporation. All rights reserved.
 *  Licensed under the MIT License. See License.txt in the project root for license information.
 *--------------------------------------------------------------------------------------------*/

import {
    Button,
    Divider,
    Link,
    Tab,
    TabList,
    TableColumnDefinition,
    TableColumnSizingOptions,
    createTableColumn,
    makeStyles,
    shorthands,
} from "@fluentui/react-components";
import {
    DataGridBody,
    DataGrid,
    DataGridRow,
    DataGridCell,
    RowRenderer,
} from "@fluentui-contrib/react-data-grid-react-window";
import { useContext, useEffect, useRef, useState } from "react";
import { OpenFilled } from "@fluentui/react-icons";
import { QueryResultContext } from "./queryResultStateProvider";
import * as qr from "../../../sharedInterfaces/queryResult";
import { useVscodeWebview } from "../../common/vscodeWebviewProvider";
import ResultGrid, { ResultGridHandle } from "./resultGrid";
import CommandBar from "./commandBar";
import { locConstants } from "../../common/locConstants";
import {
    ACTIONBAR_WIDTH_PX,
    SCROLLBAR_PX,
    TABLE_ALIGN_PX,
} from "./table/table";
import { ExecutionPlanPage } from "../ExecutionPlan/executionPlanPage";
import { ExecutionPlanStateProvider } from "../ExecutionPlan/executionPlanStateProvider";
import { hasResultsOrMessages } from "./queryResultUtils";

const useStyles = makeStyles({
    root: {
        width: "100%",
        height: "100%",
        display: "flex",
        flexDirection: "column",
    },
    ribbon: {
        width: "100%",
        display: "flex",
        flexDirection: "row",
        "> *": {
            marginRight: "10px",
        },
    },
    queryResultPaneTabs: {
        flex: 1,
    },
    tabContent: {
        ...shorthands.flex(1),
        width: "100%",
        height: "100%",
        ...shorthands.overflow("auto"),
    },
    queryResultContainer: {
        width: "100%",
        position: "relative",
        display: "flex",
        fontFamily: "Menlo, Monaco, 'Courier New', monospace",
        fontWeight: "normal",
        fontSize: "12px",
    },
    queryResultPaneOpenButton: {
        position: "absolute",
        top: "0px",
        right: "0px",
    },
    messagesContainer: {
        width: "100%",
        height: "100%",
        flexDirection: "column",
        "> *": {
            marginBottom: "10px",
        },
    },
    messagesRows: {
        lineHeight: "18px",
        fontSize: "12px",
        flexDirection: "row",
        borderBottom: "none",
    },
    noResultMessage: {
        fontSize: "14px",
        margin: "10px 0 0 10px",
    },
    hidePanelLink: {
        fontSize: "14px",
        margin: "10px 0 0 10px",
        cursor: "pointer",
    },
});

const MIN_GRID_HEIGHT = 273; // Minimum height for a grid

function getAvailableHeight(
    resultPaneParent: HTMLDivElement,
    ribbonRef: HTMLDivElement,
) {
    return resultPaneParent.clientHeight - ribbonRef.clientHeight;
}

export const QueryResultPane = () => {
    const classes = useStyles();
    const state = useContext(QueryResultContext);
    const webViewState = useVscodeWebview<
        qr.QueryResultWebviewState,
        qr.QueryResultReducers
    >();
    webViewState;
    var metadata = state?.state;
<<<<<<< HEAD

    const gridParentRef = useRef<HTMLDivElement>(null);
    const ribbonRef = useRef<HTMLDivElement>(null);
    const [messageGridHeight, setMessageGridHeight] = useState(0);

=======
    const columnsDef: TableColumnDefinition<qr.IMessage>[] = [
        createTableColumn({
            columnId: "time",
            renderHeaderCell: () => <>{locConstants.queryResult.timestamp}</>,
        }),
        createTableColumn({
            columnId: "message",
            renderHeaderCell: () => <>{locConstants.queryResult.message}</>,
        }),
    ];
    const resultPaneParentRef = useRef<HTMLDivElement>(null);
    const ribbonRef = useRef<HTMLDivElement>(null);
    const gridParentRef = useRef<HTMLDivElement>(null);
>>>>>>> a82abefd
    // Resize grid when parent element resizes
    useEffect(() => {
        let gridCount = 0;
        Object.values(metadata?.resultSetSummaries ?? []).forEach((v) => {
            gridCount += Object.keys(v).length;
        });
        if (gridCount === 0) {
            return; // Exit if there are no grids to render
        }

        const resultPaneParent = resultPaneParentRef.current;
        if (!resultPaneParent) {
            return;
        }
        const observer = new ResizeObserver(() => {
            if (!gridRefs.current || !ribbonRef.current) {
                return;
            }

            const availableHeight = getAvailableHeight(
                resultPaneParent,
                ribbonRef.current,
            );
            if (resultPaneParent.clientWidth && availableHeight) {
                const gridHeight = calculateGridHeight(
                    gridCount,
                    availableHeight,
                );
                const gridWidth = calculateGridWidth(
                    resultPaneParent,
                    gridCount,
                    availableHeight,
                );
                if (gridCount > 1) {
                    gridRefs.current.forEach((gridRef) => {
                        gridRef?.resizeGrid(gridWidth, gridHeight);
                    });
                } else if (gridCount === 1) {
                    gridRefs.current[0]?.resizeGrid(gridWidth, gridHeight);
                }
            }
        });

        observer.observe(resultPaneParent);

        return () => {
            observer.disconnect();
        };
    }, [metadata?.resultSetSummaries, resultPaneParentRef.current]);

    const calculateGridHeight = (
        gridCount: number,
        availableHeight: number,
    ) => {
        if (gridCount > 1) {
            // Calculate the grid height, ensuring it's not smaller than the minimum height
            return Math.max(
                (availableHeight - gridCount * TABLE_ALIGN_PX) / gridCount,
                MIN_GRID_HEIGHT,
            );
        }
        // gridCount is 1
        return Math.max(availableHeight - TABLE_ALIGN_PX, MIN_GRID_HEIGHT);
    };

<<<<<<< HEAD
        return () => observer.disconnect();
    }, [metadata?.resultSetSummaries]);
=======
    const calculateGridWidth = (
        resultPaneParent: HTMLDivElement,
        gridCount: number,
        availableHeight: number,
    ) => {
        if (gridCount > 1) {
            let scrollbarAdjustment =
                gridCount * MIN_GRID_HEIGHT >= availableHeight
                    ? SCROLLBAR_PX
                    : 0;

            return (
                resultPaneParent.clientWidth -
                ACTIONBAR_WIDTH_PX -
                scrollbarAdjustment
            );
        }
        // gridCount is 1
        return resultPaneParent.clientWidth - ACTIONBAR_WIDTH_PX;
    };
    const [columns] =
        useState<TableColumnDefinition<qr.IMessage>[]>(columnsDef);
    const items = metadata?.messages ?? [];

    const sizingOptions: TableColumnSizingOptions = {
        time: {
            minWidth: 100,
            idealWidth: 100,
            defaultWidth: 100,
        },
        message: {
            minWidth: 500,
            idealWidth: 500,
            defaultWidth: 500,
        },
    };

    const [columnSizingOption] =
        useState<TableColumnSizingOptions>(sizingOptions);
    const { getRows, columnSizing_unstable, tableRef } = useTableFeatures(
        {
            columns,
            items: items,
        },
        [
            useTableColumnSizing_unstable({
                columnSizingOptions: columnSizingOption,
            }),
        ],
    );
    const rows = getRows();
>>>>>>> a82abefd

    //#region Result Grid
    const gridRefs = useRef<ResultGridHandle[]>([]);
    const renderGrid = (
        batchId: number,
        resultId: number,
        gridCount: number,
    ) => {
        const divId = `grid-parent-${batchId}-${resultId}`;
        return (
            <div
                id={divId}
                className={classes.queryResultContainer}
                ref={gridParentRef}
                style={{
                    height:
                        resultPaneParentRef.current && ribbonRef.current
                            ? `${calculateGridHeight(
                                  getAvailableHeight(
                                      resultPaneParentRef.current!,
                                      ribbonRef.current!,
                                  ) - TABLE_ALIGN_PX,
                                  gridCount,
                              )}px`
                            : "",
                }}
            >
                <ResultGrid
                    loadFunc={(
                        offset: number,
                        count: number,
                    ): Thenable<any[]> => {
                        return webViewState.extensionRpc
                            .call("getRows", {
                                uri: metadata?.uri,
                                batchId: batchId,
                                resultId: resultId,
                                rowStart: offset,
                                numberOfRows: count,
                            })
                            .then((response) => {
                                if (!response) {
                                    return [];
                                }
                                let r = response as qr.ResultSetSubset;
                                var columnLength =
                                    metadata?.resultSetSummaries[batchId][
                                        resultId
                                    ]?.columnInfo?.length;
                                return r.rows.map((r) => {
                                    let dataWithSchema: {
                                        [key: string]: any;
                                    } = {};
                                    // skip the first column since its a number column
                                    for (
                                        let i = 1;
                                        columnLength && i < columnLength + 1;
                                        i++
                                    ) {
                                        const displayValue =
                                            r[i - 1].displayValue ?? "";
                                        const ariaLabel = displayValue;
                                        dataWithSchema[(i - 1).toString()] = {
                                            displayValue: displayValue,
                                            ariaLabel: ariaLabel,
                                            isNull: r[i - 1].isNull,
                                            invariantCultureDisplayValue:
                                                displayValue,
                                        };
                                    }
                                    return dataWithSchema;
                                });
                            });
                    }}
                    ref={(gridRef) => (gridRefs.current[gridCount] = gridRef!)}
                    resultSetSummary={
                        metadata?.resultSetSummaries[batchId][resultId]
                    }
                    gridParentRef={gridParentRef}
                    uri={metadata?.uri}
                    webViewState={webViewState}
                />
                <CommandBar
                    uri={metadata?.uri}
                    resultSetSummary={
                        metadata?.resultSetSummaries[batchId][resultId]
                    }
                />
            </div>
        );
    };

    const renderGridPanel = () => {
        const grids = [];
        let count = 0;
        for (
            let i = 0;
            i < Object.keys(metadata?.resultSetSummaries ?? []).length;
            i++
        ) {
            var batch = metadata?.resultSetSummaries[i];
            for (let j = 0; j < Object.keys(batch ?? []).length; j++) {
                grids.push(renderGrid(i, j, count));
                count++;
            }
        }
        return grids;
    };
    //#endregion

    //#region Message Grid
    const columnsDef: TableColumnDefinition<qr.IMessage>[] = [
        createTableColumn({
            columnId: "time",
            renderHeaderCell: () => <>{locConstants.queryResult.timestamp}</>,
            renderCell: (item) => (
                <>{item.batchId === undefined ? item.time : null}</>
            ),
        }),
        createTableColumn({
            columnId: "message",
            renderHeaderCell: () => <>{locConstants.queryResult.message}</>,
            renderCell: (item) => {
                if (item.link?.text && item.selection) {
                    return (
                        <div>
                            {item.message}{" "}
                            <Link
                                onClick={async () => {
                                    await webViewState.extensionRpc.call(
                                        "setEditorSelection",
                                        {
                                            uri: metadata?.uri,
                                            selectionData: item.selection,
                                        },
                                    );
                                }}
                                inline
                                style={{ fontSize: "12px" }}
                            >
                                {item?.link?.text}
                            </Link>
                        </div>
                    );
                } else {
                    return <>{item.message}</>;
                }
            },
        }),
    ];
    const renderRow: RowRenderer<qr.IMessage> = ({ item, rowId }, style) => (
        <DataGridRow<qr.IMessage>
            key={rowId}
            style={style}
            className={classes.messagesRows}
        >
            {({ renderCell }) => (
                <DataGridCell focusMode="group">
                    {renderCell(item)}
                </DataGridCell>
            )}
        </DataGridRow>
    );

    const [columns] =
        useState<TableColumnDefinition<qr.IMessage>[]>(columnsDef);
    const items = metadata?.messages ?? [];

    const sizingOptions: TableColumnSizingOptions = {
        time: {
            minWidth: 100,
            idealWidth: 100,
            defaultWidth: 100,
        },
        message: {
            minWidth: 500,
            idealWidth: 500,
            defaultWidth: 500,
        },
    };

    const [columnSizingOption] =
        useState<TableColumnSizingOptions>(sizingOptions);

    const renderMessageGrid = () => {
        return (
            <DataGrid
                items={items}
                columns={columns}
                focusMode="cell"
                resizableColumns
                columnSizingOptions={columnSizingOption}
            >
                <DataGridBody<qr.IMessage>
                    itemSize={18}
                    height={messageGridHeight}
                >
                    {renderRow}
                </DataGridBody>
            </DataGrid>
        );
    };

    useEffect(() => {
        const gridParent = gridParentRef.current;
        if (!gridParent) {
            return;
        }
        const observer = new ResizeObserver(() => {
            if (!gridRefs.current || !ribbonRef.current) {
                return;
            }

            const availableHeight = getAvailableHeight(
                gridParent,
                ribbonRef.current,
            );

            setMessageGridHeight(availableHeight);
        });

        observer.observe(gridParent);

        return () => observer.disconnect();
    });
    //#endregion

    //#region Query Plan
    useEffect(() => {
        // gets execution plans
        if (metadata && metadata.uri) {
            state!.provider.getExecutionPlan(metadata!.uri!);
        }
    });
    //#endregion

    return !metadata || !hasResultsOrMessages(metadata) ? (
        <div>
            <div className={classes.noResultMessage}>
                {locConstants.queryResult.noResultMessage}
            </div>
            <div>
                <Link
                    className={classes.hidePanelLink}
                    onClick={async () => {
                        await webViewState.extensionRpc.call("executeCommand", {
                            command: "workbench.action.togglePanel",
                        });
                    }}
                >
                    {locConstants.queryResult.clickHereToHideThisPanel}
                </Link>
            </div>
        </div>
    ) : (
        <div className={classes.root} ref={resultPaneParentRef}>
            <div className={classes.ribbon} ref={ribbonRef}>
                <TabList
                    size="medium"
                    selectedValue={metadata.tabStates!.resultPaneTab}
                    onTabSelect={(_event, data) => {
                        state?.provider.setResultTab(
                            data.value as qr.QueryResultPaneTabs,
                        );
                    }}
                    className={classes.queryResultPaneTabs}
                >
                    {Object.keys(metadata.resultSetSummaries).length > 0 && (
                        <Tab
                            value={qr.QueryResultPaneTabs.Results}
                            key={qr.QueryResultPaneTabs.Results}
                        >
                            {locConstants.queryResult.results}
                        </Tab>
                    )}
                    <Tab
                        value={qr.QueryResultPaneTabs.Messages}
                        key={qr.QueryResultPaneTabs.Messages}
                    >
                        {locConstants.queryResult.messages}
                    </Tab>
                    {Object.keys(metadata.resultSetSummaries).length > 0 &&
                        metadata.isExecutionPlan && (
                            <Tab
                                value={qr.QueryResultPaneTabs.ExecutionPlan}
                                key={qr.QueryResultPaneTabs.ExecutionPlan}
                            >
                                {locConstants.queryResult.queryPlan}
                            </Tab>
                        )}
                </TabList>
                {false && ( // hide divider until we implement snapshot
                    <Divider
                        vertical
                        style={{
                            flex: "0",
                        }}
                    />
                )}
                {false && ( // hide button until we implement snapshot
                    <Button
                        appearance="transparent"
                        icon={<OpenFilled />}
                        onClick={async () => {
                            console.log("todo: open in new tab");
                            // gridRef.current.refreshGrid();
                        }}
                        title={locConstants.queryResult.openSnapshot}
                    ></Button>
                )}
            </div>
            <div className={classes.tabContent}>
                {metadata.tabStates!.resultPaneTab ===
                    qr.QueryResultPaneTabs.Results &&
                    Object.keys(metadata.resultSetSummaries).length > 0 &&
                    renderGridPanel()}
                {metadata.tabStates!.resultPaneTab ===
                    qr.QueryResultPaneTabs.Messages && (
                    <div
                        className={classes.messagesContainer}
                        data-vscode-context={JSON.stringify({
                            webviewSection: "queryResultMessagesPane",
                            uri: metadata?.uri,
                        })}
                    >
                        {renderMessageGrid()}
                    </div>
                )}
                {metadata.tabStates!.resultPaneTab ===
                    qr.QueryResultPaneTabs.ExecutionPlan &&
                    Object.keys(metadata.resultSetSummaries).length > 0 && (
                        <div
                            id={"executionPlanResultsTab"}
                            className={classes.queryResultContainer}
                            style={{ height: "100%", minHeight: "300px" }}
                        >
                            <ExecutionPlanStateProvider>
                                <ExecutionPlanPage />
                            </ExecutionPlanStateProvider>
                        </div>
                    )}
            </div>
        </div>
    );
};<|MERGE_RESOLUTION|>--- conflicted
+++ resolved
@@ -119,27 +119,10 @@
     >();
     webViewState;
     var metadata = state?.state;
-<<<<<<< HEAD
-
-    const gridParentRef = useRef<HTMLDivElement>(null);
-    const ribbonRef = useRef<HTMLDivElement>(null);
-    const [messageGridHeight, setMessageGridHeight] = useState(0);
-
-=======
-    const columnsDef: TableColumnDefinition<qr.IMessage>[] = [
-        createTableColumn({
-            columnId: "time",
-            renderHeaderCell: () => <>{locConstants.queryResult.timestamp}</>,
-        }),
-        createTableColumn({
-            columnId: "message",
-            renderHeaderCell: () => <>{locConstants.queryResult.message}</>,
-        }),
-    ];
     const resultPaneParentRef = useRef<HTMLDivElement>(null);
     const ribbonRef = useRef<HTMLDivElement>(null);
     const gridParentRef = useRef<HTMLDivElement>(null);
->>>>>>> a82abefd
+    const [messageGridHeight, setMessageGridHeight] = useState(0);
     // Resize grid when parent element resizes
     useEffect(() => {
         let gridCount = 0;
@@ -205,10 +188,6 @@
         return Math.max(availableHeight - TABLE_ALIGN_PX, MIN_GRID_HEIGHT);
     };
 
-<<<<<<< HEAD
-        return () => observer.disconnect();
-    }, [metadata?.resultSetSummaries]);
-=======
     const calculateGridWidth = (
         resultPaneParent: HTMLDivElement,
         gridCount: number,
@@ -229,38 +208,6 @@
         // gridCount is 1
         return resultPaneParent.clientWidth - ACTIONBAR_WIDTH_PX;
     };
-    const [columns] =
-        useState<TableColumnDefinition<qr.IMessage>[]>(columnsDef);
-    const items = metadata?.messages ?? [];
-
-    const sizingOptions: TableColumnSizingOptions = {
-        time: {
-            minWidth: 100,
-            idealWidth: 100,
-            defaultWidth: 100,
-        },
-        message: {
-            minWidth: 500,
-            idealWidth: 500,
-            defaultWidth: 500,
-        },
-    };
-
-    const [columnSizingOption] =
-        useState<TableColumnSizingOptions>(sizingOptions);
-    const { getRows, columnSizing_unstable, tableRef } = useTableFeatures(
-        {
-            columns,
-            items: items,
-        },
-        [
-            useTableColumnSizing_unstable({
-                columnSizingOptions: columnSizingOption,
-            }),
-        ],
-    );
-    const rows = getRows();
->>>>>>> a82abefd
 
     //#region Result Grid
     const gridRefs = useRef<ResultGridHandle[]>([]);

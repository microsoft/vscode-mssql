--- conflicted
+++ resolved
@@ -88,38 +88,6 @@
 const OPEN_SNAPSHOT_IN_NEW_TAB = l10n.t("Open snapshot in new tab");
 
 export const QueryResultPane = () => {
-<<<<<<< HEAD
-	const classes = useStyles();
-	const state = useContext(QueryResultContext);
-	const webViewState = useVscodeWebview<qr.QueryResultWebviewState, qr.QueryResultReducers>();
-	webViewState;
-	var metadata = state?.state;
-	const columnsDef: TableColumnDefinition<qr.IMessage>[] = [
-		createTableColumn({
-			columnId: 'time',
-			renderHeaderCell: () => <>{TIMESTAMP}</>
-		}),
-		createTableColumn({
-			columnId: 'message',
-			renderHeaderCell: () => <>{MESSAGE}</>
-		}),
-	];
-	const [columns] = useState<TableColumnDefinition<qr.IMessage>[]>(columnsDef);
-	const items = metadata?.messages ?? [];
-
-	const sizingOptions: TableColumnSizingOptions = {
-		'time': {
-			minWidth: 100,
-			idealWidth: 100,
-			defaultWidth: 100
-		},
-		'message': {
-			minWidth: 500,
-			idealWidth: 500,
-			defaultWidth: 500
-		}
-	};
-=======
     const classes = useStyles();
     const state = useContext(QueryResultContext);
     const webViewState = useVscodeWebview<
@@ -141,13 +109,12 @@
     const [columns] =
         useState<TableColumnDefinition<qr.IMessage>[]>(columnsDef);
     const items = metadata?.messages ?? [];
->>>>>>> aa522540
 
     const sizingOptions: TableColumnSizingOptions = {
         time: {
-            minWidth: 50,
-            idealWidth: 50,
-            defaultWidth: 50,
+            minWidth: 100,
+            idealWidth: 100,
+            defaultWidth: 100,
         },
         message: {
             minWidth: 500,
@@ -306,48 +273,18 @@
                             ref={tableRef}
                         >
                             {/* <TableHeader>
-						<TableRow>
-							{
-								columnsDef.map((column) => {
-									return <TableHeaderCell
-										{...columnSizing_unstable.getTableHeaderCellProps(column.columnId)}
-										key={column.columnId}>
-										{column.renderHeaderCell()}
-									</TableHeaderCell>
-								})
-							}
-						</TableRow>
-					</TableHeader> */}
-<<<<<<< HEAD
-					<TableBody>
-						{
-							rows.map((row, index) => {
-								return <TableRow key={index}>
-									<TableCell
-										{...columnSizing_unstable.getTableCellProps('time')}
-									>{row.item.batchId === undefined ? row.item.time : null}</TableCell>
-									<TableCell
-										{...columnSizing_unstable.getTableCellProps('message')}
-									>{row.item.message}
-										{row.item.link?.text && row.item.selection && (
-											<>{' '}<Link onClick={async () => {
-												await webViewState.extensionRpc.call('setEditorSelection', {
-													uri: metadata?.uri,
-													selectionData: row.item.selection
-											});
-											}}>{row.item?.link?.text}</Link></>
-										)}
-									</TableCell>
-								</TableRow>;
-							})
-						}
-					</TableBody>
-				</Table>
-			</div>
-			}
-		</div>
-	</div>;
-=======
+                        <TableRow>
+                            {
+                                columnsDef.map((column) => {
+                                    return <TableHeaderCell
+                                        {...columnSizing_unstable.getTableHeaderCellProps(column.columnId)}
+                                        key={column.columnId}>
+                                        {column.renderHeaderCell()}
+                                    </TableHeaderCell>
+                                })
+                            }
+                        </TableRow>
+                    </TableHeader> */}
                             <TableBody>
                                 {rows.map((row, index) => {
                                     return (
@@ -357,7 +294,7 @@
                                                     "time",
                                                 )}
                                             >
-                                                {row.item.time}
+                                                {row.item.batchId === undefined ? row.item.time : null}
                                             </TableCell>
                                             <TableCell
                                                 {...columnSizing_unstable.getTableCellProps(
@@ -370,10 +307,11 @@
                                                         <>
                                                             {" "}
                                                             <Link
-                                                                onClick={() => {
-                                                                    console.log(
-                                                                        "TODO open link",
-                                                                    );
+                                                                onClick={async () => {
+                                                                    await webViewState.extensionRpc.call('setEditorSelection', {
+                                                                        uri: metadata?.uri,
+                                                                        selectionData: row.item.selection
+                                                                    });
                                                                 }}
                                                             >
                                                                 {
@@ -395,5 +333,4 @@
             </div>
         </div>
     );
->>>>>>> aa522540
 };
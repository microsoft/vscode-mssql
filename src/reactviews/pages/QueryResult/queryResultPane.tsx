/*---------------------------------------------------------------------------------------------
 *  Copyright (c) Microsoft Corporation. All rights reserved.
 *  Licensed under the MIT License. See License.txt in the project root for license information.
 *--------------------------------------------------------------------------------------------*/

import {
    Button,
    Link,
    Tab,
    TabList,
    TableColumnDefinition,
    TableColumnSizingOptions,
    createTableColumn,
    makeStyles,
    shorthands,
} from "@fluentui/react-components";
import {
    DataGridBody,
    DataGrid,
    DataGridRow,
    DataGridCell,
    RowRenderer,
} from "@fluentui-contrib/react-data-grid-react-window";
import { useContext, useEffect, useRef, useState } from "react";
import { OpenRegular } from "@fluentui/react-icons";
import { QueryResultContext } from "./queryResultStateProvider";
import * as qr from "../../../sharedInterfaces/queryResult";
import { useVscodeWebview } from "../../common/vscodeWebviewProvider";
import ResultGrid, { ResultGridHandle } from "./resultGrid";
import CommandBar from "./commandBar";
import { locConstants } from "../../common/locConstants";
import {
    ACTIONBAR_WIDTH_PX,
    SCROLLBAR_PX,
    TABLE_ALIGN_PX,
} from "./table/table";
import { ExecutionPlanPage } from "../ExecutionPlan/executionPlanPage";
import { ExecutionPlanStateProvider } from "../ExecutionPlan/executionPlanStateProvider";
import { hasResultsOrMessages, splitMessages } from "./queryResultUtils";

const useStyles = makeStyles({
    root: {
        width: "100%",
        height: "100%",
        display: "flex",
        flexDirection: "column",
    },
    ribbon: {
        width: "100%",
        display: "flex",
        flexDirection: "row",
        "> *": {
            marginRight: "10px",
        },
    },
    queryResultPaneTabs: {
        flex: 1,
    },
    tabContent: {
        ...shorthands.flex(1),
        width: "100%",
        height: "100%",
        ...shorthands.overflow("auto"),
    },
    queryResultContainer: {
        width: "100%",
        position: "relative",
        display: "flex",
<<<<<<< HEAD
        fontWeight: "normal",
=======
        fontFamily: "var(--vscode-editor-font-family)",
        fontWeight: "normal",
        fontSize: "var(--vscode-editor-font-size)",
>>>>>>> 1f653959
    },
    queryResultPaneOpenButton: {
        position: "absolute",
        top: "0px",
        right: "0px",
    },
    messagesContainer: {
        width: "100%",
        height: "100%",
        fontFamily: "var(--vscode-editor-font-family)",
        flexDirection: "column",
        "> *": {
            marginBottom: "10px",
        },
    },
    messagesLink: {
        fontSize: "var(--vscode-editor-font-size)",
        fontFamily: "var(--vscode-editor-font-family)",
    },
    messagesRows: {
        lineHeight: "18px",
        fontSize: "var(--vscode-editor-font-size)",
        flexDirection: "row",
        borderBottom: "none",
    },
    noResultMessage: {
        fontSize: "14px",
        margin: "10px 0 0 10px",
    },
    hidePanelLink: {
        fontSize: "14px",
        margin: "10px 0 0 10px",
        cursor: "pointer",
    },
});

const MIN_GRID_HEIGHT = 273; // Minimum height for a grid

function getAvailableHeight(
    resultPaneParent: HTMLDivElement,
    ribbonRef: HTMLDivElement,
) {
    return resultPaneParent.clientHeight - ribbonRef.clientHeight;
}

export const QueryResultPane = () => {
    const state = useContext(QueryResultContext);
    const [fontFamily, setFontFamily] = useState("");
    const [fontSize, setFontSize] = useState("");

    useEffect(() => {
        const getFontFamily = async () => {
            let fontFamily = (await webViewState.extensionRpc.call(
                "getFontFamily",
            )) as string;
            setFontFamily(fontFamily);
        };

        const getFontSize = async () => {
            let fontSize = (await webViewState.extensionRpc.call(
                "getFontSize",
            )) as string;
            setFontSize(fontSize);
        };
        if (!fontFamily) {
            void getFontFamily();
        }
        if (!fontSize) {
            void getFontSize();
        }
    });
    if (!state) {
        return;
    }
    const webViewState = useVscodeWebview<
        qr.QueryResultWebviewState,
        qr.QueryResultReducers
    >();
    const classes = useStyles();
    var metadata = state?.state;
    const resultPaneParentRef = useRef<HTMLDivElement>(null);
    const ribbonRef = useRef<HTMLDivElement>(null);
    const gridParentRef = useRef<HTMLDivElement>(null);
    const [messageGridHeight, setMessageGridHeight] = useState(0);

    // Resize grid when parent element resizes
    useEffect(() => {
        let gridCount = 0;
        Object.values(metadata?.resultSetSummaries ?? []).forEach((v) => {
            gridCount += Object.keys(v).length;
        });
        if (gridCount === 0 && metadata?.messages?.length === 0) {
            return; // Exit if there are no results/messages grids to render
        }

        const resultPaneParent = resultPaneParentRef.current;
        if (!resultPaneParent) {
            return;
        }
        const observer = new ResizeObserver(() => {
            if (!gridRefs.current || !ribbonRef.current) {
                return;
            }

            const availableHeight = getAvailableHeight(
                resultPaneParent,
                ribbonRef.current,
            );
            if (
                metadata.tabStates?.resultPaneTab ===
                qr.QueryResultPaneTabs.Messages
            ) {
                setMessageGridHeight(availableHeight);
            }
            if (resultPaneParent.clientWidth && availableHeight) {
                const gridHeight = calculateGridHeight(
                    gridCount,
                    availableHeight,
                );
                const gridWidth = calculateGridWidth(
                    resultPaneParent,
                    gridCount,
                    availableHeight,
                );
                if (gridCount > 1) {
                    gridRefs.current.forEach((gridRef) => {
                        gridRef?.resizeGrid(gridWidth, gridHeight);
                    });
                } else if (gridCount === 1) {
                    gridRefs.current[0]?.resizeGrid(gridWidth, gridHeight);
                }
            }
        });

        observer.observe(resultPaneParent);

        return () => {
            observer.disconnect();
        };
    }, [metadata?.resultSetSummaries, resultPaneParentRef.current]);

    const calculateGridHeight = (
        gridCount: number,
        availableHeight: number,
    ) => {
        if (gridCount > 1) {
            // Calculate the grid height, ensuring it's not smaller than the minimum height
            return Math.max(
                (availableHeight - gridCount * TABLE_ALIGN_PX) / gridCount,
                MIN_GRID_HEIGHT,
            );
        }
        // gridCount is 1
        return availableHeight - TABLE_ALIGN_PX;
    };

    const calculateGridWidth = (
        resultPaneParent: HTMLDivElement,
        gridCount: number,
        availableHeight: number,
    ) => {
        if (gridCount > 1) {
            let scrollbarAdjustment =
                gridCount * MIN_GRID_HEIGHT >= availableHeight
                    ? SCROLLBAR_PX
                    : 0;

            return (
                resultPaneParent.clientWidth -
                ACTIONBAR_WIDTH_PX -
                scrollbarAdjustment
            );
        }
        // gridCount is 1
        return resultPaneParent.clientWidth - ACTIONBAR_WIDTH_PX;
    };

    const linkHandler = (fileContent: string, fileType: string) => {
        if (state) {
            state.provider.openFileThroughLink(fileContent, fileType);
        }
    };

    //#region Result Grid
    const gridRefs = useRef<ResultGridHandle[]>([]);
    const renderGrid = (
        batchId: number,
        resultId: number,
        gridCount: number,
    ) => {
        const divId = `grid-parent-${batchId}-${resultId}`;
        return (
            <div
                id={divId}
                className={classes.queryResultContainer}
                ref={gridParentRef}
                style={{
                    height:
                        resultPaneParentRef.current && ribbonRef.current
                            ? `${calculateGridHeight(
                                  getAvailableHeight(
                                      resultPaneParentRef.current!,
                                      ribbonRef.current!,
                                  ) - TABLE_ALIGN_PX,
                                  gridCount,
                              )}px`
                            : "",
                    fontFamily: fontFamily,
                    fontSize: fontSize,
                }}
            >
                <ResultGrid
                    loadFunc={(
                        offset: number,
                        count: number,
                    ): Thenable<any[]> => {
                        return webViewState.extensionRpc
                            .call("getRows", {
                                uri: metadata?.uri,
                                batchId: batchId,
                                resultId: resultId,
                                rowStart: offset,
                                numberOfRows: count,
                            })
                            .then((response) => {
                                if (!response) {
                                    return [];
                                }
                                let r = response as qr.ResultSetSubset;
                                var columnLength =
                                    metadata?.resultSetSummaries[batchId][
                                        resultId
                                    ]?.columnInfo?.length;
                                return r.rows.map((r) => {
                                    let dataWithSchema: {
                                        [key: string]: any;
                                    } = {};
                                    // skip the first column since its a number column
                                    for (
                                        let i = 1;
                                        columnLength && i < columnLength + 1;
                                        i++
                                    ) {
                                        const displayValue =
                                            r[i - 1].displayValue ?? "";
                                        const ariaLabel = displayValue;
                                        dataWithSchema[(i - 1).toString()] = {
                                            displayValue: displayValue,
                                            ariaLabel: ariaLabel,
                                            isNull: r[i - 1].isNull,
                                            invariantCultureDisplayValue:
                                                displayValue,
                                        };
                                    }
                                    return dataWithSchema;
                                });
                            });
                    }}
                    ref={(gridRef) => (gridRefs.current[gridCount] = gridRef!)}
                    resultSetSummary={
                        metadata?.resultSetSummaries[batchId][resultId]
                    }
                    gridParentRef={gridParentRef}
                    uri={metadata?.uri}
                    webViewState={webViewState}
                    state={state}
                    linkHandler={linkHandler}
                />
                <CommandBar
                    uri={metadata?.uri}
                    resultSetSummary={
                        metadata?.resultSetSummaries[batchId][resultId]
                    }
                    maximizeResults={() => {
                        maximizeResults(gridRefs.current[gridCount]);
                        hideOtherGrids(gridRefs, gridCount);
                    }}
                    restoreResults={() => {
                        showOtherGrids(gridRefs, gridCount);
                        restoreResults(gridRefs.current);
                    }}
                />
            </div>
        );
    };

    const hideOtherGrids = (
        gridRefs: React.MutableRefObject<ResultGridHandle[]>,
        gridCount: number,
    ) => {
        gridRefs.current.forEach((grid) => {
            if (grid !== gridRefs.current[gridCount]) {
                grid.hideGrid();
            }
        });
    };

    const showOtherGrids = (
        gridRefs: React.MutableRefObject<ResultGridHandle[]>,
        gridCount: number,
    ) => {
        gridRefs.current.forEach((grid) => {
            if (grid !== gridRefs.current[gridCount]) {
                grid.showGrid();
            }
        });
    };

    const maximizeResults = (gridRef: ResultGridHandle) => {
        const height =
            getAvailableHeight(
                resultPaneParentRef.current!,
                ribbonRef.current!,
            ) - TABLE_ALIGN_PX;
        const width =
            resultPaneParentRef.current?.clientWidth! - ACTIONBAR_WIDTH_PX;
        gridRef.resizeGrid(width, height);
    };

    const restoreResults = (gridRefs: ResultGridHandle[]) => {
        gridRefs.forEach((gridRef) => {
            const height = calculateGridHeight(
                gridRefs.length,
                getAvailableHeight(
                    resultPaneParentRef.current!,
                    ribbonRef.current!,
                ),
            );
            const width =
                resultPaneParentRef.current?.clientWidth! - ACTIONBAR_WIDTH_PX;
            gridRef.resizeGrid(width, height);
        });
    };

    const renderGridPanel = () => {
        const grids = [];
        gridRefs.current.forEach((r) => r?.refreshGrid());
        let count = 0;
        for (const batchIdStr in metadata?.resultSetSummaries ?? {}) {
            const batchId = parseInt(batchIdStr);
            for (const resultIdStr in metadata?.resultSetSummaries[batchId] ??
                {}) {
                const resultId = parseInt(resultIdStr);
                grids.push(renderGrid(batchId, resultId, count));
                count++;
            }
        }
        return grids;
    };
    //#endregion

    //#region Message Grid
    const columnsDef: TableColumnDefinition<qr.IMessage>[] = [
        createTableColumn({
            columnId: "time",
            renderHeaderCell: () => <>{locConstants.queryResult.timestamp}</>,
            renderCell: (item) => (
                <div>
                    <DataGridCell
                        focusMode="group"
                        style={{ minHeight: "18px", width: "100px" }}
                    >
                        {item.batchId === undefined ? item.time : null}
                    </DataGridCell>
                </div>
            ),
        }),
        createTableColumn({
            columnId: "message",
            renderHeaderCell: () => <>{locConstants.queryResult.message}</>,
            renderCell: (item) => {
                if (item.link?.text && item.selection) {
                    return (
                        <DataGridCell
                            focusMode="group"
                            style={{ minHeight: "18px" }}
                        >
                            <div style={{ whiteSpace: "nowrap" }}>
                                {item.message}{" "}
                                <Link
                                    className={classes.messagesLink}
                                    onClick={async () => {
                                        await webViewState.extensionRpc.call(
                                            "setEditorSelection",
                                            {
                                                uri: item.link?.uri,
                                                selectionData: item.selection,
                                            },
                                        );
                                    }}
                                    inline
                                >
                                    {item?.link?.text}
                                </Link>
                            </div>
                        </DataGridCell>
                    );
                } else {
                    return (
                        <DataGridCell
                            focusMode="group"
                            style={{ minHeight: "18px" }}
                        >
                            <div
                                style={{
                                    whiteSpace: "nowrap",
                                    color: item.isError
                                        ? "var(--vscode-errorForeground)"
                                        : undefined,
                                }}
                            >
                                {item.message}
                            </div>
                        </DataGridCell>
                    );
                }
            },
        }),
    ];
    const renderRow: RowRenderer<qr.IMessage> = ({ item, rowId }, style) => {
        return (
            <DataGridRow<qr.IMessage>
                key={rowId}
                className={classes.messagesRows}
                style={style}
            >
                {({ renderCell }) => <>{renderCell(item)}</>}
            </DataGridRow>
        );
    };

    const [columns] =
        useState<TableColumnDefinition<qr.IMessage>[]>(columnsDef);
    const items: qr.IMessage[] = splitMessages(metadata?.messages) ?? [];

    const sizingOptions: TableColumnSizingOptions = {
        time: {
            minWidth: 100,
            idealWidth: 100,
            defaultWidth: 100,
        },
        message: {
            minWidth: 500,
            idealWidth: 500,
            defaultWidth: 500,
        },
    };

    const [columnSizingOption] =
        useState<TableColumnSizingOptions>(sizingOptions);

    const renderMessageGrid = () => {
        return (
            <DataGrid
                items={items}
                columns={columns}
                focusMode="cell"
                resizableColumns={true}
                columnSizingOptions={columnSizingOption}
            >
                <DataGridBody<qr.IMessage>
                    itemSize={18}
                    height={messageGridHeight}
                >
                    {renderRow}
                </DataGridBody>
            </DataGrid>
        );
    };
    //#endregion

    //#region Query Plan
    useEffect(() => {
        // gets execution plans
        if (
            state &&
            metadata &&
            metadata.isExecutionPlan &&
            metadata.uri &&
            metadata.executionPlanState &&
            !metadata.executionPlanState.executionPlanGraphs!.length
        ) {
            state.provider.getExecutionPlan(metadata.uri);
        }
    }, [metadata?.executionPlanState?.xmlPlans]);
    //#endregion

    const getWebviewLocation = async () => {
        const res = (await webViewState.extensionRpc.call(
            "getWebviewLocation",
            {
                uri: metadata?.uri,
            },
        )) as string;
        setWebviewLocation(res);
    };
    const [webviewLocation, setWebviewLocation] = useState("");
    useEffect(() => {
        getWebviewLocation().catch((e) => {
            console.error(e);
            setWebviewLocation("panel");
        });
    }, []);

    return !metadata || !hasResultsOrMessages(metadata) ? (
        <div>
            <div className={classes.noResultMessage}>
                {locConstants.queryResult.noResultMessage}
            </div>
            <div>
                <Link
                    className={classes.hidePanelLink}
                    onClick={async () => {
                        await webViewState.extensionRpc.call("executeCommand", {
                            command: "workbench.action.togglePanel",
                        });
                    }}
                >
                    {locConstants.queryResult.clickHereToHideThisPanel}
                </Link>
            </div>
        </div>
    ) : (
        <div className={classes.root} ref={resultPaneParentRef}>
            <div className={classes.ribbon} ref={ribbonRef}>
                <TabList
                    size="medium"
                    selectedValue={metadata.tabStates!.resultPaneTab}
                    onTabSelect={(_event, data) => {
                        state?.provider.setResultTab(
                            data.value as qr.QueryResultPaneTabs,
                        );
                    }}
                    className={classes.queryResultPaneTabs}
                >
                    {Object.keys(metadata.resultSetSummaries).length > 0 && (
                        <Tab
                            value={qr.QueryResultPaneTabs.Results}
                            key={qr.QueryResultPaneTabs.Results}
                        >
                            {locConstants.queryResult.results}
                        </Tab>
                    )}
                    <Tab
                        value={qr.QueryResultPaneTabs.Messages}
                        key={qr.QueryResultPaneTabs.Messages}
                    >
                        {locConstants.queryResult.messages}
                    </Tab>
                    {Object.keys(metadata.resultSetSummaries).length > 0 &&
                        metadata.isExecutionPlan && (
                            <Tab
                                value={qr.QueryResultPaneTabs.ExecutionPlan}
                                key={qr.QueryResultPaneTabs.ExecutionPlan}
                            >
                                {locConstants.queryResult.queryPlan}
                            </Tab>
                        )}
                </TabList>
                {webviewLocation === "panel" && (
                    <Button
                        icon={<OpenRegular />}
                        iconPosition="after"
                        appearance="subtle"
                        onClick={async () => {
                            await webViewState.extensionRpc.call(
                                "openInNewTab",
                                {
                                    uri: metadata?.uri,
                                },
                            );
                        }}
                        title={locConstants.queryResult.openResultInNewTab}
                        style={{ marginTop: "4px", marginBottom: "4px" }}
                    >
                        {locConstants.queryResult.openResultInNewTab}
                    </Button>
                )}
            </div>
            <div className={classes.tabContent}>
                {metadata.tabStates!.resultPaneTab ===
                    qr.QueryResultPaneTabs.Results &&
                    Object.keys(metadata.resultSetSummaries).length > 0 &&
                    renderGridPanel()}
                {metadata.tabStates!.resultPaneTab ===
                    qr.QueryResultPaneTabs.Messages && (
                    <div
                        className={classes.messagesContainer}
                        data-vscode-context={JSON.stringify({
                            webviewSection: "queryResultMessagesPane",
                            uri: metadata?.uri,
                        })}
                    >
                        {renderMessageGrid()}
                    </div>
                )}
                {metadata.tabStates!.resultPaneTab ===
                    qr.QueryResultPaneTabs.ExecutionPlan &&
                    metadata.isExecutionPlan && (
                        <div
                            id={"executionPlanResultsTab"}
                            className={classes.queryResultContainer}
                            style={{ height: "100%", minHeight: "300px" }}
                        >
                            <ExecutionPlanStateProvider>
                                <ExecutionPlanPage />
                            </ExecutionPlanStateProvider>
                        </div>
                    )}
            </div>
        </div>
    );
};<|MERGE_RESOLUTION|>--- conflicted
+++ resolved
@@ -66,13 +66,7 @@
         width: "100%",
         position: "relative",
         display: "flex",
-<<<<<<< HEAD
         fontWeight: "normal",
-=======
-        fontFamily: "var(--vscode-editor-font-family)",
-        fontWeight: "normal",
-        fontSize: "var(--vscode-editor-font-size)",
->>>>>>> 1f653959
     },
     queryResultPaneOpenButton: {
         position: "absolute",

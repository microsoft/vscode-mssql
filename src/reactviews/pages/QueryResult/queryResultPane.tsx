/*---------------------------------------------------------------------------------------------
 *  Copyright (c) Microsoft Corporation. All rights reserved.
 *  Licensed under the MIT License. See License.txt in the project root for license information.
 *--------------------------------------------------------------------------------------------*/

import {
    Button,
    Divider,
    Link,
    Tab,
    TabList,
    Table,
    TableBody,
    TableCell,
    TableColumnDefinition,
    TableColumnSizingOptions,
    TableRow,
    createTableColumn,
    makeStyles,
    shorthands,
    useTableColumnSizing_unstable,
    useTableFeatures,
} from "@fluentui/react-components";
import { useContext, useEffect, useRef, useState } from "react";
import { OpenFilled } from "@fluentui/react-icons";
import { QueryResultContext } from "./queryResultStateProvider";
import * as qr from "../../../sharedInterfaces/queryResult";
import { useVscodeWebview } from "../../common/vscodeWebviewProvider";
import SlickGrid, { SlickGridHandle } from "./slickgrid";
import * as l10n from "@vscode/l10n";

const useStyles = makeStyles({
    root: {
        width: "100%",
        height: "100%",
        display: "flex",
        flexDirection: "column",
    },
    ribbon: {
        width: "100%",
        display: "flex",
        flexDirection: "row",
        "> *": {
            marginRight: "10px",
        },
    },
    queryResultPaneTabs: {
        flex: 1,
    },
    tabContent: {
        ...shorthands.flex(1),
        width: "100%",
        height: "100%",
        display: "flex",
        ...shorthands.overflow("auto"),
    },
    queryResultContainer: {
        width: "100%",
        height: "100%",
        position: "relative",
    },
    queryResultPaneOpenButton: {
        position: "absolute",
        top: "0px",
        right: "0px",
    },
    messagesContainer: {
        width: "100%",
        height: "100%",
        flexDirection: "column",
        "> *": {
            marginBottom: "10px",
        },
    },
    messagesRows: {
        flexDirection: "row",
        ...shorthands.padding("10px"),
        "> *": {
            marginRight: "10px",
        },
    },
});

const RESULTS = l10n.t("Results");
const MESSAGES = l10n.t("Messages");
const TIMESTAMP = l10n.t("Timestamp");
const MESSAGE = l10n.t("Message");
const OPEN_SNAPSHOT_IN_NEW_TAB = l10n.t("Open snapshot in new tab");

export const QueryResultPane = () => {
    const classes = useStyles();
    const state = useContext(QueryResultContext);
    const webViewState = useVscodeWebview<
        qr.QueryResultWebviewState,
        qr.QueryResultReducers
    >();
    webViewState;
    var metadata = state?.state;
    const columnsDef: TableColumnDefinition<qr.IMessage>[] = [
        createTableColumn({
            columnId: "time",
            renderHeaderCell: () => <>{TIMESTAMP}</>,
        }),
        createTableColumn({
            columnId: "message",
            renderHeaderCell: () => <>{MESSAGE}</>,
        }),
    ];
    const gridParentRef = useRef<HTMLDivElement>(null);
    const ribbonRef = useRef<HTMLDivElement>(null);
    // Resize grid when parent element resizes
    useEffect(() => {
        const gridParent = gridParentRef.current;
        if (!gridParent) {
            return;
        }
        const observer = new ResizeObserver(() => {
            if (!gridRef.current) {
                return;
            }
            if (!ribbonRef.current) {
                return;
            }
            if (gridParent.clientWidth && gridParent.clientHeight) {
                gridRef.current.resizeGrid(
                    gridParent.clientWidth,
                    gridParent.clientHeight -
                        ribbonRef.current.clientHeight -
                        5,
                );
            }
        });
        observer.observe(gridParent);
        return () => observer.disconnect();
    }, []);
    const [columns] =
        useState<TableColumnDefinition<qr.IMessage>[]>(columnsDef);
    const items = metadata?.messages ?? [];

    const sizingOptions: TableColumnSizingOptions = {
        time: {
            minWidth: 100,
            idealWidth: 100,
            defaultWidth: 100,
        },
        message: {
            minWidth: 500,
            idealWidth: 500,
            defaultWidth: 500,
        },
    };

    const [columnSizingOption] =
        useState<TableColumnSizingOptions>(sizingOptions);
    const { getRows, columnSizing_unstable, tableRef } = useTableFeatures(
        {
            columns,
            items: items,
        },
        [
            useTableColumnSizing_unstable({
                columnSizingOptions: columnSizingOption,
            }),
        ],
    );
    const rows = getRows();

    if (!metadata) {
        return null;
    }

    const gridRef = useRef<SlickGridHandle>(null);

    return (
        <div className={classes.root} ref={gridParentRef}>
            <div className={classes.ribbon} ref={ribbonRef}>
                <TabList
                    size="medium"
                    selectedValue={metadata.tabStates!.resultPaneTab}
                    onTabSelect={(_event, data) => {
                        state?.provider.setResultTab(
                            data.value as qr.QueryResultPaneTabs,
                        );
                    }}
                    className={classes.queryResultPaneTabs}
                >
                    {metadata.resultSetSummary && (
                        <Tab
                            value={qr.QueryResultPaneTabs.Results}
                            key={qr.QueryResultPaneTabs.Results}
                        >
                            {RESULTS}
                        </Tab>
                    )}
                    <Tab
                        value={qr.QueryResultPaneTabs.Messages}
                        key={qr.QueryResultPaneTabs.Messages}
                    >
                        {MESSAGES}
                    </Tab>
                </TabList>
                {metadata.tabStates!.resultPaneTab ==
                    qr.QueryResultPaneTabs.Results && (
                    <Divider
                        vertical
                        style={{
                            flex: "0",
                        }}
                    />
                )}

                {
                    <Button
                        appearance="transparent"
                        icon={<OpenFilled />}
                        onClick={async () => {
                            console.log("todo: open in new tab");
                            // gridRef.current.refreshGrid();
                        }}
                        title={OPEN_SNAPSHOT_IN_NEW_TAB}
                    ></Button>
                }
            </div>
            <div className={classes.tabContent}>
                {metadata.tabStates!.resultPaneTab ===
                    qr.QueryResultPaneTabs.Results &&
                    metadata.resultSetSummary && (
                        <div
                            id={"grid-parent"}
                            className={classes.queryResultContainer}
                        >
                            <SlickGrid
                                loadFunc={(
                                    offset: number,
                                    count: number,
                                ): Thenable<any[]> => {
                                    return webViewState.extensionRpc
                                        .call("getRows", {
                                            uri: metadata?.uri,
                                            batchId:
                                                metadata?.resultSetSummary
                                                    ?.batchId,
                                            resultId:
                                                metadata?.resultSetSummary?.id,
                                            rowStart: offset,
                                            numberOfRows: count,
                                        })
                                        .then((response) => {
                                            if (!response) {
                                                return [];
                                            }
                                            let r =
                                                response as qr.ResultSetSubset;
                                            var columnLength =
                                                metadata?.resultSetSummary
                                                    ?.columnInfo?.length;
                                            return r.rows.map((r) => {
                                                let dataWithSchema: {
                                                    [key: string]: any;
                                                } = {};
                                                // skip the first column since its a number column
                                                for (
                                                    let i = 1;
                                                    columnLength &&
                                                    i < columnLength + 1;
                                                    i++
                                                ) {
                                                    const displayValue =
                                                        r[i - 1].displayValue ??
                                                        "";
                                                    const ariaLabel =
                                                        displayValue;
                                                    dataWithSchema[
                                                        (i - 1).toString()
                                                    ] = {
                                                        displayValue:
                                                            displayValue,
                                                        ariaLabel: ariaLabel,
                                                        isNull: r[i - 1].isNull,
                                                        invariantCultureDisplayValue:
                                                            displayValue,
                                                    };
                                                }
                                                return dataWithSchema;
                                            });
                                        });
                                }}
                                ref={gridRef}
                                resultSetSummary={metadata.resultSetSummary}
                            />
                        </div>
                    )}
                {metadata.tabStates!.resultPaneTab ===
                    qr.QueryResultPaneTabs.Messages && (
                    <div className={classes.messagesContainer}>
                        <Table
                            size="small"
                            as="table"
                            {...columnSizing_unstable.getTableProps()}
                            ref={tableRef}
                        >
<<<<<<< HEAD
                            {/* <TableHeader>
                        <TableRow>
                            {
                                columnsDef.map((column) => {
                                    return <TableHeaderCell
                                        {...columnSizing_unstable.getTableHeaderCellProps(column.columnId)}
                                        key={column.columnId}>
                                        {column.renderHeaderCell()}
                                    </TableHeaderCell>
                                })
                            }
                        </TableRow>
                    </TableHeader> */}
=======
>>>>>>> 63aa4f43
                            <TableBody>
                                {rows.map((row, index) => {
                                    return (
                                        <TableRow key={index}>
                                            <TableCell
                                                {...columnSizing_unstable.getTableCellProps(
                                                    "time",
                                                )}
                                            >
                                                {row.item.batchId === undefined
                                                    ? row.item.time
                                                    : null}
                                            </TableCell>
                                            <TableCell
                                                {...columnSizing_unstable.getTableCellProps(
                                                    "message",
                                                )}
                                            >
                                                {row.item.message}
                                                {row.item.link?.text &&
                                                    row.item.selection && (
                                                        <>
                                                            {" "}
                                                            <Link
                                                                onClick={async () => {
                                                                    await webViewState.extensionRpc.call(
                                                                        "setEditorSelection",
                                                                        {
                                                                            uri: metadata?.uri,
                                                                            selectionData:
                                                                                row
                                                                                    .item
                                                                                    .selection,
                                                                        },
                                                                    );
                                                                }}
                                                            >
                                                                {
                                                                    row.item
                                                                        ?.link
                                                                        ?.text
                                                                }
                                                            </Link>
                                                        </>
                                                    )}
                                            </TableCell>
                                        </TableRow>
                                    );
                                })}
                            </TableBody>
                        </Table>
                    </div>
                )}
            </div>
        </div>
    );
};<|MERGE_RESOLUTION|>--- conflicted
+++ resolved
@@ -299,22 +299,6 @@
                             {...columnSizing_unstable.getTableProps()}
                             ref={tableRef}
                         >
-<<<<<<< HEAD
-                            {/* <TableHeader>
-                        <TableRow>
-                            {
-                                columnsDef.map((column) => {
-                                    return <TableHeaderCell
-                                        {...columnSizing_unstable.getTableHeaderCellProps(column.columnId)}
-                                        key={column.columnId}>
-                                        {column.renderHeaderCell()}
-                                    </TableHeaderCell>
-                                })
-                            }
-                        </TableRow>
-                    </TableHeader> */}
-=======
->>>>>>> 63aa4f43
                             <TableBody>
                                 {rows.map((row, index) => {
                                     return (

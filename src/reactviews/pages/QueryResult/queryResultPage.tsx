/*---------------------------------------------------------------------------------------------
 *  Copyright (c) Microsoft Corporation. All rights reserved.
 *  Licensed under the MIT License. See License.txt in the project root for license information.
 *--------------------------------------------------------------------------------------------*/

import { makeStyles, shorthands } from "@fluentui/react-components";
import { useEffect } from "react";
import { QueryResultPane } from "./queryResultPane";
import { KeyCode } from "../../common/keys";
<<<<<<< HEAD
=======
import { isMetaKeyPressed } from "../../common/utils";
>>>>>>> eee49dc5

const useStyles = makeStyles({
    root: {
        display: "flex",
        flexDirection: "column",
        height: "100%",
        width: "100%",
        maxWidth: "100%",
        maxHeight: "100%",
    },
    pageContext: {
        display: "flex",
        justifyContent: "center",
        alignItems: "center",
        height: "100%",
        width: "100%",
        flexDirection: "column",
    },
    errorIcon: {
        fontSize: "100px",
        opacity: 0.5,
    },
    retryButton: {
        marginTop: "10px",
    },
    resultPaneHandle: {
        position: "absolute",
        top: "0",
        right: "0",
        width: "100%",
        height: "10px",
        cursor: "ns-resize",
        zIndex: 1,
        boxShadow: "0px -1px 1px  #e0e0e0",
    },
    propertiesPaneHandle: {
        position: "absolute",
        top: "0",
        left: "0",
        width: "10px",
        height: "100%",
        cursor: "ew-resize",
        zIndex: 1,
        // boxShadow: '0px -1px 1px  #e0e0e0'
    },
    designerRibbon: {
        width: "100%",
    },
    mainContent: {
        height: "100%",
        width: "100%",
        minHeight: "100%",
        display: "flex",
        ...shorthands.flex(1),
        flexDirection: "column",
        ...shorthands.overflow("hidden"),
    },
    editor: {
        ...shorthands.overflow("hidden"),
        ...shorthands.flex(1),
        width: "100%",
        display: "flex",
        flexDirection: "row",
    },
    resultPaneContainer: {
        width: "100%",
        position: "relative",
    },
    mainPaneContainer: {
        ...shorthands.flex(1),
        height: "100%",
        ...shorthands.overflow("hidden"),
    },
    propertiesPaneContainer: {
        position: "relative",
        height: "100%",
        width: "300px",
        ...shorthands.overflow("hidden"),
    },
});

export const QueryResult = () => {
    const classes = useStyles();

    // This is needed to stop the browser from selecting all the raw text in the webview when ctrl+a is pressed
    useEffect(() => {
        const handleKeyDown = async (e: KeyboardEvent): Promise<void> => {
<<<<<<< HEAD
            const isMac = navigator.platform.toUpperCase().indexOf("MAC") >= 0;
            if (isMac) {
                // Cmd + A
                if (e.metaKey && e.code === KeyCode.KeyA) {
                    e.preventDefault();
                    e.stopPropagation();
                }
            } else {
                if (e.ctrlKey && e.code === KeyCode.KeyA) {
                    e.preventDefault();
                    e.stopPropagation();
                }
=======
            if (isMetaKeyPressed(e) && e.code === KeyCode.KeyA) {
                e.preventDefault();
                e.stopPropagation();
>>>>>>> eee49dc5
            }
        };
        document.addEventListener("keydown", async (e) => {
            await handleKeyDown(e);
        });
        return function cleanup() {
            document.removeEventListener("keydown", handleKeyDown);
        };
    }, []);

    return (
        <div className={classes.root}>
            {
                <div className={classes.mainContent}>
                    <QueryResultPane />
                </div>
            }
        </div>
    );
};<|MERGE_RESOLUTION|>--- conflicted
+++ resolved
@@ -7,10 +7,7 @@
 import { useEffect } from "react";
 import { QueryResultPane } from "./queryResultPane";
 import { KeyCode } from "../../common/keys";
-<<<<<<< HEAD
-=======
 import { isMetaKeyPressed } from "../../common/utils";
->>>>>>> eee49dc5
 
 const useStyles = makeStyles({
     root: {
@@ -98,24 +95,9 @@
     // This is needed to stop the browser from selecting all the raw text in the webview when ctrl+a is pressed
     useEffect(() => {
         const handleKeyDown = async (e: KeyboardEvent): Promise<void> => {
-<<<<<<< HEAD
-            const isMac = navigator.platform.toUpperCase().indexOf("MAC") >= 0;
-            if (isMac) {
-                // Cmd + A
-                if (e.metaKey && e.code === KeyCode.KeyA) {
-                    e.preventDefault();
-                    e.stopPropagation();
-                }
-            } else {
-                if (e.ctrlKey && e.code === KeyCode.KeyA) {
-                    e.preventDefault();
-                    e.stopPropagation();
-                }
-=======
             if (isMetaKeyPressed(e) && e.code === KeyCode.KeyA) {
                 e.preventDefault();
                 e.stopPropagation();
->>>>>>> eee49dc5
             }
         };
         document.addEventListener("keydown", async (e) => {

--- conflicted
+++ resolved
@@ -3,19 +3,6 @@
  *  Licensed under the MIT License. See License.txt in the project root for license information.
  *--------------------------------------------------------------------------------------------*/
 
-<<<<<<< HEAD
-import $ from 'jquery';
-import { forwardRef, useEffect, useImperativeHandle, useRef, useState } from 'react';
-import '../../../../media/slickgrid.css';
-import { range, Table } from './table/table';
-import { defaultTableStyles } from './table/interfaces';
-import { RowNumberColumn } from './table/plugins/rowNumberColumn.plugin';
-import { VirtualizedCollection } from './table/asyncDataView';
-import { HybridDataProvider } from './table/hybridDataProvider';
-import { hyperLinkFormatter, textFormatter, DBCellValue, escape } from './table/formatters';
-import { DbCellValue, ResultSetSummary } from '../../../sharedInterfaces/queryResult';
-import * as DOM from './table/dom';
-=======
 import $ from "jquery";
 import {
     forwardRef,
@@ -40,7 +27,7 @@
     DbCellValue,
     ResultSetSummary,
 } from "../../../sharedInterfaces/queryResult";
->>>>>>> aa522540
+import * as DOM from './table/dom';
 
 window.jQuery = $ as any;
 require("slickgrid/lib/jquery.event.drag-2.3.0.js");
@@ -70,120 +57,16 @@
 }
 let table: Table<any>;
 
-<<<<<<< HEAD
-const SlickGrid = forwardRef<SlickGridHandle, SlickGridProps>((props: SlickGridProps, ref) => {
-
-    const gridContainerRef = useRef<HTMLDivElement>(null);
-    const [refreshkey, setRefreshKey] = useState(0);
-    const refreshGrid = () => {
-        setRefreshKey(prev => prev + 1);
-    };
-    const resizeGrid = (width: number, height: number) => {
-        const dimension = new DOM.Dimension(width, height);
-        table.layout(dimension);
-    };
-    useEffect(() => {
-        const ROW_HEIGHT = 25;
-        if (!props.resultSetSummary) {
-            return;
-        }
-
-        let columns: Slick.Column<Slick.SlickData>[] = props.resultSetSummary.columnInfo.map((c, i) => {
-			return {
-				id: i.toString(),
-				name: c.columnName === 'Microsoft SQL Server 2005 XML Showplan'
-					? "TODO loc - Showplan XML"
-					: escape(c.columnName),
-				field: i.toString(),
-				formatter: c.isXml || c.isJson ? hyperLinkFormatter : (row: number | undefined, cell: any | undefined, value: DbCellValue, columnDef: any | undefined, dataContext: any | undefined): string | { text: string, addClasses: string } => {
-					if (isXmlCell(value) && props.resultSetSummary) {
-						props.resultSetSummary.columnInfo[i].isXml = true;
-						return hyperLinkFormatter(row, cell, value, columnDef, dataContext);
-					} else if (isJsonCell(value) && props.resultSetSummary) {
-                        //TODO use showJsonAsLink config
-						props.resultSetSummary.columnInfo[i].isJson = true;
-						return hyperLinkFormatter(row, cell, value, columnDef, dataContext);
-					} else {
-						return textFormatter(row, cell, value, columnDef, dataContext, (DBCellValue.isDBCellValue(value) && value.isNull) ? NULL_CELL_CSS_CLASS : undefined);
-					}
-				},
-				// width: this.state.columnSizes && this.state.columnSizes[i] ? this.state.columnSizes[i] : undefined
-			};
-		});
-        // let options = {
-        //     enableCellNavigation: true,
-        //     enableColumnReorder: false
-        // };
-
-        let div = document.createElement('div');
-        div.id = 'grid';
-        div.className = 'grid-panel';
-        div.style.display = 'inline-block';
-
-        //TODO: eventually need to calculate snapshot button width and subtract
-        // let actionBarWidth = this.showActionBar ? ACTIONBAR_WIDTH : 0;
-        // this.tableContainer.style.width = `calc(100% - ${actionBarWidth}px)`;
-
-
-
-        let tableOptions: Slick.GridOptions<Slick.SlickData> = {
-            rowHeight: ROW_HEIGHT,
-            showRowNumber: true,
-            forceFitColumns: false,
-            defaultColumnWidth: 120
-        };
-        let rowNumberColumn = new RowNumberColumn<Slick.SlickData>({ autoCellSelection: false });
-        columns.unshift(rowNumberColumn.getColumnDefinition());
-
-        let collection = new VirtualizedCollection<any>(
-            50,
-            _index => { },
-            props.resultSetSummary?.rowCount ?? 0,
-            props.loadFunc
-        );
-
-        let dataProvider = new HybridDataProvider(collection,
-            (_startIndex, _count) => Promise.resolve([]),
-            (data: DbCellValue) => {
-                if (!data || data.isNull) {
-                    return undefined;
-                }
-                // If the string only contains whitespaces, it will be treated as empty string to make the filtering easier.
-                // Note: this is the display string and does not impact the export/copy features.
-                return data.displayValue.trim() === '' ? '' : data.displayValue;
-            },
-            {
-                inMemoryDataProcessing: true,
-            },
-            undefined,
-            undefined);
-        table = new Table(div, defaultTableStyles, { dataProvider: dataProvider, columns: columns }, tableOptions);
-
-        collection.setCollectionChangedCallback((startIndex, count) => {
-            let refreshedRows = range(startIndex, startIndex + count);
-            table.invalidateRows(refreshedRows, true);
-        });
-        table.updateRowCount();
-
-        let grid = document.body.appendChild(div);
-        const elm = document.getElementById('grid')!;
-        document.body.removeChild(grid);
-        gridContainerRef.current?.appendChild(elm);
-    }, [refreshkey]);
-
-    useImperativeHandle(ref, () => ({
-        refreshGrid, resizeGrid
-    }));
-
-    return <div ref={gridContainerRef}></div>;
-});
-=======
 const SlickGrid = forwardRef<SlickGridHandle, SlickGridProps>(
     (props: SlickGridProps, ref) => {
         const gridContainerRef = useRef<HTMLDivElement>(null);
         const [refreshkey, setRefreshKey] = useState(0);
         const refreshGrid = () => {
             setRefreshKey((prev) => prev + 1);
+        };
+        const resizeGrid = (width: number, height: number) => {
+            const dimension = new DOM.Dimension(width, height);
+            table.layout(dimension);
         };
         useEffect(() => {
             const ROW_HEIGHT = 25;
@@ -314,7 +197,7 @@
                 undefined,
                 undefined,
             );
-            var table = new Table(
+            table = new Table(
                 div,
                 defaultTableStyles,
                 { dataProvider: dataProvider, columns: columns },
@@ -334,13 +217,12 @@
         }, [refreshkey]);
 
         useImperativeHandle(ref, () => ({
-            refreshGrid,
+            refreshGrid, resizeGrid
         }));
 
         return <div ref={gridContainerRef}></div>;
     },
 );
->>>>>>> aa522540
 
 function isJsonCell(value: DbCellValue): boolean {
     return !!(value && !value.isNull && value.displayValue?.match(IsJsonRegex));

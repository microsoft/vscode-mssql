--- conflicted
+++ resolved
@@ -10,11 +10,7 @@
     WebviewContextProps,
 } from "../../common/vscodeWebviewProvider";
 import { ReactNode, createContext } from "react";
-<<<<<<< HEAD
-=======
-import { ColumnFilterState } from "./table/interfaces";
 import { getCoreRPCs } from "../../common/utils";
->>>>>>> e73af460
 
 export interface QueryResultState
     extends WebviewContextProps<qr.QueryResultWebviewState> {

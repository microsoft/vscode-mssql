--- conflicted
+++ resolved
@@ -6,11 +6,8 @@
 import { ReactNode, createContext } from "react";
 import * as qr from "../../../sharedInterfaces/queryResult";
 import { useVscodeWebview } from "../../common/vscodeWebviewProvider";
-<<<<<<< HEAD
+import { Theme } from "@fluentui/react-components";
 import * as ep from "../ExecutionPlan/executionPlanInterfaces";
-=======
-import { Theme } from "@fluentui/react-components";
->>>>>>> 56e828aa
 
 export interface QueryResultState {
     provider: qr.QueryResultReactProvider;

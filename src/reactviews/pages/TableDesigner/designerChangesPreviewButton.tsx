/*---------------------------------------------------------------------------------------------
 *  Copyright (c) Microsoft Corporation. All rights reserved.
 *  Licensed under the MIT License. See License.txt in the project root for license information.
 *--------------------------------------------------------------------------------------------*/

import { Dialog, DialogActions, DialogBody, DialogContent, DialogSurface, DialogTitle, DialogTrigger } from "@fluentui/react-dialog";
import { ToolbarButton } from "@fluentui/react-toolbar";
import { DatabaseArrowDownRegular, ErrorCircleRegular } from "@fluentui/react-icons";
import { Button } from "@fluentui/react-button";
import { Spinner, makeStyles, shorthands } from "@fluentui/react-components";
import ReactMarkdown from 'react-markdown'
import { useContext } from "react";
import { TableDesignerContext } from "./tableDesignerStateProvider";
<<<<<<< HEAD
import { LoadState } from "./tableDesignerInterfaces";
import * as l10n from '@vscode/l10n';
=======
import { LoadState } from "../../../sharedInterfaces/tableDesigner";
>>>>>>> 4d7baf87

const useStyles = makeStyles({
    dialogContent: {
        height: '300px',
        ...shorthands.overflow('auto'),
        display: 'flex',
        justifyContent: 'center',
        alignItems: 'center',
        width: '100%',
        flexDirection: 'column'
    },
    openScript: {
        width: '150px'
    },
    updateDatabase: {
        width: '150px'
    },
    errorIcon: {
        fontSize: '100px',
        opacity: 0.5
    },
    retryButton: {
        marginTop: '10px'
    }
});

export const DesignerChangesPreviewButton = () => {
    const designerContext = useContext(TableDesignerContext);
    const classes = useStyles();
    if (!designerContext) {
        return null;
    }

    const metadata = designerContext.state;

    const generateScriptIcon = () => {
        switch (metadata?.apiState?.generateScriptState) {
            case LoadState.Loading:
                return <Spinner size='extra-small' />
            case LoadState.Error:
                return <ErrorCircleRegular />
            default:
                return undefined;
        }
    };

    const getDialogContent = () => {
        if (metadata?.apiState?.publishState === LoadState.Loading) {
            return <>
                <DialogContent className={classes.dialogContent}>
                    <Spinner label="Publishing Changes" labelPosition='below' />
                </DialogContent>
            </>;
        }
        if (metadata?.apiState?.publishState === LoadState.Loaded) {
            return <>
                <DialogContent className={classes.dialogContent}>
                    <div>Changes published successfully</div>
                </DialogContent>
                <DialogActions>
                    <Button size="medium" appearance="primary" onClick={designerContext.provider.closeDesigner}>Close Designer</Button>
                    <DialogTrigger action="close">
                        <Button size="medium" appearance="secondary" onClick={designerContext.provider.continueEditing}>Continue Editing</Button>
                    </DialogTrigger>
                </DialogActions>
            </>;
        }
        if (metadata?.apiState?.previewState === LoadState.Loading) {
            return <>
                <DialogContent className={classes.dialogContent}>
                    <Spinner label="Loading" labelPosition='below' />
                </DialogContent>
            </>;
        }
        if (metadata?.apiState?.previewState === LoadState.Error) {
            return <>
                <DialogContent className={classes.dialogContent}>
                    <ErrorCircleRegular className={classes.errorIcon} />
                    <div>Error loading preview</div>
                    <Button className={classes.retryButton} onClick={() => {
                        designerContext.provider.generatePreviewReport();
                    }}>Retry</Button>
                </DialogContent>
            </>;
        }
        if (metadata?.apiState?.previewState === LoadState.Loaded) {
            return <>
                <DialogContent>
                    <div style={
                        {
                            width: '98%',
                            height: '100%',
                            alignItems: 'center',
                            justifyContent: 'center',
                            borderTop: '1px solid #e0e0e0',
                            borderBottom: '1px solid #e0e0e0',
                            overflow: 'auto',
                        }
                    }>
                        <ReactMarkdown>{metadata?.generatePreviewReportResult?.report}</ReactMarkdown>
                    </div>
                </DialogContent>
                <DialogActions>
                    <Button className={classes.updateDatabase} disabled={metadata.apiState?.previewState !== LoadState.Loaded} appearance="primary" onClick={() => {
                        designerContext.provider.publishChanges();
                    }} >Update Database</Button>
                    <DialogTrigger action="close">
                        <Button icon={generateScriptIcon()} iconPosition="after" className={classes.openScript} disabled={metadata.apiState?.previewState !== LoadState.Loaded} appearance="primary" onClick={designerContext.provider.generateScript} >Generate Script</Button>
                    </DialogTrigger>
                    <DialogTrigger disableButtonEnhancement>
                        <Button size="medium" appearance="secondary">Close</Button>
                    </DialogTrigger>
                </DialogActions>
            </>;
        }

    };

    return <Dialog inertTrapFocus={true}>
        <DialogTrigger disableButtonEnhancement>
            <ToolbarButton
                aria-label="Publish"
                title="Publish"
                icon={<DatabaseArrowDownRegular />}
                onClick={() => {
                    designerContext.provider.generatePreviewReport();
                }}
                disabled={(metadata?.issues?.length ?? 0) > 0}
            >
                Publish
            </ToolbarButton>
        </DialogTrigger>
        <DialogSurface>
            <DialogBody>
                <DialogTitle>
                    {l10n.t('Preview Database Updates')}
                </DialogTitle>
                {getDialogContent()}
            </DialogBody>
        </DialogSurface>
    </Dialog>
}<|MERGE_RESOLUTION|>--- conflicted
+++ resolved
@@ -11,12 +11,7 @@
 import ReactMarkdown from 'react-markdown'
 import { useContext } from "react";
 import { TableDesignerContext } from "./tableDesignerStateProvider";
-<<<<<<< HEAD
-import { LoadState } from "./tableDesignerInterfaces";
-import * as l10n from '@vscode/l10n';
-=======
 import { LoadState } from "../../../sharedInterfaces/tableDesigner";
->>>>>>> 4d7baf87
 
 const useStyles = makeStyles({
     dialogContent: {
@@ -141,7 +136,7 @@
                 aria-label="Publish"
                 title="Publish"
                 icon={<DatabaseArrowDownRegular />}
-                onClick={() => {
+                onClick ={() => {
                     designerContext.provider.generatePreviewReport();
                 }}
                 disabled={(metadata?.issues?.length ?? 0) > 0}

/*---------------------------------------------------------------------------------------------
 *  Copyright (c) Microsoft Corporation. All rights reserved.
 *  Licensed under the MIT License. See License.txt in the project root for license information.
 *--------------------------------------------------------------------------------------------*/

import * as designer from "../../../sharedInterfaces/tableDesigner";
import { WebviewContextProps } from "../../../sharedInterfaces/webview";
import { getCoreRPCs } from "../../common/utils";

<<<<<<< HEAD
import { useVscodeWebview, WebviewContextProps } from "../../common/vscodeWebviewProvider";
import { ReactNode, createContext, useState } from "react";
=======
import { useVscodeWebview } from "../../common/vscodeWebviewProvider";
import { ReactNode, createContext, useRef, useState } from "react";
>>>>>>> 944560c8

export interface TableDesignerContextProps
    extends WebviewContextProps<designer.TableDesignerWebviewState> {
    resultPaneResizeInfo: {
        originalHeight: number;
        setOriginalHeight: (height: number) => void;
        isMaximized: boolean;
        setIsMaximized: (isFullScreen: boolean) => void;
        currentHeight: number;
        setCurrentHeight: (height: number) => void;
    };
    propertiesPaneResizeInfo: {
        originalWidth: number;
        setOriginalWidth: (width: number) => void;
        isMaximized: boolean;
        setIsMaximized: (isFullScreen: boolean) => void;
        currentWidth: number;
        setCurrentWidth: (width: number) => void;
    };

    /**
     * Initialize the table designer for the specified table.
     * @param table the table information.
     */
    initializeTableDesigner(): void;

    /**
     * Process the table change.
     * @param table the table information
     * @param tableChangeInfo the information about the change user made through the UI.
     */
    processTableEdit(tableChangeInfo: designer.DesignerEdit): void;

    /**
     * Publish the changes.
     * @param table the table information
     */
    publishChanges(): void;

    /**
     * Generate script for the changes.
     * @param table the table information
     */
    generateScript(): void;

    /**
     * Generate preview report describing the changes to be made.
     * @param table the table information
     */
    generatePreviewReport(): void;

    /**
     * Change the active tab of table designer pane.
     * @param tabId
     */
    setTab: (tabId: designer.DesignerMainPaneTabs) => void;

    /**
     * Create a new sql create script for the table.
     */
    scriptAsCreate: () => void;

    /**
     * Copy the 'Script as create' script to the clipboard.
     */
    copyScriptAsCreateToClipboard: () => void;

    /**
     * Get the unique id for the component.
     * @param componentPath the path of the component.
     */
    getComponentId: (componentPath: (string | number)[]) => string;

    /**
     * Get the error message for the component.
     * @param componentPath the path of the component.
     */
    getErrorMessage: (componentPath: (string | number)[]) => string | undefined;

    /**
     * Set the properties components.
     * @param data the properties components data.
     */
    setPropertiesComponents: (data: designer.PropertiesPaneData | undefined) => void;

    /**
     * Set the active result pane tab.
     * @param tabId the tab id.
     */
    setResultTab: (tabId: designer.DesignerResultPaneTabs) => void;

    /**
     * Close the table designer.
     */
    closeDesigner: () => void;

    /**
     * Continue editing the table.
     */
    continueEditing: () => void;

    /**
     * Copy the publish error to the clipboard.
     */
    copyPublishErrorToClipboard: () => void;
}

const TableDesignerContext = createContext<TableDesignerContextProps | undefined>(undefined);

interface TableDesignerProviderProps {
    children: ReactNode;
}

const TableDesignerStateProvider: React.FC<TableDesignerProviderProps> = ({ children }) => {
    const webviewState = useVscodeWebview<
        designer.TableDesignerWebviewState,
        designer.TableDesignerReducers
    >();

    // Result pane height state
    const [resultPaneHeight, setResultPaneHeight] = useState<number>(300);
    const [isResultPaneFullScreen, setIsResultPaneFullScreen] = useState<boolean>(false);
    const [originalHeight, setOriginalHeight] = useState<number>(300);

    // Properties pane width state
    const [propertiesPaneWidth, setPropertiesPaneWidth] = useState<number>(450);
    const [isPropertiesPaneFullScreen, setIsPropertiesPaneFullScreen] = useState<boolean>(false);
    const [originalWidth, setOriginalWidth] = useState<number>(450);

    const tableState = webviewState?.state;

    function getComponentId(componentPath: (string | number)[]): string {
        return `${tableState.tableInfo?.id}_${componentPath.join("_")}`;
    }

    return (
        <TableDesignerContext.Provider
            value={{
                ...getCoreRPCs(webviewState),
                processTableEdit: function (tableChangeInfo: designer.DesignerEdit): void {
                    webviewState?.extensionRpc.action("processTableEdit", {
                        table: tableState.tableInfo!,
                        tableChangeInfo: tableChangeInfo,
                    });
                },
                publishChanges: function (): void {
                    webviewState?.extensionRpc.action("publishChanges", {
                        table: tableState.tableInfo!,
                    });
                },
                generateScript: function (): void {
                    webviewState?.extensionRpc.action("generateScript", {
                        table: tableState.tableInfo!,
                    });
                },
                generatePreviewReport: function (): void {
                    webviewState?.extensionRpc.action("generatePreviewReport", {
                        table: tableState.tableInfo!,
                    });
                },
                initializeTableDesigner: function (): void {
                    webviewState?.extensionRpc.action("initializeTableDesigner", {
                        table: tableState.tableInfo!,
                    });
                },
                scriptAsCreate: function (): void {
                    webviewState?.extensionRpc.action("scriptAsCreate", {});
                },
                copyScriptAsCreateToClipboard: function (): void {
                    webviewState?.extensionRpc.action("copyScriptAsCreateToClipboard", {});
                },
                setTab: function (tabId: designer.DesignerMainPaneTabs): void {
                    webviewState?.extensionRpc.action("setTab", {
                        tabId: tabId,
                    });
                },
                getComponentId: getComponentId,
                getErrorMessage: function (componentPath: (string | number)[]): string | undefined {
                    const componentPathStr = componentPath.join(".");
                    const result = [];
                    for (const issue of tableState.issues ?? []) {
                        if (issue.propertyPath) {
                            if (issue.propertyPath?.join(".") === componentPathStr) {
                                result.push(issue.description);
                            }
                        }
                    }
                    if (result.length === 0) {
                        return undefined;
                    }
                    return result.join("\n") ?? "";
                },
                setPropertiesComponents: function (
                    components: designer.PropertiesPaneData | undefined,
                ): void {
                    webviewState?.extensionRpc.action("setPropertiesComponents", {
                        components: components!,
                    });
                },
                setResultTab: function (tabId: designer.DesignerResultPaneTabs): void {
                    webviewState?.extensionRpc.action("setResultTab", {
                        tabId: tabId,
                    });
                },
                closeDesigner: function (): void {
                    webviewState?.extensionRpc.action("closeDesigner", {});
                },
                continueEditing: function (): void {
                    webviewState?.extensionRpc.action("continueEditing", {});
                },
                copyPublishErrorToClipboard: function (): void {
                    webviewState?.extensionRpc.action("copyPublishErrorToClipboard", {});
                },
                state: webviewState?.state as designer.TableDesignerWebviewState,
                themeKind: webviewState?.themeKind,
                resultPaneResizeInfo: {
                    originalHeight: originalHeight,
                    setOriginalHeight: setOriginalHeight,
                    isMaximized: isResultPaneFullScreen,
                    setIsMaximized: setIsResultPaneFullScreen,
                    currentHeight: resultPaneHeight,
                    setCurrentHeight: setResultPaneHeight,
                },
                propertiesPaneResizeInfo: {
                    originalWidth: originalWidth,
                    setOriginalWidth: setOriginalWidth,
                    isMaximized: isPropertiesPaneFullScreen,
                    setIsMaximized: setIsPropertiesPaneFullScreen,
                    currentWidth: propertiesPaneWidth,
                    setCurrentWidth: setPropertiesPaneWidth,
                },
            }}>
            {children}
        </TableDesignerContext.Provider>
    );
};

export { TableDesignerContext, TableDesignerStateProvider };<|MERGE_RESOLUTION|>--- conflicted
+++ resolved
@@ -6,14 +6,8 @@
 import * as designer from "../../../sharedInterfaces/tableDesigner";
 import { WebviewContextProps } from "../../../sharedInterfaces/webview";
 import { getCoreRPCs } from "../../common/utils";
-
-<<<<<<< HEAD
-import { useVscodeWebview, WebviewContextProps } from "../../common/vscodeWebviewProvider";
-import { ReactNode, createContext, useState } from "react";
-=======
 import { useVscodeWebview } from "../../common/vscodeWebviewProvider";
 import { ReactNode, createContext, useRef, useState } from "react";
->>>>>>> 944560c8
 
 export interface TableDesignerContextProps
     extends WebviewContextProps<designer.TableDesignerWebviewState> {

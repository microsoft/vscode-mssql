--- conflicted
+++ resolved
@@ -120,19 +120,20 @@
     return "\n";
 }
 
-<<<<<<< HEAD
-=======
 /**
  * Checks if the current platform is Mac.
  * @returns True if the platform is Mac, false otherwise.
  */
->>>>>>> eee49dc5
 export function isMac(): boolean {
     return navigator.platform.toUpperCase().indexOf("MAC") >= 0;
 }
 
-<<<<<<< HEAD
-export function isMetaKeyPressed(e: KeyboardEvent | MouseEvent): boolean {
+/**
+ * Checks if the meta key is pressed based on the user's OS.
+ * @param e The keyboard or mouse event to check.
+ * @returns True if the meta key is pressed, false otherwise.
+ */
+export function isMetaKeyPressed(e: KeyboardEvent | MouseEvent | React.KeyboardEvent): boolean {
     return isMac() ? e.metaKey : e.ctrlKey;
 }
 
@@ -228,13 +229,4 @@
         }
     }
     return null; // no previous element outside the container
-=======
-/**
- * Checks if the meta key is pressed based on the user's OS.
- * @param e The keyboard or mouse event to check.
- * @returns True if the meta key is pressed, false otherwise.
- */
-export function isMetaKeyPressed(e: KeyboardEvent | MouseEvent | React.KeyboardEvent): boolean {
-    return isMac() ? e.metaKey : e.ctrlKey;
->>>>>>> eee49dc5
 }
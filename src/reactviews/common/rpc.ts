--- conflicted
+++ resolved
@@ -87,10 +87,6 @@
             new WebviewRpcMessageWriter(_vscodeApi),
         );
 
-<<<<<<< HEAD
-        // Add error handling for RPC connection
-=======
->>>>>>> 9d334942
         this.connection.onError((error) => {
             console.error("WebviewRpc connection error:", error);
         });

--- conflicted
+++ resolved
@@ -23,11 +23,7 @@
     StateChangeNotification,
 } from "../../sharedInterfaces/webview";
 import { getEOL } from "./utils";
-<<<<<<< HEAD
-import { vscodeApiSingleton } from "./acquireVsCodeApi";
-=======
 import { vsCodeApiInstance } from "./acquireVsCodeApi";
->>>>>>> 9d334942
 
 /**
  * Context for vscode webview functionality like theming, state management, rpc and vscode api.
@@ -62,11 +58,7 @@
     EOL: string;
 }
 
-<<<<<<< HEAD
-const vscodeApiInstance = vscodeApiSingleton.vscodeApiInstance;
-=======
 const vscodeApiInstance = vsCodeApiInstance.vscodeApiInstance;
->>>>>>> 9d334942
 
 const VscodeWebviewContext = createContext<VscodeWebviewContext<unknown, unknown> | undefined>(
     undefined,

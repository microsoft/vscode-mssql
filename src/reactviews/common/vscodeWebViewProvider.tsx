--- conflicted
+++ resolved
@@ -7,11 +7,7 @@
 import { createContext, useContext, useEffect, useState } from "react";
 import { WebviewApi } from "vscode-webview";
 import { WebviewRpc } from "./rpc";
-<<<<<<< HEAD
-import { WebviewRoute } from '../../sharedInterfaces/webviewRoutes';
 import * as l10n from '@vscode/l10n';
-=======
->>>>>>> efe46737
 
 /**
  * Context for vscode webview functionality like theming, state management, rpc and vscode api.
@@ -35,18 +31,11 @@
 	 * Theme of the webview.
 	 */
 	theme: Theme;
-<<<<<<< HEAD
-	/**
-	 * Routes for the webview.
-	 */
-	route: WebviewRoute;
 	/**
 	 * Localization status. The value is true when the localization file content is received from the extension.
 	 * This is used to force a re-render of the component when the localization file content is received.
 	 */
 	localization: boolean;
-=======
->>>>>>> efe46737
 }
 
 const vscodeApiInstance = acquireVsCodeApi<unknown>();
@@ -140,11 +129,7 @@
 		extensionRpc: extensionRpc,
 		state: state,
 		theme: theme,
-<<<<<<< HEAD
-		route: route!,
 		localization: localization
-=======
->>>>>>> efe46737
 	}}>
 		<FluentProvider style={{
 			height: '100%',

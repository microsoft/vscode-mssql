--- conflicted
+++ resolved
@@ -1,121 +1,3 @@
-<<<<<<< HEAD
-/*---------------------------------------------------------------------------------------------
- *  Copyright (c) Microsoft Corporation. All rights reserved.
- *  Licensed under the MIT License. See License.txt in the project root for license information.
- *--------------------------------------------------------------------------------------------*/
-
-export interface FormState<T> {
-  formState: T;
-}
-
-export interface FormContextProps<TState extends FormState<TForm>, TForm> {
-  state: TState;
-  formAction: (event: FormEvent<TForm>) => void;
-}
-
-/**
- * Describes a field in a connection dialog form.
- */
-export interface FormItemSpec<TForm> {
-  /**
-   * The type of the form item
-   */
-  type: FormItemType;
-  /**
-   * The property name of the form item
-   */
-  propertyName: keyof TForm;
-  /**
-   * The label of the form item
-   */
-  label: string;
-  /**
-   * Whether the form item is required
-   */
-  required: boolean;
-  /**
-   * The tooltip of the form item
-   */
-  tooltip?: string;
-  /**
-   * The options for the form item in case of a dropdown
-   */
-  options?: FormItemOptions[];
-  /**
-   * Whether the form item is hidden
-   */
-  hidden?: boolean;
-  /**
-   *	Action buttons for the form item
-   */
-  actionButtons?: FormItemActionButton[];
-  /**
-   * Placeholder text for the form item
-   */
-  placeholder?: string;
-  /**
-   * Validation callback for the form item
-   */
-  validate?: (value: string | boolean | number) => FormItemValidationState;
-  /**
-   * Validation state and message for the form item
-   */
-  validation?: FormItemValidationState;
-}
-
-export interface FormItemValidationState {
-  /**
-   * The validation state of the form item
-   */
-  isValid: boolean;
-  /**
-   * The validation message of the form item
-   */
-  validationMessage: string;
-}
-
-export interface FormItemActionButton {
-  label: string;
-  id: string;
-  hidden?: boolean;
-  callback: () => void;
-}
-
-export interface FormItemOptions {
-  displayName: string;
-  value: string;
-}
-
-/**
- * Interface for a form event
- */
-export interface FormEvent<T> {
-  /**
-   * The property name of the form item that triggered the event
-   */
-  propertyName: keyof T;
-  /**
-   * Whether the event was triggered by an action button for the item
-   */
-  isAction: boolean;
-  /**
-   * Contains the updated value of the form item that triggered the event.
-   * In case of isAction being true, this will contain the id of the action button that was clicked
-   */
-  value: string | boolean;
-}
-
-/**
- * Enum for the input type of form item
- */
-export enum FormItemType {
-  Input = "input",
-  Dropdown = "dropdown",
-  Checkbox = "checkbox",
-  Password = "password",
-  Button = "button",
-  TextArea = "textarea",
-=======
 /*---------------------------------------------------------------------------------------------
  *  Copyright (c) Microsoft Corporation. All rights reserved.
  *  Licensed under the MIT License. See License.txt in the project root for license information.
@@ -235,5 +117,4 @@
 	Password = 'password',
 	Button = 'button',
 	TextArea = 'textarea'
->>>>>>> ffa8ea6c
 }
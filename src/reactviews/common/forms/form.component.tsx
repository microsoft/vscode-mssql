--- conflicted
+++ resolved
@@ -1,4 +1,3 @@
-<<<<<<< HEAD
 /*---------------------------------------------------------------------------------------------
  *  Copyright (c) Microsoft Corporation. All rights reserved.
  *  Licensed under the MIT License. See License.txt in the project root for license information.
@@ -212,321 +211,4 @@
 		display: "flex",
 		marginLeft: "auto"
 	}
-=======
-/*---------------------------------------------------------------------------------------------
- *  Copyright (c) Microsoft Corporation. All rights reserved.
- *  Licensed under the MIT License. See License.txt in the project root for license information.
- *--------------------------------------------------------------------------------------------*/
-
-import { useEffect, useState } from "react";
-import {
-    Input,
-    Button,
-    Textarea,
-    makeStyles,
-    Field,
-    InfoLabel,
-    LabelProps,
-    Dropdown,
-    Checkbox,
-    Option,
-    FieldProps,
-} from "@fluentui/react-components";
-import { EyeRegular, EyeOffRegular } from "@fluentui/react-icons";
-import {
-    FormItemSpec,
-    FormItemType,
-    FormContextProps,
-    FormState,
-} from "./form";
-
-export const FormInput = <
-    TContext extends FormContextProps<TState, TForm>,
-    TState extends FormState<TForm>,
-    TForm,
->({
-    context,
-    value,
-    target,
-    type,
-}: {
-    context: TContext;
-    value: string;
-    target: keyof TForm;
-    type: "input" | "password" | "textarea";
-}) => {
-    const [formInputValue, setFormInputValue] = useState(value);
-    const [showPassword, setShowPassword] = useState(false);
-
-    useEffect(() => {
-        setFormInputValue(value);
-    }, [value]);
-
-    const handleChange = (data: string) => {
-        setFormInputValue(data);
-    };
-
-    const handleBlur = () => {
-        context?.formAction({
-            propertyName: target,
-            isAction: false,
-            value: formInputValue,
-        });
-    };
-
-    return (
-        <>
-            {type === "input" && (
-                <Input
-                    value={formInputValue}
-                    onChange={(_value, data) => handleChange(data.value)}
-                    onBlur={handleBlur}
-                    size="small"
-                />
-            )}
-            {type === "password" && (
-                <Input
-                    type={showPassword ? "text" : "password"}
-                    value={formInputValue}
-                    onChange={(_value, data) => handleChange(data.value)}
-                    onBlur={handleBlur}
-                    size="small"
-                    contentAfter={
-                        <Button
-                            onClick={() => setShowPassword(!showPassword)}
-                            icon={
-                                showPassword ? (
-                                    <EyeRegular />
-                                ) : (
-                                    <EyeOffRegular />
-                                )
-                            }
-                            appearance="transparent"
-                            size="small"
-                        ></Button>
-                    }
-                />
-            )}
-            {type === "textarea" && (
-                <Textarea
-                    value={formInputValue}
-                    size="small"
-                    onChange={(_value, data) => handleChange(data.value)}
-                    onBlur={handleBlur}
-                />
-            )}
-        </>
-    );
-};
-
-export const FormField = <
-    TContext extends FormContextProps<TState, TForm>,
-    TState extends FormState<TForm>,
-    TForm,
->({
-    context,
-    component,
-    idx,
-    props,
-}: {
-    context: TContext;
-    component: FormItemSpec<TForm>;
-    idx: number;
-    props?: FieldProps;
-}) => {
-    if (!component) {
-        console.error("Form component is undefined");
-        return undefined;
-    }
-
-    const formStyles = useFormStyles();
-
-    return (
-        <div className={formStyles.formComponentDiv} key={idx}>
-            <Field
-                validationMessage={
-                    component.validation?.validationMessage ?? ""
-                }
-                orientation={
-                    component.type === FormItemType.Checkbox
-                        ? "horizontal"
-                        : "vertical"
-                }
-                validationState={
-                    component.validation
-                        ? component.validation.isValid
-                            ? "none"
-                            : "error"
-                        : "none"
-                }
-                required={component.required}
-                // @ts-ignore there's a bug in the typings somewhere, so ignoring this line to avoid angering type-checker
-                label={
-                    component.tooltip
-                        ? {
-                              children: (_: unknown, slotProps: LabelProps) => (
-                                  <InfoLabel
-                                      {...slotProps}
-                                      info={component.tooltip}
-                                  >
-                                      {component.label}
-                                  </InfoLabel>
-                              ),
-                          }
-                        : component.label
-                }
-                {...props}
-                style={{ color: context.theme.colorNeutralForeground1 }}
-            >
-                {generateFormComponent(context, component, idx)}
-            </Field>
-            {component?.actionButtons?.length! > 0 && (
-                <div className={formStyles.formComponentActionDiv}>
-                    {component.actionButtons?.map((actionButton, idx) => {
-                        return (
-                            <Button
-                                shape="square"
-                                key={idx + actionButton.id}
-                                appearance="outline"
-                                style={{
-                                    width: "120px",
-                                }}
-                                onClick={() =>
-                                    context?.formAction({
-                                        propertyName: component.propertyName,
-                                        isAction: true,
-                                        value: actionButton.id,
-                                    })
-                                }
-                            >
-                                {actionButton.label}
-                            </Button>
-                        );
-                    })}
-                </div>
-            )}
-        </div>
-    );
-};
-
-export function generateFormComponent<
-    TContext extends FormContextProps<TState, TForm>,
-    TState extends FormState<TForm>,
-    TForm,
->(context: TContext, component: FormItemSpec<TForm>, _idx: number) {
-    const formState = context.state.formState;
-
-    switch (component.type) {
-        case FormItemType.Input:
-            return (
-                <FormInput<TContext, TState, TForm>
-                    context={context}
-                    value={(formState[component.propertyName] as string) ?? ""}
-                    target={component.propertyName}
-                    type="input"
-                />
-            );
-        case FormItemType.TextArea:
-            return (
-                <FormInput<TContext, TState, TForm>
-                    context={context}
-                    value={(formState[component.propertyName] as string) ?? ""}
-                    target={component.propertyName}
-                    type="textarea"
-                />
-            );
-        case FormItemType.Password:
-            return (
-                <FormInput<TContext, TState, TForm>
-                    context={context}
-                    value={(formState[component.propertyName] as string) ?? ""}
-                    target={component.propertyName}
-                    type="password"
-                />
-            );
-        case FormItemType.Dropdown:
-            if (component.options === undefined) {
-                throw new Error("Dropdown component must have options");
-            }
-            return (
-                <Dropdown
-                    size="small"
-                    placeholder={component.placeholder ?? ""}
-                    value={
-                        component.options.find(
-                            (option) =>
-                                option.value ===
-                                formState[component.propertyName],
-                        )?.displayName ?? ""
-                    }
-                    selectedOptions={[
-                        formState[component.propertyName] as string,
-                    ]}
-                    onOptionSelect={(_event, data) => {
-                        context?.formAction({
-                            propertyName: component.propertyName,
-                            isAction: false,
-                            value: data.optionValue as string,
-                        });
-                    }}
-                >
-                    {component.options?.map((option, idx) => {
-                        return (
-                            <Option
-                                key={(component.propertyName as string) + idx}
-                                value={option.value}
-                            >
-                                {option.displayName}
-                            </Option>
-                        );
-                    })}
-                </Dropdown>
-            );
-        case FormItemType.Checkbox:
-            return (
-                <Checkbox
-                    size="medium"
-                    checked={
-                        (formState[component.propertyName] as boolean) ?? false
-                    }
-                    onChange={(_value, data) =>
-                        context?.formAction({
-                            propertyName: component.propertyName,
-                            isAction: false,
-                            value: data.checked,
-                        })
-                    }
-                />
-            );
-    }
-}
-
-export const useFormStyles = makeStyles({
-    formRoot: {
-        display: "flex",
-        flexDirection: "column",
-        height: "100%",
-    },
-    formDiv: {
-        padding: "10px",
-        maxWidth: "600px",
-        display: "flex",
-        flexDirection: "column",
-        "> *": {
-            margin: "5px",
-        },
-    },
-    formComponentDiv: {
-        "> *": {
-            margin: "5px",
-        },
-    },
-    formComponentActionDiv: {
-        display: "flex",
-        flexDirection: "row",
-        "> *": {
-            margin: "5px",
-        },
-    },
->>>>>>> 03d5bccc
 });
--- conflicted
+++ resolved
@@ -133,12 +133,9 @@
                     args: [objectType],
                     comment: ["{0} is the object type"],
                 }),
-<<<<<<< HEAD
             schema: l10n.t("Schema"),
-=======
             backToPreview: l10n.t("Back to preview"),
             copy: l10n.t("Copy"),
->>>>>>> a967a90c
         };
     }
 

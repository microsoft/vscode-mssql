/*---------------------------------------------------------------------------------------------
 *  Copyright (c) Microsoft Corporation. All rights reserved.
 *  Licensed under the MIT License. See License.txt in the project root for license information.
 *--------------------------------------------------------------------------------------------*/

import * as l10n from "@vscode/l10n";

export class LocConstants {
    private static _instance = new LocConstants();
    private constructor() {}

    public static getInstance(): LocConstants {
        return LocConstants._instance;
    }

    public static createInstance(): void {
        LocConstants._instance = new LocConstants();
    }

    public get objectExplorerFiltering() {
        return {
            error: l10n.t("Error"),
            clearAll: l10n.t("Clear All"),
            close: l10n.t("Close"),
            ok: l10n.t("OK"),
            and: l10n.t("And"),
            contains: l10n.t("Contains"),
            notContains: l10n.t("Not Contains"),
            startsWith: l10n.t("Starts With"),
            notStartsWith: l10n.t("Not Starts With"),
            endsWith: l10n.t("Ends With"),
            notEndsWith: l10n.t("Not Ends With"),
            equals: l10n.t("Equals"),
            notEquals: l10n.t("Not Equals"),
            lessThan: l10n.t("Less Than"),
            lessThanOrEquals: l10n.t("Less Than Or Equals"),
            greaterThan: l10n.t("Greater Than"),
            greaterThanOrEquals: l10n.t("Greater Than Or Equals"),
            between: l10n.t("Between"),
            notBetween: l10n.t("Not Between"),
            path: (path: string) =>
                l10n.t({
                    message: "Path: {0}",
                    args: [path],
                    comment: [
                        "{0} is the path of the node in the object explorer",
                    ],
                }),
            firstValueEmptyError: (operator: string, filterName: string) =>
                l10n.t({
                    message:
                        "The first value must be set for the {0} operator in the {1} filter",
                    args: [operator, filterName],
                    comment: [
                        "{0} is the operator for the filter",
                        "{1} is the name of the filter",
                    ],
                }),
            secondValueEmptyError: (operator: string, filterName: string) =>
                l10n.t({
                    message:
                        "The second value must be set for the {0} operator in the {1} filter",
                    args: [operator, filterName],
                    comment: [
                        "{0} is the operator for the filter",
                        "{1} is the name of the filter",
                    ],
                }),
            firstValueLessThanSecondError: (
                operator: string,
                filterName: string,
            ) =>
                l10n.t({
                    message:
                        "The first value must be less than the second value for the {0} operator in the {1} filter",
                    args: [operator, filterName],
                    comment: [
                        "{0} is the operator for the filter",
                        "{1} is the name of the filter",
                    ],
                }),
            property: l10n.t("Property"),
            operator: l10n.t("Operator"),
            value: l10n.t("Value"),
            clear: l10n.t("Clear"),
        };
    }

    public get tableDesigner() {
        return {
            publishingChanges: l10n.t("Publishing Changes"),
            changesPublishedSuccessfully: l10n.t(
                "Changes published successfully",
            ),
            closeDesigner: l10n.t("Close Designer"),
            continueEditing: l10n.t("Continue Editing"),
            loadingTableDesigner: l10n.t("Loading Table Designer"),
            errorLoadingPreview: l10n.t("Error loading preview"),
            retry: l10n.t("Retry"),
            updateDatabase: l10n.t("Update Database"),
            generateScript: l10n.t("Generate Script"),
            publish: l10n.t("Publish"),
            previewDatabaseUpdates: l10n.t("Preview Database Updates"),
            close: l10n.t("Close"),
        };
    }

    public get connectionDialog() {
        return {
            connect: l10n.t("Connect"),
            advancedConnectionSettings: l10n.t("Advanced Connection Settings"),
            advancedSettings: l10n.t("Advanced"),
            testConnection: l10n.t("Test Connection"),
            connectToSQLServer: l10n.t("Connect to SQL Server"),
            parameters: l10n.t("Parameters"),
            connectionString: l10n.t("Connection String"),
            browseAzure: l10n.t("Browse Azure"),
            recentConnections: l10n.t("Recent Connections"),
        };
    }

<<<<<<< HEAD
	public get executionPlan() {
		return {
			queryCostRelativeToScript: (index: number, costPercentage: string) => l10n.t({
				message: 'Query {0}:  Query cost (relative to the script):  {1}%',
				args: [index, costPercentage],
				comment: ['{0} is the query number', '{1} is the query cost']
			}),
			equals: l10n.t('Equals'),
			contains: l10n.t('Contains'),
			actualElapsedTime: l10n.t('Actual Elapsed Time'),
			actualElapsedCpuTime: l10n.t('Actual Elapsed CPU Time'),
			cost: l10n.t('Cost'),
			subtreeCost: l10n.t('Subtree Cost'),
			actualNumberOfRowsForAllExecutions: l10n.t('Actual Number of Rows For All Executions'),
			numberOfRowsRead: l10n.t('Number of Rows Read'),
			off: l10n.t('Off'),
			metric: l10n.t('Metric'),
			findNodes: l10n.t('Find Nodes'),
			savePlan: l10n.t('Save Plan'),
			openXml: l10n.t('Open XML'),
			openQuery: l10n.t('Open Query'),
			zoomIn: l10n.t('Zoom In'),
			zoomOut: l10n.t('Zoom Out'),
			zoomToFit: l10n.t('Zoom to Fit'),
			customZoom: l10n.t('Custom Zoom'),
			findNode: l10n.t('Find Node'),
			properties: l10n.t('Properties'),
			highlightExpensiveOperation: l10n.t('Highlight Expensive Operation'),
			toggleTooltips: l10n.t('Toggle Tooltips'),
			name: l10n.t('Name'),
			value: l10n.t('Value'),
			importance: l10n.t('Importance'),
			alphabetical: l10n.t('"Alphabetical"'),
			reverseAlphabetical: l10n.t('Reverse Alphabetical'),
			expandAll: l10n.t('Expand All'),
			collapseAll: l10n.t('Collapse All'),
			filterAnyField: l10n.t('Filter for any field...'),
		}
	}
=======
    public get executionPlan() {
        return {
            queryCostRelativeToScript: (
                index: number,
                costPercentage: string,
            ) =>
                l10n.t({
                    message:
                        "Query {0}:  Query cost (relative to the script):  {1}%",
                    args: [index, costPercentage],
                    comment: [
                        "{0} is the query number",
                        "{1} is the query cost",
                    ],
                }),
            equals: l10n.t("Equals"),
            contains: l10n.t("Contains"),
            actualElapsedTime: l10n.t("Actual Elapsed Time"),
            actualElapsedCpuTime: l10n.t("Actual Elapsed CPU Time"),
            cost: l10n.t("Cost"),
            subtreeCost: l10n.t("Subtree Cost"),
            actualNumberOfRowsForAllExecutions: l10n.t(
                "Actual Number of Rows For All Executions",
            ),
            numberOfRowsRead: l10n.t("Number of Rows Read"),
            off: l10n.t("Off"),
            metric: l10n.t("Metric"),
            findNodes: l10n.t("Find Nodes"),
            savePlan: l10n.t("Save Plan"),
            openXml: l10n.t("Open XML"),
            openQuery: l10n.t("Open Query"),
            zoomIn: l10n.t("Zoom In"),
            zoomOut: l10n.t("Zoom Out"),
            zoomToFit: l10n.t("Zoom to Fit"),
            customZoom: l10n.t("Custom Zoom"),
            findNode: l10n.t("Find Node"),
            highlightExpensiveOperation: l10n.t(
                "Highlight Expensive Operation",
            ),
            toggleTooltips: l10n.t("Toggle Tooltips"),
        };
    }
>>>>>>> 57f780a9
}

export let locConstants = LocConstants.getInstance();<|MERGE_RESOLUTION|>--- conflicted
+++ resolved
@@ -119,47 +119,6 @@
         };
     }
 
-<<<<<<< HEAD
-	public get executionPlan() {
-		return {
-			queryCostRelativeToScript: (index: number, costPercentage: string) => l10n.t({
-				message: 'Query {0}:  Query cost (relative to the script):  {1}%',
-				args: [index, costPercentage],
-				comment: ['{0} is the query number', '{1} is the query cost']
-			}),
-			equals: l10n.t('Equals'),
-			contains: l10n.t('Contains'),
-			actualElapsedTime: l10n.t('Actual Elapsed Time'),
-			actualElapsedCpuTime: l10n.t('Actual Elapsed CPU Time'),
-			cost: l10n.t('Cost'),
-			subtreeCost: l10n.t('Subtree Cost'),
-			actualNumberOfRowsForAllExecutions: l10n.t('Actual Number of Rows For All Executions'),
-			numberOfRowsRead: l10n.t('Number of Rows Read'),
-			off: l10n.t('Off'),
-			metric: l10n.t('Metric'),
-			findNodes: l10n.t('Find Nodes'),
-			savePlan: l10n.t('Save Plan'),
-			openXml: l10n.t('Open XML'),
-			openQuery: l10n.t('Open Query'),
-			zoomIn: l10n.t('Zoom In'),
-			zoomOut: l10n.t('Zoom Out'),
-			zoomToFit: l10n.t('Zoom to Fit'),
-			customZoom: l10n.t('Custom Zoom'),
-			findNode: l10n.t('Find Node'),
-			properties: l10n.t('Properties'),
-			highlightExpensiveOperation: l10n.t('Highlight Expensive Operation'),
-			toggleTooltips: l10n.t('Toggle Tooltips'),
-			name: l10n.t('Name'),
-			value: l10n.t('Value'),
-			importance: l10n.t('Importance'),
-			alphabetical: l10n.t('"Alphabetical"'),
-			reverseAlphabetical: l10n.t('Reverse Alphabetical'),
-			expandAll: l10n.t('Expand All'),
-			collapseAll: l10n.t('Collapse All'),
-			filterAnyField: l10n.t('Filter for any field...'),
-		}
-	}
-=======
     public get executionPlan() {
         return {
             queryCostRelativeToScript: (
@@ -200,9 +159,17 @@
                 "Highlight Expensive Operation",
             ),
             toggleTooltips: l10n.t("Toggle Tooltips"),
+            properties: l10n.t("Properties"),
+			name: l10n.t("Name"),
+			value: l10n.t("Value"),
+			importance: l10n.t("Importance"),
+			alphabetical: l10n.t("Alphabetical"),
+			reverseAlphabetical: l10n.t("Reverse Alphabetical"),
+			expandAll: l10n.t("Expand All"),
+			collapseAll: l10n.t("Collapse All"),
+			filterAnyField: l10n.t("Filter for any field..."),
         };
     }
->>>>>>> 57f780a9
 }
 
 export let locConstants = LocConstants.getInstance();
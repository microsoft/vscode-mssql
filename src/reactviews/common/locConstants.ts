--- conflicted
+++ resolved
@@ -936,13 +936,15 @@
             generalOptions: l10n.t("General Options"),
             ignoreOptions: l10n.t("Ignore Options"),
             excludeObjectTypes: l10n.t("Exclude Object Types"),
-<<<<<<< HEAD
             SqlCmdVariablesLabel: l10n.t("SQLCMD Variables"),
             SqlCmdVariableNameColumn: l10n.t("Name"),
             SqlCmdVariableValueColumn: l10n.t("Value"),
             RevertSqlCmdVariablesToDefaults: l10n.t("Revert values to project defaults"),
-=======
->>>>>>> da8dfaf5
+            advancedOptions: l10n.t("Advanced"),
+            advancedPublishSettings: l10n.t("Advanced Publish Options"),
+            generalOptions: l10n.t("General Options"),
+            ignoreOptions: l10n.t("Ignore Options"),
+            excludeObjectTypes: l10n.t("Exclude Object Types"),
         };
     }
 

/*---------------------------------------------------------------------------------------------
 *  Copyright (c) Microsoft Corporation. All rights reserved.
 *  Licensed under the MIT License. See License.txt in the project root for license information.
 *--------------------------------------------------------------------------------------------*/

import * as l10n from "@vscode/l10n";

export class LocConstants {
    private static _instance = new LocConstants();
    private constructor() {}

    public static getInstance(): LocConstants {
        return LocConstants._instance;
    }

    public static createInstance(): void {
        LocConstants._instance = new LocConstants();
    }

    // Warning: Only update these strings if you are sure you want to affect _all_ locations they're shared between.
    public get common() {
        return {
            delete: l10n.t("Delete"),
            cancel: l10n.t("Cancel"),
            areYouSure: l10n.t("Are you sure?"),
            areYouSureYouWantTo: (action: string) =>
                l10n.t({
                    message: "Are you sure you want to {0}?",
                    args: [action],
                    comment: ["{0} is the action being confirmed"],
                }),
            close: l10n.t("Close"),
            apply: l10n.t("Apply"),
            next: l10n.t("Next"),
            clearSelection: l10n.t("Clear Selection"),
            find: l10n.t("Find"),
            findNext: l10n.t("Find Next"),
            findPrevious: l10n.t("Find Previous"),
            noResults: l10n.t("No results"),
            searchResultSummary: (activeElement: number, totalElements: number) =>
                l10n.t({
                    message: "{0} of {1}",
                    args: [activeElement, totalElements],
                    comment: [
                        "{0} is the number of active elements",
                        "{1} is the total number of elements",
                    ],
                }),
            closeFind: l10n.t("Close Find"),
            load: l10n.t("Load"),
<<<<<<< HEAD
            select: l10n.t("Select"),
=======
            finish: l10n.t("Finish"),
            retry: l10n.t("Retry"),
>>>>>>> 61ef8bfc
        };
    }

    public get objectExplorerFiltering() {
        return {
            error: l10n.t("Error"),
            clearAll: l10n.t("Clear All"),
            ok: l10n.t("OK"),
            and: l10n.t("And"),
            contains: l10n.t("Contains"),
            notContains: l10n.t("Not Contains"),
            startsWith: l10n.t("Starts With"),
            notStartsWith: l10n.t("Not Starts With"),
            endsWith: l10n.t("Ends With"),
            notEndsWith: l10n.t("Not Ends With"),
            equals: l10n.t("Equals"),
            notEquals: l10n.t("Not Equals"),
            lessThan: l10n.t("Less Than"),
            lessThanOrEquals: l10n.t("Less Than or Equals"),
            greaterThan: l10n.t("Greater Than"),
            greaterThanOrEquals: l10n.t("Greater Than or Equals"),
            between: l10n.t("Between"),
            notBetween: l10n.t("Not Between"),
            path: (path: string) =>
                l10n.t({
                    message: "Path: {0}",
                    args: [path],
                    comment: ["{0} is the path of the node in the object explorer"],
                }),
            firstValueEmptyError: (operator: string, filterName: string) =>
                l10n.t({
                    message: "The first value must be set for the {0} operator in the {1} filter",
                    args: [operator, filterName],
                    comment: [
                        "{0} is the operator for the filter",
                        "{1} is the name of the filter",
                    ],
                }),
            secondValueEmptyError: (operator: string, filterName: string) =>
                l10n.t({
                    message: "The second value must be set for the {0} operator in the {1} filter",
                    args: [operator, filterName],
                    comment: [
                        "{0} is the operator for the filter",
                        "{1} is the name of the filter",
                    ],
                }),
            firstValueLessThanSecondError: (operator: string, filterName: string) =>
                l10n.t({
                    message:
                        "The first value must be less than the second value for the {0} operator in the {1} filter",
                    args: [operator, filterName],
                    comment: [
                        "{0} is the operator for the filter",
                        "{1} is the name of the filter",
                    ],
                }),
            property: l10n.t("Property"),
            operator: l10n.t("Operator"),
            value: l10n.t("Value"),
            clear: l10n.t("Clear"),
        };
    }

    public get tableDesigner() {
        return {
            publishingChanges: l10n.t("Publishing Changes"),
            changesPublishedSuccessfully: l10n.t("Changes published successfully"),
            closeDesigner: l10n.t("Close Designer"),
            continueEditing: l10n.t("Continue Editing"),
            loadingTableDesigner: l10n.t("Loading Table Designer"),
            loadingPreviewReport: l10n.t("Loading Report"),
            errorLoadingPreview: l10n.t("Error loading preview"),
            retry: l10n.t("Retry"),
            updateDatabase: l10n.t("Update Database"),
            generateScript: l10n.t("Generate Script"),
            publish: l10n.t("Publish"),
            previewDatabaseUpdates: l10n.t("Preview Database Updates"),
            errorLoadingDesigner: l10n.t("Error loading designer"),
            severity: l10n.t("Severity"),
            description: l10n.t("Description"),
            scriptAsCreate: l10n.t("Script As Create"),
            designerPreviewConfirmation: l10n.t(
                "I have read the summary and understand the potential risks.",
            ),
            copyScript: l10n.t("Copy script"),
            openInEditor: l10n.t("Open in editor"),
            maximizePanelSize: l10n.t("Maximize panel size"),
            restorePanelSize: l10n.t("Restore panel size"),
            issuesTabHeader: (issueCount: number) =>
                l10n.t({
                    message: "Issues ({0})",
                    args: [issueCount],
                    comment: ["{0} is the number of issues"],
                }),
            propertiesPaneTitle: (objectType: string) =>
                l10n.t({
                    message: "{0} properties",
                    args: [objectType],
                    comment: ["{0} is the object type"],
                }),
            tableName: l10n.t("Table name"),
            remove: (objectType: string) =>
                l10n.t({
                    message: "Remove {0}",
                    args: [objectType],
                    comment: ["{0} is the object type"],
                }),
            schema: l10n.t("Schema"),
            backToPreview: l10n.t("Back to preview"),
            copy: l10n.t("Copy"),
            youMustReviewAndAccept: l10n.t("You must review and accept the terms to proceed"),
        };
    }

    public get firewallRules() {
        return {
            createNewFirewallRuleFor: (serverName: string) =>
                l10n.t({
                    message: "Create new firewall rule for {0}",
                    args: [serverName],
                    comment: ["{0} is the server name that the firewall rule will be created for"],
                }),
            createNewFirewallRule: l10n.t("Create a new firewall rule"),
            firewallRuleNeededMessage: l10n.t("A firewall rule is required to access this server."),
            addFirewallRule: l10n.t("Add Firewall Rule"),
            signIntoAzureToAddFirewallRule: l10n.t(
                "Sign into Azure in order to add a firewall rule.",
            ),
            signIntoAzure: l10n.t("Sign into Azure"),
            tenant: l10n.t("Tenant"),
            ruleName: l10n.t("Rule name"),
            addMyClientIp: (ipAddress: string) =>
                l10n.t({
                    message: "Add my client IP ({0})",
                    args: [ipAddress],
                    comment: ["{0} is the IP address of the client"],
                }),
            addMySubnetRange: "Add my subnet IP range",
        };
    }

    public get connectionDialog() {
        return {
            connect: l10n.t("Connect"),
            advancedConnectionSettings: l10n.t("Advanced Connection Settings"),
            advancedSettings: l10n.t("Advanced"),
            testConnection: l10n.t("Test Connection"),
            connectToDatabase: l10n.t("Connect to Database"),
            parameters: l10n.t("Parameters"),
            connectionString: l10n.t("Connection String"),
            browseAzure: l10n.t("Browse Azure"),
            loadFromConnectionString: l10n.t("Load from Connection String"),
            savedConnections: l10n.t("Saved Connections"),
            recentConnections: l10n.t("Recent Connections"),
            subscriptionLabel: l10n.t("Subscription"),
            subscription: l10n.t("subscription"),
            resourceGroupLabel: l10n.t("Resource Group"),
            resourceGroup: l10n.t("resource group"),
            locationLabel: l10n.t("Location"),
            location: l10n.t("location"),
            serverLabel: l10n.t("Server"),
            server: l10n.t("server"),
            databaseLabel: l10n.t("Database"),
            database: l10n.t("database"),
            filterSubscriptions: l10n.t("Filter Azure subscriptions"),
            connectionErrorTitle: l10n.t("Connection Error"),
            trustServerCertMessage: l10n.t(
                "Encryption was enabled on this connection; review your SSL and certificate configuration for the target SQL Server, or enable 'Trust server certificate' in the connection dialog.",
            ),
            trustServerCertPrompt: l10n.t(
                "Note: A self-signed certificate offers only limited protection and is not a recommended practice for production environments. Do you want to enable 'Trust server certificate' on this connection and retry?",
            ),
            readMore: l10n.t("Read more"),
            enableTrustServerCertificateButton: l10n.t("Enable 'Trust Server Certificate'"),
            azureFilterPlaceholder: (dropdownContentType: string) =>
                l10n.t({
                    message: "Select a {0} for filtering",
                    args: [dropdownContentType],
                    comment: [
                        "{0} is the type of the dropdown's contents, e.g 'resource group' or 'server'",
                    ],
                }),
            invalidAzureBrowse: (dropdownContentType: string) =>
                l10n.t({
                    message: "Select a valid {0} from the dropdown",
                    args: [dropdownContentType],
                    comment: [
                        "{0} is the type of the dropdown's contents, e.g 'resource group' or 'server'",
                    ],
                }),
            default: l10n.t("Default"),
            deleteSavedConnection: l10n.t("Delete saved connection"),
            removeRecentConnection: l10n.t("Remove recent connection"),
            copyConnectionString: l10n.t("Copy connection string to clipboard"),
            pasteConnectionString: l10n.t("Paste connection string from clipboard"),
            copy: l10n.t("Copy"),
            paste: l10n.t("Paste"),
            searchSettings: l10n.t("Search settings..."),
        };
    }

    public get executionPlan() {
        return {
            loadingExecutionPlan: l10n.t("Loading execution plan..."),
            queryCostRelativeToScript: (index: number, costPercentage: string) =>
                l10n.t({
                    message: "Query {0}:  Query cost (relative to the script):  {1}%",
                    args: [index, costPercentage],
                    comment: ["{0} is the query number", "{1} is the query cost"],
                }),
            equals: l10n.t("Equals"),
            contains: l10n.t("Contains"),
            actualElapsedTime: l10n.t("Actual Elapsed Time"),
            actualElapsedCpuTime: l10n.t("Actual Elapsed CPU Time"),
            cost: l10n.t("Cost"),
            subtreeCost: l10n.t("Subtree Cost"),
            actualNumberOfRowsForAllExecutions: l10n.t("Actual Number of Rows For All Executions"),
            numberOfRowsRead: l10n.t("Number of Rows Read"),
            off: l10n.t("Off"),
            metric: l10n.t("Metric"),
            findNodes: l10n.t("Find Nodes"),
            savePlan: l10n.t("Save Plan"),
            openXml: l10n.t("Open XML"),
            openQuery: l10n.t("Open Query"),
            zoomIn: l10n.t("Zoom In"),
            zoomOut: l10n.t("Zoom Out"),
            zoomToFit: l10n.t("Zoom to Fit"),
            customZoom: l10n.t("Custom Zoom"),
            findNode: l10n.t("Find Node"),
            highlightExpensiveOperation: l10n.t("Highlight Expensive Operation"),
            toggleTooltips: l10n.t("Toggle Tooltips"),
            properties: l10n.t("Properties"),
            name: l10n.t("Name"),
            value: l10n.t("Value"),
            importance: l10n.t("Importance"),
            alphabetical: l10n.t("Alphabetical"),
            reverseAlphabetical: l10n.t("Reverse Alphabetical"),
            expandAll: l10n.t("Expand All"),
            collapseAll: l10n.t("Collapse All"),
            filterAnyField: l10n.t("Filter for any field..."),
            next: l10n.t("Next"),
            previous: l10n.t("Previous"),
            expand: l10n.t("Expand"),
            collapse: l10n.t("Collapse"),
        };
    }

    public get userFeedback() {
        return {
            microsoftWouldLikeYourFeedback: l10n.t("Microsoft would like your feedback"),
            overallHowSatisfiedAreYouWithMSSQLExtension: l10n.t(
                "Overall, how satisfied are you with the MSSQL extension?",
            ),
            verySatisfied: l10n.t("Very Satisfied"),
            satisfied: l10n.t("Satisfied"),
            dissatisfied: l10n.t("Dissatisfied"),
            veryDissatisfied: l10n.t("Very Dissatisfied"),
            submit: l10n.t("Submit"),
            notLikelyAtAll: l10n.t("Not likely at all"),
            extremelyLikely: l10n.t("Extremely likely"),
            privacyStatement: l10n.t("Privacy Statement"),
            feedbackStatementShort: l10n.t(
                "Microsoft will process the feedback you submit pursuant to your organization’s instructions in order to improve your and your organization’s experience with this product. If you have any questions...",
            ),
            feedbackStatementLong: l10n.t(
                "Microsoft will process the feedback you submit pursuant to your organization’s instructions in order to improve your and your organization’s experience with this product. If you have any questions about the use of feedback data, please contact your tenant administrator. Processing of feedback data is governed by the Microsoft Products and Services Data Protection Addendum between your organization and Microsoft, and the feedback you submit is considered Personal Data under that addendum.",
            ),
        };
    }

    public get queryResult() {
        return {
            results: l10n.t("Results"),
            messages: l10n.t("Messages"),
            timestamp: l10n.t("Timestamp"),
            message: l10n.t("Message"),
            openResultInNewTab: l10n.t("Open in New Tab"),
            showplanXML: l10n.t("Showplan XML"),
            showFilter: l10n.t("Show Filter"),
            sortAscending: l10n.t("Sort Ascending"),
            sortDescending: l10n.t("Sort Descending"),
            clearSort: l10n.t("Clear Sort"),
            saveAsCsv: l10n.t("Save as CSV"),
            saveAsExcel: l10n.t("Save as Excel"),
            saveAsJson: l10n.t("Save as JSON"),
            noResultMessage: l10n.t(
                "No result found for the active editor; please run a query or switch to another editor.",
            ),
            clickHereToHideThisPanel: l10n.t("Hide this panel"),
            queryPlan: l10n.t("Query Plan"),
            selectAll: l10n.t("Select All"),
            copy: l10n.t("Copy"),
            copyWithHeaders: l10n.t("Copy with Headers"),
            copyHeaders: l10n.t("Copy Headers"),
            null: l10n.t("NULL"),
            blankString: l10n.t("Blanks"),
            apply: l10n.t("Apply"),
            clear: l10n.t("Clear"),
            search: l10n.t("Search..."),
            close: l10n.t("Close"),
            maximize: l10n.t("Maximize"),
            restore: l10n.t("Restore"),
        };
    }

    public get schemaDesigner() {
        return {
            schema: l10n.t("Schema"),
            columns: l10n.t("Columns"),
            newColumn: l10n.t("Add new column"),
            name: l10n.t("Name"),
            table: l10n.t("Table"),
            foreignKeys: l10n.t("Foreign Keys"),
            save: l10n.t("Save"),
            add: l10n.t("Add"),
            cancel: l10n.t("Cancel"),
            dataType: l10n.t("Type"),
            primaryKey: l10n.t("Primary Key"),
            delete: l10n.t("Delete"),
            newForeignKey: l10n.t("Add new foreign key"),
            foreignKeyIndex: (index: number) =>
                l10n.t({
                    message: "Foreign Key {0}",
                    args: [index],
                    comment: ["{0} is the index of the foreign key"],
                }),
            sourceColumn: l10n.t("Source Column"),
            targetTable: l10n.t("Target Table"),
            foreignColumn: l10n.t("Foreign Column"),
            zoomIn: l10n.t("Zoom In"),
            zoomOut: l10n.t("Zoom Out"),
            zoomToFit: l10n.t("Zoom to Fit"),
            export: l10n.t("Export"),
            addTable: l10n.t("Add Table"),
            autoArrange: l10n.t("Auto Arrange"),
            autoArrangeConfirmation: l10n.t("Auto Arrange Confirmation"),
            autoArrangeConfirmationContent: l10n.t(
                "Auto Arrange will automatically reposition all diagram elements based on optimal layout algorithms. Any custom positioning you've created will be lost. Do you want to proceed with auto-arranging your schema diagram?",
            ),
            filter: (selectedTablesCount: number) => {
                if (selectedTablesCount === 0) {
                    return l10n.t("Filter");
                } else {
                    return l10n.t({
                        message: "Filter ({0})",
                        args: [selectedTablesCount],
                        comment: ["{0} is the number of selected tables"],
                    });
                }
            },
            clearFilter: l10n.t("Clear All"),
            applyFilter: l10n.t("Apply"),
            refresh: l10n.t("Refresh"),
            publishChanges: l10n.t("Publish Changes"),
            editTable: l10n.t("Edit Table"),
            openInEditor: l10n.t("Open in Editor"),
            changedTables: l10n.t("Changed Tables"),
            createAsScript: l10n.t("Create As Script"),
            details: l10n.t("Details"),
            script: l10n.t("Script"),
            newColumnMapping: l10n.t("New column mapping"),
            columnName: l10n.t("Column Name"),
            dismiss: l10n.t("Dismiss"),
            tableNameRepeatedError: (tableName: string) =>
                l10n.t({
                    message: "Table '{0}' already exists",
                    args: [tableName],
                    comment: ["{0} is the table name"],
                }),
            tableNameEmptyError: l10n.t("Table name cannot be empty"),
            tableNotFound: (tableName: string) =>
                l10n.t({
                    message: "Table '{0}' not found",
                    args: [tableName],
                    comment: ["{0} is the table name"],
                }),
            referencedTableNotFound: (tableName: string) =>
                l10n.t({
                    message: "Referenced table '{0}' not found",
                    args: [tableName],
                    comment: ["{0} is the table name"],
                }),
            columnNotFound: (columnName: string) =>
                l10n.t({
                    message: "Column '{0}' not found",
                    args: [columnName],
                    comment: ["{0} is the column name"],
                }),
            referencedColumnNotFound: (columnName: string) =>
                l10n.t({
                    message: "Referenced column '{0}' not found",
                    args: [columnName],
                    comment: ["{0} is the column name"],
                }),
            incompatibleDataTypes: (
                dataType: string,
                sourceColumn: string,
                targetDataType: string,
                targetColumn: string,
            ) =>
                l10n.t({
                    message:
                        "Data type mismatch: '{0}' in column '{1}' incompatible with '{2}' in '{3}'",
                    args: [dataType, sourceColumn, targetDataType, targetColumn],
                    comment: [
                        "{0} is source data type",
                        "{1} is source column",
                        "{2} is target data type",
                        "{3} is target column",
                    ],
                }),
            incompatibleLength: (
                sourceColumn: string,
                targetColumn: string,
                sourceLength: string,
                targetLength: string,
            ) =>
                l10n.t({
                    message: "Length mismatch: Column '{0}' ({1}) incompatible with '{2}' ({3})",
                    args: [sourceColumn, sourceLength, targetColumn, targetLength],
                    comment: [
                        "{0} is source column",
                        "{1} is source length",
                        "{2} is target column",
                        "{3} is target length",
                    ],
                }),
            incompatiblePrecisionOrScale: (sourceColumn: string, targetColumn: string) =>
                l10n.t({
                    message: "Precision/scale mismatch between '{0}' and '{1}'",
                    args: [sourceColumn, targetColumn],
                    comment: ["{0} is source column", "{1} is target column"],
                }),
            incompatibleScale: (sourceColumn: string, targetColumn: string) =>
                l10n.t({
                    message: "Scale mismatch between '{0}' and '{1}'",
                    args: [sourceColumn, targetColumn],
                    comment: ["{0} is source column", "{1} is target column"],
                }),
            referencedColumnNotPK: (targetColumn: string) =>
                l10n.t({
                    message: "Column '{0}' must be a primary key",
                    args: [targetColumn],
                    comment: ["{0} is the referenced column"],
                }),
            cyclicForeignKeyDetected: (tableName: string, targetTable: string) =>
                l10n.t({
                    message: "Circular reference detected: '{0}' → '{1}' creates a cycle",
                    args: [tableName, targetTable],
                    comment: ["{0} is source table", "{1} is target table"],
                }),
            foreignKeyError: l10n.t("Cannot create foreign key"),
            duplicateForeignKeyColumns: (columnName: string) =>
                l10n.t({
                    message: "Column '{0}' already has a foreign key",
                    args: [columnName],
                    comment: ["{0} is the column name"],
                }),
            foreignKeyNameEmptyWarning: l10n.t("Consider adding a name for this foreign key"),
            foreignKeyNameRepeatedError: (foreignKeyName: string) =>
                l10n.t({
                    message: "Foreign key '{0}' already exists",
                    args: [foreignKeyName],
                    comment: ["{0} is the foreign key name"],
                }),
            tableNodeSubText: (colCount: number) =>
                l10n.t({
                    message: "{0} column data",
                    args: [colCount],
                    comment: ["{0} is the number of columns"],
                }),
            identityColumnFKConstraint: (columnName: string) =>
                l10n.t({
                    message:
                        "Column '{0}' is an identity column and cannot have a cascading foreign key",
                    args: [columnName],
                    comment: ["{0} is the column name"],
                }),
            manageRelationships: l10n.t("Manage relationships"),
            noChangesDetected: l10n.t("No changes detected"),
            allowNull: l10n.t("Allow Null"),
            maxLength: l10n.t("Max Length"),
            isIdentity: l10n.t("Is Identity"),
            scale: l10n.t("Scale"),
            precision: l10n.t("Precision"),
            defaultValue: l10n.t("Default Value"),
            isComputed: l10n.t("Is Computed"),
            computedFormula: l10n.t("Formula"),
            isPersisted: l10n.t("Is Persisted"),
            svg: l10n.t("SVG"),
            png: l10n.t("PNG"),
            jpeg: l10n.t("JPEG"),
            columnNameRepeatedError: (columnName: string) =>
                l10n.t({
                    message: "Column '{0}' already exists",
                    args: [columnName],
                    comment: ["{0} is the column name"],
                }),
            columnNameEmptyError: l10n.t("Column name cannot be empty"),
            columnPKCannotBeNull: (columnName: string) =>
                l10n.t({
                    message: "Column '{0}' cannot be null because it is a primary key",
                    args: [columnName],
                    comment: ["{0} is the column name"],
                }),
            columnMaxLengthEmptyError: l10n.t("Column max length cannot be empty"),
            columnMaxLengthInvalid: (maxLength: string) =>
                l10n.t({
                    message: "Invalid max length '{0}'",
                    args: [maxLength],
                    comment: ["{0} is the max length"],
                }),
            loadingSchemaDesigner: l10n.t("Loading Schema Designer"),
            generatingReport: l10n.t("Generating report, this might take a while..."),
            nWarnings: (warningCount: number) =>
                l10n.t({
                    message: "{0} warnings",
                    args: [warningCount],
                    comment: ["{0} is the number of warnings"],
                }),
            nErrors: (errorCount: number) =>
                l10n.t({
                    message: "{0} errors",
                    args: [errorCount],
                    comment: ["{0} is the number of errors"],
                }),
            openPublishScript: l10n.t("Open Publish Script"),
            Close: l10n.t("Close"),
            publish: l10n.t("Publish"),
            publishingChanges: l10n.t("Publishing Changes"),
            changesPublishedSuccessfully: l10n.t("Changes published successfully"),
            continueEditing: l10n.t("Continue Editing"),
            onUpdate: l10n.t("On Update"),
            onDelete: l10n.t("On Delete"),
            cascade: l10n.t("Cascade"),
            setNull: l10n.t("Set Null"),
            setDefault: l10n.t("Set Default"),
            noAction: l10n.t("No Action"),
            possibleDataLoss: l10n.t("Possible Data Loss detected. Please review the changes."),
            hasWarnings: l10n.t("Warnings detected. Please review the changes."),
            definition: l10n.t("Definition"),
            copy: l10n.t("Copy"),
            close: l10n.t("Close"),
            deleteConfirmation: l10n.t("Delete Confirmation"),
            deleteConfirmationContent: l10n.t(
                "Are you sure you want to delete the selected items?",
            ),
            undo: l10n.t("Undo"),
            redo: l10n.t("Redo"),
            searchTables: l10n.t("Search tables..."),
        };
    }

    public get schemaCompare() {
        return {
            intro: l10n.t(
                "To compare two schemas, first select a source schema and target schema, then press compare.",
            ),
            noDifferences: l10n.t("No schema differences were found."),
            initializingComparison: l10n.t("Initializing comparison, this might take a while..."),
            server: l10n.t("Server"),
            database: l10n.t("Database"),
            defaultUserName: l10n.t("default"),
            folderStructure: l10n.t("Folder Structure"),
            file: l10n.t("File"),
            flat: l10n.t("Flat"),
            objectType: l10n.t("Object Type"),
            schema: l10n.t("Schema"),
            schemaObjectType: l10n.t("Schema/Object Type"),
            description: l10n.t("Description"),
            settings: l10n.t("Settings"),
            compare: l10n.t("Compare"),
            schemaCompareOptions: l10n.t("Schema Compare Options"),
            searchOptions: l10n.t("Search options..."),
            generalOptions: l10n.t("General Options"),
            includeObjectTypes: l10n.t("Include Object Types"),
            optionDescription: l10n.t("Option Description"),
            reset: l10n.t("Reset"),
            stop: l10n.t("Stop"),
            generateScript: l10n.t("Generate Script"),
            generateScriptToDeployChangesToTarget: l10n.t(
                "Generate script to deploy changes to target",
            ),
            apply: l10n.t("Apply"),
            applyChangesToTarget: l10n.t("Apply changes to target"),
            options: l10n.t("Options"),
            switchDirection: l10n.t("Switch Direction"),
            switchSourceAndTarget: l10n.t("Switch Source and Target"),
            openScmpFile: l10n.t("Open .scmp file"),
            loadSourceTargetAndOptionsSavedInAnScmpFile: l10n.t(
                "Load source, target, and options saved in an .scmp file",
            ),
            saveScmpFile: l10n.t("Save .scmp file"),
            saveSourceAndTargetOptionsAndExcludedElements: l10n.t(
                "Save source and target, options, and excluded elements",
            ),
            type: l10n.t("Type"),
            sourceName: l10n.t("Source Name"),
            include: l10n.t("Include"),
            action: l10n.t("Action"),
            targetName: l10n.t("Target Name"),
            add: l10n.t("Add"),
            change: l10n.t("Change"),
            delete: l10n.t("Delete"),
            selectSource: l10n.t("Select Source"),
            selectTarget: l10n.t("Select Target"),
            close: l10n.t("Close"),
            dataTierApplicationFile: l10n.t("Data-tier Application File (.dacpac)"),
            databaseProject: l10n.t("Database Project"),
            ok: l10n.t("OK"),
            cancel: l10n.t("Cancel"),
            source: l10n.t("Source"),
            target: l10n.t("Target"),
            compareDetails: l10n.t("Comparison Details"),
            areYouSureYouWantToUpdateTheTarget: l10n.t(
                "Are you sure you want to update the target?",
            ),
            thereWasAnErrorUpdatingTheProject: l10n.t("There was an error updating the project"),
            schemaCompareApplyFailed: (errorMessage: string) =>
                l10n.t({
                    message: "Failed to apply changes: '{0}'",
                    args: [errorMessage ? errorMessage : "Unknown"],
                    comment: [
                        "{0} is the error message returned from the publish changes operation",
                    ],
                }),
            openScmpErrorMessage: (errorMessage: string) =>
                l10n.t({
                    message: "Failed to open scmp file: '{0}'",
                    args: [errorMessage ? errorMessage : "Unknown"],
                    comment: ["{0} is the error message returned from the open scmp operation"],
                }),
            saveScmpErrorMessage: (errorMessage: string) =>
                l10n.t({
                    message: "Failed to save scmp file: '{0}'",
                    args: [errorMessage ? errorMessage : "Unknown"],
                    comment: ["{0} is the error message returned from the save scmp operation"],
                }),
            cannotExcludeEntryWithBlockingDependency: (
                diffEntryName: string,
                firstDependentName: string,
            ) =>
                l10n.t({
                    message: "Cannot exclude {0}. Included dependents exist, such as {1}",
                    args: [diffEntryName, firstDependentName],
                    comment: [
                        "{0} is the name of the entry",
                        "{1} is the name of the blocking dependency preventing exclusion.",
                    ],
                }),
            cannotIncludeEntryWithBlockingDependency: (
                diffEntryName: string,
                firstDependentName: string,
            ) =>
                l10n.t({
                    message: "Cannot include {0}. Excluded dependents exist, such as {1}",
                    args: [diffEntryName, firstDependentName],
                    comment: [
                        "{0} is the name of the entry",
                        "{1} is the name of the blocking dependency preventing inclusion.",
                    ],
                }),
            cannotExcludeEntry: (diffEntryName: string) =>
                l10n.t({
                    message: "Cannot exclude {0}. Included dependents exist",
                    args: [diffEntryName],
                    comment: ["{0} is the name of the entry"],
                }),
            cannotIncludeEntry: (diffEntryName: string) =>
                l10n.t({
                    message: "Cannot include {0}. Excluded dependents exist",
                    args: [diffEntryName],
                    comment: ["{0} is the name of the entry"],
                }),
            includeExcludeAllOperationInProgress: l10n.t(
                "Processing include or exclude all differences operation.",
            ),
        };
    }

<<<<<<< HEAD
    public get connectionGroups() {
        return {
            createNew: l10n.t("Create New Connection Group"),
            editConnectionGroup: (groupName: string) =>
                l10n.t({
                    message: "Edit Connection Group: {0}",
                    args: [groupName],
                    comment: ["{0} is the name of the connection group being edited"],
                }),
            name: l10n.t("Name"),
            enterConnectionGroupName: l10n.t("Enter connection group name"),
            description: l10n.t("Description"),
            enterDescription: l10n.t("Enter description (optional)"),
            color: l10n.t("Color"),
            chooseColor: l10n.t("Choose color"),
            saveConnectionGroup: l10n.t("Save Connection Group"),
=======
    public get containerDeployment() {
        return {
            loadingDeploymentPage: l10n.t("Loading deployment page..."),
            sqlServerContainerHeader: l10n.t("Local SQL Server database container"),
            instantContainerSetup: l10n.t("Instant Container Setup"),
            instantContainerDescription: l10n.t(
                "Create a SQL Server container in seconds—no manual steps required. Manage it easily from the MSSQL extension without leaving VS Code.",
            ),
            simpleManagement: l10n.t("Simple Container Management"),
            simpleManagementDescription: l10n.t(
                "Start, stop, and remove containers directly from the extension.",
            ),
            chooseTheRightVersion: l10n.t("Choose the Right Version"),
            chooseTheRightVersionDescription: l10n.t(
                "Pick from multiple SQL Server versions, including SQL Server 2025 (Preview) with built-in AI capabilities like vector search and JSON enhancements.",
            ),
            learnMoreAboutSqlServer2025: l10n.t("Learn more about SQL Server 2025 features"),
            sqlServerEditionsComparison: l10n.t("Compare SQL Server editions"),
            configureAndCustomizeSqlServer: l10n.t("Configure and customize SQL Server containers"),
            getStarted: l10n.t("Get Started"),
            gettingDockerReady: l10n.t("Getting Docker Ready..."),
            checkingPrerequisites: l10n.t("Checking pre-requisites"),
            advancedOptions: l10n.t("Advanced Options"),
            createContainer: l10n.t("Create Container"),
            settingUp: l10n.t("Setting up"),
            gettingContainerReadyForConnection: l10n.t("Getting container ready for connections"),
            hideFullErrorMessage: l10n.t("Hide full error message"),
            showFullErrorMessage: l10n.t("Show full error message"),
            previousStepFailed: l10n.t(
                "Previous step failed. Please check the error message and try again.",
            ),
>>>>>>> 61ef8bfc
        };
    }
}

export let locConstants = LocConstants.getInstance();<|MERGE_RESOLUTION|>--- conflicted
+++ resolved
@@ -48,12 +48,9 @@
                 }),
             closeFind: l10n.t("Close Find"),
             load: l10n.t("Load"),
-<<<<<<< HEAD
             select: l10n.t("Select"),
-=======
             finish: l10n.t("Finish"),
             retry: l10n.t("Retry"),
->>>>>>> 61ef8bfc
         };
     }
 
@@ -735,7 +732,6 @@
         };
     }
 
-<<<<<<< HEAD
     public get connectionGroups() {
         return {
             createNew: l10n.t("Create New Connection Group"),
@@ -752,7 +748,9 @@
             color: l10n.t("Color"),
             chooseColor: l10n.t("Choose color"),
             saveConnectionGroup: l10n.t("Save Connection Group"),
-=======
+        };
+    }
+
     public get containerDeployment() {
         return {
             loadingDeploymentPage: l10n.t("Loading deployment page..."),
@@ -784,7 +782,6 @@
             previousStepFailed: l10n.t(
                 "Previous step failed. Please check the error message and try again.",
             ),
->>>>>>> 61ef8bfc
         };
     }
 }

/*---------------------------------------------------------------------------------------------
 *  Copyright (c) Microsoft Corporation. All rights reserved.
 *  Licensed under the MIT License. See License.txt in the project root for license information.
 *--------------------------------------------------------------------------------------------*/

import * as l10n from "@vscode/l10n";

export class LocConstants {
    private static _instance = new LocConstants();
    private constructor() {}

    public static getInstance(): LocConstants {
        return LocConstants._instance;
    }

    public static createInstance(): void {
        LocConstants._instance = new LocConstants();
    }

    // Warning: Only update these strings if you are sure you want to affect _all_ locations they're shared between.
    public get common() {
        return {
            delete: l10n.t("Delete"),
            cancel: l10n.t("Cancel"),
            close: l10n.t("Close"),
            areYouSure: l10n.t("Are you sure?"),
            areYouSureYouWantTo: (action: string) =>
                l10n.t({
                    message: "Are you sure you want to {0}?",
                    args: [action],
                    comment: ["{0} is the action being confirmed"],
                }),
        };
    }

    public get objectExplorerFiltering() {
        return {
            error: l10n.t("Error"),
            clearAll: l10n.t("Clear All"),
            ok: l10n.t("OK"),
            and: l10n.t("And"),
            contains: l10n.t("Contains"),
            notContains: l10n.t("Not Contains"),
            startsWith: l10n.t("Starts With"),
            notStartsWith: l10n.t("Not Starts With"),
            endsWith: l10n.t("Ends With"),
            notEndsWith: l10n.t("Not Ends With"),
            equals: l10n.t("Equals"),
            notEquals: l10n.t("Not Equals"),
            lessThan: l10n.t("Less Than"),
            lessThanOrEquals: l10n.t("Less Than or Equals"),
            greaterThan: l10n.t("Greater Than"),
            greaterThanOrEquals: l10n.t("Greater Than or Equals"),
            between: l10n.t("Between"),
            notBetween: l10n.t("Not Between"),
            path: (path: string) =>
                l10n.t({
                    message: "Path: {0}",
                    args: [path],
                    comment: [
                        "{0} is the path of the node in the object explorer",
                    ],
                }),
            firstValueEmptyError: (operator: string, filterName: string) =>
                l10n.t({
                    message:
                        "The first value must be set for the {0} operator in the {1} filter",
                    args: [operator, filterName],
                    comment: [
                        "{0} is the operator for the filter",
                        "{1} is the name of the filter",
                    ],
                }),
            secondValueEmptyError: (operator: string, filterName: string) =>
                l10n.t({
                    message:
                        "The second value must be set for the {0} operator in the {1} filter",
                    args: [operator, filterName],
                    comment: [
                        "{0} is the operator for the filter",
                        "{1} is the name of the filter",
                    ],
                }),
            firstValueLessThanSecondError: (
                operator: string,
                filterName: string,
            ) =>
                l10n.t({
                    message:
                        "The first value must be less than the second value for the {0} operator in the {1} filter",
                    args: [operator, filterName],
                    comment: [
                        "{0} is the operator for the filter",
                        "{1} is the name of the filter",
                    ],
                }),
            property: l10n.t("Property"),
            operator: l10n.t("Operator"),
            value: l10n.t("Value"),
            clear: l10n.t("Clear"),
        };
    }

    public get tableDesigner() {
        return {
            publishingChanges: l10n.t("Publishing Changes"),
            changesPublishedSuccessfully: l10n.t(
                "Changes published successfully",
            ),
            closeDesigner: l10n.t("Close Designer"),
            continueEditing: l10n.t("Continue Editing"),
            loadingTableDesigner: l10n.t("Loading Table Designer"),
            loadingPreviewReport: l10n.t("Loading Report"),
            errorLoadingPreview: l10n.t("Error loading preview"),
            retry: l10n.t("Retry"),
            updateDatabase: l10n.t("Update Database"),
            generateScript: l10n.t("Generate Script"),
            publish: l10n.t("Publish"),
            previewDatabaseUpdates: l10n.t("Preview Database Updates"),
            errorLoadingDesigner: l10n.t("Error loading designer"),
            severity: l10n.t("Severity"),
            description: l10n.t("Description"),
            scriptAsCreate: l10n.t("Script As Create"),
            designerPreviewConfirmation: l10n.t(
                "I have read the summary and understand the potential risks.",
            ),
            copyScript: l10n.t("Copy script"),
            openInEditor: l10n.t("Open in editor"),
            maximizePanelSize: l10n.t("Maximize panel size"),
            restorePanelSize: l10n.t("Restore panel size"),
            issuesTabHeader: (issueCount: number) =>
                l10n.t({
                    message: "Issues ({0})",
                    args: [issueCount],
                    comment: ["{0} is the number of issues"],
                }),
            propertiesPaneTitle: (objectType: string) =>
                l10n.t({
                    message: "{0} properties",
                    args: [objectType],
                    comment: ["{0} is the object type"],
                }),
            tableName: l10n.t("Table name"),
            remove: (objectType: string) =>
                l10n.t({
                    message: "Remove {0}",
                    args: [objectType],
                    comment: ["{0} is the object type"],
                }),
            schema: l10n.t("Schema"),
            backToPreview: l10n.t("Back to preview"),
            copy: l10n.t("Copy"),
            youMustReviewAndAccept: l10n.t(
                "You must review and accept the terms to proceed",
            ),
        };
    }

    public get connectionDialog() {
        return {
            connect: l10n.t("Connect"),
            advancedConnectionSettings: l10n.t("Advanced Connection Settings"),
            advancedSettings: l10n.t("Advanced"),
            testConnection: l10n.t("Test Connection"),
            connectToSQLServer: l10n.t("Connect to SQL Server"),
            parameters: l10n.t("Parameters"),
            connectionString: l10n.t("Connection String"),
            browseAzure: l10n.t("Browse Azure"),
            savedConnections: l10n.t("Saved Connections"),
            recentConnections: l10n.t("Recent Connections"),
            subscriptionLabel: l10n.t("Subscription"),
            subscription: l10n.t("subscription"),
            resourceGroupLabel: l10n.t("Resource Group"),
            resourceGroup: l10n.t("resource group"),
            locationLabel: l10n.t("Location"),
            location: l10n.t("location"),
            serverLabel: l10n.t("Server"),
            server: l10n.t("server"),
            databaseLabel: l10n.t("Database"),
            database: l10n.t("database"),
            filterSubscriptions: l10n.t("Filter Azure subscriptions"),
            connectionErrorTitle: l10n.t("Connection Error"),
            trustServerCertMessage: l10n.t(
                "Encryption was enabled on this connection; review your SSL and certificate configuration for the target SQL Server, or enable 'Trust server certificate' in the connection dialog.",
            ),
            trustServerCertPrompt: l10n.t(
                "Note: A self-signed certificate offers only limited protection and is not a recommended practice for production environments. Do you want to enable 'Trust server certificate' on this connection and retry?",
            ),
            readMore: l10n.t("Read more"),
            enableTrustServerCertificateButton: l10n.t(
                "Enable 'Trust Server Certificate'",
            ),
            close: l10n.t("Close"),
            azureFilterPlaceholder: (dropdownContentType: string) =>
                l10n.t({
                    message: "Select a {0} for filtering",
                    args: [dropdownContentType],
                    comment: [
                        "{0} is the type of the dropdown's contents, e.g 'resource group' or 'server'",
                    ],
                }),
            invalidAzureBrowse: (dropdownContentType: string) =>
                l10n.t({
                    message: "Select a valid {0} from the dropdown",
                    args: [dropdownContentType],
                    comment: [
                        "{0} is the type of the dropdown's contents, e.g 'resource group' or 'server'",
                    ],
                }),
            default: l10n.t("Default"),
            deleteSavedConnection: l10n.t("Delete saved connection"),
            removeRecentConnection: l10n.t("Remove recent connection"),
        };
    }

    public get executionPlan() {
        return {
            queryCostRelativeToScript: (
                index: number,
                costPercentage: string,
            ) =>
                l10n.t({
                    message:
                        "Query {0}:  Query cost (relative to the script):  {1}%",
                    args: [index, costPercentage],
                    comment: [
                        "{0} is the query number",
                        "{1} is the query cost",
                    ],
                }),
            equals: l10n.t("Equals"),
            contains: l10n.t("Contains"),
            actualElapsedTime: l10n.t("Actual Elapsed Time"),
            actualElapsedCpuTime: l10n.t("Actual Elapsed CPU Time"),
            cost: l10n.t("Cost"),
            subtreeCost: l10n.t("Subtree Cost"),
            actualNumberOfRowsForAllExecutions: l10n.t(
                "Actual Number of Rows For All Executions",
            ),
            numberOfRowsRead: l10n.t("Number of Rows Read"),
            off: l10n.t("Off"),
            metric: l10n.t("Metric"),
            findNodes: l10n.t("Find Nodes"),
            savePlan: l10n.t("Save Plan"),
            openXml: l10n.t("Open XML"),
            openQuery: l10n.t("Open Query"),
            zoomIn: l10n.t("Zoom In"),
            zoomOut: l10n.t("Zoom Out"),
            zoomToFit: l10n.t("Zoom to Fit"),
            customZoom: l10n.t("Custom Zoom"),
            findNode: l10n.t("Find Node"),
            highlightExpensiveOperation: l10n.t(
                "Highlight Expensive Operation",
            ),
            toggleTooltips: l10n.t("Toggle Tooltips"),
            properties: l10n.t("Properties"),
            name: l10n.t("Name"),
            value: l10n.t("Value"),
            importance: l10n.t("Importance"),
            alphabetical: l10n.t("Alphabetical"),
            reverseAlphabetical: l10n.t("Reverse Alphabetical"),
            expandAll: l10n.t("Expand All"),
            collapseAll: l10n.t("Collapse All"),
            filterAnyField: l10n.t("Filter for any field..."),
        };
    }

    public get userFeedback() {
        return {
            microsoftWouldLikeYourFeedback: l10n.t(
                "Microsoft would like your feedback",
            ),
            overallHowSatisfiedAreYouWithMSSQLExtension: l10n.t(
                "Overall, how satisfied are you with the MSSQL extension?",
            ),
            verySatisfied: l10n.t("Very Satisfied"),
            satisfied: l10n.t("Satisfied"),
            dissatisfied: l10n.t("Dissatisfied"),
            veryDissatisfied: l10n.t("Very Dissatisfied"),
            submit: l10n.t("Submit"),
            notLikelyAtAll: l10n.t("Not likely at all"),
            extremelyLikely: l10n.t("Extremely likely"),
            privacyStatement: l10n.t("Privacy Statement"),
        };
    }

    public get queryResult() {
        return {
            results: l10n.t("Results"),
            messages: l10n.t("Messages"),
            timestamp: l10n.t("Timestamp"),
            message: l10n.t("Message"),
            openResultInNewTab: l10n.t("Open in New Tab"),
            showplanXML: l10n.t("Showplan XML"),
            showFilter: l10n.t("Show Filter"),
            sortAscending: l10n.t("Sort Ascending"),
            sortDescending: l10n.t("Sort Descending"),
            saveAsCsv: l10n.t("Save as CSV"),
            saveAsExcel: l10n.t("Save as Excel"),
            saveAsJson: l10n.t("Save as JSON"),
            noResultMessage: l10n.t(
                "No result found for the active editor; please run a query or switch to another editor.",
            ),
            clickHereToHideThisPanel: l10n.t("Hide this panel"),
            queryPlan: l10n.t("Query Plan"),
            selectAll: l10n.t("Select All"),
            copy: l10n.t("Copy"),
            copyWithHeaders: l10n.t("Copy with Headers"),
            copyHeaders: l10n.t("Copy Headers"),
<<<<<<< HEAD
            null: l10n.t("NULL"),
            blankString: l10n.t("Blanks"),
            apply: l10n.t("Apply"),
            clear: l10n.t("Clear"),
            search: l10n.t("Search..."),
            close: l10n.t("Close"),
=======
>>>>>>> 56b5388c
        };
    }
}

export let locConstants = LocConstants.getInstance();<|MERGE_RESOLUTION|>--- conflicted
+++ resolved
@@ -307,15 +307,12 @@
             copy: l10n.t("Copy"),
             copyWithHeaders: l10n.t("Copy with Headers"),
             copyHeaders: l10n.t("Copy Headers"),
-<<<<<<< HEAD
             null: l10n.t("NULL"),
             blankString: l10n.t("Blanks"),
             apply: l10n.t("Apply"),
             clear: l10n.t("Clear"),
             search: l10n.t("Search..."),
             close: l10n.t("Close"),
-=======
->>>>>>> 56b5388c
         };
     }
 }

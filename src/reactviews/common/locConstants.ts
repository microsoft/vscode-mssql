/*---------------------------------------------------------------------------------------------
 *  Copyright (c) Microsoft Corporation. All rights reserved.
 *  Licensed under the MIT License. See License.txt in the project root for license information.
 *--------------------------------------------------------------------------------------------*/

import * as l10n from "@vscode/l10n";

export class LocConstants {
    private static _instance = new LocConstants();
    private constructor() {}

    public static getInstance(): LocConstants {
        return LocConstants._instance;
    }

    public static createInstance(): void {
        LocConstants._instance = new LocConstants();
    }

    // Warning: Only update these strings if you are sure you want to affect _all_ locations they're shared between.
    public get common() {
        return {
            delete: l10n.t("Delete"),
            cancel: l10n.t("Cancel"),
            areYouSure: l10n.t("Are you sure?"),
            areYouSureYouWantTo: (action: string) =>
                l10n.t({
                    message: "Are you sure you want to {0}?",
                    args: [action],
                    comment: ["{0} is the action being confirmed"],
                }),
            close: l10n.t("Close"),
            apply: l10n.t("Apply"),
            next: l10n.t("Next"),
            clearSelection: l10n.t("Clear Selection"),
            clear: l10n.t("Clear"),
            find: l10n.t("Find"),
            findNext: l10n.t("Find Next"),
            findPrevious: l10n.t("Find Previous"),
            noResults: l10n.t("No results"),
            searchResultSummary: (activeElement: number, totalElements: number) =>
                l10n.t({
                    message: "{0} of {1}",
                    args: [activeElement, totalElements],
                    comment: [
                        "{0} is the number of active elements",
                        "{1} is the total number of elements",
                    ],
                }),
            closeFind: l10n.t("Close Find"),
            load: l10n.t("Load"),
            select: l10n.t("Select"),
            finish: l10n.t("Finish"),
            retry: l10n.t("Retry"),
            refresh: l10n.t("Refresh"),
            showPassword: l10n.t("Show password"),
            hidePassword: l10n.t("Hide password"),
            dismiss: l10n.t("Dismiss"),
            expand: l10n.t("Expand"),
            collapse: l10n.t("Collapse"),
            error: l10n.t("Error"),
            getStarted: l10n.t("Get Started"),
            back: l10n.t("Back"),
        };
    }

    public get objectExplorerFiltering() {
        return {
            clearAll: l10n.t("Clear All"),
            ok: l10n.t("OK"),
            and: l10n.t("And"),
            contains: l10n.t("Contains"),
            notContains: l10n.t("Not Contains"),
            startsWith: l10n.t("Starts With"),
            notStartsWith: l10n.t("Not Starts With"),
            endsWith: l10n.t("Ends With"),
            notEndsWith: l10n.t("Not Ends With"),
            equals: l10n.t("Equals"),
            notEquals: l10n.t("Not Equals"),
            lessThan: l10n.t("Less Than"),
            lessThanOrEquals: l10n.t("Less Than or Equals"),
            greaterThan: l10n.t("Greater Than"),
            greaterThanOrEquals: l10n.t("Greater Than or Equals"),
            between: l10n.t("Between"),
            notBetween: l10n.t("Not Between"),
            path: (path: string) =>
                l10n.t({
                    message: "Path: {0}",
                    args: [path],
                    comment: ["{0} is the path of the node in the object explorer"],
                }),
            firstValueEmptyError: (operator: string, filterName: string) =>
                l10n.t({
                    message: "The first value must be set for the {0} operator in the {1} filter",
                    args: [operator, filterName],
                    comment: [
                        "{0} is the operator for the filter",
                        "{1} is the name of the filter",
                    ],
                }),
            secondValueEmptyError: (operator: string, filterName: string) =>
                l10n.t({
                    message: "The second value must be set for the {0} operator in the {1} filter",
                    args: [operator, filterName],
                    comment: [
                        "{0} is the operator for the filter",
                        "{1} is the name of the filter",
                    ],
                }),
            firstValueLessThanSecondError: (operator: string, filterName: string) =>
                l10n.t({
                    message:
                        "The first value must be less than the second value for the {0} operator in the {1} filter",
                    args: [operator, filterName],
                    comment: [
                        "{0} is the operator for the filter",
                        "{1} is the name of the filter",
                    ],
                }),
            property: l10n.t("Property"),
            operator: l10n.t("Operator"),
            value: l10n.t("Value"),
            clear: l10n.t("Clear"),
        };
    }

    public get tableDesigner() {
        return {
            publishingChanges: l10n.t("Publishing Changes"),
            changesPublishedSuccessfully: l10n.t("Changes published successfully"),
            closeDesigner: l10n.t("Close Designer"),
            continueEditing: l10n.t("Continue Editing"),
            loadingTableDesigner: l10n.t("Loading Table Designer"),
            loadingPreviewReport: l10n.t("Loading Report"),
            errorLoadingPreview: l10n.t("Error loading preview"),
            retry: l10n.t("Retry"),
            updateDatabase: l10n.t("Update Database"),
            generateScript: l10n.t("Generate Script"),
            publish: l10n.t("Publish"),
            previewDatabaseUpdates: l10n.t("Preview Database Updates"),
            errorLoadingDesigner: l10n.t("Error loading designer"),
            severity: l10n.t("Severity"),
            description: l10n.t("Description"),
            scriptAsCreate: l10n.t("Script As Create"),
            designerPreviewConfirmation: l10n.t(
                "I have read the summary and understand the potential risks.",
            ),
            copyScript: l10n.t("Copy script"),
            openInEditor: l10n.t("Open in editor"),
            maximizePanelSize: l10n.t("Maximize panel size"),
            restorePanelSize: l10n.t("Restore panel size"),
            issuesTabHeader: (issueCount: number) =>
                l10n.t({
                    message: "Issues ({0})",
                    args: [issueCount],
                    comment: ["{0} is the number of issues"],
                }),
            propertiesPaneTitle: (objectType: string) =>
                l10n.t({
                    message: "{0} properties",
                    args: [objectType],
                    comment: ["{0} is the object type"],
                }),
            tableName: l10n.t("Table name"),
            remove: (objectType: string) =>
                l10n.t({
                    message: "Remove {0}",
                    args: [objectType],
                    comment: ["{0} is the object type"],
                }),
            schema: l10n.t("Schema"),
            backToPreview: l10n.t("Back to preview"),
            copy: l10n.t("Copy"),
            youMustReviewAndAccept: l10n.t("You must review and accept the terms to proceed"),
        };
    }

    public get firewallRules() {
        return {
            createNewFirewallRuleFor: (serverName: string) =>
                l10n.t({
                    message: "Create new firewall rule for {0}",
                    args: [serverName],
                    comment: ["{0} is the server name that the firewall rule will be created for"],
                }),
            createNewFirewallRule: l10n.t("Create a new firewall rule"),
            firewallRuleNeededMessage: l10n.t("A firewall rule is required to access this server."),
            addFirewallRule: l10n.t("Add Firewall Rule"),
            signIntoAzureToAddFirewallRule: l10n.t(
                "Sign into Azure in order to add a firewall rule.",
            ),
            ruleName: l10n.t("Rule name"),
            addMyClientIp: (ipAddress: string) =>
                l10n.t({
                    message: "Add my client IP ({0})",
                    args: [ipAddress],
                    comment: ["{0} is the IP address of the client"],
                }),
            addMySubnetRange: "Add my subnet IP range",
        };
    }

    public get connectionDialog() {
        return {
            searchWorkspaces: l10n.t("Search workspaces..."),
            loadingFabricAccounts: l10n.t("Loading Fabric Accounts"),
            fabricAccount: l10n.t("Fabric Account"),
            selectAnAccount: l10n.t("Select an account"),
            account: l10n.t("Account"),
            signIn: l10n.t("Sign In"),
            tenantId: l10n.t("Tenant ID"),
            authenticationType: l10n.t("Authentication Type"),
            browseBy: l10n.t("Browse By"),
            myData: l10n.t("My Data"),
            recent: l10n.t("Recent"),
            favorites: l10n.t("Favorites"),
            fabricWorkspaces: l10n.t("Fabric Workspaces"),
            signIntoFabric: l10n.t("Sign into Fabric"),
            filterByKeyword: l10n.t("Filter by keyword"),
            filter: l10n.t("Filter"),
            filterByType: l10n.t("Filter by type"),
            showAll: l10n.t("Show All"),
            sqlAnalyticsEndpoint: l10n.t("SQL Analytics Endpoint"),
            sqlDatabase: l10n.t("SQL Database"),
            noWorkspacesFound: l10n.t("No workspaces found"),
            nameColumnHeader: l10n.t("Name"),
            typeColumnHeader: l10n.t("Type"),
            locationColumnHeader: l10n.t("Location (Workspace)"),
            expandWorkspaceExplorer: l10n.t("Expand Workspace Explorer"),
            explorer: l10n.t("Explorer"),
            collapseWorkspaceExplorer: l10n.t("Collapse Workspace Explorer"),
            selectAWorkspaceToViewDatabases: l10n.t(
                "Select a workspace to view the databases in it.",
            ),
            noDatabasesFoundInWorkspace: (workspaceName?: string) => {
                if (workspaceName) {
                    return l10n.t({
                        message: "No databases found in workspace '{0}'.",
                        args: [workspaceName],
                        comment: ["{0} is the name of the workspace"],
                    });
                } else {
                    return l10n.t("No databases found in the selected workspace.");
                }
            },
            databaseList: l10n.t("Database list"),
            connect: l10n.t("Connect"),
            advancedConnectionSettings: l10n.t("Advanced Connection Settings"),
            advancedSettings: l10n.t("Advanced"),
            testConnection: l10n.t("Test Connection"),
            connectToDatabase: l10n.t("Connect to Database"),
            connectTo: (profileName: string) =>
                l10n.t({
                    message: "Connect to {0}",
                    args: [profileName],
                    comment: ["{0} is the name of the connection profile"],
                }),
            parameters: l10n.t("Parameters"),
            connectionString: l10n.t("Connection String"),
            browseAzure: l10n.t("Browse Azure"),
            browseFabric: l10n.t("Browse Fabric"),
            loadFromConnectionString: l10n.t("Load from Connection String"),
            savedConnections: l10n.t("Saved Connections"),
            recentConnections: l10n.t("Recent Connections"),
            subscriptionLabel: l10n.t("Subscription"),
            subscription: l10n.t("subscription"),
            resourceGroupLabel: l10n.t("Resource Group"),
            resourceGroup: l10n.t("resource group"),
            locationLabel: l10n.t("Location"),
            location: l10n.t("location"),
            serverLabel: l10n.t("Server"),
            server: l10n.t("server"),
            databaseLabel: l10n.t("Database"),
            database: l10n.t("database"),
            filterSubscriptions: l10n.t("Filter Azure subscriptions"),
            connectionErrorTitle: l10n.t("Connection Error"),
            trustServerCertMessage: l10n.t(
                "Encryption was enabled on this connection; review your SSL and certificate configuration for the target SQL Server, or enable 'Trust server certificate' in the connection dialog.",
            ),
            trustServerCertPrompt: l10n.t(
                "Note: A self-signed certificate offers only limited protection and is not a recommended practice for production environments. Do you want to enable 'Trust server certificate' on this connection and retry?",
            ),
            readMore: l10n.t("Read more"),
            enableTrustServerCertificateButton: l10n.t("Enable 'Trust Server Certificate'"),
            azureFilterPlaceholder: (dropdownContentType: string) =>
                l10n.t({
                    message: "Select a {0} for filtering",
                    args: [dropdownContentType],
                    comment: [
                        "{0} is the type of the dropdown's contents, e.g 'resource group' or 'server'",
                    ],
                }),
            invalidAzureBrowse: (dropdownContentType: string) =>
                l10n.t({
                    message: "Select a valid {0} from the dropdown",
                    args: [dropdownContentType],
                    comment: [
                        "{0} is the type of the dropdown's contents, e.g 'resource group' or 'server'",
                    ],
                }),
            default: l10n.t("Default"),
            deleteSavedConnection: l10n.t("Delete saved connection"),
            removeRecentConnection: l10n.t("Remove recent connection"),
            copyConnectionString: l10n.t("Copy connection string to clipboard"),
            pasteConnectionString: l10n.t("Paste connection string from clipboard"),
            copy: l10n.t("Copy"),
            paste: l10n.t("Paste"),
            searchSettings: l10n.t("Search settings..."),
            signIntoAzureToBrowse: l10n.t(
                "You must be signed into Azure in order to browse SQL databases.",
            ),
            signIntoFabricToBrowse: l10n.t(
                "You must be signed into Fabric in order to browse SQL databases.",
            ),
            loadingWorkspaces: l10n.t("Loading workspaces..."),
            loadingDatabasesInWorkspace: (workspaceName?: string) => {
                if (workspaceName) {
                    return l10n.t({
                        message: "Loading databases in '{0}'...",
                        args: [workspaceName],
                        comment: ["{0} is the name of the workspace"],
                    });
                } else {
                    return l10n.t("Loading databases in selected workspace...");
                }
            },
            errorLoadingWorkspaces: l10n.t("Error loading workspaces"),
            errorLoadingDatabases: l10n.t("Error loading databases"),
            connectionAuthentication: l10n.t("Connection Authentication"),
            advancedOptions: l10n.t("Advanced Options"),
        };
    }

    public get azure() {
        return {
            signIntoAzure: l10n.t("Sign into Azure"),
            notSignedIn: l10n.t("Not signed in"),
            azureAccount: l10n.t("Azure Account"),
            addAccount: l10n.t("Add Account"),
            addAzureAccount: l10n.t("+ Add Azure Account"),
            nAccounts: (n: number) =>
                l10n.t({
                    message: "{0} accounts",
                    args: [n],
                    comment: ["{0} is the number of accounts"],
                }),
            clickToSignIntoAnAzureAccount: l10n.t("Click to sign into an Azure account"),
            currentlySignedInAs: l10n.t("Currently signed in as:"),
            loadingAzureAccounts: l10n.t("Loading Azure Accounts"),
            tenant: l10n.t("Tenant"),
            loadingTenants: l10n.t("Loading tenants..."),
            selectATenant: l10n.t("Select a tenant"),
        };
    }

    public get executionPlan() {
        return {
            loadingExecutionPlan: l10n.t("Loading execution plan..."),
            queryCostRelativeToScript: (index: number, costPercentage: string) =>
                l10n.t({
                    message: "Query {0}:  Query cost (relative to the script):  {1}%",
                    args: [index, costPercentage],
                    comment: ["{0} is the query number", "{1} is the query cost"],
                }),
            equals: l10n.t("Equals"),
            contains: l10n.t("Contains"),
            actualElapsedTime: l10n.t("Actual Elapsed Time"),
            actualElapsedCpuTime: l10n.t("Actual Elapsed CPU Time"),
            cost: l10n.t("Cost"),
            subtreeCost: l10n.t("Subtree Cost"),
            actualNumberOfRowsForAllExecutions: l10n.t("Actual Number of Rows For All Executions"),
            numberOfRowsRead: l10n.t("Number of Rows Read"),
            off: l10n.t("Off"),
            metric: l10n.t("Metric"),
            findNodes: l10n.t("Find Nodes"),
            savePlan: l10n.t("Save Plan"),
            openXml: l10n.t("Open XML"),
            openQuery: l10n.t("Open Query"),
            zoomIn: l10n.t("Zoom In"),
            zoomOut: l10n.t("Zoom Out"),
            zoomToFit: l10n.t("Zoom to Fit"),
            customZoom: l10n.t("Custom Zoom"),
            findNode: l10n.t("Find Node"),
            highlightExpensiveOperation: l10n.t("Highlight Expensive Operation"),
            toggleTooltips: l10n.t("Toggle Tooltips"),
            properties: l10n.t("Properties"),
            name: l10n.t("Name"),
            value: l10n.t("Value"),
            importance: l10n.t("Importance"),
            alphabetical: l10n.t("Alphabetical"),
            reverseAlphabetical: l10n.t("Reverse Alphabetical"),
            expandAll: l10n.t("Expand All"),
            collapseAll: l10n.t("Collapse All"),
            filterAnyField: l10n.t("Filter for any field..."),
            next: l10n.t("Next"),
            previous: l10n.t("Previous"),
            expand: l10n.t("Expand"),
            collapse: l10n.t("Collapse"),
        };
    }

    public get userFeedback() {
        return {
            microsoftWouldLikeYourFeedback: l10n.t("Microsoft would like your feedback"),
            overallHowSatisfiedAreYouWithMSSQLExtension: l10n.t(
                "Overall, how satisfied are you with the MSSQL extension?",
            ),
            verySatisfied: l10n.t("Very Satisfied"),
            satisfied: l10n.t("Satisfied"),
            dissatisfied: l10n.t("Dissatisfied"),
            veryDissatisfied: l10n.t("Very Dissatisfied"),
            submit: l10n.t("Submit"),
            notLikelyAtAll: l10n.t("Not likely at all"),
            extremelyLikely: l10n.t("Extremely likely"),
            privacyStatement: l10n.t("Privacy Statement"),
            feedbackStatementShort: l10n.t(
                "Microsoft will process the feedback you submit pursuant to your organization’s instructions in order to improve your and your organization’s experience with this product. If you have any questions...",
            ),
            feedbackStatementLong: l10n.t(
                "Microsoft will process the feedback you submit pursuant to your organization’s instructions in order to improve your and your organization’s experience with this product. If you have any questions about the use of feedback data, please contact your tenant administrator. Processing of feedback data is governed by the Microsoft Products and Services Data Protection Addendum between your organization and Microsoft, and the feedback you submit is considered Personal Data under that addendum.",
            ),
        };
    }

    public get queryResult() {
        return {
            results: (count: number) =>
                l10n.t({
                    message: "Results ({0})",
                    args: [count],
                    comment: ["{0} is the number of results"],
                }),
            messages: l10n.t("Messages"),
            timestamp: l10n.t("Timestamp"),
            message: l10n.t("Message"),
            openResultInNewTab: l10n.t("Open in New Tab"),
            showplanXML: l10n.t("Showplan XML"),
            showFilter: l10n.t("Show Filter"),
            sortAscending: l10n.t("Sort Ascending"),
            sortDescending: l10n.t("Sort Descending"),
            clearSort: l10n.t("Clear Sort"),
            saveAsCsv: l10n.t("Save as CSV"),
            saveAsExcel: l10n.t("Save as Excel"),
            saveAsJson: l10n.t("Save as JSON"),
            clickHereToHideThisPanel: l10n.t("Hide this panel"),
            queryPlan: l10n.t("Query Plan"),
            selectAll: l10n.t("Select All"),
            copy: l10n.t("Copy"),
            copyWithHeaders: l10n.t("Copy with Headers"),
            copyHeaders: l10n.t("Copy Headers"),
            copyAs: l10n.t("Copy As"),
            copyAsCsv: l10n.t("Copy as CSV"),
            copyAsJson: l10n.t("Copy as JSON"),
            copyAsInClause: l10n.t("Copy as IN clause"),
            copyAsInsertInto: l10n.t("Copy as INSERT INTO"),
            saveAsInsert: l10n.t("Save as INSERT"),
            null: l10n.t("NULL"),
            blankString: l10n.t("Blanks"),
            apply: l10n.t("Apply"),
            clear: l10n.t("Clear"),
            search: l10n.t("Search..."),
            close: l10n.t("Close"),
            maximize: l10n.t("Maximize"),
            restore: l10n.t("Restore"),
            gridView: l10n.t("Grid View"),
            textView: l10n.t("Text View"),
            toggleToGridView: l10n.t("Switch to Grid View"),
            toggleToTextView: l10n.t("Switch to Text View"),
            noResultsToDisplay: l10n.t("No results to display"),
            errorGeneratingTextView: l10n.t(
                "Error generating text view. Please try switching back to grid view.",
            ),
            rowsAffected: (rowCount: number) => {
                switch (rowCount) {
                    case 0:
                        return l10n.t("(0 rows affected)");
                    case 1:
                        return l10n.t("(1 row affected)");
                    default:
                        return l10n.t({
                            message: "({0} rows affected)",
                            args: [rowCount],
                            comment: ["{0} is the number of rows affected"],
                        });
                }
            },
            resultSet: (index: string) =>
                l10n.t({
                    message: "Result Set {0}",
                    args: [index],
                    comment: ["{0} is the index of the result set"],
                }),
            loadingTextView: l10n.t("Loading text view..."),
            noResultsHeader: l10n.t("No results for the active editor"),
            noResultMessage: l10n.t(
                "Run a query in the current editor, or switch to an editor that has results.",
            ),
        };
    }

    public get schemaDesigner() {
        return {
            schema: l10n.t("Schema"),
            columns: l10n.t("Columns"),
            newColumn: l10n.t("Add new column"),
            name: l10n.t("Name"),
            table: l10n.t("Table"),
            foreignKeys: l10n.t("Foreign Keys"),
            save: l10n.t("Save"),
            add: l10n.t("Add"),
            cancel: l10n.t("Cancel"),
            dataType: l10n.t("Type"),
            primaryKey: l10n.t("Primary Key"),
            delete: l10n.t("Delete"),
            newForeignKey: l10n.t("Add new foreign key"),
            foreignKeyIndex: (index: number) =>
                l10n.t({
                    message: "Foreign Key {0}",
                    args: [index],
                    comment: ["{0} is the index of the foreign key"],
                }),
            sourceColumn: l10n.t("Source Column"),
            targetTable: l10n.t("Target Table"),
            foreignColumn: l10n.t("Foreign Column"),
            zoomIn: l10n.t("Zoom In"),
            zoomOut: l10n.t("Zoom Out"),
            zoomToFit: l10n.t("Zoom to Fit"),
            export: l10n.t("Export"),
            addTable: l10n.t("Add Table"),
            autoArrange: l10n.t("Auto Arrange"),
            autoArrangeConfirmation: l10n.t("Auto Arrange Confirmation"),
            autoArrangeConfirmationContent: l10n.t(
                "Auto Arrange will automatically reposition all diagram elements based on optimal layout algorithms. Any custom positioning you've created will be lost. Do you want to proceed with auto-arranging your schema diagram?",
            ),
            filter: (selectedTablesCount: number) => {
                if (selectedTablesCount === 0) {
                    return l10n.t("Filter");
                } else {
                    return l10n.t({
                        message: "Filter ({0})",
                        args: [selectedTablesCount],
                        comment: ["{0} is the number of selected tables"],
                    });
                }
            },
            clearFilter: l10n.t("Clear All"),
            applyFilter: l10n.t("Apply"),
            publishChanges: l10n.t("Publish Changes"),
            editTable: l10n.t("Edit Table"),
            openInEditor: l10n.t("Open in Editor"),
            changedTables: l10n.t("Changed Tables"),
            createAsScript: l10n.t("Create As Script"),
            details: l10n.t("Details"),
            script: l10n.t("Script"),
            newColumnMapping: l10n.t("New column mapping"),
            columnName: l10n.t("Column Name"),
            dismiss: l10n.t("Dismiss"),
            tableNameRepeatedError: (tableName: string) =>
                l10n.t({
                    message: "Table '{0}' already exists",
                    args: [tableName],
                    comment: ["{0} is the table name"],
                }),
            tableNameEmptyError: l10n.t("Table name cannot be empty"),
            tableNotFound: (tableName: string) =>
                l10n.t({
                    message: "Table '{0}' not found",
                    args: [tableName],
                    comment: ["{0} is the table name"],
                }),
            referencedTableNotFound: (tableName: string) =>
                l10n.t({
                    message: "Referenced table '{0}' not found",
                    args: [tableName],
                    comment: ["{0} is the table name"],
                }),
            columnNotFound: (columnName: string) =>
                l10n.t({
                    message: "Column '{0}' not found",
                    args: [columnName],
                    comment: ["{0} is the column name"],
                }),
            referencedColumnNotFound: (columnName: string) =>
                l10n.t({
                    message: "Referenced column '{0}' not found",
                    args: [columnName],
                    comment: ["{0} is the column name"],
                }),
            incompatibleDataTypes: (
                dataType: string,
                sourceColumn: string,
                targetDataType: string,
                targetColumn: string,
            ) =>
                l10n.t({
                    message:
                        "Data type mismatch: '{0}' in column '{1}' incompatible with '{2}' in '{3}'",
                    args: [dataType, sourceColumn, targetDataType, targetColumn],
                    comment: [
                        "{0} is source data type",
                        "{1} is source column",
                        "{2} is target data type",
                        "{3} is target column",
                    ],
                }),
            incompatibleLength: (
                sourceColumn: string,
                targetColumn: string,
                sourceLength: string,
                targetLength: string,
            ) =>
                l10n.t({
                    message: "Length mismatch: Column '{0}' ({1}) incompatible with '{2}' ({3})",
                    args: [sourceColumn, sourceLength, targetColumn, targetLength],
                    comment: [
                        "{0} is source column",
                        "{1} is source length",
                        "{2} is target column",
                        "{3} is target length",
                    ],
                }),
            incompatiblePrecisionOrScale: (sourceColumn: string, targetColumn: string) =>
                l10n.t({
                    message: "Precision/scale mismatch between '{0}' and '{1}'",
                    args: [sourceColumn, targetColumn],
                    comment: ["{0} is source column", "{1} is target column"],
                }),
            incompatibleScale: (sourceColumn: string, targetColumn: string) =>
                l10n.t({
                    message: "Scale mismatch between '{0}' and '{1}'",
                    args: [sourceColumn, targetColumn],
                    comment: ["{0} is source column", "{1} is target column"],
                }),
            referencedColumnNotPK: (targetColumn: string) =>
                l10n.t({
                    message: "Column '{0}' must be a primary key",
                    args: [targetColumn],
                    comment: ["{0} is the referenced column"],
                }),
            cyclicForeignKeyDetected: (tableName: string, targetTable: string) =>
                l10n.t({
                    message: "Circular reference detected: '{0}' → '{1}' creates a cycle",
                    args: [tableName, targetTable],
                    comment: ["{0} is source table", "{1} is target table"],
                }),
            foreignKeyError: l10n.t("Cannot create foreign key"),
            duplicateForeignKeyColumns: (columnName: string) =>
                l10n.t({
                    message: "Column '{0}' already has a foreign key",
                    args: [columnName],
                    comment: ["{0} is the column name"],
                }),
            foreignKeyNameEmptyWarning: l10n.t("Consider adding a name for this foreign key"),
            foreignKeyNameRepeatedError: (foreignKeyName: string) =>
                l10n.t({
                    message: "Foreign key '{0}' already exists",
                    args: [foreignKeyName],
                    comment: ["{0} is the foreign key name"],
                }),
            tableNodeSubText: (colCount: number) =>
                l10n.t({
                    message: "{0} column data",
                    args: [colCount],
                    comment: ["{0} is the number of columns"],
                }),
            identityColumnFKConstraint: (columnName: string) =>
                l10n.t({
                    message:
                        "Column '{0}' is an identity column and cannot have a cascading foreign key",
                    args: [columnName],
                    comment: ["{0} is the column name"],
                }),
            manageRelationships: l10n.t("Manage relationships"),
            noChangesDetected: l10n.t("No changes detected"),
            allowNull: l10n.t("Allow Null"),
            maxLength: l10n.t("Max Length"),
            isIdentity: l10n.t("Is Identity"),
            scale: l10n.t("Scale"),
            precision: l10n.t("Precision"),
            defaultValue: l10n.t("Default Value"),
            isComputed: l10n.t("Is Computed"),
            computedFormula: l10n.t("Formula"),
            isPersisted: l10n.t("Is Persisted"),
            svg: l10n.t("SVG"),
            png: l10n.t("PNG"),
            jpeg: l10n.t("JPEG"),
            columnNameRepeatedError: (columnName: string) =>
                l10n.t({
                    message: "Column '{0}' already exists",
                    args: [columnName],
                    comment: ["{0} is the column name"],
                }),
            columnNameEmptyError: l10n.t("Column name cannot be empty"),
            columnPKCannotBeNull: (columnName: string) =>
                l10n.t({
                    message: "Column '{0}' cannot be null because it is a primary key",
                    args: [columnName],
                    comment: ["{0} is the column name"],
                }),
            columnMaxLengthEmptyError: l10n.t("Column max length cannot be empty"),
            columnMaxLengthInvalid: (maxLength: string) =>
                l10n.t({
                    message: "Invalid max length '{0}'",
                    args: [maxLength],
                    comment: ["{0} is the max length"],
                }),
            loadingSchemaDesigner: l10n.t("Loading Schema Designer"),
            generatingReport: l10n.t("Generating report, this might take a while..."),
            nWarnings: (warningCount: number) =>
                l10n.t({
                    message: "{0} warnings",
                    args: [warningCount],
                    comment: ["{0} is the number of warnings"],
                }),
            nErrors: (errorCount: number) =>
                l10n.t({
                    message: "{0} errors",
                    args: [errorCount],
                    comment: ["{0} is the number of errors"],
                }),
            openPublishScript: l10n.t("Open Publish Script"),
            Close: l10n.t("Close"),
            publish: l10n.t("Publish"),
            publishingChanges: l10n.t("Publishing Changes"),
            changesPublishedSuccessfully: l10n.t("Changes published successfully"),
            continueEditing: l10n.t("Continue Editing"),
            onUpdate: l10n.t("On Update"),
            onDelete: l10n.t("On Delete"),
            cascade: l10n.t("Cascade"),
            setNull: l10n.t("Set Null"),
            setDefault: l10n.t("Set Default"),
            noAction: l10n.t("No Action"),
            possibleDataLoss: l10n.t("Possible Data Loss detected. Please review the changes."),
            hasWarnings: l10n.t("Warnings detected. Please review the changes."),
            definition: l10n.t("Definition"),
            copy: l10n.t("Copy"),
            close: l10n.t("Close"),
            deleteConfirmation: l10n.t("Delete Confirmation"),
            deleteConfirmationContent: l10n.t(
                "Are you sure you want to delete the selected items?",
            ),
            undo: l10n.t("Undo"),
            redo: l10n.t("Redo"),
            searchTables: l10n.t("Search tables..."),
            showTableRelationships: l10n.t("Show table relationships"),
        };
    }

    public get schemaCompare() {
        return {
            intro: l10n.t(
                "To compare two schemas, first select a source schema and target schema, then press compare.",
            ),
            selectSourceSchema: l10n.t("Select Source Schema"),
            selectTargetSchema: l10n.t("Select Target Schema"),
            addServerConnection: l10n.t("Add Server Connection"),
            noDifferences: l10n.t("No schema differences were found."),
            initializingComparison: l10n.t("Initializing comparison, this might take a while..."),
            server: l10n.t("Server"),
            database: l10n.t("Database"),
            defaultUserName: l10n.t("default"),
            folderStructure: l10n.t("Folder Structure"),
            file: l10n.t("File"),
            flat: l10n.t("Flat"),
            objectType: l10n.t("Object Type"),
            schema: l10n.t("Schema"),
            schemaObjectType: l10n.t("Schema/Object Type"),
            description: l10n.t("Description"),
            settings: l10n.t("Settings"),
            compare: l10n.t("Compare"),
            schemaCompareOptions: l10n.t("Schema Compare Options"),
            searchOptions: l10n.t("Search options..."),
            generalOptions: l10n.t("General Options"),
            includeObjectTypes: l10n.t("Include Object Types"),
            selectAllOptions: l10n.t("Select all options"),
            includeAllObjectTypes: l10n.t("Include all object types"),
            optionDescription: l10n.t("Option Description"),
            reset: l10n.t("Reset"),
            stop: l10n.t("Stop"),
            generateScript: l10n.t("Generate Script"),
            generateScriptToDeployChangesToTarget: l10n.t(
                "Generate script to deploy changes to target",
            ),
            apply: l10n.t("Apply"),
            applyChangesToTarget: l10n.t("Apply changes to target"),
            options: l10n.t("Options"),
            switchDirection: l10n.t("Switch Direction"),
            switchSourceAndTarget: l10n.t("Switch Source and Target"),
            openScmpFile: l10n.t("Open .scmp file"),
            loadSourceTargetAndOptionsSavedInAnScmpFile: l10n.t(
                "Load source, target, and options saved in an .scmp file",
            ),
            saveScmpFile: l10n.t("Save .scmp file"),
            saveSourceAndTargetOptionsAndExcludedElements: l10n.t(
                "Save source and target, options, and excluded elements",
            ),
            type: l10n.t("Type"),
            sourceName: l10n.t("Source Name"),
            include: l10n.t("Include"),
            action: l10n.t("Action"),
            targetName: l10n.t("Target Name"),
            add: l10n.t("Add"),
            change: l10n.t("Change"),
            delete: l10n.t("Delete"),
            selectSource: l10n.t("Select Source"),
            selectTarget: l10n.t("Select Target"),
            close: l10n.t("Close"),
            dataTierApplicationFile: l10n.t("Data-tier Application File (.dacpac)"),
            databaseProject: l10n.t("Database Project"),
            ok: l10n.t("OK"),
            cancel: l10n.t("Cancel"),
            source: l10n.t("Source"),
            target: l10n.t("Target"),
            compareDetails: l10n.t("Comparison Details"),
            areYouSureYouWantToUpdateTheTarget: l10n.t(
                "Are you sure you want to update the target?",
            ),
            thereWasAnErrorUpdatingTheProject: l10n.t("There was an error updating the project"),
            schemaCompareApplyFailed: (errorMessage: string) =>
                l10n.t({
                    message: "Failed to apply changes: '{0}'",
                    args: [errorMessage ? errorMessage : "Unknown"],
                    comment: [
                        "{0} is the error message returned from the publish changes operation",
                    ],
                }),
            openScmpErrorMessage: (errorMessage: string) =>
                l10n.t({
                    message: "Failed to open scmp file: '{0}'",
                    args: [errorMessage ? errorMessage : "Unknown"],
                    comment: ["{0} is the error message returned from the open scmp operation"],
                }),
            saveScmpErrorMessage: (errorMessage: string) =>
                l10n.t({
                    message: "Failed to save scmp file: '{0}'",
                    args: [errorMessage ? errorMessage : "Unknown"],
                    comment: ["{0} is the error message returned from the save scmp operation"],
                }),
            cannotExcludeEntryWithBlockingDependency: (
                diffEntryName: string,
                firstDependentName: string,
            ) =>
                l10n.t({
                    message: "Cannot exclude {0}. Included dependents exist, such as {1}",
                    args: [diffEntryName, firstDependentName],
                    comment: [
                        "{0} is the name of the entry",
                        "{1} is the name of the blocking dependency preventing exclusion.",
                    ],
                }),
            cannotIncludeEntryWithBlockingDependency: (
                diffEntryName: string,
                firstDependentName: string,
            ) =>
                l10n.t({
                    message: "Cannot include {0}. Excluded dependents exist, such as {1}",
                    args: [diffEntryName, firstDependentName],
                    comment: [
                        "{0} is the name of the entry",
                        "{1} is the name of the blocking dependency preventing inclusion.",
                    ],
                }),
            cannotExcludeEntry: (diffEntryName: string) =>
                l10n.t({
                    message: "Cannot exclude {0}. Included dependents exist",
                    args: [diffEntryName],
                    comment: ["{0} is the name of the entry"],
                }),
            cannotIncludeEntry: (diffEntryName: string) =>
                l10n.t({
                    message: "Cannot include {0}. Excluded dependents exist",
                    args: [diffEntryName],
                    comment: ["{0} is the name of the entry"],
                }),
            includeExcludeAllOperationInProgress: l10n.t(
                "Processing include or exclude all differences operation.",
            ),
        };
    }

    public get publishProject() {
        return {
            SelectProfile: l10n.t("Select Profile"),
            SaveAs: l10n.t("Save As..."),
<<<<<<< HEAD
            advanced: l10n.t("Advanced"),
            advancedOptions: l10n.t("Advanced Publish Options"),
=======
>>>>>>> 0c24390e
            generateScript: l10n.t("Generate Script"),
            publish: l10n.t("Publish"),
        };
    }

    public get connectionGroups() {
        return {
            createNew: l10n.t("Create New Connection Group"),
            editConnectionGroup: (groupName: string) =>
                l10n.t({
                    message: "Edit Connection Group: {0}",
                    args: [groupName],
                    comment: ["{0} is the name of the connection group being edited"],
                }),
            name: l10n.t("Name"),
            enterConnectionGroupName: l10n.t("Enter connection group name"),
            description: l10n.t("Description"),
            enterDescription: l10n.t("Enter description (optional)"),
            color: l10n.t("Color"),
            chooseColor: l10n.t("Choose color"),
            saveConnectionGroup: l10n.t("Save Connection Group"),
            hue: l10n.t("Hue"),
            saturation: l10n.t("Saturation"),
            brightness: l10n.t("Brightness"),
        };
    }

    public get deployment() {
        return {
            loadingDeploymentPage: l10n.t("Loading deployment"),
            deploymentHeader: l10n.t("New SQL database"),
            deploymentDescription: l10n.t("Choose an option to provision a database"),
            sqlServerContainerHeader: l10n.t("Local SQL Server database container"),
            dockerSqlServerHeader: l10n.t("Create a Local Docker SQL Server"),
            dockerSqlServerDescription: l10n.t(
                "Easily set up a local SQL Server without leaving VS Code extension. Just a few clicks to install, configure, and manage your server effortlessly!",
            ),
            fabricProvisioningHeader: l10n.t("Create a SQL database in Fabric (Preview)"),
            fabricProvisioningDescription: l10n.t(
                "A highly integrated, developer-ready transactional database that auto-scales, auto-tunes, and mirrors data to OneLake for analytics across Fabric services",
            ),
        };
    }

    public get localContainers() {
        return {
            loadingLocalContainers: l10n.t("Loading local containers..."),
            sqlServerContainerHeader: l10n.t("Local SQL Server database container"),
            instantContainerSetup: l10n.t("Instant Container Setup"),
            instantContainerDescription: l10n.t(
                "Create a SQL Server container in seconds—no manual steps required. Manage it easily from the MSSQL extension without leaving VS Code.",
            ),
            simpleManagement: l10n.t("Simple Container Management"),
            simpleManagementDescription: l10n.t(
                "Start, stop, and remove containers directly from the extension.",
            ),
            chooseTheRightVersion: l10n.t("Choose the Right Version"),
            chooseTheRightVersionDescription: l10n.t(
                "Pick from multiple SQL Server versions, including SQL Server 2025 (Preview) with built-in AI capabilities like vector search and JSON enhancements.",
            ),
            learnMoreAboutSqlServer2025: l10n.t("Learn more about SQL Server 2025 features"),
            sqlServerEditionsComparison: l10n.t("Compare SQL Server editions"),
            configureAndCustomizeSqlServer: l10n.t("Configure and customize SQL Server containers"),
            gettingDockerReady: l10n.t("Getting Docker Ready..."),
            checkingPrerequisites: l10n.t("Checking pre-requisites"),
            createContainer: l10n.t("Create Container"),
            settingUp: l10n.t("Setting up"),
            gettingContainerReadyForConnection: l10n.t("Getting container ready for connections"),
            hideFullErrorMessage: l10n.t("Hide full error message"),
            showFullErrorMessage: l10n.t("Show full error message"),
            previousStepFailed: l10n.t(
                "Previous step failed. Please check the error message and try again.",
            ),
        };
    }

    public get fabric() {
        return {
            addFabricAccount: l10n.t("+ Add Fabric Account"),
        };
    }

    public get fabricProvisioning() {
        return {
            loadingFabricProvisioning: l10n.t("Loading fabric provisioning..."),
            sqlDatabaseInFabric: l10n.t("SQL database in Fabric (Preview)"),
            createDatabase: l10n.t("Create Database"),
            loadingWorkspaces: l10n.t("Loading workspaces"),
            errorLoadingWorkspaces: l10n.t(
                "Error loading workspaces. Please try choosing a different account or tenant.",
            ),
            finishedDeployment: l10n.t("Finished Deployment"),
            deploymentInProgress: l10n.t("Deployment in progress"),
            deploymentName: l10n.t("Deployment Name"),
            workspace: l10n.t("Workspace"),
            startTime: l10n.t("Start Time"),
            provisioning: l10n.t("Provisioning"),
            deploymentFailed: l10n.t("Deployment Failed"),
            connectionFailed: l10n.t("Connection Failed"),
            connectingToDatabase: l10n.t("Connecting to Database"),
            builtOnAzureSQL: l10n.t("OLTP, built on Azure SQL"),
            builtOnAzureSQLDescription: l10n.t(
                "Developer-friendly transactional database using the Azure SQL Database Engine.",
            ),
            analyticsReady: l10n.t("Analytics-ready by default"),
            analyticsReadyDescription: l10n.t(
                "Data automatically replicated to OneLake in real time with a SQL analytics endpoint.",
            ),
            integratedAndSecure: l10n.t("Integrated & secure"),
            integratedAndSecureDescription: l10n.t(
                "Works with VS Code/SSMS and uses Microsoft Entra authentication and Fabric access controls.",
            ),
            smartPerformance: l10n.t("Smart performance"),
            smartPerformanceDescription: l10n.t(
                "Automatic tuning features like automatic index creation enabled by default.",
            ),
        };
    }
}

export let locConstants = LocConstants.getInstance();<|MERGE_RESOLUTION|>--- conflicted
+++ resolved
@@ -882,11 +882,8 @@
         return {
             SelectProfile: l10n.t("Select Profile"),
             SaveAs: l10n.t("Save As..."),
-<<<<<<< HEAD
             advanced: l10n.t("Advanced"),
             advancedOptions: l10n.t("Advanced Publish Options"),
-=======
->>>>>>> 0c24390e
             generateScript: l10n.t("Generate Script"),
             publish: l10n.t("Publish"),
         };

--- conflicted
+++ resolved
@@ -39,11 +39,7 @@
 import { sendActionEvent, startActivity } from "../telemetry/telemetry";
 import { ActivityStatus, TelemetryActions, TelemetryViews } from "../sharedInterfaces/telemetry";
 import { deepClone } from "../models/utils";
-<<<<<<< HEAD
 import { isNullOrUndefined } from "util";
-=======
-import * as locConstants from "../constants/locConstants";
->>>>>>> b213f45c
 
 export class SchemaCompareWebViewController extends ReactWebviewPanelController<
     SchemaCompareWebViewState,

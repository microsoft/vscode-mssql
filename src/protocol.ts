--- conflicted
+++ resolved
@@ -3,65 +3,7 @@
  *  Licensed under the MIT License. See License.txt in the project root for license information.
  *--------------------------------------------------------------------------------------------*/
 
-<<<<<<< HEAD
-import { Event, Disposable } from "vscode";
-import { ISlickRange, IResultsConfig, ResultSetSubset, ISelectionData } from "./models/interfaces";
-import { TelemetryViews, TelemetryActions } from "./sharedInterfaces/telemetry";
-
-export interface IWebviewProxy extends Disposable {
-    sendEvent(type: string, arg: any): void;
-}
-
-export interface IServerProxy extends Disposable {
-    getRows(
-        batchId: number,
-        resultId: number,
-        rowStart: number,
-        numberOfRows: number,
-    ): Promise<ResultSetSubset>;
-    saveResults(batchId: number, resultId: number, format: string, selection: ISlickRange[]): void;
-    openLink(content: string, columnName: string, linkType: string): void;
-    copyResults(
-        batchId: number,
-        resultsId: number,
-        selection: ISlickRange[],
-        includeHeaders?: boolean,
-    ): void;
-    copyAsCsv(
-        batchId: number,
-        resultsId: number,
-        selection: ISlickRange[],
-        includeHeaders?: boolean,
-    ): void;
-    copyAsJson(
-        batchId: number,
-        resultsId: number,
-        selection: ISlickRange[],
-        includeHeaders?: boolean,
-    ): void;
-    getConfig(): Promise<IResultsConfig>;
-    setEditorSelection(selectionData: ISelectionData): void;
-    showWarning(message: string): void;
-    showError(message: string): void;
-    getLocalizedTexts(): Promise<{ [key: string]: any }>;
-    sendReadyEvent(uri: string): Promise<boolean>;
-    getNewColumnWidth(current: number): Promise<number | undefined>;
-    sendActionEvent(
-        view: TelemetryViews,
-        action: TelemetryActions,
-        properties?: { [key: string]: string },
-        measurement?: { [key: string]: number },
-    ): void;
-}
-
-export interface IMessageProtocol {
-    sendMessage(message: string): void;
-    onMessage: Event<string>;
-}
-
-=======
 // TODO: move this code into utils.
->>>>>>> be4bf1f0
 export class Deferred<T> {
     promise: Promise<T>;
     resolve: (value?: T | PromiseLike<T>) => void;

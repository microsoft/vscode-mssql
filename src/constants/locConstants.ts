--- conflicted
+++ resolved
@@ -640,9 +640,7 @@
 export let parameters = l10n.t("Parameters");
 export let loading = l10n.t("Loading");
 export let executionPlan = l10n.t("Execution Plan");
-<<<<<<< HEAD
 export let scriptCopiedToClipboard = l10n.t("Script copied to clipboard");
-=======
 
 export class ConnectionDialog {
     public static connectionDialog = l10n.t("Connection Dialog");
@@ -669,5 +667,4 @@
             comment: ["{0} is the subscription name", "{1} is the subscription id"],
         });
     }
-}
->>>>>>> a820d6a3
+}
--- conflicted
+++ resolved
@@ -860,9 +860,7 @@
     );
     public static SaveAs = l10n.t("Save As");
     public static Save = l10n.t("Save");
-<<<<<<< HEAD
     public static SchemaDesigner = l10n.t("Schema Designer");
-=======
 }
 
 export class StatusBar {
@@ -870,5 +868,4 @@
     public static notConnectedTooltip = l10n.t("Click to connect to a database");
     public static connectingLabel = l10n.t("Connecting");
     public static connectErrorLabel = l10n.t("Connection error"); // {0} is the server name
->>>>>>> 28296acf
 }
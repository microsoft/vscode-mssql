/*---------------------------------------------------------------------------------------------
 *  Copyright (c) Microsoft Corporation. All rights reserved.
 *  Licensed under the MIT License. See License.txt in the project root for license information.
 *--------------------------------------------------------------------------------------------*/

import { l10n } from "vscode";
import * as os from "os";

// Warning: Only update these strings if you are sure you want to affect _all_ locations they're shared between.
export class Common {
    public static remindMeLater = l10n.t("Remind Me Later");
    public static dontShowAgain = l10n.t("Don't Show Again");
    public static learnMore = l10n.t("Learn More");
    public static delete = l10n.t("Delete");
    public static cancel = l10n.t("Cancel");
    public static areYouSure = l10n.t("Are you sure?");
    public static areYouSureYouWantTo = (action: string) =>
        l10n.t({
            message: "Are you sure you want to {0}?",
            args: [action],
            comment: ["{0} is the action being confirmed"],
        });
    public static accept = l10n.t("Accept");
    public static error = l10n.t("Error");
}

export let viewMore = l10n.t("View More");
export let releaseNotesPromptDescription = l10n.t(
    "View mssql for Visual Studio Code release notes?",
);
export function msgStartedExecute(documentName: string) {
    return l10n.t({
        message: 'Started query execution for document "{0}"',
        args: [documentName],
        comment: ["{0} is the document name"],
    });
}
export function msgFinishedExecute(documentName: string) {
    return l10n.t({
        message: 'Finished query execution for document "{0}"',
        args: [documentName],
        comment: ["{0} is the document name"],
    });
}
export let msgRunQueryInProgress = l10n.t(
    "A query is already running for this editor session. Please cancel this query or wait for its completion.",
);
export let runQueryBatchStartMessage = l10n.t("Started executing query at ");
export function runQueryBatchStartLine(lineNumber: number) {
    return l10n.t({
        message: "Line {0}",
        args: [lineNumber],
        comment: ["{0} is the line number"],
    });
}
export function msgCancelQueryFailed(error: string) {
    return l10n.t({
        message: "Canceling the query failed: {0}",
        args: [error],
        comment: ["{0} is the error message"],
    });
}
export let msgCancelQueryNotRunning = l10n.t("Cannot cancel query as no query is running.");
export let msgChooseDatabaseNotConnected = l10n.t(
    "No connection was found. Please connect to a server first.",
);
export let msgChooseDatabasePlaceholder = l10n.t("Choose a database from the list below");
export function msgConnectionError(errorNumber: number, errorMessage: string) {
    return l10n.t({
        message: "Error {0}: {1}",
        args: [errorNumber, errorMessage],
        comment: ["{0} is the error number", "{1} is the error message"],
    });
}
export function msgConnectionError2(errorMessage: string) {
    return l10n.t({
        message: "Failed to connect: {0}",
        args: [errorMessage],
        comment: ["{0} is the error message"],
    });
}
export let serverNameMissing = l10n.t("Server name not set.");
export function msgConnectionErrorPasswordExpired(errorNumber: number, errorMessage: string) {
    return l10n.t({
        message:
            "Error {0}: {1} Please login as a different user and change the password using ALTER LOGIN.",
        args: [errorNumber, errorMessage],
        comment: ["{0} is the error number", "{1} is the error message"],
    });
}
export let msgPromptCancelConnect = l10n.t("Server connection in progress. Do you want to cancel?");
export let msgPromptClearRecentConnections = l10n.t("Confirm to clear recent connections list");
export let msgOpenSqlFile = l10n.t(
    'To use this command, Open a .sql file -or- Change editor language to "SQL" -or- Select T-SQL text in the active SQL editor.',
);
export let recentConnectionsPlaceholder = l10n.t("Choose a connection profile from the list below");
export let CreateProfileFromConnectionsListLabel = l10n.t("Create Connection Profile");
export let CreateProfileLabel = l10n.t("Create");
export let ClearRecentlyUsedLabel = l10n.t("Clear Recent Connections List");
export let EditProfilesLabel = l10n.t("Edit");
export let RemoveProfileLabel = l10n.t("Remove");
export let ManageProfilesPrompt = l10n.t("Manage Connection Profiles");
export let SampleServerName = l10n.t("{{put-server-name-here}}");
export let serverPrompt = l10n.t("Server name or ADO.NET connection string");
export let serverPlaceholder = l10n.t(
    "hostname\\instance or <server>.database.windows.net or ADO.NET connection string",
);
export let databasePrompt = l10n.t("Database name");
export let startIpAddressPrompt = l10n.t("Start IP Address");
export let endIpAddressPrompt = l10n.t("End IP Address");
export let firewallRuleNamePrompt = l10n.t("Firewall rule name");
export let databasePlaceholder = l10n.t(
    "[Optional] Database to connect (press Enter to connect to <default> database)",
);
export let authTypePrompt = l10n.t("Authentication Type");
export let authTypeName = l10n.t("authenticationType");
export let authTypeIntegrated = l10n.t("Integrated");
export let authTypeSql = l10n.t("SQL Login");
export let authTypeAzureActiveDirectory = l10n.t("Microsoft Entra Id - Universal w/ MFA Support");
export let azureAuthTypeCodeGrant = l10n.t("Azure Code Grant");
export let azureAuthTypeDeviceCode = l10n.t("Azure Device Code");
export let azureLogChannelName = l10n.t("MSSQL - Azure Auth Logs");
export let azureConsentDialogOpen = l10n.t("Open");
export let azureConsentDialogIgnore = l10n.t("Ignore Tenant");
export function azureConsentDialogBody(tenantName: string, tenantId: string, resource: string) {
    return l10n.t({
        message:
            "Your tenant '{0} ({1})' requires you to re-authenticate again to access {2} resources. Press Open to start the authentication process.",
        args: [tenantName, tenantId, resource],
        comment: ["{0} is the tenant name", "{1} is the tenant id", "{2} is the resource"],
    });
}
export function azureConsentDialogBodyAccount(resource: string) {
    return l10n.t({
        message:
            "Your account needs re-authentication to access {0} resources. Press Open to start the authentication process.",
        args: [resource],
        comment: ["{0} is the resource"],
    });
}
export let azureMicrosoftCorpAccount = l10n.t("Microsoft Corp");
export let azureMicrosoftAccount = l10n.t("Microsoft Entra Account");
export function azureNoMicrosoftResource(provider: string) {
    return l10n.t({
        message: "Provider '{0}' does not have a Microsoft resource endpoint defined.",
        args: [provider],
        comment: ["{0} is the provider"],
    });
}
export let unableToGetProxyAgentOptionsToGetTenants = l10n.t(
    "Unable to read proxy agent options to get tenants.",
);
export let azureServerCouldNotStart = l10n.t(
    "Server could not start. This could be a permissions error or an incompatibility on your system. You can try enabling device code authentication from settings.",
);
export let azureAuthNonceError = l10n.t(
    "Authentication failed due to a nonce mismatch, please close Azure Data Studio and try again.",
);
export let azureAuthStateError = l10n.t(
    "Authentication failed due to a state mismatch, please close ADS and try again.",
);
export let encryptPrompt = l10n.t("Encrypt");
export let encryptName = l10n.t("encrypt");
export let encryptOptional = l10n.t("Optional (False)");
export let encryptMandatory = l10n.t("Mandatory (True)");
export let encryptMandatoryRecommended = l10n.t("Mandatory (Recommended)");
export let enableTrustServerCertificate = l10n.t("Enable Trust Server Certificate");
export let readMore = l10n.t("Read more");
export let msgCopyAndOpenWebpage = l10n.t("Copy code and open webpage");
export let azureChooseAccount = l10n.t("Choose a Microsoft Entra account");
export let azureAddAccount = l10n.t("Add a Microsoft Entra account...");
export function accountAddedSuccessfully(account: string) {
    return l10n.t({
        message: "Microsoft Entra account {0} successfully added.",
        args: [account],
        comment: ["{0} is the account name"],
    });
}
export let accountCouldNotBeAdded = l10n.t("New Microsoft Entra account could not be added.");
export let accountRemovedSuccessfully = l10n.t(
    "Selected Microsoft Entra account removed successfully.",
);
export function accountRemovalFailed(error: string) {
    return l10n.t({
        message: "An error occurred while removing Microsoft Entra account: {0}",
        args: [error],
        comment: ["{0} is the error message"],
    });
}
export let noAzureAccountForRemoval = l10n.t(
    "No Microsoft Entra account can be found for removal.",
);
export let cannotConnect = l10n.t(
    "Cannot connect due to expired tokens. Please re-authenticate and try again.",
);
export let aad = l10n.t("Microsoft Entra Id");
export let azureChooseTenant = l10n.t("Choose a Microsoft Entra tenant");
export let tenant = l10n.t("Tenant");
export let usernamePrompt = l10n.t("User name");
export let usernamePlaceholder = l10n.t("User name (SQL Login)");
export let passwordPrompt = l10n.t("Password");
export let passwordPlaceholder = l10n.t("Password (SQL Login)");
export let msgSavePassword = l10n.t(
    "Save Password? If 'No', password will be required each time you connect",
);
export let profileNamePrompt = l10n.t("Profile Name");
export let msgCannotOpenContent = l10n.t("Error occurred opening content in editor.");
export let msgSaveStarted = l10n.t("Started saving results to ");
export let msgSaveFailed = l10n.t("Failed to save results. ");
export let msgSaveSucceeded = l10n.t("Successfully saved results to ");
export let msgSelectProfileToRemove = l10n.t("Select profile to remove");
export let confirmRemoveProfilePrompt = l10n.t("Confirm to remove this profile.");
export let msgNoProfilesSaved = l10n.t("No connection profile to remove.");
export let msgProfileRemoved = l10n.t("Profile removed successfully");
export let msgProfileCreated = l10n.t("Profile created successfully");
export let msgProfileCreatedAndConnected = l10n.t("Profile created and connected");
export let msgClearedRecentConnections = l10n.t("Recent connections list cleared");
export let msgIsRequired = l10n.t(" is required.");
export let msgError = l10n.t("Error: ");
export let msgYes = l10n.t("Yes");
export let msgNo = l10n.t("No");
export let defaultDatabaseLabel = l10n.t("<default>");
export let connectingTooltip = l10n.t("Connecting to: ");
export let connectErrorTooltip = l10n.t("Error connecting to: ");
export let connectErrorCode = l10n.t("Error code: ");
export let connectErrorMessage = l10n.t("Error Message: ");
export let cancelingQueryLabel = l10n.t("Canceling query ");
export let updatingIntelliSenseLabel = l10n.t("Updating IntelliSense...");
export let extensionNotInitializedError = l10n.t(
    "Unable to execute the command while the extension is initializing. Please try again later.",
);
export let untitledScheme = l10n.t("untitled");
export let msgChangeLanguageMode = l10n.t(
    'To use this command, you must set the language to "SQL". Confirm to change language mode.',
);
export function msgChangedDatabaseContext(databaseName: string, documentName: string) {
    return l10n.t({
        message: 'Changed database context to "{0}" for document "{1}"',
        args: [databaseName, documentName],
        comment: ["{0} is the database name", "{1} is the document name"],
    });
}
export let msgPromptRetryCreateProfile = l10n.t(
    "Error: Unable to connect using the connection information provided. Retry profile creation?",
);
export let refreshTokenLabel = l10n.t("Refresh Credentials");
export let msgGetTokenFail = l10n.t("Failed to fetch user tokens.");
export let msgPromptRetryConnectionDifferentCredentials = l10n.t(
    "Error: Login failed. Retry using different credentials?",
);
export let msgPromptSSLCertificateValidationFailed = l10n.t(
    "Encryption was enabled on this connection; review your SSL and certificate configuration for the target SQL Server, or set 'Trust server certificate' to 'true' in the settings file. Note: A self-signed certificate offers only limited protection and is not a recommended practice for production environments. Do you want to enable 'Trust server certificate' on this connection and retry?",
);
export let msgPromptRetryFirewallRuleNotSignedIn = l10n.t(
    "Your client IP address does not have access to the server. Add a Microsoft Entra account and create a new firewall rule to enable access.",
);
export function msgPromptRetryFirewallRuleSignedIn(clientIp: string, serverName: string) {
    return l10n.t({
        message:
            "Your client IP Address '{0}' does not have access to the server '{1}' you're attempting to connect to. Would you like to create new firewall rule?",
        args: [clientIp, serverName],
        comment: ["{0} is the client IP address", "{1} is the server name"],
    });
}
export let msgPromptRetryFirewallRuleAdded = l10n.t(
    "Firewall rule successfully added. Retry profile creation? ",
);
export let msgAccountRefreshFailed = l10n.t(
    "Credential Error: An error occurred while attempting to refresh account credentials. Please re-authenticate.",
);
export let msgPromptProfileUpdateFailed = l10n.t(
    "Connection Profile could not be updated. Please modify the connection details manually in settings.json and try again.",
);
export let msgUnableToExpand = l10n.t("Unable to expand. Please check logs for more information.");
export let msgPromptFirewallRuleCreated = l10n.t("Firewall rule successfully created.");
export let msgAuthTypeNotFound = l10n.t(
    "Failed to get authentication method, please remove and re-add the account.",
);
export let msgAccountNotFound = l10n.t("Account not found");
export let msgChooseQueryHistory = l10n.t("Choose Query History");
export let msgChooseQueryHistoryAction = l10n.t("Choose An Action");
export let msgOpenQueryHistory = l10n.t("Open Query History");
export let msgRunQueryHistory = l10n.t("Run Query History");
export let msgInvalidIpAddress = l10n.t("Invalid IP Address");
export let msgInvalidRuleName = l10n.t("Invalid Firewall rule name");
export let msgNoQueriesAvailable = l10n.t("No Queries Available");
export let retryLabel = l10n.t("Retry");
export let createFirewallRuleLabel = l10n.t("Create Firewall Rule");
export function msgConnecting(serverName: string, documentName: string) {
    return l10n.t({
        message: 'Connecting to server "{0}" on document "{1}".',
        args: [serverName, documentName],
        comment: ["{0} is the server name", "{1} is the document name"],
    });
}
export function msgConnectionNotFound(uri: string) {
    return l10n.t({
        message: 'Connection not found for uri "{0}".',
        args: [uri],
        comment: ["{0} is the uri"],
    });
}
export function msgFoundPendingReconnect(uri: string) {
    return l10n.t({
        message: "Found pending reconnect promise for uri {0}, waiting.",
        args: [uri],
        comment: ["{0} is the uri"],
    });
}
export function msgPendingReconnectSuccess(uri: string) {
    return l10n.t({
        message: "Previous pending reconnection for uri {0}, succeeded.",
        args: [uri],
        comment: ["{0} is the uri"],
    });
}
export function msgFoundPendingReconnectFailed(uri: string) {
    return l10n.t({
        message: "Found pending reconnect promise for uri {0}, failed.",
        args: [uri],
        comment: ["{0} is the uri"],
    });
}
export function msgFoundPendingReconnectError(uri: string, error: string) {
    return l10n.t({
        message:
            "Previous pending reconnect promise for uri {0} is rejected with error {1}, will attempt to reconnect if necessary.",
        args: [uri, error],
        comment: ["{0} is the uri", "{1} is the error"],
    });
}
export function msgAcessTokenExpired(connectionId: string, uri: string) {
    return l10n.t({
        message: "Access token expired for connection {0} with uri {1}",
        args: [connectionId, uri],
        comment: ["{0} is the connection id", "{1} is the uri"],
    });
}
export let msgRefreshTokenError = l10n.t("Error when refreshing token");
export let msgAzureCredStoreSaveFailedError = l10n.t(
    'Keys for token cache could not be saved in credential store, this may cause Microsoft Entra Id access token persistence issues and connection instabilities. It\'s likely that SqlTools has reached credential storage limit on Windows, please clear at least 2 credentials that start with "Microsoft.SqlTools|" in Windows Credential Manager and reload.',
);
export function msgRefreshConnection(connectionId: string, uri: string) {
    return l10n.t({
        message: "Failed to refresh connection ${0} with uri {1}, invalid connection result.",
        args: [connectionId, uri],
        comment: ["{0} is the connection id", "{1} is the uri"],
    });
}
export function msgRefreshTokenSuccess(connectionId: string, uri: string, message: string) {
    return l10n.t({
        message: "Successfully refreshed token for connection {0} with uri {1}, {2}",
        args: [connectionId, uri, message],
        comment: ["{0} is the connection id", "{1} is the uri", "{2} is the message"],
    });
}
export function msgRefreshTokenNotNeeded(connectionId: string, uri: string) {
    return l10n.t({
        message:
            "No need to refresh Microsoft Entra acccount token for connection {0} with uri {1}",
        args: [connectionId, uri],
        comment: ["{0} is the connection id", "{1} is the uri"],
    });
}
export function msgConnectedServerInfo(
    serverName: string,
    documentName: string,
    serverInfo: string,
) {
    return l10n.t({
        message: 'Connected to server "{0}" on document "{1}". Server information: {2}',
        args: [serverName, documentName, serverInfo],
        comment: ["{0} is the server name", "{1} is the document name", "{2} is the server info"],
    });
}
export function msgConnectionFailed(serverName: string, errorMessage: string) {
    return l10n.t({
        message: 'Error connecting to server "{0}". Details: {1}',
        args: [serverName, errorMessage],
        comment: ["{0} is the server name", "{1} is the error message"],
    });
}
export function msgChangingDatabase(
    databaseName: string,
    serverName: string,
    documentName: string,
) {
    return l10n.t({
        message: 'Changing database context to "{0}" on server "{1}" on document "{2}".',
        args: [databaseName, serverName, documentName],
        comment: ["{0} is the database name", "{1} is the server name", "{2} is the document name"],
    });
}
export function msgChangedDatabase(databaseName: string, serverName: string, documentName: string) {
    return l10n.t({
        message: 'Changed database context to "{0}" on server "{1}" on document "{2}".',
        args: [databaseName, serverName, documentName],
        comment: ["{0} is the database name", "{1} is the server name", "{2} is the document name"],
    });
}
export function msgDisconnected(documentName: string) {
    return l10n.t({
        message: 'Disconnected on document "{0}"',
        args: [documentName],
        comment: ["{0} is the document name"],
    });
}
export let help = l10n.t("Help");
export let macSierraRequiredErrorMessage = l10n.t(
    "macOS Sierra or newer is required to use this feature.",
);
export let gettingDefinitionMessage = l10n.t("Getting definition ...");
export let definitionRequestedStatus = l10n.t("DefinitionRequested");
export let definitionRequestCompletedStatus = l10n.t("DefinitionRequestCompleted");
export let updatingIntelliSenseStatus = l10n.t("updatingIntelliSense");
export let intelliSenseUpdatedStatus = l10n.t("intelliSenseUpdated");
export let testLocalizationConstant = l10n.t("test");
export let disconnectOptionLabel = l10n.t("Disconnect");
export let disconnectOptionDescription = l10n.t("Close the current connection");
export let disconnectConfirmationMsg = l10n.t("Are you sure you want to disconnect?");
export function elapsedBatchTime(batchTime: string) {
    return l10n.t({
        message: "Batch execution time: {0}",
        args: [batchTime],
        comment: ["{0} is the batch time"],
    });
}
export let noActiveEditorMsg = l10n.t("A SQL editor must have focus before executing this command");
export let maximizeLabel = l10n.t("Maximize");
export let restoreLabel = l10n.t("Restore");
export let saveCSVLabel = l10n.t("Save as CSV");
export let saveJSONLabel = l10n.t("Save as JSON");
export let saveExcelLabel = l10n.t("Save as Excel");
export let fileTypeCSVLabel = l10n.t("CSV");
export let fileTypeJSONLabel = l10n.t("JSON");
export let fileTypeExcelLabel = l10n.t("Excel");
export let resultPaneLabel = l10n.t("Results");
export let selectAll = l10n.t("Select all");
export let copyLabel = l10n.t("Copy");
export let copyWithHeadersLabel = l10n.t("Copy with Headers");
export let executeQueryLabel = l10n.t("Executing query...");
export let QueryExecutedLabel = l10n.t("Query executed");
export let messagePaneLabel = l10n.t("Messages");
export let messagesTableTimeStampColumn = l10n.t("Timestamp");
export let messagesTableMessageColumn = l10n.t("Message");
export function lineSelectorFormatted(lineNumber: number) {
    return l10n.t({
        message: "Line {0}",
        args: [lineNumber],
        comment: ["{0} is the line number"],
    });
}
export function elapsedTimeLabel(elapsedTime: string) {
    return l10n.t({
        message: "Total execution time: {0}",
        args: [elapsedTime],
        comment: ["{0} is the elapsed time"],
    });
}
export let msgCannotSaveMultipleSelections = l10n.t(
    "Save results command cannot be used with multiple selections.",
);
export let mssqlProviderName = l10n.t("MSSQL");
export let noneProviderName = l10n.t("None");
export let flavorChooseLanguage = l10n.t("Choose SQL Language");
export let flavorDescriptionMssql = l10n.t(
    "Use T-SQL intellisense and syntax error checking on current document",
);
export let flavorDescriptionNone = l10n.t(
    "Disable intellisense and syntax error checking on current document",
);
export let autoDisableNonTSqlLanguageServicePrompt = l10n.t(
    "Non-SQL Server SQL file detected. Disable IntelliSense for such files?",
);
export let msgAddConnection = l10n.t("Add Connection");
export let msgConnect = l10n.t("Connect");
export let azureSignIn = l10n.t("Azure: Sign In");
export let azureSignInDescription = l10n.t("Sign in to your Azure subscription");
export let azureSignInWithDeviceCode = l10n.t("Azure: Sign In with Device Code");
export let azureSignInWithDeviceCodeDescription = l10n.t(
    "Sign in to your Azure subscription with a device code. Use this in setups where the Sign In command does not work",
);
export let azureSignInToAzureCloud = l10n.t("Azure: Sign In to Azure Cloud");
export let azureSignInToAzureCloudDescription = l10n.t(
    "Sign in to your Azure subscription in one of the sovereign clouds.",
);
export function taskStatusWithName(taskName: string, status: string) {
    return l10n.t({
        message: "{0}: {1}",
        args: [taskName, status],
        comment: ["{0} is the task name", "{1} is the status"],
    });
}
export function taskStatusWithMessage(status: string, message: string) {
    return l10n.t({
        message: "{0}. {1}",
        args: [status, message],
        comment: ["{0} is the status", "{1} is the message"],
    });
}
export function taskStatusWithNameAndMessage(taskName: string, status: string, message: string) {
    return l10n.t({
        message: "{0}: {1}. {2}",
        args: [taskName, status, message],
        comment: ["{0} is the task name", "{1} is the status", "{2} is the message"],
    });
}
export let failed = l10n.t("Failed");
export let succeeded = l10n.t("Succeeded");
export let succeededWithWarning = l10n.t("Succeeded with warning");
export let canceled = l10n.t("Canceled");
export let inProgress = l10n.t("In progress");
export let canceling = l10n.t("Canceling");
export let notStarted = l10n.t("Not started");
export let nodeErrorMessage = l10n.t("Parent node was not TreeNodeInfo.");
export function deleteCredentialError(id: string, error: string) {
    return l10n.t({
        message: "Failed to delete credential with id: {0}. {1}",
        args: [id, error],
        comment: ["{0} is the id", "{1} is the error"],
    });
}
export let msgClearedRecentConnectionsWithErrors = l10n.t(
    "The recent connections list has been cleared but there were errors while deleting some associated credentials. View the errors in the MSSQL output channel.",
);
export let connectProgressNoticationTitle = l10n.t("Testing connection profile...");
export let msgMultipleSelectionModeNotSupported = l10n.t(
    "Running query is not supported when the editor is in multiple selection mode.",
);
export let newColumnWidthPrompt = l10n.t("Enter new column width");
export let columnWidthInvalidNumberError = l10n.t("Invalid column width");
export let columnWidthMustBePositiveError = l10n.t("Width cannot be 0 or negative");
export let objectExplorerNodeRefreshError = l10n.t(
    "An error occurred refreshing nodes. See the MSSQL output channel for more details.",
);
export let showOutputChannelActionButtonText = l10n.t("Show MSSQL output");
export let reloadPrompt = l10n.t(
    "Authentication Library has changed, please reload Visual Studio Code.",
);
export let reloadPromptGeneric = l10n.t(
    "Visual Studio Code must be relaunched for this setting to come into effect.  Please reload Visual Studio Code.",
);
export let reloadChoice = l10n.t("Reload Visual Studio Code");
export let switchToMsal = l10n.t("Switch to MSAL");
export let dismiss = l10n.t("Dismiss");
export let querySuccess = l10n.t("Query succeeded");
export let searchObjectsPlaceholder = l10n.t("Search for database objects...");
export let searchObjectsPrompt = l10n.t("Enter part of an object name to search for");
export function searchObjectsNoResultsMessage(term: string) {
    return l10n.t({
        message: "No database objects found matching '{0}'",
        args: [term],
        comment: ["{0} is the search term"],
    });
}
export let searchObjectsError = l10n.t("An error occurred while searching database objects");
export function searchObjectsErrorWithDetail(detail: string) {
    return l10n.t({
        message: "An error occurred while searching database objects: {0}",
        args: [detail],
        comment: ["{0} is the error detail returned from the search operation"],
    });
}
export let searchObjectsNoConnection = l10n.t(
    "No active database connection. Please connect to a database first.",
);
export function searchObjectsSelectPrompt(count: string | number) {
    return l10n.t({
        message: "Select an object to view its definition ({0} results)",
        args: [count],
        comment: ["{0} is the number of results"],
    });
}
export let searchObjectsInvalidConnectionUri = l10n.t(
    "Invalid connection URI. Please ensure you have an active database connection.",
);
export let queryFailed = l10n.t("Query failed");

export let parameters = l10n.t("Parameters");
export let loading = l10n.t("Loading");
export let executionPlan = l10n.t("Execution Plan");
export let executionPlanFileFilter = l10n.t("SQL Plan Files");
export let scriptCopiedToClipboard = l10n.t("Script copied to clipboard");
export let copied = l10n.t("Copied");
export let copyingResults = l10n.t("Copying results...");
export let resultsCopiedToClipboard = l10n.t("Results copied to clipboard");

export let openQueryResultsInTabByDefaultPrompt = l10n.t(
    "Do you want to always display query results in a new tab instead of the query pane?",
);
export let alwaysShowInNewTab = l10n.t("Always show in new tab");
export let keepInQueryPane = l10n.t("Keep in query pane");
export let inMemoryDataProcessingThresholdExceeded = l10n.t(
    "Max row count for filtering/sorting has been exceeded. To update it, navigate to User Settings and change the setting: mssql.resultsGrid.inMemoryDataProcessingThreshold",
);

export function enableRichExperiencesPrompt(learnMoreUrl: string) {
    return l10n.t({
        message:
            "The MSSQL for VS Code extension is introducing new modern data development features! Would you like to enable them? [Learn more]({0})",
        args: [learnMoreUrl],
        comment: ["{0} is a url to learn more about the new features"],
    });
}
export let enableRichExperiences = l10n.t("Enable Experiences & Reload");
export let newDeployment = l10n.t("New Deployment");

export class ObjectExplorer {
    public static ErrorLoadingRefreshToTryAgain = l10n.t("Error loading; refresh to try again");
    public static NoItems = l10n.t("No items");
    public static FailedOEConnectionError = l10n.t(
        "We couldn't connect using the current connection information. Would you like to retry the connection or edit the connection profile?",
    );
    public static FailedOEConnectionErrorRetry = l10n.t("Retry");
    public static FailedOEConnectionErrorUpdate = l10n.t("Edit Connection Profile");
    public static Connecting = l10n.t("Connecting...");
    public static NodeDeletionConfirmation(nodeLabel: string) {
        return l10n.t({
            message: "Are you sure you want to remove {0}?",
            args: [nodeLabel],
            comment: ["{0} is the node label"],
        });
    }
    public static NodeDeletionConfirmationYes = l10n.t("Yes");
    public static NodeDeletionConfirmationNo = l10n.t("No");
    public static LoadingNodeLabel = l10n.t("Loading...");
    public static FetchingScriptLabel(scriptType: string) {
        return l10n.t({
            message: "Fetching {0} script...",
            args: [scriptType],
            comment: ["{0} is the script type"],
        });
    }
    public static ScriptSelectLabel = l10n.t("Select");
    public static ScriptCreateLabel = l10n.t("Create");
    public static ScriptInsertLabel = l10n.t("Insert");
    public static ScriptUpdateLabel = l10n.t("Update");
    public static ScriptDeleteLabel = l10n.t("Delete");
    public static ScriptExecuteLabel = l10n.t("Execute");
    public static ScriptAlterLabel = l10n.t("Alter");
    public static AzureSignInMessage = l10n.t("Signing in to Azure...");

    public static ConnectionGroupDeletionConfirmationWithContents(groupName: string) {
        return l10n.t({
            message:
                "Are you sure you want to delete {0}?  You can delete its connections as well, or move them to the root folder.",
            args: [groupName],
            comment: ["{0} is the group name"],
        });
    }

    public static ConnectionGroupDeleteContents = l10n.t("Delete Contents");
    public static ConnectionGroupMoveContents = l10n.t("Move to Root");

    public static ConnectionGroupDeletionConfirmationWithoutContents(groupName: string) {
        return l10n.t({
            message: "Are you sure you want to delete {0}?",
            args: [groupName],
            comment: ["{0} is the group name"],
        });
    }
}

export class ConnectionDialog {
    public static connectionDialog = l10n.t("Connection Dialog");
    public static microsoftAccount = l10n.t("Microsoft Account");
    public static microsoftAccountIsRequired = l10n.t("Microsoft Account is required");
    public static selectAnAccount = l10n.t("Select an account");
    public static addAccount = l10n.t("Add account");
    public static savePassword = l10n.t("Save Password");
    public static tenantId = l10n.t("Tenant ID");
    public static selectATenant = l10n.t("Select a tenant");
    public static tenantIdIsRequired = l10n.t("Tenant ID is required");
    public static profileName = l10n.t("Profile Name");
    public static profileNamePlaceholder = l10n.t("Enter profile name");
    public static profileNameTooltip = l10n.t(
        "[Optional] Enter a display name for this connection profile",
    );
    public static connectionGroup = l10n.t("Connection Group");
    public static serverIsRequired = l10n.t("Server is required");
    public static usernameIsRequired = l10n.t("User name is required");
    public static connectionString = l10n.t("Connection String");
    public static connectionStringIsRequired = l10n.t("Connection string is required");
    public static signIn = l10n.t("Sign in");
    public static additionalParameters = l10n.t("Additional parameters");
    public static connect = l10n.t("Connect");
    public static default = l10n.t("<Default>");
    public static createConnectionGroup = l10n.t("+ Create Connection Group");
    public static selectConnectionGroup = l10n.t("Select a connection group");
    public static searchConnectionGroups = l10n.t("Search connection groups");

    public static errorLoadingAzureDatabases(subscriptionName: string, subscriptionId: string) {
        return l10n.t({
            message:
                "Error loading Azure databases for subscription {0} ({1}).  Confirm that you have permission.",
            args: [subscriptionName, subscriptionId],
            comment: ["{0} is the subscription name", "{1} is the subscription id"],
        });
    }
    public static deleteTheSavedConnection = (connectionName: string) => {
        return l10n.t({
            message: "delete the saved connection: {0}?",
            args: [connectionName],
            comment: ["{0} is the connection name"],
        });
    };
    public static multipleMatchingTokensError(accountDisplayName?: string, tenantId?: string) {
        if (!accountDisplayName || !tenantId) {
            return l10n.t(
                "Authentication error for account. Resolving this requires clearing your token cache, which will sign you out of all connected accounts.",
            );
        }
        return l10n.t({
            message:
                "Authentication error for account '{0}' (tenant '{1}'). Resolving this requires clearing your token cache, which will sign you out of all connected accounts.",
            args: [accountDisplayName, tenantId],
            comment: ["{0} is the account display name", "{1} is the tenant id"],
        });
    }
    public static clearCacheAndRefreshToken = l10n.t("Clear cache and refresh token");
    public static clearTokenCache = l10n.t("Clear token cache");

    public static noWorkspacesFound = l10n.t(
        "No workspaces found. Please change Fabric account or tenant to view available workspaces.",
    );
}

export class FirewallRule {
    public static addFirewallRule = l10n.t("Add Firewall Rule");
    public static addFirewallRuleToServer = (serverName: string) => {
        return l10n.t({
            message: "Add Firewall Rule to {0}",
            args: [serverName],
            comment: ["{0} is the server name"],
        });
    };
}

export class Azure {
    public static errorSigningIntoAzure(arg0: string): string {
        return l10n.t({
            message: "Error signing into Azure: {0}",
            args: [arg0],
            comment: ["{0} is the error message"],
        });
    }

    public static errorLoadingAzureAccountInfoForTenantId = (tenantId: string) => {
        return l10n.t({
            message: "Error loading Azure account information for tenant ID '{0}'",
            args: [tenantId],
            comment: ["{0} is the tenant ID"],
        });
    };

    public static errorCreatingFirewallRule = (ruleInfo: string, error: string) => {
        return l10n.t({
            message:
                "Error creating firewall rule {0}.  Check your Azure account settings and try again.  Error: {1}",
            args: [ruleInfo, error],
            comment: [
                "{0} is the rule info in format 'name (startIp - endIp)'",
                "{1} is the error message",
            ],
        });
    };

    public static failedToGetTenantForAccount = (tenantId: string, accountName: string) => {
        return l10n.t({
            message: "Failed to get tenant '{0}' for account '{1}'.",
            args: [tenantId, accountName],
            comment: ["{0} is the tenant id", "{1} is the account name"],
        });
    };

    public static PublicCloud = l10n.t("Azure (Public)");
    public static USGovernmentCloud = l10n.t("Azure (US Government)");
    public static ChinaCloud = l10n.t("Azure (China)");

    public static customCloudNotConfigured = (missingSetting: string) => {
        return l10n.t(
            "The custom cloud choice is not configured. Please configure the setting `{0}`.",
            missingSetting,
        );
    };
}

export class Fabric {
    public static failedToGetWorkspacesForTenant = (
        tenantName: string,
        tenantId: string,
        errorMessage?: string,
    ) => {
        if (errorMessage) {
            return l10n.t({
                message: "Failed to get Fabric workspaces for tenant '{0} ({1})': {2}",
                args: [tenantName, tenantId, errorMessage],
                comment: [
                    "{0} is the tenant name",
                    "{1} is the tenant id",
                    "{2} is the error message",
                ],
            });
        } else {
            return l10n.t({
                message: "Failed to get Fabric workspaces for tenant '{0} ({1})'.",
                args: [tenantName, tenantId],
                comment: ["{0} is the tenant name", "{1} is the tenant id"],
            });
        }
    };

    public static listingCapacitiesForTenant = (tenantId: string) => {
        return l10n.t({
            message: "Listing Fabric capacities for tenant '{0}'",
            args: [tenantId],
            comment: ["{0} is the tenant ID"],
        });
    };

    public static listingWorkspacesForTenant = (tenantId: string) => {
        return l10n.t({
            message: "Listing Fabric workspaces for tenant '{0}'",
            args: [tenantId],
            comment: ["{0} is the tenant ID"],
        });
    };

    public static gettingWorkspace = (workspaceId: string) => {
        return l10n.t({
            message: "Getting Fabric workspace '{0}'",
            args: [workspaceId],
            comment: ["{0} is the workspace ID"],
        });
    };

    public static listingSqlDatabasesForWorkspace = (workspaceId: string) => {
        return l10n.t({
            message: "Listing Fabric SQL Databases for workspace '{0}'",
            args: [workspaceId],
            comment: ["{0} is the workspace ID"],
        });
    };

    public static listingSqlEndpointsForWorkspace = (workspaceId: string) => {
        return l10n.t({
            message: "Listing Fabric SQL Endpoints for workspace '{0}'",
            args: [workspaceId],
            comment: ["{0} is the workspace ID"],
        });
    };

    public static gettingConnectionStringForSqlEndpoint = (
        sqlEndpointId: string,
        workspaceId: string,
    ) => {
        return l10n.t({
            message: "Getting connection string for SQL Endpoint '{0}' in workspace '{1}'",
            args: [sqlEndpointId, workspaceId],
            comment: ["{0} is the SQL endpoint ID", "{1} is the workspace ID"],
        });
    };

    public static createWorkspaceWithCapacity = (capacityId: string) => {
        return l10n.t({
            message: "Creating workspace with capacity {0}",
            args: [capacityId],
            comment: ["{0} is the capacity ID"],
        });
    };

    public static createSqlDatabaseForWorkspace = (workspaceId: string) => {
        return l10n.t({
            message: "Creating SQL Database for workspace {0}",
            args: [workspaceId],
            comment: ["{0} is the workspace ID"],
        });
    };

    public static listingRoleAssignmentsForWorkspace = (workspaceId: string) => {
        return l10n.t({
            message: "Listing role assignments for workspace '${workspaceId}'",
            args: [workspaceId],
            comment: ["{0} is the workspace ID"],
        });
    };

    public static gettingFabricDatabase = (databaseId: string) => {
        return l10n.t({
            message: "Getting Fabric database '{0}'",
            args: [databaseId],
            comment: ["{0} is the database ID"],
        });
    };

    public static fabricApiError = (resultCode: string, resultMessage: string) => {
        return l10n.t({
            message: "Fabric API error occurred ({0}): {1}",
            args: [resultCode, resultMessage],
            comment: ["{0} is the error code", "{1} is the error message"],
        });
    };

    public static fabricLongRunningApiError = (resultCode: string, error: string) => {
        return l10n.t({
            message: "Fabric long-running API error with error code '{0}': {1}",
            args: [resultCode, error],
            comment: ["{0} is the error code", "{1} is the error message"],
        });
    };

    public static fabricAccount = l10n.t("Fabric Account");
    public static fabricAccountIsRequired = l10n.t("Fabric Account is required");
    public static workspace = l10n.t("Workspace");
    public static selectAWorkspace = l10n.t("Select a Workspace");
    public static searchWorkspaces = l10n.t("Search Workspaces");
    public static workspaceIsRequired = l10n.t("Workspace is required");
    public static insufficientWorkspacePermissions = l10n.t("Insufficient Workspace Permissions");
    public static insufficientCapacityPermissions = l10n.t("Insufficient Capacity Permissions");

    public static fabricNotSupportedInCloud = (cloudName: string, settingName: string) => {
        return l10n.t({
            message:
                "Fabric is not supported in the current cloud ({0}).  Ensure setting '{1}' is configured correctly.",
            args: [cloudName, settingName],
            comment: ["{0} is the cloud name", "{1} is the setting name"],
        });
    };
}

export class Accounts {
    public static invalidEntraAccountsRemoved = (numRemoved: number) => {
        return l10n.t({
            message:
                "{0} invalid Entra accounts have been removed; you may need to run `MS SQL: Clear Microsoft Entra account token cache` and log in again.",
            args: [numRemoved],
            comment: ["{0} is the number of invalid accounts that have been removed"],
        });
    };
    public static clearedEntraTokenCache = l10n.t("Entra token cache cleared successfully.");
}

export class FabricProvisioning {
    public static databaseName = l10n.t("Database Name");
    public static enterDatabaseName = l10n.t("Enter Database Name");
    public static databaseNameIsRequired = l10n.t("Database Name is required");
    public static databaseDescription = l10n.t("Database Description");
    public static enterDatabaseDescription = l10n.t("Enter Database Description");
    public static workspacePermissionsError = l10n.t(
        "Please select a workspace where you have sufficient permissions (Contributor or higher)",
    );
    public static databaseNameError = l10n.t(
        "This database name is already in use. Please choose a different name.",
    );
}

export class QueryResult {
    public static nonNumericSelectionSummary = (
        count: number,
        distinctCount: number,
        nullCount: number,
    ) =>
        l10n.t({
            message: "Count: {0}  Distinct Count: {1}  Null Count: {2}",
            args: [count, distinctCount, nullCount],
            comment: ["{0} is the count, {1} is the distinct count, and {2} is the null count"],
        });
    public static numericSelectionSummary = (average: string, count: number, sum: number) =>
        l10n.t({
            message: "Average: {0}  Count: {1}  Sum: {2}",
            args: [average, count, sum],
            comment: ["{0} is the average, {1} is the count, {2} is the sum"],
        });
    public static numericSelectionSummaryTooltip = (
        average: string,
        count: number,
        distinctCount: number,
        max: number,
        min: number,
        nullCount: number,
        sum: number,
    ) => {
        return [
            l10n.t({
                message: "Average: {0}",
                args: [average],
                comment: ["{0} is the average"],
            }),
            l10n.t({
                message: "Count: {0}",
                args: [count],
                comment: ["{0} is the count"],
            }),
            l10n.t({
                message: "Distinct Count: {0}",
                args: [distinctCount],
                comment: ["{0} is the distinct count"],
            }),
            l10n.t({
                message: "Max: {0}",
                args: [max],
                comment: ["{0} is the max"],
            }),
            l10n.t({
                message: "Min: {0}",
                args: [min],
                comment: ["{0} is the min"],
            }),
            l10n.t({
                message: "Null Count: {0}",
                args: [nullCount],
                comment: ["{0} is the null count"],
            }),
            l10n.t({
                message: "Sum: {0}",
                args: [sum],
                comment: ["{0} is the sum"],
            }),
        ].join(os.EOL);
    };
    public static nonNumericSelectionSummaryTooltip = (
        count: number,
        distinctCount: number,
        nullCount: number,
    ) => {
        return [
            l10n.t({
                message: "Count: {0}",
                args: [count],
                comment: ["{0} is the count"],
            }),
            l10n.t({
                message: "Distinct Count: {0}",
                args: [distinctCount],
                comment: ["{0} is the distinct count"],
            }),
            l10n.t({
                message: "Null Count: {0}",
                args: [nullCount],
                comment: ["{0} is the null count"],
            }),
        ].join(os.EOL);
    };
    public static copyError = (error: string) =>
        l10n.t({
            message: "An error occurred while copying results: {0}",
            args: [error],
            comment: ["{0} is the error message"],
        });
    public static summaryFetchConfirmation = (numRows: number) =>
        l10n.t({
            message: "{0} rows selected, click to load summary",
            args: [numRows],
            comment: ["{0} is the number of rows to fetch summary statistics for"],
        });
    public static clickToFetchSummary = l10n.t("Click to load summary");
    public static summaryLoadingProgress = (totalRows: number) => {
        return l10n.t({
            message: `Loading summary for {0} rows (Click to cancel)`,
            args: [totalRows],
            comment: ["{0} is the total number of rows"],
        });
    };
    public static clickToCancelLoadingSummary = l10n.t("Click to cancel loading summary");
    public static summaryLoadingCanceled = l10n.t("Summary loading canceled");
    public static summaryLoadingCanceledTooltip = l10n.t("Summary loading was canceled by user");
    public static errorLoadingSummary = l10n.t("Error loading summary");
    public static errorLoadingSummaryTooltip = (error: string) =>
        l10n.t({
            message: "Error loading summary: {0}",
            args: [error],
            comment: ["{0} is the error message"],
        });
    public static getRowsError = (error: string) =>
        l10n.t({
            message: "An error occurred while retrieving rows: {0}",
            args: [error],
            comment: ["{0} is the error message"],
        });
}

export class LocalContainers {
    public static stoppedContainerSucessfully = (name: string) =>
        l10n.t({
            message: "{0} stopped successfully.",
            args: [name],
            comment: ["{0} stopped successfully."],
        });
    public static failStopContainer = (name: string) =>
        l10n.t({
            message: "Failed to stop {0}.",
            args: [name],
            comment: ["Failed to stop {0}."],
        });
    public static startedContainerSucessfully = (name: string) =>
        l10n.t({
            message: "{0} started successfully.",
            args: [name],
            comment: ["{0} started successfully."],
        });
    public static startingContainer = (name: string) =>
        l10n.t({
            message: "Starting {0}...",
            args: [name],
            comment: ["{0} is the container name"],
        });
    public static failStartContainer = (name: string) =>
        l10n.t({
            message: "Failed to start {0}.",
            args: [name],
            comment: ["Failed to start {0}."],
        });
    public static deletedContainerSucessfully = (name: string) =>
        l10n.t({
            message: "{0} deleted successfully.",
            args: [name],
            comment: ["{0} deleted successfully."],
        });
    public static failDeleteContainer = (name: string) =>
        l10n.t({
            message: "Failed to delete {0}.",
            args: [name],
            comment: ["Failed to delete {0}."],
        });
    public static selectImage = l10n.t("Select image");
    public static selectImageTooltip = l10n.t("Select the SQL Server Container Image");
    public static sqlServerVersionImage = (version: string) =>
        l10n.t({
            message: "SQL Server {0} - latest",
            args: [version],
            comment: ["{0} is the SQL Server version"],
        });
    public static sqlServerPasswordTooltip = l10n.t("SQL Server Container SA Password");
    public static pleaseChooseUniqueProfileName = l10n.t(
        "Please choose a unique name for the profile",
    );
    public static containerName = l10n.t("Container Name");
    public static containerNameTooltip = l10n.t(
        "Choose a name for the SQL Server Docker Container",
    );
    public static pleaseChooseUniqueContainerName = l10n.t(
        "Please choose a unique name for the container",
    );
    public static port = l10n.t("Port");
    public static portTooltip = l10n.t("Choose a port to host the SQL Server Docker Container");
    public static pleaseChooseUnusedPort = l10n.t(
        "Please make sure the port is a number, and choose a port that is not in use",
    );
    public static hostname = l10n.t("Hostname");
    public static hostnameTooltip = l10n.t("Choose a hostname for the container");
    public static termsAndConditions = l10n.t("Terms & Conditions");
    public static acceptSqlServerEulaTooltip = l10n.t(
        "Accept the SQL Server EULA to deploy a SQL Server Docker container",
    );
    public static acceptSqlServerEula = l10n.t("Please Accept the SQL Server EULA");
    public static dockerInstallHeader = l10n.t("Checking if Docker is installed");
    public static dockerInstallBody = l10n.t("Checking if Docker is installed on your machine");
    public static dockerInstallError = l10n.t(
        "Docker is not installed or not in PATH. Please install Docker Desktop and try again.",
    );
    public static startDockerHeader = l10n.t("Checking if Docker is started");
    public static startDockerBody = l10n.t(
        "Checking if Docker is running on your machine. If not, we'll start it for you.",
    );
    public static dockerError = l10n.t(
        "Error running Docker commands. Please make sure Docker is running.",
    );
    public static startDockerEngineHeader = l10n.t("Checking Docker Engine Configuration");
    public static startDockerEngineBody = l10n.t(
        "Checking if the Docker Engine is configured correctly on your machine.",
    );
    public static pullImageHeader = l10n.t("Pulling SQL Server Image");
    public static pullImageBody = l10n.t(
        "Pulling the SQL Server container image. This might take a few minutes depending on your internet connection.",
    );

    public static creatingContainerHeader = l10n.t("Creating Container");
    public static creatingContainerBody = l10n.t("Creating and starting your SQL Server container");
    public static settingUpContainerHeader = l10n.t("Setting up container");
    public static settingUpContainerBody = l10n.t("Readying container for connections.");
    public static connectingToContainerHeader = l10n.t("Connecting to Container");
    public static connectingToContainerBody = l10n.t(
        "Connecting to your SQL Server Docker container",
    );
    public static passwordLengthError = l10n.t("Please make your password 8-128 characters long.");
    public static passwordComplexityError = l10n.t(
        "Your password must contain characters from at least three of the following categories: uppercase letters, lowercase letters, numbers (0-9), and special characters (!, $, #, %, etc.).",
    );
    public static pullSqlServerContainerImageError = l10n.t(
        "Failed to pull SQL Server image. Please check your network connection and try again.",
    );
    public static unsupportedDockerPlatformError = (platform: string) =>
        l10n.t({
            message: "Unsupported platform for Docker: {0}",
            args: [platform],
            comment: ["{0} is the platform name of the machine"],
        });
    public static unsupportedDockerArchitectureError = (architecture: string) =>
        l10n.t({
            message: "Unsupported architecture for Docker: {0}",
            args: [architecture],
            comment: ["{0} is the architecture name of the machine"],
        });
    public static rosettaError = l10n.t(
        'Rosetta is required to run SQL Server container images on Apple Silicon. Enable "Use Rosetta for x86_64/amd64 emulation on Apple Silicon" in Docker Desktop > Settings > General.',
    );
    public static windowsContainersError = l10n.t(
        "SQL Server does not support Windows containers. Please switch to Linux containers in Docker Desktop settings.",
    );
    public static linuxDockerPermissionsError = l10n.t(
        "Docker requires root permissions to run. Please run Docker with sudo or add your user to the docker group using sudo usermod -aG docker $USER. Then, reboot your machine and retry.",
    );
    public static dockerFailedToStartWithinTimeout = l10n.t(
        "Docker failed to start within the timeout period. Please manually start Docker and try again.",
    );
    public static containerFailedToStartWithinTimeout = l10n.t(
        "Container failed to start within the timeout period. Please wait a few minutes and try again.",
    );
    public static dockerDesktopPathError = l10n.t(
        "We can't find where Docker Desktop is located on your machine. Please manually start Docker Desktop and try again.",
    );
    public static installDocker = l10n.t("Install Docker");
    public static msgCreateLocalSqlContainer = l10n.t("Create Local SQL Container");
    public static startingDockerLoadingLabel = l10n.t("Starting Docker...");
    public static startingContainerLoadingLabel = l10n.t("Starting Container...");
    public static readyingContainerLoadingLabel = l10n.t("Readying container for connections...");
    public static stoppingContainerLoadingLabel = l10n.t("Stopping Container...");
    public static deletingContainerLoadingLabel = l10n.t("Deleting Container...");
    public static deleteContainerConfirmation = (containerName: string) => {
        return l10n.t({
            message:
                "Are you sure you want to delete the container {0}? This will remove both the container and its connection from VS Code.",
            args: [containerName],
            comment: ["{0} is the container name"],
        });
    };
    public static configureLinuxContainers = l10n.t("Configure Linux containers");
    public static configureRosetta = l10n.t("Configure Rosetta in Docker Desktop");
    public static switchToLinuxContainersConfirmation = l10n.t(
        "Your Docker Engine currently runs Windows containers. SQL Server only supports Linux containers. Would you like to switch to Linux containers?",
    );
    public static switchToLinuxContainersCanceled = l10n.t(
        "Switching to Linux containers was canceled. SQL Server only supports Linux containers.",
    );
    public static startSqlServerContainerError = l10n.t(
        "Failed to start SQL Server container. Please check the error message for more details, and then try again.",
    );
    public static containerDoesNotExistError = l10n.t(
        "Container does not exist. Would you like to remove the connection?",
    );
    public static passwordPlaceholder = l10n.t("Enter password");
    public static containerNamePlaceholder = l10n.t("Enter container name");
    public static portPlaceholder = l10n.t("Enter port");
    public static hostnamePlaceholder = l10n.t("Enter hostname");
}

export class UserSurvey {
    public static overallHowSatisfiedAreYouWithMSSQLExtension = l10n.t(
        "Overall, how satisfied are you with the MSSQL extension?",
    );
    public static howlikelyAreYouToRecommendMSSQLExtension = l10n.t(
        "How likely it is that you would recommend the MSSQL extension to a friend or colleague?",
    );
    public static whatCanWeDoToImprove = l10n.t("What can we do to improve?");
    public static takeSurvey = l10n.t("Take Survey");
    public static doYouMindTakingAQuickFeedbackSurvey = l10n.t(
        "Do you mind taking a quick feedback survey about the MSSQL Extension for VS Code?",
    );
    public static mssqlFeedback = l10n.t("MSSQL Feedback");
    public static privacyDisclaimer = l10n.t(
        "Microsoft reviews your feedback to improve our products, so don't share any personal data or confidential/proprietary content.",
    );
    public static overallHowStatisfiedAreYouWithFeature = (featureName: string) =>
        l10n.t({
            message: "Overall, how satisfied are you with {0}?",
            args: [featureName],
            comment: ["{0} is the feature name"],
        });

    public static howLikelyAreYouToRecommendFeature = (featureName: string) =>
        l10n.t({
            message: "How likely it is that you would recommend {0} to a friend or colleague?",
            args: [featureName],
            comment: ["{0} is the feature name"],
        });
    public static fileAnIssuePrompt = l10n.t(
        "Encountering a problem?  Share the details with us by opening a GitHub issue so we can improve!",
    );
    public static submitIssue = l10n.t("Submit an issue");
}

export class Webview {
    public static webviewRestorePrompt = (webviewName: string) =>
        l10n.t({
            message: "{0} has been closed. Would you like to restore it?",
            args: [webviewName],
            comment: ["{0} is the webview name"],
        });
    public static Restore = l10n.t("Restore");
}

export class TableDesigner {
    public static General = l10n.t("General");
    public static Columns = l10n.t("Columns");
    public static AdvancedOptions = l10n.t("Advanced Options");
}

export class PublishProject {
    public static Title = l10n.t("Publish Project");
    public static PublishProfileLabel = l10n.t("Publish Profile");
    public static PublishProfilePlaceholder = l10n.t("Load profile...");
    public static SelectPublishProfile = l10n.t("Select Profile");
    public static SaveAs = l10n.t("Save As");
    public static PublishSettingsFile = l10n.t("Publish Settings File");
    public static ServerLabel = l10n.t("Server");
    public static DatabaseLabel = l10n.t("Database");
    public static DatabaseRequiredMessage = l10n.t("Database name is required");
    public static SqlCmdVariablesLabel = l10n.t("SQLCMD Variables");
    public static PublishTargetLabel = l10n.t("Publish Target");
    public static PublishTargetExisting = l10n.t("Existing SQL server");
    public static PublishTargetExistingLogical = l10n.t("Existing Azure SQL logical server");
    public static PublishTargetContainer = l10n.t("Local development container");
    public static PublishTargetAzureEmulator = l10n.t("New SQL Server local development container");
    public static PublishTargetNewAzureServer = l10n.t("New Azure SQL logical server (Preview)");
    public static GenerateScript = l10n.t("Generate Script");
    public static Publish = l10n.t("Publish");
    public static SqlServerPortNumber = l10n.t("SQL Server port number");
    public static SqlServerAdminPassword = l10n.t("SQL Server admin password");
    public static SqlServerAdminPasswordConfirm = l10n.t("Confirm SQL Server admin password");
    public static SqlServerImageTag = l10n.t("Image tag");
<<<<<<< HEAD
    public static UserLicenseAgreement = (licenseUrl: string) =>
        l10n.t({
            message:
                'I accept the <a href="{0}" target="_blank" rel="noopener noreferrer">Microsoft SQL Server License Agreement</a>',
            args: [licenseUrl],
            comment: [
                "{0} is the hyperlink URL to the Microsoft SQL Server License Agreement used in an HTML anchor tag",
            ],
        });
=======
    public static SqlServerLicenseAgreement = l10n.t("Microsoft SQL Server License Agreement");
>>>>>>> 607b38bc
    // Validation messages
    public static InvalidPortMessage = l10n.t("Port must be a number between 1 and 65535");
    public static InvalidSQLPasswordMessage(name: string) {
        return l10n.t(
            "Invalid SQL Server password for {0}. Password must be 8–128 characters long and meet the complexity requirements.  For more information see https://docs.microsoft.com/sql/relational-databases/security/password-policy",
            name,
        );
    }
    public static PasswordNotMatchMessage = (name: string) => {
        return l10n.t("{0} password doesn't match the confirmation password", name);
    };
<<<<<<< HEAD
    public static PublishProfileLoadFailed = l10n.t("Failed to load publish profile");
    public static PublishProfileSavedSuccessfully = (path: string) => {
        return l10n.t("Publish profile saved to: {0}", path);
    };
    public static PublishProfileSaveFailed = l10n.t("Failed to save publish profile");
=======
    public static RequiredFieldMessage = l10n.t("Required");
    public static LicenseAcceptanceMessage = l10n.t("You must accept the license");
>>>>>>> 607b38bc
}

export class SchemaCompare {
    public static Title = l10n.t("Schema Compare");
    public static Open = l10n.t("Open");
    public static Save = l10n.t("Save");
    public static defaultUserName = l10n.t("default");
    public static Yes = l10n.t("Yes");
    public static No = l10n.t("No");
    public static optionsChangedMessage = l10n.t(
        "Options have changed. Recompare to see the comparison?",
    );
    public static generateScriptErrorMessage = (errorMessage: string) =>
        l10n.t({
            message: "Failed to generate script: '{0}'",
            args: [errorMessage ? errorMessage : "Unknown"],
            comment: ["{0} is the error message returned from the generate script operation"],
        });
    public static areYouSureYouWantToUpdateTheTarget = l10n.t(
        "Are you sure you want to update the target?",
    );
    public static schemaCompareApplyFailed = (errorMessage: string) =>
        l10n.t({
            message: "Failed to apply changes: '{0}'",
            args: [errorMessage ? errorMessage : "Unknown"],
            comment: ["{0} is the error message returned from the publish changes operation"],
        });
    public static openScmpErrorMessage = (errorMessage: string) =>
        l10n.t({
            message: "Failed to open scmp file: '{0}'",
            args: [errorMessage ? errorMessage : "Unknown"],
            comment: ["{0} is the error message returned from the open scmp operation"],
        });
    public static saveScmpErrorMessage = (errorMessage: string) =>
        l10n.t({
            message: "Failed to save scmp file: '{0}'",
            args: [errorMessage ? errorMessage : "Unknown"],
            comment: ["{0} is the error message returned from the save scmp operation"],
        });
    public static cancelErrorMessage = (errorMessage: string) =>
        l10n.t({
            message: "Cancel schema compare failed: '{0}'",
            args: [errorMessage ? errorMessage : "Unknown"],
            comment: ["{0} is the error message returned from the cancel operation"],
        });
    public static compareErrorMessage = (errorMessage: string) =>
        l10n.t({
            message: "Schema Compare failed: '{0}'",
            args: [errorMessage ? errorMessage : "Unknown"],
            comment: ["{0} is the error message returned from the compare operation"],
        });
    public static cannotExcludeEntryWithBlockingDependency = (
        diffEntryName: string,
        firstDependentName: string,
    ) =>
        l10n.t({
            message: "Cannot exclude {0}. Included dependents exist, such as {1}",
            args: [diffEntryName, firstDependentName],
            comment: [
                "{0} is the name of the entry",
                "{1} is the name of the blocking dependency preventing exclusion.",
            ],
        });
    public static cannotIncludeEntryWithBlockingDependency = (
        diffEntryName: string,
        firstDependentName: string,
    ) =>
        l10n.t({
            message: "Cannot include {0}. Excluded dependents exist, such as {1}",
            args: [diffEntryName, firstDependentName],
            comment: [
                "{0} is the name of the entry",
                "{1} is the name of the blocking dependency preventing inclusion.",
            ],
        });
    public static cannotExcludeEntry = (diffEntryName: string) =>
        l10n.t({
            message: "Cannot exclude {0}. Included dependents exist",
            args: [diffEntryName],
            comment: ["{0} is the name of the entry"],
        });
    public static cannotIncludeEntry = (diffEntryName: string) =>
        l10n.t({
            message: "Cannot include {0}. Excluded dependents exist",
            args: [diffEntryName],
            comment: ["{0} is the name of the entry"],
        });
}

export class SchemaDesigner {
    public static LoadingSchemaDesginerModel = l10n.t("Loading Schema Designer Model...");
    public static SchemaReady = l10n.t(
        "Schema Designer Model is ready. Changes can now be published.",
    );
    public static SaveAs = l10n.t("Save As");
    public static Save = l10n.t("Save");
    public static SchemaDesigner = l10n.t("Schema Designer");
    public static OpeningPublishScript = l10n.t("Opening Publish Script. This may take a while...");
    public static GeneratingReport = l10n.t("Generating Report. This may take a while...");
    public static PublishScriptFailed = (errorMessage: string) =>
        l10n.t({
            message: "Failed to generate publish script: '{0}'",
            args: [errorMessage ? errorMessage : "Unknown"],
            comment: ["{0} is the error message returned from the generate script operation"],
        });
}

export class StatusBar {
    public static disconnectedLabel = l10n.t("Connect to MSSQL");
    public static notConnectedTooltip = l10n.t("Click to connect to a database");
    public static connectingLabel = l10n.t("Connecting");
    public static connectErrorLabel = l10n.t("Connection error"); // {0} is the server name
}

export class Connection {
    public static connectingToProfile = (profileName: string) => {
        return l10n.t({
            message: "Connecting to {0}...",
            args: [profileName],
            comment: ["{0} is the connection display name"],
        });
    };

    public static missingConnectionIdsError = (connectionDisplayNames: string[]) => {
        return l10n.t({
            message:
                "The following workspace or workspace folder connections are missing the 'id' property and are being ignored.  Please manually add the 'id' property to the connection in order to use it. \n\n {0}",
            args: [connectionDisplayNames.join("\n")],
            comment: [
                "{0} is the list of display names for the connections that have been ignored",
            ],
        });
    };

    public static missingConnectionInformation = (connectionId: string) => {
        return l10n.t({
            message:
                "The connection with ID '{0}' does not have the 'server' property set and is being ignored.  Please set the 'server' property on this connection in order to use it.",
            args: [connectionId],
            comment: ["{0} is the connection ID for the connection that has been ignored"],
        });
    };

    public static errorMigratingLegacyConnection = (connectionId: string, errorMessage: string) => {
        return l10n.t({
            message:
                "Error migrating connection ID {0} to new format.  Please recreate this connection to use it.\nError:\n{1}",
            args: [connectionId, errorMessage],
            comment: ["{0} is the connection id", "{1} is the error message"],
        });
    };
    public static noAccountSelected = l10n.t("No account selected");
    public static currentAccount = (accountDisplayName: string) => {
        return l10n.t({
            message: "{0} (Current Account)",
            args: [accountDisplayName],
            comment: ["{0} is the account display name"],
        });
    };
    public static signInToAzure = l10n.t("Sign in to a new account");
    public static SelectAccountForKeyVault = l10n.t(
        "Select Azure account with Key Vault access for column decryption",
    );
    public static NoTenantSelected = l10n.t("No tenant selected");
    public static SelectTenant = l10n.t("Select a tenant");

    public static ChangePassword = l10n.t("Change Password");
}

export class MssqlChatAgent {
    public static noModelFound = l10n.t("No model found.");
    public static noToolsToProcess = l10n.t("No tools to process.");
    public static notConnected = l10n.t("You are not connected to any database.");
    public static connectedTo = l10n.t("Connected to:");
    public static server = (serverName: string) => {
        return l10n.t({
            message: "Server - {0}",
            args: [serverName],
            comment: ["{0} is the server name"],
        });
    };
    public static database = (databaseName: string) => {
        return l10n.t({
            message: "Database - {0}",
            args: [databaseName],
            comment: ["{0} is the database name"],
        });
    };
    public static usingModel = (modelName: string, canSendRequest: boolean | undefined) => {
        return l10n.t({
            message: "Using {0} ({1})...",
            args: [modelName, canSendRequest],
            comment: ["{0} is the model name", "{1} is whether the model can send requests"],
        });
    };
    public static toolLookupFor = (partName: string, partInput: string) => {
        return l10n.t({
            message: "Tool lookup for: {0} - {1}.",
            args: [partName, partInput],
            comment: ["{0} is the part name", "{1} is the part input"],
        });
    };
    public static gotInvalidToolUseParameters = (partInput: string, errorMessage: string) => {
        return l10n.t({
            message: 'Got invalid tool use parameters: "{0}". ({1})',
            args: [partInput, errorMessage],
            comment: ["{0} is the part input", "{1} is the error message"],
        });
    };
    public static callingTool = (toolFunctionName: string, sqlToolParameters: string) => {
        return l10n.t({
            message: "Calling tool: {0} with {1}.",
            args: [toolFunctionName, sqlToolParameters],
            comment: ["{0} is the tool function name", "{1} is the SQL tool parameters"],
        });
    };
    public static modelNotFoundError = l10n.t(
        "The requested model could not be found. Please check model availability or try a different model.",
    );
    public static noPermissionError = l10n.t(
        "Access denied. Please ensure you have the necessary permissions to use this tool or model.",
    );
    public static quoteLimitExceededError = l10n.t(
        "Usage limits exceeded. Try again later, or consider optimizing your requests.",
    );
    public static offTopicError = l10n.t(
        "I'm sorry, I can only assist with SQL-related questions.",
    );
    public static unexpectedError = l10n.t(
        "An unexpected error occurred with the language model. Please try again.",
    );
    public static usingModelToProcessRequest = (modelName: string) => {
        return l10n.t({
            message: "Using {0} to process your request...",
            args: [modelName],
            comment: ["{0} is the model name that will be processing the request"],
        });
    };
    public static languageModelDidNotReturnAnyOutput = l10n.t(
        "The language model did not return any output.",
    );
    public static errorOccurredWhileProcessingRequest = l10n.t(
        "An error occurred while processing your request.",
    );
    public static errorOccurredWith = (errorMessage: string) => {
        return l10n.t({
            message: "An error occurred: {0}",
            args: [errorMessage],
            comment: ["{0} is the error message"],
        });
    };
    public static unknownErrorOccurred = l10n.t("An unknown error occurred. Please try again.");
    public static listServersToolConfirmationTitle = l10n.t("List Connections");
    public static listServersToolConfirmationMessage = l10n.t(
        "List all connections registered with the mssql extension?",
    );
    public static listServersToolInvocationMessage = l10n.t("Listing server connections");
    public static connectToolConfirmationTitle = l10n.t("Connect to Server");
    public static connectToolConfirmationMessageWithServerOnly = (serverName: string) => {
        return l10n.t({
            message: "Connect to server {0}?",
            args: [serverName],
            comment: ["{0} is the server name"],
        });
    };
    public static connectToolConfirmationMessageWithServerAndDatabase = (
        serverName: string,
        databaseName: string,
    ) => {
        return l10n.t({
            message: "Connect to server {0} and database {1}?",
            args: [serverName, databaseName],
            comment: ["{0} is the server name", "{1} is the database name"],
        });
    };
    public static connectToolInvocationMessageWithServerOnly = (serverName: string) => {
        return l10n.t({
            message: "Connecting to server {0}",
            args: [serverName],
            comment: ["{0} is the server name"],
        });
    };
    public static connectToolInvocationMessageWithServerAndDatabase = (
        serverName: string,
        databaseName: string,
    ) => {
        return l10n.t({
            message: "Connecting to server {0} and database {1}",
            args: [serverName, databaseName],
            comment: ["{0} is the server name", "{1} is the database name"],
        });
    };
    public static connectToolServerNotFoundError = (serverName: string) => {
        return l10n.t({
            message: "Server {0} not found.",
            args: [serverName],
            comment: ["{0} is the server name"],
        });
    };
    public static connectToolSuccessMessage = l10n.t("Successfully connected to server.");
    public static connectToolFailMessage = l10n.t("Failed to connect to server.");
    public static connectToolProfileNotFoundError = (profileId: string) => {
        return l10n.t({
            message: "Connection profile '{0}' not found.",
            args: [profileId],
            comment: ["{0} is the profile ID"],
        });
    };
    public static connectToolInvalidInputError = () => {
        return l10n.t("Either profileId or serverName must be provided.");
    };
    public static connectToolConfirmationMessageWithProfile = (profileId: string) => {
        return l10n.t({
            message: "Connect using profile {0}?",
            args: [profileId],
            comment: ["{0} is the profile ID"],
        });
    };
    public static connectToolInvocationMessageWithProfile = (profileId: string) => {
        return l10n.t({
            message: "Connecting using profile {0}",
            args: [profileId],
            comment: ["{0} is the profile ID"],
        });
    };
    public static disconnectToolConfirmationTitle = l10n.t("Disconnect");
    public static disconnectToolConfirmationMessage = (connectionId: string) => {
        return l10n.t({
            message: "Disconnect from connection '{0}'?",
            args: [connectionId],
            comment: ["{0} is the connection ID"],
        });
    };
    public static disconnectToolInvocationMessage = (connectionId: string) => {
        return l10n.t({
            message: "Disconnecting from connection '{0}'",
            args: [connectionId],
            comment: ["{0} is the connection ID"],
        });
    };
    public static showSchemaToolConfirmationTitle = l10n.t("Show Schema");
    public static showSchemaToolConfirmationMessage = (connectionId: string) => {
        return l10n.t({
            message: "Show schema for connection '{0}'?",
            args: [connectionId],
            comment: ["{0} is the connection ID"],
        });
    };
    public static showSchemaToolInvocationMessage = (connectionId: string) => {
        return l10n.t({
            message: "Showing schema for connection '{0}'",
            args: [connectionId],
            comment: ["{0} is the connection ID"],
        });
    };
    public static noConnectionError = (connectionId: string) => {
        return l10n.t({
            message: "No connection found for connectionId: {0}",
            args: [connectionId],
            comment: ["{0} is the connection ID"],
        });
    };
    public static showSchemaToolSuccessMessage = l10n.t("Schema visualization opened.");
    public static getConnectionDetailsToolConfirmationTitle = l10n.t("Get Connection Details");
    public static getConnectionDetailsToolConfirmationMessage = (connectionId: string) => {
        return l10n.t({
            message: "Get connection details for connection '{0}'?",
            args: [connectionId],
            comment: ["{0} is the connection ID"],
        });
    };
    public static getConnectionDetailsToolInvocationMessage = (connectionId: string) => {
        return l10n.t({
            message: "Getting connection details for connection '{0}'",
            args: [connectionId],
            comment: ["{0} is the connection ID"],
        });
    };
    public static listDatabasesToolConfirmationTitle = l10n.t("List Databases");
    public static listDatabasesToolConfirmationMessage = (connectionId: string) => {
        return l10n.t({
            message: "List databases for connection '{0}'?",
            args: [connectionId],
            comment: ["{0} is the connection ID"],
        });
    };
    public static listDatabasesToolInvocationMessage = (connectionId: string) => {
        return l10n.t({
            message: "Listing databases for connection '{0}'",
            args: [connectionId],
            comment: ["{0} is the connection ID"],
        });
    };
    public static changeDatabaseToolConfirmationTitle = l10n.t("Change Database");
    public static changeDatabaseToolConfirmationMessage = (
        connectionId: string,
        database: string,
    ) => {
        return l10n.t({
            message: "Change database to '{1}' for connection '{0}'?",
            args: [connectionId, database],
            comment: ["{0} is the connection ID", "{1} is the database name"],
        });
    };
    public static changeDatabaseToolInvocationMessage = (
        connectionId: string,
        database: string,
    ) => {
        return l10n.t({
            message: "Changing database to '{1}' for connection '{0}'",
            args: [connectionId, database],
            comment: ["{0} is the connection ID", "{1} is the database name"],
        });
    };
    public static changeDatabaseToolSuccessMessage = (database: string) => {
        return l10n.t({
            message: "Successfully changed to database: {0}",
            args: [database],
            comment: ["{0} is the database name"],
        });
    };
    public static changeDatabaseToolFailMessage = (database: string) => {
        return l10n.t({
            message: "Failed to connect to database: {0}",
            args: [database],
            comment: ["{0} is the database name"],
        });
    };
    public static ListTablesToolConfirmationTitle = l10n.t("List Tables");
    public static ListTablesToolConfirmationMessage = (connectionId: string) => {
        return l10n.t({
            message: "List tables for connection '{0}'?",
            args: [connectionId],
            comment: ["{0} is the connection ID"],
        });
    };
    public static ListTablesToolInvocationMessage = (connectionId: string) => {
        return l10n.t({
            message: "Listing tables for connection '{0}'",
            args: [connectionId],
            comment: ["{0} is the connection ID"],
        });
    };
    public static ListSchemasToolConfirmationTitle = l10n.t("List Schemas");
    public static ListSchemasToolConfirmationMessage = (connectionId: string) => {
        return l10n.t({
            message: "List schemas for connection '{0}'?",
            args: [connectionId],
            comment: ["{0} is the connection ID"],
        });
    };
    public static ListSchemasToolInvocationMessage = (connectionId: string) => {
        return l10n.t({
            message: "Listing schemas for connection '{0}'",
            args: [connectionId],
            comment: ["{0} is the connection ID"],
        });
    };
    public static ListViewsToolConfirmationTitle = l10n.t("List Views");
    public static ListViewsToolConfirmationMessage = (connectionId: string) => {
        return l10n.t({
            message: "List views for connection '{0}'?",
            args: [connectionId],
            comment: ["{0} is the connection ID"],
        });
    };
    public static ListViewsToolInvocationMessage = (connectionId: string) => {
        return l10n.t({
            message: "Listing views for connection '{0}'",
            args: [connectionId],
            comment: ["{0} is the connection ID"],
        });
    };
    public static ListFunctionsToolConfirmationTitle = l10n.t("List Functions");
    public static ListFunctionsToolConfirmationMessage = (connectionId: string) => {
        return l10n.t({
            message: "List functions for connection '{0}'?",
            args: [connectionId],
            comment: ["{0} is the connection ID"],
        });
    };
    public static ListFunctionsToolInvocationMessage = (connectionId: string) => {
        return l10n.t({
            message: "Listing functions for connection '{0}'",
            args: [connectionId],
            comment: ["{0} is the connection ID"],
        });
    };
    public static RunQueryToolConfirmationTitle = l10n.t("Run Query");
    public static RunQueryToolConfirmationMessage = (connectionId: string, query: string) => {
        return l10n.t({
            message: "Run query on connection '{0}'?\n\nQuery: {1}",
            args: [connectionId, query],
            comment: ["{0} is the connection ID", "{1} is the SQL query"],
        });
    };
    public static RunQueryToolInvocationMessage = (connectionId: string) => {
        return l10n.t({
            message: "Running query on connection '{0}'",
            args: [connectionId],
            comment: ["{0} is the connection ID"],
        });
    };

    // Chat Commands localization strings
    public static connectedSuccessfully = l10n.t("Connected successfully");
    public static failedToConnect = l10n.t("Failed to connect");
    public static disconnectedSuccessfully = l10n.t("Disconnected successfully");
    public static databaseChangedSuccessfully = l10n.t("Database changed successfully");
    public static failedToChangeDatabase = l10n.t("Failed to change database");
    public static noActiveConnectionForDatabaseChange = l10n.t(
        "No active connection for database change",
    );
    public static connectionDetails = l10n.t("Connection Details");
    public static serverLabel = l10n.t("Server");
    public static databaseLabel = l10n.t("Database");
    public static authentication = l10n.t("Authentication");
    public static sqlLogin = l10n.t("SQL Login");
    public static serverVersion = l10n.t("Server Version");
    public static serverEdition = l10n.t("Server Edition");
    public static cloud = l10n.t("Cloud");
    public static yes = l10n.t("Yes");
    public static no = l10n.t("No");
    public static user = l10n.t("User");
    public static noConnectionInformationFound = l10n.t("No connection information found");
    public static noActiveConnection = l10n.t("No active connection");
    public static openingSchemaDesigner = l10n.t("Opening schema designer...");
    public static noConnectionCredentialsFound = l10n.t("No connection credentials found");
    public static noActiveConnectionForSchemaView = l10n.t("No active connection for schema view");
    public static availableServers = l10n.t("Available Servers");
    public static noSavedConnectionProfilesFound = l10n.t("No saved connection profiles found.");
    public static useConnectToCreateNewConnection = (connectCommand: string) => {
        return l10n.t({
            message: "Use {0} to create a new connection.",
            args: [connectCommand],
            comment: ["{0} is the connect command"],
        });
    };
    public static unnamedProfile = l10n.t("Unnamed Profile");
    public static default = l10n.t("Default");
    public static foundSavedConnectionProfiles = (count: number) => {
        return l10n.t({
            message: "Found {0} saved connection profile(s).",
            args: [count],
            comment: ["{0} is the number of connection profiles"],
        });
    };
    public static errorRetrievingServerList = (errorMessage: string) => {
        return l10n.t({
            message: "Error retrieving server list: {0}",
            args: [errorMessage],
            comment: ["{0} is the error message"],
        });
    };
    public static unknownError = l10n.t("Unknown error");
    public static noActiveDatabaseConnection = l10n.t(
        "No active database connection in the current editor. Please establish a connection to continue.",
    );
    public static chatCommandNotAvailable = l10n.t(
        "Chat command not available in this VS Code version",
    );
}

export class QueryEditor {
    public static codeLensConnect = l10n.t("$(plug)  Connect to MSSQL");
    public static queryCancelFailed(errorMessage: string) {
        return l10n.t({
            message: "Cancel failed: {0}",
            args: [errorMessage],
            comment: ["{0} is the error message"],
        });
    }
    public static queryDisposeFailed(errorMessage: string) {
        return l10n.t({
            message: "Failed disposing query: {0}",
            args: [errorMessage],
            comment: ["{0} is the error message"],
        });
    }
}

export class ConnectionSharing {
    public static connectionSharingRequestNotification(extensionName: string) {
        return l10n.t({
            message:
                "The extension '{0}' is requesting access to your SQL Server connections. This will allow it to execute queries and access your database.",
            args: [extensionName],
            comment: ["{0} is the extension name"],
        });
    }
    public static Approve = l10n.t("Approve");
    public static Deny = l10n.t("Deny");
    public static GrantAccess = l10n.t("✅ Grant Access");
    public static GrantAccessCurrent = l10n.t("✅ Grant Access (Current)");
    public static DenyAccess = l10n.t("❌ Deny Access");
    public static DenyAccessCurrent = l10n.t("❌ Deny Access (Current)");
    public static AllowThisExtensionToAccessYourConnections = l10n.t(
        "Allow this extension to access your connections",
    );
    public static BlockThisExtensionFromAccessingYourConnections = l10n.t(
        "Block this extension from accessing your connections",
    );
    public static SelectAnExtensionToManage = l10n.t(
        "Select an extension to manage connection sharing permissions",
    );
    public static SelectNewPermission = (extensionName: string) => {
        return l10n.t({
            message: "Select new permission for extension: '{0}'",
            args: [extensionName],
            comment: ["{0} is the extension name"],
        });
    };
    public static ClearAllPermissions = l10n.t(
        "Clear permissions for all extensions to access your connections",
    );
    public static Clear = l10n.t("Clear");
    public static Cancel = l10n.t("Cancel");
    public static AllPermissionsCleared = l10n.t(
        "All permissions for extensions to access your connections have been cleared.",
    );
    public static noActiveEditorError = l10n.t(
        "No active text editor found. Please open a file with an active database connection.",
    );
    public static connectionNotFoundError(connectionId: string) {
        return l10n.t({
            message: `Connection with ID "{0}" not found. Please verify the connection ID exists.`,
            args: [connectionId],
            comment: ["{0} is the connection ID"],
        });
    }
    public static failedToEstablishConnectionError(connectionId: string) {
        return l10n.t({
            message: `Failed to establish connection with ID "{0}". Please check connection details and network connectivity.`,
            args: [connectionId],
            comment: ["{0} is the connection ID"],
        });
    }
    public static invalidConnectionUri = l10n.t("Invalid connection URI provided.");
    public static connectionNotActive = l10n.t(
        "Connection is not active. Please establish a connection before performing this action.",
    );
    public static permissionDenied(extensionId: string) {
        return l10n.t({
            message: `Connection sharing permission denied for extension: '{0}'. Use the permission management commands to change this.`,
            args: [extensionId],
            comment: ["{0} is the extension ID"],
        });
    }
    public static permissionRequired(extensionId: string) {
        return l10n.t({
            message: `Connection sharing permission is required for extension: '{0}'`,
            args: [extensionId],
            comment: ["{0} is the extension ID"],
        });
    }
}

export class ConnectionGroup {
    public static createNewGroup = l10n.t("Create Connection Group");
    public static editExistingGroup = (groupName: string) => {
        return l10n.t({
            message: "Edit Connection Group - {0}",
            args: [groupName],
            comment: ["{0} is the connection group name"],
        });
    };
}<|MERGE_RESOLUTION|>--- conflicted
+++ resolved
@@ -1328,19 +1328,7 @@
     public static SqlServerAdminPassword = l10n.t("SQL Server admin password");
     public static SqlServerAdminPasswordConfirm = l10n.t("Confirm SQL Server admin password");
     public static SqlServerImageTag = l10n.t("Image tag");
-<<<<<<< HEAD
-    public static UserLicenseAgreement = (licenseUrl: string) =>
-        l10n.t({
-            message:
-                'I accept the <a href="{0}" target="_blank" rel="noopener noreferrer">Microsoft SQL Server License Agreement</a>',
-            args: [licenseUrl],
-            comment: [
-                "{0} is the hyperlink URL to the Microsoft SQL Server License Agreement used in an HTML anchor tag",
-            ],
-        });
-=======
     public static SqlServerLicenseAgreement = l10n.t("Microsoft SQL Server License Agreement");
->>>>>>> 607b38bc
     // Validation messages
     public static InvalidPortMessage = l10n.t("Port must be a number between 1 and 65535");
     public static InvalidSQLPasswordMessage(name: string) {
@@ -1352,16 +1340,13 @@
     public static PasswordNotMatchMessage = (name: string) => {
         return l10n.t("{0} password doesn't match the confirmation password", name);
     };
-<<<<<<< HEAD
+    public static RequiredFieldMessage = l10n.t("Required");
+    public static LicenseAcceptanceMessage = l10n.t("You must accept the license");
     public static PublishProfileLoadFailed = l10n.t("Failed to load publish profile");
     public static PublishProfileSavedSuccessfully = (path: string) => {
         return l10n.t("Publish profile saved to: {0}", path);
     };
     public static PublishProfileSaveFailed = l10n.t("Failed to save publish profile");
-=======
-    public static RequiredFieldMessage = l10n.t("Required");
-    public static LicenseAcceptanceMessage = l10n.t("You must accept the license");
->>>>>>> 607b38bc
 }
 
 export class SchemaCompare {

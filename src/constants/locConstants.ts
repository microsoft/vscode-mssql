--- conflicted
+++ resolved
@@ -1392,15 +1392,12 @@
         "DacFx service is not available. Profile loaded without deployment options. Publish and generate script operations cannot be performed.",
     );
     public static FailedToListDatabases = l10n.t("Failed to list databases");
-<<<<<<< HEAD
     public static FailedToFetchContainerTags = (errorMessage: string) => {
         return l10n.t("Failed to fetch Docker container tags: {0}", errorMessage);
     };
-=======
     public static ProfileLoadedConnectionFailed = l10n.t(
         "Profile loaded but connection failed. Please connect to the server manually.",
     );
->>>>>>> efcf9ba6
 }
 
 export class SchemaCompare {

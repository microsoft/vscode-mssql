--- conflicted
+++ resolved
@@ -886,7 +886,6 @@
 }
 
 export class Connection {
-<<<<<<< HEAD
     public static missingConnectionIdError = (connectionDisplayNames: string) => {
         return l10n.t({
             message:
@@ -902,14 +901,15 @@
                 "The connection with ID '{0}' does not have the 'server' property set and is being ignored.  Please set the 'server' property on this connection in order to use it.",
             args: [connectionId],
             comment: ["{0} is the connection ID for the connection that has been ignored"],
-=======
+        });
+    };
+
     public static errorMigratingLegacyConnection = (connectionId: string, errorMessage: string) => {
         return l10n.t({
             message:
                 "Error migrating connection ID {0} to new format.  Please recreate this connection to use it.\nError:\n{1}",
             args: [connectionId, errorMessage],
             comment: ["{0} is the connection id", "{1} is the error message"],
->>>>>>> f1f4bef9
         });
     };
 }
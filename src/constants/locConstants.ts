/*---------------------------------------------------------------------------------------------
 *  Copyright (c) Microsoft Corporation. All rights reserved.
 *  Licensed under the MIT License. See License.txt in the project root for license information.
 *--------------------------------------------------------------------------------------------*/

import { l10n } from "vscode";

// Warning: Only update these strings if you are sure you want to affect _all_ locations they're shared between.
export class Common {
    public static remindMeLater = l10n.t("Remind Me Later");
    public static dontShowAgain = l10n.t("Don't Show Again");
    public static learnMore = l10n.t("Learn More");
    public static delete = l10n.t("Delete");
    public static cancel = l10n.t("Cancel");
    public static areYouSure = l10n.t("Are you sure?");
    public static areYouSureYouWantTo = (action: string) =>
        l10n.t({
            message: "Are you sure you want to {0}?",
            args: [action],
            comment: ["{0} is the action being confirmed"],
        });
    public static accept = l10n.t("Accept");
    public static error = l10n.t("Error");
}

export let viewMore = l10n.t("View More");
export let releaseNotesPromptDescription = l10n.t(
    "View mssql for Visual Studio Code release notes?",
);
export function msgStartedExecute(documentName: string) {
    return l10n.t({
        message: 'Started query execution for document "{0}"',
        args: [documentName],
        comment: ["{0} is the document name"],
    });
}
export function msgFinishedExecute(documentName: string) {
    return l10n.t({
        message: 'Finished query execution for document "{0}"',
        args: [documentName],
        comment: ["{0} is the document name"],
    });
}
export let msgRunQueryInProgress = l10n.t(
    "A query is already running for this editor session. Please cancel this query or wait for its completion.",
);
export let runQueryBatchStartMessage = l10n.t("Started executing query at ");
export function runQueryBatchStartLine(lineNumber: number) {
    return l10n.t({
        message: "Line {0}",
        args: [lineNumber],
        comment: ["{0} is the line number"],
    });
}
export function msgCancelQueryFailed(error: string) {
    return l10n.t({
        message: "Canceling the query failed: {0}",
        args: [error],
        comment: ["{0} is the error message"],
    });
}
export let msgCancelQueryNotRunning = l10n.t("Cannot cancel query as no query is running.");
export let msgChooseDatabaseNotConnected = l10n.t(
    "No connection was found. Please connect to a server first.",
);
export let msgChooseDatabasePlaceholder = l10n.t("Choose a database from the list below");
export function msgConnectionError(errorNumber: number, errorMessage: string) {
    return l10n.t({
        message: "Error {0}: {1}",
        args: [errorNumber, errorMessage],
        comment: ["{0} is the error number", "{1} is the error message"],
    });
}
export function msgConnectionError2(errorMessage: string) {
    return l10n.t({
        message: "Failed to connect: {0}",
        args: [errorMessage],
        comment: ["{0} is the error message"],
    });
}
export let serverNameMissing = l10n.t("Server name not set.");
export function msgConnectionErrorPasswordExpired(errorNumber: number, errorMessage: string) {
    return l10n.t({
        message:
            "Error {0}: {1} Please login as a different user and change the password using ALTER LOGIN.",
        args: [errorNumber, errorMessage],
        comment: ["{0} is the error number", "{1} is the error message"],
    });
}
export let msgPromptCancelConnect = l10n.t("Server connection in progress. Do you want to cancel?");
export let msgPromptClearRecentConnections = l10n.t("Confirm to clear recent connections list");
export let msgOpenSqlFile = l10n.t(
    'To use this command, Open a .sql file -or- Change editor language to "SQL" -or- Select T-SQL text in the active SQL editor.',
);
export let recentConnectionsPlaceholder = l10n.t("Choose a connection profile from the list below");
export let CreateProfileFromConnectionsListLabel = l10n.t("Create Connection Profile");
export let CreateProfileLabel = l10n.t("Create");
export let ClearRecentlyUsedLabel = l10n.t("Clear Recent Connections List");
export let EditProfilesLabel = l10n.t("Edit");
export let RemoveProfileLabel = l10n.t("Remove");
export let ManageProfilesPrompt = l10n.t("Manage Connection Profiles");
export let SampleServerName = l10n.t("{{put-server-name-here}}");
export let serverPrompt = l10n.t("Server name or ADO.NET connection string");
export let serverPlaceholder = l10n.t(
    "hostname\\instance or <server>.database.windows.net or ADO.NET connection string",
);
export let databasePrompt = l10n.t("Database name");
export let startIpAddressPrompt = l10n.t("Start IP Address");
export let endIpAddressPrompt = l10n.t("End IP Address");
export let firewallRuleNamePrompt = l10n.t("Firewall rule name");
export let databasePlaceholder = l10n.t(
    "[Optional] Database to connect (press Enter to connect to <default> database)",
);
export let authTypePrompt = l10n.t("Authentication Type");
export let authTypeName = l10n.t("authenticationType");
export let authTypeIntegrated = l10n.t("Integrated");
export let authTypeSql = l10n.t("SQL Login");
export let authTypeAzureActiveDirectory = l10n.t("Microsoft Entra Id - Universal w/ MFA Support");
export let azureAuthTypeCodeGrant = l10n.t("Azure Code Grant");
export let azureAuthTypeDeviceCode = l10n.t("Azure Device Code");
export let azureLogChannelName = l10n.t("MSSQL - Azure Auth Logs");
export let azureConsentDialogOpen = l10n.t("Open");
export let azureConsentDialogIgnore = l10n.t("Ignore Tenant");
export function azureConsentDialogBody(tenantName: string, tenantId: string, resource: string) {
    return l10n.t({
        message:
            "Your tenant '{0} ({1})' requires you to re-authenticate again to access {2} resources. Press Open to start the authentication process.",
        args: [tenantName, tenantId, resource],
        comment: ["{0} is the tenant name", "{1} is the tenant id", "{2} is the resource"],
    });
}
export function azureConsentDialogBodyAccount(resource: string) {
    return l10n.t({
        message:
            "Your account needs re-authentication to access {0} resources. Press Open to start the authentication process.",
        args: [resource],
        comment: ["{0} is the resource"],
    });
}
export let azureMicrosoftCorpAccount = l10n.t("Microsoft Corp");
export let azureMicrosoftAccount = l10n.t("Microsoft Entra Account");
export function azureNoMicrosoftResource(provider: string) {
    return l10n.t({
        message: "Provider '{0}' does not have a Microsoft resource endpoint defined.",
        args: [provider],
        comment: ["{0} is the provider"],
    });
}
export let unableToGetProxyAgentOptionsToGetTenants = l10n.t(
    "Unable to read proxy agent options to get tenants.",
);
export let azureServerCouldNotStart = l10n.t(
    "Server could not start. This could be a permissions error or an incompatibility on your system. You can try enabling device code authentication from settings.",
);
export let azureAuthNonceError = l10n.t(
    "Authentication failed due to a nonce mismatch, please close Azure Data Studio and try again.",
);
export let azureAuthStateError = l10n.t(
    "Authentication failed due to a state mismatch, please close ADS and try again.",
);
export let encryptPrompt = l10n.t("Encrypt");
export let encryptName = l10n.t("encrypt");
export let encryptOptional = l10n.t("Optional (False)");
export let encryptMandatory = l10n.t("Mandatory (True)");
export let encryptMandatoryRecommended = l10n.t("Mandatory (Recommended)");
export let enableTrustServerCertificate = l10n.t("Enable Trust Server Certificate");
export let readMore = l10n.t("Read more");
export let msgCopyAndOpenWebpage = l10n.t("Copy code and open webpage");
export let azureChooseAccount = l10n.t("Choose a Microsoft Entra account");
export let azureAddAccount = l10n.t("Add a Microsoft Entra account...");
export function accountAddedSuccessfully(account: string) {
    return l10n.t({
        message: "Microsoft Entra account {0} successfully added.",
        args: [account],
        comment: ["{0} is the account name"],
    });
}
export let accountCouldNotBeAdded = l10n.t("New Microsoft Entra account could not be added.");
export let accountRemovedSuccessfully = l10n.t(
    "Selected Microsoft Entra account removed successfully.",
);
export function accountRemovalFailed(error: string) {
    return l10n.t({
        message: "An error occurred while removing Microsoft Entra account: {0}",
        args: [error],
        comment: ["{0} is the error message"],
    });
}
export let noAzureAccountForRemoval = l10n.t(
    "No Microsoft Entra account can be found for removal.",
);
export let clearedAzureTokenCache = l10n.t("Azure token cache cleared successfully.");
export let cannotConnect = l10n.t(
    "Cannot connect due to expired tokens. Please re-authenticate and try again.",
);
export let aad = l10n.t("Microsoft Entra Id");
export let azureChooseTenant = l10n.t("Choose a Microsoft Entra tenant");
export let tenant = l10n.t("Tenant");
export let usernamePrompt = l10n.t("User name");
export let usernamePlaceholder = l10n.t("User name (SQL Login)");
export let passwordPrompt = l10n.t("Password");
export let passwordPlaceholder = l10n.t("Password (SQL Login)");
export let msgSavePassword = l10n.t(
    "Save Password? If 'No', password will be required each time you connect",
);
export let profileNamePrompt = l10n.t("Profile Name");
export let msgCannotOpenContent = l10n.t("Error occurred opening content in editor.");
export let msgSaveStarted = l10n.t("Started saving results to ");
export let msgSaveFailed = l10n.t("Failed to save results. ");
export let msgSaveSucceeded = l10n.t("Successfully saved results to ");
export let msgSelectProfileToRemove = l10n.t("Select profile to remove");
export let confirmRemoveProfilePrompt = l10n.t("Confirm to remove this profile.");
export let msgNoProfilesSaved = l10n.t("No connection profile to remove.");
export let msgProfileRemoved = l10n.t("Profile removed successfully");
export let msgProfileCreated = l10n.t("Profile created successfully");
export let msgProfileCreatedAndConnected = l10n.t("Profile created and connected");
export let msgClearedRecentConnections = l10n.t("Recent connections list cleared");
export let msgIsRequired = l10n.t(" is required.");
export let msgError = l10n.t("Error: ");
export let msgYes = l10n.t("Yes");
export let msgNo = l10n.t("No");
export let defaultDatabaseLabel = l10n.t("<default>");
export let connectingTooltip = l10n.t("Connecting to: ");
export let connectErrorTooltip = l10n.t("Error connecting to: ");
export let connectErrorCode = l10n.t("Error code: ");
export let connectErrorMessage = l10n.t("Error Message: ");
export let cancelingQueryLabel = l10n.t("Canceling query ");
export let updatingIntelliSenseLabel = l10n.t("Updating IntelliSense...");
export let extensionNotInitializedError = l10n.t(
    "Unable to execute the command while the extension is initializing. Please try again later.",
);
export let untitledScheme = l10n.t("untitled");
export let msgChangeLanguageMode = l10n.t(
    'To use this command, you must set the language to "SQL". Confirm to change language mode.',
);
export function msgChangedDatabaseContext(databaseName: string, documentName: string) {
    return l10n.t({
        message: 'Changed database context to "{0}" for document "{1}"',
        args: [databaseName, documentName],
        comment: ["{0} is the database name", "{1} is the document name"],
    });
}
export let msgPromptRetryCreateProfile = l10n.t(
    "Error: Unable to connect using the connection information provided. Retry profile creation?",
);
export let refreshTokenLabel = l10n.t("Refresh Credentials");
export let msgGetTokenFail = l10n.t("Failed to fetch user tokens.");
export let msgPromptRetryConnectionDifferentCredentials = l10n.t(
    "Error: Login failed. Retry using different credentials?",
);
export let msgPromptSSLCertificateValidationFailed = l10n.t(
    "Encryption was enabled on this connection; review your SSL and certificate configuration for the target SQL Server, or set 'Trust server certificate' to 'true' in the settings file. Note: A self-signed certificate offers only limited protection and is not a recommended practice for production environments. Do you want to enable 'Trust server certificate' on this connection and retry?",
);
export let msgPromptRetryFirewallRuleNotSignedIn = l10n.t(
    "Your client IP address does not have access to the server. Add a Microsoft Entra account and create a new firewall rule to enable access.",
);
export function msgPromptRetryFirewallRuleSignedIn(clientIp: string, serverName: string) {
    return l10n.t({
        message:
            "Your client IP Address '{0}' does not have access to the server '{1}' you're attempting to connect to. Would you like to create new firewall rule?",
        args: [clientIp, serverName],
        comment: ["{0} is the client IP address", "{1} is the server name"],
    });
}
export let msgPromptRetryFirewallRuleAdded = l10n.t(
    "Firewall rule successfully added. Retry profile creation? ",
);
export let msgAccountRefreshFailed = l10n.t(
    "Credential Error: An error occurred while attempting to refresh account credentials. Please re-authenticate.",
);
export let msgPromptProfileUpdateFailed = l10n.t(
    "Connection Profile could not be updated. Please modify the connection details manually in settings.json and try again.",
);
export let msgUnableToExpand = l10n.t("Unable to expand. Please check logs for more information.");
export let msgPromptFirewallRuleCreated = l10n.t("Firewall rule successfully created.");
export let msgAuthTypeNotFound = l10n.t(
    "Failed to get authentication method, please remove and re-add the account.",
);
export let msgAccountNotFound = l10n.t("Account not found");
export let msgChooseQueryHistory = l10n.t("Choose Query History");
export let msgChooseQueryHistoryAction = l10n.t("Choose An Action");
export let msgOpenQueryHistory = l10n.t("Open Query History");
export let msgRunQueryHistory = l10n.t("Run Query History");
export let msgInvalidIpAddress = l10n.t("Invalid IP Address");
export let msgInvalidRuleName = l10n.t("Invalid Firewall rule name");
export let msgNoQueriesAvailable = l10n.t("No Queries Available");
export let retryLabel = l10n.t("Retry");
export let createFirewallRuleLabel = l10n.t("Create Firewall Rule");
export function msgConnecting(serverName: string, documentName: string) {
    return l10n.t({
        message: 'Connecting to server "{0}" on document "{1}".',
        args: [serverName, documentName],
        comment: ["{0} is the server name", "{1} is the document name"],
    });
}
export function msgConnectionNotFound(uri: string) {
    return l10n.t({
        message: 'Connection not found for uri "{0}".',
        args: [uri],
        comment: ["{0} is the uri"],
    });
}
export function msgFoundPendingReconnect(uri: string) {
    return l10n.t({
        message: "Found pending reconnect promise for uri {0}, waiting.",
        args: [uri],
        comment: ["{0} is the uri"],
    });
}
export function msgPendingReconnectSuccess(uri: string) {
    return l10n.t({
        message: "Previous pending reconnection for uri {0}, succeeded.",
        args: [uri],
        comment: ["{0} is the uri"],
    });
}
export function msgFoundPendingReconnectFailed(uri: string) {
    return l10n.t({
        message: "Found pending reconnect promise for uri {0}, failed.",
        args: [uri],
        comment: ["{0} is the uri"],
    });
}
export function msgFoundPendingReconnectError(uri: string, error: string) {
    return l10n.t({
        message:
            "Previous pending reconnect promise for uri {0} is rejected with error {1}, will attempt to reconnect if necessary.",
        args: [uri, error],
        comment: ["{0} is the uri", "{1} is the error"],
    });
}
export function msgAcessTokenExpired(connectionId: string, uri: string) {
    return l10n.t({
        message: "Access token expired for connection {0} with uri {1}",
        args: [connectionId, uri],
        comment: ["{0} is the connection id", "{1} is the uri"],
    });
}
export let msgRefreshTokenError = l10n.t("Error when refreshing token");
export let msgAzureCredStoreSaveFailedError = l10n.t(
    'Keys for token cache could not be saved in credential store, this may cause Microsoft Entra Id access token persistence issues and connection instabilities. It\'s likely that SqlTools has reached credential storage limit on Windows, please clear at least 2 credentials that start with "Microsoft.SqlTools|" in Windows Credential Manager and reload.',
);
export function msgRefreshConnection(connectionId: string, uri: string) {
    return l10n.t({
        message: "Failed to refresh connection ${0} with uri {1}, invalid connection result.",
        args: [connectionId, uri],
        comment: ["{0} is the connection id", "{1} is the uri"],
    });
}
export function msgRefreshTokenSuccess(connectionId: string, uri: string, message: string) {
    return l10n.t({
        message: "Successfully refreshed token for connection {0} with uri {1}, {2}",
        args: [connectionId, uri, message],
        comment: ["{0} is the connection id", "{1} is the uri", "{2} is the message"],
    });
}
export function msgRefreshTokenNotNeeded(connectionId: string, uri: string) {
    return l10n.t({
        message:
            "No need to refresh Microsoft Entra acccount token for connection {0} with uri {1}",
        args: [connectionId, uri],
        comment: ["{0} is the connection id", "{1} is the uri"],
    });
}
export function msgConnectedServerInfo(
    serverName: string,
    documentName: string,
    serverInfo: string,
) {
    return l10n.t({
        message: 'Connected to server "{0}" on document "{1}". Server information: {2}',
        args: [serverName, documentName, serverInfo],
        comment: ["{0} is the server name", "{1} is the document name", "{2} is the server info"],
    });
}
export function msgConnectionFailed(serverName: string, errorMessage: string) {
    return l10n.t({
        message: 'Error connecting to server "{0}". Details: {1}',
        args: [serverName, errorMessage],
        comment: ["{0} is the server name", "{1} is the error message"],
    });
}
export function msgChangingDatabase(
    databaseName: string,
    serverName: string,
    documentName: string,
) {
    return l10n.t({
        message: 'Changing database context to "{0}" on server "{1}" on document "{2}".',
        args: [databaseName, serverName, documentName],
        comment: ["{0} is the database name", "{1} is the server name", "{2} is the document name"],
    });
}
export function msgChangedDatabase(databaseName: string, serverName: string, documentName: string) {
    return l10n.t({
        message: 'Changed database context to "{0}" on server "{1}" on document "{2}".',
        args: [databaseName, serverName, documentName],
        comment: ["{0} is the database name", "{1} is the server name", "{2} is the document name"],
    });
}
export function msgDisconnected(documentName: string) {
    return l10n.t({
        message: 'Disconnected on document "{0}"',
        args: [documentName],
        comment: ["{0} is the document name"],
    });
}
export let macOpenSslErrorMessage = l10n.t("OpenSSL version >=1.0.1 is required to connect.");
export let macOpenSslHelpButton = l10n.t("Help");
export let macSierraRequiredErrorMessage = l10n.t(
    "macOS Sierra or newer is required to use this feature.",
);
export let gettingDefinitionMessage = l10n.t("Getting definition ...");
export let definitionRequestedStatus = l10n.t("DefinitionRequested");
export let definitionRequestCompletedStatus = l10n.t("DefinitionRequestCompleted");
export let updatingIntelliSenseStatus = l10n.t("updatingIntelliSense");
export let intelliSenseUpdatedStatus = l10n.t("intelliSenseUpdated");
export let testLocalizationConstant = l10n.t("test");
export let disconnectOptionLabel = l10n.t("Disconnect");
export let disconnectOptionDescription = l10n.t("Close the current connection");
export let disconnectConfirmationMsg = l10n.t("Are you sure you want to disconnect?");
export function elapsedBatchTime(batchTime: string) {
    return l10n.t({
        message: "Batch execution time: {0}",
        args: [batchTime],
        comment: ["{0} is the batch time"],
    });
}
export let noActiveEditorMsg = l10n.t("A SQL editor must have focus before executing this command");
export let maximizeLabel = l10n.t("Maximize");
export let restoreLabel = l10n.t("Restore");
export let saveCSVLabel = l10n.t("Save as CSV");
export let saveJSONLabel = l10n.t("Save as JSON");
export let saveExcelLabel = l10n.t("Save as Excel");
export let fileTypeCSVLabel = l10n.t("CSV");
export let fileTypeJSONLabel = l10n.t("JSON");
export let fileTypeExcelLabel = l10n.t("Excel");
export let resultPaneLabel = l10n.t("Results");
export let selectAll = l10n.t("Select all");
export let copyLabel = l10n.t("Copy");
export let copyWithHeadersLabel = l10n.t("Copy with Headers");
export let executeQueryLabel = l10n.t("Executing query...");
export let QueryExecutedLabel = l10n.t("Query executed");
export let messagePaneLabel = l10n.t("Messages");
export let messagesTableTimeStampColumn = l10n.t("Timestamp");
export let messagesTableMessageColumn = l10n.t("Message");
export function lineSelectorFormatted(lineNumber: number) {
    return l10n.t({
        message: "Line {0}",
        args: [lineNumber],
        comment: ["{0} is the line number"],
    });
}
export function elapsedTimeLabel(elapsedTime: string) {
    return l10n.t({
        message: "Total execution time: {0}",
        args: [elapsedTime],
        comment: ["{0} is the elapsed time"],
    });
}
export let msgCannotSaveMultipleSelections = l10n.t(
    "Save results command cannot be used with multiple selections.",
);
export let mssqlProviderName = l10n.t("MSSQL");
export let noneProviderName = l10n.t("None");
export let flavorChooseLanguage = l10n.t("Choose SQL Language");
export let flavorDescriptionMssql = l10n.t(
    "Use T-SQL intellisense and syntax error checking on current document",
);
export let flavorDescriptionNone = l10n.t(
    "Disable intellisense and syntax error checking on current document",
);
export let autoDisableNonTSqlLanguageServicePrompt = l10n.t(
    "Non-SQL Server SQL file detected. Disable IntelliSense for such files?",
);
export let msgAddConnection = l10n.t("Add Connection");
export let msgConnect = l10n.t("Connect");
export let azureSignIn = l10n.t("Azure: Sign In");
export let azureSignInDescription = l10n.t("Sign in to your Azure subscription");
export let azureSignInWithDeviceCode = l10n.t("Azure: Sign In with Device Code");
export let azureSignInWithDeviceCodeDescription = l10n.t(
    "Sign in to your Azure subscription with a device code. Use this in setups where the Sign In command does not work",
);
export let azureSignInToAzureCloud = l10n.t("Azure: Sign In to Azure Cloud");
export let azureSignInToAzureCloudDescription = l10n.t(
    "Sign in to your Azure subscription in one of the sovereign clouds.",
);
export function taskStatusWithName(taskName: string, status: string) {
    return l10n.t({
        message: "{0}: {1}",
        args: [taskName, status],
        comment: ["{0} is the task name", "{1} is the status"],
    });
}
export function taskStatusWithMessage(status: string, message: string) {
    return l10n.t({
        message: "{0}. {1}",
        args: [status, message],
        comment: ["{0} is the status", "{1} is the message"],
    });
}
export function taskStatusWithNameAndMessage(taskName: string, status: string, message: string) {
    return l10n.t({
        message: "{0}: {1}. {2}",
        args: [taskName, status, message],
        comment: ["{0} is the task name", "{1} is the status", "{2} is the message"],
    });
}
export let failed = l10n.t("Failed");
export let succeeded = l10n.t("Succeeded");
export let succeededWithWarning = l10n.t("Succeeded with warning");
export let canceled = l10n.t("Canceled");
export let inProgress = l10n.t("In progress");
export let canceling = l10n.t("Canceling");
export let notStarted = l10n.t("Not started");
export let nodeErrorMessage = l10n.t("Parent node was not TreeNodeInfo.");
export function deleteCredentialError(id: string, error: string) {
    return l10n.t({
        message: "Failed to delete credential with id: {0}. {1}",
        args: [id, error],
        comment: ["{0} is the id", "{1} is the error"],
    });
}
export let msgClearedRecentConnectionsWithErrors = l10n.t(
    "The recent connections list has been cleared but there were errors while deleting some associated credentials. View the errors in the MSSQL output channel.",
);
export let connectProgressNoticationTitle = l10n.t("Testing connection profile...");
export let msgMultipleSelectionModeNotSupported = l10n.t(
    "Running query is not supported when the editor is in multiple selection mode.",
);
export let newColumnWidthPrompt = l10n.t("Enter new column width");
export let columnWidthInvalidNumberError = l10n.t("Invalid column width");
export let columnWidthMustBePositiveError = l10n.t("Width cannot be 0 or negative");
export let objectExplorerNodeRefreshError = l10n.t(
    "An error occurred refreshing nodes. See the MSSQL output channel for more details.",
);
export let showOutputChannelActionButtonText = l10n.t("Show MSSQL output");
export let reloadPrompt = l10n.t(
    "Authentication Library has changed, please reload Visual Studio Code.",
);
export let reloadPromptGeneric = l10n.t(
    "Visual Studio Code must be relaunched for this setting to come into effect.  Please reload Visual Studio Code.",
);
export let reloadChoice = l10n.t("Reload Visual Studio Code");
export let switchToMsal = l10n.t("Switch to MSAL");
export let dismiss = l10n.t("Dismiss");
export let querySuccess = l10n.t("Query succeeded");
export let searchObjectsPlaceholder = l10n.t("Search for database objects...");
export let searchObjectsPrompt = l10n.t("Enter part of an object name to search for");
export function searchObjectsNoResultsMessage(term: string) {
    return l10n.t({
        message: "No database objects found matching '{0}'",
        args: [term],
        comment: ["{0} is the search term"],
    });
}
export let searchObjectsError = l10n.t("An error occurred while searching database objects");
export function searchObjectsErrorWithDetail(detail: string) {
    return l10n.t({
        message: "An error occurred while searching database objects: {0}",
        args: [detail],
        comment: ["{0} is the error detail returned from the search operation"],
    });
}
export let searchObjectsNoConnection = l10n.t(
    "No active database connection. Please connect to a database first.",
);
export function searchObjectsSelectPrompt(count: string | number) {
    return l10n.t({
        message: "Select an object to view its definition ({0} results)",
        args: [count],
        comment: ["{0} is the number of results"],
    });
}
export let searchObjectsInvalidConnectionUri = l10n.t(
    "Invalid connection URI. Please ensure you have an active database connection.",
);
export let queryFailed = l10n.t("Query failed");

export let parameters = l10n.t("Parameters");
export let loading = l10n.t("Loading");
export let executionPlan = l10n.t("Execution Plan");
export let executionPlanFileFilter = l10n.t("SQL Plan Files");
export let scriptCopiedToClipboard = l10n.t("Script copied to clipboard");
export let copied = l10n.t("Copied");

export let openQueryResultsInTabByDefaultPrompt = l10n.t(
    "Do you want to always display query results in a new tab instead of the query pane?",
);
export let alwaysShowInNewTab = l10n.t("Always show in new tab");
export let keepInQueryPane = l10n.t("Keep in query pane");
export let inMemoryDataProcessingThresholdExceeded = l10n.t(
    "Max row count for filtering/sorting has been exceeded. To update it, navigate to User Settings and change the setting: mssql.resultsGrid.inMemoryDataProcessingThreshold",
);

export function enableRichExperiencesPrompt(learnMoreUrl: string) {
    return l10n.t({
        message:
            "The MSSQL for VS Code extension is introducing new modern data development features! Would you like to enable them? [Learn more]({0})",
        args: [learnMoreUrl],
        comment: ["{0} is a url to learn more about the new features"],
    });
}
export let enableRichExperiences = l10n.t("Enable Experiences & Reload");
export let newDeployment = l10n.t("New Deployment");

export class ObjectExplorer {
    public static ErrorLoadingRefreshToTryAgain = l10n.t("Error loading; refresh to try again");
    public static NoItems = l10n.t("No items");
    public static FailedOEConnectionError = l10n.t(
        "We couldn't connect using the current connection information. Would you like to retry the connection or edit the connection profile?",
    );
    public static FailedOEConnectionErrorRetry = l10n.t("Retry");
    public static FailedOEConnectionErrorUpdate = l10n.t("Edit Connection Profile");
    public static Connecting = l10n.t("Connecting...");
    public static NodeDeletionConfirmation(nodeLabel: string) {
        return l10n.t({
            message: "Are you sure you want to remove {0}?",
            args: [nodeLabel],
            comment: ["{0} is the node label"],
        });
    }
    public static NodeDeletionConfirmationYes = l10n.t("Yes");
    public static NodeDeletionConfirmationNo = l10n.t("No");
    public static LoadingNodeLabel = l10n.t("Loading...");
    public static FetchingScriptLabel(scriptType: string) {
        return l10n.t({
            message: "Fetching {0} script...",
            args: [scriptType],
            comment: ["{0} is the script type"],
        });
    }
    public static ScriptSelectLabel = l10n.t("Select");
    public static ScriptCreateLabel = l10n.t("Create");
    public static ScriptInsertLabel = l10n.t("Insert");
    public static ScriptUpdateLabel = l10n.t("Update");
    public static ScriptDeleteLabel = l10n.t("Delete");
    public static ScriptExecuteLabel = l10n.t("Execute");
    public static ScriptAlterLabel = l10n.t("Alter");
    public static AzureSignInMessage = l10n.t("Signing in to Azure...");

    public static ConnectionGroupDeletionConfirmationWithContents(groupName: string) {
        return l10n.t({
            message:
                "Are you sure you want to delete {0}?  You can delete its connections as well, or move them to the root folder.",
            args: [groupName],
            comment: ["{0} is the group name"],
        });
    }

    public static ConnectionGroupDeleteContents = l10n.t("Delete Contents");
    public static ConnectionGroupMoveContents = l10n.t("Move to Root");

    public static ConnectionGroupDeletionConfirmationWithoutContents(groupName: string) {
        return l10n.t({
            message: "Are you sure you want to delete {0}?",
            args: [groupName],
            comment: ["{0} is the group name"],
        });
    }
}

export class ConnectionDialog {
    public static connectionDialog = l10n.t("Connection Dialog");
    public static microsoftAccount = l10n.t("Microsoft Account");
    public static microsoftAccountIsRequired = l10n.t("Microsoft Account is required");
    public static selectAnAccount = l10n.t("Select an account");
    public static addAccount = l10n.t("Add account");
    public static savePassword = l10n.t("Save Password");
    public static tenantId = l10n.t("Tenant ID");
    public static selectATenant = l10n.t("Select a tenant");
    public static tenantIdIsRequired = l10n.t("Tenant ID is required");
    public static profileName = l10n.t("Profile Name");
    public static profileNamePlaceholder = l10n.t("Enter profile name");
    public static profileNameTooltip = l10n.t(
        "[Optional] Enter a display name for this connection profile",
    );
    public static connectionGroup = l10n.t("Connection Group");
    public static serverIsRequired = l10n.t("Server is required");
    public static usernameIsRequired = l10n.t("User name is required");
    public static connectionString = l10n.t("Connection String");
    public static connectionStringIsRequired = l10n.t("Connection string is required");
    public static signIn = l10n.t("Sign in");
    public static additionalParameters = l10n.t("Additional parameters");
    public static connect = l10n.t("Connect");
    public static default = l10n.t("<Default>");
    public static createConnectionGroup = l10n.t("+ Create Connection Group");
    public static selectConnectionGroup = l10n.t("Select a connection group");
    public static searchConnectionGroups = l10n.t("Search connection groups");

    public static errorLoadingAzureDatabases(subscriptionName: string, subscriptionId: string) {
        return l10n.t({
            message:
                "Error loading Azure databases for subscription {0} ({1}).  Confirm that you have permission.",
            args: [subscriptionName, subscriptionId],
            comment: ["{0} is the subscription name", "{1} is the subscription id"],
        });
    }
    public static deleteTheSavedConnection = (connectionName: string) => {
        return l10n.t({
            message: "delete the saved connection: {0}?",
            args: [connectionName],
            comment: ["{0} is the connection name"],
        });
    };
    public static multipleMatchingTokensError(accountDisplayName?: string, tenantId?: string) {
        if (!accountDisplayName || !tenantId) {
            return l10n.t(
                "Authentication error for account. Resolving this requires clearing your token cache, which will sign you out of all connected accounts.",
            );
        }
        return l10n.t({
            message:
                "Authentication error for account '{0}' (tenant '{1}'). Resolving this requires clearing your token cache, which will sign you out of all connected accounts.",
            args: [accountDisplayName, tenantId],
            comment: ["{0} is the account display name", "{1} is the tenant id"],
        });
    }
    public static ClearCacheAndRefreshToken = l10n.t("Clear cache and refresh token");

    public static noWorkspacesFound = l10n.t(
        "No workspaces found. Please change Fabric account or tenant to view available workspaces.",
    );
}

export class FirewallRule {
    public static addFirewallRule = l10n.t("Add Firewall Rule");
    public static addFirewallRuleToServer = (serverName: string) => {
        return l10n.t({
            message: "Add Firewall Rule to {0}",
            args: [serverName],
            comment: ["{0} is the server name"],
        });
    };
}

export class Azure {
    public static errorSigningIntoAzure(arg0: string): string {
        return l10n.t({
            message: "Error signing into Azure: {0}",
            args: [arg0],
            comment: ["{0} is the error message"],
        });
    }

    public static errorLoadingAzureAccountInfoForTenantId = (tenantId: string) => {
        return l10n.t({
            message: "Error loading Azure account information for tenant ID '{0}'",
            args: [tenantId],
            comment: ["{0} is the tenant ID"],
        });
    };

    public static errorCreatingFirewallRule = (ruleInfo: string, error: string) => {
        return l10n.t({
            message:
                "Error creating firewall rule {0}.  Check your Azure account settings and try again.  Error: {1}",
            args: [ruleInfo, error],
            comment: [
                "{0} is the rule info in format 'name (startIp - endIp)'",
                "{1} is the error message",
            ],
        });
    };

    public static failedToGetTenantForAccount = (tenantId: string, accountName: string) => {
        return l10n.t({
            message: "Failed to get tenant '{0}' for account '{1}'.",
            args: [tenantId, accountName],
            comment: ["{0} is the tenant id", "{1} is the account name"],
        });
    };
}

export class Fabric {
    public static failedToGetWorkspacesForTenant = (tenantName: string, tenantId: string) => {
        return l10n.t({
            message: "Failed to get Fabric workspaces for tenant '{0} ({1})'.",
            args: [tenantName, tenantId],
            comment: ["{0} is the tenant name", "{1} is the tenant id"],
        });
    };

    public static listingCapacitiesForTenant = (tenantId: string) => {
        return l10n.t({
            message: "Listing Fabric capacities for tenant '{0}'",
            args: [tenantId],
            comment: ["{0} is the tenant ID"],
        });
    };

    public static listingWorkspacesForTenant = (tenantId: string) => {
        return l10n.t({
            message: "Listing Fabric workspaces for tenant '{0}'",
            args: [tenantId],
            comment: ["{0} is the tenant ID"],
        });
    };

    public static gettingWorkspace = (workspaceId: string) => {
        return l10n.t({
            message: "Getting Fabric workspace '{0}'",
            args: [workspaceId],
            comment: ["{0} is the workspace ID"],
        });
    };

    public static listingSqlDatabasesForWorkspace = (workspaceId: string) => {
        return l10n.t({
            message: "Listing Fabric SQL Databases for workspace '{0}'",
            args: [workspaceId],
            comment: ["{0} is the workspace ID"],
        });
    };

    public static listingSqlEndpointsForWorkspace = (workspaceId: string) => {
        return l10n.t({
            message: "Listing Fabric SQL Endpoints for workspace '{0}'",
            args: [workspaceId],
            comment: ["{0} is the workspace ID"],
        });
    };

    public static gettingConnectionStringForSqlEndpoint = (
        sqlEndpointId: string,
        workspaceId: string,
    ) => {
        return l10n.t({
            message: "Getting connection string for SQL Endpoint '{0}' in workspace '{1}'",
            args: [sqlEndpointId, workspaceId],
            comment: ["{0} is the SQL endpoint ID", "{1} is the workspace ID"],
        });
    };

    public static createWorkspaceWithCapacity = (capacityId: string) => {
        return l10n.t({
            message: "Creating workspace with capacity {0}",
            args: [capacityId],
            comment: ["{0} is the capacity ID"],
        });
    };

    public static createSqlDatabaseForWorkspace = (workspaceId: string) => {
        return l10n.t({
            message: "Creating SQL Database for workspace {0}",
            args: [workspaceId],
            comment: ["{0} is the workspace ID"],
        });
    };

    public static listingRoleAssignmentsForWorkspace = (workspaceId: string) => {
        return l10n.t({
            message: "Listing role assignments for workspace '${workspaceId}'",
            args: [workspaceId],
            comment: ["{0} is the workspace ID"],
        });
    };

    public static gettingFabricDatabase = (databaseId: string) => {
        return l10n.t({
            message: "Getting Fabric database '{0}'",
            args: [databaseId],
            comment: ["{0} is the database ID"],
        });
    };

    public static fabricApiError = (resultCode: string, resultMessage: string) => {
        return l10n.t({
            message: "Fabric API error occurred ({0}): {1}",
            args: [resultCode, resultMessage],
            comment: ["{0} is the error code", "{1} is the error message"],
        });
    };

    public static fabricLongRunningApiError = (resultCode: string, error: string) => {
        return l10n.t({
            message: "Fabric long-running API error with error code '{0}': {1}",
            args: [resultCode, error],
            comment: ["{0} is the error code", "{1} is the error message"],
        });
    };

    public static fabricAccount = l10n.t("Fabric Account");
    public static fabricAccountIsRequired = l10n.t("Fabric Account is required");
    public static workspace = l10n.t("Workspace");
    public static selectAWorkspace = l10n.t("Select a Workspace");
    public static searchWorkspaces = l10n.t("Search Workspaces");
    public static workspaceIsRequired = l10n.t("Workspace is required");
    public static insufficientWorkspacePermissions = l10n.t("Insufficient Worskpace Permissions");
    public static insufficientCapacityPermissions = l10n.t("Insufficient Capacity Permissions");
}

export class Accounts {
    public static invalidEntraAccountsRemoved = (numRemoved: number) => {
        return l10n.t({
            message:
                "{0} invalid Entra accounts have been removed; you may need to run `MS SQL: Clear Microsoft Entra account token cache` and log in again.",
            args: [numRemoved],
            comment: ["{0} is the number of invalid accounts that have been removed"],
        });
    };
}

export class FabricProvisioning {
    public static databaseName = l10n.t("Database Name");
    public static enterDatabaseName = l10n.t("Enter Database Name");
    public static databaseNameIsRequired = l10n.t("Database Name is required");
    public static databaseDescription = l10n.t("Database Description");
    public static enterDatabaseDescription = l10n.t("Enter Database Description");
    public static workspacePermissionsError = l10n.t(
        "Please select a workspace where you have sufficient permissions (Contributor or higher)",
    );
    public static databaseNameError = l10n.t(
        "This database name is already in use. Please choose a different name.",
    );
}

export class QueryResult {
    public static nonNumericSelectionSummary = (
        count: number,
        distinctCount: number,
        nullCount: number,
    ) =>
        l10n.t({
            message: "Count: {0}  Distinct Count: {1}  Null Count: {2}",
            args: [count, distinctCount, nullCount],
            comment: ["{0} is the count, {1} is the distinct count, and {2} is the null count"],
        });
    public static numericSelectionSummary = (average: string, count: number, sum: number) =>
        l10n.t({
            message: "Average: {0}  Count: {1}  Sum: {2}",
            args: [average, count, sum],
            comment: ["{0} is the average, {1} is the count, {2} is the sum"],
        });
    public static numericSelectionSummaryTooltip = (
        average: string,
        count: number,
        distinctCount: number,
        max: number,
        min: number,
        nullCount: number,
        sum: number,
    ) =>
        l10n.t({
            message:
                "Average: {0}  Count: {1}  Distinct Count: {2}  Max: {3}  Min: {4}  Null Count: {5}  Sum: {6}",
            args: [average, count, distinctCount, max, min, nullCount, sum],
            comment: [
                "{0} is the average, {1} is the count, {2} is the distinct count, {3} is the max, {4} is the min, {5} is the null count, {6} is the sum",
            ],
        });
}

export class LocalContainers {
    public static stoppedContainerSucessfully = (name: string) =>
        l10n.t({
            message: "{0} stopped successfully.",
            args: [name],
            comment: ["{0} stopped successfully."],
        });
    public static failStopContainer = (name: string) =>
        l10n.t({
            message: "Failed to stop {0}.",
            args: [name],
            comment: ["Failed to stop {0}."],
        });
    public static startedContainerSucessfully = (name: string) =>
        l10n.t({
            message: "{0} started successfully.",
            args: [name],
            comment: ["{0} started successfully."],
        });
    public static startingContainer = (name: string) =>
        l10n.t({
            message: "Starting {0}...",
            args: [name],
            comment: ["{0} is the container name"],
        });
    public static failStartContainer = (name: string) =>
        l10n.t({
            message: "Failed to start {0}.",
            args: [name],
            comment: ["Failed to start {0}."],
        });
    public static deletedContainerSucessfully = (name: string) =>
        l10n.t({
            message: "{0} deleted successfully.",
            args: [name],
            comment: ["{0} deleted successfully."],
        });
    public static failDeleteContainer = (name: string) =>
        l10n.t({
            message: "Failed to delete {0}.",
            args: [name],
            comment: ["Failed to delete {0}."],
        });
    public static selectImage = l10n.t("Select image");
    public static selectImageTooltip = l10n.t("Select the SQL Server Container Image");
    public static sqlServerVersionImage = (version: string) =>
        l10n.t({
            message: "SQL Server {0} - latest",
            args: [version],
            comment: ["{0} is the SQL Server version"],
        });
    public static sqlServerPasswordTooltip = l10n.t("SQL Server Container SA Password");
    public static pleaseChooseUniqueProfileName = l10n.t(
        "Please choose a unique name for the profile",
    );
    public static containerName = l10n.t("Container Name");
    public static containerNameTooltip = l10n.t(
        "Choose a name for the SQL Server Docker Container",
    );
    public static pleaseChooseUniqueContainerName = l10n.t(
        "Please choose a unique name for the container",
    );
    public static port = l10n.t("Port");
    public static portTooltip = l10n.t("Choose a port to host the SQL Server Docker Container");
    public static pleaseChooseUnusedPort = l10n.t(
        "Please make sure the port is a number, and choose a port that is not in use",
    );
    public static hostname = l10n.t("Hostname");
    public static hostnameTooltip = l10n.t("Choose a hostname for the container");
    public static termsAndConditions = l10n.t("Terms & Conditions");
    public static acceptSqlServerEulaTooltip = l10n.t(
        "Accept the SQL Server EULA to deploy a SQL Server Docker container",
    );
    public static acceptSqlServerEula = l10n.t("Please Accept the SQL Server EULA");
    public static dockerInstallHeader = l10n.t("Checking if Docker is installed");
    public static dockerInstallBody = l10n.t("Checking if Docker is installed on your machine");
    public static dockerInstallError = l10n.t(
        "Docker is not installed or not in PATH. Please install Docker Desktop and try again.",
    );
    public static startDockerHeader = l10n.t("Checking if Docker is started");
    public static startDockerBody = l10n.t(
        "Checking if Docker is running on your machine. If not, we'll start it for you.",
    );
    public static dockerError = l10n.t(
        "Error running Docker commands. Please make sure Docker is running.",
    );
    public static startDockerEngineHeader = l10n.t("Checking Docker Engine Configuration");
    public static startDockerEngineBody = l10n.t(
        "Checking if the Docker Engine is configured correctly on your machine.",
    );
    public static pullImageHeader = l10n.t("Pulling SQL Server Image");
    public static pullImageBody = l10n.t(
        "Pulling the SQL Server container image. This might take a few minutes depending on your internet connection.",
    );

    public static creatingContainerHeader = l10n.t("Creating Container");
    public static creatingContainerBody = l10n.t("Creating and starting your SQL Server container");
    public static settingUpContainerHeader = l10n.t("Setting up container");
    public static settingUpContainerBody = l10n.t("Readying container for connections.");
    public static connectingToContainerHeader = l10n.t("Connecting to Container");
    public static connectingToContainerBody = l10n.t(
        "Connecting to your SQL Server Docker container",
    );
    public static passwordLengthError = l10n.t("Please make your password 8-128 characters long.");
    public static passwordComplexityError = l10n.t(
        "Your password must contain characters from at least three of the following categories: uppercase letters, lowercase letters, numbers (0-9), and special characters (!, $, #, %, etc.).",
    );
    public static pullSqlServerContainerImageError = l10n.t(
        "Failed to pull SQL Server image. Please check your network connection and try again.",
    );
    public static unsupportedDockerPlatformError = (platform: string) =>
        l10n.t({
            message: "Unsupported platform for Docker: {0}",
            args: [platform],
            comment: ["{0} is the platform name of the machine"],
        });
    public static unsupportedDockerArchitectureError = (architecture: string) =>
        l10n.t({
            message: "Unsupported architecture for Docker: {0}",
            args: [architecture],
            comment: ["{0} is the architecture name of the machine"],
        });
    public static rosettaError = l10n.t(
        'Rosetta is required to run SQL Server container images on Apple Silicon. Enable "Use Rosetta for x86_64/amd64 emulation on Apple Silicon" in Docker Desktop > Settings > General.',
    );
    public static windowsContainersError = l10n.t(
        "SQL Server does not support Windows containers. Please switch to Linux containers in Docker Desktop settings.",
    );
    public static linuxDockerPermissionsError = l10n.t(
        "Docker requires root permissions to run. Please run Docker with sudo or add your user to the docker group using sudo usermod -aG docker $USER. Then, reboot your machine and retry.",
    );
    public static dockerFailedToStartWithinTimeout = l10n.t(
        "Docker failed to start within the timeout period. Please manually start Docker and try again.",
    );
    public static containerFailedToStartWithinTimeout = l10n.t(
        "Container failed to start within the timeout period. Please wait a few minutes and try again.",
    );
    public static dockerDesktopPathError = l10n.t(
        "We can't find where Docker Desktop is located on your machine. Please manually start Docker Desktop and try again.",
    );
    public static installDocker = l10n.t("Install Docker");
    public static msgCreateLocalSqlContainer = l10n.t("Create Local SQL Container");
    public static startingDockerLoadingLabel = l10n.t("Starting Docker...");
    public static startingContainerLoadingLabel = l10n.t("Starting Container...");
    public static readyingContainerLoadingLabel = l10n.t("Readying container for connections...");
    public static stoppingContainerLoadingLabel = l10n.t("Stopping Container...");
    public static deletingContainerLoadingLabel = l10n.t("Deleting Container...");
    public static deleteContainerConfirmation = (containerName: string) => {
        return l10n.t({
            message:
                "Are you sure you want to delete the container {0}? This will remove both the container and its connection from VS Code.",
            args: [containerName],
            comment: ["{0} is the container name"],
        });
    };
    public static configureLinuxContainers = l10n.t("Configure Linux containers");
    public static configureRosetta = l10n.t("Configure Rosetta in Docker Desktop");
    public static switchToLinuxContainersConfirmation = l10n.t(
        "Your Docker Engine currently runs Windows containers. SQL Server only supports Linux containers. Would you like to switch to Linux containers?",
    );
    public static switchToLinuxContainersCanceled = l10n.t(
        "Switching to Linux containers was canceled. SQL Server only supports Linux containers.",
    );
    public static startSqlServerContainerError = l10n.t(
        "Failed to start SQL Server container. Please check the error message for more details, and then try again.",
    );
    public static containerDoesNotExistError = l10n.t(
        "Container does not exist. Would you like to remove the connection?",
    );
    public static passwordPlaceholder = l10n.t("Enter password");
    public static containerNamePlaceholder = l10n.t("Enter container name");
    public static portPlaceholder = l10n.t("Enter port");
    public static hostnamePlaceholder = l10n.t("Enter hostname");
}

export class UserSurvey {
    public static overallHowSatisfiedAreYouWithMSSQLExtension = l10n.t(
        "Overall, how satisfied are you with the MSSQL extension?",
    );
    public static howlikelyAreYouToRecommendMSSQLExtension = l10n.t(
        "How likely it is that you would recommend the MSSQL extension to a friend or colleague?",
    );
    public static whatCanWeDoToImprove = l10n.t("What can we do to improve?");
    public static takeSurvey = l10n.t("Take Survey");
    public static doYouMindTakingAQuickFeedbackSurvey = l10n.t(
        "Do you mind taking a quick feedback survey about the MSSQL Extension for VS Code?",
    );
    public static mssqlFeedback = l10n.t("MSSQL Feedback");
    public static privacyDisclaimer = l10n.t(
        "Microsoft reviews your feedback to improve our products, so don't share any personal data or confidential/proprietary content.",
    );
    public static overallHowStatisfiedAreYouWithFeature = (featureName: string) =>
        l10n.t({
            message: "Overall, how satisfied are you with {0}?",
            args: [featureName],
            comment: ["{0} is the feature name"],
        });

    public static howLikelyAreYouToRecommendFeature = (featureName: string) =>
        l10n.t({
            message: "How likely it is that you would recommend {0} to a friend or colleague?",
            args: [featureName],
            comment: ["{0} is the feature name"],
        });
    public static fileAnIssuePrompt = l10n.t(
        "Encountering a problem?  Share the details with us by opening a GitHub issue so we can improve!",
    );
    public static submitIssue = l10n.t("Submit an issue");
}

export class Webview {
    public static webviewRestorePrompt = (webviewName: string) =>
        l10n.t({
            message: "{0} has been closed. Would you like to restore it?",
            args: [webviewName],
            comment: ["{0} is the webview name"],
        });
    public static Restore = l10n.t("Restore");
}

export class TableDesigner {
    public static General = l10n.t("General");
    public static Columns = l10n.t("Columns");
    public static AdvancedOptions = l10n.t("Advanced Options");
}

<<<<<<< HEAD
export const PublishProject = {
    Title: "Publish Project",
    ProfileLabel: "Publish Profile",
    ProfilePlaceholder: "Select or enter a publish profile",
    ServerLabel: "Server",
    DatabaseLabel: "Database",
    DatabaseRequiredMessage: "Database name is required",
    PublishTargetLabel: "Publish Target",
    PublishTargetExisting: "Existing SQL server",
    PublishTargetContainer: "Local development container",
    UpgradeExistingLabel: "Upgrade existing database",
    BuildBeforePublishLabel: "Build project before publish",
    Advanced: "Advanced...",
    GenerateScript: "Generate Script",
    Publish: "Publish",
    Cancel: "Cancel",
    PublishOptions: "Publish Options",
    ExcludeOptions: "Exclude Options",
};
=======
export class PublishProject {
    public static Title = l10n.t("Publish Project");
    public static ProfileLabel = l10n.t("Publish Profile");
    public static ProfilePlaceholder = l10n.t("Select or enter a publish profile");
    public static ServerLabel = l10n.t("Server");
    public static DatabaseLabel = l10n.t("Database");
    public static DatabaseRequiredMessage = l10n.t("Database name is required");
    public static PublishTargetLabel = l10n.t("Publish Target");
    public static PublishTargetExisting = l10n.t("Existing SQL server");
    public static PublishTargetContainer = l10n.t("Local development container");
    public static GenerateScript = l10n.t("Generate Script");
    public static Publish = l10n.t("Publish");
}
>>>>>>> 0c24390e

export class SchemaCompare {
    public static Title = l10n.t("Schema Compare");
    public static Open = l10n.t("Open");
    public static Save = l10n.t("Save");
    public static defaultUserName = l10n.t("default");
    public static Yes = l10n.t("Yes");
    public static No = l10n.t("No");
    public static optionsChangedMessage = l10n.t(
        "Options have changed. Recompare to see the comparison?",
    );
    public static generateScriptErrorMessage = (errorMessage: string) =>
        l10n.t({
            message: "Failed to generate script: '{0}'",
            args: [errorMessage ? errorMessage : "Unknown"],
            comment: ["{0} is the error message returned from the generate script operation"],
        });
    public static areYouSureYouWantToUpdateTheTarget = l10n.t(
        "Are you sure you want to update the target?",
    );
    public static schemaCompareApplyFailed = (errorMessage: string) =>
        l10n.t({
            message: "Failed to apply changes: '{0}'",
            args: [errorMessage ? errorMessage : "Unknown"],
            comment: ["{0} is the error message returned from the publish changes operation"],
        });
    public static openScmpErrorMessage = (errorMessage: string) =>
        l10n.t({
            message: "Failed to open scmp file: '{0}'",
            args: [errorMessage ? errorMessage : "Unknown"],
            comment: ["{0} is the error message returned from the open scmp operation"],
        });
    public static saveScmpErrorMessage = (errorMessage: string) =>
        l10n.t({
            message: "Failed to save scmp file: '{0}'",
            args: [errorMessage ? errorMessage : "Unknown"],
            comment: ["{0} is the error message returned from the save scmp operation"],
        });
    public static cancelErrorMessage = (errorMessage: string) =>
        l10n.t({
            message: "Cancel schema compare failed: '{0}'",
            args: [errorMessage ? errorMessage : "Unknown"],
            comment: ["{0} is the error message returned from the cancel operation"],
        });
    public static compareErrorMessage = (errorMessage: string) =>
        l10n.t({
            message: "Schema Compare failed: '{0}'",
            args: [errorMessage ? errorMessage : "Unknown"],
            comment: ["{0} is the error message returned from the compare operation"],
        });
    public static cannotExcludeEntryWithBlockingDependency = (
        diffEntryName: string,
        firstDependentName: string,
    ) =>
        l10n.t({
            message: "Cannot exclude {0}. Included dependents exist, such as {1}",
            args: [diffEntryName, firstDependentName],
            comment: [
                "{0} is the name of the entry",
                "{1} is the name of the blocking dependency preventing exclusion.",
            ],
        });
    public static cannotIncludeEntryWithBlockingDependency = (
        diffEntryName: string,
        firstDependentName: string,
    ) =>
        l10n.t({
            message: "Cannot include {0}. Excluded dependents exist, such as {1}",
            args: [diffEntryName, firstDependentName],
            comment: [
                "{0} is the name of the entry",
                "{1} is the name of the blocking dependency preventing inclusion.",
            ],
        });
    public static cannotExcludeEntry = (diffEntryName: string) =>
        l10n.t({
            message: "Cannot exclude {0}. Included dependents exist",
            args: [diffEntryName],
            comment: ["{0} is the name of the entry"],
        });
    public static cannotIncludeEntry = (diffEntryName: string) =>
        l10n.t({
            message: "Cannot include {0}. Excluded dependents exist",
            args: [diffEntryName],
            comment: ["{0} is the name of the entry"],
        });
}

export class SchemaDesigner {
    public static LoadingSchemaDesginerModel = l10n.t("Loading Schema Designer Model...");
    public static SchemaReady = l10n.t(
        "Schema Designer Model is ready. Changes can now be published.",
    );
    public static SaveAs = l10n.t("Save As");
    public static Save = l10n.t("Save");
    public static SchemaDesigner = l10n.t("Schema Designer");
    public static OpeningPublishScript = l10n.t("Opening Publish Script. This may take a while...");
    public static GeneratingReport = l10n.t("Generating Report. This may take a while...");
    public static PublishScriptFailed = (errorMessage: string) =>
        l10n.t({
            message: "Failed to generate publish script: '{0}'",
            args: [errorMessage ? errorMessage : "Unknown"],
            comment: ["{0} is the error message returned from the generate script operation"],
        });
}

export class StatusBar {
    public static disconnectedLabel = l10n.t("Connect to MSSQL");
    public static notConnectedTooltip = l10n.t("Click to connect to a database");
    public static connectingLabel = l10n.t("Connecting");
    public static connectErrorLabel = l10n.t("Connection error"); // {0} is the server name
}

export class Connection {
    public static connectingToProfile = (profileName: string) => {
        return l10n.t({
            message: "Connecting to {0}...",
            args: [profileName],
            comment: ["{0} is the connection display name"],
        });
    };

    public static missingConnectionIdsError = (connectionDisplayNames: string[]) => {
        return l10n.t({
            message:
                "The following workspace or workspace folder connections are missing the 'id' property and are being ignored.  Please manually add the 'id' property to the connection in order to use it. \n\n {0}",
            args: [connectionDisplayNames.join("\n")],
            comment: [
                "{0} is the list of display names for the connections that have been ignored",
            ],
        });
    };

    public static missingConnectionInformation = (connectionId: string) => {
        return l10n.t({
            message:
                "The connection with ID '{0}' does not have the 'server' property set and is being ignored.  Please set the 'server' property on this connection in order to use it.",
            args: [connectionId],
            comment: ["{0} is the connection ID for the connection that has been ignored"],
        });
    };

    public static errorMigratingLegacyConnection = (connectionId: string, errorMessage: string) => {
        return l10n.t({
            message:
                "Error migrating connection ID {0} to new format.  Please recreate this connection to use it.\nError:\n{1}",
            args: [connectionId, errorMessage],
            comment: ["{0} is the connection id", "{1} is the error message"],
        });
    };
    public static noAccountSelected = l10n.t("No account selected");
    public static currentAccount = (accountDisplayName: string) => {
        return l10n.t({
            message: "{0} (Current Account)",
            args: [accountDisplayName],
            comment: ["{0} is the account display name"],
        });
    };
    public static signInToAzure = l10n.t("Sign in to a new account");
    public static SelectAccountForKeyVault = l10n.t(
        "Select Azure account with Key Vault access for column decryption",
    );
    public static NoTenantSelected = l10n.t("No tenant selected");
    public static SelectTenant = l10n.t("Select a tenant");
}

export class MssqlChatAgent {
    public static noModelFound = l10n.t("No model found.");
    public static noToolsToProcess = l10n.t("No tools to process.");
    public static notConnected = l10n.t("You are not connected to any database.");
    public static connectedTo = l10n.t("Connected to:");
    public static server = (serverName: string) => {
        return l10n.t({
            message: "Server - {0}",
            args: [serverName],
            comment: ["{0} is the server name"],
        });
    };
    public static database = (databaseName: string) => {
        return l10n.t({
            message: "Database - {0}",
            args: [databaseName],
            comment: ["{0} is the database name"],
        });
    };
    public static usingModel = (modelName: string, canSendRequest: boolean | undefined) => {
        return l10n.t({
            message: "Using {0} ({1})...",
            args: [modelName, canSendRequest],
            comment: ["{0} is the model name", "{1} is whether the model can send requests"],
        });
    };
    public static toolLookupFor = (partName: string, partInput: string) => {
        return l10n.t({
            message: "Tool lookup for: {0} - {1}.",
            args: [partName, partInput],
            comment: ["{0} is the part name", "{1} is the part input"],
        });
    };
    public static gotInvalidToolUseParameters = (partInput: string, errorMessage: string) => {
        return l10n.t({
            message: 'Got invalid tool use parameters: "{0}". ({1})',
            args: [partInput, errorMessage],
            comment: ["{0} is the part input", "{1} is the error message"],
        });
    };
    public static callingTool = (toolFunctionName: string, sqlToolParameters: string) => {
        return l10n.t({
            message: "Calling tool: {0} with {1}.",
            args: [toolFunctionName, sqlToolParameters],
            comment: ["{0} is the tool function name", "{1} is the SQL tool parameters"],
        });
    };
    public static modelNotFoundError = l10n.t(
        "The requested model could not be found. Please check model availability or try a different model.",
    );
    public static noPermissionError = l10n.t(
        "Access denied. Please ensure you have the necessary permissions to use this tool or model.",
    );
    public static quoteLimitExceededError = l10n.t(
        "Usage limits exceeded. Try again later, or consider optimizing your requests.",
    );
    public static offTopicError = l10n.t(
        "I'm sorry, I can only assist with SQL-related questions.",
    );
    public static unexpectedError = l10n.t(
        "An unexpected error occurred with the language model. Please try again.",
    );
    public static usingModelToProcessRequest = (modelName: string) => {
        return l10n.t({
            message: "Using {0} to process your request...",
            args: [modelName],
            comment: ["{0} is the model name that will be processing the request"],
        });
    };
    public static languageModelDidNotReturnAnyOutput = l10n.t(
        "The language model did not return any output.",
    );
    public static errorOccurredWhileProcessingRequest = l10n.t(
        "An error occurred while processing your request.",
    );
    public static errorOccurredWith = (errorMessage: string) => {
        return l10n.t({
            message: "An error occurred: {0}",
            args: [errorMessage],
            comment: ["{0} is the error message"],
        });
    };
    public static unknownErrorOccurred = l10n.t("An unknown error occurred. Please try again.");
    public static listServersToolConfirmationTitle = l10n.t("List Connections");
    public static listServersToolConfirmationMessage = l10n.t(
        "List all connections registered with the mssql extension?",
    );
    public static listServersToolInvocationMessage = l10n.t("Listing server connections");
    public static connectToolConfirmationTitle = l10n.t("Connect to Server");
    public static connectToolConfirmationMessageWithServerOnly = (serverName: string) => {
        return l10n.t({
            message: "Connect to server {0}?",
            args: [serverName],
            comment: ["{0} is the server name"],
        });
    };
    public static connectToolConfirmationMessageWithServerAndDatabase = (
        serverName: string,
        databaseName: string,
    ) => {
        return l10n.t({
            message: "Connect to server {0} and database {1}?",
            args: [serverName, databaseName],
            comment: ["{0} is the server name", "{1} is the database name"],
        });
    };
    public static connectToolInvocationMessageWithServerOnly = (serverName: string) => {
        return l10n.t({
            message: "Connecting to server {0}",
            args: [serverName],
            comment: ["{0} is the server name"],
        });
    };
    public static connectToolInvocationMessageWithServerAndDatabase = (
        serverName: string,
        databaseName: string,
    ) => {
        return l10n.t({
            message: "Connecting to server {0} and database {1}",
            args: [serverName, databaseName],
            comment: ["{0} is the server name", "{1} is the database name"],
        });
    };
    public static connectToolServerNotFoundError = (serverName: string) => {
        return l10n.t({
            message: "Server {0} not found.",
            args: [serverName],
            comment: ["{0} is the server name"],
        });
    };
    public static connectToolSuccessMessage = l10n.t("Successfully connected to server.");
    public static connectToolFailMessage = l10n.t("Failed to connect to server.");
    public static connectToolProfileNotFoundError = (profileId: string) => {
        return l10n.t({
            message: "Connection profile '{0}' not found.",
            args: [profileId],
            comment: ["{0} is the profile ID"],
        });
    };
    public static connectToolInvalidInputError = () => {
        return l10n.t("Either profileId or serverName must be provided.");
    };
    public static connectToolConfirmationMessageWithProfile = (profileId: string) => {
        return l10n.t({
            message: "Connect using profile {0}?",
            args: [profileId],
            comment: ["{0} is the profile ID"],
        });
    };
    public static connectToolInvocationMessageWithProfile = (profileId: string) => {
        return l10n.t({
            message: "Connecting using profile {0}",
            args: [profileId],
            comment: ["{0} is the profile ID"],
        });
    };
    public static disconnectToolConfirmationTitle = l10n.t("Disconnect");
    public static disconnectToolConfirmationMessage = (connectionId: string) => {
        return l10n.t({
            message: "Disconnect from connection '{0}'?",
            args: [connectionId],
            comment: ["{0} is the connection ID"],
        });
    };
    public static disconnectToolInvocationMessage = (connectionId: string) => {
        return l10n.t({
            message: "Disconnecting from connection '{0}'",
            args: [connectionId],
            comment: ["{0} is the connection ID"],
        });
    };
    public static showSchemaToolConfirmationTitle = l10n.t("Show Schema");
    public static showSchemaToolConfirmationMessage = (connectionId: string) => {
        return l10n.t({
            message: "Show schema for connection '{0}'?",
            args: [connectionId],
            comment: ["{0} is the connection ID"],
        });
    };
    public static showSchemaToolInvocationMessage = (connectionId: string) => {
        return l10n.t({
            message: "Showing schema for connection '{0}'",
            args: [connectionId],
            comment: ["{0} is the connection ID"],
        });
    };
    public static noConnectionError = (connectionId: string) => {
        return l10n.t({
            message: "No connection found for connectionId: {0}",
            args: [connectionId],
            comment: ["{0} is the connection ID"],
        });
    };
    public static showSchemaToolSuccessMessage = l10n.t("Schema visualization opened.");
    public static getConnectionDetailsToolConfirmationTitle = l10n.t("Get Connection Details");
    public static getConnectionDetailsToolConfirmationMessage = (connectionId: string) => {
        return l10n.t({
            message: "Get connection details for connection '{0}'?",
            args: [connectionId],
            comment: ["{0} is the connection ID"],
        });
    };
    public static getConnectionDetailsToolInvocationMessage = (connectionId: string) => {
        return l10n.t({
            message: "Getting connection details for connection '{0}'",
            args: [connectionId],
            comment: ["{0} is the connection ID"],
        });
    };
    public static listDatabasesToolConfirmationTitle = l10n.t("List Databases");
    public static listDatabasesToolConfirmationMessage = (connectionId: string) => {
        return l10n.t({
            message: "List databases for connection '{0}'?",
            args: [connectionId],
            comment: ["{0} is the connection ID"],
        });
    };
    public static listDatabasesToolInvocationMessage = (connectionId: string) => {
        return l10n.t({
            message: "Listing databases for connection '{0}'",
            args: [connectionId],
            comment: ["{0} is the connection ID"],
        });
    };
    public static changeDatabaseToolConfirmationTitle = l10n.t("Change Database");
    public static changeDatabaseToolConfirmationMessage = (
        connectionId: string,
        database: string,
    ) => {
        return l10n.t({
            message: "Change database to '{1}' for connection '{0}'?",
            args: [connectionId, database],
            comment: ["{0} is the connection ID", "{1} is the database name"],
        });
    };
    public static changeDatabaseToolInvocationMessage = (
        connectionId: string,
        database: string,
    ) => {
        return l10n.t({
            message: "Changing database to '{1}' for connection '{0}'",
            args: [connectionId, database],
            comment: ["{0} is the connection ID", "{1} is the database name"],
        });
    };
    public static changeDatabaseToolSuccessMessage = (database: string) => {
        return l10n.t({
            message: "Successfully changed to database: {0}",
            args: [database],
            comment: ["{0} is the database name"],
        });
    };
    public static changeDatabaseToolFailMessage = (database: string) => {
        return l10n.t({
            message: "Failed to connect to database: {0}",
            args: [database],
            comment: ["{0} is the database name"],
        });
    };
    public static ListTablesToolConfirmationTitle = l10n.t("List Tables");
    public static ListTablesToolConfirmationMessage = (connectionId: string) => {
        return l10n.t({
            message: "List tables for connection '{0}'?",
            args: [connectionId],
            comment: ["{0} is the connection ID"],
        });
    };
    public static ListTablesToolInvocationMessage = (connectionId: string) => {
        return l10n.t({
            message: "Listing tables for connection '{0}'",
            args: [connectionId],
            comment: ["{0} is the connection ID"],
        });
    };
    public static ListSchemasToolConfirmationTitle = l10n.t("List Schemas");
    public static ListSchemasToolConfirmationMessage = (connectionId: string) => {
        return l10n.t({
            message: "List schemas for connection '{0}'?",
            args: [connectionId],
            comment: ["{0} is the connection ID"],
        });
    };
    public static ListSchemasToolInvocationMessage = (connectionId: string) => {
        return l10n.t({
            message: "Listing schemas for connection '{0}'",
            args: [connectionId],
            comment: ["{0} is the connection ID"],
        });
    };
    public static ListViewsToolConfirmationTitle = l10n.t("List Views");
    public static ListViewsToolConfirmationMessage = (connectionId: string) => {
        return l10n.t({
            message: "List views for connection '{0}'?",
            args: [connectionId],
            comment: ["{0} is the connection ID"],
        });
    };
    public static ListViewsToolInvocationMessage = (connectionId: string) => {
        return l10n.t({
            message: "Listing views for connection '{0}'",
            args: [connectionId],
            comment: ["{0} is the connection ID"],
        });
    };
    public static ListFunctionsToolConfirmationTitle = l10n.t("List Functions");
    public static ListFunctionsToolConfirmationMessage = (connectionId: string) => {
        return l10n.t({
            message: "List functions for connection '{0}'?",
            args: [connectionId],
            comment: ["{0} is the connection ID"],
        });
    };
    public static ListFunctionsToolInvocationMessage = (connectionId: string) => {
        return l10n.t({
            message: "Listing functions for connection '{0}'",
            args: [connectionId],
            comment: ["{0} is the connection ID"],
        });
    };
    public static RunQueryToolConfirmationTitle = l10n.t("Run Query");
    public static RunQueryToolConfirmationMessage = (connectionId: string, query: string) => {
        return l10n.t({
            message: "Run query on connection '{0}'?\n\nQuery: {1}",
            args: [connectionId, query],
            comment: ["{0} is the connection ID", "{1} is the SQL query"],
        });
    };
    public static RunQueryToolInvocationMessage = (connectionId: string) => {
        return l10n.t({
            message: "Running query on connection '{0}'",
            args: [connectionId],
            comment: ["{0} is the connection ID"],
        });
    };

    // Chat Commands localization strings
    public static connectedSuccessfully = l10n.t("Connected successfully");
    public static failedToConnect = l10n.t("Failed to connect");
    public static disconnectedSuccessfully = l10n.t("Disconnected successfully");
    public static databaseChangedSuccessfully = l10n.t("Database changed successfully");
    public static failedToChangeDatabase = l10n.t("Failed to change database");
    public static noActiveConnectionForDatabaseChange = l10n.t(
        "No active connection for database change",
    );
    public static connectionDetails = l10n.t("Connection Details");
    public static serverLabel = l10n.t("Server");
    public static databaseLabel = l10n.t("Database");
    public static authentication = l10n.t("Authentication");
    public static sqlLogin = l10n.t("SQL Login");
    public static serverVersion = l10n.t("Server Version");
    public static serverEdition = l10n.t("Server Edition");
    public static cloud = l10n.t("Cloud");
    public static yes = l10n.t("Yes");
    public static no = l10n.t("No");
    public static user = l10n.t("User");
    public static noConnectionInformationFound = l10n.t("No connection information found");
    public static noActiveConnection = l10n.t("No active connection");
    public static openingSchemaDesigner = l10n.t("Opening schema designer...");
    public static noConnectionCredentialsFound = l10n.t("No connection credentials found");
    public static noActiveConnectionForSchemaView = l10n.t("No active connection for schema view");
    public static availableServers = l10n.t("Available Servers");
    public static noSavedConnectionProfilesFound = l10n.t("No saved connection profiles found.");
    public static useConnectToCreateNewConnection = (connectCommand: string) => {
        return l10n.t({
            message: "Use {0} to create a new connection.",
            args: [connectCommand],
            comment: ["{0} is the connect command"],
        });
    };
    public static unnamedProfile = l10n.t("Unnamed Profile");
    public static default = l10n.t("Default");
    public static foundSavedConnectionProfiles = (count: number) => {
        return l10n.t({
            message: "Found {0} saved connection profile(s).",
            args: [count],
            comment: ["{0} is the number of connection profiles"],
        });
    };
    public static errorRetrievingServerList = (errorMessage: string) => {
        return l10n.t({
            message: "Error retrieving server list: {0}",
            args: [errorMessage],
            comment: ["{0} is the error message"],
        });
    };
    public static unknownError = l10n.t("Unknown error");
    public static noActiveDatabaseConnection = l10n.t(
        "No active database connection in the current editor. Please establish a connection to continue.",
    );
    public static chatCommandNotAvailable = l10n.t(
        "Chat command not available in this VS Code version",
    );
}

export class QueryEditor {
    public static codeLensConnect = l10n.t("$(plug)  Connect to MSSQL");
    public static queryCancelFailed(errorMessage: string) {
        return l10n.t({
            message: "Cancel failed: {0}",
            args: [errorMessage],
            comment: ["{0} is the error message"],
        });
    }
    public static queryDisposeFailed(errorMessage: string) {
        return l10n.t({
            message: "Failed disposing query: {0}",
            args: [errorMessage],
            comment: ["{0} is the error message"],
        });
    }
}

export class ConnectionSharing {
    public static connectionSharingRequestNotification(extensionName: string) {
        return l10n.t({
            message:
                "The extension '{0}' is requesting access to your SQL Server connections. This will allow it to execute queries and access your database.",
            args: [extensionName],
            comment: ["{0} is the extension name"],
        });
    }
    public static Approve = l10n.t("Approve");
    public static Deny = l10n.t("Deny");
    public static GrantAccess = l10n.t("✅ Grant Access");
    public static GrantAccessCurrent = l10n.t("✅ Grant Access (Current)");
    public static DenyAccess = l10n.t("❌ Deny Access");
    public static DenyAccessCurrent = l10n.t("❌ Deny Access (Current)");
    public static AllowThisExtensionToAccessYourConnections = l10n.t(
        "Allow this extension to access your connections",
    );
    public static BlockThisExtensionFromAccessingYourConnections = l10n.t(
        "Block this extension from accessing your connections",
    );
    public static SelectAnExtensionToManage = l10n.t(
        "Select an extension to manage connection sharing permissions",
    );
    public static SelectNewPermission = (extensionName: string) => {
        return l10n.t({
            message: "Select new permission for extension: '{0}'",
            args: [extensionName],
            comment: ["{0} is the extension name"],
        });
    };
    public static ClearAllPermissions = l10n.t(
        "Clear permissions for all extensions to access your connections",
    );
    public static Clear = l10n.t("Clear");
    public static Cancel = l10n.t("Cancel");
    public static AllPermissionsCleared = l10n.t(
        "All permissions for extensions to access your connections have been cleared.",
    );
    public static noActiveEditorError = l10n.t(
        "No active text editor found. Please open a file with an active database connection.",
    );
    public static connectionNotFoundError(connectionId: string) {
        return l10n.t({
            message: `Connection with ID "{0}" not found. Please verify the connection ID exists.`,
            args: [connectionId],
            comment: ["{0} is the connection ID"],
        });
    }
    public static failedToEstablishConnectionError(connectionId: string) {
        return l10n.t({
            message: `Failed to establish connection with ID "{0}". Please check connection details and network connectivity.`,
            args: [connectionId],
            comment: ["{0} is the connection ID"],
        });
    }
    public static invalidConnectionUri = l10n.t("Invalid connection URI provided.");
    public static connectionNotActive = l10n.t(
        "Connection is not active. Please establish a connection before performing this action.",
    );
    public static permissionDenied(extensionId: string) {
        return l10n.t({
            message: `Connection sharing permission denied for extension: '{0}'. Use the permission management commands to change this.`,
            args: [extensionId],
            comment: ["{0} is the extension ID"],
        });
    }
    public static permissionRequired(extensionId: string) {
        return l10n.t({
            message: `Connection sharing permission is required for extension: '{0}'`,
            args: [extensionId],
            comment: ["{0} is the extension ID"],
        });
    }
}

export class ConnectionGroup {
    public static createNewGroup = l10n.t("Create Connection Group");
    public static editExistingGroup = (groupName: string) => {
        return l10n.t({
            message: "Edit Connection Group - {0}",
            args: [groupName],
            comment: ["{0} is the connection group name"],
        });
    };
}<|MERGE_RESOLUTION|>--- conflicted
+++ resolved
@@ -1177,27 +1177,6 @@
     public static AdvancedOptions = l10n.t("Advanced Options");
 }
 
-<<<<<<< HEAD
-export const PublishProject = {
-    Title: "Publish Project",
-    ProfileLabel: "Publish Profile",
-    ProfilePlaceholder: "Select or enter a publish profile",
-    ServerLabel: "Server",
-    DatabaseLabel: "Database",
-    DatabaseRequiredMessage: "Database name is required",
-    PublishTargetLabel: "Publish Target",
-    PublishTargetExisting: "Existing SQL server",
-    PublishTargetContainer: "Local development container",
-    UpgradeExistingLabel: "Upgrade existing database",
-    BuildBeforePublishLabel: "Build project before publish",
-    Advanced: "Advanced...",
-    GenerateScript: "Generate Script",
-    Publish: "Publish",
-    Cancel: "Cancel",
-    PublishOptions: "Publish Options",
-    ExcludeOptions: "Exclude Options",
-};
-=======
 export class PublishProject {
     public static Title = l10n.t("Publish Project");
     public static ProfileLabel = l10n.t("Publish Profile");
@@ -1210,8 +1189,10 @@
     public static PublishTargetContainer = l10n.t("Local development container");
     public static GenerateScript = l10n.t("Generate Script");
     public static Publish = l10n.t("Publish");
-}
->>>>>>> 0c24390e
+    public static Advanced = l10n.t("Advanced...");
+    public static PublishOptions = l10n.t("Publish Options");
+    public static ExcludeOptions = l10n.t("Exclude Options");
+}
 
 export class SchemaCompare {
     public static Title = l10n.t("Schema Compare");

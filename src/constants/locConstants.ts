/*---------------------------------------------------------------------------------------------
 *  Copyright (c) Microsoft Corporation. All rights reserved.
 *  Licensed under the MIT License. See License.txt in the project root for license information.
 *--------------------------------------------------------------------------------------------*/

import { l10n } from "vscode";

export let viewMore = l10n.t("View More");
export let releaseNotesPromptDescription = l10n.t(
    "View mssql for Visual Studio Code release notes?",
);
export function msgStartedExecute(documentName: string) {
    return l10n.t({
        message: 'Started query execution for document "{0}"',
        args: [documentName],
        comment: ["{0} is the document name"],
    });
}
export function msgFinishedExecute(documentName: string) {
    return l10n.t({
        message: 'Finished query execution for document "{0}"',
        args: [documentName],
        comment: ["{0} is the document name"],
    });
}
export let msgRunQueryInProgress = l10n.t(
    "A query is already running for this editor session. Please cancel this query or wait for its completion.",
);
export let runQueryBatchStartMessage = l10n.t("Started executing query at ");
export function runQueryBatchStartLine(lineNumber: number) {
    return l10n.t({
        message: "Line {0}",
        args: [lineNumber],
        comment: ["{0} is the line number"],
    });
}
export function msgCancelQueryFailed(error: string) {
    return l10n.t({
        message: "Canceling the query failed: {0}",
        args: [error],
        comment: ["{0} is the error message"],
    });
}
export let msgCancelQueryNotRunning = l10n.t(
    "Cannot cancel query as no query is running.",
);
export let msgChooseDatabaseNotConnected = l10n.t(
    "No connection was found. Please connect to a server first.",
);
export let msgChooseDatabasePlaceholder = l10n.t(
    "Choose a database from the list below",
);
export function msgConnectionError(errorNumber: number, errorMessage: string) {
    return l10n.t({
        message: "Error {0}: {1}",
        args: [errorNumber, errorMessage],
        comment: ["{0} is the error number", "{1} is the error message"],
    });
}
export function msgConnectionError2(errorMessage: string) {
<<<<<<< HEAD
	return l10n.t({
		message: 'Failed to connect: {0}',
		args: [errorMessage],
		comment: ['{0} is the error message']
	});
}
export let serverNameMissing = l10n.t('Server name not set.');
export function msgConnectionErrorPasswordExpired(errorNumber: number, errorMessage: string) {
	return l10n.t({
		message: 'Error {0}: {1} Please login as a different user and change the password using ALTER LOGIN.',
		args: [errorNumber, errorMessage],
		comment: ['{0} is the error number', '{1} is the error message']
	});
}
export let connectionErrorChannelName = l10n.t('Connection Errors');
export let msgPromptCancelConnect = l10n.t('Server connection in progress. Do you want to cancel?');
export let msgPromptClearRecentConnections = l10n.t('Confirm to clear recent connections list');
export let msgOpenSqlFile = l10n.t('To use this command, Open a .sql file -or- Change editor language to "SQL" -or- Select T-SQL text in the active SQL editor.');
export let recentConnectionsPlaceholder = l10n.t('Choose a connection profile from the list below');
export let CreateProfileFromConnectionsListLabel = l10n.t('Create Connection Profile');
export let CreateProfileLabel = l10n.t('Create');
export let ClearRecentlyUsedLabel = l10n.t('Clear Recent Connections List');
export let EditProfilesLabel = l10n.t('Edit');
export let RemoveProfileLabel = l10n.t('Remove');
export let ManageProfilesPrompt = l10n.t('Manage Connection Profiles');
export let SampleServerName = l10n.t('{{put-server-name-here}}');
export let serverPrompt = l10n.t('Server name or ADO.NET connection string');
export let serverPlaceholder = l10n.t('hostname\\instance or <server>.database.windows.net or ADO.NET connection string');
export let databasePrompt = l10n.t('Database name');
export let startIpAddressPrompt = l10n.t('Start IP Address');
export let endIpAddressPrompt = l10n.t('End IP Address');
export let firewallRuleNamePrompt = l10n.t('Firewall rule name');
export let databasePlaceholder = l10n.t('[Optional] Database to connect (press Enter to connect to <default> database)');
export let authTypePrompt = l10n.t('Authentication Type');
export let authTypeName = l10n.t('authenticationType');
export let authTypeIntegrated = l10n.t('Integrated');
export let authTypeSql = l10n.t('SQL Login');
export let authTypeAzureActiveDirectory = l10n.t('Microsoft Entra Id - Universal w/ MFA Support');
export let azureAuthTypeCodeGrant = l10n.t('Azure Code Grant');
export let azureAuthTypeDeviceCode = l10n.t('Azure Device Code');
export let azureLogChannelName = l10n.t('Azure Logs');
export let azureConsentDialogOpen = l10n.t('Open');
export let azureConsentDialogCancel = l10n.t('Cancel');
export let azureConsentDialogIgnore = l10n.t('Ignore Tenant');
export function azureConsentDialogBody(tenantName: string, tenantId: string, resource: string) {
	return l10n.t({
		message: 'Your tenant \'{0} ({1})\' requires you to re-authenticate again to access {2} resources. Press Open to start the authentication process.',
		args: [tenantName, tenantId, resource],
		comment: ['{0} is the tenant name', '{1} is the tenant id', '{2} is the resource']
	});
=======
    return l10n.t({
        message: "Failed to connect: {0}",
        args: [errorMessage],
        comment: ["{0} is the error message"],
    });
}
export let serverNameMissing = l10n.t("Server name not received.");
export function msgConnectionErrorPasswordExpired(
    errorNumber: number,
    errorMessage: string,
) {
    return l10n.t({
        message:
            "Error {0}: {1} Please login as a different user and change the password using ALTER LOGIN.",
        args: [errorNumber, errorMessage],
        comment: ["{0} is the error number", "{1} is the error message"],
    });
}
export let connectionErrorChannelName = l10n.t("Connection Errors");
export let msgPromptCancelConnect = l10n.t(
    "Server connection in progress. Do you want to cancel?",
);
export let msgPromptClearRecentConnections = l10n.t(
    "Confirm to clear recent connections list",
);
export let msgOpenSqlFile = l10n.t(
    'To use this command, Open a .sql file -or- Change editor language to "SQL" -or- Select T-SQL text in the active SQL editor.',
);
export let recentConnectionsPlaceholder = l10n.t(
    "Choose a connection profile from the list below",
);
export let CreateProfileFromConnectionsListLabel = l10n.t(
    "Create Connection Profile",
);
export let CreateProfileLabel = l10n.t("Create");
export let ClearRecentlyUsedLabel = l10n.t("Clear Recent Connections List");
export let EditProfilesLabel = l10n.t("Edit");
export let RemoveProfileLabel = l10n.t("Remove");
export let ManageProfilesPrompt = l10n.t("Manage Connection Profiles");
export let SampleServerName = l10n.t("{{put-server-name-here}}");
export let serverPrompt = l10n.t("Server name or ADO.NET connection string");
export let serverPlaceholder = l10n.t(
    "hostname\\instance or <server>.database.windows.net or ADO.NET connection string",
);
export let databasePrompt = l10n.t("Database name");
export let startIpAddressPrompt = l10n.t("Start IP Address");
export let endIpAddressPrompt = l10n.t("End IP Address");
export let firewallRuleNamePrompt = l10n.t("Firewall rule name");
export let databasePlaceholder = l10n.t(
    "[Optional] Database to connect (press Enter to connect to <default> database)",
);
export let authTypePrompt = l10n.t("Authentication Type");
export let authTypeName = l10n.t("authenticationType");
export let authTypeIntegrated = l10n.t("Integrated");
export let authTypeSql = l10n.t("SQL Login");
export let authTypeAzureActiveDirectory = l10n.t(
    "Microsoft Entra Id - Universal w/ MFA Support",
);
export let azureAuthTypeCodeGrant = l10n.t("Azure Code Grant");
export let azureAuthTypeDeviceCode = l10n.t("Azure Device Code");
export let azureLogChannelName = l10n.t("Azure Logs");
export let azureConsentDialogOpen = l10n.t("Open");
export let azureConsentDialogCancel = l10n.t("Cancel");
export let azureConsentDialogIgnore = l10n.t("Ignore Tenant");
export function azureConsentDialogBody(
    tenantName: string,
    tenantId: string,
    resource: string,
) {
    return l10n.t({
        message:
            "Your tenant '{0} ({1})' requires you to re-authenticate again to access {2} resources. Press Open to start the authentication process.",
        args: [tenantName, tenantId, resource],
        comment: [
            "{0} is the tenant name",
            "{1} is the tenant id",
            "{2} is the resource",
        ],
    });
>>>>>>> 03d5bccc
}
export function azureConsentDialogBodyAccount(resource: string) {
    return l10n.t({
        message:
            "Your account needs re-authentication to access {0} resources. Press Open to start the authentication process.",
        args: [resource],
        comment: ["{0} is the resource"],
    });
}
export let azureMicrosoftCorpAccount = l10n.t("Microsoft Corp");
export let azureMicrosoftAccount = l10n.t("Microsoft Entra Account");
export function azureNoMicrosoftResource(provider: string) {
    return l10n.t({
        message:
            "Provider '{0}' does not have a Microsoft resource endpoint defined.",
        args: [provider],
        comment: ["{0} is the provider"],
    });
}
export let azureServerCouldNotStart = l10n.t(
    "Server could not start. This could be a permissions error or an incompatibility on your system. You can try enabling device code authentication from settings.",
);
export let azureAuthNonceError = l10n.t(
    "Authentication failed due to a nonce mismatch, please close Azure Data Studio and try again.",
);
export let azureAuthStateError = l10n.t(
    "Authentication failed due to a state mismatch, please close ADS and try again.",
);
export let encryptPrompt = l10n.t("Encrypt");
export let encryptName = l10n.t("encrypt");
export let encryptOptional = l10n.t("Optional (False)");
export let encryptMandatory = l10n.t("Mandatory (True)");
export let encryptMandatoryRecommended = l10n.t("Mandatory (Recommended)");
export let enableTrustServerCertificate = l10n.t(
    "Enable Trust Server Certificate",
);
export let readMore = l10n.t("Read more");
export let cancel = l10n.t("Cancel");
export let msgCopyAndOpenWebpage = l10n.t("Copy code and open webpage");
export let azureChooseAccount = l10n.t("Choose a Microsoft Entra account");
export let azureAddAccount = l10n.t("Add a Microsoft Entra account...");
export function accountAddedSuccessfully(account: string) {
    return l10n.t({
        message: "Microsoft Entra account {0} successfully added.",
        args: [account],
        comment: ["{0} is the account name"],
    });
}
export let accountCouldNotBeAdded = l10n.t(
    "New Microsoft Entra account could not be added.",
);
export let accountRemovedSuccessfully = l10n.t(
    "Selected Microsoft Entra account removed successfully.",
);
export function accountRemovalFailed(error: string) {
    return l10n.t({
        message:
            "An error occurred while removing Microsoft Entra account: {0}",
        args: [error],
        comment: ["{0} is the error message"],
    });
}
export let noAzureAccountForRemoval = l10n.t(
    "No Microsoft Entra account can be found for removal.",
);
export let clearedAzureTokenCache = l10n.t(
    "Azure token cache cleared successfully.",
);
export let cannotConnect = l10n.t(
    "Cannot connect due to expired tokens. Please re-authenticate and try again.",
);
export let aad = l10n.t("Microsoft Entra Id");
export let azureChooseTenant = l10n.t("Choose a Microsoft Entra tenant");
export let tenant = l10n.t("Tenant");
export let usernamePrompt = l10n.t("User name");
export let usernamePlaceholder = l10n.t("User name (SQL Login)");
export let passwordPrompt = l10n.t("Password");
export let passwordPlaceholder = l10n.t("Password (SQL Login)");
export let msgSavePassword = l10n.t(
    "Save Password? If 'No', password will be required each time you connect",
);
export let profileNamePrompt = l10n.t("Profile Name");
export let profileNamePlaceholder = l10n.t(
    "[Optional] Enter a display name for this connection profile",
);
export let msgCannotOpenContent = l10n.t(
    "Error occurred opening content in editor.",
);
export let msgSaveStarted = l10n.t("Started saving results to ");
export let msgSaveFailed = l10n.t("Failed to save results. ");
export let msgSaveSucceeded = l10n.t("Successfully saved results to ");
export let msgSelectProfileToRemove = l10n.t("Select profile to remove");
export let confirmRemoveProfilePrompt = l10n.t(
    "Confirm to remove this profile.",
);
export let msgNoProfilesSaved = l10n.t("No connection profile to remove.");
export let msgProfileRemoved = l10n.t("Profile removed successfully");
export let msgProfileCreated = l10n.t("Profile created successfully");
export let msgProfileCreatedAndConnected = l10n.t(
    "Profile created and connected",
);
export let msgClearedRecentConnections = l10n.t(
    "Recent connections list cleared",
);
export let msgIsRequired = l10n.t(" is required.");
export let msgError = l10n.t("Error: ");
export let msgYes = l10n.t("Yes");
export let msgNo = l10n.t("No");
export let defaultDatabaseLabel = l10n.t("<default>");
export let notConnectedLabel = l10n.t("Disconnected");
export let notConnectedTooltip = l10n.t("Click to connect to a database");
export let connectingLabel = l10n.t("Connecting");
export let connectingTooltip = l10n.t("Connecting to: ");
export let connectErrorLabel = l10n.t("Connection error");
export let connectErrorTooltip = l10n.t("Error connecting to: ");
export let connectErrorCode = l10n.t("Error code: ");
export let connectErrorMessage = l10n.t("Error Message: ");
export let cancelingQueryLabel = l10n.t("Canceling query ");
export let updatingIntelliSenseLabel = l10n.t("Updating IntelliSense...");
export let extensionNotInitializedError = l10n.t(
    "Unable to execute the command while the extension is initializing. Please try again later.",
);
export let untitledScheme = l10n.t("untitled");
export let msgChangeLanguageMode = l10n.t(
    'To use this command, you must set the language to "SQL". Confirm to change language mode.',
);
export function msgChangedDatabaseContext(
    databaseName: string,
    documentName: string,
) {
    return l10n.t({
        message: 'Changed database context to "{0}" for document "{1}"',
        args: [databaseName, documentName],
        comment: ["{0} is the database name", "{1} is the document name"],
    });
}
export let msgPromptRetryCreateProfile = l10n.t(
    "Error: Unable to connect using the connection information provided. Retry profile creation?",
);
export let refreshTokenLabel = l10n.t("Refresh Credentials");
export let msgGetTokenFail = l10n.t("Failed to fetch user tokens.");
export let msgPromptRetryConnectionDifferentCredentials = l10n.t(
    "Error: Login failed. Retry using different credentials?",
);
export let msgPromptSSLCertificateValidationFailed = l10n.t(
    "Encryption was enabled on this connection, review your SSL and certificate configuration for the target SQL Server, or set 'Trust server certificate' to 'true' in the settings file. Note: A self-signed certificate offers only limited protection and is not a recommended practice for production environments. Do you want to enable 'Trust server certificate' on this connection and retry?",
);
export let msgPromptRetryFirewallRuleNotSignedIn = l10n.t(
    "Your client IP address does not have access to the server. Add a Microsoft Entra account and create a new firewall rule to enable access.",
);
export function msgPromptRetryFirewallRuleSignedIn(
    clientIp: string,
    serverName: string,
) {
    return l10n.t({
        message:
            "Your client IP Address '{0}' does not have access to the server '{1}' you're attempting to connect to. Would you like to create new firewall rule?",
        args: [clientIp, serverName],
        comment: ["{0} is the client IP address", "{1} is the server name"],
    });
}
export let msgPromptRetryFirewallRuleAdded = l10n.t(
    "Firewall rule successfully added. Retry profile creation? ",
);
export let msgAccountRefreshFailed = l10n.t(
    "Credential Error: An error occurred while attempting to refresh account credentials. Please re-authenticate.",
);
export let msgPromptProfileUpdateFailed = l10n.t(
    "Connection Profile could not be updated. Please modify the connection details manually in settings.json and try again.",
);
export let msgUnableToExpand = l10n.t(
    "Unable to expand. Please check logs for more information.",
);
export let msgPromptFirewallRuleCreated = l10n.t(
    "Firewall rule successfully created.",
);
export let msgAuthTypeNotFound = l10n.t(
    "Failed to get authentication method, please remove and re-add the account.",
);
export let msgAccountNotFound = l10n.t("Account not found");
export let msgChooseQueryHistory = l10n.t("Choose Query History");
export let msgChooseQueryHistoryAction = l10n.t("Choose An Action");
export let msgOpenQueryHistory = l10n.t("Open Query History");
export let msgRunQueryHistory = l10n.t("Run Query History");
export let msgInvalidIpAddress = l10n.t("Invalid IP Address");
export let msgInvalidRuleName = l10n.t("Invalid Firewall rule name");
export let msgNoQueriesAvailable = l10n.t("No Queries Available");
export let retryLabel = l10n.t("Retry");
export let createFirewallRuleLabel = l10n.t("Create Firewall Rule");
export function msgConnecting(serverName: string, documentName: string) {
    return l10n.t({
        message: 'Connecting to server "{0}" on document "{1}".',
        args: [serverName, documentName],
        comment: ["{0} is the server name", "{1} is the document name"],
    });
}
export function msgConnectionNotFound(uri: string) {
    return l10n.t({
        message: 'Connection not found for uri "{0}".',
        args: [uri],
        comment: ["{0} is the uri"],
    });
}
export function msgFoundPendingReconnect(uri: string) {
    return l10n.t({
        message: "Found pending reconnect promise for uri {0}, waiting.",
        args: [uri],
        comment: ["{0} is the uri"],
    });
}
export function msgPendingReconnectSuccess(uri: string) {
    return l10n.t({
        message: "Previous pending reconnection for uri {0}, succeeded.",
        args: [uri],
        comment: ["{0} is the uri"],
    });
}
export function msgFoundPendingReconnectFailed(uri: string) {
    return l10n.t({
        message: "Found pending reconnect promise for uri {0}, failed.",
        args: [uri],
        comment: ["{0} is the uri"],
    });
}
export function msgFoundPendingReconnectError(uri: string, error: string) {
    return l10n.t({
        message:
            "Previous pending reconnect promise for uri {0} is rejected with error {1}, will attempt to reconnect if necessary.",
        args: [uri, error],
        comment: ["{0} is the uri", "{1} is the error"],
    });
}
export function msgAcessTokenExpired(connectionId: string, uri: string) {
    return l10n.t({
        message: "Access token expired for connection {0} with uri {1}",
        args: [connectionId],
        comment: ["{0} is the connection id", "{1} is the uri"],
    });
}
export let msgRefreshTokenError = l10n.t("Error when refreshing token");
export let msgAzureCredStoreSaveFailedError = l10n.t(
    'Keys for token cache could not be saved in credential store, this may cause Microsoft Entra Id access token persistence issues and connection instabilities. It\'s likely that SqlTools has reached credential storage limit on Windows, please clear at least 2 credentials that start with "Microsoft.SqlTools|" in Windows Credential Manager and reload.',
);
export function msgRefreshConnection(connectionId: string, uri: string) {
    return l10n.t({
        message:
            "Failed to refresh connection ${0} with uri {1}, invalid connection result.",
        args: [connectionId, uri],
        comment: ["{0} is the connection id", "{1} is the uri"],
    });
}
export function msgRefreshTokenSuccess(
    connectionId: string,
    uri: string,
    message: string,
) {
    return l10n.t({
        message:
            "Successfully refreshed token for connection {0} with uri {1}, {2}",
        args: [connectionId, uri, message],
        comment: [
            "{0} is the connection id",
            "{1} is the uri",
            "{2} is the message",
        ],
    });
}
export function msgRefreshTokenNotNeeded(connectionId: string, uri: string) {
    return l10n.t({
        message:
            "No need to refresh Microsoft Entra acccount token for connection {0} with uri {1}",
        args: [connectionId, uri],
        comment: ["{0} is the connection id", "{1} is the uri"],
    });
}
export function msgConnectedServerInfo(
    serverName: string,
    documentName: string,
    serverInfo: string,
) {
    return l10n.t({
        message:
            'Connected to server "{0}" on document "{1}". Server information: {2}',
        args: [serverName, documentName, serverInfo],
        comment: [
            "{0} is the server name",
            "{1} is the document name",
            "{2} is the server info",
        ],
    });
}
export function msgConnectionFailed(serverName: string, errorMessage: string) {
    return l10n.t({
        message: 'Error connecting to server "{0}". Details: {1}',
        args: [serverName, errorMessage],
        comment: ["{0} is the server name", "{1} is the error message"],
    });
}
export function msgChangingDatabase(
    databaseName: string,
    serverName: string,
    documentName: string,
) {
    return l10n.t({
        message:
            'Changing database context to "{0}" on server "{1}" on document "{2}".',
        args: [databaseName, serverName, documentName],
        comment: [
            "{0} is the database name",
            "{1} is the server name",
            "{2} is the document name",
        ],
    });
}
export function msgChangedDatabase(
    databaseName: string,
    serverName: string,
    documentName: string,
) {
    return l10n.t({
        message:
            'Changed database context to "{0}" on server "{1}" on document "{2}".',
        args: [databaseName, serverName, documentName],
        comment: [
            "{0} is the database name",
            "{1} is the server name",
            "{2} is the document name",
        ],
    });
}
export function msgDisconnected(documentName: string) {
    return l10n.t({
        message: 'Disconnected on document "{0}"',
        args: [documentName],
        comment: ["{0} is the document name"],
    });
}
export let macOpenSslErrorMessage = l10n.t(
    "OpenSSL version >=1.0.1 is required to connect.",
);
export let macOpenSslHelpButton = l10n.t("Help");
export let macSierraRequiredErrorMessage = l10n.t(
    "macOS Sierra or newer is required to use this feature.",
);
export let gettingDefinitionMessage = l10n.t("Getting definition ...");
export let definitionRequestedStatus = l10n.t("DefinitionRequested");
export let definitionRequestCompletedStatus = l10n.t(
    "DefinitionRequestCompleted",
);
export let updatingIntelliSenseStatus = l10n.t("updatingIntelliSense");
export let intelliSenseUpdatedStatus = l10n.t("intelliSenseUpdated");
export let testLocalizationConstant = l10n.t("test");
export let disconnectOptionLabel = l10n.t("Disconnect");
export let disconnectOptionDescription = l10n.t("Close the current connection");
export let disconnectConfirmationMsg = l10n.t(
    "Are you sure you want to disconnect?",
);
export function elapsedBatchTime(batchTime: string) {
    return l10n.t({
        message: "Batch execution time: {0}",
        args: [batchTime],
        comment: ["{0} is the batch time"],
    });
}
export let noActiveEditorMsg = l10n.t(
    "A SQL editor must have focus before executing this command",
);
export let maximizeLabel = l10n.t("Maximize");
export let restoreLabel = l10n.t("Restore");
export let saveCSVLabel = l10n.t("Save as CSV");
export let saveJSONLabel = l10n.t("Save as JSON");
export let saveExcelLabel = l10n.t("Save as Excel");
export let fileTypeCSVLabel = l10n.t("CSV");
export let fileTypeJSONLabel = l10n.t("JSON");
export let fileTypeExcelLabel = l10n.t("Excel");
export let resultPaneLabel = l10n.t("Results");
export let selectAll = l10n.t("Select all");
export let copyLabel = l10n.t("Copy");
export let copyWithHeadersLabel = l10n.t("Copy with Headers");
export let executeQueryLabel = l10n.t("Executing query...");
export let QueryExecutedLabel = l10n.t("Query executed");
export let messagePaneLabel = l10n.t("Messages");
export let messagesTableTimeStampColumn = l10n.t("Timestamp");
export let messagesTableMessageColumn = l10n.t("Message");
export function lineSelectorFormatted(lineNumber: number) {
    return l10n.t({
        message: "Line {0}",
        args: [lineNumber],
        comment: ["{0} is the line number"],
    });
}
export function elapsedTimeLabel(elapsedTime: string) {
    return l10n.t({
        message: "Total execution time: {0}",
        args: [elapsedTime],
        comment: ["{0} is the elapsed time"],
    });
}
export let msgCannotSaveMultipleSelections = l10n.t(
    "Save results command cannot be used with multiple selections.",
);
export let mssqlProviderName = l10n.t("MSSQL");
export let noneProviderName = l10n.t("None");
export let flavorChooseLanguage = l10n.t("Choose SQL Language");
export let flavorDescriptionMssql = l10n.t(
    "Use T-SQL intellisense and syntax error checking on current document",
);
export let flavorDescriptionNone = l10n.t(
    "Disable intellisense and syntax error checking on current document",
);
export let msgAddConnection = l10n.t("Add Connection");
export let msgConnect = l10n.t("Connect");
export let azureSignIn = l10n.t("Azure: Sign In");
export let azureSignInDescription = l10n.t(
    "Sign in to your Azure subscription",
);
export let azureSignInWithDeviceCode = l10n.t(
    "Azure: Sign In with Device Code",
);
export let azureSignInWithDeviceCodeDescription = l10n.t(
    "Sign in to your Azure subscription with a device code. Use this in setups where the Sign In command does not work",
);
export let azureSignInToAzureCloud = l10n.t("Azure: Sign In to Azure Cloud");
export let azureSignInToAzureCloudDescription = l10n.t(
    "Sign in to your Azure subscription in one of the sovereign clouds.",
);
export function taskStatusWithName(taskName: string, status: string) {
    return l10n.t({
        message: "{0}: {1}",
        args: [taskName, status],
        comment: ["{0} is the task name", "{1} is the status"],
    });
}
export function taskStatusWithMessage(status: string, message: string) {
    return l10n.t({
        message: "{0}. {1}",
        args: [status, message],
        comment: ["{0} is the status", "{1} is the message"],
    });
}
export function taskStatusWithNameAndMessage(
    taskName: string,
    status: string,
    message: string,
) {
    return l10n.t({
        message: "{0}: {1}. {2}",
        args: [taskName, status, message],
        comment: [
            "{0} is the task name",
            "{1} is the status",
            "{2} is the message",
        ],
    });
}
export let failed = l10n.t("Failed");
export let succeeded = l10n.t("Succeeded");
export let succeededWithWarning = l10n.t("Succeeded with warning");
export let canceled = l10n.t("Canceled");
export let inProgress = l10n.t("In progress");
export let canceling = l10n.t("Canceling");
export let notStarted = l10n.t("Not started");
export let nodeErrorMessage = l10n.t("Parent node was not TreeNodeInfo.");
export function deleteCredentialError(id: string, error: string) {
    return l10n.t({
        message: "Failed to delete credential with id: {0}. {1}",
        args: [id, error],
        comment: ["{0} is the id", "{1} is the error"],
    });
}
export let msgClearedRecentConnectionsWithErrors = l10n.t(
    "The recent connections list has been cleared but there were errors while deleting some associated credentials. View the errors in the MSSQL output channel.",
);
export let connectProgressNoticationTitle = l10n.t(
    "Testing connection profile...",
);
export let msgMultipleSelectionModeNotSupported = l10n.t(
    "Running query is not supported when the editor is in multiple selection mode.",
);
export let newColumnWidthPrompt = l10n.t("Enter new column width");
export let columnWidthInvalidNumberError = l10n.t("Invalid column width");
export let columnWidthMustBePositiveError = l10n.t(
    "Width cannot be 0 or negative",
);
export let objectExplorerNodeRefreshError = l10n.t(
    "An error occurred refreshing nodes. See the MSSQL output channel for more details.",
);
export let showOutputChannelActionButtonText = l10n.t("Show MSSQL output");
export let reloadPrompt = l10n.t(
    "Authentication Library has changed, please reload Visual Studio Code.",
);
export let reloadPromptGeneric = l10n.t(
    "This setting requires Visual Studio Code to be relaunched, please reload Visual Studio Code.",
);
export let reloadChoice = l10n.t("Reload Visual Studio Code");
export let switchToMsal = l10n.t("Switch to MSAL");
export let dismiss = l10n.t("Dismiss");
export let querySuccess = l10n.t("Query succeeded");
export let queryFailed = l10n.t("Query failed");
export let connectionDialog = l10n.t("Connection Dialog");
export let azureAccount = l10n.t("Azure Account");
export let azureAccountIsRequired = l10n.t("Azure Account is required");
export let selectAnAccount = l10n.t("Select an account");
export let savePassword = l10n.t("Save Password");
export let tenantId = l10n.t("Tenant ID");
export let selectATenant = l10n.t("Select a tenant");
export let tenantIdIsRequired = l10n.t("Tenant ID is required");
export let profileName = l10n.t("Profile Name");
export let serverIsRequired = l10n.t("Server is required");
export let usernameIsRequired = l10n.t("User name is required");
export let connectionString = l10n.t("Connection String");
export let connectionStringIsRequired = l10n.t("Connection string is required");
export let signIn = l10n.t("Sign in");
export let additionalParameters = l10n.t("Additional parameters");
export let connect = l10n.t("Connect");
export let parameters = l10n.t("Parameters");
export let loading = l10n.t("Loading");
export let executionPlan = l10n.t("Execution Plan");<|MERGE_RESOLUTION|>--- conflicted
+++ resolved
@@ -58,65 +58,13 @@
     });
 }
 export function msgConnectionError2(errorMessage: string) {
-<<<<<<< HEAD
-	return l10n.t({
-		message: 'Failed to connect: {0}',
-		args: [errorMessage],
-		comment: ['{0} is the error message']
-	});
-}
-export let serverNameMissing = l10n.t('Server name not set.');
-export function msgConnectionErrorPasswordExpired(errorNumber: number, errorMessage: string) {
-	return l10n.t({
-		message: 'Error {0}: {1} Please login as a different user and change the password using ALTER LOGIN.',
-		args: [errorNumber, errorMessage],
-		comment: ['{0} is the error number', '{1} is the error message']
-	});
-}
-export let connectionErrorChannelName = l10n.t('Connection Errors');
-export let msgPromptCancelConnect = l10n.t('Server connection in progress. Do you want to cancel?');
-export let msgPromptClearRecentConnections = l10n.t('Confirm to clear recent connections list');
-export let msgOpenSqlFile = l10n.t('To use this command, Open a .sql file -or- Change editor language to "SQL" -or- Select T-SQL text in the active SQL editor.');
-export let recentConnectionsPlaceholder = l10n.t('Choose a connection profile from the list below');
-export let CreateProfileFromConnectionsListLabel = l10n.t('Create Connection Profile');
-export let CreateProfileLabel = l10n.t('Create');
-export let ClearRecentlyUsedLabel = l10n.t('Clear Recent Connections List');
-export let EditProfilesLabel = l10n.t('Edit');
-export let RemoveProfileLabel = l10n.t('Remove');
-export let ManageProfilesPrompt = l10n.t('Manage Connection Profiles');
-export let SampleServerName = l10n.t('{{put-server-name-here}}');
-export let serverPrompt = l10n.t('Server name or ADO.NET connection string');
-export let serverPlaceholder = l10n.t('hostname\\instance or <server>.database.windows.net or ADO.NET connection string');
-export let databasePrompt = l10n.t('Database name');
-export let startIpAddressPrompt = l10n.t('Start IP Address');
-export let endIpAddressPrompt = l10n.t('End IP Address');
-export let firewallRuleNamePrompt = l10n.t('Firewall rule name');
-export let databasePlaceholder = l10n.t('[Optional] Database to connect (press Enter to connect to <default> database)');
-export let authTypePrompt = l10n.t('Authentication Type');
-export let authTypeName = l10n.t('authenticationType');
-export let authTypeIntegrated = l10n.t('Integrated');
-export let authTypeSql = l10n.t('SQL Login');
-export let authTypeAzureActiveDirectory = l10n.t('Microsoft Entra Id - Universal w/ MFA Support');
-export let azureAuthTypeCodeGrant = l10n.t('Azure Code Grant');
-export let azureAuthTypeDeviceCode = l10n.t('Azure Device Code');
-export let azureLogChannelName = l10n.t('Azure Logs');
-export let azureConsentDialogOpen = l10n.t('Open');
-export let azureConsentDialogCancel = l10n.t('Cancel');
-export let azureConsentDialogIgnore = l10n.t('Ignore Tenant');
-export function azureConsentDialogBody(tenantName: string, tenantId: string, resource: string) {
-	return l10n.t({
-		message: 'Your tenant \'{0} ({1})\' requires you to re-authenticate again to access {2} resources. Press Open to start the authentication process.',
-		args: [tenantName, tenantId, resource],
-		comment: ['{0} is the tenant name', '{1} is the tenant id', '{2} is the resource']
-	});
-=======
     return l10n.t({
         message: "Failed to connect: {0}",
         args: [errorMessage],
         comment: ["{0} is the error message"],
     });
 }
-export let serverNameMissing = l10n.t("Server name not received.");
+export let serverNameMissing = l10n.t("Server name not set.");
 export function msgConnectionErrorPasswordExpired(
     errorNumber: number,
     errorMessage: string,
@@ -189,7 +137,6 @@
             "{2} is the resource",
         ],
     });
->>>>>>> 03d5bccc
 }
 export function azureConsentDialogBodyAccount(resource: string) {
     return l10n.t({

<html>
  <head>
    <title>Angular 2 QuickStart</title>
    <meta charset="UTF-8">
    <meta name="viewport" content="width=device-width, initial-scale=1">
<<<<<<< HEAD
    <link rel="stylesheet" type="text/css" href="dist/css/flexbox.css"/>
    <link rel="stylesheet" type="text/css" href="lib/css/bootstrap.min.css"/>
=======
>>>>>>> e6369817
    <style>
      :root {
        --background-color: <%=backgroundcolor%>;
        --color: <%=color%>;
        --font-family: <%=fontfamily%>;
        --font-weight: <%=fontweight%>;
        --font-size: <%=fontsize%>;
      }
      body {
        background-color: var(--background-color);
        color: var(--color);
        font-family: var(--font-family);
        font-weight: var(--font-weight);
        font-size: var(--font-size);
      }
    </style>
    <link rel="stylesheet" type="text/css" href="dist/css/styles.min.css"/>
    <%if (theme === 'vscode-light') { %>
    <link rel="stylesheet" type="text/css" href="dist/css/color-theme-light.css"/>
    <%} else { %>
    <link rel="stylesheet" type="text/css" href="dist/css/color-theme-dark.css"/>
    <% } %>
    <link rel="stylesheet" type="text/css" href="lib/css/slick.grid.css"/>
    <link rel="stylesheet" type="text/css" href="lib/css/SlickGrid.css"/>
  </head>
  <!-- 3. Display the application -->
  <body>
    <div style="display: none;" id="uri"><%=uri%></div>
    <my-app></my-app>
  </body>

    <script src="dist/js/app.bundle.js"></script>
    <script>
      System.import('app').catch(function(err){ console.error(err); });
    </script>
</html><|MERGE_RESOLUTION|>--- conflicted
+++ resolved
@@ -3,11 +3,6 @@
     <title>Angular 2 QuickStart</title>
     <meta charset="UTF-8">
     <meta name="viewport" content="width=device-width, initial-scale=1">
-<<<<<<< HEAD
-    <link rel="stylesheet" type="text/css" href="dist/css/flexbox.css"/>
-    <link rel="stylesheet" type="text/css" href="lib/css/bootstrap.min.css"/>
-=======
->>>>>>> e6369817
     <style>
       :root {
         --background-color: <%=backgroundcolor%>;

--- conflicted
+++ resolved
@@ -80,19 +80,11 @@
 #messageTable tbody tr:last-child > td {
   padding-bottom: 1em;
 }
-
-<<<<<<< HEAD
-/* headers */
-=======
 .messageValue {
   white-space: pre-line;
 }
 
-.boxRow.content.padded {
-    padding: 15px
-}
-
->>>>>>> cbcb3955
+/* headers */
 .header {
     height: auto;
     overflow: hidden;

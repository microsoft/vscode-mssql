<<<<<<< HEAD
<div #grid class="grid" (window:resize)="onResize()"></div>
<ul class="contextMenu" style="display:none;position:absolute">
                    <b>Save Results As:</b>
                    <li id="csv">CSV</li>
                    <li id="json">JSON</li>
                    <li id="text">Text</li>
                </ul>
=======
<div #grid class="grid boxRow content" (window:resize)="onResize()"></div>
>>>>>>> 530df213
<|MERGE_RESOLUTION|>--- conflicted
+++ resolved
@@ -1,11 +1,7 @@
-<<<<<<< HEAD
-<div #grid class="grid" (window:resize)="onResize()"></div>
+<div #grid class="grid boxRow content" (window:resize)="onResize()"></div>
 <ul class="contextMenu" style="display:none;position:absolute">
                     <b>Save Results As:</b>
                     <li id="csv">CSV</li>
                     <li id="json">JSON</li>
                     <li id="text">Text</li>
-                </ul>
-=======
-<div #grid class="grid boxRow content" (window:resize)="onResize()"></div>
->>>>>>> 530df213
+                </ul>
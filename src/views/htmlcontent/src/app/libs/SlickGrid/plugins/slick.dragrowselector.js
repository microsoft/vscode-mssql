--- conflicted
+++ resolved
@@ -211,18 +211,8 @@
             var cell = _grid.getCellFromEvent(e);
             e.stopImmediatePropagation();
             _dragging = true;
-<<<<<<< HEAD
             _dragRow = cell.cell === 0 ? true : false;
             _dragStart = cell;
-=======
-            if(cell.cell === 0){
-                _dragRow = true;
-                _ranges = [];
-            } else {
-                _dragRow = false;
-                _dragStart = cell;
-            }
->>>>>>> 58dfab07
             _ranges = [];
             setSelectedRanges(_ranges);
         }
@@ -235,37 +225,20 @@
                     return false;
 
                 if(_dragRow){
-<<<<<<< HEAD
                     var lastCell = _grid.getColumns().length - 1;
                     var start = _dragStart;
                     var firstRow = Math.min(cell.row, start.row);
                     var lastRow = Math.max(cell.row, start.row);
                     _ranges = [new Slick.Range(firstRow, 0, lastRow, lastCell)];
-=======
-                    var selection = rangesToRows(_ranges);
-
-                    var idx = $.inArray(cell.row, selection);
-                    if (idx === -1) {
-                        selection.push(cell.row);
-                        _ranges = rowsToRanges(selection);
-                        setSelectedRanges(_ranges);
-                    }
->>>>>>> 58dfab07
                 } else {
                     var start = _dragStart;
                     var firstRow = Math.min(cell.row, start.row);
                     var lastRow = Math.max(cell.row, start.row);
                     var firstColumn = Math.min(cell.cell-1, start.cell-1);
                     var lastColumn = Math.max(cell.cell-1, start.cell-1);
-<<<<<<< HEAD
                     _ranges = [new Slick.Range(firstRow, firstColumn, lastRow, lastColumn)];
                 }
                 setSelectedRanges(_ranges);
-=======
-                    _ranges = [{fromCell: firstColumn, fromRow: firstRow, toCell: lastColumn, toRow: lastRow}];
-                    setSelectedRanges(_ranges);
-                }
->>>>>>> 58dfab07
             }
         }
 

--- conflicted
+++ resolved
@@ -3,12 +3,8 @@
         <span> Results </span>
     </div>
     <div *ngIf="dataSets.length > 0" class="boxRow content vertBox scrollable" [class.hidden]="!resultActive">
-<<<<<<< HEAD
-        <div class="boxRow content horzBox slickgrid" *ngFor="let dataSet of dataSets; let i = index"
-            [style.min-height]="dataSet.totalRows > _defaultNumShowingRows ? _rowHeight * (_defaultNumShowingRows + 1) + 'px' : _rowHeight * (dataSet.totalRows + 1) + 10">
-=======
-        <div class="boxRow content horzBox slickgrid" *ngFor="let dataSet of renderedDataSets; let i = index">
->>>>>>> 08b24c33
+        <div class="boxRow content horzBox slickgrid" *ngFor="let dataSet of renderedDataSets; let i = index"
+            [style.min-height]="100 + 'px'">
             <slick-grid [columnDefinitions]="dataSet.columnDefinitions"
                         [dataRows]="dataSet.dataRows"
                         (contextMenu)="openContextMenu($event, dataSet.batchId, dataSet.resultId, i)"

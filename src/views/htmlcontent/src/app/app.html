--- conflicted
+++ resolved
@@ -4,12 +4,8 @@
             <slick-grid *ngFor="let dataSet of dataSets; let i = index"
                         [columnDefinitions]="dataSet.columnDefinitions"
                         [dataRows]="dataSet.dataRows"
-<<<<<<< HEAD
                         (contextMenu)="openContextMenu($event, dataSet.batchId, dataSet.resultId, i)"
-=======
-                        (contextMenu)="openContextMenu($event, dataSet.batchId, dataSet.resultId)"
                         enableAyncPostRender="true"
->>>>>>> ead51bdb
                         showDataTypeIcon="false"
                         showHeader="true"
                         (keydown)="onKey($event, dataSet.batchId, dataSet.resultId, i)"

<div class="fullsize vertBox">
    <div *ngIf="dataSets.length > 0" class="boxRow header collapsible" [class.collapsed]="!resultActive" (click)="resultActive = !resultActive">
        <span> Results </span>
    </div>
    <div *ngIf="dataSets.length > 0" class="boxRow content vertBox scrollable" [class.hidden]="!resultActive">
        <div class="boxRow content horzBox slickgrid" *ngFor="let dataSet of dataSets; let i = index">
            <slick-grid [columnDefinitions]="dataSet.columnDefinitions"
                        [dataRows]="dataSet.dataRows"
                        (contextMenu)="openContextMenu($event, dataSet.batchId, dataSet.resultId, i)"
                        enableAsyncPostRender="true"
                        showDataTypeIcon="false"
                        showHeader="true"
                        (keydown)="onKey($event, dataSet.batchId, dataSet.resultId, i)"
                        class="boxCol content vertBox slickgrid">
            </slick-grid>
            <span class="boxCol content vertBox">
                <div class="boxRow content gridIcon maxHeight" *ngFor="let icon of dataIcons">
                    <a href="#"
                    (click)="icon.functionality()"
                    [title]="icon.hoverText">
                        <img [src]="icon.icon" (alt)="icon.hoverText">
                    </a>
                </div>
            </span>
        </div>
    </div>
    <context-menu (clickEvent)="handleContextClick($event)"></context-menu>
    <div class="boxRow header collapsible" [class.collapsed]="!messageActive" (click)="messageActive = !messageActive" style="position: relative">
        <div id="messageResizeHandle" class="resizableHandle"></div>
        <span> Messages </span>
    </div>
    <div id="messages" class="scrollable messages" [class.hidden]="!messageActive">
        <div *ngFor="let imessage of messages">
<<<<<<< HEAD
            <div *ngIf="imessage.selection"> <a href="#" (click)="editorSelection(imessage.selection)">Line {{imessage.selection.startLine + 1}} Column {{imessage.selection.startColumn + 1}}</a></div>
=======
            <div> <a href="#" (click)="editorSelection(imessage.selection)">Line {{imessage.selection.startLine + 1}} Column {{imessage.selection.startColumn + 1}}</a></div>
>>>>>>> 2ac7b1ab
            <div *ngFor="let message of imessage.messages" [class.errorMessage]="imessage.hasError">
                {{message}}
            </div>
            <br>
        </div>
    </div>
    <div id="resizeHandle" [class.hidden]="!resizing" [style.top]="resizeHandleTop"></div>
</div><|MERGE_RESOLUTION|>--- conflicted
+++ resolved
@@ -31,11 +31,7 @@
     </div>
     <div id="messages" class="scrollable messages" [class.hidden]="!messageActive">
         <div *ngFor="let imessage of messages">
-<<<<<<< HEAD
             <div *ngIf="imessage.selection"> <a href="#" (click)="editorSelection(imessage.selection)">Line {{imessage.selection.startLine + 1}} Column {{imessage.selection.startColumn + 1}}</a></div>
-=======
-            <div> <a href="#" (click)="editorSelection(imessage.selection)">Line {{imessage.selection.startLine + 1}} Column {{imessage.selection.startColumn + 1}}</a></div>
->>>>>>> 2ac7b1ab
             <div *ngFor="let message of imessage.messages" [class.errorMessage]="imessage.hasError">
                 {{message}}
             </div>

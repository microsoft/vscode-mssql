<<<<<<< HEAD
<tabs>
    <tab tabTitle="Results">
        <navigator [results]="resultOptions" (selectionChange)="selectionChange($event)"></navigator>
        <slick-grid [columnDefinitions]="columnDefinitions"
                    [dataRows]="dataRows"
                    showHeader="true">

        </slick-grid>
    </tab>
    <tab tabTitle="Messages">
        <div *ngFor="let message of messages">
            {{message}}
        </div>
    </tab>
</tabs>
=======
<div class="fullsize box">

    <navigator [batches]="resultOptions" (selectionChange)="selectionChange($event)" class="boxRow header"></navigator>
    <tabs class="boxRow content box">
        <tab tabTitle="Results" class="boxRow content box">
            <slick-grid [columnDefinitions]="columnDefinitions"
                        [dataRows]="dataRows"
                        showDataTypeIcon="false"
                        showHeader="true"
                        class="boxRow content box">
            </slick-grid>
        </tab>
        <tab tabTitle="Messages">
            <div *ngFor="let message of messages">
                {{message}}
            </div>
        </tab>
    </tabs>
</div>
>>>>>>> 530df213
<|MERGE_RESOLUTION|>--- conflicted
+++ resolved
@@ -1,20 +1,3 @@
-<<<<<<< HEAD
-<tabs>
-    <tab tabTitle="Results">
-        <navigator [results]="resultOptions" (selectionChange)="selectionChange($event)"></navigator>
-        <slick-grid [columnDefinitions]="columnDefinitions"
-                    [dataRows]="dataRows"
-                    showHeader="true">
-
-        </slick-grid>
-    </tab>
-    <tab tabTitle="Messages">
-        <div *ngFor="let message of messages">
-            {{message}}
-        </div>
-    </tab>
-</tabs>
-=======
 <div class="fullsize box">
 
     <navigator [batches]="resultOptions" (selectionChange)="selectionChange($event)" class="boxRow header"></navigator>
@@ -34,4 +17,3 @@
         </tab>
     </tabs>
 </div>
->>>>>>> 530df213

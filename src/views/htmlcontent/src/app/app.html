<div class="fullsize vertBox">
    <div *ngIf="dataSets.length > 0" class="boxRow header collapsible" [class.collapsed]="!resultActive" (click)="resultActive = !resultActive">
        <span> Results </span>
    </div>
    <div *ngIf="dataSets.length > 0" class="boxRow content vertBox scrollable" [class.hidden]="!resultActive">
        <div class="boxRow content horzBox slickgrid" *ngFor="let dataSet of renderedDataSets; let i = index">
            <slick-grid [columnDefinitions]="dataSet.columnDefinitions"
                        [dataRows]="dataSet.dataRows"
                        (contextMenu)="openContextMenu($event, dataSet.batchId, dataSet.resultId, i)"
                        enableAsyncPostRender="true"
                        showDataTypeIcon="false"
                        showHeader="true"
                        (keydown)="onKey($event, dataSet.batchId, dataSet.resultId, i)"
                        class="boxCol content vertBox slickgrid">
            </slick-grid>
            <span class="boxCol content vertBox">
                <div class="boxRow content gridIcon maxHeight" *ngFor="let icon of dataIcons">
                    <a href="#"
                    (click)="icon.functionality(dataSet.batchId, dataSet.resultId, i)"
                    [title]="icon.hoverText">
                        <img width="16" height="15" [src]="icon.icon" (alt)="icon.hoverText">
                    </a>
                </div>
            </span>
        </div>
    </div>
    <context-menu (clickEvent)="handleContextClick($event)"></context-menu>
    <div class="boxRow header collapsible" [class.collapsed]="!messageActive" (click)="messageActive = !messageActive" style="position: relative">
        <div id="messageResizeHandle" class="resizableHandle"></div>
        <span> Messages </span>
    </div>
    <div id="messages" class="scrollable messages" [class.hidden]="!messageActive">
<<<<<<< HEAD
        <div *ngFor="let imessage of messages">
            <div *ngIf="imessage.selection"> <a href="#" (click)="editorSelection(imessage.selection)">Line {{imessage.selection.startLine + 1}} Column {{imessage.selection.startColumn + 1}}</a></div>
            <div *ngFor="let message of imessage.messages" [class.errorMessage]="imessage.hasError">
                {{message}}
=======
        <table id="messageTable">
            <div *ngFor="let imessage of messages">
                <tr><td></td><td><a href="#" (click)="editorSelection(imessage.selection)">Line {{imessage.selection.startLine + 1}} Column {{imessage.selection.startColumn + 1}}</a></td></tr>
                <tr *ngFor="let message of imessage.messages">
                    <td>[{{message.time}}]</td>
                    <td [class.errorMessage]="imessage.hasError">
                        {{message.message}}
                    </td>
                </tr>
>>>>>>> 08b24c33
            </div>
        </table>
    </div>
    <div id="resizeHandle" [class.hidden]="!resizing" [style.top]="resizeHandleTop"></div>
</div><|MERGE_RESOLUTION|>--- conflicted
+++ resolved
@@ -30,22 +30,18 @@
         <span> Messages </span>
     </div>
     <div id="messages" class="scrollable messages" [class.hidden]="!messageActive">
-<<<<<<< HEAD
-        <div *ngFor="let imessage of messages">
-            <div *ngIf="imessage.selection"> <a href="#" (click)="editorSelection(imessage.selection)">Line {{imessage.selection.startLine + 1}} Column {{imessage.selection.startColumn + 1}}</a></div>
-            <div *ngFor="let message of imessage.messages" [class.errorMessage]="imessage.hasError">
-                {{message}}
-=======
         <table id="messageTable">
             <div *ngFor="let imessage of messages">
-                <tr><td></td><td><a href="#" (click)="editorSelection(imessage.selection)">Line {{imessage.selection.startLine + 1}} Column {{imessage.selection.startColumn + 1}}</a></td></tr>
+                <tr *ngIf="imessage.selection">
+                    <td></td>
+                    <td><a href="#" (click)="editorSelection(imessage.selection)">Line {{imessage.selection.startLine + 1}} Column {{imessage.selection.startColumn + 1}}</a></td>
+                </tr>
                 <tr *ngFor="let message of imessage.messages">
                     <td>[{{message.time}}]</td>
                     <td [class.errorMessage]="imessage.hasError">
                         {{message.message}}
                     </td>
                 </tr>
->>>>>>> 08b24c33
             </div>
         </table>
     </div>

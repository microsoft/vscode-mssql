--- conflicted
+++ resolved
@@ -2,12 +2,8 @@
     <div *ngIf="dataSets.length > 0" class="boxRow header collapsible" [class.collapsed]="!resultActive" (click)="resultActive = !resultActive">
         <span> Results </span>
     </div>
-<<<<<<< HEAD
     <div id="results" myScroll (onScroll)="onScroll($event)"  [scrollEnabled]="scrollEnabled"
         *ngIf="renderedDataSets.length > 0" class="boxRow content vertBox scrollable" [class.hidden]="!resultActive">
-=======
-    <div *ngIf="dataSets.length > 0" class="boxRow content vertBox scrollable" [class.hidden]="!resultActive">
->>>>>>> 08b24c33
         <div class="boxRow content horzBox slickgrid" *ngFor="let dataSet of renderedDataSets; let i = index">
             <slick-grid [columnDefinitions]="dataSet.columnDefinitions"
                         [dataRows]="dataSet.dataRows"

--- conflicted
+++ resolved
@@ -1,11 +1,12 @@
-<<<<<<< HEAD
 <div>
     <tabs class="fullsize box">
         <tab tabTitle="Results" class="boxRow content box">
             <navigator [results]="resultOptions" (selectionChange)="selectionChange($event)" class="boxRow header"></navigator>
             <slick-grid [columnDefinitions]="columnDefinitions"
                         [dataRows]="dataRows"
-                        showHeader="true" class="boxRow content box">
+                        showDataTypeIcon="false"
+                        showHeader="true"
+                        class="boxRow content box">
             </slick-grid>
         </tab>
         <tab tabTitle="Messages">
@@ -14,21 +15,4 @@
             </div>
         </tab>
     </tabs>
-</div>
-=======
-<tabs>
-    <tab tabTitle="Results">
-        <navigator [results]="resultOptions" (selectionChange)="selectionChange($event)"></navigator>
-        <slick-grid [columnDefinitions]="columnDefinitions"
-                    [dataRows]="dataRows"
-                    showDataTypeIcon="false"
-                    showHeader="true">
-        </slick-grid>
-    </tab>
-    <tab tabTitle="Messages">
-        <div *ngFor="let message of messages">
-            {{message}}
-        </div>
-    </tab>
-</tabs>
->>>>>>> 3684261d
+</div>
--- conflicted
+++ resolved
@@ -1,32 +1,18 @@
-<<<<<<< HEAD
-<div class="fullsize box">
-    <tabs class="boxRow content box" [selected]="selected" (tabChange)="tabChange($event)">
-        <tab [id]="SelectedTab.Results" tabTitle="Results" [show]="dataSets.length > 0" class="boxRow content box"
-            (onScroll)="onGridScroll($event)">
-            <slick-grid *ngFor="let dataSet of renderedDataSets"
-                        [columnDefinitions]="dataSet.columnDefinitions"
-=======
 <div class="fullsize vertBox">
     <div *ngIf="dataSets.length > 0" class="boxRow header collapsible" [class.collapsed]="!resultActive" (click)="resultActive = !resultActive">
         <span> Results </span>
     </div>
-    <div *ngIf="dataSets.length > 0" class="boxRow content vertBox scrollable" [class.hidden]="!resultActive">
-        <div class="boxRow content horzBox slickgrid" *ngFor="let dataSet of dataSets; let i = index">
+    <div *ngIf="renderedDataSets.length > 0" class="boxRow content vertBox scrollable" [class.hidden]="!resultActive">
+        <div class="boxRow content horzBox slickgrid" *ngFor="let dataSet of renderedDataSets; let i = index">
             <slick-grid [columnDefinitions]="dataSet.columnDefinitions"
->>>>>>> d0b3a128
                         [dataRows]="dataSet.dataRows"
                         (contextMenu)="openContextMenu($event, dataSet.batchId, dataSet.resultId, i)"
                         enableAsyncPostRender="true"
                         showDataTypeIcon="false"
                         showHeader="true"
-<<<<<<< HEAD
                         [resized]="dataSet.resized"
-                        (keydown)="onKey($event, dataSet.batchId, dataSet.resultId, _startIndex)"
-                        class="boxRow content box slickgrid">
-=======
                         (keydown)="onKey($event, dataSet.batchId, dataSet.resultId, i)"
                         class="boxCol content vertBox slickgrid">
->>>>>>> d0b3a128
             </slick-grid>
             <span class="boxCol content vertBox">
                 <div class="boxRow content gridIcon maxHeight" *ngFor="let icon of dataIcons">

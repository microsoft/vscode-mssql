/* --------------------------------------------------------------------------------------------
 * Copyright (c) Microsoft Corporation. All rights reserved.
 * Licensed under the MIT License. See License.txt in the project root for license information.
 * ------------------------------------------------------------------------------------------ */
<<<<<<< HEAD
import { Component, Input, ElementRef, forwardRef, Inject,
    EventEmitter, Output } from '@angular/core';
import { Observable } from 'rxjs/RX';
=======
import { Component, Input, ContentChildren, ElementRef, forwardRef, Inject, OnInit, QueryList } from '@angular/core';
import { SlickGrid } from './slickgrid/SlickGrid';
import { IGridIcon } from './../interfaces';
>>>>>>> d0b3a128

enum SelectedTab {
    Results = 0,
    Messages = 1,
}

export class ScrollEvent {
    scrollTop: number;
}

/**
 * Defines a Tab component which is the content of a tab on the page (to be used with the Tabs
 * component)
 */
@Component({
    selector: 'tab',
    styles: [`
        .pane{
        padding: 1em;
        }`],
<<<<<<< HEAD
    template: '<ng-content></ng-content>'
})
export class Tab {
    @Input('tabTitle') title: string;
    @Input() id: SelectedTab;
    @Input() show: boolean;
    @Output() onScroll: EventEmitter<ScrollEvent> = new EventEmitter<ScrollEvent>();
=======
    template: `
        <ng-content></ng-content>`
})
export class Tab implements OnInit {
    @Input('tabTitle') title: string;
    @Input() id: SelectedTab;
    @Input() show: boolean;
    @Input() icons: IGridIcon[];
    @ContentChildren(SlickGrid) slickgrids: QueryList<SlickGrid>;
>>>>>>> d0b3a128

    private _active = true;

    constructor(@Inject(forwardRef(() => ElementRef)) private _el: ElementRef) {
        Observable.fromEvent(this._el.nativeElement, 'scroll').subscribe((event) => {
            this.onScroll.emit({
                scrollTop: this._el.nativeElement.scrollTop
            });
        });
    };

    ngOnInit(): void {
        this.updateActive();
    }

    private updateActive(): void {
        if (!this._active) {
            this._el.nativeElement.getElementsByClassName('content')[0].className += ' hidden';
        } else {
            this._el.nativeElement.getElementsByClassName('content')[0].className =
                this._el.nativeElement.getElementsByClassName('content')[0].className.replace( /(?:^|\s)hidden(?!\S)/g , '' );
        }
    }

    public set active(active: boolean) {
        this._active = active;
        this.updateActive();
    }

    public get active(): boolean {
        return this._active;
    }
}<|MERGE_RESOLUTION|>--- conflicted
+++ resolved
@@ -2,15 +2,10 @@
  * Copyright (c) Microsoft Corporation. All rights reserved.
  * Licensed under the MIT License. See License.txt in the project root for license information.
  * ------------------------------------------------------------------------------------------ */
-<<<<<<< HEAD
-import { Component, Input, ElementRef, forwardRef, Inject,
-    EventEmitter, Output } from '@angular/core';
+import { Component, Input, ElementRef, forwardRef, Inject, EventEmitter, OnInit,
+     Output } from '@angular/core';
 import { Observable } from 'rxjs/RX';
-=======
-import { Component, Input, ContentChildren, ElementRef, forwardRef, Inject, OnInit, QueryList } from '@angular/core';
-import { SlickGrid } from './slickgrid/SlickGrid';
 import { IGridIcon } from './../interfaces';
->>>>>>> d0b3a128
 
 enum SelectedTab {
     Results = 0,
@@ -31,15 +26,6 @@
         .pane{
         padding: 1em;
         }`],
-<<<<<<< HEAD
-    template: '<ng-content></ng-content>'
-})
-export class Tab {
-    @Input('tabTitle') title: string;
-    @Input() id: SelectedTab;
-    @Input() show: boolean;
-    @Output() onScroll: EventEmitter<ScrollEvent> = new EventEmitter<ScrollEvent>();
-=======
     template: `
         <ng-content></ng-content>`
 })
@@ -48,8 +34,7 @@
     @Input() id: SelectedTab;
     @Input() show: boolean;
     @Input() icons: IGridIcon[];
-    @ContentChildren(SlickGrid) slickgrids: QueryList<SlickGrid>;
->>>>>>> d0b3a128
+    @Output() onScroll: EventEmitter<ScrollEvent> = new EventEmitter<ScrollEvent>();
 
     private _active = true;
 

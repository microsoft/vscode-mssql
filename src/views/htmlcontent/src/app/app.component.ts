--- conflicted
+++ resolved
@@ -13,28 +13,15 @@
 import {VirtualizedCollection} from './slickgrid/VirtualizedCollection';
 import { Tab } from './tab';
 import { ContextMenu } from './contextmenu.component';
-<<<<<<< HEAD
 import { ScrollEvent } from './tab';
-
-enum FieldType {
-    String = 0,
-    Boolean = 1,
-    Integer = 2,
-    Decimal = 3,
-    Date = 4,
-    Unknown = 5,
-}
-=======
 import { FieldType } from './slickgrid/EngineAPI';
 import { IGridBatchMetaData, ISelectionData } from './../interfaces';
->>>>>>> 9ec1a76b
 
 enum SelectedTab {
     Results = 0,
     Messages = 1,
 }
 
-<<<<<<< HEAD
 interface IGridDataSet {
     dataRows: IObservableCollection<IGridDataRow>;
     columnDefinitions: IColumnDefinition[];
@@ -42,12 +29,12 @@
     totalRows: number;
     batchId: number;
     resultId: number;
-=======
+}
+
 interface IMessages {
     messages: string[];
     hasError: boolean;
     selection: ISelectionData;
->>>>>>> 9ec1a76b
 }
 
 /**
@@ -66,40 +53,23 @@
 })
 
 export class AppComponent implements OnInit {
-<<<<<<< HEAD
     // Constants
     private scrollTimeOutTime = 200;
-=======
-    private dataSets: {
-        dataRows: IObservableCollection<IGridDataRow>,
-        columnDefinitions: IColumnDefinition[],
-        totalRows: number,
-        batchId: number,
-        resultId: number}[] = [];
-    private messages: IMessages[] = [];
-    private selected: SelectedTab;
->>>>>>> 9ec1a76b
     private windowSize = 50;
     private c_key = 67;
 
     // fields
     private dataSets: IGridDataSet[] = [];
     private renderedDataSets: IGridDataSet[] = [];
-    private messages: string[] = [];
+    private messages: IMessages[] = [];
     private selected: SelectedTab;
     private scrollTimeOut;
     public SelectedTab = SelectedTab;
     @ViewChild(ContextMenu) contextMenu: ContextMenu;
     @ViewChildren(SlickGrid) slickgrids: QueryList<SlickGrid>;
 
-<<<<<<< HEAD
     constructor(@Inject(forwardRef(() => DataService)) private dataService: DataService,
                 @Inject(forwardRef(() => ElementRef)) private _el: ElementRef) {}
-
-=======
-
-    constructor(@Inject(forwardRef(() => DataService)) private dataService: DataService) {}
->>>>>>> 9ec1a76b
 
     /**
      * Called by Angular when the object is initialized
@@ -269,7 +239,6 @@
         }
     }
 
-<<<<<<< HEAD
     onGridScroll(event: ScrollEvent): void {
         const self = this;
         clearTimeout(self.scrollTimeOut);
@@ -290,12 +259,13 @@
                 }
             }
         }, self.scrollTimeOutTime);
-=======
+
+    }
+
     /**
      * Binded to mouse click on messages
      */
     editorSelection(selection: ISelectionData): void {
         this.dataService.setEditorSelection(selection);
->>>>>>> 9ec1a76b
     }
 }
/* --------------------------------------------------------------------------------------------
 * Copyright (c) Microsoft Corporation. All rights reserved.
 * Licensed under the MIT License. See License.txt in the project root for license information.
 * ------------------------------------------------------------------------------------------ */
import {Component, OnInit, Inject, forwardRef, ViewChild, ViewChildren, QueryList} from '@angular/core';
import {IColumnDefinition} from './slickgrid/ModelInterfaces';
import {IObservableCollection} from './slickgrid/BaseLibrary';
import {IGridDataRow} from './slickgrid/SharedControlInterfaces';
import {SlickGrid} from './slickgrid/SlickGrid';
import {DataService} from './data.service';
import {Observable} from 'rxjs/Rx';
import {VirtualizedCollection} from './slickgrid/VirtualizedCollection';
import { Tabs } from './tabs';
import { Tab } from './tab';
import { ContextMenu } from './contextmenu.component';
import { IGridBatchMetaData } from './../interfaces';

enum FieldType {
    String = 0,
    Boolean = 1,
    Integer = 2,
    Decimal = 3,
    Date = 4,
    Unknown = 5,
}

enum SelectedTab {
    Results = 0,
    Messages = 1,
}

interface IMessages {
    messages: string[];
    hasError: boolean;
}

/**
 * Top level app component which runs and controls the SlickGrid implementation
 */
@Component({
    selector: 'my-app',
    directives: [SlickGrid, Tabs, Tab, ContextMenu],
    templateUrl: 'app/app.html',
    providers: [DataService],
    styles: [`
    .errorMessage {
        color: red;
    }`
    ]
})

export class AppComponent implements OnInit {
    private dataSets: {
        dataRows: IObservableCollection<IGridDataRow>,
        columnDefinitions: IColumnDefinition[],
        totalRows: number,
        batchId: number,
        resultId: number}[] = [];
    private messages: IMessages[] = [];
    private selected: SelectedTab;
    private windowSize = 50;
    private c_key = 67;
    public SelectedTab = SelectedTab;
    @ViewChild(ContextMenu) contextMenu: ContextMenu;
    @ViewChildren(SlickGrid) slickgrids: QueryList<SlickGrid>;

    constructor(@Inject(forwardRef(() => DataService)) private dataService: DataService) {}

    /**
     * Called by Angular when the object is initialized
     */
    ngOnInit(): void {
        const self = this;
<<<<<<< HEAD
        this.dataService.getBatches().then((batchs: IGridBatchMetaData[]) => {
            for (let [batchId, batch] of batchs.entries()) {
                let messages: IMessages = {messages: batch.messages, hasError: batch.hasError};
                console.log(messages);
                self.messages.push(messages);
=======
        this.dataService.numberOfBatchSets().then((numberOfBatches: number) => {
            for (let batchId = 0; batchId < numberOfBatches; batchId++) {
                self.dataService.getMessages(batchId).then(data => {
                    self.messages = self.messages.concat(data);
                    self.selected = SelectedTab.Messages;
                });
>>>>>>> b8d2ce18
                self.dataService.numberOfResultSets(batchId).then((numberOfResults: number) => {
                    for (let resultId = 0; resultId < numberOfResults; resultId++) {
                        let totalRowsObs = self.dataService.getNumberOfRows(batchId, resultId);
                        let columnDefinitionsObs = self.dataService.getColumns(batchId, resultId);
                        Observable.forkJoin([totalRowsObs, columnDefinitionsObs]).subscribe((data: any[]) => {
                            let dataSet: {
                                dataRows: IObservableCollection<IGridDataRow>,
                                columnDefinitions: IColumnDefinition[],
                                totalRows: number,
                                batchId: number,
                                resultId: number} = {
                                    dataRows: undefined,
                                    columnDefinitions: undefined,
                                    totalRows: undefined,
                                    batchId: batchId,
                                    resultId: resultId
                                };
                            let totalRows = data[0];
                            let columnData = data[1];
                            let columnDefinitions = [];
                            for (let i = 0; i < columnData.length; i++) {
                                columnDefinitions.push({
                                    id: columnData[i].columnName,
                                    type: self.stringToFieldType('string')
                                });
                            }
                            let loadDataFunction = (offset: number, count: number): Promise<IGridDataRow[]> => {
                                return new Promise<IGridDataRow[]>((resolve, reject) => {
                                    self.dataService.getRows(offset, count, batchId, resultId).subscribe(rows => {
                                        let gridData: IGridDataRow[] = [];
                                        for (let i = 0; i < rows.rows.length; i++) {
                                            gridData.push({
                                                values: rows.rows[i]
                                            });
                                        }
                                        resolve(gridData);
                                    });
                                });
                            };

                            let virtualizedCollection = new VirtualizedCollection<IGridDataRow>(self.windowSize,
                                                                                                totalRows,
                                                                                                loadDataFunction,
                                                                                                (index) => {
                                                                                                    return { values: [] };
                                                                                                });
                            dataSet.columnDefinitions = columnDefinitions;
                            dataSet.totalRows = totalRows;
                            dataSet.dataRows = virtualizedCollection;
                            self.dataSets.push(dataSet);
                            self.selected = SelectedTab.Results;
                        });
                    }
                });
            }
        });
    }

    /**
     * Used to convert the string to a enum compatible with SlickGrid
     */
    private stringToFieldType(input: string): FieldType {
        let fieldtype: FieldType;
        switch (input) {
            case 'string':
                fieldtype = FieldType.String;
                break;
            case 'boolean':
                fieldtype = FieldType.Boolean;
                break;
            case 'decimal':
                fieldtype = FieldType.Decimal;
                break;
            default:
                fieldtype = FieldType.String;
                break;
        }
        return fieldtype;
    }


    /**
     * Send save result set request to service
     */
    handleContextClick(event: {type: string, batchId: number, resultId: number}): void {
        switch (event.type) {
            case 'csv':
                this.dataService.sendSaveRequest(event.batchId, event.resultId, 'csv');
                break;
            case 'json':
                this.dataService.sendSaveRequest(event.batchId, event.resultId, 'json');
                break;
            default:
                break;
        }
    }

    openContextMenu(event: {x: number, y: number}, batchId, resultId): void {
        this.contextMenu.show(event.x, event.y, batchId, resultId);
    }

    /**
     * Updates the internal state for what tab is selected; propogates down to the tab classes
     * @param to The tab was the selected
     */
    tabChange(to: SelectedTab): void {
        this.selected = to;
    }

    /**
     * Handles keyboard events on angular, currently only needed for copy-paste
     */
    onKey(e: any, batchId: number, resultId: number, index: number): void {
        if ((e.ctrlKey || e.metaKey) && e.which === this.c_key) {
            let selection = this.slickgrids.toArray()[index].getSelectedRanges();
            this.dataService.copyResults(selection, batchId, resultId);
        }
    }
}<|MERGE_RESOLUTION|>--- conflicted
+++ resolved
@@ -71,20 +71,11 @@
      */
     ngOnInit(): void {
         const self = this;
-<<<<<<< HEAD
         this.dataService.getBatches().then((batchs: IGridBatchMetaData[]) => {
             for (let [batchId, batch] of batchs.entries()) {
                 let messages: IMessages = {messages: batch.messages, hasError: batch.hasError};
                 console.log(messages);
                 self.messages.push(messages);
-=======
-        this.dataService.numberOfBatchSets().then((numberOfBatches: number) => {
-            for (let batchId = 0; batchId < numberOfBatches; batchId++) {
-                self.dataService.getMessages(batchId).then(data => {
-                    self.messages = self.messages.concat(data);
-                    self.selected = SelectedTab.Messages;
-                });
->>>>>>> b8d2ce18
                 self.dataService.numberOfResultSets(batchId).then((numberOfResults: number) => {
                     for (let resultId = 0; resultId < numberOfResults; resultId++) {
                         let totalRowsObs = self.dataService.getNumberOfRows(batchId, resultId);

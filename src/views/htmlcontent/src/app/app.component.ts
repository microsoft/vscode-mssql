/* --------------------------------------------------------------------------------------------
 * Copyright (c) Microsoft Corporation. All rights reserved.
 * Licensed under the MIT License. See License.txt in the project root for license information.
 * ------------------------------------------------------------------------------------------ */
import {Component, OnInit, Inject, forwardRef, ViewChild, ViewChildren, QueryList, ElementRef,
    ChangeDetectorRef, AfterViewChecked} from '@angular/core';
import {IColumnDefinition} from './slickgrid/ModelInterfaces';
import {IObservableCollection} from './slickgrid/BaseLibrary';
import {IGridDataRow} from './slickgrid/SharedControlInterfaces';
import {ISlickRange} from './slickgrid/SelectionModel';
import {SlickGrid} from './slickgrid/SlickGrid';
import {DataService} from './data.service';
import {Observable} from 'rxjs/Rx';
import {VirtualizedCollection} from './slickgrid/VirtualizedCollection';
import { Tabs } from './tabs';
import { Tab } from './tab';
import { ContextMenu } from './contextmenu.component';
import { IGridIcon, IGridBatchMetaData, ISelectionData } from './../interfaces';
import { FieldType } from './slickgrid/EngineAPI';
<<<<<<< HEAD
import { IGridBatchMetaData, ISelectionData, IResultMessage } from './../interfaces';
=======

>>>>>>> acb006d0

enum SelectedTab {
    Results = 0,
    Messages = 1,
}

interface IMessages {
    messages: IResultMessage[];
    hasError: boolean;
    selection: ISelectionData;
}

declare let $;

/**
 * Top level app component which runs and controls the SlickGrid implementation
 */
@Component({
    selector: 'my-app',
    directives: [SlickGrid, Tabs, Tab, ContextMenu],
    templateUrl: 'app/app.html',
    providers: [DataService],
    styles: [`
    .errorMessage {
        color: var(--color-error);
    }`
    ]
})

export class AppComponent implements OnInit, AfterViewChecked {
    private dataSets: {
        dataRows: IObservableCollection<IGridDataRow>,
        columnDefinitions: IColumnDefinition[],
        totalRows: number,
        batchId: number,
        resultId: number}[] = [];
    private messages: IMessages[] = [];
    private messagesAdded = false;
    private selected: SelectedTab;
    private windowSize = 50;
    private c_key = 67;
    public SelectedTab = SelectedTab;
    private resizing = false;
    private resizeHandleTop = 0;
    // tslint:disable-next-line:no-unused-variable
    private resultActive = true;
    // tslint:disable-next-line:no-unused-variable
    private messageActive = true;
    // tslint:disable-next-line:no-unused-variable
    private dataIcons: IGridIcon[] = [
        {
            icon: '/images/u32.png',
            hoverText: 'Save as CSV',
            functionality: (batchId, resultId) => {
                this.handleContextClick({type: 'csv', batchId: batchId, resultId: resultId});
            }
        },
        {
            icon: '/images/u26.png',
            hoverText: 'Save as JSON',
            functionality: (batchId, resultId) => {
                this.handleContextClick({type: 'json', batchId: batchId, resultId: resultId});
            }
        }
    ];
    @ViewChild(ContextMenu) contextMenu: ContextMenu;
    @ViewChildren(SlickGrid) slickgrids: QueryList<SlickGrid>;


    constructor(@Inject(forwardRef(() => DataService)) private dataService: DataService,
                @Inject(forwardRef(() => ElementRef)) private _el: ElementRef,
                @Inject(forwardRef(() => ChangeDetectorRef)) private cd: ChangeDetectorRef) {}

    /**
     * Called by Angular when the object is initialized
     */
    ngOnInit(): void {
        const self = this;
        this.setupResizeBind();
        this.dataService.getBatches().then((batchs: IGridBatchMetaData[]) => {
            for (let [batchId, batch] of batchs.entries()) {
                let messages: IMessages = {
                    messages: [],
                    hasError: batch.hasError,
                    selection: batch.selection
                };
                for (let message of batch.messages) {
                    let date = new Date(message.time);
                    let timeString = date.getHours() + ':' + date.getMinutes() + ':' + date.getSeconds();
                    messages.messages.push({time: timeString, message: message.message});
                }
                self.messages.push(messages);
                self.messagesAdded = true;
                self.dataService.numberOfResultSets(batchId).then((numberOfResults: number) => {
                    for (let resultId = 0; resultId < numberOfResults; resultId++) {
                        let totalRowsObs = self.dataService.getNumberOfRows(batchId, resultId);
                        let columnDefinitionsObs = self.dataService.getColumns(batchId, resultId);
                        Observable.forkJoin([totalRowsObs, columnDefinitionsObs]).subscribe((data: any[]) => {
                            let dataSet: {
                                dataRows: IObservableCollection<IGridDataRow>,
                                columnDefinitions: IColumnDefinition[],
                                totalRows: number,
                                batchId: number,
                                resultId: number} = {
                                    dataRows: undefined,
                                    columnDefinitions: undefined,
                                    totalRows: undefined,
                                    batchId: batchId,
                                    resultId: resultId
                                };
                            let totalRows = data[0];
                            let columnData = data[1];
                            let columnDefinitions = [];

                            for (let i = 0; i < columnData.length; i++) {
                                if (columnData[i].isXml) {
                                    columnDefinitions.push({
                                        id: columnData[i].columnName,
                                        type: self.stringToFieldType('string'),
                                        formatter: self.hyperLinkFormatter,
                                        asyncPostRender: self.xmlLinkHandler
                                    });
                                } else {
                                    columnDefinitions.push({
                                        id: columnData[i].columnName,
                                        type: self.stringToFieldType('string')
                                    });
                                }

                            }
                            let loadDataFunction = (offset: number, count: number): Promise<IGridDataRow[]> => {
                                return new Promise<IGridDataRow[]>((resolve, reject) => {
                                    self.dataService.getRows(offset, count, batchId, resultId).subscribe(rows => {
                                        let gridData: IGridDataRow[] = [];
                                        for (let i = 0; i < rows.rows.length; i++) {
                                            gridData.push({
                                                values: rows.rows[i]
                                            });
                                        }
                                        resolve(gridData);
                                    });
                                });
                            };

                            let virtualizedCollection = new VirtualizedCollection<IGridDataRow>(self.windowSize,
                                                                                                totalRows,
                                                                                                loadDataFunction,
                                                                                                (index) => {
                                                                                                    return { values: [] };
                                                                                                });
                            dataSet.columnDefinitions = columnDefinitions;
                            dataSet.totalRows = totalRows;
                            dataSet.dataRows = virtualizedCollection;
                            self.dataSets.push(dataSet);
                            self.messagesAdded = true;
                            self.selected = SelectedTab.Results;
                        });
                    }
                });
            }
        });
    }

    ngAfterViewChecked(): void {
        if (this.messagesAdded) {
            this.messagesAdded = false;
            this.scrollMessages();
        }
    }

    /**
     * Used to convert the string to a enum compatible with SlickGrid
     */
    private stringToFieldType(input: string): FieldType {
        let fieldtype: FieldType;
        switch (input) {
            case 'string':
                fieldtype = FieldType.String;
                break;
            case 'boolean':
                fieldtype = FieldType.Boolean;
                break;
            case 'decimal':
                fieldtype = FieldType.Decimal;
                break;
            default:
                fieldtype = FieldType.String;
                break;
        }
        return fieldtype;
    }

    /**
     * Send save result set request to service
     */
    handleContextClick(event: {type: string, batchId: number, resultId: number, selection: ISlickRange[]}): void {
        switch (event.type) {
            case 'csv':
                this.dataService.sendSaveRequest(event.batchId, event.resultId, 'csv', event.selection);
                break;
            case 'json':
                this.dataService.sendSaveRequest(event.batchId, event.resultId, 'json', event.selection);
                break;
            default:
                break;
        }
    }

    openContextMenu(event: {x: number, y: number}, batchId, resultId, index): void {
        let selection = this.slickgrids.toArray()[index].getSelectedRanges();
        this.contextMenu.show(event.x, event.y, batchId, resultId, selection);
    }

    /**
     * Updates the internal state for what tab is selected; propogates down to the tab classes
     * @param to The tab was the selected
     */
    tabChange(to: SelectedTab): void {
        this.selected = to;
    }

    /**
     * Add handler for clicking on xml link
     */
    xmlLinkHandler = (cellRef: string, row: number, dataContext: JSON, colDef: any) => {
        const self = this;
        let value = dataContext[colDef.field];
        $(cellRef).children('.xmlLink').click(function(): void {
            self.dataService.openLink(value, colDef.field);
        });
    }

    /**
     * Format xml field into a hyperlink
     */
    public hyperLinkFormatter(row: number, cell: any, value: any, columnDef: any, dataContext: any): string {
        let valueToDisplay = (value + '').replace(/&/g, '&amp;').replace(/</g, '&lt;').replace(/>/g, '&gt;');
        let cellClasses = 'grid-cell-value-container';
        if (value) {
            cellClasses += ' xmlLink';
            return '<a class="' + cellClasses + '" href="#" >'
                + valueToDisplay
                + '</a>';
        } else {
            cellClasses += ' missing-value';
            return '<span title="' + valueToDisplay + '" class="' + cellClasses + '">' + valueToDisplay + '</span>';
        }
    }

    /**
     * Handles keyboard events on angular, currently only needed for copy-paste
     */
    onKey(e: any, batchId: number, resultId: number, index: number): void {
        if ((e.ctrlKey || e.metaKey) && e.which === this.c_key) {
            let selection = this.slickgrids.toArray()[index].getSelectedRanges();
            this.dataService.copyResults(selection, batchId, resultId);
        }
    }

    /**
     * Binded to mouse click on messages
     */
    editorSelection(selection: ISelectionData): void {
        this.dataService.setEditorSelection(selection);
    }

    /**
     * Sets up the resize bar
     */
    setupResizeBind(): void {
        const self = this;
        let $resizeHandle = $(document.getElementById('messageResizeHandle'));
        let $messagePane = $(document.getElementById('messages'));
        $resizeHandle.bind('dragstart', (e, dd) => {
            self.resizing = true;
            self.resizeHandleTop = e.pageY;
        });

        $resizeHandle.bind('drag', (e, dd) => {
            self.resizeHandleTop = e.pageY;
        });

        $resizeHandle.bind('dragend', (e, dd) => {
            self.resizing = false;
            $messagePane.css('min-height', $(window).height() - (e.pageY + 22));
            self.cd.detectChanges();
        });
    }

    /**
     * Ensures the messages tab is scrolled to the bottom
     */
    scrollMessages(): void {
        let messagesDiv = document.getElementById('messages');
        messagesDiv.scrollTop = messagesDiv.scrollHeight;
    }
}<|MERGE_RESOLUTION|>--- conflicted
+++ resolved
@@ -15,13 +15,8 @@
 import { Tabs } from './tabs';
 import { Tab } from './tab';
 import { ContextMenu } from './contextmenu.component';
-import { IGridIcon, IGridBatchMetaData, ISelectionData } from './../interfaces';
+import { IGridIcon, IGridBatchMetaData, ISelectionData, IResultMessage } from './../interfaces';
 import { FieldType } from './slickgrid/EngineAPI';
-<<<<<<< HEAD
-import { IGridBatchMetaData, ISelectionData, IResultMessage } from './../interfaces';
-=======
-
->>>>>>> acb006d0
 
 enum SelectedTab {
     Results = 0,
@@ -76,14 +71,14 @@
             icon: '/images/u32.png',
             hoverText: 'Save as CSV',
             functionality: (batchId, resultId) => {
-                this.handleContextClick({type: 'csv', batchId: batchId, resultId: resultId});
+                this.handleContextClick({type: 'csv', batchId: batchId, resultId: resultId, selection: undefined});
             }
         },
         {
             icon: '/images/u26.png',
             hoverText: 'Save as JSON',
             functionality: (batchId, resultId) => {
-                this.handleContextClick({type: 'json', batchId: batchId, resultId: resultId});
+                this.handleContextClick({type: 'json', batchId: batchId, resultId: resultId, selection: undefined});
             }
         }
     ];

--- conflicted
+++ resolved
@@ -69,10 +69,8 @@
     private _defaultNumShowingRows = 8;
     // tslint:disable-next-line:no-unused-variable
     private Constants = Constants;
-<<<<<<< HEAD
     // tslint:disable-next-line:no-unused-variable
     private Utils = Utils;
-=======
     private keyCodes = {
         37: 'left',
         38: 'up',
@@ -168,7 +166,6 @@
             }
         }
     ];
->>>>>>> 3c53b245
 
     // FIELDS
     // All datasets
@@ -189,46 +186,7 @@
     private messageActive = true;
     private firstRender = true;
     // tslint:disable-next-line:no-unused-variable
-<<<<<<< HEAD
-    private dataIcons: IGridIcon[] = [
-        {
-            showCondition: () => { return this.dataSets.length > 1; },
-            icon: () => {
-                return this.renderedDataSets.length === 1
-                    ? 'exitFullScreen'
-                    : 'extendFullScreen';
-            },
-            hoverText: () => {
-                return this.renderedDataSets.length === 1
-                    ? Constants.restoreLabel
-                    : Constants.maximizeLabel;
-            },
-            functionality: (batchId, resultId, index) => {
-                this.magnify(index);
-            }
-        },
-        {
-            showCondition: () => { return true; },
-            icon: () => { return 'saveCsv'; },
-            hoverText: () => { return Constants.saveCSVLabel; },
-            functionality: (batchId, resultId, index) => {
-                let selection = this.slickgrids.toArray()[index].getSelectedRanges();
-                this.handleContextClick({type: 'csv', batchId: batchId, resultId: resultId, selection: selection});
-            }
-        },
-        {
-            showCondition: () => { return true; },
-            icon: () => { return 'saveJson'; },
-            hoverText: () => { return Constants.saveJSONLabel; },
-            functionality: (batchId, resultId, index) => {
-                let selection = this.slickgrids.toArray()[index].getSelectedRanges();
-                this.handleContextClick({type: 'json', batchId: batchId, resultId: resultId, selection: selection});
-            }
-        }
-    ];
-=======
     private resultsScrollTop: number = 0;
->>>>>>> 3c53b245
     @ViewChild(ContextMenu) contextMenu: ContextMenu;
     @ViewChildren(SlickGrid) slickgrids: QueryList<SlickGrid>;
 

--- conflicted
+++ resolved
@@ -2,7 +2,7 @@
  * Copyright (c) Microsoft Corporation. All rights reserved.
  * Licensed under the MIT License. See License.txt in the project root for license information.
  * ------------------------------------------------------------------------------------------ */
-import {Component, OnInit, Inject, forwardRef} from '@angular/core';
+import {Component, OnInit, Inject, forwardRef, ViewChild} from '@angular/core';
 import {IColumnDefinition} from './slickgrid/ModelInterfaces';
 import {IObservableCollection} from './slickgrid/BaseLibrary';
 import {IGridDataRow} from './slickgrid/SharedControlInterfaces';
@@ -12,6 +12,7 @@
 import {VirtualizedCollection} from './slickgrid/VirtualizedCollection';
 import { Tabs } from './tabs';
 import { Tab } from './tab';
+import { ContextMenu } from './contextmenu.component';
 
 enum FieldType {
     String = 0,
@@ -32,25 +33,22 @@
  */
 @Component({
     selector: 'my-app',
-    directives: [SlickGrid, Tabs, Tab],
+    directives: [SlickGrid, Tabs, Tab, ContextMenu],
     templateUrl: 'app/app.html',
     providers: [DataService]
 })
 
 export class AppComponent implements OnInit {
-<<<<<<< HEAD
-    private dataSets: {dataRows: IObservableCollection<IGridDataRow>, columnDefinitions: IColumnDefinition[], totalRows: number}[] = [];
-=======
-    private columnDefinitions: IColumnDefinition[] = [];
-    private dataRows: IObservableCollection<IGridDataRow>;
-    private totalRows: number;
-    private resultOptions: number[][];
-    public selectedResultSet: number = 0;
-    public selectedBatchIndex: number = 0;
->>>>>>> 43f0e11a
+    private dataSets: {
+        dataRows: IObservableCollection<IGridDataRow>,
+        columnDefinitions: IColumnDefinition[],
+        totalRows: number,
+        batchId: number,
+        resultId: number}[] = [];
     private messages: string[] = [];
     private selected: SelectedTab;
     public SelectedTab = SelectedTab;
+    @ViewChild(ContextMenu) contextMenu: ContextMenu;
 
     constructor(@Inject(forwardRef(() => DataService)) private dataService: DataService) {}
 
@@ -69,11 +67,18 @@
                         let totalRowsObs = self.dataService.getNumberOfRows(batchId, resultId);
                         let columnDefinitionsObs = self.dataService.getColumns(batchId, resultId);
                         Observable.forkJoin([totalRowsObs, columnDefinitionsObs]).subscribe((data: any[]) => {
-                            let dataSet: {dataRows: IObservableCollection<IGridDataRow>, columnDefinitions: IColumnDefinition[], totalRows: number} = {
-                                dataRows: undefined,
-                                columnDefinitions: undefined,
-                                totalRows: undefined
-                            };
+                            let dataSet: {
+                                dataRows: IObservableCollection<IGridDataRow>,
+                                columnDefinitions: IColumnDefinition[],
+                                totalRows: number,
+                                batchId: number,
+                                resultId: number} = {
+                                    dataRows: undefined,
+                                    columnDefinitions: undefined,
+                                    totalRows: undefined,
+                                    batchId: batchId,
+                                    resultId: resultId
+                                };
                             let totalRows = data[0];
                             let columnData = data[1];
                             let columnDefinitions = [];
@@ -140,26 +145,21 @@
     /**
      * Send save result set request to service
      */
-    saveResultsAsCsv(): void {
-        const self = this;
-        // call /saveResults with the current resultSet number
-        self.dataService.sendSaveRequest(this.selectedBatchIndex, this.selectedResultSet);
+    handleContextClick(event: {type: string, batchId: number, resultId: number}): void {
+        switch (event.type) {
+            case 'csv':
+                this.dataService.sendSaveRequest(event.batchId, event.resultId);
+                break;
+            default:
+                break;
+        }
+    }
+
+    openContextMenu(event: {x: number, y: number}, batchId, resultId): void {
+        this.contextMenu.show(event.x, event.y, batchId, resultId);
     }
 
     /**
-<<<<<<< HEAD
-=======
-     * Renders a new result set based on a selection
-     * @param selection The selection object to render
-     */
-    selectionChange(selection: {batch: number; result: number; }): void {
-        this.selectedResultSet = selection.result;
-        this.selectedBatchIndex = selection.batch;
-        this.renderResults(selection.batch, selection.result);
-    }
-
-    /**
->>>>>>> 43f0e11a
      * Updates the internal state for what tab is selected; propogates down to the tab classes
      * @param to The tab was the selected
      */

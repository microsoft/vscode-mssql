--- conflicted
+++ resolved
@@ -175,14 +175,15 @@
     }
 
     /**
-<<<<<<< HEAD
      *
      *
      */
     handleDoubleClick(event: {content: string }): void {
         console.log('handler in app');
         this.dataService.openLink(event.content);
-=======
+    }
+
+    /**
      * Handles keyboard events on angular, currently only needed for copy-paste
      */
     onKey(e: any, batchId: number, resultId: number, index: number): void {
@@ -190,6 +191,5 @@
             let selection = this.slickgrids.toArray()[index].getSelectedRanges();
             this.dataService.copyResults(selection, batchId, resultId);
         }
->>>>>>> 35cd4a88
     }
 }
--- conflicted
+++ resolved
@@ -13,20 +13,8 @@
 import { Tabs } from './tabs';
 import { Tab } from './tab';
 import { ContextMenu } from './contextmenu.component';
-<<<<<<< HEAD
 import { FieldType } from './slickgrid/EngineAPI';
-=======
 import { IGridBatchMetaData, ISelectionData } from './../interfaces';
-
-enum FieldType {
-    String = 0,
-    Boolean = 1,
-    Integer = 2,
-    Decimal = 3,
-    Date = 4,
-    Unknown = 5,
-}
->>>>>>> 87304a52
 
 enum SelectedTab {
     Results = 0,

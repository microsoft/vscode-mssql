/* --------------------------------------------------------------------------------------------
 * Copyright (c) Microsoft Corporation. All rights reserved.
 * Licensed under the MIT License. See License.txt in the project root for license information.
 * ------------------------------------------------------------------------------------------ */
import {Component, OnInit, Inject, forwardRef, ViewChild} from '@angular/core';
import {IColumnDefinition} from './slickgrid/ModelInterfaces';
import {IObservableCollection} from './slickgrid/BaseLibrary';
import {IGridDataRow} from './slickgrid/SharedControlInterfaces';
import {SlickGrid} from './slickgrid/SlickGrid';
import {DataService} from './data.service';
import {Observable} from 'rxjs/Rx';
import {VirtualizedCollection} from './slickgrid/VirtualizedCollection';
import { Tabs } from './tabs';
import { Tab } from './tab';
import { ContextMenu } from './contextmenu.component';

enum FieldType {
    String = 0,
    Boolean = 1,
    Integer = 2,
    Decimal = 3,
    Date = 4,
    Unknown = 5,
}

enum SelectedTab {
    Results = 0,
    Messages = 1,
}

/**
 * Top level app component which runs and controls the SlickGrid implementation
 */
@Component({
    selector: 'my-app',
    directives: [SlickGrid, Tabs, Tab, ContextMenu],
    templateUrl: 'app/app.html',
    providers: [DataService]
})

export class AppComponent implements OnInit {
    private dataSets: {
        dataRows: IObservableCollection<IGridDataRow>,
        columnDefinitions: IColumnDefinition[],
        totalRows: number,
        batchId: number,
        resultId: number}[] = [];
    private messages: string[] = [];
    private selected: SelectedTab;
    public SelectedTab = SelectedTab;
<<<<<<< HEAD
    @ViewChild(ContextMenu) contextMenu: ContextMenu;
=======
    private windowSize = 50;
>>>>>>> 9ded20f6

    constructor(@Inject(forwardRef(() => DataService)) private dataService: DataService) {}

    /**
     * Called by Angular when the object is initialized
     */
    ngOnInit(): void {
        const self = this;
        this.dataService.numberOfBatchSets().then((numberOfBatches: number) => {
            for (let batchId = 0; batchId < numberOfBatches; batchId++) {
                self.dataService.getMessages(batchId).then(data => {
                    self.messages = self.messages.concat(data);
                });
                self.dataService.numberOfResultSets(batchId).then((numberOfResults: number) => {
                    for (let resultId = 0; resultId < numberOfResults; resultId++) {
                        let totalRowsObs = self.dataService.getNumberOfRows(batchId, resultId);
                        let columnDefinitionsObs = self.dataService.getColumns(batchId, resultId);
                        Observable.forkJoin([totalRowsObs, columnDefinitionsObs]).subscribe((data: any[]) => {
                            let dataSet: {
                                dataRows: IObservableCollection<IGridDataRow>,
                                columnDefinitions: IColumnDefinition[],
                                totalRows: number,
                                batchId: number,
                                resultId: number} = {
                                    dataRows: undefined,
                                    columnDefinitions: undefined,
                                    totalRows: undefined,
                                    batchId: batchId,
                                    resultId: resultId
                                };
                            let totalRows = data[0];
                            let columnData = data[1];
                            let columnDefinitions = [];
                            for (let i = 0; i < columnData.length; i++) {
                                columnDefinitions.push({
                                    id: columnData[i].columnName,
                                    type: self.stringToFieldType('string')
                                });
                            }
                            let loadDataFunction = (offset: number, count: number): Promise<IGridDataRow[]> => {
                                return new Promise<IGridDataRow[]>((resolve, reject) => {
                                    self.dataService.getRows(offset, count, batchId, resultId).subscribe(rows => {
                                        let gridData: IGridDataRow[] = [];
                                        for (let i = 0; i < rows.rows.length; i++) {
                                            gridData.push({
                                                values: rows.rows[i]
                                            });
                                        }
                                        resolve(gridData);
                                    });
                                });
                            };

                            let virtualizedCollection = new VirtualizedCollection<IGridDataRow>(200,
                                                                                                totalRows,
                                                                                                loadDataFunction,
                                                                                                (index) => {
                                                                                                    return { values: [] };
                                                                                                });
                            dataSet.columnDefinitions = columnDefinitions;
                            dataSet.totalRows = totalRows;
                            dataSet.dataRows = virtualizedCollection;
                            self.dataSets.push(dataSet);
                        });
                    }
                });
            }
        });
    }

    /**
     * Used to convert the string to a enum compatible with SlickGrid
     */
    private stringToFieldType(input: string): FieldType {
        let fieldtype: FieldType;
        switch (input) {
            case 'string':
                fieldtype = FieldType.String;
                break;
            case 'boolean':
                fieldtype = FieldType.Boolean;
                break;
            case 'decimal':
                fieldtype = FieldType.Decimal;
                break;
            default:
                fieldtype = FieldType.String;
                break;
        }
        return fieldtype;
    }


    /**
     * Send save result set request to service
     */
    handleContextClick(event: {type: string, batchId: number, resultId: number}): void {
        switch (event.type) {
            case 'csv':
                this.dataService.sendSaveRequest(event.batchId, event.resultId);
                break;
            default:
                break;
        }
    }

    openContextMenu(event: {x: number, y: number}, batchId, resultId): void {
        this.contextMenu.show(event.x, event.y, batchId, resultId);
    }

    /**
     * Updates the internal state for what tab is selected; propogates down to the tab classes
     * @param to The tab was the selected
     */
    tabChange(to: SelectedTab): void {
        this.selected = to;
    }
<<<<<<< HEAD
=======

    /**
     * Renders a result set to SlickGrid
     * @param batchId The id of the batch
     * @param resultId the id of the result to render
     */

    renderResults(batchId: number, resultId: number): void {
        const self = this;
        this.dataService.getMessages(batchId).then((result: string[]) => {
            self.messages = result;
        });
        let columns = this.dataService.getColumns(batchId, resultId);
        let numberOfRows = this.dataService.getNumberOfRows(batchId, resultId);
        Observable.forkJoin([columns, numberOfRows]).subscribe( data => {
            let columnData: IDbColumn[] = data[0];
            self.totalRows = data[1];
            if (!columnData) {
                self.selected = SelectedTab.Messages;
                return;
            }
            let columnDefinitions = [];
            for (let i = 0; i < columnData.length; i++) {
                columnDefinitions.push({
                    id: columnData[i].columnName,
                    type: self.stringToFieldType('string')
                });
            }
            self.columnDefinitions = columnDefinitions;

            let loadDataFunction = (offset: number, count: number): Promise<IGridDataRow[]> => {
                return new Promise<IGridDataRow[]>((resolve, reject) => {
                    self.dataService.getRows(offset, count, batchId, resultId).subscribe(rows => {
                        let gridData: IGridDataRow[] = [];
                        for (let i = 0; i < rows.rows.length; i++) {
                            gridData.push({
                                values: rows.rows[i]
                            });
                        }
                        resolve(gridData);
                    });
                });
            };

            let virtualizedCollection = new VirtualizedCollection<IGridDataRow>(self.windowSize,
                                                                                self.totalRows,
                                                                                loadDataFunction,
                                                                                (index) => {
                                                                                    return { values: [] };
                                                                                });
            self.dataRows = virtualizedCollection;
            self.selected = SelectedTab.Results;
        });
    }
>>>>>>> 9ded20f6
}<|MERGE_RESOLUTION|>--- conflicted
+++ resolved
@@ -47,12 +47,9 @@
         resultId: number}[] = [];
     private messages: string[] = [];
     private selected: SelectedTab;
+    private windowSize = 50;
     public SelectedTab = SelectedTab;
-<<<<<<< HEAD
     @ViewChild(ContextMenu) contextMenu: ContextMenu;
-=======
-    private windowSize = 50;
->>>>>>> 9ded20f6
 
     constructor(@Inject(forwardRef(() => DataService)) private dataService: DataService) {}
 
@@ -106,7 +103,7 @@
                                 });
                             };
 
-                            let virtualizedCollection = new VirtualizedCollection<IGridDataRow>(200,
+                            let virtualizedCollection = new VirtualizedCollection<IGridDataRow>(self.windowSize,
                                                                                                 totalRows,
                                                                                                 loadDataFunction,
                                                                                                 (index) => {
@@ -170,61 +167,4 @@
     tabChange(to: SelectedTab): void {
         this.selected = to;
     }
-<<<<<<< HEAD
-=======
-
-    /**
-     * Renders a result set to SlickGrid
-     * @param batchId The id of the batch
-     * @param resultId the id of the result to render
-     */
-
-    renderResults(batchId: number, resultId: number): void {
-        const self = this;
-        this.dataService.getMessages(batchId).then((result: string[]) => {
-            self.messages = result;
-        });
-        let columns = this.dataService.getColumns(batchId, resultId);
-        let numberOfRows = this.dataService.getNumberOfRows(batchId, resultId);
-        Observable.forkJoin([columns, numberOfRows]).subscribe( data => {
-            let columnData: IDbColumn[] = data[0];
-            self.totalRows = data[1];
-            if (!columnData) {
-                self.selected = SelectedTab.Messages;
-                return;
-            }
-            let columnDefinitions = [];
-            for (let i = 0; i < columnData.length; i++) {
-                columnDefinitions.push({
-                    id: columnData[i].columnName,
-                    type: self.stringToFieldType('string')
-                });
-            }
-            self.columnDefinitions = columnDefinitions;
-
-            let loadDataFunction = (offset: number, count: number): Promise<IGridDataRow[]> => {
-                return new Promise<IGridDataRow[]>((resolve, reject) => {
-                    self.dataService.getRows(offset, count, batchId, resultId).subscribe(rows => {
-                        let gridData: IGridDataRow[] = [];
-                        for (let i = 0; i < rows.rows.length; i++) {
-                            gridData.push({
-                                values: rows.rows[i]
-                            });
-                        }
-                        resolve(gridData);
-                    });
-                });
-            };
-
-            let virtualizedCollection = new VirtualizedCollection<IGridDataRow>(self.windowSize,
-                                                                                self.totalRows,
-                                                                                loadDataFunction,
-                                                                                (index) => {
-                                                                                    return { values: [] };
-                                                                                });
-            self.dataRows = virtualizedCollection;
-            self.selected = SelectedTab.Results;
-        });
-    }
->>>>>>> 9ded20f6
 }
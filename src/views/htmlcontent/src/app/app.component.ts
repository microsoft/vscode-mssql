--- conflicted
+++ resolved
@@ -104,21 +104,17 @@
         return fieldtype;
     }
 
-<<<<<<< HEAD
-    selectionChange(value: number): void {
-        this.renderResults(value);
-        this.selectedResultSet = value;
-    }
-
     saveResultsAsCsv(): void {
         const self = this;
         // call /saveResults with the current resultSet number
         self.dataService.sendSaveRequest(this.selectedResultSet);
+    }
 
-=======
+
     selectionChange(selection: {batch: number; result: number; }): void {
+        this.selectedResultSet = selection.result;
         this.renderResults(selection.batch, selection.result);
->>>>>>> 530df213
+
     }
 
     renderResults(batchId: number, resultId: number): void {

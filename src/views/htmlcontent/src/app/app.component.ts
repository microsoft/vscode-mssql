--- conflicted
+++ resolved
@@ -15,10 +15,8 @@
 import { Tab } from './tab';
 import { ContextMenu } from './contextmenu.component';
 import { FieldType } from './slickgrid/EngineAPI';
-<<<<<<< HEAD
-=======
 import { IGridBatchMetaData, ISelectionData } from './../interfaces';
->>>>>>> 9ec1a76b
+
 
 enum SelectedTab {
     Results = 0,

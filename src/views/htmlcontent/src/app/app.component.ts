--- conflicted
+++ resolved
@@ -223,14 +223,9 @@
                                     });
                                 } else {
                                     columnDefinitions.push({
-<<<<<<< HEAD
-                                        id: columnData[i].columnName,
+                                        id: columnName,
                                         type: self.stringToFieldType('string'),
                                         formatter: self.textFormatter
-=======
-                                        id: columnName,
-                                        type: self.stringToFieldType('string')
->>>>>>> cbcb3955
                                     });
                                 }
                             }

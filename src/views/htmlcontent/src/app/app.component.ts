/* --------------------------------------------------------------------------------------------
 * Copyright (c) Microsoft Corporation. All rights reserved.
 * Licensed under the MIT License. See License.txt in the project root for license information.
 * ------------------------------------------------------------------------------------------ */
<<<<<<< HEAD
import {Component, OnInit, Inject, forwardRef, ViewChild, ViewChildren, QueryList, EventEmitter,
    ElementRef} from '@angular/core';
=======
import {Component, OnInit, Inject, forwardRef, ViewChild, ViewChildren, QueryList, ElementRef,
    ChangeDetectorRef, AfterViewChecked} from '@angular/core';
>>>>>>> d0b3a128
import {IColumnDefinition} from './slickgrid/ModelInterfaces';
import {IObservableCollection} from './slickgrid/BaseLibrary';
import {IGridDataRow} from './slickgrid/SharedControlInterfaces';
import {ISlickRange} from './slickgrid/SelectionModel';
import {SlickGrid} from './slickgrid/SlickGrid';
import {DataService} from './data.service';
import {Observable} from 'rxjs/Rx';
import {VirtualizedCollection} from './slickgrid/VirtualizedCollection';
import { Tab } from './tab';
import { ContextMenu } from './contextmenu.component';
<<<<<<< HEAD
import { ScrollEvent } from './tab';
=======
import { IGridIcon, IGridBatchMetaData, ISelectionData, IResultMessage } from './../interfaces';
>>>>>>> d0b3a128
import { FieldType } from './slickgrid/EngineAPI';

enum SelectedTab {
    Results = 0,
    Messages = 1,
}

interface IGridDataSet {
    dataRows: IObservableCollection<IGridDataRow>;
    columnDefinitions: IColumnDefinition[];
    resized: EventEmitter<any>;
    totalRows: number;
    batchId: number;
    resultId: number;
}

interface IMessages {
    messages: IResultMessage[];
    hasError: boolean;
    selection: ISelectionData;
}

declare let $;

/**
 * Top level app component which runs and controls the SlickGrid implementation
 */
@Component({
    selector: 'my-app',
    directives: [SlickGrid, Tab, ContextMenu],
    templateUrl: 'app/app.html',
    providers: [DataService],
    styles: [`
    .errorMessage {
        color: var(--color-error);
    }`
    ]
})

<<<<<<< HEAD
export class AppComponent implements OnInit {
    // Constants
    private scrollTimeOutTime = 200;
=======
export class AppComponent implements OnInit, AfterViewChecked {
    private dataSets: {
        dataRows: IObservableCollection<IGridDataRow>,
        columnDefinitions: IColumnDefinition[],
        totalRows: number,
        batchId: number,
        resultId: number}[] = [];
    private messages: IMessages[] = [];
    private messagesAdded = false;
    private selected: SelectedTab;
>>>>>>> d0b3a128
    private windowSize = 50;
    private c_key = 67;

    // fields
    private dataSets: IGridDataSet[] = [];
    private renderedDataSets: IGridDataSet[] = [];
    private messages: IMessages[] = [];
    private selected: SelectedTab;
    private scrollTimeOut;
    public SelectedTab = SelectedTab;
    private resizing = false;
    private resizeHandleTop = 0;
    // tslint:disable-next-line:no-unused-variable
    private resultActive = true;
    // tslint:disable-next-line:no-unused-variable
    private messageActive = true;
    // tslint:disable-next-line:no-unused-variable
    private dataIcons: IGridIcon[] = [
        {
            icon: '/images/u32.png',
            hoverText: 'Save as CSV',
            functionality: (batchId, resultId) => {
                this.handleContextClick({type: 'csv', batchId: batchId, resultId: resultId, selection: undefined});
            }
        },
        {
            icon: '/images/u26.png',
            hoverText: 'Save as JSON',
            functionality: (batchId, resultId) => {
                this.handleContextClick({type: 'json', batchId: batchId, resultId: resultId, selection: undefined});
            }
        }
    ];
    @ViewChild(ContextMenu) contextMenu: ContextMenu;
    @ViewChildren(SlickGrid) slickgrids: QueryList<SlickGrid>;

<<<<<<< HEAD
    constructor(@Inject(forwardRef(() => DataService)) private dataService: DataService,
                @Inject(forwardRef(() => ElementRef)) private _el: ElementRef) {}
=======

    constructor(@Inject(forwardRef(() => DataService)) private dataService: DataService,
                @Inject(forwardRef(() => ElementRef)) private _el: ElementRef,
                @Inject(forwardRef(() => ChangeDetectorRef)) private cd: ChangeDetectorRef) {}
>>>>>>> d0b3a128

    /**
     * Called by Angular when the object is initialized
     */
    ngOnInit(): void {
        const self = this;
        this.setupResizeBind();
        this.dataService.getBatches().then((batchs: IGridBatchMetaData[]) => {
            for (let [batchId, batch] of batchs.entries()) {
                let messages: IMessages = {
                    messages: [],
                    hasError: batch.hasError,
                    selection: batch.selection
                };
                for (let message of batch.messages) {
                    let date = new Date(message.time);
                    let timeString = date.getHours() + ':' + date.getMinutes() + ':' + date.getSeconds();
                    messages.messages.push({time: timeString, message: message.message});
                }
                self.messages.push(messages);
                self.messagesAdded = true;
                self.dataService.numberOfResultSets(batchId).then((numberOfResults: number) => {
                    for (let resultId = 0; resultId < numberOfResults; resultId++) {
                        let totalRowsObs = self.dataService.getNumberOfRows(batchId, resultId);
                        let columnDefinitionsObs = self.dataService.getColumns(batchId, resultId);
                        Observable.forkJoin([totalRowsObs, columnDefinitionsObs]).subscribe((data: any[]) => {
                            let dataSet: IGridDataSet = {
                                    dataRows: undefined,
                                    columnDefinitions: undefined,
                                    totalRows: undefined,
                                    resized: undefined,
                                    batchId: batchId,
                                    resultId: resultId
                                };
                            let totalRows = data[0];
                            let columnData = data[1];
                            let columnDefinitions = [];

                            for (let i = 0; i < columnData.length; i++) {
                                if (columnData[i].isXml) {
                                    columnDefinitions.push({
                                        id: columnData[i].columnName,
                                        type: self.stringToFieldType('string'),
                                        formatter: self.hyperLinkFormatter,
                                        asyncPostRender: self.xmlLinkHandler
                                    });
                                } else {
                                    columnDefinitions.push({
                                        id: columnData[i].columnName,
                                        type: self.stringToFieldType('string')
                                    });
                                }

                            }
                            let loadDataFunction = (offset: number, count: number): Promise<IGridDataRow[]> => {
                                return new Promise<IGridDataRow[]>((resolve, reject) => {
                                    self.dataService.getRows(offset, count, batchId, resultId).subscribe(rows => {
                                        let gridData: IGridDataRow[] = [];
                                        for (let i = 0; i < rows.rows.length; i++) {
                                            gridData.push({
                                                values: rows.rows[i]
                                            });
                                        }
                                        resolve(gridData);
                                    });
                                });
                            };

                            let virtualizedCollection = new VirtualizedCollection<IGridDataRow>(self.windowSize,
                                                                                                totalRows,
                                                                                                loadDataFunction,
                                                                                                (index) => {
                                                                                                    return { values: [] };
                                                                                                });
                            dataSet.columnDefinitions = columnDefinitions;
                            dataSet.totalRows = totalRows;
                            dataSet.dataRows = virtualizedCollection;
                            self.dataSets.push(dataSet);
<<<<<<< HEAD
                            let undefinedDataSet: IGridDataSet = JSON.parse(JSON.stringify(dataSet));
                            undefinedDataSet.dataRows = undefined;
                            self.renderedDataSets.push(undefinedDataSet);
=======
                            self.messagesAdded = true;
>>>>>>> d0b3a128
                            self.selected = SelectedTab.Results;
                            setTimeout(() => {
                                self.onGridScroll({scrollTop: 0});
                            });
                        });
                    }
                });
            }
        });
    }

    ngAfterViewChecked(): void {
        if (this.messagesAdded) {
            this.messagesAdded = false;
            this.scrollMessages();
        }
    }

    /**
     * Used to convert the string to a enum compatible with SlickGrid
     */
    private stringToFieldType(input: string): FieldType {
        let fieldtype: FieldType;
        switch (input) {
            case 'string':
                fieldtype = FieldType.String;
                break;
            case 'boolean':
                fieldtype = FieldType.Boolean;
                break;
            case 'decimal':
                fieldtype = FieldType.Decimal;
                break;
            default:
                fieldtype = FieldType.String;
                break;
        }
        return fieldtype;
    }

    /**
     * Send save result set request to service
     */
    handleContextClick(event: {type: string, batchId: number, resultId: number, selection: ISlickRange[]}): void {
        switch (event.type) {
            case 'csv':
                this.dataService.sendSaveRequest(event.batchId, event.resultId, 'csv', event.selection);
                break;
            case 'json':
                this.dataService.sendSaveRequest(event.batchId, event.resultId, 'json', event.selection);
                break;
            default:
                break;
        }
    }

    openContextMenu(event: {x: number, y: number}, batchId, resultId, index): void {
        let selection = this.slickgrids.toArray()[index].getSelectedRanges();
        this.contextMenu.show(event.x, event.y, batchId, resultId, selection);
    }

    /**
     * Updates the internal state for what tab is selected; propogates down to the tab classes
     * @param to The tab was the selected
     */
    tabChange(to: SelectedTab): void {
        this.selected = to;
    }

    /**
     * Add handler for clicking on xml link
     */
    xmlLinkHandler = (cellRef: string, row: number, dataContext: JSON, colDef: any) => {
        const self = this;
        let value = dataContext[colDef.field];
        $(cellRef).children('.xmlLink').click(function(): void {
            self.dataService.openLink(value, colDef.field);
        });
    }

    /**
     * Format xml field into a hyperlink
     */
    public hyperLinkFormatter(row: number, cell: any, value: any, columnDef: any, dataContext: any): string {
        let valueToDisplay = (value + '').replace(/&/g, '&amp;').replace(/</g, '&lt;').replace(/>/g, '&gt;');
        let cellClasses = 'grid-cell-value-container';
        if (value) {
            cellClasses += ' xmlLink';
            return '<a class="' + cellClasses + '" href="#" >'
                + valueToDisplay
                + '</a>';
        } else {
            cellClasses += ' missing-value';
            return '<span title="' + valueToDisplay + '" class="' + cellClasses + '">' + valueToDisplay + '</span>';
        }
    }

    /**
     * Handles keyboard events on angular, currently only needed for copy-paste
     */
    onKey(e: any, batchId: number, resultId: number, index: number): void {
        if ((e.ctrlKey || e.metaKey) && e.which === this.c_key) {
            let selection = this.slickgrids.toArray()[index].getSelectedRanges();
            this.dataService.copyResults(selection, batchId, resultId);
        }
    }

    onGridScroll(event: ScrollEvent): void {
        const self = this;
        clearTimeout(self.scrollTimeOut);
        this.scrollTimeOut = setTimeout(() => {
            let gridHeight = self._el.nativeElement.getElementsByTagName('slick-grid')[0].offsetHeight;
            let tabHeight = self._el.nativeElement.getElementsByTagName('tab')[0].offsetHeight;
            let numOfVisibleGrids = Math.ceil((tabHeight / gridHeight)
                + ((event.scrollTop % gridHeight) / gridHeight));
            let min = Math.floor(event.scrollTop / gridHeight);
            let max = min + numOfVisibleGrids;
            for (let i = 0; i < self.renderedDataSets.length; i++) {
                if ( i >= min && i < max) {
                    if (self.renderedDataSets[i].dataRows === undefined) {
                        self.renderedDataSets[i].dataRows = self.dataSets[i].dataRows;
                    }
                } else if (self.renderedDataSets[i].dataRows !== undefined) {
                    self.renderedDataSets[i].dataRows = undefined;
                }
            }
        }, self.scrollTimeOutTime);

    }

    /**
     * Binded to mouse click on messages
     */
    editorSelection(selection: ISelectionData): void {
        this.dataService.setEditorSelection(selection);
    }

    /**
     * Sets up the resize bar
     */
    setupResizeBind(): void {
        const self = this;
        let $resizeHandle = $(document.getElementById('messageResizeHandle'));
        let $messagePane = $(document.getElementById('messages'));
        $resizeHandle.bind('dragstart', (e, dd) => {
            self.resizing = true;
            self.resizeHandleTop = e.pageY;
        });

        $resizeHandle.bind('drag', (e, dd) => {
            self.resizeHandleTop = e.pageY;
        });

        $resizeHandle.bind('dragend', (e, dd) => {
            self.resizing = false;
            $messagePane.css('min-height', $(window).height() - (e.pageY + 22));
            self.cd.detectChanges();
        });
    }

    /**
     * Ensures the messages tab is scrolled to the bottom
     */
    scrollMessages(): void {
        let messagesDiv = document.getElementById('messages');
        messagesDiv.scrollTop = messagesDiv.scrollHeight;
    }
}<|MERGE_RESOLUTION|>--- conflicted
+++ resolved
@@ -2,13 +2,8 @@
  * Copyright (c) Microsoft Corporation. All rights reserved.
  * Licensed under the MIT License. See License.txt in the project root for license information.
  * ------------------------------------------------------------------------------------------ */
-<<<<<<< HEAD
-import {Component, OnInit, Inject, forwardRef, ViewChild, ViewChildren, QueryList, EventEmitter,
-    ElementRef} from '@angular/core';
-=======
 import {Component, OnInit, Inject, forwardRef, ViewChild, ViewChildren, QueryList, ElementRef,
-    ChangeDetectorRef, AfterViewChecked} from '@angular/core';
->>>>>>> d0b3a128
+    EventEmitter, ChangeDetectorRef, AfterViewChecked} from '@angular/core';
 import {IColumnDefinition} from './slickgrid/ModelInterfaces';
 import {IObservableCollection} from './slickgrid/BaseLibrary';
 import {IGridDataRow} from './slickgrid/SharedControlInterfaces';
@@ -17,13 +12,8 @@
 import {DataService} from './data.service';
 import {Observable} from 'rxjs/Rx';
 import {VirtualizedCollection} from './slickgrid/VirtualizedCollection';
-import { Tab } from './tab';
 import { ContextMenu } from './contextmenu.component';
-<<<<<<< HEAD
-import { ScrollEvent } from './tab';
-=======
 import { IGridIcon, IGridBatchMetaData, ISelectionData, IResultMessage } from './../interfaces';
->>>>>>> d0b3a128
 import { FieldType } from './slickgrid/EngineAPI';
 
 enum SelectedTab {
@@ -53,7 +43,7 @@
  */
 @Component({
     selector: 'my-app',
-    directives: [SlickGrid, Tab, ContextMenu],
+    directives: [SlickGrid, ContextMenu],
     templateUrl: 'app/app.html',
     providers: [DataService],
     styles: [`
@@ -63,32 +53,20 @@
     ]
 })
 
-<<<<<<< HEAD
-export class AppComponent implements OnInit {
+export class AppComponent implements OnInit, AfterViewChecked {
     // Constants
-    private scrollTimeOutTime = 200;
-=======
-export class AppComponent implements OnInit, AfterViewChecked {
-    private dataSets: {
-        dataRows: IObservableCollection<IGridDataRow>,
-        columnDefinitions: IColumnDefinition[],
-        totalRows: number,
-        batchId: number,
-        resultId: number}[] = [];
-    private messages: IMessages[] = [];
-    private messagesAdded = false;
-    private selected: SelectedTab;
->>>>>>> d0b3a128
+    // private scrollTimeOutTime = 200;
     private windowSize = 50;
     private c_key = 67;
+    private renderTimeoutTime = 100;
 
     // fields
     private dataSets: IGridDataSet[] = [];
     private renderedDataSets: IGridDataSet[] = [];
     private messages: IMessages[] = [];
-    private selected: SelectedTab;
-    private scrollTimeOut;
-    public SelectedTab = SelectedTab;
+    // private scrollTimeOut;
+    private renderTimeout;
+    private messagesAdded = false;
     private resizing = false;
     private resizeHandleTop = 0;
     // tslint:disable-next-line:no-unused-variable
@@ -115,15 +93,9 @@
     @ViewChild(ContextMenu) contextMenu: ContextMenu;
     @ViewChildren(SlickGrid) slickgrids: QueryList<SlickGrid>;
 
-<<<<<<< HEAD
-    constructor(@Inject(forwardRef(() => DataService)) private dataService: DataService,
-                @Inject(forwardRef(() => ElementRef)) private _el: ElementRef) {}
-=======
-
     constructor(@Inject(forwardRef(() => DataService)) private dataService: DataService,
                 @Inject(forwardRef(() => ElementRef)) private _el: ElementRef,
                 @Inject(forwardRef(() => ChangeDetectorRef)) private cd: ChangeDetectorRef) {}
->>>>>>> d0b3a128
 
     /**
      * Called by Angular when the object is initialized
@@ -202,17 +174,8 @@
                             dataSet.totalRows = totalRows;
                             dataSet.dataRows = virtualizedCollection;
                             self.dataSets.push(dataSet);
-<<<<<<< HEAD
-                            let undefinedDataSet: IGridDataSet = JSON.parse(JSON.stringify(dataSet));
-                            undefinedDataSet.dataRows = undefined;
-                            self.renderedDataSets.push(undefinedDataSet);
-=======
                             self.messagesAdded = true;
->>>>>>> d0b3a128
-                            self.selected = SelectedTab.Results;
-                            setTimeout(() => {
-                                self.onGridScroll({scrollTop: 0});
-                            });
+                            self.gridRenderTimeOut();
                         });
                     }
                 });
@@ -268,14 +231,6 @@
     openContextMenu(event: {x: number, y: number}, batchId, resultId, index): void {
         let selection = this.slickgrids.toArray()[index].getSelectedRanges();
         this.contextMenu.show(event.x, event.y, batchId, resultId, selection);
-    }
-
-    /**
-     * Updates the internal state for what tab is selected; propogates down to the tab classes
-     * @param to The tab was the selected
-     */
-    tabChange(to: SelectedTab): void {
-        this.selected = to;
     }
 
     /**
@@ -316,28 +271,36 @@
         }
     }
 
-    onGridScroll(event: ScrollEvent): void {
+    gridRenderTimeOut(): void {
         const self = this;
-        clearTimeout(self.scrollTimeOut);
-        this.scrollTimeOut = setTimeout(() => {
-            let gridHeight = self._el.nativeElement.getElementsByTagName('slick-grid')[0].offsetHeight;
-            let tabHeight = self._el.nativeElement.getElementsByTagName('tab')[0].offsetHeight;
-            let numOfVisibleGrids = Math.ceil((tabHeight / gridHeight)
-                + ((event.scrollTop % gridHeight) / gridHeight));
-            let min = Math.floor(event.scrollTop / gridHeight);
-            let max = min + numOfVisibleGrids;
-            for (let i = 0; i < self.renderedDataSets.length; i++) {
-                if ( i >= min && i < max) {
-                    if (self.renderedDataSets[i].dataRows === undefined) {
-                        self.renderedDataSets[i].dataRows = self.dataSets[i].dataRows;
-                    }
-                } else if (self.renderedDataSets[i].dataRows !== undefined) {
-                    self.renderedDataSets[i].dataRows = undefined;
-                }
-            }
-        }, self.scrollTimeOutTime);
-
-    }
+        clearTimeout(self.renderTimeout);
+        this.renderTimeout = setTimeout(() => {
+            this.renderedDataSets = this.dataSets;
+        }, this.renderTimeoutTime);
+    }
+
+    // onGridScroll(event: ScrollEvent): void {
+    //     const self = this;
+    //     clearTimeout(self.scrollTimeOut);
+    //     this.scrollTimeOut = setTimeout(() => {
+    //         let gridHeight = self._el.nativeElement.getElementsByTagName('slick-grid')[0].offsetHeight;
+    //         let tabHeight = self._el.nativeElement.getElementsByTagName('tab')[0].offsetHeight;
+    //         let numOfVisibleGrids = Math.ceil((tabHeight / gridHeight)
+    //             + ((event.scrollTop % gridHeight) / gridHeight));
+    //         let min = Math.floor(event.scrollTop / gridHeight);
+    //         let max = min + numOfVisibleGrids;
+    //         for (let i = 0; i < self.renderedDataSets.length; i++) {
+    //             if ( i >= min && i < max) {
+    //                 if (self.renderedDataSets[i].dataRows === undefined) {
+    //                     self.renderedDataSets[i].dataRows = self.dataSets[i].dataRows;
+    //                 }
+    //             } else if (self.renderedDataSets[i].dataRows !== undefined) {
+    //                 self.renderedDataSets[i].dataRows = undefined;
+    //             }
+    //         }
+    //     }, self.scrollTimeOutTime);
+
+    // }
 
     /**
      * Binded to mouse click on messages

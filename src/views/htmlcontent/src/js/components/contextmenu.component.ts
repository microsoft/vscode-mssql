--- conflicted
+++ resolved
@@ -21,16 +21,12 @@
         <span style="float: right; color: lightgrey; padding-left: 10px">{{keys['event.saveAsJSON']}}</span></li>
     <li id="selectall" (click)="handleContextActionClick('selectall')" [class.disabled]="isDisabled"> {{Constants.selectAll}}
         <span style="float: right; color: lightgrey; padding-left: 10px">{{keys['event.selectAll']}}</span></li>
-<<<<<<< HEAD
     <li id="copy" (click)="handleContextActionClick('copySelection')" [class.disabled]="isDisabled"> {{Constants.copyLabel}}
         <span style="float: right; color: lightgrey; padding-left: 10px">{{keys['event.selectAll']}}</span></li>
     <li id="copyWithHeaders" (click)="handleContextActionClick('copyWithHeaders')" [class.disabled]="isDisabled"> {{Constants.copyWithHeadersLabel}}
         <span style="float: right; color: lightgrey; padding-left: 10px">{{keys['event.selectAll']}}</span></li>
-</ul>`;
-=======
 </ul>
 `;
->>>>>>> 67cc1395
 
 @Component({
     selector: 'context-menu',

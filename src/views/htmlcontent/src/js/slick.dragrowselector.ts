--- conflicted
+++ resolved
@@ -5,10 +5,6 @@
 
 // Drag select selection model gist taken from https://gist.github.com/skoon/5312536
 // heavily modified
-<<<<<<< HEAD
-declare let SlickDrag;
-=======
->>>>>>> e9d35543
 
 (function ($: JQueryStatic): void {
 	// register namespace
@@ -378,11 +374,7 @@
 			e.stopImmediatePropagation();
 			_dragging = true;
 			if (e.ctrlKey || e.metaKey) {
-<<<<<<< HEAD
-				_ranges.push(new SlickDrag.Range());
-=======
 				_ranges.push(new Slick.Range(cell.row, cell.cell));
->>>>>>> e9d35543
 				_grid.setActiveCell(cell.row, cell.cell);
 			} else if (_ranges.length && e.shiftKey) {
 				let last = _ranges.pop();
@@ -392,11 +384,7 @@
 				let toCell = Math.max(cell.cell, last.toCell);
 				_ranges = [new SlickDrag.Range(fromRow, fromCell, toRow, toCell)];
 			} else {
-<<<<<<< HEAD
-				_ranges = [new SlickDrag.Range()];
-=======
 				_ranges = [new Slick.Range(cell.row, cell.cells)];
->>>>>>> e9d35543
 				_grid.setActiveCell(cell.row, cell.cell);
 			}
 			setSelectedRanges(_ranges);

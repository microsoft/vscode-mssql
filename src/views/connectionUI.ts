--- conflicted
+++ resolved
@@ -13,13 +13,7 @@
 export class ConnectionUI {
     private _errorOutputChannel: vscode.OutputChannel;
 
-<<<<<<< HEAD
-    constructor(private _connectionStore: ConnectionStore, private _prompter: IPrompter) {
-=======
-    constructor(context: vscode.ExtensionContext, prompter: IPrompter, private _vscodeWrapper?: VscodeWrapper) {
-        this._context = context;
-        this._prompter = prompter;
->>>>>>> 789df772
+    constructor(private _connectionStore: ConnectionStore, private _prompter: IPrompter, private _vscodeWrapper?: VscodeWrapper) {
         this._errorOutputChannel = vscode.window.createOutputChannel(Constants.connectionErrorChannelName);
         if (!this.vscodeWrapper) {
             this.vscodeWrapper = new VscodeWrapper();
@@ -140,42 +134,17 @@
                                         databaseNames: Array<string>): Promise<Interfaces.IConnectionCredentials> {
         const self = this;
         return new Promise<Interfaces.IConnectionCredentials>((resolve, reject) => {
-<<<<<<< HEAD
-            // create a new connection to the master db using the current connection as a base
-            let masterCredentials: Interfaces.IConnectionCredentials = <any>{};
-            Object.assign<Interfaces.IConnectionCredentials, Interfaces.IConnectionCredentials>(masterCredentials, currentCredentials);
-            masterCredentials.database = 'master';
-            const masterConnection = new mssql.Connection(masterCredentials);
-
-            masterConnection.connect().then( () => {
-                // query sys.databases for a list of databases on the server
-                new mssql.Request(masterConnection).query('SELECT name FROM sys.databases').then( recordset => {
-                    const pickListItems = recordset.map(record => {
-                        let newCredentials: Interfaces.IConnectionCredentials = <any>{};
-                        Object.assign<Interfaces.IConnectionCredentials, Interfaces.IConnectionCredentials>(newCredentials, currentCredentials);
-                        newCredentials.database = record.name;
-
-                        return <Interfaces.IConnectionCredentialsQuickPickItem> {
-                            label: record.name,
-                            description: '',
-                            detail: '',
-                            connectionCreds: newCredentials,
-                            quickPickItemType: CredentialsQuickPickItemType.Mru
-                        };
-                    });
-=======
             const pickListItems = databaseNames.map(name => {
                 let newCredentials: Interfaces.IConnectionCredentials = <any>{};
                 Object.assign<Interfaces.IConnectionCredentials, Interfaces.IConnectionCredentials>(newCredentials, currentCredentials);
                 newCredentials.database = name;
->>>>>>> 789df772
 
                 return <Interfaces.IConnectionCredentialsQuickPickItem> {
                     label: name,
                     description: '',
                     detail: '',
                     connectionCreds: newCredentials,
-                    isNewConnectionQuickPickItem: false
+                    quickPickItemType: CredentialsQuickPickItemType.Mru
                 };
             });
 

/*---------------------------------------------------------------------------------------------
 *  Copyright (c) Microsoft Corporation. All rights reserved.
 *  Licensed under the MIT License. See License.txt in the project root for license information.
 *--------------------------------------------------------------------------------------------*/

import * as vscode from "vscode";
import { IAccount, IConnectionInfo, ITenant } from "vscode-mssql";
import { AccountStore } from "../azure/accountStore";
import providerSettings from "../azure/providerSettings";
import * as constants from "../constants/constants";
import * as LocalizedConstants from "../constants/locConstants";
import ConnectionManager from "../controllers/connectionManager";
import VscodeWrapper from "../controllers/vscodeWrapper";
import { ConnectionCredentials } from "../models/connectionCredentials";
import { ConnectionProfile } from "../models/connectionProfile";
import { ConnectionStore } from "../models/connectionStore";
import { ICreateFirewallRuleParams } from "../models/contracts/firewall/firewallRequest";
import {
    CredentialsQuickPickItemType,
    IConnectionCredentialsQuickPickItem,
    IConnectionProfile,
} from "../models/interfaces";
import * as Utils from "../models/utils";
import { Timer } from "../models/utils";
import { ObjectExplorerUtils } from "../objectExplorer/objectExplorerUtils";
import { INameValueChoice, IPrompter, IQuestion, QuestionTypes } from "../prompts/question";
import { CancelError } from "../utils/utils";
import { ConnectionCompleteParams } from "../models/contracts/connection";
import { AddFirewallRuleWebviewController } from "../controllers/addFirewallRuleWebviewController";
import { SessionCreatedParameters } from "../models/contracts/objectExplorer/createSessionRequest";

/**
 * The different tasks for managing connection profiles.
 */
enum ManageProfileTask {
    Create = 1,
    ClearRecentlyUsed,
    Edit,
    Remove,
}

export interface ISqlProviderItem extends vscode.QuickPickItem {
    providerId: string;
}

export class ConnectionUI {
    private _errorOutputChannel: vscode.OutputChannel;

    constructor(
        private _connectionManager: ConnectionManager,
        private _context: vscode.ExtensionContext,
        private _connectionStore: ConnectionStore,
        private _accountStore: AccountStore,
        private _prompter: IPrompter,
        private _isRichExperiencesEnabled: boolean = constants.isRichExperiencesEnabledDefault,
        private _vscodeWrapper?: VscodeWrapper,
    ) {
        if (!this._vscodeWrapper) {
            this._vscodeWrapper = new VscodeWrapper();
        }
        this._errorOutputChannel = this._vscodeWrapper.createOutputChannel(
            LocalizedConstants.connectionErrorChannelName,
        );
    }

    private get connectionManager(): ConnectionManager {
        return this._connectionManager;
    }

    /**
     * Exposed for testing purposes
     */
    public get vscodeWrapper(): VscodeWrapper {
        return this._vscodeWrapper;
    }

    /**
     * Exposed for testing purposes
     */
    public set vscodeWrapper(wrapper: VscodeWrapper) {
        this._vscodeWrapper = wrapper;
    }

    // Show connection errors in an output window
    public showConnectionErrors(errorMessages: string): void {
        this._errorOutputChannel.clear();
        this._errorOutputChannel.append(errorMessages);
        this._errorOutputChannel.show(true);
    }

    /**
     * Prompt user to choose a connection profile from stored connections , or to create a new connection.
     * @param ignoreFocusOut Whether to ignoreFocusOut on the quickpick prompt
     * @returns The connectionInfo choosen or created from the user, or undefined if the user cancels the prompt.
     */
    public async promptForConnection(
        connectionProfileList: IConnectionCredentialsQuickPickItem[],
        ignoreFocusOut: boolean = false,
    ): Promise<IConnectionInfo | undefined> {
        // Let this design use Promise and resolve/reject pattern instead of async/await
        // because resolve/reject is done in in callback events.
        return await new Promise<IConnectionInfo | undefined>((resolve, _) => {
            // We have recent connections - show them in a prompt for connection profiles
            const connectionProfileQuickPick =
                this.vscodeWrapper.createQuickPick<IConnectionCredentialsQuickPickItem>();
            connectionProfileQuickPick.items = connectionProfileList;
            connectionProfileQuickPick.placeholder =
                LocalizedConstants.recentConnectionsPlaceholder;
            connectionProfileQuickPick.matchOnDescription = true;
            connectionProfileQuickPick.ignoreFocusOut = ignoreFocusOut;
            connectionProfileQuickPick.canSelectMany = false;
            connectionProfileQuickPick.busy = false;

            connectionProfileQuickPick.show();
            connectionProfileQuickPick.onDidChangeSelection((selection) => {
                if (selection[0]) {
                    // add progress notification and hide quickpick after user chooses an item from the quickpick
                    connectionProfileQuickPick.busy = true;
                    connectionProfileQuickPick.hide();
                    resolve(this.handleSelectedConnection(selection[0]));
                } else {
                    resolve(undefined);
                }
            });
            connectionProfileQuickPick.onDidHide(() => {
                connectionProfileQuickPick.dispose();
                resolve(undefined);
            });
        });
    }

    public promptLanguageFlavor(): Promise<string> {
        const self = this;
        return new Promise<string>((resolve, reject) => {
            let picklist: ISqlProviderItem[] = [
                {
                    label: LocalizedConstants.mssqlProviderName,
                    description: LocalizedConstants.flavorDescriptionMssql,
                    providerId: constants.mssqlProviderName,
                },
                {
                    label: LocalizedConstants.noneProviderName,
                    description: LocalizedConstants.flavorDescriptionNone,
                    providerId: constants.noneProviderName,
                },
            ];
            self.promptItemChoice(
                {
                    placeHolder: LocalizedConstants.flavorChooseLanguage,
                    matchOnDescription: true,
                },
                picklist,
            ).then((selection) => {
                if (selection) {
                    resolve(selection.providerId);
                } else {
                    resolve(undefined);
                }
            });
        });
    }

    // requests the user to choose an item from the list
    private promptItemChoice<T extends vscode.QuickPickItem>(
        options: vscode.QuickPickOptions,
        choices: T[],
    ): Promise<T> {
        let question: IQuestion = {
            type: QuestionTypes.expand,
            name: "question",
            message: options.placeHolder,
            matchOptions: options,
            choices: choices,
        };
        return this._prompter.promptSingle(question, question.matchOptions.ignoreFocusOut);
    }

    /**
     * Helper for waitForLanguageModeToBeSql() method.
     */
    private waitForLanguageModeToBeSqlHelper(resolve: any, timer: Timer): void {
        if (timer.getDuration() > constants.timeToWaitForLanguageModeChange) {
            resolve(false);
        } else if (this.vscodeWrapper.isEditingSqlFile) {
            resolve(true);
        } else {
            setTimeout(this.waitForLanguageModeToBeSqlHelper.bind(this, resolve, timer), 50);
        }
    }

    /**
     * Wait for up to 10 seconds for the language mode to change to SQL.
     */
    private waitForLanguageModeToBeSql(): Promise<boolean> {
        const self = this;
        return new Promise((resolve, reject) => {
            let timer: Timer = new Timer();
            timer.start();
            self.waitForLanguageModeToBeSqlHelper(resolve, timer);
        });
    }

    /**
     * Prompt the user if they would like to cancel connecting.
     */
    public promptToCancelConnection(): Promise<boolean> {
        const self = this;
        return new Promise<boolean>((resolve, reject) => {
            let question: IQuestion = {
                type: QuestionTypes.confirm,
                name: LocalizedConstants.msgPromptCancelConnect,
                message: LocalizedConstants.msgPromptCancelConnect,
            };
            self._prompter
                .promptSingle(question)
                .then((result) => {
                    resolve(result ? true : false);
                })
                .catch((err) => {
                    resolve(false);
                });
        });
    }

    /**
     * Prompt the user for password
     */
    public promptForPassword(): Promise<string> {
        const self = this;
        return new Promise<string>((resolve, reject) => {
            let question: IQuestion = {
                type: QuestionTypes.password,
                name: LocalizedConstants.passwordPrompt,
                message: LocalizedConstants.passwordPrompt,
                placeHolder: LocalizedConstants.passwordPlaceholder,
            };
            self._prompter
                .promptSingle(question)
                .then((result: string) => {
                    resolve(result);
                })
                .catch((err) => {
                    reject(err);
                });
        });
    }

    /**
     * Prompt the user to change language mode to SQL.
     * @returns resolves to true if the user changed the language mode to SQL.
     */
    public promptToChangeLanguageMode(): Promise<boolean> {
        const self = this;
        return new Promise<boolean>((resolve, reject) => {
            let question: IQuestion = {
                type: QuestionTypes.confirm,
                name: LocalizedConstants.msgChangeLanguageMode,
                message: LocalizedConstants.msgChangeLanguageMode,
            };
            self._prompter
                .promptSingle(question)
                .then((value) => {
                    if (value) {
                        this._vscodeWrapper
                            .executeCommand("workbench.action.editor.changeLanguageMode")
                            .then(() => {
                                self.waitForLanguageModeToBeSql().then((result) => {
                                    resolve(result);
                                });
                            });
                    } else {
                        resolve(false);
                    }
                })
                .catch((err) => {
                    resolve(false);
                });
        });
    }

    // Helper to let the user choose a database on the current server
    public showDatabasesOnCurrentServer(
        currentCredentials: IConnectionInfo,
        databaseNames: Array<string>,
    ): Promise<IConnectionInfo> {
        const self = this;
        return new Promise<IConnectionInfo>((resolve, reject) => {
            const pickListItems: vscode.QuickPickItem[] = databaseNames.map((name) => {
                let newCredentials: IConnectionInfo = <any>{};
                Object.assign<IConnectionInfo, IConnectionInfo>(newCredentials, currentCredentials);
                if (newCredentials["profileName"]) {
                    delete newCredentials["profileName"];
                }
                newCredentials.database = name;

                return <IConnectionCredentialsQuickPickItem>{
                    label: name,
                    description: "",
                    detail: "",
                    connectionCreds: newCredentials,
                    quickPickItemType: CredentialsQuickPickItemType.Mru,
                };
            });

            // Add an option to disconnect from the current server
            const disconnectItem: vscode.QuickPickItem = {
                label: LocalizedConstants.disconnectOptionLabel,
                description: LocalizedConstants.disconnectOptionDescription,
            };
            pickListItems.push(disconnectItem);

            const pickListOptions: vscode.QuickPickOptions = {
                placeHolder: LocalizedConstants.msgChooseDatabasePlaceholder,
            };

            // show database picklist, and modify the current connection to switch the active database
            self.vscodeWrapper
                .showQuickPick<vscode.QuickPickItem>(pickListItems, pickListOptions)
                .then((selection) => {
                    if (selection === disconnectItem) {
                        self.handleDisconnectChoice().then(
                            () => resolve(undefined),
                            (err) => reject(err),
                        );
                    } else if (typeof selection !== "undefined") {
                        resolve((selection as IConnectionCredentialsQuickPickItem).connectionCreds);
                    } else {
                        resolve(undefined);
                    }
                });
        });
    }

    private handleDisconnectChoice(): Promise<void> {
        const self = this;
        return new Promise<void>((resolve, reject) => {
            let question: IQuestion = {
                type: QuestionTypes.confirm,
                name: LocalizedConstants.disconnectConfirmationMsg,
                message: LocalizedConstants.disconnectConfirmationMsg,
            };
            self._prompter.promptSingle<boolean>(question).then(
                (result) => {
                    if (result === true) {
                        self.connectionManager.onDisconnect().then(
                            () => resolve(),
                            (err) => reject(err),
                        );
                    } else {
                        resolve();
                    }
                },
                (err) => reject(err),
            );
        });
    }

    public createProfileWithDifferentCredentials(
        connection: IConnectionInfo,
    ): Promise<IConnectionInfo> {
        return new Promise<IConnectionInfo>((resolve, reject) => {
            this.promptForRetryConnectWithDifferentCredentials().then((result) => {
                if (result) {
                    let connectionWithoutCredentials = Object.assign({}, connection, {
                        user: "",
                        password: "",
                        emptyPasswordInput: false,
                    });
                    ConnectionCredentials.ensureRequiredPropertiesSet(
                        connectionWithoutCredentials, // connection profile
                        true, // isProfile
                        false, // isPasswordRequired
                        true, // wasPasswordEmptyInConfigFile
                        this._prompter,
                        this._connectionStore,
                        connection,
                    ).then(
                        (connectionResult) => {
                            resolve(connectionResult);
                        },
                        (error) => {
                            reject(error);
                        },
                    );
                } else {
                    resolve(undefined);
                }
            });
        });
    }

    private handleSelectedConnection(
        selection: IConnectionCredentialsQuickPickItem,
    ): Promise<IConnectionInfo> {
        return new Promise<IConnectionInfo>((resolve, reject) => {
            if (selection !== undefined) {
                let connectFunc: Promise<IConnectionInfo>;
                if (selection.quickPickItemType === CredentialsQuickPickItemType.NewConnection) {
                    // call the workflow to create a new connection
                    connectFunc = this.createAndSaveProfile();
                } else {
                    // user chose a connection from picklist. Prompt for mandatory info that's missing (e.g. username and/or password)
                    connectFunc = this.fillOrPromptForMissingInfo(selection);
                }

                connectFunc.then(
                    (resolvedConnectionCreds) => {
                        if (!resolvedConnectionCreds) {
                            resolve(undefined);
                        }
                        resolve(resolvedConnectionCreds);
                    },
                    (err) =>
                        // we will send back a cancelled error in order to re-prompt the promptForConnection
                        reject(err),
                );
            } else {
                resolve(undefined);
            }
        });
    }

    private promptToClearRecentConnectionsList(): Promise<boolean> {
        const self = this;
        return new Promise<boolean>((resolve, reject) => {
            let question: IQuestion = {
                type: QuestionTypes.confirm,
                name: LocalizedConstants.msgPromptClearRecentConnections,
                message: LocalizedConstants.msgPromptClearRecentConnections,
            };
            self._prompter
                .promptSingle(question)
                .then((result) => {
                    resolve(result ? true : false);
                })
                .catch((err) => {
                    resolve(false);
                });
        });
    }

    public promptToManageProfiles(): Promise<boolean> {
        const self = this;
        return new Promise<boolean>((resolve, reject) => {
            // Create profile, clear recent connections, edit profiles, or remove profile?
            let choices: INameValueChoice[] = [
                {
                    name: LocalizedConstants.CreateProfileLabel,
                    value: ManageProfileTask.Create,
                },
                {
                    name: LocalizedConstants.ClearRecentlyUsedLabel,
                    value: ManageProfileTask.ClearRecentlyUsed,
                },
                {
                    name: LocalizedConstants.EditProfilesLabel,
                    value: ManageProfileTask.Edit,
                },
                {
                    name: LocalizedConstants.RemoveProfileLabel,
                    value: ManageProfileTask.Remove,
                },
            ];

            let question: IQuestion = {
                type: QuestionTypes.expand,
                name: LocalizedConstants.ManageProfilesPrompt,
                message: LocalizedConstants.ManageProfilesPrompt,
                choices: choices,
                onAnswered: (value) => {
                    switch (value) {
                        case ManageProfileTask.Create:
                            self.connectionManager.onCreateProfile().then((result) => {
                                resolve(result);
                            });
                            break;
                        case ManageProfileTask.ClearRecentlyUsed:
                            self.promptToClearRecentConnectionsList().then((result) => {
                                if (result) {
                                    self.connectionManager
                                        .clearRecentConnectionsList()
                                        .then((credentialsDeleted) => {
                                            if (credentialsDeleted) {
                                                self.vscodeWrapper.showInformationMessage(
                                                    LocalizedConstants.msgClearedRecentConnections,
                                                );
                                            } else {
                                                self.vscodeWrapper.showWarningMessage(
                                                    LocalizedConstants.msgClearedRecentConnectionsWithErrors,
                                                );
                                            }
                                            resolve(true);
                                        });
                                } else {
                                    resolve(false);
                                }
                            });
                            break;
                        case ManageProfileTask.Edit:
                            self.vscodeWrapper
                                .executeCommand("workbench.action.openGlobalSettings")
                                .then(() => {
                                    resolve(true);
                                });
                            break;
                        case ManageProfileTask.Remove:
                            self.connectionManager.onRemoveProfile().then((result) => {
                                resolve(result);
                            });
                            break;
                        default:
                            resolve(false);
                            break;
                    }
                },
            };

            this._prompter.promptSingle(question);
        });
    }

    /**
     * Calls the create profile workflow
     * @param validate whether the profile should be connected to and validated before saving
     * @returns undefined if profile creation failed
     */
    public async createAndSaveProfile(
        validate: boolean = true,
    ): Promise<IConnectionProfile | undefined> {
        let profile = await this.promptForCreateProfile();
        if (profile) {
            let savedProfile = validate
                ? await this.validateAndSaveProfile(profile)
                : await this.saveProfile(profile);
            if (savedProfile) {
                if (validate) {
                    this.vscodeWrapper.showInformationMessage(
                        LocalizedConstants.msgProfileCreatedAndConnected,
                    );
                } else {
                    this.vscodeWrapper.showInformationMessage(LocalizedConstants.msgProfileCreated);
                }
            }
            return savedProfile;
        }
    }

    /**
     * Validate a connection profile by connecting to it, and save it if we are successful.
     */
    public async validateAndSaveProfile(
        profile: IConnectionProfile,
    ): Promise<IConnectionProfile | undefined> {
        let uri = this.vscodeWrapper.activeTextEditorUri;
        if (!uri || !this.vscodeWrapper.isEditingSqlFile) {
            uri = ObjectExplorerUtils.getNodeUriFromProfile(profile);
        }

        const success = await this.connectionManager.connect(uri, profile);

        if (success) {
            // Success! save it
            return await this.saveProfile(profile);
        } else {
            // Check whether the error was for firewall rule or not
            if (this.connectionManager.failedUriToFirewallIpMap.has(uri)) {
                let success = await this.addFirewallRule(uri, profile);
                if (success) {
                    return await this.validateAndSaveProfile(profile);
                }
                return undefined;
            } else if (this.connectionManager.failedUriToSSLMap.has(uri)) {
                // SSL error
                let updatedConn = await this.connectionManager.handleSSLError(uri, profile);
                if (updatedConn) {
                    return await this.validateAndSaveProfile(updatedConn as IConnectionProfile);
                }
                return undefined;
            } else {
                // Normal connection error! Let the user try again, prefilling values that they already entered
                return await this.promptToRetryAndSaveProfile(profile);
            }
        }
    }

    /**
     * Validate a connection profile by connecting to it, and save it if we are successful.
     */
    public async validateAndSaveProfileFromDialog(
        profile: IConnectionProfile,
    ): Promise<ConnectionCompleteParams> {
        const result = await this.connectionManager.connectDialog(profile);
        return result;
    }

    public async addFirewallRule(uri: string, profile: IConnectionProfile): Promise<boolean> {
        if (this.connectionManager.failedUriToFirewallIpMap.has(uri)) {
            // Firewall rule error
            const firewallResponse = this.connectionManager.failedUriToFirewallIpMap.get(uri);
            let success = await this.handleFirewallError(profile, firewallResponse);
            if (success) {
                // Retry creating the profile if firewall rule
                // was successful
                this.connectionManager.failedUriToFirewallIpMap.delete(uri);
                return true;
            }
        }
        return false;
    }

    /**
     * Method to handle a firewall error. Returns true if a firewall rule was successfully added, and
     * false otherwise
     */
    public async handleFirewallError(
        profile: IConnectionInfo,
        connectionResponse: ConnectionCompleteParams | SessionCreatedParameters,
    ): Promise<boolean> {
        if (this._isRichExperiencesEnabled) {
            if (connectionResponse.errorNumber !== constants.errorFirewallRule) {
                Utils.logDebug(
                    `handleFirewallError called with non-firewall-error response; error number: '${connectionResponse.errorNumber}'`,
                );
            }

            const addFirewallRuleController = new AddFirewallRuleWebviewController(
                this._context,
                this._vscodeWrapper,
                {
                    serverName: profile.server,
                    errorMessage: connectionResponse.errorMessage,
                },
                this.connectionManager.firewallService,
            );
            addFirewallRuleController.panel.reveal();

<<<<<<< HEAD
            const wasCreated = await addFirewallRuleController.completed;
=======
            const wasCreated = await addFirewallRuleController.dialogResult;
>>>>>>> 5070cb59

            return wasCreated === true; // dialog closed is undefined
        } else {
            // TODO: Access account which firewall error needs to be added from:
            // Try to match accountId to an account in account storage
            if (profile.accountId) {
                let account = this._accountStore.getAccount(profile.accountId);
                this.connectionManager.accountService.setAccount(account);
                // take that account from account storage and refresh tokens and create firewall rule
            } else {
                // If no match or no accountId present, need to add an azure account
                let selection = await this._vscodeWrapper.showInformationMessage(
                    LocalizedConstants.msgPromptRetryFirewallRuleNotSignedIn,
                    LocalizedConstants.azureAddAccount,
                );
                if (selection === LocalizedConstants.azureAddAccount) {
                    profile =
                        await this.connectionManager.azureController.populateAccountProperties(
                            profile as IConnectionProfile,
                            this._accountStore,
                            providerSettings.resources.azureManagementResource,
                        );
                }
                let account = this._accountStore.getAccount(profile.accountId);
                this.connectionManager.accountService.setAccount(account!);
            }

            const handleResponse = await this.connectionManager.firewallService.handleFirewallRule(connectionResponse.errorNumber, connectionResponse.errorMessage);

            let success = handleResponse.result;

            if (success) {
                success = await this.createFirewallRule(profile.server, handleResponse.ipAddress);
            }

            return success;
        }
    }

    /**
     * Save a connection profile using the connection store
     */
    public async saveProfile(profile: IConnectionProfile): Promise<IConnectionProfile> {
        return await this._connectionStore.saveProfile(profile);
    }

    private async promptForCreateProfile(): Promise<IConnectionProfile> {
        const profile = await ConnectionProfile.createProfile(
            this._prompter,
            this._connectionStore,
            this._context,
            this.connectionManager.azureController,
            this._accountStore,
        );

        return profile;
    }

    private async promptToRetryAndSaveProfile(
        profile: IConnectionProfile,
        isFirewallError: boolean = false,
    ): Promise<IConnectionProfile> {
        const updatedProfile = await this.promptForRetryCreateProfile(profile, isFirewallError);
        if (updatedProfile) {
            return await this.validateAndSaveProfile(updatedProfile);
        } else {
            return undefined;
        }
    }

    public async promptForRetryCreateProfile(
        profile: IConnectionProfile,
        isFirewallError: boolean = false,
    ): Promise<IConnectionProfile> {
        // Ask if the user would like to fix the profile
        let errorMessage = isFirewallError
            ? LocalizedConstants.msgPromptRetryFirewallRuleAdded
            : LocalizedConstants.msgPromptRetryCreateProfile;
        let result = await this._vscodeWrapper.showErrorMessage(
            errorMessage,
            LocalizedConstants.retryLabel,
        );
        if (result === LocalizedConstants.retryLabel) {
            const newProfile = await ConnectionProfile.createProfile(
                this._prompter,
                this._connectionStore,
                this._context,
                this.connectionManager.azureController,
                this._accountStore,
                profile,
            );

            return newProfile;
        } else {
            // user cancelled the prompt - throw error so that we know user cancelled
            throw new CancelError();
        }
    }

    private async promptForFirewallRuleCreation(
        startIpAddress: string,
        server: string,
    ): Promise<ICreateFirewallRuleParams | undefined> {
        function padTo2Digits(num: number): string {
            return num.toString().padStart(2, "0");
        }

        // format as "YYYY-MM-DD_hh-mm-ss" (default Azure rulename format)
        function formatDate(date: Date): string {
            return (
                [
                    date.getFullYear(),
                    padTo2Digits(date.getMonth() + 1),
                    padTo2Digits(date.getDate()),
                ].join("-") +
                "_" +
                [
                    padTo2Digits(date.getHours()),
                    padTo2Digits(date.getMinutes()),
                    padTo2Digits(date.getSeconds()),
                ].join("-")
            );
        }

        let azureAccountChoices: INameValueChoice[] = ConnectionProfile.getAccountChoices(
            this._accountStore,
        );
        let tenantChoices: INameValueChoice[] = [];
        let defaultFirewallRuleName = `ClientIPAddress_${formatDate(new Date())}`;

        let accountAnswer: IAccount;
        let tenantIdAnswer: string;
        let firewallRuleNameAnswer: string;

        let questions: IQuestion[] = [
            {
                type: QuestionTypes.input,
                name: LocalizedConstants.startIpAddressPrompt,
                message: LocalizedConstants.startIpAddressPrompt,
                placeHolder: startIpAddress,
                default: startIpAddress,
                validate: (value: string) => {
                    if (!Number.parseFloat(value) || !value.match(constants.ipAddressRegex)) {
                        return LocalizedConstants.msgInvalidIpAddress;
                    }
                },
            },
            {
                type: QuestionTypes.input,
                name: LocalizedConstants.endIpAddressPrompt,
                message: LocalizedConstants.endIpAddressPrompt,
                placeHolder: startIpAddress,
                validate: (value: string) => {
                    if (
                        !Number.parseFloat(value) ||
                        !value.match(constants.ipAddressRegex) ||
                        Number.parseFloat(value) > Number.parseFloat(startIpAddress)
                    ) {
                        return LocalizedConstants.msgInvalidIpAddress;
                    }
                },
                default: startIpAddress,
            },
            {
                type: QuestionTypes.input,
                name: LocalizedConstants.firewallRuleNamePrompt,
                message: LocalizedConstants.firewallRuleNamePrompt,
                placeHolder: defaultFirewallRuleName,
                validate: (value: string) => {
                    if (!value.match(constants.ruleNameRegex)) {
                        return LocalizedConstants.msgInvalidRuleName;
                    }
                    firewallRuleNameAnswer = value;
                },
                default: defaultFirewallRuleName,
            },
            {
                type: QuestionTypes.expand,
                name: LocalizedConstants.aad,
                message: LocalizedConstants.azureChooseAccount,
                choices: azureAccountChoices,
                onAnswered: async (value: IAccount) => {
                    accountAnswer = value;
                    let account = value;
                    tenantChoices.push(
                        ...account?.properties?.tenants!.map((t) => ({
                            name: t.displayName,
                            value: t,
                        })),
                    );
                    if (tenantChoices.length === 1) {
                        tenantIdAnswer = tenantChoices[0].value.id;
                    }
                },
            },
            {
                type: QuestionTypes.expand,
                name: LocalizedConstants.tenant,
                message: LocalizedConstants.azureChooseTenant,
                choices: tenantChoices,
                shouldPrompt: () => tenantChoices.length > 1,
                onAnswered: (value: ITenant) => {
                    tenantIdAnswer = value.id;
                },
            },
        ];

        // Prompt and return the value if the user confirmed
        let answers = await this._prompter.prompt(questions);
        if (answers) {
            let result: ICreateFirewallRuleParams = {
                account: accountAnswer,
                startIpAddress: answers[LocalizedConstants.startIpAddressPrompt]
                    ? (answers[LocalizedConstants.startIpAddressPrompt] as string)
                    : startIpAddress,
                endIpAddress: answers[LocalizedConstants.endIpAddressPrompt]
                    ? (answers[LocalizedConstants.endIpAddressPrompt] as string)
                    : startIpAddress,
                firewallRuleName: firewallRuleNameAnswer,
                serverName: server,
                securityTokenMappings:
                    await this.connectionManager.accountService.createSecurityTokenMapping(
                        accountAnswer,
                        tenantIdAnswer,
                    ),
            };
            return result;
        } else {
            return undefined;
        }
    }

    private async createFirewallRule(serverName: string, ipAddress: string): Promise<boolean> {
        let result = await this._vscodeWrapper.showInformationMessage(
            LocalizedConstants.msgPromptRetryFirewallRuleSignedIn(ipAddress, serverName),
            LocalizedConstants.createFirewallRuleLabel,
        );
        if (result === LocalizedConstants.createFirewallRuleLabel) {
            const firewallService = this.connectionManager.firewallService;
            let params = await this.promptForFirewallRuleCreation(ipAddress, serverName);
            if (params) {
                let firewallResult = await firewallService.createFirewallRule(params);
                if (firewallResult.result) {
                    this._vscodeWrapper.showInformationMessage(
                        LocalizedConstants.msgPromptFirewallRuleCreated,
                    );
                    return true;
                } else {
                    Utils.showErrorMsg(firewallResult.errorMessage);
                    return false;
                }
            } else {
                return false;
            }
        } else {
            return false;
        }
    }

    private promptForRetryConnectWithDifferentCredentials(): PromiseLike<boolean> {
        // Ask if the user would like to fix the profile
        return this._vscodeWrapper
            .showErrorMessage(
                LocalizedConstants.msgPromptRetryConnectionDifferentCredentials,
                LocalizedConstants.retryLabel,
            )
            .then((result) => {
                if (result === LocalizedConstants.retryLabel) {
                    return true;
                } else {
                    return false;
                }
            });
    }

    private fillOrPromptForMissingInfo(
        selection: IConnectionCredentialsQuickPickItem,
    ): Promise<IConnectionInfo> {
        // If a connection string is present, don't prompt for any other info
        if (selection.connectionCreds.connectionString) {
            return new Promise<IConnectionInfo>((resolve, reject) => {
                resolve(selection.connectionCreds);
            });
        }

        const passwordEmptyInConfigFile: boolean = Utils.isEmpty(
            selection.connectionCreds.password,
        );
        return this._connectionStore.addSavedPassword(selection).then((sel) => {
            return ConnectionCredentials.ensureRequiredPropertiesSet(
                sel.connectionCreds,
                selection.quickPickItemType === CredentialsQuickPickItemType.Profile,
                false,
                passwordEmptyInConfigFile,
                this._prompter,
                this._connectionStore,
            );
        });
    }

    public async addNewAccount(): Promise<IAccount> {
        return await this.connectionManager.azureController.addAccount(this._accountStore);
    }

    // Prompts the user to pick a profile for removal, then removes from the global saved state
    public async removeProfile(): Promise<boolean> {
        let self = this;

        // Flow: Select profile to remove, confirm removal, remove, notify
        let profiles = await self._connectionStore.getProfilePickListItems(false);
        let profile = await self.selectProfileForRemoval(profiles);
        let profileRemoved = profile ? await self._connectionStore.removeProfile(profile) : false;

        if (profileRemoved) {
            // TODO again consider moving information prompts to the prompt package
            this._vscodeWrapper.showInformationMessage(LocalizedConstants.msgProfileRemoved);
        }
        return profileRemoved;
    }

    private selectProfileForRemoval(
        profiles: IConnectionCredentialsQuickPickItem[],
    ): Promise<IConnectionProfile> {
        let self = this;
        if (!profiles || profiles.length === 0) {
            // Inform the user we have no profiles available for deletion
            // TODO: consider moving to prompter if we separate all UI logic from workflows in the future
            this._vscodeWrapper.showErrorMessage(LocalizedConstants.msgNoProfilesSaved);
            return Promise.resolve(undefined);
        }

        let chooseProfile = "ChooseProfile";
        let confirm = "ConfirmRemoval";
        let questions: IQuestion[] = [
            {
                // 1: what profile should we remove?
                type: QuestionTypes.expand,
                name: chooseProfile,
                message: LocalizedConstants.msgSelectProfileToRemove,
                matchOptions: { matchOnDescription: true },
                choices: profiles,
            },
            {
                // 2: Confirm removal before proceeding
                type: QuestionTypes.confirm,
                name: confirm,
                message: LocalizedConstants.confirmRemoveProfilePrompt,
            },
        ];

        // Prompt and return the value if the user confirmed
        return self._prompter.prompt(questions).then((answers) => {
            if (answers && answers[confirm]) {
                let profilePickItem = <IConnectionCredentialsQuickPickItem>answers[chooseProfile];
                return <IConnectionProfile>profilePickItem.connectionCreds;
            } else {
                return undefined;
            }
        });
    }
}<|MERGE_RESOLUTION|>--- conflicted
+++ resolved
@@ -634,11 +634,7 @@
             );
             addFirewallRuleController.panel.reveal();
 
-<<<<<<< HEAD
-            const wasCreated = await addFirewallRuleController.completed;
-=======
             const wasCreated = await addFirewallRuleController.dialogResult;
->>>>>>> 5070cb59
 
             return wasCreated === true; // dialog closed is undefined
         } else {
@@ -666,7 +662,10 @@
                 this.connectionManager.accountService.setAccount(account!);
             }
 
-            const handleResponse = await this.connectionManager.firewallService.handleFirewallRule(connectionResponse.errorNumber, connectionResponse.errorMessage);
+            const handleResponse = await this.connectionManager.firewallService.handleFirewallRule(
+                connectionResponse.errorNumber,
+                connectionResponse.errorMessage,
+            );
 
             let success = handleResponse.result;
 

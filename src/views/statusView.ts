/*---------------------------------------------------------------------------------------------
 *  Copyright (c) Microsoft Corporation. All rights reserved.
 *  Licensed under the MIT License. See License.txt in the project root for license information.
 *--------------------------------------------------------------------------------------------*/

import * as vscode from "vscode";
import { IConnectionInfo, IServerInfo } from "vscode-mssql";
import * as Constants from "../constants/constants";
import * as LocalizedConstants from "../constants/locConstants";
import VscodeWrapper from "../controllers/vscodeWrapper";
import * as ConnInfo from "../models/connectionInfo";
import * as Utils from "../models/utils";
import { ConnectionStore } from "../models/connectionStore";
import { IConnectionProfile } from "../models/interfaces";
import { getUriKey } from "../utils/utils";
import { ConnectionInfo } from "../controllers/connectionManager";

// Status bar element for each file in the editor
class FileStatusBar {
    // Item for the language flavor status
    public statusLanguageFlavor: vscode.StatusBarItem;
    // Item for the connection status
    public statusConnection: vscode.StatusBarItem;
    // Item for the change database
    public statusChangeDatabase: vscode.StatusBarItem;
    // Item for the query status
    public statusQuery: vscode.StatusBarItem;
    // Item for language service status
    public statusLanguageService: vscode.StatusBarItem;
    // Item for SQLCMD Mode
    public sqlCmdMode: vscode.StatusBarItem;
    // Item for Row Count
    public rowCount: vscode.StatusBarItem;
    // Item for execution time
    public executionTime: vscode.StatusBarItem;

    // Timer used for displaying a progress indicator on queries
    public progressTimerId: NodeJS.Timeout;
    public currentLanguageServiceStatus: string;
    public queryTimer: NodeJS.Timeout;
    public connectionId: string;
}

export default class StatusView implements vscode.Disposable {
    private _statusBars: { [fileUri: string]: FileStatusBar };
    private _lastShownStatusBar: FileStatusBar;
    private _onDidCloseTextDocumentEvent: vscode.Disposable;
    private _connectionStore: ConnectionStore;

    constructor(private _vscodeWrapper?: VscodeWrapper) {
        if (!this._vscodeWrapper) {
            this._vscodeWrapper = new VscodeWrapper();
        }
        this._statusBars = {};
        this._onDidCloseTextDocumentEvent = this._vscodeWrapper.onDidCloseTextDocument((params) =>
            this.onDidCloseTextDocument(params),
        );
    }

    dispose(): void {
        for (let bar in this._statusBars) {
            if (this._statusBars.hasOwnProperty(bar)) {
                this._statusBars[bar].statusLanguageFlavor.dispose();
                this._statusBars[bar].statusConnection.dispose();
                this._statusBars[bar].statusChangeDatabase.dispose();
                this._statusBars[bar].statusQuery.dispose();
                this._statusBars[bar].statusLanguageService.dispose();
                this._statusBars[bar].sqlCmdMode.dispose();
                this._statusBars[bar].rowCount.dispose();
                this._statusBars[bar].executionTime.dispose();
                clearInterval(this._statusBars[bar].progressTimerId);
                clearInterval(this._statusBars[bar].queryTimer);
                delete this._statusBars[bar];
            }
        }
        this._onDidCloseTextDocumentEvent.dispose();
    }

    public setConnectionStore(connectionStore: ConnectionStore): void {
        this._connectionStore = connectionStore;
    }

    // Create status bar item if needed
    private createStatusBar(fileUri: string): void {
        let bar = new FileStatusBar();
        // set language flavor priority as always 90 since it's to show to the right of the file type
        bar.statusLanguageFlavor = vscode.window.createStatusBarItem(
            vscode.StatusBarAlignment.Right,
            90,
        );
        bar.statusConnection = vscode.window.createStatusBarItem(vscode.StatusBarAlignment.Right);
        bar.statusChangeDatabase = vscode.window.createStatusBarItem(
            vscode.StatusBarAlignment.Right,
        );
        bar.statusQuery = vscode.window.createStatusBarItem(vscode.StatusBarAlignment.Right);
        bar.statusQuery.accessibilityInformation = { role: "alert", label: "" };
        bar.statusLanguageService = vscode.window.createStatusBarItem(
            vscode.StatusBarAlignment.Right,
        );
        bar.sqlCmdMode = vscode.window.createStatusBarItem(vscode.StatusBarAlignment.Right, 90);
        bar.rowCount = vscode.window.createStatusBarItem(vscode.StatusBarAlignment.Right, 80);
        bar.executionTime = vscode.window.createStatusBarItem(vscode.StatusBarAlignment.Right, 70);
        this._statusBars[fileUri] = bar;
    }

    private destroyStatusBar(fileUri: string): void {
        let bar = this._statusBars[fileUri];
        if (bar) {
            if (bar.statusLanguageFlavor) {
                bar.statusLanguageFlavor.dispose();
            }
            if (bar.statusConnection) {
                bar.statusConnection.dispose();
            }
            if (bar.statusChangeDatabase) {
                bar.statusChangeDatabase.dispose();
            }
            if (bar.statusQuery) {
                bar.statusQuery.dispose();
            }
            if (bar.statusLanguageService) {
                bar.statusLanguageService.dispose();
            }
            if (bar.progressTimerId) {
                clearInterval(bar.progressTimerId);
            }
            if (bar.queryTimer) {
                clearInterval(bar.queryTimer);
            }
            if (bar.sqlCmdMode) {
                bar.sqlCmdMode.dispose();
            }
            if (bar.rowCount) {
                bar.rowCount.dispose();
            }
            if (bar.executionTime) {
                bar.executionTime.dispose();
            }

            delete this._statusBars[fileUri];
        }
    }

    private getStatusBar(fileUri: string): FileStatusBar {
        if (!(fileUri in this._statusBars)) {
            // Create it if it does not exist
            this.createStatusBar(fileUri);
        }

        let bar = this._statusBars[fileUri];
        if (bar.progressTimerId) {
            clearInterval(bar.progressTimerId);
        }
        return bar;
    }

    public setConnected(fileUri: string): void {
        let bar = this.getStatusBar(fileUri);
        this.showStatusBarItem(fileUri, bar.statusLanguageFlavor);
        this.showStatusBarItem(fileUri, bar.statusConnection);
        this.showStatusBarItem(fileUri, bar.statusChangeDatabase);
        this.showStatusBarItem(fileUri, bar.statusQuery);
        this.showStatusBarItem(fileUri, bar.statusLanguageService);
        this.showStatusBarItem(fileUri, bar.sqlCmdMode);
        this.showStatusBarItem(fileUri, bar.rowCount);
        this.showStatusBarItem(fileUri, bar.executionTime);
    }

    public setNotConnected(fileUri: string): void {
        let bar = this.getStatusBar(fileUri);

        bar.connectionId = undefined;

        bar.statusConnection.text = `$(plug) ${LocalizedConstants.StatusBar.disconnectedLabel}`;
        bar.statusConnection.tooltip = LocalizedConstants.StatusBar.notConnectedTooltip;
        bar.statusConnection.command = Constants.cmdConnect;
        bar.statusConnection.color = undefined;
        this.showStatusBarItem(fileUri, bar.statusConnection);
        bar.statusLanguageService.text = "";
        this.sqlCmdModeChanged(fileUri, false);
        this.showStatusBarItem(fileUri, bar.statusLanguageService);
        this.showStatusBarItem(fileUri, bar.statusLanguageFlavor);

        this.hideStatusBarItem(fileUri, bar.statusChangeDatabase);
        this.hideStatusBarItem(fileUri, bar.statusQuery);
        this.hideStatusBarItem(fileUri, bar.rowCount);
        this.hideStatusBarItem(fileUri, bar.executionTime);
        clearInterval(bar.queryTimer);
    }

    public setConnecting(fileUri: string, connCreds: IConnectionInfo): void {
        let bar = this.getStatusBar(fileUri);
        bar.statusConnection.text = `$(loading~spin) ${LocalizedConstants.StatusBar.connectingLabel}`;
        bar.statusConnection.command = Constants.cmdDisconnect;
        bar.statusConnection.color = undefined;
        bar.statusConnection.tooltip =
            LocalizedConstants.connectingTooltip + ConnInfo.getTooltip(connCreds);
        bar.connectionId = (connCreds as IConnectionProfile).id || undefined;
        this.showStatusBarItem(fileUri, bar.statusConnection);
    }

    /**
     * Trims the given display string to the specified maximum length, adding an ellipsis if trimmed.
     * Since status bar has limited space, this helps to avoid a status bar item occupying too much space.
     * @param displayString long display string
     * @param maxLength maximum length of the string, 0 for empty string, negative or undefined for no limit
     * @returns trimmed display string
     */
    private trimDisplayString(displayString: string, maxLength: number): string {
        let result = displayString;
        if (maxLength === undefined || maxLength < 0) {
            return result;
        }
        if (maxLength === 0) {
            result = "";
        } else if (maxLength > 0 && result.length > maxLength) {
            result = result.slice(0, maxLength) + " \u2026"; // add ellipsis
        }
        return result;
    }

    public async connectSuccess(
        fileUri: string,
        connCreds: IConnectionInfo,
        serverInfo: IServerInfo,
    ): Promise<void> {
        let bar = this.getStatusBar(fileUri);

        const statusBarConnectionInfoMaxLength: number = vscode.workspace
            .getConfiguration(Constants.extensionConfigSectionName)
            .get(Constants.configStatusBarConnectionInfoMaxLength);
        bar.statusConnection.text = this.trimDisplayString(
            `$(check) ${ConnInfo.generateServerDisplayName(connCreds)}`,
            statusBarConnectionInfoMaxLength,
        );
        bar.statusConnection.tooltip = ConnInfo.getTooltip(connCreds, serverInfo);

        bar.statusChangeDatabase.text = this.trimDisplayString(
            ConnInfo.generateDatabaseDisplayName(connCreds, true),
            statusBarConnectionInfoMaxLength,
        );
        bar.statusChangeDatabase.tooltip =
            LocalizedConstants.MssqlChatAgent.changeDatabaseToolConfirmationTitle;
        bar.connectionId = (connCreds as IConnectionProfile).id || undefined;
        bar.statusConnection.command = Constants.cmdConnect;
        bar.statusChangeDatabase.command = Constants.cmdChangeDatabase;

        bar.statusConnection.color = await this.getConnectionColor(bar.connectionId);
        this.showStatusBarItem(fileUri, bar.statusConnection);
        this.showStatusBarItem(fileUri, bar.statusChangeDatabase);
        this.sqlCmdModeChanged(fileUri, false);
    }

    public async updateConnectionColors(): Promise<void> {
        for (const fileUri of Object.keys(this._statusBars)) {
            const bar = this._statusBars[fileUri];
            bar.statusConnection.color = await this.getConnectionColor(bar.connectionId);
        }
    }

    private async getConnectionColor(
        connectionId: string | undefined,
    ): Promise<string | undefined> {
        if (
            !this._connectionStore ||
            !connectionId ||
            this._vscodeWrapper
                .getConfiguration()
                .get<boolean>(Constants.configStatusBarEnableConnectionColor) !== true
        ) {
            return undefined;
        }

        return (await this._connectionStore.getGroupForConnectionId(connectionId))?.color;
    }

    public setConnectionError(
        fileUri: string,
        credentials: IConnectionInfo,
        error: {
            errorNumber: number;
            errorMessage: string;
            messages: string;
        },
    ): void {
        let bar = this.getStatusBar(fileUri);
        bar.statusConnection.command = Constants.cmdConnect;
        bar.statusConnection.text = `$(error) ${LocalizedConstants.StatusBar.connectErrorLabel}`;
        if (error.errorNumber && error.errorMessage && !Utils.isEmpty(error.errorMessage)) {
            bar.statusConnection.tooltip =
                LocalizedConstants.connectErrorTooltip +
                credentials.server +
                "\n" +
                LocalizedConstants.connectErrorCode +
                error.errorNumber +
                "\n" +
                LocalizedConstants.connectErrorMessage +
                error.errorMessage;
        } else {
            bar.statusConnection.tooltip =
                LocalizedConstants.connectErrorTooltip +
                credentials.server +
                "\n" +
                LocalizedConstants.connectErrorMessage +
                error.messages;
        }
        this.showStatusBarItem(fileUri, bar.statusConnection);
    }

    public executingQuery(fileUri: string): void {
        let bar = this.getStatusBar(fileUri);
        bar.statusQuery.command = undefined;
        bar.statusQuery.text = LocalizedConstants.executeQueryLabel;
        this.showStatusBarItem(fileUri, bar.statusQuery);
        this.showProgress(fileUri, LocalizedConstants.executeQueryLabel, bar.statusQuery);
    }

    public executedQuery(fileUri: string): void {
        let bar = this.getStatusBar(fileUri);
        bar.statusQuery.text = LocalizedConstants.QueryExecutedLabel;
        // hide the status bar item with a delay so that the change can be announced by screen reader.
        setTimeout(() => {
            bar.statusQuery.hide();
        }, 200);
    }

    public setExecutionTime(fileUri: string, time: string): void {
        let bar = this.getStatusBar(fileUri);
        bar.executionTime.text = time;
        this.showStatusBarItem(fileUri, bar.executionTime);
        clearInterval(bar.queryTimer);
    }

    public cancelingQuery(fileUri: string): void {
        let bar = this.getStatusBar(fileUri);
        bar.statusQuery.hide();

        bar.statusQuery.command = undefined;
        bar.statusQuery.text = LocalizedConstants.cancelingQueryLabel;
        this.showStatusBarItem(fileUri, bar.statusQuery);
        this.showProgress(fileUri, LocalizedConstants.cancelingQueryLabel, bar.statusQuery);
        clearInterval(bar.queryTimer);
    }

    public languageServiceStatusChanged(fileUri: string, status: string): void {
        let bar = this.getStatusBar(fileUri);
        bar.currentLanguageServiceStatus = status;
        this.updateStatusMessage(
            status,
            () => {
                return bar.currentLanguageServiceStatus;
            },
            (message) => {
                bar.statusLanguageService.text = message;
                this.showStatusBarItem(fileUri, bar.statusLanguageService);
            },
        );
    }

    public languageFlavorChanged(fileUri: string, flavor: string): void {
        let bar = this.getStatusBar(fileUri);
        bar.statusLanguageFlavor.text = flavor;
        bar.statusLanguageFlavor.command = Constants.cmdChooseLanguageFlavor;
        this.showStatusBarItem(fileUri, bar.statusLanguageFlavor);
    }

    public sqlCmdModeChanged(fileUri: string, isSqlCmd: boolean = false): void {
        let bar = this.getStatusBar(fileUri);
        bar.sqlCmdMode.text = isSqlCmd ? "SQLCMD: On" : "SQLCMD: Off";
        bar.sqlCmdMode.command = Constants.cmdToggleSqlCmd;
        this.showStatusBarItem(fileUri, bar.sqlCmdMode);
    }

    public showRowCount(fileUri: string, message?: string): void {
        let bar = this.getStatusBar(fileUri);
        if (message && message.includes("row")) {
            // Remove parentheses from start and end
            bar.rowCount.text = message.replace("(", "").replace(")", "");
        }
        this.showStatusBarItem(fileUri, bar.rowCount);
    }

    public hideRowCount(fileUri: string, clear: boolean = false): void {
        let bar = this.getStatusBar(fileUri);
        if (clear) {
            bar.rowCount.text = "";
        }
        bar.rowCount.hide();
    }

    public updateStatusMessage(
        newStatus: string,
        getCurrentStatus: () => string,
        updateMessage: (message: string) => void,
    ): void {
        switch (newStatus) {
            case LocalizedConstants.definitionRequestedStatus:
                setTimeout(() => {
                    if (
                        getCurrentStatus() !== LocalizedConstants.definitionRequestCompletedStatus
                    ) {
                        updateMessage(LocalizedConstants.gettingDefinitionMessage);
                    }
                }, 500);
                break;
            case LocalizedConstants.definitionRequestCompletedStatus:
                updateMessage("");
                break;
            case LocalizedConstants.updatingIntelliSenseStatus:
                updateMessage(LocalizedConstants.updatingIntelliSenseLabel);
                break;
            case LocalizedConstants.intelliSenseUpdatedStatus:
                updateMessage("");
                break;
            default:
                Utils.logDebug(`Language service status changed. ${newStatus}`);
                break;
        }
    }

    /**
     * Associate a new uri with an existing Uri's status bar
     *
     * @param existingUri The already existing URI's status bar you want to associated
     * @param newUri The new URI you want to associate with the existing status bar
     * @return True or False whether the association was able to be made. False indicated the exitingUri specified
     * did not exist
     */

    public associateWithExisting(existingUri: string, newUri: string): boolean {
        let bar = this.getStatusBar(existingUri);
        if (bar) {
            this._statusBars[newUri] = bar;
            return true;
        } else {
            return false;
        }
    }

    public hideLastShownStatusBar(): void {
        if (typeof this._lastShownStatusBar !== "undefined") {
            this._lastShownStatusBar.statusLanguageFlavor.hide();
            this._lastShownStatusBar.statusConnection.hide();
            this._lastShownStatusBar.statusChangeDatabase.hide();
            this._lastShownStatusBar.statusQuery.hide();
            this._lastShownStatusBar.statusLanguageService.hide();
            this._lastShownStatusBar.sqlCmdMode.hide();
            this._lastShownStatusBar.rowCount.hide();
            this._lastShownStatusBar.executionTime.hide();
        }
    }

    public updateStatusBarForEditor(
        editor: vscode.TextEditor,
        connectionInfo: ConnectionInfo,
    ): void {
        // Change the status bar to match the newly active editor
        if (typeof editor !== "undefined") {
            const fileUri = getUriKey(editor.document.uri);
            const bar = this._statusBars[fileUri];
            if (bar) {
<<<<<<< HEAD
                if (!connectionInfo?.connectionId) {
                    if (connectionInfo?.errorMessage || connectionInfo?.errorNumber) {
                        this.connectError(fileUri, connectionInfo?.credentials, {
                            errorNumber: connectionInfo?.errorNumber,
                            errorMessage: connectionInfo?.errorMessage,
                            messages: "",
                        });
                        return;
                    } else {
                        this.notConnected(fileUri);
                    }
=======
                if (!connectionInfo) {
                    // If there is no connection info, then the editor is not connected
                    this.setNotConnected(fileUri);
                    return;
                } else if (connectionInfo?.connecting) {
                    // If the connection is still in progress, then set the status bar to connecting state
                    this.setConnecting(fileUri, connectionInfo?.credentials);
                    return;
                } else if (connectionInfo?.errorMessage || connectionInfo?.errorNumber) {
                    // If there is an error message or number, then the connection attempt failed
                    this.setConnectionError(fileUri, connectionInfo?.credentials, {
                        errorNumber: connectionInfo?.errorNumber,
                        errorMessage: connectionInfo?.errorMessage,
                        messages: connectionInfo?.messages,
                    });
                    return;
                } else if (connectionInfo?.connectionId) {
                    // If there is a connectionId, then the editor is connected
                    this.setConnected(fileUri);
                    return;
>>>>>>> d8cfce4e
                } else {
                    // default to not connected state
                    this.setNotConnected(fileUri);
                    return;
                }
            }
        }
    }

    private onDidCloseTextDocument(doc: vscode.TextDocument): void {
        // Remove the status bar associated with the document
        this.destroyStatusBar(doc.uri.toString(true));
    }

    private showStatusBarItem(fileUri: string, statusBarItem: vscode.StatusBarItem): void {
        let currentOpenFile = Utils.getActiveTextEditorUri();

        // Only show the status bar if it matches the currently open file and is not empty
        if (fileUri === currentOpenFile && !Utils.isEmpty(statusBarItem.text)) {
            statusBarItem.show();
            if (fileUri in this._statusBars) {
                this._lastShownStatusBar = this._statusBars[fileUri];
            }
        } else {
            statusBarItem.hide();
        }
    }

    /**
     * Hide status bar item
     * @param statusBarItem The status bar item to hide
     */
    private hideStatusBarItem(fileUri: string, statusBarItem: vscode.StatusBarItem): void {
        let currentOpenFile = Utils.getActiveTextEditorUri();
        // Only hide the status bar if it matches the currently open file
        if (fileUri === currentOpenFile) {
            statusBarItem.hide();
            if (fileUri in this._statusBars) {
                this._lastShownStatusBar = this._statusBars[fileUri];
            }
        }
    }

    private showProgress(
        fileUri: string,
        statusText: string,
        statusBarItem: vscode.StatusBarItem,
    ): void {
        // Do not use the text based in progress indicator when screen reader is on, it is not user friendly to announce the changes every 200 ms.
        const screenReaderOptimized = vscode.workspace
            .getConfiguration("editor")
            .get("accessibilitySupport");
        if (screenReaderOptimized === "on") {
            return;
        }
        const self = this;
        let bar = this.getStatusBar(fileUri);

        // Clear any existing timer first
        clearInterval(bar.queryTimer);

        let milliseconds = 0;
        bar.queryTimer = setInterval(() => {
            milliseconds += 1000;
            const timeString = self.formatMillisecondsToTimeString(milliseconds);
            statusBarItem.text = statusText + " " + timeString;
            self.showStatusBarItem(fileUri, statusBarItem);
        }, 1000);
    }

    private formatMillisecondsToTimeString(milliseconds: number): string {
        const minutes = Math.floor(milliseconds / 60000);
        const seconds = ((milliseconds % 60000) / 1000).toFixed(0);
        return minutes + ":" + (parseInt(seconds) < 10 ? "0" : "") + seconds;
    }
}<|MERGE_RESOLUTION|>--- conflicted
+++ resolved
@@ -459,19 +459,6 @@
             const fileUri = getUriKey(editor.document.uri);
             const bar = this._statusBars[fileUri];
             if (bar) {
-<<<<<<< HEAD
-                if (!connectionInfo?.connectionId) {
-                    if (connectionInfo?.errorMessage || connectionInfo?.errorNumber) {
-                        this.connectError(fileUri, connectionInfo?.credentials, {
-                            errorNumber: connectionInfo?.errorNumber,
-                            errorMessage: connectionInfo?.errorMessage,
-                            messages: "",
-                        });
-                        return;
-                    } else {
-                        this.notConnected(fileUri);
-                    }
-=======
                 if (!connectionInfo) {
                     // If there is no connection info, then the editor is not connected
                     this.setNotConnected(fileUri);
@@ -492,7 +479,6 @@
                     // If there is a connectionId, then the editor is connected
                     this.setConnected(fileUri);
                     return;
->>>>>>> d8cfce4e
                 } else {
                     // default to not connected state
                     this.setNotConnected(fileUri);

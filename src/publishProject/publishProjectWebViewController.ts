/*---------------------------------------------------------------------------------------------
 *  Copyright (c) Microsoft Corporation. All rights reserved.
 *  Licensed under the MIT License. See License.txt in the project root for license information.
 *--------------------------------------------------------------------------------------------*/

import * as vscode from "vscode";
import * as path from "path";
import * as mssql from "vscode-mssql";
import * as constants from "../constants/constants";
import { FormWebviewController } from "../forms/formWebviewController";
import VscodeWrapper from "../controllers/vscodeWrapper";
import ConnectionManager, { ConnectionSuccessfulEvent } from "../controllers/connectionManager";
import { IConnectionProfile } from "../models/interfaces";
import { PublishProject as Loc } from "../constants/locConstants";
import {
    PublishDialogReducers,
    PublishDialogFormItemSpec,
    IPublishForm,
    PublishFormFields,
    PublishFormContainerFields,
    PublishDialogState,
    PublishTarget,
} from "../sharedInterfaces/publishDialog";
import { sendActionEvent, sendErrorEvent } from "../telemetry/telemetry";
import { generatePublishFormComponents } from "./formComponentHelpers";
import { parsePublishProfileXml, readProjectProperties } from "./projectUtils";
import { SqlProjectsService } from "../services/sqlProjectsService";
import { Deferred } from "../protocol";
import { TelemetryViews, TelemetryActions } from "../sharedInterfaces/telemetry";
import { getSqlServerContainerTagsForTargetVersion } from "../deployment/dockerUtils";
import { hasAnyMissingRequiredValues, getErrorMessage } from "../utils/utils";

export class PublishProjectWebViewController extends FormWebviewController<
    IPublishForm,
    PublishDialogState,
    PublishDialogFormItemSpec,
    PublishDialogReducers
> {
    private _cachedDatabaseList?: { displayName: string; value: string }[];
    private _cachedSelectedDatabase?: string;
    public readonly initialized: Deferred<void> = new Deferred<void>();
    private readonly _sqlProjectsService?: SqlProjectsService;
    private readonly _dacFxService?: mssql.IDacFxService;
    private readonly _connectionManager: ConnectionManager;

    constructor(
        context: vscode.ExtensionContext,
        _vscodeWrapper: VscodeWrapper,
        connectionManager: ConnectionManager,
        projectFilePath: string,
        sqlProjectsService?: SqlProjectsService,
        dacFxService?: mssql.IDacFxService,
        deploymentOptions?: mssql.DeploymentOptions,
    ) {
        super(
            context,
            _vscodeWrapper,
            "publishProject",
            "publishProject",
            {
                formState: {
                    publishProfilePath: "",
                    serverName: "",
                    databaseName: path.basename(projectFilePath, path.extname(projectFilePath)),
                    publishTarget: PublishTarget.ExistingServer,
                    sqlCmdVariables: {},
                },
                formComponents: {},
                projectFilePath,
                inProgress: false,
                lastPublishResult: undefined,
                hasFormErrors: true,
                deploymentOptions: deploymentOptions,
                defaultDeploymentOptions: deploymentOptions
                    ? structuredClone(deploymentOptions)
                    : undefined,
                waitingForNewConnection: false,
            } as PublishDialogState,
            {
                title: Loc.Title,
                viewColumn: vscode.ViewColumn.Active,
                iconPath: {
                    dark: vscode.Uri.joinPath(
                        context.extensionUri,
                        "media",
                        "schemaCompare_dark.svg",
                    ),
                    light: vscode.Uri.joinPath(
                        context.extensionUri,
                        "media",
                        "schemaCompare_light.svg",
                    ),
                },
            },
        );

        // Clear default excludeObjectTypes for publish dialog, no default exclude options should exist
        if (deploymentOptions?.excludeObjectTypes !== undefined) {
            deploymentOptions.excludeObjectTypes.value = [];
        }

        this._sqlProjectsService = sqlProjectsService;
        this._dacFxService = dacFxService;
        this._connectionManager = connectionManager;

        this.registerRpcHandlers();

        // Listen for successful connections
        this.registerDisposable(
            this._connectionManager.onSuccessfulConnection(async (event) => {
                // Only auto-populate if waiting for a new connection
                if (this.state.waitingForNewConnection) {
                    // Auto-populate form fields from the successful connection event
                    await this.handleSuccessfulConnection(event);
                }
            }),
        );

        void this.initializeDialog(projectFilePath)
            .then(() => {
                this.updateState();
                this.initialized.resolve();
            })
            .catch((err) => {
                this.initialized.reject(err);
            });
    }

    private async initializeDialog(projectFilePath: string) {
        if (projectFilePath) {
            this.state.projectFilePath = projectFilePath;
        }

        // Get the project properties from the proj file
        let projectTargetVersion: string | undefined;
        try {
            if (this._sqlProjectsService && projectFilePath) {
                const props = await readProjectProperties(
                    this._sqlProjectsService,
                    projectFilePath,
                );
                if (props) {
                    this.state.projectProperties = props;
                    projectTargetVersion = props.targetVersion;
                }

                // Load SQLCMD variables from the project
                const sqlCmdVarsResult =
                    await this._sqlProjectsService.getSqlCmdVariables(projectFilePath);
                if (sqlCmdVarsResult?.success && sqlCmdVarsResult.sqlCmdVariables) {
                    // Convert array to object for form state
                    const sqlCmdVarsObject: { [key: string]: string } = {};
                    const originalSqlCmdVarsObject: { [key: string]: string } = {};
                    for (const sqlCmdVar of sqlCmdVarsResult.sqlCmdVariables) {
                        // Use the defaultValue which contains the actual values, not variable references like $(SqlCmdVar__1)
                        const varValue = sqlCmdVar.defaultValue || "";
                        sqlCmdVarsObject[sqlCmdVar.varName] = varValue;
                        originalSqlCmdVarsObject[sqlCmdVar.varName] = varValue;
                    }
                    this.state.formState.sqlCmdVariables = sqlCmdVarsObject;
                    this.state.originalSqlCmdVariables = originalSqlCmdVarsObject;
                }
            }
        } catch (error) {
            // Log error and send telemetry, but keep dialog resilient
            console.error("Failed to read project properties:", error);
            sendErrorEvent(
                TelemetryViews.SqlProjects,
                TelemetryActions.PublishProjectChanges,
                error instanceof Error ? error : new Error(String(error)),
                false,
            );
        }

        // Load publish form components
        this.state.formComponents = generatePublishFormComponents(
            projectTargetVersion,
            this.state.formState.databaseName,
        );

        this.updateState();

        // Fetch Docker tags for the container image dropdown
        const tagComponent = this.state.formComponents[PublishFormFields.ContainerImageTag];
        if (tagComponent) {
            try {
                const tagOptions =
                    await getSqlServerContainerTagsForTargetVersion(projectTargetVersion);
                if (tagOptions && tagOptions.length > 0) {
                    tagComponent.options = tagOptions;

                    // Set default to first option (most recent -latest) if not already set
                    if (!this.state.formState.containerImageTag && tagOptions[0]) {
                        this.state.formState.containerImageTag = tagOptions[0].value;
                    }
                }
            } catch (error) {
                console.error("Failed to fetch Docker container tags:", error);
            }
        }

        void this.updateItemVisibility();

        // Run initial validation to set hasFormErrors state for button enablement
        await this.validateForm(this.state.formState, undefined, true);
    }

    private registerRpcHandlers(): void {
        this.registerReducer("openConnectionDialog", async (state: PublishDialogState) => {
            // Set waiting state to detect new connections
            state.waitingForNewConnection = true;
            this.updateState(state);

            // Execute the command to open the connection dialog
            void vscode.commands.executeCommand(constants.cmdAddObjectExplorer);

            return state;
        });

        this.registerReducer("publishNow", async (state: PublishDialogState) => {
            // TODO: implement actual publish logic (currently just clears inProgress)
            return { ...state, inProgress: false };
        });

        this.registerReducer("generatePublishScript", async (state) => {
            // TODO: implement script generation logic
            return state;
        });

        this.registerReducer("revertSqlCmdVariables", async (state: PublishDialogState) => {
            // Revert all SQLCMD variables to their original values
            if (state.originalSqlCmdVariables) {
                // Update form state with original values
                this.state.formState.sqlCmdVariables = { ...state.originalSqlCmdVariables };

                // Update visibility and validate for button enablement (following same pattern as afterSetFormProperty)
                await this.updateItemVisibility();
                await this.validateForm(this.state.formState, undefined, false);
                this.updateState();

                return this.state;
            }
            return state;
        });

        this.registerReducer(
            "updateDeploymentOptions",
            async (
                state: PublishDialogState,
                payload: { deploymentOptions: mssql.DeploymentOptions },
            ) => {
                // Update deployment options and regenerate grouped options for UI
                const newState = {
                    ...state,
                    deploymentOptions: payload.deploymentOptions,
                };

                // Update UI to reflect the changes
                this.updateState(newState);

                return newState;
            },
        );

        this.registerReducer("selectPublishProfile", async (state: PublishDialogState) => {
            // Derive project folder path from the project file path
            const projectFolderPath = state.projectFilePath
                ? path.dirname(state.projectFilePath)
                : undefined;

            // Open browse dialog to select the publish.xml file
            const fileUris = await vscode.window.showOpenDialog({
                canSelectFiles: true,
                canSelectFolders: false,
                canSelectMany: false,
                defaultUri: projectFolderPath ? vscode.Uri.file(projectFolderPath) : undefined,
                openLabel: Loc.SelectPublishProfile,
                filters: {
                    [Loc.PublishSettingsFile]: [constants.PublishProfileExtension],
                },
            });

            if (fileUris?.length > 0) {
                const selectedPath = fileUris[0].fsPath;

                try {
                    // Parse the profile XML to extract all values, including deployment options from DacFx service
                    const parsedProfile = await parsePublishProfileXml(
                        selectedPath,
                        this._dacFxService,
                    );

                    // Send telemetry for profile loaded
                    sendActionEvent(
                        TelemetryViews.SqlProjects,
                        TelemetryActions.PublishProfileLoaded,
                    );

                    // Merge SQLCMD variables: start with project variables, then overlay profile variables
                    // This matches ADS behavior where both project and profile variables are shown
                    const mergedSqlCmdVariables = {
                        ...state.formState.sqlCmdVariables, // Start with existing project variables
                        ...parsedProfile.sqlCmdVariables, // Overlay profile variables (profile values take precedence)
                    };

                    // Update state with all parsed values - UI components will consume when available
                    const newState = {
                        ...state,
                        formState: {
                            ...state.formState,
                            publishProfilePath: selectedPath,
                            databaseName:
                                parsedProfile.databaseName || state.formState.databaseName,
                            serverName: parsedProfile.serverName || state.formState.serverName,
                            sqlCmdVariables: mergedSqlCmdVariables,
                        },
                        connectionString: parsedProfile.connectionString || state.connectionString,
                        deploymentOptions:
                            parsedProfile.deploymentOptions || state.deploymentOptions,
<<<<<<< HEAD
                        // Update the original values to include the merged state (project + profile)
                        // This ensures revert maintains all variables but resets their values
                        originalSqlCmdVariables: { ...mergedSqlCmdVariables },
=======
                        formMessage: !this._dacFxService
                            ? {
                                  message: `${Loc.DacFxServiceNotAvailable}. Profile loaded without deployment options.`,
                                  intent: "warning" as const,
                              }
                            : undefined,
>>>>>>> d25af5b4
                    };

                    // Update UI to reflect the changes
                    this.updateState(newState);

                    return newState;
                } catch (error) {
                    return {
                        ...state,
                        formMessage: {
                            message: `${Loc.PublishProfileLoadFailed}: ${error}`,
                            intent: "error",
                        },
                    };
                }
            }

            return state;
        });

        this.registerReducer("closeMessage", async (state: PublishDialogState) => {
            return { ...state, formMessage: undefined };
        });

        this.registerReducer(
            "savePublishProfile",
            async (state: PublishDialogState, _payload: { publishProfileName: string }) => {
                // Derive project folder path and name from the project file path
                const projectFolderPath = state.projectFilePath
                    ? path.dirname(state.projectFilePath)
                    : ".";
                const projectName = state.projectFilePath
                    ? path.basename(state.projectFilePath, path.extname(state.projectFilePath))
                    : "project";

                // Use selected profile path if available, otherwise save as projectName
                const defaultPath = state.formState.publishProfilePath
                    ? vscode.Uri.file(state.formState.publishProfilePath)
                    : vscode.Uri.file(
                          path.join(
                              projectFolderPath,
                              `${projectName}.${constants.PublishProfileExtension}`,
                          ),
                      );

                // Open save dialog with default name
                const fileUri = await vscode.window.showSaveDialog({
                    defaultUri: defaultPath,
                    saveLabel: Loc.SaveAs,
                    filters: {
                        [Loc.PublishSettingsFile]: [constants.PublishProfileExtension],
                    },
                });

                if (!fileUri) {
                    return state; // User cancelled
                }

                // Save the profile using DacFx service
                if (!this._dacFxService) {
                    return {
                        ...state,
                        formMessage: {
                            message: Loc.DacFxServiceNotAvailable,
                            intent: "error",
                        },
                    };
                }

                try {
                    const databaseName = state.formState.databaseName || projectName;
                    // Connection string depends on publish target:
                    // - For container targets: empty string because we're provisioning a new container
                    //   and don't have an existing connection. The actual connection would be established
                    //   after the container is created and SQL Server is running inside it.
                    // - For existing servers: use the current connection string from the established connection
                    const connectionString =
                        state.formState.publishTarget === PublishTarget.LocalContainer
                            ? ""
                            : state.connectionString || "";
                    const sqlCmdVariables = new Map(
                        Object.entries(state.formState.sqlCmdVariables || {}),
                    );

                    await this._dacFxService.savePublishProfile(
                        fileUri.fsPath,
                        databaseName,
                        connectionString,
                        sqlCmdVariables,
                        state.deploymentOptions,
                    );

                    sendActionEvent(
                        TelemetryViews.SqlProjects,
                        TelemetryActions.PublishProfileSaved,
                    );

                    return {
                        ...state,
                        formMessage: {
                            message: Loc.PublishProfileSavedSuccessfully(fileUri.fsPath),
                            intent: "success",
                        },
                    };
                } catch (error) {
                    return {
                        ...state,
                        formMessage: {
                            message: `${Loc.PublishProfileSaveFailed}: ${error}`,
                            intent: "error",
                        },
                    };
                }

                return state;
            },
        );
    }

    /**
     * Handle successful connection event and populate form fields with connection details, such as server name and database list.
     * @param event The connection successful event containing connection details
     */
    private async handleSuccessfulConnection(event: ConnectionSuccessfulEvent): Promise<void> {
        try {
            const connection = event.connection;
            if (!connection || !connection.credentials) {
                return;
            }

            const connectionProfile = connection.credentials as IConnectionProfile;
            if (!connectionProfile || !connectionProfile.server) {
                return;
            }

            this.state.formState.serverName = connectionProfile.server;
            this.state.connectionString = await this._connectionManager.getConnectionString(
                event.fileUri,
                true, // includePassword
                true, // includeApplicationName
            );

            // Get databases
            try {
                const databases = await this._connectionManager.listDatabases(event.fileUri);

                // Update database dropdown options
                const databaseComponent = this.state.formComponents[PublishFormFields.DatabaseName];
                if (databaseComponent) {
                    databaseComponent.options = databases.map((db) => ({
                        displayName: db,
                        value: db,
                    }));
                }

                // Optionally select the first database if available
                if (databases.length > 0 && !this.state.formState.databaseName) {
                    this.state.formState.databaseName = databases[0];
                }
            } catch (dbError) {
                // Show error message to user when database listing fails
                this.state.formMessage = {
                    message: `${Loc.FailedToListDatabases}: ${getErrorMessage(dbError)}`,
                    intent: "error",
                };

                // Log the error for diagnostics
                sendActionEvent(
                    TelemetryViews.SqlProjects,
                    TelemetryActions.PublishProjectConnectionError,
                    { error: dbError instanceof Error ? dbError.message : String(dbError) },
                );
            }

            // Validate form to update button state after connection
            await this.validateForm(this.state.formState, undefined, false);
        } catch (err) {
            // Log the error for diagnostics
            sendActionEvent(
                TelemetryViews.SqlProjects,
                TelemetryActions.PublishProjectConnectionError,
                { error: err instanceof Error ? err.message : String(err) },
            );
        } finally {
            // Reset the waiting state
            this.state.waitingForNewConnection = false;

            // Update UI to reflect all state changes (connection success, errors, and waiting state reset)
            this.updateState();
        }
    }

    protected getActiveFormComponents(state: PublishDialogState): (keyof IPublishForm)[] {
        const activeComponents: (keyof IPublishForm)[] = [
            PublishFormFields.PublishTarget,
            PublishFormFields.PublishProfilePath,
            PublishFormFields.ServerName,
            PublishFormFields.DatabaseName,
        ];

        if (state.formState.publishTarget === PublishTarget.LocalContainer) {
            activeComponents.push(...PublishFormContainerFields);
        }

        return activeComponents;
    }

    /**
     * Called after a form property is set and validated.
     * Handles publish target changes for both validation and database dropdown management.
     */
    public async afterSetFormProperty(propertyName: keyof IPublishForm): Promise<void> {
        if (propertyName === PublishFormFields.PublishTarget) {
            const databaseComponent = this.state.formComponents[PublishFormFields.DatabaseName];
            if (!databaseComponent) return;

            if (this.state.formState.publishTarget === PublishTarget.LocalContainer) {
                // Cache and clear for container mode
                if (databaseComponent.options?.length) {
                    this._cachedDatabaseList = databaseComponent.options;
                    this._cachedSelectedDatabase = this.state.formState.databaseName;
                }
                databaseComponent.options = [];
                this.state.formState.databaseName = path.basename(
                    this.state.projectFilePath,
                    path.extname(this.state.projectFilePath),
                );
                this.state.connectionString = undefined;
            } else if (this.state.formState.publishTarget === PublishTarget.ExistingServer) {
                // Restore for server mode
                if (this._cachedDatabaseList?.length) {
                    databaseComponent.options = this._cachedDatabaseList;
                    if (this._cachedSelectedDatabase) {
                        this.state.formState.databaseName = this._cachedSelectedDatabase;
                    }
                }
            }

            await this.updateItemVisibility();
            await this.validateForm(this.state.formState, undefined, false);
            this.updateState();
        }
    }

    public updateItemVisibility(state?: PublishDialogState): Promise<void> {
        const currentState = state || this.state;
        const target = currentState.formState?.publishTarget;
        const hidden: string[] = [];

        if (target === PublishTarget.LocalContainer) {
            // Container deployment: hide server name field
            hidden.push(PublishFormFields.ServerName);
        } else if (
            target === PublishTarget.ExistingServer ||
            target === PublishTarget.NewAzureServer
        ) {
            // Existing server or new Azure server: hide container-specific fields
            hidden.push(...PublishFormContainerFields);
        }

        // Hide SQLCMD variables section if no variables exist
        const sqlCmdVars = currentState.formState?.sqlCmdVariables;
        const hasSqlCmdVariables = sqlCmdVars && Object.keys(sqlCmdVars).length > 0;
        if (!hasSqlCmdVariables) {
            hidden.push(PublishFormFields.SqlCmdVariables);
        }

        for (const component of Object.values(currentState.formComponents)) {
            component.hidden = hidden.includes(component.propertyName);
        }

        return Promise.resolve();
    }

    protected async validateForm(
        formTarget: IPublishForm,
        propertyName?: keyof IPublishForm,
        updateValidation?: boolean,
    ): Promise<(keyof IPublishForm)[]> {
        // Call parent validation logic which returns array of fields with errors
        const erroredInputs = await super.validateForm(formTarget, propertyName, updateValidation);

        // erroredInputs only contains fields validated with updateValidation=true (on blur)
        // So we also need to check for missing required values (which may not be validated yet on dialog open)
        const hasValidationErrors = updateValidation && erroredInputs.length > 0;
        const hasMissingRequiredValues = hasAnyMissingRequiredValues(
            this.state.formComponents,
            this.state.formState,
        );

        // Check SQLCMD variables validation
        const sqlCmdVariablesValid = this.allSqlCmdVariablesFilled();

        // hasFormErrors state tracks to disable buttons if ANY errors exist
        this.state.hasFormErrors =
            hasValidationErrors || hasMissingRequiredValues || !sqlCmdVariablesValid;

        return erroredInputs;
    }

    /**
     * Validates that all SQLCMD variables have non-empty values
     * This follows the same validation logic as the SQL projects extension
     */
    private allSqlCmdVariablesFilled(): boolean {
        const sqlCmdVariables = this.state.formState.sqlCmdVariables;
        if (!sqlCmdVariables) {
            return true; // No variables to validate
        }

        for (const varName in sqlCmdVariables) {
            const value = sqlCmdVariables[varName];
            if (value === "" || value === undefined) {
                return false;
            }
        }

        return true;
    }
}<|MERGE_RESOLUTION|>--- conflicted
+++ resolved
@@ -317,18 +317,15 @@
                         connectionString: parsedProfile.connectionString || state.connectionString,
                         deploymentOptions:
                             parsedProfile.deploymentOptions || state.deploymentOptions,
-<<<<<<< HEAD
                         // Update the original values to include the merged state (project + profile)
                         // This ensures revert maintains all variables but resets their values
                         originalSqlCmdVariables: { ...mergedSqlCmdVariables },
-=======
                         formMessage: !this._dacFxService
                             ? {
                                   message: `${Loc.DacFxServiceNotAvailable}. Profile loaded without deployment options.`,
                                   intent: "warning" as const,
                               }
                             : undefined,
->>>>>>> d25af5b4
                     };
 
                     // Update UI to reflect the changes

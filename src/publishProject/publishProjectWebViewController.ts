/*---------------------------------------------------------------------------------------------
 *  Copyright (c) Microsoft Corporation. All rights reserved.
 *  Licensed under the MIT License. See License.txt in the project root for license information.
 *--------------------------------------------------------------------------------------------*/

import * as vscode from "vscode";
import * as path from "path";
import * as mssql from "vscode-mssql";
import * as constants from "../constants/constants";
import { FormWebviewController } from "../forms/formWebviewController";
import VscodeWrapper from "../controllers/vscodeWrapper";
import ConnectionManager from "../controllers/connectionManager";
import { IConnectionProfile } from "../models/interfaces";
import { PublishProject as Loc } from "../constants/locConstants";
import {
    PublishDialogReducers,
    PublishDialogFormItemSpec,
    IPublishForm,
    PublishFormFields,
    PublishFormContainerFields,
    PublishDialogState,
    PublishTarget,
} from "../sharedInterfaces/publishDialog";
import { sendActionEvent, sendErrorEvent } from "../telemetry/telemetry";
import { generatePublishFormComponents } from "./formComponentHelpers";
import { parsePublishProfileXml, readProjectProperties } from "./projectUtils";
import { SqlProjectsService } from "../services/sqlProjectsService";
import { Deferred } from "../protocol";
import { TelemetryViews, TelemetryActions } from "../sharedInterfaces/telemetry";
import { getSqlServerContainerTagsForTargetVersion } from "../deployment/dockerUtils";

export class PublishProjectWebViewController extends FormWebviewController<
    IPublishForm,
    PublishDialogState,
    PublishDialogFormItemSpec,
    PublishDialogReducers
> {
    public readonly initialized: Deferred<void> = new Deferred<void>();
    private readonly _sqlProjectsService?: SqlProjectsService;
    private readonly _dacFxService?: mssql.IDacFxService;
    private readonly _connectionManager: ConnectionManager;

    constructor(
        context: vscode.ExtensionContext,
        _vscodeWrapper: VscodeWrapper,
        connectionManager: ConnectionManager,
        projectFilePath: string,
        sqlProjectsService?: SqlProjectsService,
        dacFxService?: mssql.IDacFxService,
        deploymentOptions?: mssql.DeploymentOptions,
    ) {
        super(
            context,
            _vscodeWrapper,
            "publishProject",
            "publishProject",
            {
                formState: {
                    publishProfilePath: "",
                    serverName: "",
                    databaseName: path.basename(projectFilePath, path.extname(projectFilePath)),
                    publishTarget: PublishTarget.ExistingServer,
                    sqlCmdVariables: {},
                },
                formComponents: {},
                projectFilePath,
                inProgress: false,
                lastPublishResult: undefined,
                deploymentOptions: deploymentOptions,
                waitingForNewConnection: false,
            } as PublishDialogState,
            {
                title: Loc.Title,
                viewColumn: vscode.ViewColumn.Active,
                iconPath: {
                    dark: vscode.Uri.joinPath(
                        context.extensionUri,
                        "media",
                        "schemaCompare_dark.svg",
                    ),
                    light: vscode.Uri.joinPath(
                        context.extensionUri,
                        "media",
                        "schemaCompare_light.svg",
                    ),
                },
            },
        );

        // Store the SQL Projects Service and Connection Manager
        this._sqlProjectsService = sqlProjectsService;
        this._dacFxService = dacFxService;
        this._connectionManager = connectionManager;

        // Clear default excludeObjectTypes for publish dialog, no default exclude options should exist
        if (
            this.state.deploymentOptions &&
            this.state.deploymentOptions.excludeObjectTypes !== undefined
        ) {
            this.state.deploymentOptions.excludeObjectTypes.value = [];
        }

        // Create grouped advanced options for the UI
        this.createGroupedAdvancedOptions();

        // Register reducers after initialization
        this.registerRpcHandlers();

        // Listen for successful connections
        this.registerDisposable(
            this._connectionManager.onSuccessfulConnection(async (event) => {
                // Only auto-populate if waiting for a new connection
                if (this.state.waitingForNewConnection) {
                    // Auto-populate from the new connection (this will call updateState internally)
                    await this.autoSelectNewConnection(event.fileUri);
                }
            }),
        );

        // Initialize async to allow for future extensibility and proper error handling
        void this.initializeDialog(projectFilePath)
            .then(() => {
                this.updateState();
                this.initialized.resolve();
            })
            .catch((err) => {
                this.initialized.reject(err);
            });
    }

    private async initializeDialog(projectFilePath: string) {
        // keep initial project path and computed database name
        if (projectFilePath) {
            this.state.projectFilePath = projectFilePath;
        }

        // Get the project properties from the proj file
        let projectTargetVersion: string | undefined;
        try {
            if (this._sqlProjectsService && projectFilePath) {
                const props = await readProjectProperties(
                    this._sqlProjectsService,
                    projectFilePath,
                );
                if (props) {
                    this.state.projectProperties = props;
                    projectTargetVersion = props.targetVersion;
                }
            }
        } catch (error) {
            // Log error and send telemetry, but keep dialog resilient
            console.error("Failed to read project properties:", error);
            sendErrorEvent(
                TelemetryViews.SqlProjects,
                TelemetryActions.PublishProjectChanges,
                error instanceof Error ? error : new Error(String(error)),
                false, // don't include error message in telemetry for privacy
            );
        }

        // Load publish form components
        this.state.formComponents = generatePublishFormComponents(
            projectTargetVersion,
            this.state.formState.databaseName,
        );

        // Update state to notify UI of the project properties and form components
        this.updateState();

        // Fetch Docker tags for the container image dropdown
        // Use the deployment UI function with target version filtering
        const tagComponent = this.state.formComponents[PublishFormFields.ContainerImageTag];
        if (tagComponent) {
            try {
                const tagOptions =
                    await getSqlServerContainerTagsForTargetVersion(projectTargetVersion);
                if (tagOptions && tagOptions.length > 0) {
                    tagComponent.options = tagOptions;

                    // Set default to first option (most recent -latest) if not already set
                    if (!this.state.formState.containerImageTag && tagOptions[0]) {
                        this.state.formState.containerImageTag = tagOptions[0].value;
                    }
                }
            } catch (error) {
                console.error("Failed to fetch Docker container tags:", error);
                // Keep dialog resilient - don't block if Docker tags fail to load
            }
        }

        void this.updateItemVisibility();
    }

    /** Registers all reducers in pure (immutable) style */
    private registerRpcHandlers(): void {
        this.registerReducer("openConnectionDialog", async (state: PublishDialogState) => {
            // Set waiting state to detect new connections
            state.waitingForNewConnection = true;
            this.updateState(state);

            // Execute the command to open the connection dialog (same as "+" button in servers panel)
            void vscode.commands.executeCommand(constants.cmdAddObjectExplorer);

            return state;
        });

        this.registerReducer("publishNow", async (state: PublishDialogState) => {
            // TODO: implement actual publish logic (currently just clears inProgress)
            return { ...state, inProgress: false };
        });

        this.registerReducer("generatePublishScript", async (state) => {
            // TODO: implement script generation logic
            return state;
        });

        this.registerReducer(
            "updateDeploymentOption",
            async (state: PublishDialogState, payload: { optionName: string; value: boolean }) => {
                // Update a specific deployment option value
                if (!state.deploymentOptions) {
                    return state;
                }

                const updatedOptions = { ...state.deploymentOptions };

                // Check if this is a boolean option
                if (updatedOptions.booleanOptionsDictionary?.[payload.optionName]) {
                    updatedOptions.booleanOptionsDictionary[payload.optionName] = {
                        ...updatedOptions.booleanOptionsDictionary[payload.optionName],
                        value: payload.value,
                    };
                }
                // Check if this is an exclude object type
                else if (updatedOptions.objectTypesDictionary?.[payload.optionName]) {
                    // excludeObjectTypes.value is a string array of excluded types
                    const currentExcluded = updatedOptions.excludeObjectTypes?.value || [];
                    let newExcluded: string[];

                    if (payload.value) {
                        // Add to excluded list if not already there
                        newExcluded = currentExcluded.includes(payload.optionName)
                            ? currentExcluded
                            : [...currentExcluded, payload.optionName];
                    } else {
                        // Remove from excluded list
                        newExcluded = currentExcluded.filter((type) => type !== payload.optionName);
                    }

                    updatedOptions.excludeObjectTypes = {
                        ...updatedOptions.excludeObjectTypes,
                        value: newExcluded,
                    };
                }

                const newState = {
                    ...state,
                    deploymentOptions: updatedOptions,
                };

                // Regenerate grouped options after update
                this.state = newState;
                this.createGroupedAdvancedOptions();
                newState.groupedAdvancedOptions = this.state.groupedAdvancedOptions;

                return newState;
            },
        );

        this.registerReducer("selectPublishProfile", async (state: PublishDialogState) => {
            // Derive project folder path from the project file path
            const projectFolderPath = state.projectFilePath
                ? path.dirname(state.projectFilePath)
                : undefined;

            // Open browse dialog to select the publish.xml file
            const fileUris = await vscode.window.showOpenDialog({
                canSelectFiles: true,
                canSelectFolders: false,
                canSelectMany: false,
                defaultUri: projectFolderPath ? vscode.Uri.file(projectFolderPath) : undefined,
                openLabel: Loc.SelectPublishProfile,
                filters: {
                    [Loc.PublishSettingsFile]: [constants.PublishProfileExtension],
                },
            });

            if (fileUris && fileUris.length > 0) {
                const selectedPath = fileUris[0].fsPath;

                try {
                    // Parse the profile XML to extract all values, including deployment options from DacFx service
                    const parsedProfile = await parsePublishProfileXml(
                        selectedPath,
                        this._dacFxService,
                    );

                    // Send telemetry for profile loaded
                    sendActionEvent(
                        TelemetryViews.SqlProjects,
                        TelemetryActions.PublishProfileLoaded,
                    );

                    // Update state with all parsed values - UI components will consume when available
                    return {
                        ...state,
                        formState: {
                            ...state.formState,
                            publishProfilePath: selectedPath,
                            databaseName:
                                parsedProfile.databaseName || state.formState.databaseName,
                            serverName: parsedProfile.serverName || state.formState.serverName,
                            sqlCmdVariables: parsedProfile.sqlCmdVariables,
                        },
                        connectionString: parsedProfile.connectionString || state.connectionString,
                        deploymentOptions:
                            parsedProfile.deploymentOptions || state.deploymentOptions,
                    };
                } catch (error) {
                    void vscode.window.showErrorMessage(
                        `${Loc.PublishProfileLoadFailed}: ${error}`,
                    );
                }
            }

            return state;
        });

        this.registerReducer(
            "savePublishProfile",
            async (state: PublishDialogState, _payload: { publishProfileName: string }) => {
                // Derive project folder path and name from the project file path
                const projectFolderPath = state.projectFilePath
                    ? path.dirname(state.projectFilePath)
                    : ".";
                const projectName = state.projectFilePath
                    ? path.basename(state.projectFilePath, path.extname(state.projectFilePath))
                    : "project";

                // Use selected profile path if available, otherwise save as projectName
                const defaultPath = state.formState.publishProfilePath
                    ? vscode.Uri.file(state.formState.publishProfilePath)
                    : vscode.Uri.file(
                          path.join(
                              projectFolderPath,
                              `${projectName}.${constants.PublishProfileExtension}`,
                          ),
                      );

                // Open save dialog with default name
                const fileUri = await vscode.window.showSaveDialog({
                    defaultUri: defaultPath,
                    saveLabel: Loc.SaveAs,
                    filters: {
                        [Loc.PublishSettingsFile]: [constants.PublishProfileExtension],
                    },
                });

                if (!fileUri) {
                    return state; // User cancelled
                }

                // Save the profile using DacFx service
                if (!this._dacFxService) {
                    void vscode.window.showErrorMessage(Loc.DacFxServiceNotAvailable);
                    return state;
                }

                try {
                    const databaseName = state.formState.databaseName || projectName;
                    // Connection string depends on publish target:
                    // - For container targets: empty string (no server connection)
                    const connectionString =
                        state.formState.publishTarget === PublishTarget.LocalContainer
                            ? ""
                            : state.connectionString || "";
                    const sqlCmdVariables = new Map(
                        Object.entries(state.formState.sqlCmdVariables || {}),
                    );

                    await this._dacFxService.savePublishProfile(
                        fileUri.fsPath,
                        databaseName,
                        connectionString,
                        sqlCmdVariables,
                        state.deploymentOptions,
                    );

                    // Send telemetry for profile saved
                    sendActionEvent(
                        TelemetryViews.SqlProjects,
                        TelemetryActions.PublishProfileSaved,
                    );

                    void vscode.window.showInformationMessage(
                        Loc.PublishProfileSavedSuccessfully(fileUri.fsPath),
                    );
                } catch (error) {
                    void vscode.window.showErrorMessage(
                        `${Loc.PublishProfileSaveFailed}: ${error}`,
                    );
                }

                return state;
            },
        );
    }

    /** Auto-select a new connection and populate server/database fields */
    private async autoSelectNewConnection(connectionUri: string): Promise<void> {
        try {
            // IMPORTANT: Get the connection profile FIRST, before any async calls
            // The connection URI may be removed from activeConnections during async operations
            const connection = this._connectionManager.activeConnections[connectionUri];
            const connectionProfile = connection?.credentials as IConnectionProfile;

            if (!connectionProfile || !connectionProfile.server) {
                return; // Connection no longer available or invalid
            }

            // Update server name immediately
            this.state.formState.serverName = connectionProfile.server;

            // Get connection string first
            const connectionString = await this._connectionManager.getConnectionString(
                connectionUri,
                true, // includePassword
                true, // includeApplicationName
            );
            this.state.connectionString = connectionString;

            // Get databases
            const databases = await this._connectionManager.listDatabases(connectionUri);

            // Update database dropdown options
            const databaseComponent = this.state.formComponents[PublishFormFields.DatabaseName];
            if (databaseComponent) {
                databaseComponent.options = databases.map((db) => ({
                    displayName: db,
                    value: db,
                }));
            }

            // Optionally select the first database if available
            if (databases.length > 0 && !this.state.formState.databaseName) {
                this.state.formState.databaseName = databases[0];
            }

            // Update UI immediately to reflect the new connection
            this.updateState();
        } catch (err) {
            // Log the error for diagnostics
            sendActionEvent(
                TelemetryViews.SqlProjects,
                TelemetryActions.PublishProjectConnectionError,
                { error: err instanceof Error ? err.message : String(err) },
            );
        } finally {
            // Reset the waiting state
            this.state.waitingForNewConnection = false;
        }
    }

    protected getActiveFormComponents(state: PublishDialogState): (keyof IPublishForm)[] {
        const activeComponents: (keyof IPublishForm)[] = [
            PublishFormFields.PublishTarget,
            PublishFormFields.PublishProfilePath,
            PublishFormFields.ServerName,
            PublishFormFields.DatabaseName,
        ];

        if (state.formState.publishTarget === PublishTarget.LocalContainer) {
            activeComponents.push(...PublishFormContainerFields);
        }

        return activeComponents;
    }

    /**
     * Override to handle publish target changes and manage database dropdown options
     */
    public async afterSetFormProperty(propertyName: keyof IPublishForm): Promise<void> {
        if (propertyName === PublishFormFields.PublishTarget) {
            const databaseComponent = this.state.formComponents[PublishFormFields.DatabaseName];

            if (!databaseComponent) {
                return;
            }

            // When switching TO LOCAL_CONTAINER
            if (this.state.formState.publishTarget === PublishTarget.LocalContainer) {
                // Store current database list and selected value to restore later
                if (databaseComponent.options && databaseComponent.options.length > 0) {
                    this.state.previousDatabaseList = [...databaseComponent.options];
                    this.state.previousSelectedDatabase = this.state.formState.databaseName;
                }
                // Clear database dropdown options for container (freeform only)
                databaseComponent.options = [];

                // Reset to project name for container mode
                this.state.formState.databaseName = path.basename(
                    this.state.projectFilePath,
                    path.extname(this.state.projectFilePath),
                );

                // Clear connection string when switching to container target
                this.state.connectionString = undefined;
            }
            // When switching TO EXISTING_SERVER
            else if (this.state.formState.publishTarget === PublishTarget.ExistingServer) {
                // Restore previous database list if it was stored (preserve the list from when user connected)
                if (this.state.previousDatabaseList && this.state.previousDatabaseList.length > 0) {
                    databaseComponent.options = [...this.state.previousDatabaseList];

                    // Restore previously selected database
                    if (this.state.previousSelectedDatabase) {
                        this.state.formState.databaseName = this.state.previousSelectedDatabase;
                    }
                }
            }

            this.updateState();
        }

        return Promise.resolve();
    }

    public updateItemVisibility(state?: PublishDialogState): Promise<void> {
        const currentState = state || this.state;
        const target = currentState.formState?.publishTarget;
        const hidden: string[] = [];

        if (target === PublishTarget.LocalContainer) {
            // Container deployment: hide server name field
            hidden.push(PublishFormFields.ServerName);
        } else if (
            target === PublishTarget.ExistingServer ||
            target === PublishTarget.NewAzureServer
        ) {
            // Existing server or new Azure server: hide container-specific fields
            hidden.push(...PublishFormContainerFields);
        }

        for (const component of Object.values(currentState.formComponents)) {
            component.hidden = hidden.includes(component.propertyName);
        }

        return Promise.resolve();
    }

<<<<<<< HEAD
    /**
     * Creates grouped advanced options from deployment options
     */
    private createGroupedAdvancedOptions(): void {
        if (!this.state.deploymentOptions) {
            this.state.groupedAdvancedOptions = [];
            return;
        }

        const groups: {
            key: string;
            label: string;
            entries: { key: string; displayName: string; description: string; value: boolean }[];
        }[] = [];

        // General Options group
        if (this.state.deploymentOptions.booleanOptionsDictionary) {
            const generalEntries = Object.entries(
                this.state.deploymentOptions.booleanOptionsDictionary,
            ).map(([key, option]) => ({
                key,
                displayName: option.displayName,
                description: option.description,
                value: option.value,
            }));

            if (generalEntries.length > 0) {
                groups.push({
                    key: "General",
                    label: Loc.GeneralOptions,
                    entries: generalEntries,
                });
            }
        }

        // Exclude Object Types group
        if (this.state.deploymentOptions.objectTypesDictionary) {
            // excludeObjectTypes.value is an array of excluded type names
            // We need to show ALL object types with checkboxes (checked = excluded)
            const excludedTypes = this.state.deploymentOptions.excludeObjectTypes?.value || [];

            const excludeEntries = Object.entries(
                this.state.deploymentOptions.objectTypesDictionary,
            )
                .map(([key, displayName]) => ({
                    key,
                    displayName: displayName || key,
                    description: "",
                    value: Array.isArray(excludedTypes) ? excludedTypes.includes(key) : false,
                }))
                .filter((entry) => entry.displayName) // Only include entries with display names
                .sort((a, b) => a.displayName.localeCompare(b.displayName));

            if (excludeEntries.length > 0) {
                groups.push({
                    key: "Exclude",
                    label: Loc.ExcludeObjectTypes,
                    entries: excludeEntries,
                });
            }
        }

        this.state.groupedAdvancedOptions = groups;
=======
    protected async validateForm(
        formTarget: IPublishForm,
        propertyName?: keyof IPublishForm,
        updateValidation?: boolean,
    ): Promise<(keyof IPublishForm)[]> {
        // Call parent validation logic
        const erroredInputs = await super.validateForm(formTarget, propertyName, updateValidation);

        // Update validation state properties
        if (updateValidation) {
            this.updateFormValidationState();
        }

        return erroredInputs;
    }

    private updateFormValidationState(): void {
        // Check if any visible component has validation errors
        this.state.hasValidationErrors = Object.values(this.state.formComponents).some(
            (component) =>
                !component.hidden &&
                component.validation !== undefined &&
                component.validation.isValid === false,
        );

        // Check if any required fields are missing values
        this.state.hasMissingRequiredValues = Object.values(this.state.formComponents).some(
            (component) => {
                if (component.hidden || !component.required) {
                    return false;
                }
                const key = component.propertyName as keyof IPublishForm;
                const raw = this.state.formState[key];
                // Missing if undefined/null
                if (raw === undefined) {
                    return true;
                }
                // For strings, empty/whitespace is missing
                if (typeof raw === "string") {
                    return raw.trim().length === 0;
                }
                // For booleans (e.g. required checkbox), must be true
                if (typeof raw === "boolean") {
                    return raw !== true;
                }
                // For numbers, allow 0 (not missing)
                return false;
            },
        );
>>>>>>> 7a47f309
    }
}<|MERGE_RESOLUTION|>--- conflicted
+++ resolved
@@ -548,7 +548,57 @@
         return Promise.resolve();
     }
 
-<<<<<<< HEAD
+    protected async validateForm(
+        formTarget: IPublishForm,
+        propertyName?: keyof IPublishForm,
+        updateValidation?: boolean,
+    ): Promise<(keyof IPublishForm)[]> {
+        // Call parent validation logic
+        const erroredInputs = await super.validateForm(formTarget, propertyName, updateValidation);
+
+        // Update validation state properties
+        if (updateValidation) {
+            this.updateFormValidationState();
+        }
+
+        return erroredInputs;
+    }
+
+    private updateFormValidationState(): void {
+        // Check if any visible component has validation errors
+        this.state.hasValidationErrors = Object.values(this.state.formComponents).some(
+            (component) =>
+                !component.hidden &&
+                component.validation !== undefined &&
+                component.validation.isValid === false,
+        );
+
+        // Check if any required fields are missing values
+        this.state.hasMissingRequiredValues = Object.values(this.state.formComponents).some(
+            (component) => {
+                if (component.hidden || !component.required) {
+                    return false;
+                }
+                const key = component.propertyName as keyof IPublishForm;
+                const raw = this.state.formState[key];
+                // Missing if undefined/null
+                if (raw === undefined) {
+                    return true;
+                }
+                // For strings, empty/whitespace is missing
+                if (typeof raw === "string") {
+                    return raw.trim().length === 0;
+                }
+                // For booleans (e.g. required checkbox), must be true
+                if (typeof raw === "boolean") {
+                    return raw !== true;
+                }
+                // For numbers, allow 0 (not missing)
+                return false;
+            },
+        );
+    }
+
     /**
      * Creates grouped advanced options from deployment options
      */
@@ -612,56 +662,5 @@
         }
 
         this.state.groupedAdvancedOptions = groups;
-=======
-    protected async validateForm(
-        formTarget: IPublishForm,
-        propertyName?: keyof IPublishForm,
-        updateValidation?: boolean,
-    ): Promise<(keyof IPublishForm)[]> {
-        // Call parent validation logic
-        const erroredInputs = await super.validateForm(formTarget, propertyName, updateValidation);
-
-        // Update validation state properties
-        if (updateValidation) {
-            this.updateFormValidationState();
-        }
-
-        return erroredInputs;
-    }
-
-    private updateFormValidationState(): void {
-        // Check if any visible component has validation errors
-        this.state.hasValidationErrors = Object.values(this.state.formComponents).some(
-            (component) =>
-                !component.hidden &&
-                component.validation !== undefined &&
-                component.validation.isValid === false,
-        );
-
-        // Check if any required fields are missing values
-        this.state.hasMissingRequiredValues = Object.values(this.state.formComponents).some(
-            (component) => {
-                if (component.hidden || !component.required) {
-                    return false;
-                }
-                const key = component.propertyName as keyof IPublishForm;
-                const raw = this.state.formState[key];
-                // Missing if undefined/null
-                if (raw === undefined) {
-                    return true;
-                }
-                // For strings, empty/whitespace is missing
-                if (typeof raw === "string") {
-                    return raw.trim().length === 0;
-                }
-                // For booleans (e.g. required checkbox), must be true
-                if (typeof raw === "boolean") {
-                    return raw !== true;
-                }
-                // For numbers, allow 0 (not missing)
-                return false;
-            },
-        );
->>>>>>> 7a47f309
     }
 }
/*---------------------------------------------------------------------------------------------
 *  Copyright (c) Microsoft Corporation. All rights reserved.
 *  Licensed under the MIT License. See License.txt in the project root for license information.
 *--------------------------------------------------------------------------------------------*/

/* Refactored to use the FormWebviewController pattern so the webview can render FormField
   components exactly like the Connection dialog. */

import * as vscode from "vscode";
import * as mssql from "vscode-mssql";
import { FormWebviewController } from "../forms/formWebviewController";
import VscodeWrapper from "../controllers/vscodeWrapper";
import { PublishProject as Loc } from "../constants/locConstants";
import {
    PublishDialogWebviewState,
    PublishDialogReducers,
    PublishDialogFormItemSpec,
    IPublishForm,
} from "../sharedInterfaces/publishDialog";
<<<<<<< HEAD
import { generatePublishFormComponents } from "./formComponentHelpers";
=======
import { generatePublishFormComponents, groupAdvancedOptions } from "./formComponentHelpers";
>>>>>>> 94f8dae5

export class PublishProjectWebViewController extends FormWebviewController<
    IPublishForm,
    PublishDialogWebviewState,
    PublishDialogFormItemSpec,
    PublishDialogReducers
> {
    public static mainOptions: readonly (keyof IPublishForm)[] = [
        "publishTarget",
        "profileName",
        "serverName",
        "databaseName",
    ];

    constructor(
        context: vscode.ExtensionContext,
        _vscodeWrapper: VscodeWrapper,
        projectFilePath: string,
        schemaCompareOptionsResult?: mssql.SchemaCompareOptionsResult,
    ) {
        const initialFormState: IPublishForm = {
            profileName: "",
            serverName: "",
            databaseName: getFileNameWithoutExt(projectFilePath),
            publishTarget: "existingServer",
            sqlCmdVariables: {},
        };

        const initialState: PublishDialogWebviewState = {
            formState: initialFormState,
            formComponents: {},
            projectFilePath,
            inProgress: false,
            lastPublishResult: undefined,
<<<<<<< HEAD
=======
            message: undefined,
            connectionComponents: {
                mainOptions: [
                    ...(PublishProjectWebViewController.mainOptions as (keyof IPublishForm)[]),
                ],
                groupedAdvancedOptions: [],
            } as any,
>>>>>>> 94f8dae5
            defaultDeploymentOptionsResult: schemaCompareOptionsResult,
        } as PublishDialogWebviewState;

        super(context, _vscodeWrapper, "publishDialog", "publishDialog", initialState, {
            title: Loc.Title,
            viewColumn: vscode.ViewColumn.Active,
            iconPath: {
                dark: vscode.Uri.joinPath(context.extensionUri, "media", "schemaCompare_dark.svg"),
                light: vscode.Uri.joinPath(
                    context.extensionUri,
                    "media",
                    "schemaCompare_light.svg",
                ),
            },
        });

        // async initialize so component generation can be async (mirrors connection dialog pattern)
        void this.initializeDialog(projectFilePath);
    }

    private async initializeDialog(projectFilePath: string) {
        // Load publish form components
<<<<<<< HEAD
        this.state.formComponents = await generatePublishFormComponents();
=======
        this.state.formComponents = await generatePublishFormComponents(
            this.state.defaultDeploymentOptionsResult,
        );

        // Configure which items are main vs advanced
        this.state.connectionComponents = {
            mainOptions: [...PublishProjectWebViewController.mainOptions],
            groupedAdvancedOptions: [],
        } as any;

        this.state.connectionComponents.groupedAdvancedOptions = groupAdvancedOptions(
            this.state.formComponents as Record<keyof IPublishForm, PublishDialogFormItemSpec>,
        );

        // if schema compare defaults were passed in, map matching option keys into formState
        const defaults = this.state.defaultDeploymentOptionsResult?.defaultDeploymentOptions;
        if (defaults) {
            // boolean options -> set matching form fields
            const bools = defaults.booleanOptionsDictionary ?? {};
            for (const key of Object.keys(bools)) {
                if ((this.state.formComponents as any)[key]) {
                    // @ts-ignore set only when a corresponding form field exists
                    (this.state.formState as any)[key] = bools[key].value;
                }
            }

            // excludeObjectTypes -> if publish form has matching control
            if (
                (defaults as mssql.DeploymentOptions).excludeObjectTypes &&
                (this.state.formComponents as any)["excludeObjectTypes"]
            ) {
                (this.state.formState as any)["excludeObjectTypes"] = (
                    defaults as any
                ).excludeObjectTypes.value;
            }

            // exclude object types defaults -> set per-object checkbox components (exclude_{type})
            const excludedList: string[] = (defaults as any).excludeObjectTypes?.value ?? [];
            const objectTypes = defaults.objectTypesDictionary ?? {};
            for (const key of Object.keys(objectTypes)) {
                const propName = `exclude_${key}`;
                if ((this.state.formComponents as any)[propName]) {
                    (this.state.formState as any)[propName] = excludedList.includes(key);
                }
            }
        }
>>>>>>> 94f8dae5

        // keep initial project path and computed database name
        if (projectFilePath) {
            this.state.projectFilePath = projectFilePath;
        }

        await this.updateItemVisibility();
        this.updateState();
    }

    protected get reducers() {
        type ReducerFn = (
            state: PublishDialogWebviewState,
            payload: unknown,
        ) => Promise<PublishDialogWebviewState>;
        const reducerMap = new Map<string, ReducerFn>();

        reducerMap.set(
            "setPublishValues",
            async (
                state: PublishDialogWebviewState,
                payload: Partial<IPublishForm> & { projectFilePath?: string },
            ) => {
                if (payload) {
                    state.formState = { ...state.formState, ...payload };
                    if (payload.projectFilePath) {
                        state.projectFilePath = payload.projectFilePath;
                    }
                }
                this.updateState(state);
                return state;
            },
        );

        reducerMap.set("publishNow", async (state: PublishDialogWebviewState) => {
            // Placeholder publish action; replace with deploy logic.
            state.inProgress = false;
            this.updateState(state);
            return state;
        });

        reducerMap.set("generatePublishScript", async (state: PublishDialogWebviewState) => {
            this.updateState(state);
            return state;
        });

        reducerMap.set("openPublishAdvanced", async (state: PublishDialogWebviewState) => {
            this.updateState(state);
            return state;
        });

        reducerMap.set("selectPublishProfile", async (state: PublishDialogWebviewState) => {
            this.updateState(state);
            return state;
        });

        reducerMap.set(
            "savePublishProfile",
            async (state: PublishDialogWebviewState, payload: { profileName?: string }) => {
                if (payload?.profileName) {
                    state.formState.profileName = payload.profileName;
                }
                this.updateState(state);
                return state;
            },
        );

        return reducerMap;
    }

    protected getActiveFormComponents(_state: PublishDialogWebviewState) {
        return [...PublishProjectWebViewController.mainOptions];
    }

    public async updateItemVisibility(): Promise<void> {
        const hidden: (keyof IPublishForm)[] = [];

        // Example visibility: local container target doesn't require a server name
        if (this.state.formState?.publishTarget === "localContainer") {
            hidden.push("serverName");
        }

        for (const component of Object.values(this.state.formComponents)) {
            // mark hidden if the property is in hidden list
            component.hidden = hidden.includes(component.propertyName as keyof IPublishForm);
        }

        return;
    }
}

function getFileNameWithoutExt(filePath: string): string {
    if (!filePath) {
        return "";
    }
    const parts = filePath.replace(/\\/g, "/").split("/");
    const last = parts[parts.length - 1];
    return last.replace(/\.[^/.]+$/, "");
}
<|MERGE_RESOLUTION|>--- conflicted
+++ resolved
@@ -1,239 +1,172 @@
-/*---------------------------------------------------------------------------------------------
- *  Copyright (c) Microsoft Corporation. All rights reserved.
- *  Licensed under the MIT License. See License.txt in the project root for license information.
- *--------------------------------------------------------------------------------------------*/
-
-/* Refactored to use the FormWebviewController pattern so the webview can render FormField
-   components exactly like the Connection dialog. */
-
-import * as vscode from "vscode";
-import * as mssql from "vscode-mssql";
-import { FormWebviewController } from "../forms/formWebviewController";
-import VscodeWrapper from "../controllers/vscodeWrapper";
-import { PublishProject as Loc } from "../constants/locConstants";
-import {
-    PublishDialogWebviewState,
-    PublishDialogReducers,
-    PublishDialogFormItemSpec,
-    IPublishForm,
-} from "../sharedInterfaces/publishDialog";
-<<<<<<< HEAD
-import { generatePublishFormComponents } from "./formComponentHelpers";
-=======
-import { generatePublishFormComponents, groupAdvancedOptions } from "./formComponentHelpers";
->>>>>>> 94f8dae5
-
-export class PublishProjectWebViewController extends FormWebviewController<
-    IPublishForm,
-    PublishDialogWebviewState,
-    PublishDialogFormItemSpec,
-    PublishDialogReducers
-> {
-    public static mainOptions: readonly (keyof IPublishForm)[] = [
-        "publishTarget",
-        "profileName",
-        "serverName",
-        "databaseName",
-    ];
-
-    constructor(
-        context: vscode.ExtensionContext,
-        _vscodeWrapper: VscodeWrapper,
-        projectFilePath: string,
-        schemaCompareOptionsResult?: mssql.SchemaCompareOptionsResult,
-    ) {
-        const initialFormState: IPublishForm = {
-            profileName: "",
-            serverName: "",
-            databaseName: getFileNameWithoutExt(projectFilePath),
-            publishTarget: "existingServer",
-            sqlCmdVariables: {},
-        };
-
-        const initialState: PublishDialogWebviewState = {
-            formState: initialFormState,
-            formComponents: {},
-            projectFilePath,
-            inProgress: false,
-            lastPublishResult: undefined,
-<<<<<<< HEAD
-=======
-            message: undefined,
-            connectionComponents: {
-                mainOptions: [
-                    ...(PublishProjectWebViewController.mainOptions as (keyof IPublishForm)[]),
-                ],
-                groupedAdvancedOptions: [],
-            } as any,
->>>>>>> 94f8dae5
-            defaultDeploymentOptionsResult: schemaCompareOptionsResult,
-        } as PublishDialogWebviewState;
-
-        super(context, _vscodeWrapper, "publishDialog", "publishDialog", initialState, {
-            title: Loc.Title,
-            viewColumn: vscode.ViewColumn.Active,
-            iconPath: {
-                dark: vscode.Uri.joinPath(context.extensionUri, "media", "schemaCompare_dark.svg"),
-                light: vscode.Uri.joinPath(
-                    context.extensionUri,
-                    "media",
-                    "schemaCompare_light.svg",
-                ),
-            },
-        });
-
-        // async initialize so component generation can be async (mirrors connection dialog pattern)
-        void this.initializeDialog(projectFilePath);
-    }
-
-    private async initializeDialog(projectFilePath: string) {
-        // Load publish form components
-<<<<<<< HEAD
-        this.state.formComponents = await generatePublishFormComponents();
-=======
-        this.state.formComponents = await generatePublishFormComponents(
-            this.state.defaultDeploymentOptionsResult,
-        );
-
-        // Configure which items are main vs advanced
-        this.state.connectionComponents = {
-            mainOptions: [...PublishProjectWebViewController.mainOptions],
-            groupedAdvancedOptions: [],
-        } as any;
-
-        this.state.connectionComponents.groupedAdvancedOptions = groupAdvancedOptions(
-            this.state.formComponents as Record<keyof IPublishForm, PublishDialogFormItemSpec>,
-        );
-
-        // if schema compare defaults were passed in, map matching option keys into formState
-        const defaults = this.state.defaultDeploymentOptionsResult?.defaultDeploymentOptions;
-        if (defaults) {
-            // boolean options -> set matching form fields
-            const bools = defaults.booleanOptionsDictionary ?? {};
-            for (const key of Object.keys(bools)) {
-                if ((this.state.formComponents as any)[key]) {
-                    // @ts-ignore set only when a corresponding form field exists
-                    (this.state.formState as any)[key] = bools[key].value;
-                }
-            }
-
-            // excludeObjectTypes -> if publish form has matching control
-            if (
-                (defaults as mssql.DeploymentOptions).excludeObjectTypes &&
-                (this.state.formComponents as any)["excludeObjectTypes"]
-            ) {
-                (this.state.formState as any)["excludeObjectTypes"] = (
-                    defaults as any
-                ).excludeObjectTypes.value;
-            }
-
-            // exclude object types defaults -> set per-object checkbox components (exclude_{type})
-            const excludedList: string[] = (defaults as any).excludeObjectTypes?.value ?? [];
-            const objectTypes = defaults.objectTypesDictionary ?? {};
-            for (const key of Object.keys(objectTypes)) {
-                const propName = `exclude_${key}`;
-                if ((this.state.formComponents as any)[propName]) {
-                    (this.state.formState as any)[propName] = excludedList.includes(key);
-                }
-            }
-        }
->>>>>>> 94f8dae5
-
-        // keep initial project path and computed database name
-        if (projectFilePath) {
-            this.state.projectFilePath = projectFilePath;
-        }
-
-        await this.updateItemVisibility();
-        this.updateState();
-    }
-
-    protected get reducers() {
-        type ReducerFn = (
-            state: PublishDialogWebviewState,
-            payload: unknown,
-        ) => Promise<PublishDialogWebviewState>;
-        const reducerMap = new Map<string, ReducerFn>();
-
-        reducerMap.set(
-            "setPublishValues",
-            async (
-                state: PublishDialogWebviewState,
-                payload: Partial<IPublishForm> & { projectFilePath?: string },
-            ) => {
-                if (payload) {
-                    state.formState = { ...state.formState, ...payload };
-                    if (payload.projectFilePath) {
-                        state.projectFilePath = payload.projectFilePath;
-                    }
-                }
-                this.updateState(state);
-                return state;
-            },
-        );
-
-        reducerMap.set("publishNow", async (state: PublishDialogWebviewState) => {
-            // Placeholder publish action; replace with deploy logic.
-            state.inProgress = false;
-            this.updateState(state);
-            return state;
-        });
-
-        reducerMap.set("generatePublishScript", async (state: PublishDialogWebviewState) => {
-            this.updateState(state);
-            return state;
-        });
-
-        reducerMap.set("openPublishAdvanced", async (state: PublishDialogWebviewState) => {
-            this.updateState(state);
-            return state;
-        });
-
-        reducerMap.set("selectPublishProfile", async (state: PublishDialogWebviewState) => {
-            this.updateState(state);
-            return state;
-        });
-
-        reducerMap.set(
-            "savePublishProfile",
-            async (state: PublishDialogWebviewState, payload: { profileName?: string }) => {
-                if (payload?.profileName) {
-                    state.formState.profileName = payload.profileName;
-                }
-                this.updateState(state);
-                return state;
-            },
-        );
-
-        return reducerMap;
-    }
-
-    protected getActiveFormComponents(_state: PublishDialogWebviewState) {
-        return [...PublishProjectWebViewController.mainOptions];
-    }
-
-    public async updateItemVisibility(): Promise<void> {
-        const hidden: (keyof IPublishForm)[] = [];
-
-        // Example visibility: local container target doesn't require a server name
-        if (this.state.formState?.publishTarget === "localContainer") {
-            hidden.push("serverName");
-        }
-
-        for (const component of Object.values(this.state.formComponents)) {
-            // mark hidden if the property is in hidden list
-            component.hidden = hidden.includes(component.propertyName as keyof IPublishForm);
-        }
-
-        return;
-    }
-}
-
-function getFileNameWithoutExt(filePath: string): string {
-    if (!filePath) {
-        return "";
-    }
-    const parts = filePath.replace(/\\/g, "/").split("/");
-    const last = parts[parts.length - 1];
-    return last.replace(/\.[^/.]+$/, "");
-}
+/*---------------------------------------------------------------------------------------------
+ *  Copyright (c) Microsoft Corporation. All rights reserved.
+ *  Licensed under the MIT License. See License.txt in the project root for license information.
+ *--------------------------------------------------------------------------------------------*/
+
+import * as vscode from "vscode";
+import * as mssql from "vscode-mssql";
+import { FormWebviewController } from "../forms/formWebviewController";
+import VscodeWrapper from "../controllers/vscodeWrapper";
+import { PublishProject as Loc } from "../constants/locConstants";
+import {
+    PublishDialogWebviewState,
+    PublishDialogReducers,
+    PublishDialogFormItemSpec,
+    IPublishForm,
+} from "../sharedInterfaces/publishDialog";
+import { generatePublishFormComponents } from "./formComponentHelpers";
+
+export class PublishProjectWebViewController extends FormWebviewController<
+    IPublishForm,
+    PublishDialogWebviewState,
+    PublishDialogFormItemSpec,
+    PublishDialogReducers
+> {
+    public static mainOptions: readonly (keyof IPublishForm)[] = [
+        "publishTarget",
+        "profileName",
+        "serverName",
+        "databaseName",
+    ];
+
+    constructor(
+        context: vscode.ExtensionContext,
+        _vscodeWrapper: VscodeWrapper,
+        projectFilePath: string,
+        schemaCompareOptionsResult?: mssql.SchemaCompareOptionsResult,
+    ) {
+        const initialFormState: IPublishForm = {
+            profileName: "",
+            serverName: "",
+            databaseName: getFileNameWithoutExt(projectFilePath),
+            publishTarget: "existingServer",
+            sqlCmdVariables: {},
+        };
+
+        const initialState: PublishDialogWebviewState = {
+            formState: initialFormState,
+            formComponents: {},
+            projectFilePath,
+            inProgress: false,
+            lastPublishResult: undefined,
+            defaultDeploymentOptionsResult: schemaCompareOptionsResult,
+        } as PublishDialogWebviewState;
+
+        super(context, _vscodeWrapper, "publishDialog", "publishDialog", initialState, {
+            title: Loc.Title,
+            viewColumn: vscode.ViewColumn.Active,
+            iconPath: {
+                dark: vscode.Uri.joinPath(context.extensionUri, "media", "schemaCompare_dark.svg"),
+                light: vscode.Uri.joinPath(
+                    context.extensionUri,
+                    "media",
+                    "schemaCompare_light.svg",
+                ),
+            },
+        });
+
+        // Initialize so component generation can be async
+        void this.initializeDialog(projectFilePath);
+    }
+
+    private async initializeDialog(projectFilePath: string) {
+        // Load publish form components
+        this.state.formComponents = await generatePublishFormComponents();
+
+        // keep initial project path and computed database name
+        if (projectFilePath) {
+            this.state.projectFilePath = projectFilePath;
+        }
+
+        await this.updateItemVisibility();
+        this.updateState();
+    }
+
+    protected get reducers() {
+        type ReducerFn = (
+            state: PublishDialogWebviewState,
+            payload: unknown,
+        ) => Promise<PublishDialogWebviewState>;
+        const reducerMap = new Map<string, ReducerFn>();
+
+        reducerMap.set(
+            "setPublishValues",
+            async (
+                state: PublishDialogWebviewState,
+                payload: Partial<IPublishForm> & { projectFilePath?: string },
+            ) => {
+                if (payload) {
+                    state.formState = { ...state.formState, ...payload };
+                    if (payload.projectFilePath) {
+                        state.projectFilePath = payload.projectFilePath;
+                    }
+                }
+                this.updateState(state);
+                return state;
+            },
+        );
+
+        reducerMap.set("publishNow", async (state: PublishDialogWebviewState) => {
+            state.inProgress = false;
+            this.updateState(state);
+            return state;
+        });
+
+        reducerMap.set("generatePublishScript", async (state: PublishDialogWebviewState) => {
+            this.updateState(state);
+            return state;
+        });
+
+        reducerMap.set("openPublishAdvanced", async (state: PublishDialogWebviewState) => {
+            this.updateState(state);
+            return state;
+        });
+
+        reducerMap.set("selectPublishProfile", async (state: PublishDialogWebviewState) => {
+            this.updateState(state);
+            return state;
+        });
+
+        reducerMap.set(
+            "savePublishProfile",
+            async (state: PublishDialogWebviewState, payload: { profileName?: string }) => {
+                if (payload?.profileName) {
+                    state.formState.profileName = payload.profileName;
+                }
+                this.updateState(state);
+                return state;
+            },
+        );
+
+        return reducerMap;
+    }
+
+    protected getActiveFormComponents(_state: PublishDialogWebviewState) {
+        return [...PublishProjectWebViewController.mainOptions];
+    }
+
+    public async updateItemVisibility(): Promise<void> {
+        const hidden: (keyof IPublishForm)[] = [];
+
+        // Example visibility: local container target doesn't require a server name
+        if (this.state.formState?.publishTarget === "localContainer") {
+            hidden.push("serverName");
+        }
+
+        for (const component of Object.values(this.state.formComponents)) {
+            // mark hidden if the property is in hidden list
+            component.hidden = hidden.includes(component.propertyName as keyof IPublishForm);
+        }
+
+        return;
+    }
+}
+
+function getFileNameWithoutExt(filePath: string): string {
+    if (!filePath) {
+        return "";
+    }
+    const parts = filePath.replace(/\\/g, "/").split("/");
+    const last = parts[parts.length - 1];
+    return last.replace(/\.[^/.]+$/, "");
+}
--- conflicted
+++ resolved
@@ -596,21 +596,6 @@
             );
         });
     }
-<<<<<<< HEAD
-
-    /**
-     * Called after a form property is set and validated.
-     * Revalidates all fields when publish target changes to update button state.
-     * Update visibility first, then validate based on new visibility
-     */
-    public async afterSetFormProperty(propertyName: keyof IPublishForm): Promise<void> {
-        // When publish target changes, fields get hidden/shown, so revalidate everything
-        if (propertyName === PublishFormFields.PublishTarget) {
-            await this.updateItemVisibility();
-            await this.validateForm(this.state.formState, undefined, false);
-            this.updateState();
-        }
-    }
 
     /**
      * Creates grouped advanced options from deployment options
@@ -676,6 +661,4 @@
 
         this.state.groupedAdvancedOptions = groups;
     }
-=======
->>>>>>> 962dde42
 }
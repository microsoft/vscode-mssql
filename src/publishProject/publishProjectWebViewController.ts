/*---------------------------------------------------------------------------------------------
 *  Copyright (c) Microsoft Corporation. All rights reserved.
 *  Licensed under the MIT License. See License.txt in the project root for license information.
 *--------------------------------------------------------------------------------------------*/

import * as vscode from "vscode";
import * as path from "path";
import * as mssql from "vscode-mssql";
import * as constants from "../constants/constants";
import { FormWebviewController } from "../forms/formWebviewController";
import VscodeWrapper from "../controllers/vscodeWrapper";
import ConnectionManager from "../controllers/connectionManager";
import { IConnectionProfile } from "../models/interfaces";
import { PublishProject as Loc } from "../constants/locConstants";
import {
    PublishDialogReducers,
    PublishDialogFormItemSpec,
    IPublishForm,
    PublishFormFields,
    PublishFormContainerFields,
    PublishDialogState,
    PublishTarget,
} from "../sharedInterfaces/publishDialog";
import { sendActionEvent, sendErrorEvent } from "../telemetry/telemetry";
import { generatePublishFormComponents } from "./formComponentHelpers";
import { parsePublishProfileXml, readProjectProperties } from "./projectUtils";
import { SqlProjectsService } from "../services/sqlProjectsService";
import { Deferred } from "../protocol";
import { TelemetryViews, TelemetryActions } from "../sharedInterfaces/telemetry";
import { getSqlServerContainerTagsForTargetVersion } from "../deployment/dockerUtils";
import { hasAnyMissingRequiredValues } from "../utils/utils";

export class PublishProjectWebViewController extends FormWebviewController<
    IPublishForm,
    PublishDialogState,
    PublishDialogFormItemSpec,
    PublishDialogReducers
> {
    public readonly initialized: Deferred<void> = new Deferred<void>();
    private readonly _sqlProjectsService?: SqlProjectsService;
    private readonly _dacFxService?: mssql.IDacFxService;
    private readonly _connectionManager: ConnectionManager;

    constructor(
        context: vscode.ExtensionContext,
        _vscodeWrapper: VscodeWrapper,
        connectionManager: ConnectionManager,
        projectFilePath: string,
        sqlProjectsService?: SqlProjectsService,
        dacFxService?: mssql.IDacFxService,
        deploymentOptions?: mssql.DeploymentOptions,
    ) {
        super(
            context,
            _vscodeWrapper,
            "publishProject",
            "publishProject",
            {
                formState: {
                    publishProfilePath: "",
                    serverName: "",
                    databaseName: path.basename(projectFilePath, path.extname(projectFilePath)),
                    publishTarget: PublishTarget.ExistingServer,
                    sqlCmdVariables: {},
                },
                formComponents: {},
                projectFilePath,
                inProgress: false,
                lastPublishResult: undefined,
                hasFormErrors: true,
                deploymentOptions: deploymentOptions,
                waitingForNewConnection: false,
            } as PublishDialogState,
            {
                title: Loc.Title,
                viewColumn: vscode.ViewColumn.Active,
                iconPath: {
                    dark: vscode.Uri.joinPath(
                        context.extensionUri,
                        "media",
                        "schemaCompare_dark.svg",
                    ),
                    light: vscode.Uri.joinPath(
                        context.extensionUri,
                        "media",
                        "schemaCompare_light.svg",
                    ),
                },
            },
        );

        // Store the SQL Projects Service and Connection Manager
        this._sqlProjectsService = sqlProjectsService;
        this._dacFxService = dacFxService;
        this._connectionManager = connectionManager;

        // Clear default excludeObjectTypes for publish dialog, no default exclude options should exist
        if (
            this.state.deploymentOptions &&
            this.state.deploymentOptions.excludeObjectTypes !== undefined
        ) {
            this.state.deploymentOptions.excludeObjectTypes.value = [];
        }

        // Register reducers after initialization
        this.registerRpcHandlers();

        // Listen for successful connections
        this.registerDisposable(
            this._connectionManager.onSuccessfulConnection(async (event) => {
                // Only auto-populate if waiting for a new connection
                if (this.state.waitingForNewConnection) {
                    // Auto-populate from the new connection (this will call updateState internally)
                    await this.autoSelectNewConnection(event.fileUri);
                }
            }),
        );

        // Initialize async to allow for future extensibility and proper error handling
        void this.initializeDialog(projectFilePath)
            .then(() => {
                this.updateState();
                this.initialized.resolve();
            })
            .catch((err) => {
                this.initialized.reject(err);
            });
    }

    private async initializeDialog(projectFilePath: string) {
        // keep initial project path and computed database name
        if (projectFilePath) {
            this.state.projectFilePath = projectFilePath;
        }

        // Get the project properties from the proj file
        let projectTargetVersion: string | undefined;
        try {
            if (this._sqlProjectsService && projectFilePath) {
                const props = await readProjectProperties(
                    this._sqlProjectsService,
                    projectFilePath,
                );
                if (props) {
                    this.state.projectProperties = props;
                    projectTargetVersion = props.targetVersion;
                }
            }
        } catch (error) {
            // Log error and send telemetry, but keep dialog resilient
            console.error("Failed to read project properties:", error);
            sendErrorEvent(
                TelemetryViews.SqlProjects,
                TelemetryActions.PublishProjectChanges,
                error instanceof Error ? error : new Error(String(error)),
                false, // don't include error message in telemetry for privacy
            );
        }

        // Load publish form components
        this.state.formComponents = generatePublishFormComponents(
            projectTargetVersion,
            this.state.formState.databaseName,
        );

        // Update state to notify UI of the project properties and form components
        this.updateState();

        // Fetch Docker tags for the container image dropdown
        // Use the deployment UI function with target version filtering
        const tagComponent = this.state.formComponents[PublishFormFields.ContainerImageTag];
        if (tagComponent) {
            try {
                const tagOptions =
                    await getSqlServerContainerTagsForTargetVersion(projectTargetVersion);
                if (tagOptions && tagOptions.length > 0) {
                    tagComponent.options = tagOptions;

                    // Set default to first option (most recent -latest) if not already set
                    if (!this.state.formState.containerImageTag && tagOptions[0]) {
                        this.state.formState.containerImageTag = tagOptions[0].value;
                    }
                }
            } catch (error) {
                console.error("Failed to fetch Docker container tags:", error);
                // Keep dialog resilient - don't block if Docker tags fail to load
            }
        }

        void this.updateItemVisibility();

        // Run initial validation to set hasFormErrors state for button enablement
        await this.validateForm(this.state.formState, undefined, true);
    }

    /** Registers all reducers in pure (immutable) style */
    private registerRpcHandlers(): void {
        this.registerReducer("openConnectionDialog", async (state: PublishDialogState) => {
            // Set waiting state to detect new connections
            state.waitingForNewConnection = true;
            this.updateState(state);

            // Execute the command to open the connection dialog (same as "+" button in servers panel)
            void vscode.commands.executeCommand(constants.cmdAddObjectExplorer);

            return state;
        });

        this.registerReducer("publishNow", async (state: PublishDialogState) => {
            // TODO: implement actual publish logic (currently just clears inProgress)
            return { ...state, inProgress: false };
        });

        this.registerReducer("generatePublishScript", async (state) => {
            // TODO: implement script generation logic
            return state;
        });

        this.registerReducer("selectPublishProfile", async (state: PublishDialogState) => {
            // Derive project folder path from the project file path
            const projectFolderPath = state.projectFilePath
                ? path.dirname(state.projectFilePath)
                : undefined;

            // Open browse dialog to select the publish.xml file
            const fileUris = await vscode.window.showOpenDialog({
                canSelectFiles: true,
                canSelectFolders: false,
                canSelectMany: false,
                defaultUri: projectFolderPath ? vscode.Uri.file(projectFolderPath) : undefined,
                openLabel: Loc.SelectPublishProfile,
                filters: {
                    [Loc.PublishSettingsFile]: [constants.PublishProfileExtension],
                },
            });

            if (fileUris?.length > 0) {
                const selectedPath = fileUris[0].fsPath;

                try {
                    // Parse the profile XML to extract all values, including deployment options from DacFx service
                    const parsedProfile = await parsePublishProfileXml(
                        selectedPath,
                        this._dacFxService,
                    );

                    // Send telemetry for profile loaded
                    sendActionEvent(
                        TelemetryViews.SqlProjects,
                        TelemetryActions.PublishProfileLoaded,
                    );

                    // Update state with all parsed values - UI components will consume when available
                    return {
                        ...state,
                        formState: {
                            ...state.formState,
                            publishProfilePath: selectedPath,
                            databaseName:
                                parsedProfile.databaseName || state.formState.databaseName,
                            serverName: parsedProfile.serverName || state.formState.serverName,
                            sqlCmdVariables: parsedProfile.sqlCmdVariables,
                        },
                        connectionString: parsedProfile.connectionString || state.connectionString,
                        deploymentOptions:
                            parsedProfile.deploymentOptions || state.deploymentOptions,
                    };
                } catch (error) {
                    void vscode.window.showErrorMessage(
                        `${Loc.PublishProfileLoadFailed}: ${error}`,
                    );
                }
            }

            return state;
        });

        this.registerReducer(
            "savePublishProfile",
            async (state: PublishDialogState, _payload: { publishProfileName: string }) => {
                // Derive project folder path and name from the project file path
                const projectFolderPath = state.projectFilePath
                    ? path.dirname(state.projectFilePath)
                    : ".";
                const projectName = state.projectFilePath
                    ? path.basename(state.projectFilePath, path.extname(state.projectFilePath))
                    : "project";

                // Use selected profile path if available, otherwise save as projectName
                const defaultPath = state.formState.publishProfilePath
                    ? vscode.Uri.file(state.formState.publishProfilePath)
                    : vscode.Uri.file(
                          path.join(
                              projectFolderPath,
                              `${projectName}.${constants.PublishProfileExtension}`,
                          ),
                      );

                // Open save dialog with default name
                const fileUri = await vscode.window.showSaveDialog({
                    defaultUri: defaultPath,
                    saveLabel: Loc.SaveAs,
                    filters: {
                        [Loc.PublishSettingsFile]: [constants.PublishProfileExtension],
                    },
                });

                if (!fileUri) {
                    return state; // User cancelled
                }

                // Save the profile using DacFx service
                if (!this._dacFxService) {
                    void vscode.window.showErrorMessage(Loc.DacFxServiceNotAvailable);
                    return state;
                }

                try {
                    const databaseName = state.formState.databaseName || projectName;
                    // Connection string depends on publish target:
                    // - For container targets: empty string (no server connection)
                    const connectionString =
                        state.formState.publishTarget === PublishTarget.LocalContainer
                            ? ""
                            : state.connectionString || "";
                    const sqlCmdVariables = new Map(
                        Object.entries(state.formState.sqlCmdVariables || {}),
                    );

                    await this._dacFxService.savePublishProfile(
                        fileUri.fsPath,
                        databaseName,
                        connectionString,
                        sqlCmdVariables,
                        state.deploymentOptions,
                    );

                    // Send telemetry for profile saved
                    sendActionEvent(
                        TelemetryViews.SqlProjects,
                        TelemetryActions.PublishProfileSaved,
                    );

                    void vscode.window.showInformationMessage(
                        Loc.PublishProfileSavedSuccessfully(fileUri.fsPath),
                    );
                } catch (error) {
                    void vscode.window.showErrorMessage(
                        `${Loc.PublishProfileSaveFailed}: ${error}`,
                    );
                }

                return state;
            },
        );
    }

    /** Auto-select a new connection and populate server/database fields */
    private async autoSelectNewConnection(connectionUri: string): Promise<void> {
        try {
            // IMPORTANT: Get the connection profile FIRST, before any async calls
            // The connection URI may be removed from activeConnections during async operations
            const connection = this._connectionManager.activeConnections[connectionUri];
            if (!connection || !connection.credentials) {
                return; // Connection not found or no credentials available
            }

            const connectionProfile = connection.credentials as IConnectionProfile;
            if (!connectionProfile || !connectionProfile.server) {
                return; // Connection profile invalid or no server specified
            }

            // Update server name immediately
            this.state.formState.serverName = connectionProfile.server;

            // Get connection string first
            const connectionString = await this._connectionManager.getConnectionString(
                connectionUri,
                true, // includePassword
                true, // includeApplicationName
            );
            this.state.connectionString = connectionString;

            // Get databases
            const databases = await this._connectionManager.listDatabases(connectionUri);

            // Update database dropdown options
            const databaseComponent = this.state.formComponents[PublishFormFields.DatabaseName];
            if (databaseComponent) {
                databaseComponent.options = databases.map((db) => ({
                    displayName: db,
                    value: db,
                }));
            }

            // Optionally select the first database if available
            if (databases.length > 0 && !this.state.formState.databaseName) {
                this.state.formState.databaseName = databases[0];
            }

            // Validate form to update button state after connection
            await this.validateForm(this.state.formState, undefined, false);

            // Update UI immediately to reflect the new connection
            this.updateState();
        } catch (err) {
            // Log the error for diagnostics
            sendActionEvent(
                TelemetryViews.SqlProjects,
                TelemetryActions.PublishProjectConnectionError,
                { error: err instanceof Error ? err.message : String(err) },
            );
        } finally {
            // Reset the waiting state
            this.state.waitingForNewConnection = false;
        }
    }

    protected getActiveFormComponents(state: PublishDialogState): (keyof IPublishForm)[] {
        const activeComponents: (keyof IPublishForm)[] = [
            PublishFormFields.PublishTarget,
            PublishFormFields.PublishProfilePath,
            PublishFormFields.ServerName,
            PublishFormFields.DatabaseName,
        ];

        if (state.formState.publishTarget === PublishTarget.LocalContainer) {
            activeComponents.push(...PublishFormContainerFields);
        }

        return activeComponents;
    }

    /**
     * Called after a form property is set and validated.
     * Handles publish target changes for both validation and database dropdown management.
     */
    public async afterSetFormProperty(propertyName: keyof IPublishForm): Promise<void> {
        if (propertyName === PublishFormFields.PublishTarget) {
            const databaseComponent = this.state.formComponents[PublishFormFields.DatabaseName];

            if (databaseComponent) {
                // When switching TO LOCAL_CONTAINER
                if (this.state.formState.publishTarget === PublishTarget.LocalContainer) {
                    // Store current database list and selected value to restore later
                    if (databaseComponent.options && databaseComponent.options.length > 0) {
                        this.state.previousDatabaseList = [...databaseComponent.options];
                        this.state.previousSelectedDatabase = this.state.formState.databaseName;
                    }
                    // Clear database dropdown options for container (freeform only)
                    databaseComponent.options = [];

                    // Reset to project name for container mode
                    this.state.formState.databaseName = path.basename(
                        this.state.projectFilePath,
                        path.extname(this.state.projectFilePath),
                    );

                    // Clear connection string when switching to container target
                    this.state.connectionString = undefined;
                }
                // When switching TO EXISTING_SERVER
                else if (this.state.formState.publishTarget === PublishTarget.ExistingServer) {
                    // Restore previous database list if it was stored (preserve the list from when user connected)
                    if (
                        this.state.previousDatabaseList &&
                        this.state.previousDatabaseList.length > 0
                    ) {
                        databaseComponent.options = [...this.state.previousDatabaseList];

                        // Restore previously selected database
                        if (this.state.previousSelectedDatabase) {
                            this.state.formState.databaseName = this.state.previousSelectedDatabase;
                        }
                    }
                }
            }

            // Update visibility and validate for button enablement (without showing validation messages)
            await this.updateItemVisibility();
            await this.validateForm(this.state.formState, undefined, false);
            this.updateState();
        }
    }

    public updateItemVisibility(state?: PublishDialogState): Promise<void> {
        const currentState = state || this.state;
        const target = currentState.formState?.publishTarget;
        const hidden: string[] = [];

        if (target === PublishTarget.LocalContainer) {
            // Container deployment: hide server name field
            hidden.push(PublishFormFields.ServerName);
        } else if (
            target === PublishTarget.ExistingServer ||
            target === PublishTarget.NewAzureServer
        ) {
            // Existing server or new Azure server: hide container-specific fields
            hidden.push(...PublishFormContainerFields);
        }

        for (const component of Object.values(currentState.formComponents)) {
            component.hidden = hidden.includes(component.propertyName);
        }

        return Promise.resolve();
    }

    protected async validateForm(
        formTarget: IPublishForm,
        propertyName?: keyof IPublishForm,
        updateValidation?: boolean,
    ): Promise<(keyof IPublishForm)[]> {
        // Call parent validation logic which returns array of fields with errors
        const erroredInputs = await super.validateForm(formTarget, propertyName, updateValidation);

        // erroredInputs only contains fields validated with updateValidation=true (on blur)
        // So we also need to check for missing required values (which may not be validated yet on dialog open)
        const hasValidationErrors = updateValidation && erroredInputs.length > 0;
        const hasMissingRequiredValues = hasAnyMissingRequiredValues(
            this.state.formComponents,
            this.state.formState,
        );

        // hasFormErrors state tracks to disable buttons if ANY errors exist
        this.state.hasFormErrors = hasValidationErrors || hasMissingRequiredValues;

        return erroredInputs;
    }

    /**
<<<<<<< HEAD
     * Checks if any required fields are missing values.
     * Used to determine if publish/generate script buttons should be disabled.
     */
    private hasAnyMissingRequiredValues(): boolean {
        return Object.values(this.state.formComponents).some((component) => {
            if (component.hidden || !component.required) return false;

            const value = this.state.formState[component.propertyName as keyof IPublishForm];
            return (
                value === undefined ||
                (typeof value === "string" && value.trim() === "") ||
                (typeof value === "boolean" && value !== true)
            );
        });
=======
     * Called after a form property is set and validated.
     * Revalidates all fields when publish target changes to update button state.
     * Update visibility first, then validate based on new visibility
     */
    public async afterSetFormProperty(propertyName: keyof IPublishForm): Promise<void> {
        // When publish target changes, fields get hidden/shown, so revalidate everything
        if (propertyName === PublishFormFields.PublishTarget) {
            await this.updateItemVisibility();
            await this.validateForm(this.state.formState, undefined, false);
            this.updateState();
        }
>>>>>>> 5e4e9500
    }
}<|MERGE_RESOLUTION|>--- conflicted
+++ resolved
@@ -527,35 +527,4 @@
 
         return erroredInputs;
     }
-
-    /**
-<<<<<<< HEAD
-     * Checks if any required fields are missing values.
-     * Used to determine if publish/generate script buttons should be disabled.
-     */
-    private hasAnyMissingRequiredValues(): boolean {
-        return Object.values(this.state.formComponents).some((component) => {
-            if (component.hidden || !component.required) return false;
-
-            const value = this.state.formState[component.propertyName as keyof IPublishForm];
-            return (
-                value === undefined ||
-                (typeof value === "string" && value.trim() === "") ||
-                (typeof value === "boolean" && value !== true)
-            );
-        });
-=======
-     * Called after a form property is set and validated.
-     * Revalidates all fields when publish target changes to update button state.
-     * Update visibility first, then validate based on new visibility
-     */
-    public async afterSetFormProperty(propertyName: keyof IPublishForm): Promise<void> {
-        // When publish target changes, fields get hidden/shown, so revalidate everything
-        if (propertyName === PublishFormFields.PublishTarget) {
-            await this.updateItemVisibility();
-            await this.validateForm(this.state.formState, undefined, false);
-            this.updateState();
-        }
->>>>>>> 5e4e9500
-    }
 }
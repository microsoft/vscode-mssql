/*---------------------------------------------------------------------------------------------
 *  Copyright (c) Microsoft Corporation. All rights reserved.
 *  Licensed under the MIT License. See License.txt in the project root for license information.
 *--------------------------------------------------------------------------------------------*/

import * as vscode from "vscode";
import * as path from "path";
import * as mssql from "vscode-mssql";
import * as constants from "../constants/constants";
import { FormWebviewController } from "../forms/formWebviewController";
import VscodeWrapper from "../controllers/vscodeWrapper";
import ConnectionManager, { ConnectionSuccessfulEvent } from "../controllers/connectionManager";
import { IConnectionProfile } from "../models/interfaces";
import { PublishProject as Loc } from "../constants/locConstants";
import {
    PublishDialogReducers,
    PublishDialogFormItemSpec,
    IPublishForm,
    PublishFormFields,
    PublishFormContainerFields,
    PublishDialogState,
    PublishTarget,
} from "../sharedInterfaces/publishDialog";
import { sendActionEvent, sendErrorEvent } from "../telemetry/telemetry";
import { generatePublishFormComponents } from "./formComponentHelpers";
import { parsePublishProfileXml, readProjectProperties } from "./projectUtils";
import { SqlProjectsService } from "../services/sqlProjectsService";
import { Deferred } from "../protocol";
import { TelemetryViews, TelemetryActions } from "../sharedInterfaces/telemetry";
import { TaskExecutionMode } from "../sharedInterfaces/schemaCompare";
import { getSqlServerContainerTagsForTargetVersion } from "../deployment/dockerUtils";
import { hasAnyMissingRequiredValues, getErrorMessage } from "../utils/utils";
import { ProjectController } from "../controllers/projectController";

export class PublishProjectWebViewController extends FormWebviewController<
    IPublishForm,
    PublishDialogState,
    PublishDialogFormItemSpec,
    PublishDialogReducers
> {
    private _cachedDatabaseList?: { displayName: string; value: string }[];
    private _cachedSelectedDatabase?: string;
    public readonly initialized: Deferred<void> = new Deferred<void>();
    private readonly _sqlProjectsService?: SqlProjectsService;
    private readonly _dacFxService?: mssql.IDacFxService;
    private readonly _connectionManager: ConnectionManager;
    private readonly _projectController: ProjectController;

    constructor(
        context: vscode.ExtensionContext,
        _vscodeWrapper: VscodeWrapper,
        connectionManager: ConnectionManager,
        projectFilePath: string,
        sqlProjectsService?: SqlProjectsService,
        dacFxService?: mssql.IDacFxService,
        deploymentOptions?: mssql.DeploymentOptions,
    ) {
        super(
            context,
            _vscodeWrapper,
            "publishProject",
            "publishProject",
            {
                formState: {
                    publishProfilePath: "",
                    serverName: "",
                    databaseName: path.basename(projectFilePath, path.extname(projectFilePath)),
                    publishTarget: PublishTarget.ExistingServer,
                    sqlCmdVariables: {},
                },
                formComponents: {},
                projectFilePath,
                inProgress: false,
                lastPublishResult: undefined,
                hasFormErrors: true,
                deploymentOptions: deploymentOptions,
                defaultDeploymentOptions: deploymentOptions
                    ? structuredClone(deploymentOptions)
                    : undefined,
                waitingForNewConnection: false,
            } as PublishDialogState,
            {
                title: Loc.Title,
                viewColumn: vscode.ViewColumn.Active,
                iconPath: {
                    dark: vscode.Uri.joinPath(
                        context.extensionUri,
                        "media",
                        "schemaCompare_dark.svg",
                    ),
                    light: vscode.Uri.joinPath(
                        context.extensionUri,
                        "media",
                        "schemaCompare_light.svg",
                    ),
                },
            },
        );

        // Clear default excludeObjectTypes for publish dialog, no default exclude options should exist
        if (deploymentOptions?.excludeObjectTypes !== undefined) {
            deploymentOptions.excludeObjectTypes.value = [];
        }

        this._sqlProjectsService = sqlProjectsService;
        this._dacFxService = dacFxService;
        this._connectionManager = connectionManager;
<<<<<<< HEAD
        this._projectController = new ProjectController(_vscodeWrapper.outputChannel);
=======
>>>>>>> e357716d

        this.registerRpcHandlers();

        // Listen for successful connections
        this.registerDisposable(
            this._connectionManager.onSuccessfulConnection(async (event) => {
                // Only auto-populate if waiting for a new connection
                if (this.state.waitingForNewConnection) {
                    // Auto-populate form fields from the successful connection event
                    await this.handleSuccessfulConnection(event);
                }
            }),
        );

        void this.initializeDialog(projectFilePath)
            .then(() => {
                this.updateState();
                this.initialized.resolve();
            })
            .catch((err) => {
                this.initialized.reject(err);
            });
    }

    /**
     * Handles publishing or generating script for a project
     * @param state Current dialog state
     * @param isPublish If true, publishes to database; if false, generates script
     * @returns Updated state
     */
    private async handlePublishProject(
        state: PublishDialogState,
        isPublish: boolean,
    ): Promise<PublishDialogState> {
        try {
            // Set in progress
            const newState = { ...state, inProgress: true, formMessage: undefined };
            this.updateState(newState);

            // Build the project first
            const dacpacPath = await this._projectController.buildProject(state.projectFilePath!);
            if (!dacpacPath) {
                return {
                    ...state,
                    formMessage: {
                        message: "Failed to build project",
                        intent: "error",
                    },
                    inProgress: false,
                };
            }

            // Get settings from form state - validation already ensures these are valid
            const databaseName = state.formState.databaseName;
            const connectionUri = state.connectionString || "";
            const sqlCmdVariables = new Map(Object.entries(state.formState.sqlCmdVariables || {}));

            // Determine if database already exists to set upgradeExisting parameter
            let upgradeExisting = true; // Default to true (upgrade existing database)

            // For existing server connections, check if database exists in the dropdown options
            if (state.formState.publishTarget === PublishTarget.ExistingServer && connectionUri) {
                const databaseComponent = this.state.formComponents[PublishFormFields.DatabaseName];
                if (databaseComponent?.options) {
                    // If the target database is in the dropdown list, it exists -> upgrade it
                    // If not in the list, it's a new database -> create it (upgradeExisting = false)
                    upgradeExisting = databaseComponent.options.some(
                        (option) => option.value === databaseName,
                    );
                }
            }
            // For container deployments, always create new (upgradeExisting = false)
            else if (state.formState.publishTarget === PublishTarget.LocalContainer) {
                upgradeExisting = false;
            }

            // Send telemetry
            sendActionEvent(
                TelemetryViews.SqlProjects,
                isPublish
                    ? TelemetryActions.PublishProjectChanges
                    : TelemetryActions.GenerateScript,
                {
                    projectFilePath: state.projectFilePath!,
                    publishTarget: state.formState.publishTarget || "",
                    upgradeExisting: upgradeExisting.toString(),
                },
            );

            let result: mssql.DacFxResult;

            if (isPublish) {
                result = await this._dacFxService!.deployDacpac(
                    dacpacPath,
                    databaseName,
                    upgradeExisting,
                    connectionUri,
                    TaskExecutionMode.execute,
                    sqlCmdVariables,
                    state.deploymentOptions,
                );
            } else {
                result = await this._dacFxService!.generateDeployScript(
                    dacpacPath,
                    databaseName,
                    connectionUri,
                    TaskExecutionMode.script,
                    sqlCmdVariables,
                    state.deploymentOptions,
                );
            }

            if (result.success) {
                if (isPublish) {
                    return {
                        ...state,
                        formMessage: {
                            message: `Successfully published project to database '${databaseName}'`,
                            intent: "success",
                        },
                        inProgress: false,
                    };
                } else {
                    // For script generation, try to open the generated script
                    await this.openGeneratedScript(result);
                    return {
                        ...state,
                        formMessage: {
                            message: "Deployment script generated successfully",
                            intent: "success",
                        },
                        inProgress: false,
                    };
                }
            } else {
                return {
                    ...state,
                    formMessage: {
                        message: `Operation failed: ${result.errorMessage || "Unknown error"}`,
                        intent: "error",
                    },
                    inProgress: false,
                };
            }
        } catch (error) {
            // Send error telemetry
            sendErrorEvent(
                TelemetryViews.SqlProjects,
                isPublish
                    ? TelemetryActions.PublishProjectChanges
                    : TelemetryActions.GenerateScript,
                error instanceof Error ? error : new Error(String(error)),
                false,
            );

            return {
                ...state,
                formMessage: {
                    message: `Operation failed: ${getErrorMessage(error)}`,
                    intent: "error",
                },
                inProgress: false,
            };
        }
    }

    /**
     * Opens the generated deployment script in a new editor
     * @param result The DacFx result containing script information
     */
    private async openGeneratedScript(_result: mssql.DacFxResult): Promise<void> {
        try {
            // Create a new untitled document with SQL content
            // For now, we'll just show a placeholder as the actual script content
            // location in the result object needs to be determined
            const document = await vscode.workspace.openTextDocument({
                content:
                    "-- Deployment script generated successfully\n-- Script content would appear here",
                language: "sql",
            });

            await vscode.window.showTextDocument(document);
        } catch (error) {
            console.error("Failed to open generated script:", error);
            void vscode.window.showErrorMessage("Failed to open the generated deployment script");
        }
    }

    private async initializeDialog(projectFilePath: string) {
        if (projectFilePath) {
            this.state.projectFilePath = projectFilePath;
        }

        // Get the project properties from the proj file
        let projectTargetVersion: string | undefined;
        try {
            if (this._sqlProjectsService && projectFilePath) {
                const props = await readProjectProperties(
                    this._sqlProjectsService,
                    projectFilePath,
                );
                if (props) {
                    this.state.projectProperties = props;
                    projectTargetVersion = props.targetVersion;
                }
            }
        } catch (error) {
            // Log error and send telemetry, but keep dialog resilient
            console.error("Failed to read project properties:", error);
            sendErrorEvent(
                TelemetryViews.SqlProjects,
                TelemetryActions.PublishProjectChanges,
                error instanceof Error ? error : new Error(String(error)),
                false,
            );
        }

        // Load publish form components
        this.state.formComponents = generatePublishFormComponents(
            projectTargetVersion,
            this.state.formState.databaseName,
        );

        this.updateState();

        // Fetch Docker tags for the container image dropdown
        const tagComponent = this.state.formComponents[PublishFormFields.ContainerImageTag];
        if (tagComponent) {
            try {
                const tagOptions =
                    await getSqlServerContainerTagsForTargetVersion(projectTargetVersion);
                if (tagOptions && tagOptions.length > 0) {
                    tagComponent.options = tagOptions;

                    // Set default to first option (most recent -latest) if not already set
                    if (!this.state.formState.containerImageTag && tagOptions[0]) {
                        this.state.formState.containerImageTag = tagOptions[0].value;
                    }
                }
            } catch (error) {
                console.error("Failed to fetch Docker container tags:", error);
            }
        }

        void this.updateItemVisibility();

        // Run initial validation to set hasFormErrors state for button enablement
        await this.validateForm(this.state.formState, undefined, true);
    }

    private registerRpcHandlers(): void {
        this.registerReducer("openConnectionDialog", async (state: PublishDialogState) => {
            // Set waiting state to detect new connections
            state.waitingForNewConnection = true;
            this.updateState(state);

            // Execute the command to open the connection dialog
            void vscode.commands.executeCommand(constants.cmdAddObjectExplorer);

            return state;
        });

        this.registerReducer("publishNow", async (state: PublishDialogState) => {
            return await this.handlePublishProject(state, true);
        });

        this.registerReducer("generatePublishScript", async (state) => {
            return await this.handlePublishProject(state, false);
        });

        this.registerReducer(
            "updateDeploymentOptions",
            async (
                state: PublishDialogState,
                payload: { deploymentOptions: mssql.DeploymentOptions },
            ) => {
                // Update deployment options and regenerate grouped options for UI
                const newState = {
                    ...state,
                    deploymentOptions: payload.deploymentOptions,
                };

                return newState;
            },
        );

        this.registerReducer("selectPublishProfile", async (state: PublishDialogState) => {
            // Derive project folder path from the project file path
            const projectFolderPath = state.projectFilePath
                ? path.dirname(state.projectFilePath)
                : undefined;

            // Open browse dialog to select the publish.xml file
            const fileUris = await vscode.window.showOpenDialog({
                canSelectFiles: true,
                canSelectFolders: false,
                canSelectMany: false,
                defaultUri: projectFolderPath ? vscode.Uri.file(projectFolderPath) : undefined,
                openLabel: Loc.SelectPublishProfile,
                filters: {
                    [Loc.PublishSettingsFile]: [constants.PublishProfileExtension],
                },
            });

            if (fileUris?.length > 0) {
                const selectedPath = fileUris[0].fsPath;

                try {
                    // Parse the profile XML to extract all values, including deployment options from DacFx service
                    const parsedProfile = await parsePublishProfileXml(
                        selectedPath,
                        this._dacFxService,
                    );

                    // Send telemetry for profile loaded
                    sendActionEvent(
                        TelemetryViews.SqlProjects,
                        TelemetryActions.PublishProfileLoaded,
                    );

<<<<<<< HEAD
                    // Update state with all parsed values - UI components will consume when available
                    const newState = {
=======
                    return {
>>>>>>> e357716d
                        ...state,
                        formState: {
                            ...state.formState,
                            publishProfilePath: selectedPath,
                            databaseName:
                                parsedProfile.databaseName || state.formState.databaseName,
                            serverName: parsedProfile.serverName || state.formState.serverName,
                            sqlCmdVariables: parsedProfile.sqlCmdVariables,
                        },
                        connectionString: parsedProfile.connectionString || state.connectionString,
                        deploymentOptions:
                            parsedProfile.deploymentOptions || state.deploymentOptions,
                        formMessage: !this._dacFxService
                            ? {
                                  message: Loc.DacFxServiceNotAvailableProfileLoaded,
<<<<<<< HEAD
                                  intent: "warning" as const,
=======
                                  intent: "error" as const,
>>>>>>> e357716d
                              }
                            : undefined,
                    };

                    return newState;
                } catch (error) {
                    return {
                        ...state,
                        formMessage: {
                            message: `${Loc.PublishProfileLoadFailed}: ${error}`,
                            intent: "error",
                        },
                    };
                }
            }

            return state;
        });

        this.registerReducer("closeMessage", async (state: PublishDialogState) => {
            return { ...state, formMessage: undefined };
        });

        this.registerReducer(
            "savePublishProfile",
            async (state: PublishDialogState, _payload: { publishProfileName: string }) => {
                // Derive project folder path and name from the project file path
                const projectFolderPath = state.projectFilePath
                    ? path.dirname(state.projectFilePath)
                    : ".";
                const projectName = state.projectFilePath
                    ? path.basename(state.projectFilePath, path.extname(state.projectFilePath))
                    : "project";

                // Use selected profile path if available, otherwise save as projectName
                const defaultPath = state.formState.publishProfilePath
                    ? vscode.Uri.file(state.formState.publishProfilePath)
                    : vscode.Uri.file(
                          path.join(
                              projectFolderPath,
                              `${projectName}.${constants.PublishProfileExtension}`,
                          ),
                      );

                // Open save dialog with default name
                const fileUri = await vscode.window.showSaveDialog({
                    defaultUri: defaultPath,
                    saveLabel: Loc.SaveAs,
                    filters: {
                        [Loc.PublishSettingsFile]: [constants.PublishProfileExtension],
                    },
                });

                if (!fileUri) {
                    return state; // User cancelled
                }

                // Save the profile using DacFx service
                if (!this._dacFxService) {
                    return {
                        ...state,
                        formMessage: {
                            message: Loc.DacFxServiceNotAvailable,
                            intent: "error",
                        },
                    };
                }

                try {
                    const databaseName = state.formState.databaseName || projectName;
                    // Connection string depends on publish target:
                    // - For container targets: empty string because we're provisioning a new container
                    //   and don't have an existing connection. The actual connection would be established
                    //   after the container is created and SQL Server is running inside it.
                    // - For existing servers: use the current connection string from the established connection
                    const connectionString =
                        state.formState.publishTarget === PublishTarget.LocalContainer
                            ? ""
                            : state.connectionString || "";
                    const sqlCmdVariables = new Map(
                        Object.entries(state.formState.sqlCmdVariables || {}),
                    );

                    await this._dacFxService.savePublishProfile(
                        fileUri.fsPath,
                        databaseName,
                        connectionString,
                        sqlCmdVariables,
                        state.deploymentOptions,
                    );

                    sendActionEvent(
                        TelemetryViews.SqlProjects,
                        TelemetryActions.PublishProfileSaved,
                    );

                    return {
                        ...state,
                        formMessage: {
                            message: Loc.PublishProfileSavedSuccessfully(fileUri.fsPath),
                            intent: "success",
                        },
                    };
                } catch (error) {
                    return {
                        ...state,
                        formMessage: {
                            message: `${Loc.PublishProfileSaveFailed}: ${error}`,
                            intent: "error",
                        },
                    };
                }

                return state;
            },
        );
    }

    /**
     * Handle successful connection event and populate form fields with connection details, such as server name and database list.
     * @param event The connection successful event containing connection details
     */
    private async handleSuccessfulConnection(event: ConnectionSuccessfulEvent): Promise<void> {
        try {
            const connection = event.connection;
            if (!connection || !connection.credentials) {
                return;
            }

            const connectionProfile = connection.credentials as IConnectionProfile;
            if (!connectionProfile || !connectionProfile.server) {
                return;
            }

            this.state.formState.serverName = connectionProfile.server;
            this.state.connectionString = await this._connectionManager.getConnectionString(
                event.fileUri,
                true, // includePassword
                true, // includeApplicationName
            );

            // Get databases
            try {
                const databases = await this._connectionManager.listDatabases(event.fileUri);

                // Update database dropdown options
                const databaseComponent = this.state.formComponents[PublishFormFields.DatabaseName];
                if (databaseComponent) {
                    databaseComponent.options = databases.map((db) => ({
                        displayName: db,
                        value: db,
                    }));
                }

                // Optionally select the first database if available
                if (databases.length > 0 && !this.state.formState.databaseName) {
                    this.state.formState.databaseName = databases[0];
                }
            } catch (dbError) {
                // Show error message to user when database listing fails
                this.state.formMessage = {
                    message: `${Loc.FailedToListDatabases}: ${getErrorMessage(dbError)}`,
                    intent: "error",
                };

                // Log the error for diagnostics
                sendActionEvent(
                    TelemetryViews.SqlProjects,
                    TelemetryActions.PublishProjectConnectionError,
                    { error: dbError instanceof Error ? dbError.message : String(dbError) },
                );
            }

            // Validate form to update button state after connection
            await this.validateForm(this.state.formState, undefined, false);
        } catch (err) {
            // Log the error for diagnostics
            sendActionEvent(
                TelemetryViews.SqlProjects,
                TelemetryActions.PublishProjectConnectionError,
                { error: err instanceof Error ? err.message : String(err) },
            );
        } finally {
            // Reset the waiting state
            this.state.waitingForNewConnection = false;

            // Update UI to reflect all state changes (connection success, errors, and waiting state reset)
            this.updateState();
        }
    }

    protected getActiveFormComponents(state: PublishDialogState): (keyof IPublishForm)[] {
        const activeComponents: (keyof IPublishForm)[] = [
            PublishFormFields.PublishTarget,
            PublishFormFields.PublishProfilePath,
            PublishFormFields.ServerName,
            PublishFormFields.DatabaseName,
        ];

        if (state.formState.publishTarget === PublishTarget.LocalContainer) {
            activeComponents.push(...PublishFormContainerFields);
        }

        return activeComponents;
    }

    /**
     * Called after a form property is set and validated.
     * Handles publish target changes for both validation and database dropdown management.
     */
    public async afterSetFormProperty(propertyName: keyof IPublishForm): Promise<void> {
        if (propertyName === PublishFormFields.PublishTarget) {
            const databaseComponent = this.state.formComponents[PublishFormFields.DatabaseName];
            if (!databaseComponent) return;

            if (this.state.formState.publishTarget === PublishTarget.LocalContainer) {
                // Cache and clear for container mode
                if (databaseComponent.options?.length) {
                    this._cachedDatabaseList = databaseComponent.options;
                    this._cachedSelectedDatabase = this.state.formState.databaseName;
                }
                databaseComponent.options = [];
                this.state.formState.databaseName = path.basename(
                    this.state.projectFilePath,
                    path.extname(this.state.projectFilePath),
                );
                this.state.connectionString = undefined;
            } else if (this.state.formState.publishTarget === PublishTarget.ExistingServer) {
                // Restore for server mode
                if (this._cachedDatabaseList?.length) {
                    databaseComponent.options = this._cachedDatabaseList;
                    if (this._cachedSelectedDatabase) {
                        this.state.formState.databaseName = this._cachedSelectedDatabase;
                    }
                }
            }

            await this.updateItemVisibility();
            await this.validateForm(this.state.formState, undefined, false);
            this.updateState();
        }
    }

    public updateItemVisibility(state?: PublishDialogState): Promise<void> {
        const currentState = state || this.state;
        const target = currentState.formState?.publishTarget;
        const hidden: string[] = [];

        if (target === PublishTarget.LocalContainer) {
            // Container deployment: hide server name field
            hidden.push(PublishFormFields.ServerName);
        } else if (
            target === PublishTarget.ExistingServer ||
            target === PublishTarget.NewAzureServer
        ) {
            // Existing server or new Azure server: hide container-specific fields
            hidden.push(...PublishFormContainerFields);
        }

        for (const component of Object.values(currentState.formComponents)) {
            component.hidden = hidden.includes(component.propertyName);
        }

        return Promise.resolve();
    }

    protected async validateForm(
        formTarget: IPublishForm,
        propertyName?: keyof IPublishForm,
        updateValidation?: boolean,
    ): Promise<(keyof IPublishForm)[]> {
        // Call parent validation logic which returns array of fields with errors
        const erroredInputs = await super.validateForm(formTarget, propertyName, updateValidation);

        // erroredInputs only contains fields validated with updateValidation=true (on blur)
        // So we also need to check for missing required values (which may not be validated yet on dialog open)
        const hasValidationErrors = updateValidation && erroredInputs.length > 0;
        const hasMissingRequiredValues = hasAnyMissingRequiredValues(
            this.state.formComponents,
            this.state.formState,
        );

        // hasFormErrors state tracks to disable buttons if ANY errors exist
        this.state.hasFormErrors = hasValidationErrors || hasMissingRequiredValues;

        return erroredInputs;
    }
}<|MERGE_RESOLUTION|>--- conflicted
+++ resolved
@@ -105,10 +105,7 @@
         this._sqlProjectsService = sqlProjectsService;
         this._dacFxService = dacFxService;
         this._connectionManager = connectionManager;
-<<<<<<< HEAD
         this._projectController = new ProjectController(_vscodeWrapper.outputChannel);
-=======
->>>>>>> e357716d
 
         this.registerRpcHandlers();
 
@@ -429,12 +426,7 @@
                         TelemetryActions.PublishProfileLoaded,
                     );
 
-<<<<<<< HEAD
-                    // Update state with all parsed values - UI components will consume when available
-                    const newState = {
-=======
                     return {
->>>>>>> e357716d
                         ...state,
                         formState: {
                             ...state.formState,
@@ -450,16 +442,10 @@
                         formMessage: !this._dacFxService
                             ? {
                                   message: Loc.DacFxServiceNotAvailableProfileLoaded,
-<<<<<<< HEAD
-                                  intent: "warning" as const,
-=======
                                   intent: "error" as const,
->>>>>>> e357716d
                               }
                             : undefined,
                     };
-
-                    return newState;
                 } catch (error) {
                     return {
                         ...state,

--- conflicted
+++ resolved
@@ -597,24 +597,6 @@
 
         return erroredInputs;
     }
-<<<<<<< HEAD
-
-    /**
-     * Checks if any required fields are missing values.
-     * Used to determine if publish/generate script buttons should be disabled.
-     */
-    private hasAnyMissingRequiredValues(): boolean {
-        return Object.values(this.state.formComponents).some((component) => {
-            if (component.hidden || !component.required) return false;
-
-            const value = this.state.formState[component.propertyName as keyof IPublishForm];
-            return (
-                value === undefined ||
-                (typeof value === "string" && value.trim() === "") ||
-                (typeof value === "boolean" && value !== true)
-            );
-        });
-    }
 
     /**
      * Creates grouped advanced options from deployment options
@@ -699,6 +681,4 @@
 
         this.state.groupedAdvancedOptions = groups;
     }
-=======
->>>>>>> 2e0af226
 }
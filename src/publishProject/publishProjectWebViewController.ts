--- conflicted
+++ resolved
@@ -27,13 +27,8 @@
 import { SqlProjectsService } from "../services/sqlProjectsService";
 import { Deferred } from "../protocol";
 import { TelemetryViews, TelemetryActions } from "../sharedInterfaces/telemetry";
-<<<<<<< HEAD
 import { getSqlServerContainerTagsForTargetVersion } from "../publishProject/projectUtils";
-import { hasAnyMissingRequiredValues } from "../utils/utils";
-=======
-import { getSqlServerContainerTagsForTargetVersion } from "../deployment/dockerUtils";
 import { hasAnyMissingRequiredValues, getErrorMessage } from "../utils/utils";
->>>>>>> bc87f457
 
 export class PublishProjectWebViewController extends FormWebviewController<
     IPublishForm,
@@ -161,12 +156,6 @@
         }
 
         // Load publish form components
-<<<<<<< HEAD
-        this.state.formComponents = generatePublishFormComponents(projectTargetVersion);
-        this.updateState();
-
-        // Use deployment UI method to get filtered image tags
-=======
         this.state.formComponents = generatePublishFormComponents(
             projectTargetVersion,
             this.state.formState.databaseName,
@@ -175,7 +164,6 @@
         this.updateState();
 
         // Fetch Docker tags for the container image dropdown
->>>>>>> bc87f457
         const tagComponent = this.state.formComponents[PublishFormFields.ContainerImageTag];
         if (tagComponent) {
             try {
@@ -186,11 +174,7 @@
                     this.state.formState.containerImageTag = tagOptions[0].value;
                 }
             } catch (error) {
-<<<<<<< HEAD
-                this.logger.error("Failed to fetch Docker container tags:", error);
-=======
                 console.error("Failed to fetch Docker container tags:", error);
->>>>>>> bc87f457
             }
         }
 

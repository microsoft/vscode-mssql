/*---------------------------------------------------------------------------------------------
 *  Copyright (c) Microsoft Corporation. All rights reserved.
 *  Licensed under the MIT License. See License.txt in the project root for license information.
 *--------------------------------------------------------------------------------------------*/

import * as vscode from "vscode";
import * as path from "path";
import { FormWebviewController } from "../forms/formWebviewController";
import VscodeWrapper from "../controllers/vscodeWrapper";
import { PublishProject as Loc } from "../constants/locConstants";
import {
    PublishDialogReducers,
    PublishDialogFormItemSpec,
    IPublishForm,
    PublishDialogState,
} from "../sharedInterfaces/publishDialog";
import { generatePublishFormComponents } from "./formComponentHelpers";
<<<<<<< HEAD
import { getDockerBaseImage, filterAndSortTags } from "./dockerUtils";
import { readProjectProperties } from "./projectUtils";
import { SqlProjectsService } from "../services/sqlProjectsService";
=======
import { Deferred } from "../protocol";
>>>>>>> 7d95c744

export class PublishProjectWebViewController extends FormWebviewController<
    IPublishForm,
    PublishDialogState,
    PublishDialogFormItemSpec,
    PublishDialogReducers
> {
<<<<<<< HEAD
    private readonly _sqlProjectsService?: SqlProjectsService;
=======
    public readonly initialized: Deferred<void> = new Deferred<void>();

    public static mainOptions: readonly (keyof IPublishForm)[] = [
        "publishTarget",
        "profileName",
        "serverName",
        "databaseName",
    ];
>>>>>>> 7d95c744

    constructor(
        context: vscode.ExtensionContext,
        _vscodeWrapper: VscodeWrapper,
        projectFilePath: string,
        sqlProjectsService?: SqlProjectsService,
    ) {
        const initialFormState: IPublishForm = {
            profileName: "",
            serverName: "",
            databaseName: path.basename(projectFilePath, path.extname(projectFilePath)),
            publishTarget: "existingServer",
            sqlCmdVariables: {},
        };

        const innerState: PublishDialogState = {
            formState: initialFormState,
            formComponents: {},
            projectFilePath,
            inProgress: false,
            lastPublishResult: undefined,
        } as PublishDialogState;

        const initialState: PublishDialogState = innerState;

        super(context, _vscodeWrapper, "publishDialog", "publishDialog", initialState, {
            title: Loc.Title,
            viewColumn: vscode.ViewColumn.Active,
            iconPath: {
                dark: vscode.Uri.joinPath(context.extensionUri, "media", "schemaCompare_dark.svg"),
                light: vscode.Uri.joinPath(
                    context.extensionUri,
                    "media",
                    "schemaCompare_light.svg",
                ),
            },
        });

<<<<<<< HEAD
        // Store the SQL Projects Service
        this._sqlProjectsService = sqlProjectsService;

        // Initialize so component generation can be async
        void this.initializeDialog(projectFilePath);

        // Register reducers (pure style)
        this.registerReducers();
=======
        // Register reducers after initialization
        this.registerRpcHandlers();

        // Initialize async to allow for future extensibility and proper error handling
        void this.initializeDialog(projectFilePath)
            .then(() => {
                this.updateState();
                this.initialized.resolve();
            })
            .catch((err) => {
                this.initialized.reject(err);
            });
>>>>>>> 7d95c744
    }

    private async initializeDialog(projectFilePath: string) {
        // Load publish form components asynchronously for future extensibility
        this.state.formComponents = await generatePublishFormComponents();

        // keep initial project path and computed database name
        if (projectFilePath) {
            this.state.projectFilePath = projectFilePath;
        }

        // Attempt to load project properties (non-blocking). This enriches state with targetVersion
        // and other metadata used for default selections (e.g., docker image tags)
        try {
            if (this._sqlProjectsService && projectFilePath) {
                const props = await readProjectProperties(
                    this._sqlProjectsService,
                    projectFilePath,
                );
                if (props) {
                    // Copy into loose index-signature shape expected by state
                    this.state.projectProperties = {
                        ...props,
                    } as {
                        [key: string]: unknown;
                        targetVersion?: string;
                    };
                    // Update state to notify UI of the new project properties
                    this.updateState();
                }
            }
        } catch {
            // swallow errors; keep dialog resilient
        }

        await this.updateItemVisibility();
        this.updateState();
    }
    /** Registers all reducers in pure (immutable) style */
    private registerReducers() {
        // setPublishValues
        this.registerReducer("setPublishValues", async (state, payload) => {
            const changes = payload || {};
            const newFormState = { ...state.formState, ...changes };
            const newState: PublishDialogState = {
                ...state,
                formState: newFormState,
                projectFilePath: changes.projectFilePath ?? state.projectFilePath,
            };
            await this.updateItemVisibility();
            return newState;
        });

<<<<<<< HEAD
        this.registerReducer("publishNow", async (state) => {
            return { ...state, inProgress: false };
        });

        this.registerReducer("generatePublishScript", async (state) => {
            return { ...state }; // placeholder
        });

        this.registerReducer("selectPublishProfile", async (state) => {
            return { ...state }; // placeholder for future selection logic
        });

        this.registerReducer("savePublishProfile", async (state, payload) => {
            if (payload?.profileName) {
                return {
                    ...state,
                    formState: { ...state.formState, profileName: payload.profileName },
                };
            }
            return state;
        });

        this.registerReducer("openPublishAdvanced", async (state) => {
            return { ...state }; // no-op placeholder
        });

        this.registerReducer("fetchDockerTags", async (state, payload) => {
            const url = payload?.tagsUrl;
            let tags: string[] = [];
            if (url) {
                try {
                    const resp = await fetch(url, { method: "GET" });
                    if (resp.ok) {
                        const json = await resp.json();
                        if (json?.tags && Array.isArray(json.tags)) {
                            tags = json.tags as string[];
                        }
                    }
                } catch {
                    // ignore network errors; leave tags empty
                }
            }

            const targetVersion = state.projectProperties?.targetVersion || "";
            const baseImage = getDockerBaseImage(targetVersion, undefined);
            const imageTags = filterAndSortTags(tags, baseImage, targetVersion, true);

            // Update containerImageTag component options if present
            const newFormComponents = { ...state.formComponents };
            const tagComponent = newFormComponents["containerImageTag"] as
                | PublishDialogFormItemSpec
                | undefined;
            if (tagComponent) {
                const updatedTagComponent: PublishDialogFormItemSpec = {
                    ...tagComponent,
                    options: imageTags.map((t) => ({ value: t, displayName: t })),
                };
                newFormComponents["containerImageTag"] = updatedTagComponent;
            }

            let newSelectedTag = state.formState.containerImageTag;
            if (imageTags.length > 0 && (!newSelectedTag || !imageTags.includes(newSelectedTag))) {
                newSelectedTag = imageTags[0];
            }

            return {
                ...state,
                formComponents: newFormComponents,
                formState: { ...state.formState, containerImageTag: newSelectedTag },
            };
        });
=======
    private registerRpcHandlers(): void {
        // setPublishValues
        this.registerReducer(
            "setPublishValues",
            async (
                state: PublishDialogState,
                payload: Partial<IPublishForm> & { projectFilePath?: string },
            ) => {
                if (payload) {
                    state.formState = { ...state.formState, ...payload };
                    if (payload.projectFilePath) {
                        state.projectFilePath = payload.projectFilePath;
                    }
                }
                // Re-evaluate visibility if any controlling fields changed
                await this.updateItemVisibility();
                return state;
            },
        );

        this.registerReducer("publishNow", async (state: PublishDialogState) => {
            // TODO: implement actual publish logic (currently just clears inProgress)
            state.inProgress = false;
            return state;
        });

        this.registerReducer("generatePublishScript", async (state: PublishDialogState) => {
            // TODO: implement script generation logic
            return state;
        });

        this.registerReducer("selectPublishProfile", async (state: PublishDialogState) => {
            // TODO: implement profile selection logic
            return state;
        });

        this.registerReducer(
            "savePublishProfile",
            async (state: PublishDialogState, payload: { profileName?: string }) => {
                if (payload?.profileName) {
                    state.formState.profileName = payload.profileName;
                }
                // TODO: implement profile saving logic
                return state;
            },
        );
>>>>>>> 7d95c744
    }

    protected getActiveFormComponents(state: PublishDialogState): (keyof IPublishForm)[] {
        const activeComponents: (keyof IPublishForm)[] = [
            "publishTarget",
            "profileName",
            "serverName",
            "databaseName",
        ];

        if (state.formState.publishTarget === "localContainer") {
            activeComponents.push(
                "containerPort",
                "containerAdminPassword",
                "containerAdminPasswordConfirm",
                "containerImageTag",
                "acceptContainerLicense",
            );
        }

        return activeComponents;
    }

    public async updateItemVisibility(): Promise<void> {
        const hidden: (keyof IPublishForm)[] = [];
        if (this.state.formState?.publishTarget === "localContainer") {
            hidden.push("serverName");
        }

        for (const component of Object.values(this.state.formComponents)) {
            component.hidden = hidden.includes(component.propertyName as keyof IPublishForm);
        }
    }
}
<|MERGE_RESOLUTION|>--- conflicted
+++ resolved
@@ -1,311 +1,215 @@
-/*---------------------------------------------------------------------------------------------
- *  Copyright (c) Microsoft Corporation. All rights reserved.
- *  Licensed under the MIT License. See License.txt in the project root for license information.
- *--------------------------------------------------------------------------------------------*/
-
-import * as vscode from "vscode";
-import * as path from "path";
-import { FormWebviewController } from "../forms/formWebviewController";
-import VscodeWrapper from "../controllers/vscodeWrapper";
-import { PublishProject as Loc } from "../constants/locConstants";
-import {
-    PublishDialogReducers,
-    PublishDialogFormItemSpec,
-    IPublishForm,
-    PublishDialogState,
-} from "../sharedInterfaces/publishDialog";
-import { generatePublishFormComponents } from "./formComponentHelpers";
-<<<<<<< HEAD
-import { getDockerBaseImage, filterAndSortTags } from "./dockerUtils";
-import { readProjectProperties } from "./projectUtils";
-import { SqlProjectsService } from "../services/sqlProjectsService";
-=======
-import { Deferred } from "../protocol";
->>>>>>> 7d95c744
-
-export class PublishProjectWebViewController extends FormWebviewController<
-    IPublishForm,
-    PublishDialogState,
-    PublishDialogFormItemSpec,
-    PublishDialogReducers
-> {
-<<<<<<< HEAD
-    private readonly _sqlProjectsService?: SqlProjectsService;
-=======
-    public readonly initialized: Deferred<void> = new Deferred<void>();
-
-    public static mainOptions: readonly (keyof IPublishForm)[] = [
-        "publishTarget",
-        "profileName",
-        "serverName",
-        "databaseName",
-    ];
->>>>>>> 7d95c744
-
-    constructor(
-        context: vscode.ExtensionContext,
-        _vscodeWrapper: VscodeWrapper,
-        projectFilePath: string,
-        sqlProjectsService?: SqlProjectsService,
-    ) {
-        const initialFormState: IPublishForm = {
-            profileName: "",
-            serverName: "",
-            databaseName: path.basename(projectFilePath, path.extname(projectFilePath)),
-            publishTarget: "existingServer",
-            sqlCmdVariables: {},
-        };
-
-        const innerState: PublishDialogState = {
-            formState: initialFormState,
-            formComponents: {},
-            projectFilePath,
-            inProgress: false,
-            lastPublishResult: undefined,
-        } as PublishDialogState;
-
-        const initialState: PublishDialogState = innerState;
-
-        super(context, _vscodeWrapper, "publishDialog", "publishDialog", initialState, {
-            title: Loc.Title,
-            viewColumn: vscode.ViewColumn.Active,
-            iconPath: {
-                dark: vscode.Uri.joinPath(context.extensionUri, "media", "schemaCompare_dark.svg"),
-                light: vscode.Uri.joinPath(
-                    context.extensionUri,
-                    "media",
-                    "schemaCompare_light.svg",
-                ),
-            },
-        });
-
-<<<<<<< HEAD
-        // Store the SQL Projects Service
-        this._sqlProjectsService = sqlProjectsService;
-
-        // Initialize so component generation can be async
-        void this.initializeDialog(projectFilePath);
-
-        // Register reducers (pure style)
-        this.registerReducers();
-=======
-        // Register reducers after initialization
-        this.registerRpcHandlers();
-
-        // Initialize async to allow for future extensibility and proper error handling
-        void this.initializeDialog(projectFilePath)
-            .then(() => {
-                this.updateState();
-                this.initialized.resolve();
-            })
-            .catch((err) => {
-                this.initialized.reject(err);
-            });
->>>>>>> 7d95c744
-    }
-
-    private async initializeDialog(projectFilePath: string) {
-        // Load publish form components asynchronously for future extensibility
-        this.state.formComponents = await generatePublishFormComponents();
-
-        // keep initial project path and computed database name
-        if (projectFilePath) {
-            this.state.projectFilePath = projectFilePath;
-        }
-
-        // Attempt to load project properties (non-blocking). This enriches state with targetVersion
-        // and other metadata used for default selections (e.g., docker image tags)
-        try {
-            if (this._sqlProjectsService && projectFilePath) {
-                const props = await readProjectProperties(
-                    this._sqlProjectsService,
-                    projectFilePath,
-                );
-                if (props) {
-                    // Copy into loose index-signature shape expected by state
-                    this.state.projectProperties = {
-                        ...props,
-                    } as {
-                        [key: string]: unknown;
-                        targetVersion?: string;
-                    };
-                    // Update state to notify UI of the new project properties
-                    this.updateState();
-                }
-            }
-        } catch {
-            // swallow errors; keep dialog resilient
-        }
-
-        await this.updateItemVisibility();
-        this.updateState();
-    }
-    /** Registers all reducers in pure (immutable) style */
-    private registerReducers() {
-        // setPublishValues
-        this.registerReducer("setPublishValues", async (state, payload) => {
-            const changes = payload || {};
-            const newFormState = { ...state.formState, ...changes };
-            const newState: PublishDialogState = {
-                ...state,
-                formState: newFormState,
-                projectFilePath: changes.projectFilePath ?? state.projectFilePath,
-            };
-            await this.updateItemVisibility();
-            return newState;
-        });
-
-<<<<<<< HEAD
-        this.registerReducer("publishNow", async (state) => {
-            return { ...state, inProgress: false };
-        });
-
-        this.registerReducer("generatePublishScript", async (state) => {
-            return { ...state }; // placeholder
-        });
-
-        this.registerReducer("selectPublishProfile", async (state) => {
-            return { ...state }; // placeholder for future selection logic
-        });
-
-        this.registerReducer("savePublishProfile", async (state, payload) => {
-            if (payload?.profileName) {
-                return {
-                    ...state,
-                    formState: { ...state.formState, profileName: payload.profileName },
-                };
-            }
-            return state;
-        });
-
-        this.registerReducer("openPublishAdvanced", async (state) => {
-            return { ...state }; // no-op placeholder
-        });
-
-        this.registerReducer("fetchDockerTags", async (state, payload) => {
-            const url = payload?.tagsUrl;
-            let tags: string[] = [];
-            if (url) {
-                try {
-                    const resp = await fetch(url, { method: "GET" });
-                    if (resp.ok) {
-                        const json = await resp.json();
-                        if (json?.tags && Array.isArray(json.tags)) {
-                            tags = json.tags as string[];
-                        }
-                    }
-                } catch {
-                    // ignore network errors; leave tags empty
-                }
-            }
-
-            const targetVersion = state.projectProperties?.targetVersion || "";
-            const baseImage = getDockerBaseImage(targetVersion, undefined);
-            const imageTags = filterAndSortTags(tags, baseImage, targetVersion, true);
-
-            // Update containerImageTag component options if present
-            const newFormComponents = { ...state.formComponents };
-            const tagComponent = newFormComponents["containerImageTag"] as
-                | PublishDialogFormItemSpec
-                | undefined;
-            if (tagComponent) {
-                const updatedTagComponent: PublishDialogFormItemSpec = {
-                    ...tagComponent,
-                    options: imageTags.map((t) => ({ value: t, displayName: t })),
-                };
-                newFormComponents["containerImageTag"] = updatedTagComponent;
-            }
-
-            let newSelectedTag = state.formState.containerImageTag;
-            if (imageTags.length > 0 && (!newSelectedTag || !imageTags.includes(newSelectedTag))) {
-                newSelectedTag = imageTags[0];
-            }
-
-            return {
-                ...state,
-                formComponents: newFormComponents,
-                formState: { ...state.formState, containerImageTag: newSelectedTag },
-            };
-        });
-=======
-    private registerRpcHandlers(): void {
-        // setPublishValues
-        this.registerReducer(
-            "setPublishValues",
-            async (
-                state: PublishDialogState,
-                payload: Partial<IPublishForm> & { projectFilePath?: string },
-            ) => {
-                if (payload) {
-                    state.formState = { ...state.formState, ...payload };
-                    if (payload.projectFilePath) {
-                        state.projectFilePath = payload.projectFilePath;
-                    }
-                }
-                // Re-evaluate visibility if any controlling fields changed
-                await this.updateItemVisibility();
-                return state;
-            },
-        );
-
-        this.registerReducer("publishNow", async (state: PublishDialogState) => {
-            // TODO: implement actual publish logic (currently just clears inProgress)
-            state.inProgress = false;
-            return state;
-        });
-
-        this.registerReducer("generatePublishScript", async (state: PublishDialogState) => {
-            // TODO: implement script generation logic
-            return state;
-        });
-
-        this.registerReducer("selectPublishProfile", async (state: PublishDialogState) => {
-            // TODO: implement profile selection logic
-            return state;
-        });
-
-        this.registerReducer(
-            "savePublishProfile",
-            async (state: PublishDialogState, payload: { profileName?: string }) => {
-                if (payload?.profileName) {
-                    state.formState.profileName = payload.profileName;
-                }
-                // TODO: implement profile saving logic
-                return state;
-            },
-        );
->>>>>>> 7d95c744
-    }
-
-    protected getActiveFormComponents(state: PublishDialogState): (keyof IPublishForm)[] {
-        const activeComponents: (keyof IPublishForm)[] = [
-            "publishTarget",
-            "profileName",
-            "serverName",
-            "databaseName",
-        ];
-
-        if (state.formState.publishTarget === "localContainer") {
-            activeComponents.push(
-                "containerPort",
-                "containerAdminPassword",
-                "containerAdminPasswordConfirm",
-                "containerImageTag",
-                "acceptContainerLicense",
-            );
-        }
-
-        return activeComponents;
-    }
-
-    public async updateItemVisibility(): Promise<void> {
-        const hidden: (keyof IPublishForm)[] = [];
-        if (this.state.formState?.publishTarget === "localContainer") {
-            hidden.push("serverName");
-        }
-
-        for (const component of Object.values(this.state.formComponents)) {
-            component.hidden = hidden.includes(component.propertyName as keyof IPublishForm);
-        }
-    }
-}
+/*---------------------------------------------------------------------------------------------
+ *  Copyright (c) Microsoft Corporation. All rights reserved.
+ *  Licensed under the MIT License. See License.txt in the project root for license information.
+ *--------------------------------------------------------------------------------------------*/
+
+import * as vscode from "vscode";
+import * as path from "path";
+import * as constants from "../constants/constants";
+import { FormWebviewController } from "../forms/formWebviewController";
+import VscodeWrapper from "../controllers/vscodeWrapper";
+import { PublishProject as Loc } from "../constants/locConstants";
+import {
+    PublishDialogReducers,
+    PublishDialogFormItemSpec,
+    IPublishForm,
+    PublishDialogState,
+} from "../sharedInterfaces/publishDialog";
+import { generatePublishFormComponents } from "./formComponentHelpers";
+import { loadDockerTags } from "./dockerUtils";
+import { readProjectProperties } from "./projectUtils";
+import { SqlProjectsService } from "../services/sqlProjectsService";
+import { Deferred } from "../protocol";
+
+export class PublishProjectWebViewController extends FormWebviewController<
+    IPublishForm,
+    PublishDialogState,
+    PublishDialogFormItemSpec,
+    PublishDialogReducers
+> {
+    public readonly initialized: Deferred<void> = new Deferred<void>();
+
+    private readonly _sqlProjectsService?: SqlProjectsService;
+
+    constructor(
+        context: vscode.ExtensionContext,
+        _vscodeWrapper: VscodeWrapper,
+        projectFilePath: string,
+        sqlProjectsService?: SqlProjectsService,
+    ) {
+        const initialFormState: IPublishForm = {
+            profileName: "",
+            serverName: "",
+            databaseName: path.basename(projectFilePath, path.extname(projectFilePath)),
+            publishTarget: constants.PublishTargets.EXISTING_SERVER,
+            sqlCmdVariables: {},
+        };
+
+        const innerState: PublishDialogState = {
+            formState: initialFormState,
+            formComponents: {},
+            projectFilePath,
+            inProgress: false,
+            lastPublishResult: undefined,
+        } as PublishDialogState;
+
+        const initialState: PublishDialogState = innerState;
+
+        super(context, _vscodeWrapper, "publishDialog", "publishDialog", initialState, {
+            title: Loc.Title,
+            viewColumn: vscode.ViewColumn.Active,
+            iconPath: {
+                dark: vscode.Uri.joinPath(context.extensionUri, "media", "schemaCompare_dark.svg"),
+                light: vscode.Uri.joinPath(
+                    context.extensionUri,
+                    "media",
+                    "schemaCompare_light.svg",
+                ),
+            },
+        });
+
+        // Store the SQL Projects Service
+        this._sqlProjectsService = sqlProjectsService;
+
+        // Register reducers after initialization
+        this.registerRpcHandlers();
+
+        // Initialize async to allow for future extensibility and proper error handling
+        void this.initializeDialog(projectFilePath)
+            .then(() => {
+                this.updateState();
+                this.initialized.resolve();
+            })
+            .catch((err) => {
+                this.initialized.reject(err);
+            });
+    }
+
+    private async initializeDialog(projectFilePath: string) {
+        // Load publish form components asynchronously for future extensibility
+        this.state.formComponents = await generatePublishFormComponents();
+
+        // keep initial project path and computed database name
+        if (projectFilePath) {
+            this.state.projectFilePath = projectFilePath;
+        }
+
+        // Attempt to load project properties (non-blocking). This enriches state with targetVersion
+        // and other metadata used for default selections (e.g., docker image tags)
+        try {
+            if (this._sqlProjectsService && projectFilePath) {
+                const props = await readProjectProperties(
+                    this._sqlProjectsService,
+                    projectFilePath,
+                );
+                if (props) {
+                    // Copy into loose index-signature shape expected by state
+                    this.state.projectProperties = {
+                        ...props,
+                    } as {
+                        [key: string]: unknown;
+                        targetVersion?: string;
+                    };
+                    // Update state to notify UI of the new project properties
+                    this.updateState();
+
+                    // Fetch Docker tags for the container image dropdown
+                    if (props.targetVersion) {
+                        const tagComponent = this.state.formComponents["containerImageTag"];
+                        if (tagComponent) {
+                            await loadDockerTags(
+                                props.targetVersion,
+                                tagComponent,
+                                this.state.formState,
+                            );
+                        }
+                    }
+                }
+            }
+        } catch {
+            // swallow errors; keep dialog resilient
+        }
+
+        await this.updateItemVisibility();
+        this.updateState();
+    }
+
+    /** Registers all reducers in pure (immutable) style */
+    private registerRpcHandlers() {
+        // setPublishValues
+        this.registerReducer("setPublishValues", async (state, payload) => {
+            const changes = payload || {};
+            const newFormState = { ...state.formState, ...changes };
+            const newState: PublishDialogState = {
+                ...state,
+                formState: newFormState,
+                projectFilePath: changes.projectFilePath ?? state.projectFilePath,
+            };
+            await this.updateItemVisibility();
+            return newState;
+        });
+
+        this.registerReducer("publishNow", async (state) => {
+            // TODO: implement actual publish logic (currently just clears inProgress)
+            return { ...state, inProgress: false };
+        });
+
+        this.registerReducer("generatePublishScript", async (state) => {
+            // TODO: implement script generation logic
+            return { ...state };
+        });
+
+        this.registerReducer("selectPublishProfile", async (state) => {
+            // TODO: implement profile selection logic
+            return { ...state };
+        });
+
+        this.registerReducer("savePublishProfile", async (state, payload) => {
+            // TODO: implement profile saving logic
+            if (payload?.profileName) {
+                return {
+                    ...state,
+                    formState: { ...state.formState, profileName: payload.profileName },
+                };
+            }
+            return state;
+        });
+
+        this.registerReducer("openPublishAdvanced", async (state) => {
+            // TODO: implement advanced publish options
+            return { ...state };
+        });
+    }
+
+    protected getActiveFormComponents(state: PublishDialogState): (keyof IPublishForm)[] {
+        const activeComponents: (keyof IPublishForm)[] = [
+            "publishTarget",
+            "profileName",
+            "serverName",
+            "databaseName",
+        ];
+
+        if (state.formState.publishTarget === constants.PublishTargets.LOCAL_CONTAINER) {
+            activeComponents.push(
+                "containerPort",
+                "containerAdminPassword",
+                "containerAdminPasswordConfirm",
+                "containerImageTag",
+                "acceptContainerLicense",
+            );
+        }
+
+        return activeComponents;
+    }
+
+    public async updateItemVisibility(): Promise<void> {
+        const hidden: (keyof IPublishForm)[] = [];
+        if (this.state.formState?.publishTarget === constants.PublishTargets.LOCAL_CONTAINER) {
+            hidden.push("serverName");
+        }
+
+        for (const component of Object.values(this.state.formComponents)) {
+            component.hidden = hidden.includes(component.propertyName as keyof IPublishForm);
+        }
+    }
+}
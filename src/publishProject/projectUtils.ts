--- conflicted
+++ resolved
@@ -10,13 +10,10 @@
 import { SqlProjectsService } from "../services/sqlProjectsService";
 import { promises as fs } from "fs";
 import { DOMParser } from "@xmldom/xmldom";
-<<<<<<< HEAD
 import { getSqlServerContainerVersions, dockerLogger } from "../deployment/dockerUtils";
 import { FormItemOptions } from "../sharedInterfaces/form";
 import { getErrorMessage } from "../utils/utils";
-=======
 import { ProjectPropertiesResult } from "../sharedInterfaces/publishDialog";
->>>>>>> efcf9ba6
 
 /**
  * Checks if preview features are enabled in VS Code settings for SQL Database Projects.

/*---------------------------------------------------------------------------------------------
 *  Copyright (c) Microsoft Corporation. All rights reserved.
 *  Licensed under the MIT License. See License.txt in the project root for license information.
 *--------------------------------------------------------------------------------------------*/

import * as os from "os";
import * as vscode from "vscode";
import { shallowEqualObjects } from "shallow-equal";

import {
    ActivityStatus,
    ActivityObject,
    TelemetryActions,
    TelemetryViews,
} from "../sharedInterfaces/telemetry";
import {
    AuthenticationType,
    AzureSubscriptionInfo,
    ConnectionDialogReducers,
    ConnectionDialogWebviewState,
    ConnectionInputMode,
    AddFirewallRuleDialogProps,
    IConnectionDialogProfile,
    TrustServerCertDialogProps,
    ConnectionDialogFormItemSpec,
    ConnectionStringDialogProps,
    GetConnectionDisplayNameRequest,
    IAzureAccount,
    GetSqlAnalyticsEndpointUriFromFabricRequest,
    ChangePasswordDialogProps,
} from "../sharedInterfaces/connectionDialog";
import { FormItemActionButton, FormItemOptions } from "../sharedInterfaces/form";
import {
    ConnectionDialog as Loc,
    Common as LocCommon,
    Azure as LocAzure,
    Fabric as LocFabric,
    refreshTokenLabel,
} from "../constants/locConstants";
import {
    getAccounts,
    getTenants,
    promptForAzureSubscriptionFilter,
    VsCodeAzureHelper,
} from "./azureHelpers";
import { sendActionEvent, sendErrorEvent, startActivity } from "../telemetry/telemetry";

import { ApiStatus } from "../sharedInterfaces/webview";
import { AzureController } from "../azure/azureController";
import { AzureSubscription } from "@microsoft/vscode-azext-azureauth";
import { ConnectionDetails, IConnectionInfo } from "vscode-mssql";
import MainController from "../controllers/mainController";
import { ObjectExplorerProvider } from "../objectExplorer/objectExplorerProvider";
import { UserSurvey } from "../nps/userSurvey";
import VscodeWrapper from "../controllers/vscodeWrapper";
import { getConnectionDisplayName, getServerTypes } from "../models/connectionInfo";
import { getErrorMessage } from "../utils/utils";
import { l10n } from "vscode";
import {
    CredentialsQuickPickItemType,
    IConnectionGroup,
    IConnectionProfile,
    IConnectionProfileWithSource,
} from "../models/interfaces";
import { generateConnectionComponents, groupAdvancedOptions } from "./formComponentHelpers";
import { FormWebviewController } from "../forms/formWebviewController";
import { ConnectionCredentials } from "../models/connectionCredentials";
import { Deferred } from "../protocol";
import { configSelectedAzureSubscriptions } from "../constants/constants";
import { AddFirewallRuleState } from "../sharedInterfaces/addFirewallRule";
import * as Utils from "../models/utils";
import {
    createConnectionGroup,
    getDefaultConnectionGroupDialogProps,
} from "../controllers/connectionGroupWebviewController";
import { populateAzureAccountInfo } from "../controllers/addFirewallRuleWebviewController";
import { MssqlVSCodeAzureSubscriptionProvider } from "../azure/MssqlVSCodeAzureSubscriptionProvider";
import { TreeNodeInfo } from "../objectExplorer/nodes/treeNodeInfo";
import { FabricHelper } from "../fabric/fabricHelper";
import { FabricSqlDbInfo, FabricWorkspaceInfo } from "../sharedInterfaces/fabric";
import {
    ConnectionInfo,
    getSqlConnectionErrorType,
    SqlConnectionErrorType,
} from "../controllers/connectionManager";
<<<<<<< HEAD
import {
    ChangePasswordWebviewRequest,
    ChangePasswordWebviewState,
} from "../sharedInterfaces/changePassword";
=======
import { getCloudId } from "../azure/providerSettings";
>>>>>>> 78408e18

const FABRIC_WORKSPACE_AUTOLOAD_LIMIT = 10;

export class ConnectionDialogWebviewController extends FormWebviewController<
    IConnectionDialogProfile,
    ConnectionDialogWebviewState,
    ConnectionDialogFormItemSpec,
    ConnectionDialogReducers
> {
    //#region Properties

    public readonly initialized: Deferred<void> = new Deferred<void>();

    public static mainOptions: readonly (keyof IConnectionDialogProfile)[] = [
        "server",
        "trustServerCertificate",
        "authenticationType",
        "user",
        "password",
        "savePassword",
        "accountId",
        "tenantId",
        "database",
        "encrypt",
    ];

    private _connectionBeingEdited: IConnectionDialogProfile | undefined;
    private _azureSubscriptions: Map<string, AzureSubscription>;

    //#endregion

    constructor(
        context: vscode.ExtensionContext,
        vscodeWrapper: VscodeWrapper,
        private _mainController: MainController,
        private _objectExplorerProvider: ObjectExplorerProvider,
        connectionToEdit?: IConnectionInfo,
        initialConnectionGroup?: IConnectionGroup,
    ) {
        super(
            context,
            vscodeWrapper,
            "connectionDialog",
            "connectionDialog",
            new ConnectionDialogWebviewState(),
            {
                title: Loc.connectionDialog,
                viewColumn: vscode.ViewColumn.Active,
                iconPath: {
                    dark: vscode.Uri.joinPath(
                        context.extensionUri,
                        "media",
                        "connectionDialogEditor_dark.svg",
                    ),
                    light: vscode.Uri.joinPath(
                        context.extensionUri,
                        "media",
                        "connectionDialogEditor_light.svg",
                    ),
                },
            },
        );

        this.registerRpcHandlers();
        void this.initializeDialog(connectionToEdit, initialConnectionGroup)
            .then(() => {
                this.updateState();
                this.initialized.resolve();
            })
            .catch((err) => {
                void vscode.window.showErrorMessage(getErrorMessage(err));

                // The spots in initializeDialog() that handle potential PII have their own error catches that emit error telemetry with `includeErrorMessage` set to false.
                // Everything else during initialization shouldn't have PII, so it's okay to include the error message here.
                sendErrorEvent(
                    TelemetryViews.ConnectionDialog,
                    TelemetryActions.Initialize,
                    err,
                    true, // includeErrorMessage
                    undefined, // errorCode,
                    "catchAll", // errorType
                );
                this.initialized.reject(getErrorMessage(err));
            });
    }

    private async initializeDialog(
        connectionToEdit: IConnectionInfo,
        initialConnectionGroup?: IConnectionGroup,
    ): Promise<void> {
        // Load connection form components
        this.state.formComponents = await generateConnectionComponents(
            this._mainController.connectionManager,
            getAccounts(this._mainController.azureAccountService, this.logger),
            this.getAzureActionButtons(),
            this.getConnectionGroups(this._mainController),
        );

        this.state.connectionComponents = {
            mainOptions: [...ConnectionDialogWebviewController.mainOptions],
            groupedAdvancedOptions: [], // computed below
        };

        this.state.connectionComponents.groupedAdvancedOptions = groupAdvancedOptions(
            this.state.formComponents as Record<
                keyof IConnectionDialogProfile,
                ConnectionDialogFormItemSpec
            >, // cast away the Partial type
            this.state.connectionComponents,
        );

        // Display intitial UI since it may take a moment for the connection to load
        // due to fetching Azure account and tenant info
        this.loadEmptyConnection();
        await this.updateItemVisibility();
        this.updateState();

        // Load saved/recent connections
        try {
            await this.updateLoadedConnections(this.state);
            this.updateState();
        } catch (err) {
            void vscode.window.showErrorMessage(getErrorMessage(err));
            sendErrorEvent(
                TelemetryViews.ConnectionDialog,
                TelemetryActions.Initialize,
                err,
                false, // includeErrorMessage
                undefined, // errorCode,
                "loadSavedConnections", // errorType
            );
        }

        // Load connection (if specified); happens after form is loaded so that the form can be updated
        if (connectionToEdit) {
            try {
                await this.loadConnectionToEdit(connectionToEdit);
            } catch (err) {
                this.loadEmptyConnection();
                void vscode.window.showErrorMessage(getErrorMessage(err));

                sendErrorEvent(
                    TelemetryViews.ConnectionDialog,
                    TelemetryActions.Initialize,
                    err,
                    false, // includeErrorMessage
                    undefined, // errorCode,
                    "loadConnectionToEdit", // errorType
                );
            }
        }

        if (initialConnectionGroup) {
            this.state.connectionProfile.groupId = initialConnectionGroup.id;
        }

        await this.updateItemVisibility();
    }

    private registerRpcHandlers() {
        this.registerReducer("setConnectionInputType", async (state, payload) => {
            this.state.selectedInputMode = payload.inputMode;
            await this.updateItemVisibility();
            state.formError = "";
            this.updateState();

            if (state.selectedInputMode === ConnectionInputMode.AzureBrowse) {
                // Start loading Azure servers if it isn't already complete or in progress
                if (
                    (state.loadingAzureSubscriptionsStatus === ApiStatus.NotStarted ||
                        state.loadingAzureSubscriptionsStatus === ApiStatus.Error) &&
                    (state.loadingAzureServersStatus === ApiStatus.NotStarted ||
                        state.loadingAzureServersStatus === ApiStatus.Error)
                ) {
                    await this.loadAllAzureServers(state);
                }
            } else if (state.selectedInputMode === ConnectionInputMode.FabricBrowse) {
                // Don't port connection information when switching to Fabric Browse
                state.connectionProfile.server = undefined;
                state.connectionProfile.database = undefined;
                state.connectionProfile.user = undefined;

                // Also clear old Fabric state
                state.fabricWorkspacesLoadStatus = { status: ApiStatus.NotStarted };
                state.fabricWorkspaces = [];

                if (!state.selectedAccountId) {
                    if (
                        state.loadingAzureAccountsStatus === ApiStatus.NotStarted ||
                        state.loadingAzureAccountsStatus === ApiStatus.Error
                    ) {
                        // Indicate we're checking for existing accounts
                        state.loadingAzureAccountsStatus = ApiStatus.Loading;
                        this.updateState(state);

                        state.azureAccounts = (await VsCodeAzureHelper.getAccounts()).map((a) => {
                            return {
                                id: a.id,
                                name: a.label,
                            } as IAzureAccount;
                        });

                        if (state.azureAccounts.length === 0) {
                            state.loadingAzureAccountsStatus = ApiStatus.NotStarted;
                        } else {
                            state.selectedAccountId = state.azureAccounts[0].id;
                            state.loadingAzureAccountsStatus = ApiStatus.Loaded;
                        }

                        this.updateState(state);
                    }
                }

                if (state.selectedAccountId && state.selectedTenantId) {
                    await this.loadFabricWorkspaces(
                        state,
                        state.selectedAccountId,
                        state.selectedTenantId,
                    );
                }
            }

            return state;
        });

        this.registerReducer("loadConnection", async (state, payload) => {
            sendActionEvent(TelemetryViews.ConnectionDialog, TelemetryActions.LoadConnection);

            this._connectionBeingEdited = structuredClone(payload.connection);
            this.clearFormError();
            this.state.connectionProfile = payload.connection;
            this.state.selectedInputMode = ConnectionInputMode.Parameters;

            await this.updateItemVisibility();
            await this.handleAzureMFAEdits("azureAuthType");
            await this.handleAzureMFAEdits("accountId");

            await this.checkReadyToConnect();

            return state;
        });

        this.registerReducer("connect", async (state) => {
            return this.connectHelper(state);
        });

        this.registerReducer("loadAzureServers", async (state, payload) => {
            await this.loadAzureServersForSubscription(state, payload.subscriptionId);

            return state;
        });

        this.registerReducer("addFirewallRule", async (state, payload) => {
            (state.dialog as AddFirewallRuleDialogProps).props.addFirewallRuleStatus =
                ApiStatus.Loading;
            this.updateState(state);

            try {
                await this._mainController.connectionManager.firewallService.createFirewallRuleWithVscodeAccount(
                    payload.firewallRuleSpec,
                    this.state.connectionProfile.server,
                );
                state.dialog = undefined;
            } catch (err) {
                state.formError = getErrorMessage(err);
                state.dialog = undefined;

                sendErrorEvent(
                    TelemetryViews.ConnectionDialog,
                    TelemetryActions.AddFirewallRule,
                    err,
                    false, // includeErrorMessage
                    undefined, // errorCode
                    err.Name, // errorType
                    {
                        failure: err.Name,
                        cloudType: getCloudId(),
                    },
                );

                return state;
            }

            sendActionEvent(TelemetryViews.ConnectionDialog, TelemetryActions.AddFirewallRule);

            state.dialog = undefined;
            this.updateState(state);

            return await this.connectHelper(state);
        });

        this.registerReducer("createConnectionGroup", async (state, payload) => {
            const createConnectionGroupResult: IConnectionGroup | string =
                await createConnectionGroup(
                    payload.connectionGroupSpec,
                    this._mainController.connectionManager,
                    TelemetryViews.ConnectionDialog,
                );
            if (typeof createConnectionGroupResult === "string") {
                // If the result is a string, it means there was an error creating the group
                state.formError = createConnectionGroupResult;
            } else {
                // If the result is an IConnectionGroup, it means the group was created successfully
                state.connectionProfile.groupId = createConnectionGroupResult.id;
            }

            state.formComponents.groupId.options =
                await this._mainController.connectionManager.connectionUI.getConnectionGroupOptions();

            state.dialog = undefined;

            this.updateState(state);

            return await this.connectHelper(state);
        });

        this.registerReducer("openCreateConnectionGroupDialog", async (state) => {
            state.dialog = getDefaultConnectionGroupDialogProps();
            return state;
        });

        this.registerReducer("closeDialog", async (state) => {
            state.dialog = undefined;
            return state;
        });

        this.registerReducer("closeMessage", async (state) => {
            state.formError = undefined;
            return state;
        });

        this.registerReducer("filterAzureSubscriptions", async (state) => {
            try {
                if (await promptForAzureSubscriptionFilter(state, this.logger)) {
                    await this.loadAllAzureServers(state);
                }
            } catch (err) {
                this.state.formError = getErrorMessage(err);

                sendErrorEvent(
                    TelemetryViews.ConnectionDialog,
                    TelemetryActions.FilterAzureSubscriptions,
                    err,
                    false, // includeErrorMessage
                    undefined, // errorCode
                    undefined, // errorType
                    {
                        cloudType: getCloudId(),
                    },
                );
            }

            return state;
        });

        this.registerReducer("refreshConnectionsList", async (state) => {
            await this.updateLoadedConnections(state);

            return state;
        });

        this.registerReducer("deleteSavedConnection", async (state, payload) => {
            const confirm = await vscode.window.showQuickPick(
                [LocCommon.delete, LocCommon.cancel],
                {
                    title: LocCommon.areYouSureYouWantTo(
                        Loc.deleteTheSavedConnection(getConnectionDisplayName(payload.connection)),
                    ),
                },
            );

            if (confirm !== LocCommon.delete) {
                return state;
            }

            const success =
                await this._mainController.connectionManager.connectionStore.removeProfile(
                    payload.connection as IConnectionProfile,
                );

            if (success) {
                await this.updateLoadedConnections(state);
            }

            return state;
        });

        this.registerReducer("removeRecentConnection", async (state, payload) => {
            await this._mainController.connectionManager.connectionStore.removeRecentlyUsed(
                payload.connection as IConnectionProfile,
            );

            await this.updateLoadedConnections(state);

            return state;
        });

        this.registerReducer("loadFromConnectionString", async (state, payload) => {
            sendActionEvent(
                TelemetryViews.ConnectionDialog,
                TelemetryActions.LoadFromConnectionString,
            );

            try {
                const connDetails =
                    await this._mainController.connectionManager.parseConnectionString(
                        payload.connectionString,
                    );

                state.connectionProfile = await this.hydrateConnectionDetailsFromProfile(
                    connDetails,
                    state.connectionProfile,
                );

                state.dialog = undefined; // Close the dialog

                if (state.connectionProfile.authenticationType === AuthenticationType.AzureMFA) {
                    await this.handleAzureMFAEdits("accountId");
                }

                await this.updateItemVisibility();

                return state;
            } catch (error) {
                // If there's an error parsing the connection string, show an error and keep dialog open
                this.logger.error("Error parsing connection string: " + getErrorMessage(error));

                const errorMessage = l10n.t(
                    "Invalid connection string: {0}",
                    getErrorMessage(error),
                );

                if (state.dialog?.type === "loadFromConnectionString") {
                    (state.dialog as ConnectionStringDialogProps).connectionStringError =
                        errorMessage;
                } else {
                    state.formError = errorMessage;
                }

                sendErrorEvent(
                    TelemetryViews.ConnectionDialog,
                    TelemetryActions.LoadFromConnectionString,
                    error,
                    false, // includeErrorMessage
                    undefined, // errorCode
                    undefined, // errorType
                );

                return state;
            }
        });

        this.registerReducer("openConnectionStringDialog", async (state) => {
            if (state.selectedInputMode !== ConnectionInputMode.Parameters) {
                state.selectedInputMode = ConnectionInputMode.Parameters;
                state.formError = undefined;
                this.updateState(state);
            }

            try {
                let connectionString = "";

                // if the current connection is the untouched default connection, connection string is left empty
                if (!shallowEqualObjects(state.connectionProfile, this.getDefaultConnection())) {
                    const cleanedConnection = this.cleanConnection(state.connectionProfile);

                    const connectionDetails =
                        this._mainController.connectionManager.createConnectionDetails(
                            cleanedConnection,
                        );

                    let tempUserId = false;

                    if (
                        connectionDetails.options.authenticationType ===
                            AuthenticationType.AzureMFA &&
                        connectionDetails.options.user === undefined
                    ) {
                        // STS call for getting connection string expects a user when AzureMFA is used; if user is not set, set it to empty string
                        connectionDetails.options.user = "";
                        tempUserId = true;
                    }

                    connectionString =
                        await this._mainController.connectionManager.getConnectionString(
                            connectionDetails,
                            true /* includePassword */,
                        );

                    if (tempUserId) {
                        // remove temporary userId from connection string
                        connectionString.replace("User Id=;", "");
                    }
                }

                state.dialog = {
                    type: "loadFromConnectionString",
                    connectionString: connectionString,
                } as ConnectionStringDialogProps;
            } catch (error) {
                this.logger.error("Error generating connection string: " + getErrorMessage(error));
                state.dialog = {
                    type: "loadFromConnectionString",
                    connectionString: "",
                } as ConnectionStringDialogProps;
            }

            return state;
        });

        this.onRequest(GetConnectionDisplayNameRequest.type, async (payload) => {
            return getConnectionDisplayName(payload);
        });

        this.registerReducer("signIntoAzureForFirewallRule", async (state) => {
            if (state.dialog?.type !== "addFirewallRule") {
                return state;
            }

            await populateAzureAccountInfo(
                (state.dialog as AddFirewallRuleDialogProps).props,
                true /* forceSignInPrompt */,
            );

            return state;
        });

        this.registerReducer("signIntoAzureForBrowse", async (state, payload) => {
            if (payload.browseTarget === ConnectionInputMode.AzureBrowse) {
                if (state.selectedInputMode !== ConnectionInputMode.AzureBrowse) {
                    state.selectedInputMode = ConnectionInputMode.AzureBrowse;
                    state.formError = undefined;
                    this.updateState(state);
                }
            }

            if (state.loadingAzureAccountsStatus === ApiStatus.NotStarted) {
                state.loadingAzureAccountsStatus = ApiStatus.Loading;
                state.loadingAzureTenantsStatus = ApiStatus.NotStarted;
                state.azureTenants = [];
                this.updateState(state);
            }

            const existingAccounts = state.azureAccounts.map((a) => a.id);

            try {
                await VsCodeAzureHelper.signIn(true /* forceSignInPrompt */);
            } catch (error) {
                this.logger.error("Error signing into Azure: " + getErrorMessage(error));
                state.formError = LocAzure.errorSigningIntoAzure(getErrorMessage(error));

                return state;
            }

            state.azureAccounts = (await VsCodeAzureHelper.getAccounts()).map((a) => {
                return {
                    id: a.id,
                    name: a.label,
                } as IAzureAccount;
            });

            // find the account that was added, and select it
            state.selectedAccountId = state.azureAccounts.find(
                (a) => !existingAccounts.includes(a.id),
            )?.id;

            state.loadingAzureAccountsStatus = ApiStatus.Loaded;
            this.updateState(state);

            if (payload.browseTarget === ConnectionInputMode.AzureBrowse) {
                await this.loadAllAzureServers(state);

                return state;
            }

            return state;
        });

        this.registerReducer("selectAzureAccount", async (state, payload) => {
            // Loading state
            state.selectedAccountId = payload.accountId;
            state.azureTenants = [];
            state.selectedTenantId = "";
            state.loadingAzureTenantsStatus = ApiStatus.Loading;

            this.updateState(state);

            // set the list of tenants and selected tenant
            const azureAccount = await VsCodeAzureHelper.getAccountById(payload.accountId);
            const tenants = await VsCodeAzureHelper.getTenantsForAccount(azureAccount);

            state.azureTenants = tenants.map((t) => ({
                id: t.tenantId,
                name: t.displayName,
            }));

            // Response from VS Code account system shows all tenants as "Home", so we need to extract the home tenant ID manually
            const homeTenantId = VsCodeAzureHelper.getHomeTenantIdForAccount(azureAccount);

            // For personal Microsoft accounts, the extracted tenant ID may not be one that the user has access to.
            // Only use the extracted tenant ID if it's in the tenant list; otherwise, default to the first.
            state.selectedTenantId = tenants.find((t) => t.tenantId === homeTenantId)
                ? homeTenantId
                : state.azureTenants.length > 0
                  ? state.azureTenants[0].id
                  : undefined;

            state.loadingAzureTenantsStatus = ApiStatus.Loaded;

            return state;
        });

        this.registerReducer("selectAzureTenant", async (state, payload) => {
            state.selectedTenantId = payload.tenantId;
            state.fabricWorkspacesLoadStatus = { status: ApiStatus.Loading };
            state.fabricWorkspaces = [];
            this.updateState(state);

            await this.loadFabricWorkspaces(state, state.selectedAccountId, state.selectedTenantId);

            // Fabric REST API rate-limits to 50 requests/user/minute,
            // so only auto-load contents of workspaces if they're below a safe threshold
            if (state.fabricWorkspaces.length <= FABRIC_WORKSPACE_AUTOLOAD_LIMIT) {
                this.updateState(state);

                const promiseArray: Promise<void>[] = [];

                for (const workspace of state.fabricWorkspaces) {
                    promiseArray.push(this.loadFabricDatabasesForWorkspace(state, workspace));
                }

                await Promise.all(promiseArray);
            }

            return state;
        });

        this.registerReducer("selectFabricWorkspace", async (state, payload) => {
            const workspace = state.fabricWorkspaces.find((w) => w.id === payload.workspaceId);
            this.state.connectionProfile.server = "";
            this.state.connectionProfile.database = "";

            if (
                (workspace && workspace.loadStatus.status === ApiStatus.NotStarted) ||
                workspace.loadStatus.status === ApiStatus.Error
            ) {
                await this.loadFabricDatabasesForWorkspace(state, workspace);
            }

            return state;
        });

        this.onRequest(GetSqlAnalyticsEndpointUriFromFabricRequest.type, async (payload) => {
            const getUriActivity = startActivity(
                TelemetryViews.ConnectionDialog,
                TelemetryActions.GetSqlAnalyticsEndpointUrlFromFabric,
            );
            try {
                const result = FabricHelper.getFabricSqlEndpointServerUri(
                    payload.id,
                    payload.workspaceId,
                    payload.tenantId,
                );

                getUriActivity.end(ActivityStatus.Succeeded);

                return result;
            } catch (err) {
                this.logger.error(
                    `Failed to get URL for Fabric SQL Endpoint: ${getErrorMessage(err)}`,
                );

                getUriActivity.endFailed(
                    new Error("Failed to get URL for Fabric SQL Endpoint"),
                    true,
                );
                return undefined;
            }
        });

        this.onRequest(ChangePasswordWebviewRequest.type, async (newPassword: string) => {
            const passwordChangeResponse =
                await this._mainController.connectionManager.changePasswordService.changePassword(
                    this.state.connectionProfile,
                    newPassword,
                );
            if (passwordChangeResponse.result) {
                this.state.dialog = undefined;
                this.state.connectionProfile.password = newPassword;
                this.updateState();
                const state = await this.connectHelper(this.state);
                this.updateState(state);
            } else {
                return passwordChangeResponse;
            }
        });
    }

    //#region Helpers

    //#region Connection helpers

    override async afterSetFormProperty(
        propertyName: keyof IConnectionDialogProfile,
    ): Promise<void> {
        await this.handleAzureMFAEdits(propertyName);
    }

    private async checkReadyToConnect(): Promise<void> {
        const fullValidation = await this.validateForm(
            this.state.connectionProfile,
            undefined,
            false,
        );

        this.state.readyToConnect = fullValidation.length === 0;
    }

    async updateItemVisibility() {
        let hiddenProperties: (keyof IConnectionDialogProfile)[] = [];

        if (this.state.connectionProfile.authenticationType !== AuthenticationType.SqlLogin) {
            hiddenProperties.push("user", "password", "savePassword");
        }
        if (this.state.connectionProfile.authenticationType !== AuthenticationType.AzureMFA) {
            hiddenProperties.push("accountId", "tenantId");
        }
        if (this.state.connectionProfile.authenticationType === AuthenticationType.AzureMFA) {
            let tenants = [];

            if (this.state.connectionProfile.accountId !== undefined) {
                tenants = await getTenants(
                    this._mainController.azureAccountService,
                    this.state.connectionProfile.accountId,
                    this.logger,
                );
            }

            // Hide tenantId if not signed in or accountId has only one tenant
            if (tenants.length < 2) {
                hiddenProperties.push("tenantId");
            }
        }

        for (const component of Object.values(this.state.formComponents)) {
            component.hidden = hiddenProperties.includes(component.propertyName);
        }

        await this.checkReadyToConnect();
    }

    protected getActiveFormComponents(
        state: ConnectionDialogWebviewState,
    ): (keyof IConnectionDialogProfile)[] {
        return [...state.connectionComponents.mainOptions, "groupId"];
    }

    /** Returns a copy of `connection` that's been cleaned up by clearing the properties that aren't being used
     * (e.g. due to form selections, like authType and inputMode) */
    private cleanConnection(connection: IConnectionDialogProfile): IConnectionDialogProfile {
        const cleanedConnection = structuredClone(connection);

        // Clear values for inputs that are hidden due to form selections
        for (const option of Object.values(this.state.formComponents)) {
            if (option.hidden) {
                (cleanedConnection[
                    option.propertyName as keyof IConnectionDialogProfile
                    // eslint-disable-next-line @typescript-eslint/no-explicit-any
                ] as any) = undefined;
            }
        }

        cleanedConnection.connectionString = undefined;

        if (cleanedConnection.secureEnclaves !== "Enabled") {
            cleanedConnection.attestationProtocol = undefined;
            cleanedConnection.enclaveAttestationUrl = undefined;
        }

        return cleanedConnection;
    }

    private async loadConnections(): Promise<{
        savedConnections: IConnectionDialogProfile[];
        recentConnections: IConnectionDialogProfile[];
    }> {
        const unsortedConnections: IConnectionProfileWithSource[] =
            await this._mainController.connectionManager.connectionStore.readAllConnections(
                true /* includeRecentConnections */,
            );

        const savedConnections = unsortedConnections.filter(
            (c) => c.profileSource === CredentialsQuickPickItemType.Profile,
        );

        const recentConnections = unsortedConnections.filter(
            (c) => c.profileSource === CredentialsQuickPickItemType.Mru,
        );

        sendActionEvent(
            TelemetryViews.ConnectionDialog,
            TelemetryActions.LoadRecentConnections,
            undefined, // additionalProperties
            {
                savedConnectionsCount: savedConnections.length,
                recentConnectionsCount: recentConnections.length,
            },
        );

        const self = this;

        function processConnections(
            conns: IConnectionProfileWithSource[],
            connType: "recent" | "saved",
        ) {
            return conns
                .map((conn) => {
                    try {
                        return self.initializeConnectionForDialog(conn);
                    } catch (err) {
                        self.logger.error(
                            `Error initializing ${connType} connection: ${getErrorMessage(err)}`,
                        );

                        sendErrorEvent(
                            TelemetryViews.ConnectionDialog,
                            TelemetryActions.LoadConnections,
                            err,
                            false, // includeErrorMessage
                            undefined, // errorCode
                            undefined, // errorType
                            {
                                connectionType: connType,
                                authType: conn.authenticationType,
                            },
                        );

                        return Promise.resolve(undefined);
                    }
                })
                .filter((c) => c !== undefined);
        }

        return {
            recentConnections: await Promise.all(processConnections(recentConnections, "recent")),
            savedConnections: await Promise.all(processConnections(savedConnections, "saved")),
        };
    }

    private async updateLoadedConnections(state: ConnectionDialogWebviewState) {
        const loadedConnections = await this.loadConnections();

        state.recentConnections = loadedConnections.recentConnections;
        state.savedConnections = loadedConnections.savedConnections;
    }

    private async validateProfile(connectionProfile?: IConnectionDialogProfile): Promise<string[]> {
        if (!connectionProfile) {
            connectionProfile = this.state.connectionProfile;
        }

        // clean the connection by clearing the options that aren't being used
        const cleanedConnection = this.cleanConnection(connectionProfile);

        return await this.validateForm(cleanedConnection);
    }

    private async connectHelper(
        state: ConnectionDialogWebviewState,
    ): Promise<ConnectionDialogWebviewState> {
        this.clearFormError();
        this.state.connectionStatus = ApiStatus.Loading;
        this.updateState();

        let cleanedConnection: IConnectionDialogProfile = this.cleanConnection(
            this.state.connectionProfile,
        );

        const erroredInputs = await this.validateProfile(cleanedConnection);

        if (erroredInputs.length > 0) {
            this.state.connectionStatus = ApiStatus.Error;
            this.logger.warn("One more more inputs have errors: " + erroredInputs.join(", "));
            return state;
        }

        try {
            try {
                const tempConnectionUri = Utils.generateGuid();
                const result = await this._mainController.connectionManager.connect(
                    tempConnectionUri,
                    cleanedConnection as any,
                    false, // Connect should not handle errors, as we want to handle them here
                );

                const connectionInfo =
                    this._mainController.connectionManager?.getConnectionInfo(tempConnectionUri);

                if (!result) {
                    return await this.handleConnectionErrorCodes(connectionInfo, state);
                }
            } catch (error) {
                this.state.formError = getErrorMessage(error);
                this.state.connectionStatus = ApiStatus.Error;

                sendErrorEvent(
                    TelemetryViews.ConnectionDialog,
                    TelemetryActions.CreateConnection,
                    error,
                    false, // includeErrorMessage
                    undefined, // errorCode
                    undefined, // errorType
                    {
                        connectionInputType: this.state.selectedInputMode,
                        authMode: this.state.connectionProfile.authenticationType,
                        cloudType: getCloudId(),
                    },
                );

                return state;
            }

            sendActionEvent(TelemetryViews.ConnectionDialog, TelemetryActions.CreateConnection, {
                result: "success",
                newOrEditedConnection: this._connectionBeingEdited ? "edited" : "new",
                connectionInputType: this.state.selectedInputMode,
                authMode: this.state.connectionProfile.authenticationType,
                serverTypes: getServerTypes(this.state.connectionProfile).join(","),
                cloudType: getCloudId(),
            });

            if (this._connectionBeingEdited) {
                this._mainController.connectionManager.getUriForConnection(
                    this._connectionBeingEdited,
                );
                await this._objectExplorerProvider.removeConnectionNodes([
                    this._connectionBeingEdited,
                ]);

                await this._mainController.connectionManager.connectionStore.removeProfile(
                    // eslint-disable-next-line @typescript-eslint/no-explicit-any
                    this._connectionBeingEdited as any,
                );
            }

            // all properties are set when converting from a ConnectionDetails object,
            // so we want to clean the default undefined properties before saving.
            cleanedConnection = ConnectionCredentials.removeUndefinedProperties(
                // eslint-disable-next-line @typescript-eslint/no-explicit-any
                cleanedConnection as any,
            );

            async function saveConnectionAndCreateSession(
                self: ConnectionDialogWebviewController,
            ): Promise<TreeNodeInfo> {
                await self._mainController.connectionManager.connectionStore.saveProfile(
                    // eslint-disable-next-line @typescript-eslint/no-explicit-any
                    cleanedConnection as any,
                );
                const node =
                    await self._mainController.createObjectExplorerSession(cleanedConnection);
                await self.updateLoadedConnections(state);
                self.updateState();

                return node;
            }

            let node = await saveConnectionAndCreateSession(this);

            this.state.connectionStatus = ApiStatus.Loaded;

            try {
                await this._mainController.objectExplorerTree.reveal(node, {
                    focus: true,
                    select: true,
                    expand: true,
                });
            } catch {
                // If revealing the node fails, we've hit an event-based race condition; re-saving and creating the profile should fix it.
                node = await saveConnectionAndCreateSession(this);
                await this._mainController.objectExplorerTree.reveal(node, {
                    focus: true,
                    select: true,
                    expand: true,
                });
            }

            await this.panel.dispose();
            this.dispose();
            UserSurvey.getInstance().promptUserForNPSFeedback();
        } catch (error) {
            this.state.connectionStatus = ApiStatus.Error;
            this.state.formError = getErrorMessage(error);

            sendErrorEvent(
                TelemetryViews.ConnectionDialog,
                TelemetryActions.CreateConnection,
                error,
                undefined, // includeErrorMessage
                undefined, // errorCode
                undefined, // errorType
                {
                    connectionInputType: this.state.selectedInputMode,
                    authMode: this.state.connectionProfile.authenticationType,
                    cloudType: getCloudId(),
                },
            );

            return state;
        }
        return state;
    }

    private async handleConnectionErrorCodes(
        result: ConnectionInfo,
        state: ConnectionDialogWebviewState,
    ): Promise<ConnectionDialogWebviewState> {
        const errorType = await getSqlConnectionErrorType(
            {
                errorNumber: result.errorNumber,
                errorMessage: result.errorMessage,
                message: result.messages,
            },
            result.credentials,
        );
        if (errorType === SqlConnectionErrorType.TrustServerCertificateNotEnabled) {
            this.state.connectionStatus = ApiStatus.Error;
            this.state.dialog = {
                type: "trustServerCert",
                message: result.errorMessage,
            } as TrustServerCertDialogProps;

            // connection failing because the user didn't trust the server cert is not an error worth logging;
            // just prompt the user to trust the cert

            return state;
        } else if (errorType === SqlConnectionErrorType.FirewallRuleError) {
            this.state.connectionStatus = ApiStatus.Error;

            const handleFirewallErrorResult =
                await this._mainController.connectionManager.firewallService.handleFirewallRule(
                    result.errorNumber,
                    result.errorMessage,
                );

            if (!handleFirewallErrorResult.result) {
                sendErrorEvent(
                    TelemetryViews.ConnectionDialog,
                    TelemetryActions.AddFirewallRule,
                    new Error(result.errorMessage),
                    true, // includeErrorMessage; parse failed because it couldn't detect an IP address, so that'd be the only PII
                    undefined, // errorCode
                    "parseIP", // errorType
                );

                // Proceed with 0.0.0.0 as the client IP, and let user fill it out manually.
                handleFirewallErrorResult.ipAddress = "0.0.0.0";
            }

            const addFirewallDialogState: AddFirewallRuleState = {
                message: result.errorMessage,
                clientIp: handleFirewallErrorResult.ipAddress,
                accounts: [],
                tenants: {},
                isSignedIn: true,
                serverName: this.state.connectionProfile.server,
                addFirewallRuleStatus: ApiStatus.NotStarted,
            };

            if (addFirewallDialogState.isSignedIn) {
                await populateAzureAccountInfo(
                    addFirewallDialogState,
                    false /* forceSignInPrompt */,
                );
            }

            addFirewallDialogState.isSignedIn = await VsCodeAzureHelper.isSignedIn();

            this.state.dialog = {
                type: "addFirewallRule",
                props: addFirewallDialogState,
            } as AddFirewallRuleDialogProps;

            return state;
        } else if (errorType === SqlConnectionErrorType.PasswordExpired) {
            this.state.connectionStatus = ApiStatus.Error;
            this.state.formError = `${result.errorNumber}: ${result.errorMessage}`;
            this.state.dialog = {
                type: "changePassword",
                props: {
                    server: result.credentials.server,
                    userName: result.credentials.user,
                } as ChangePasswordWebviewState,
            } as ChangePasswordDialogProps;
            return state;
        } else {
            this.state.formError = result.errorMessage;
            this.state.connectionStatus = ApiStatus.Error;

<<<<<<< HEAD
            sendActionEvent(TelemetryViews.ConnectionDialog, TelemetryActions.CreateConnection, {
                result: "connectionError",
                errorNumber: String(result.errorNumber),
                newOrEditedConnection: this._connectionBeingEdited ? "edited" : "new",
                connectionInputType: this.state.selectedInputMode,
                authMode: this.state.connectionProfile.authenticationType,
            });
=======
                sendActionEvent(
                    TelemetryViews.ConnectionDialog,
                    TelemetryActions.CreateConnection,
                    {
                        result: "connectionError",
                        errorNumber: String(result.errorNumber),
                        newOrEditedConnection: this._connectionBeingEdited ? "edited" : "new",
                        connectionInputType: this.state.selectedInputMode,
                        authMode: this.state.connectionProfile.authenticationType,
                        cloudType: getCloudId(),
                    },
                );
>>>>>>> 78408e18

            return state;
        }
    }

    private async loadConnectionToEdit(connectionToEdit: IConnectionInfo) {
        if (connectionToEdit) {
            this._connectionBeingEdited = structuredClone(connectionToEdit);
            const connection = await this.initializeConnectionForDialog(
                this._connectionBeingEdited,
            );
            this.state.connectionProfile = connection;
            this.state.selectedInputMode = ConnectionInputMode.Parameters;

            if (this.state.connectionProfile.authenticationType === AuthenticationType.AzureMFA) {
                await this.handleAzureMFAEdits("accountId");
            }

            await this.checkReadyToConnect();

            this.updateState();
        }
    }

    private getDefaultConnection(): IConnectionDialogProfile {
        return {
            authenticationType: AuthenticationType.SqlLogin,
            connectTimeout: 30, // seconds
            applicationName: "vscode-mssql",
            applicationIntent: "ReadWrite",
        } as IConnectionDialogProfile;
    }

    private loadEmptyConnection() {
        this.state.connectionProfile = this.getDefaultConnection();
    }

    private async initializeConnectionForDialog(
        connection: IConnectionInfo,
    ): Promise<IConnectionDialogProfile> {
        // Load the password if it's saved
        if (Utils.isEmpty(connection.connectionString)) {
            if (!connection.password) {
                // look up password in credential store if one isn't already set
                const password =
                    await this._mainController.connectionManager.connectionStore.lookupPassword(
                        connection,
                        false /* isConnectionString */,
                    );
                connection.password = password;
            }
        } else {
            this.logger.logDebug(
                "Connection string connection found in Connection Dialog initialization; should have been converted.",
            );
        }

        return connection;
    }

    //#endregion

    //#region Azure helpers

    private async getConnectionGroups(mainController: MainController): Promise<FormItemOptions[]> {
        return mainController.connectionManager.connectionUI.getConnectionGroupOptions();
    }

    private async getAzureActionButtons(): Promise<FormItemActionButton[]> {
        const actionButtons: FormItemActionButton[] = [];
        actionButtons.push({
            label: Loc.signIn,
            id: "azureSignIn",
            callback: async () => {
                const account = await this._mainController.azureAccountService.addAccount();
                this.logger.verbose(
                    `Added Azure account '${account.displayInfo?.displayName}', ${account.key.id}`,
                );

                const accountsComponent = this.getFormComponent(this.state, "accountId");

                if (!accountsComponent) {
                    this.logger.error("Account component not found");
                    return;
                }

                accountsComponent.options = await getAccounts(
                    this._mainController.azureAccountService,
                    this.logger,
                );

                this.logger.verbose(
                    `Read ${accountsComponent.options.length} Azure accounts: ${accountsComponent.options.map((a) => a.value).join(", ")}`,
                );

                this.state.connectionProfile.accountId = account.key.id;

                this.logger.verbose(`Selecting '${account.key.id}'`);

                this.updateState();
                await this.handleAzureMFAEdits("accountId");
            },
        });

        if (
            this.state.connectionProfile.authenticationType === AuthenticationType.AzureMFA &&
            this.state.connectionProfile.accountId
        ) {
            const account = (await this._mainController.azureAccountService.getAccounts()).find(
                (account) => account.displayInfo.userId === this.state.connectionProfile.accountId,
            );
            if (account) {
                let isTokenExpired = false;
                try {
                    const session =
                        await this._mainController.azureAccountService.getAccountSecurityToken(
                            account,
                            undefined,
                        );
                    isTokenExpired = !AzureController.isTokenValid(
                        session.token,
                        session.expiresOn,
                    );
                } catch (err) {
                    this.logger.verbose(
                        `Error getting token or checking validity; prompting for refresh. Error: ${getErrorMessage(err)}`,
                    );

                    this.vscodeWrapper.showErrorMessage(
                        "Error validating Entra authentication token; you may need to refresh your token.",
                    );

                    isTokenExpired = true;
                }

                if (isTokenExpired) {
                    actionButtons.push({
                        label: refreshTokenLabel,
                        id: "refreshToken",
                        callback: async () => {
                            const account = (
                                await this._mainController.azureAccountService.getAccounts()
                            ).find(
                                (account) =>
                                    account.displayInfo.userId ===
                                    this.state.connectionProfile.accountId,
                            );
                            if (account) {
                                try {
                                    const session =
                                        await this._mainController.azureAccountService.getAccountSecurityToken(
                                            account,
                                            undefined,
                                        );
                                    this.logger.log("Token refreshed", session.expiresOn);
                                } catch (err) {
                                    this.logger.error(
                                        `Error refreshing token: ${getErrorMessage(err)}`,
                                    );
                                }
                            }
                        },
                    });
                }
            }
        }
        return actionButtons;
    }

    private async handleAzureMFAEdits(propertyName: keyof IConnectionDialogProfile) {
        const mfaComponents: (keyof IConnectionDialogProfile)[] = [
            "accountId",
            "tenantId",
            "authenticationType",
        ];

        if (
            !mfaComponents.includes(propertyName) ||
            this.state.connectionProfile.authenticationType !== AuthenticationType.AzureMFA
        ) {
            return;
        }

        const accountComponent = this.getFormComponent(this.state, "accountId");
        const tenantComponent = this.getFormComponent(this.state, "tenantId");
        let tenants: FormItemOptions[] = [];
        switch (propertyName) {
            case "accountId":
                tenants = await getTenants(
                    this._mainController.azureAccountService,
                    this.state.connectionProfile.accountId,
                    this.logger,
                );
                if (tenantComponent) {
                    tenantComponent.options = tenants;
                    if (
                        tenants.length > 0 &&
                        !tenants.find((t) => t.value === this.state.connectionProfile.tenantId)
                    ) {
                        // if expected tenantId is not in the list of tenants, set it to the first tenant
                        this.state.connectionProfile.tenantId = tenants[0].value;
                        await this.validateForm(this.state.formState, "tenantId");
                    }
                }
                accountComponent.actionButtons = await this.getAzureActionButtons();
                break;
            case "tenantId":
                break;
            case "authenticationType":
                const firstOption = accountComponent.options[0];
                if (firstOption) {
                    this.state.connectionProfile.accountId = firstOption.value;
                }
                if (this.state.connectionProfile.accountId) {
                    tenants = await getTenants(
                        this._mainController.azureAccountService,
                        this.state.connectionProfile.accountId,
                        this.logger,
                    );
                    if (tenantComponent) {
                        tenantComponent.options = tenants;
                        if (tenants && tenants.length > 0) {
                            this.state.connectionProfile.tenantId = tenants[0].value;
                        }
                    }
                }

                accountComponent.actionButtons = await this.getAzureActionButtons();
                break;
        }
    }

    private async loadAzureSubscriptions(
        state: ConnectionDialogWebviewState,
    ): Promise<Map<string, AzureSubscription[]> | undefined> {
        let telemActivity: ActivityObject;
        try {
            // Step 1: Check for existing accounts first and show loading while we do
            state.loadingAzureAccountsStatus = ApiStatus.Loading;
            state.loadingAzureTenantsStatus = ApiStatus.NotStarted;
            state.azureTenants = [];
            this.updateState(state);

            state.formError = "";
            state.azureAccounts = (await VsCodeAzureHelper.getAccounts()).map((a) => {
                return {
                    id: a.id,
                    name: a.label,
                } as IAzureAccount;
            });
            state.loadingAzureAccountsStatus = ApiStatus.Loaded;
            this.updateState(state);

            // If there are no accounts, don't proceed to load subscriptions
            if (!state.azureAccounts || state.azureAccounts.length === 0) {
                return undefined;
            }

            // Step 2: We have accounts; initialize provider (should not force prompt)
            let auth: MssqlVSCodeAzureSubscriptionProvider;
            try {
                auth = await VsCodeAzureHelper.signIn();
            } catch (error) {
                state.formError = LocAzure.errorSigningIntoAzure(getErrorMessage(error));
                return undefined;
            }

            state.loadingAzureSubscriptionsStatus = ApiStatus.Loading;
            this.updateState();

            // getSubscriptions() below checks this config setting if filtering is specified.  If the user has this set, then we use it; if not, we get all subscriptions.
            // The specific vscode config setting it uses is hardcoded into the VS Code Azure SDK, so we need to use the same value here.
            const shouldUseFilter =
                vscode.workspace
                    .getConfiguration()
                    .get<string[] | undefined>(configSelectedAzureSubscriptions) !== undefined;

            telemActivity = startActivity(
                TelemetryViews.ConnectionDialog,
                TelemetryActions.LoadAzureSubscriptions,
            );

            this._azureSubscriptions = new Map(
                (await auth.getSubscriptions(shouldUseFilter)).map((s) => [s.subscriptionId, s]),
            );
            const tenantSubMap = Map.groupBy<string, AzureSubscription>(
                Array.from(this._azureSubscriptions.values()),
                (s) => s.tenantId,
            );

            const subs: AzureSubscriptionInfo[] = [];

            for (const t of tenantSubMap.keys()) {
                for (const s of tenantSubMap.get(t)) {
                    subs.push({
                        id: s.subscriptionId,
                        name: s.name,
                        loaded: false,
                    });
                }
            }

            state.azureSubscriptions = subs;
            state.loadingAzureSubscriptionsStatus = ApiStatus.Loaded;

            telemActivity.end(
                ActivityStatus.Succeeded,
                undefined, // additionalProperties
                {
                    subscriptionCount: subs.length,
                },
            );
            this.updateState();

            return tenantSubMap;
        } catch (error) {
            state.formError = l10n.t("Error loading Azure subscriptions.");
            state.loadingAzureSubscriptionsStatus = ApiStatus.Error;
            this.logger.error(state.formError + "\n" + getErrorMessage(error));
            telemActivity?.endFailed(error, false);
            return undefined;
        }
    }

    private async loadAllAzureServers(state: ConnectionDialogWebviewState): Promise<void> {
        const endActivity = startActivity(
            TelemetryViews.ConnectionDialog,
            TelemetryActions.LoadAzureServers,
        );
        try {
            const tenantSubMap = await this.loadAzureSubscriptions(state);

            if (!tenantSubMap) {
                return;
            }

            if (tenantSubMap.size === 0) {
                state.formError = l10n.t(
                    "No subscriptions available.  Adjust your subscription filters to try again.",
                );
            } else {
                state.loadingAzureServersStatus = ApiStatus.Loading;
                state.azureServers = [];
                this.updateState();
                const promiseArray: Promise<void>[] = [];
                for (const t of tenantSubMap.keys()) {
                    for (const s of tenantSubMap.get(t)) {
                        promiseArray.push(
                            this.loadAzureServersForSubscription(state, s.subscriptionId),
                        );
                    }
                }
                await Promise.all(promiseArray);
                endActivity.end(
                    ActivityStatus.Succeeded,
                    undefined, // additionalProperties
                    {
                        subscriptionCount: promiseArray.length,
                    },
                );

                state.loadingAzureServersStatus = ApiStatus.Loaded;
                return;
            }
        } catch (error) {
            state.formError = l10n.t("Error loading Azure databases.");
            state.loadingAzureServersStatus = ApiStatus.Error;
            this.logger.error(state.formError + os.EOL + getErrorMessage(error));

            endActivity.endFailed(
                error,
                false, // includeErrorMessage
            );
            return;
        }
    }

    private async loadAzureServersForSubscription(
        state: ConnectionDialogWebviewState,
        subscriptionId: string,
    ) {
        const azSub = this._azureSubscriptions.get(subscriptionId);
        const stateSub = state.azureSubscriptions.find((s) => s.id === subscriptionId);

        try {
            const servers = await VsCodeAzureHelper.fetchServersFromAzure(azSub);
            state.azureServers.push(...servers);
            stateSub.loaded = true;
            this.updateState();
            this.logger.log(
                `Loaded ${servers.length} servers for subscription ${azSub.name} (${azSub.subscriptionId})`,
            );
        } catch (error) {
            this.logger.error(
                Loc.errorLoadingAzureDatabases(azSub.name, azSub.subscriptionId) +
                    os.EOL +
                    getErrorMessage(error),
            );

            sendErrorEvent(
                TelemetryViews.ConnectionDialog,
                TelemetryActions.LoadAzureServers,
                error,
                true, // includeErrorMessage
                undefined, // errorCode
                undefined, // errorType
                {
                    cloudType: getCloudId(),
                },
            );
        }
    }

    //#endregion

    //#region Fabric helpers

    private async loadFabricWorkspaces(
        state: ConnectionDialogWebviewState,
        account: IAzureAccount | string,
        tenantId: string,
    ): Promise<void> {
        const loadWorkspacesActivity = startActivity(
            TelemetryViews.ConnectionDialog,
            TelemetryActions.LoadFabricWorkspaces,
        );

        try {
            const accountId = typeof account === "string" ? account : account.id;
            const vscodeAccount = await VsCodeAzureHelper.getAccountById(accountId);

            const newWorkspaces: FabricWorkspaceInfo[] = [];

            // Fetch the full tenant info to confirm token permissions
            const tenant = await VsCodeAzureHelper.getTenant(vscodeAccount, tenantId);

            if (!tenant) {
                const message = `Failed to get tenant '${tenantId}' for account '${vscodeAccount.label}'.`;
                const locMessage = LocAzure.failedToGetTenantForAccount(
                    tenantId,
                    vscodeAccount.label,
                );

                this.logger.error(message);
                state.fabricWorkspacesLoadStatus = { status: ApiStatus.Error, message: locMessage };

                loadWorkspacesActivity.endFailed(
                    new Error(
                        "Failed to get tenant info from VS Code; may have been user-canceled.",
                    ),
                    true, // includeErrorMessage
                    undefined, // errorCode
                    undefined, // errorType
                );
            }

            try {
                const workspaces = await FabricHelper.getFabricWorkspaces(tenant.tenantId);

                for (const workspace of workspaces) {
                    const stateWorkspace: FabricWorkspaceInfo = {
                        id: workspace.id,
                        displayName: workspace.displayName,
                        databases: [],
                        tenantId: tenant.tenantId,
                        loadStatus: { status: ApiStatus.NotStarted },
                    };

                    newWorkspaces.push(stateWorkspace);
                }

                this.state.fabricWorkspaces = newWorkspaces.sort((a, b) =>
                    a.displayName.localeCompare(b.displayName),
                );
                state.fabricWorkspacesLoadStatus = {
                    status: ApiStatus.Loaded,
                    message:
                        this.state.fabricWorkspaces.length === 0
                            ? Loc.noWorkspacesFound
                            : undefined,
                };

                loadWorkspacesActivity.end(ActivityStatus.Succeeded, undefined, {
                    workspaceCount: this.state.fabricWorkspaces.length,
                });
            } catch (err) {
                const message = `Failed to get Fabric workspaces for tenant '${tenant.displayName} (${tenant.tenantId})': ${getErrorMessage(err)}`;
                const locMessage = LocFabric.failedToGetWorkspacesForTenant(
                    tenant.displayName,
                    tenant.tenantId,
                    getErrorMessage(err),
                );

                this.logger.error(message);
                state.fabricWorkspacesLoadStatus = { status: ApiStatus.Error, message: locMessage };

                loadWorkspacesActivity.endFailed(
                    new Error("Failed to fetch Fabric workspaces"),
                    true, // includeErrorMessage
                    undefined, // errorCode
                    undefined, // errorType
                );
            }
        } catch (err) {
            state.formError = getErrorMessage(err);

            loadWorkspacesActivity.endFailed(
                new Error("Failure while getting Fabric workspaces"),
                true, // includeErrorMessage
                undefined, // errorCode
                undefined, // errorType
            );
        }
    }

    private async loadFabricDatabasesForWorkspace(
        state: ConnectionDialogWebviewState,
        workspace: FabricWorkspaceInfo,
    ): Promise<void> {
        const loadDatabasesActivity = startActivity(
            TelemetryViews.ConnectionDialog,
            TelemetryActions.LoadDatabases,
        );

        // 1. Display loading status
        workspace.loadStatus = { status: ApiStatus.Loading };
        this.updateState(state);

        try {
            const databases: FabricSqlDbInfo[] = [];
            const errorMessages: string[] = [];

            // 2. Load SQL databases from Fabric
            try {
                databases.push(
                    ...(await FabricHelper.getFabricDatabases(workspace.id, workspace.tenantId)),
                );
            } catch (error) {
                const errorMessage = getErrorMessage(error);
                this.logger.error(
                    `Error loading Fabric databases for workspace ${workspace.id}: ${errorMessage}`,
                );

                errorMessages.push(errorMessage);
            }

            const sqlDbCount = databases.length;
            const sqlDbErrored = errorMessages.length > 0;

            // 3. Load SQL Analytics endpoints from Fabric
            try {
                databases.push(
                    ...(await FabricHelper.getFabricSqlEndpoints(workspace.id, workspace.tenantId)),
                );
            } catch (error) {
                const errorMessage = getErrorMessage(error);
                console.error(
                    `Error loading Fabric SQL endpoints for workspace ${workspace.id}: ${errorMessage}`,
                );
                errorMessages.push(errorMessage);
            }

            // 4. Construct state and check for errors
            workspace.databases = databases.map((db) => {
                return {
                    id: db.id,
                    database: db.database,
                    displayName: db.displayName,
                    server: db.server,
                    type: db.type,
                    workspaceId: workspace.id,
                    workspaceName: workspace.displayName,
                    tenantId: workspace.tenantId,
                };
            });

            if (errorMessages.length > 0) {
                workspace.loadStatus = {
                    status: ApiStatus.Error,
                    message: errorMessages.join("\n"),
                };
            } else {
                workspace.loadStatus = { status: ApiStatus.Loaded };
            }

            workspace.databases.sort((a, b) => a.displayName.localeCompare(b.displayName));

            loadDatabasesActivity.end(
                ActivityStatus.Succeeded,
                {
                    sqlDbErrored: String(sqlDbErrored),
                    sqlAnalyticsEndpointErrored: String(
                        errorMessages.length - (sqlDbErrored ? 1 : 0),
                    ),
                },
                {
                    sqlDbCount: sqlDbCount,
                    sqlAnalyticsEndpointCount: workspace.databases.length - sqlDbCount,
                },
            );

            this.updateState(state);
        } catch (err) {
            const message = `Failed to load Fabric databases for workspace ${workspace.id}: ${getErrorMessage(err)}`;

            this.logger.error(message);
            workspace.loadStatus = { status: ApiStatus.Error, message: getErrorMessage(err) };

            loadDatabasesActivity.endFailed(
                new Error("Failure while getting Fabric databases"),
                true, // includeErrorMessage
                undefined, // errorCode
                undefined, // errorType
            );
        }
    }

    //#endregion

    //#region Miscellanous helpers

    private clearFormError() {
        this.state.formError = "";
        for (const component of this.getActiveFormComponents(this.state).map(
            (x) => this.state.formComponents[x],
        )) {
            component.validation = undefined;
        }
    }

    private async hydrateConnectionDetailsFromProfile(
        connDetails: ConnectionDetails,
        fromProfile: IConnectionDialogProfile,
    ): Promise<IConnectionDialogProfile> {
        const toProfile: IConnectionDialogProfile =
            ConnectionCredentials.createConnectionInfo(connDetails);

        if (fromProfile.profileName) {
            toProfile.profileName = fromProfile.profileName;
        }

        toProfile.applicationName =
            connDetails.options.applicationName === "sqltools"
                ? fromProfile.applicationName || "vscode-mssql"
                : connDetails.options.applicationName;

        toProfile.savePassword = !!toProfile.password; // Save password if it's included in the connection string

        toProfile.profileName = fromProfile.profileName;
        toProfile.id = fromProfile.id;
        toProfile.groupId = fromProfile.groupId;

        if (
            toProfile.authenticationType === AuthenticationType.AzureMFA &&
            toProfile.user !== undefined
        ) {
            const accounts = await this._mainController.azureAccountService.getAccounts();

            const matchingAccount = accounts.find((a) => a.displayInfo.email === toProfile.user);

            if (matchingAccount) {
                toProfile.accountId = matchingAccount.displayInfo.userId;
                toProfile.email = matchingAccount.displayInfo.email;
            }
        }

        return toProfile;
    }

    //#endregion

    //#endregion
}<|MERGE_RESOLUTION|>--- conflicted
+++ resolved
@@ -83,14 +83,11 @@
     getSqlConnectionErrorType,
     SqlConnectionErrorType,
 } from "../controllers/connectionManager";
-<<<<<<< HEAD
 import {
     ChangePasswordWebviewRequest,
     ChangePasswordWebviewState,
 } from "../sharedInterfaces/changePassword";
-=======
 import { getCloudId } from "../azure/providerSettings";
->>>>>>> 78408e18
 
 const FABRIC_WORKSPACE_AUTOLOAD_LIMIT = 10;
 
@@ -1190,7 +1187,6 @@
             this.state.formError = result.errorMessage;
             this.state.connectionStatus = ApiStatus.Error;
 
-<<<<<<< HEAD
             sendActionEvent(TelemetryViews.ConnectionDialog, TelemetryActions.CreateConnection, {
                 result: "connectionError",
                 errorNumber: String(result.errorNumber),
@@ -1198,20 +1194,6 @@
                 connectionInputType: this.state.selectedInputMode,
                 authMode: this.state.connectionProfile.authenticationType,
             });
-=======
-                sendActionEvent(
-                    TelemetryViews.ConnectionDialog,
-                    TelemetryActions.CreateConnection,
-                    {
-                        result: "connectionError",
-                        errorNumber: String(result.errorNumber),
-                        newOrEditedConnection: this._connectionBeingEdited ? "edited" : "new",
-                        connectionInputType: this.state.selectedInputMode,
-                        authMode: this.state.connectionProfile.authenticationType,
-                        cloudType: getCloudId(),
-                    },
-                );
->>>>>>> 78408e18
 
             return state;
         }

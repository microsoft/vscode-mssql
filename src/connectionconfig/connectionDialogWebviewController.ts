/*---------------------------------------------------------------------------------------------
 *  Copyright (c) Microsoft Corporation. All rights reserved.
 *  Licensed under the MIT License. See License.txt in the project root for license information.
 *--------------------------------------------------------------------------------------------*/

import * as vscode from "vscode";
import { shallowEqualObjects } from "shallow-equal";

import {
    ActivityStatus,
    ActivityObject,
    TelemetryActions,
    TelemetryViews,
} from "../sharedInterfaces/telemetry";
import {
    AuthenticationType,
    AzureSubscriptionInfo,
    ConnectionDialogReducers,
    ConnectionDialogWebviewState,
    ConnectionInputMode,
    AddFirewallRuleDialogProps,
    IConnectionDialogProfile,
    TrustServerCertDialogProps,
    ConnectionDialogFormItemSpec,
    ConnectionStringDialogProps,
} from "../sharedInterfaces/connectionDialog";
import { ConnectionCompleteParams } from "../models/contracts/connection";
import { FormItemActionButton, FormItemOptions } from "../sharedInterfaces/form";
import {
    ConnectionDialog as Loc,
    Common as LocCommon,
    Azure as LocAzure,
    refreshTokenLabel,
} from "../constants/locConstants";
import {
    azureSubscriptionFilterConfigKey,
    confirmVscodeAzureSignin,
    fetchServersFromAzure,
    getAccounts,
    getTenants,
    promptForAzureSubscriptionFilter,
} from "./azureHelpers";
import { sendActionEvent, sendErrorEvent, startActivity } from "../telemetry/telemetry";

import { ApiStatus } from "../sharedInterfaces/webview";
import { AzureController } from "../azure/azureController";
import { AzureSubscription } from "@microsoft/vscode-azext-azureauth";
import { ConnectionDetails, IConnectionInfo } from "vscode-mssql";
import MainController from "../controllers/mainController";
import { ObjectExplorerProvider } from "../objectExplorer/objectExplorerProvider";
import { UserSurvey } from "../nps/userSurvey";
import VscodeWrapper from "../controllers/vscodeWrapper";
import { getConnectionDisplayName } from "../models/connectionInfo";
import { getErrorMessage } from "../utils/utils";
import { l10n } from "vscode";
import {
    CredentialsQuickPickItemType,
    IConnectionProfile,
    IConnectionProfileWithSource,
} from "../models/interfaces";
import { generateConnectionComponents, groupAdvancedOptions } from "./formComponentHelpers";
import { FormWebviewController } from "../forms/formWebviewController";
import { ConnectionCredentials } from "../models/connectionCredentials";
import { Deferred } from "../protocol";
import { errorFirewallRule, errorSSLCertificateValidationFailed } from "../constants/constants";
import { AddFirewallRuleState } from "../sharedInterfaces/addFirewallRule";

export class ConnectionDialogWebviewController extends FormWebviewController<
    IConnectionDialogProfile,
    ConnectionDialogWebviewState,
    ConnectionDialogFormItemSpec,
    ConnectionDialogReducers
> {
    //#region Properties

    public readonly initialized: Deferred<void> = new Deferred<void>();

    public static mainOptions: readonly (keyof IConnectionDialogProfile)[] = [
        "server",
        "trustServerCertificate",
        "authenticationType",
        "user",
        "password",
        "savePassword",
        "accountId",
        "tenantId",
        "database",
        "encrypt",
    ];

    private _connectionBeingEdited: IConnectionDialogProfile | undefined;
    private _azureSubscriptions: Map<string, AzureSubscription>;

    //#endregion

    constructor(
        context: vscode.ExtensionContext,
        vscodeWrapper: VscodeWrapper,
        private _mainController: MainController,
        private _objectExplorerProvider: ObjectExplorerProvider,
        connectionToEdit?: IConnectionInfo,
    ) {
        super(
            context,
            vscodeWrapper,
            "connectionDialog",
            "connectionDialog",
            new ConnectionDialogWebviewState(),
            {
                title: Loc.connectionDialog,
                viewColumn: vscode.ViewColumn.Active,
                iconPath: {
                    dark: vscode.Uri.joinPath(
                        context.extensionUri,
                        "media",
                        "connectionDialogEditor_dark.svg",
                    ),
                    light: vscode.Uri.joinPath(
                        context.extensionUri,
                        "media",
                        "connectionDialogEditor_light.svg",
                    ),
                },
            },
        );

        this.registerRpcHandlers();
        void this.initializeDialog(connectionToEdit)
            .then(() => {
                this.updateState();
                this.initialized.resolve();
            })
            .catch((err) => {
                void vscode.window.showErrorMessage(getErrorMessage(err));

                // The spots in initializeDialog() that handle potential PII have their own error catches that emit error telemetry with `includeErrorMessage` set to false.
                // Everything else during initialization shouldn't have PII, so it's okay to include the error message here.
                sendErrorEvent(
                    TelemetryViews.ConnectionDialog,
                    TelemetryActions.Initialize,
                    err,
                    true, // includeErrorMessage
                );
                this.initialized.reject(getErrorMessage(err));
            });
    }

    private async initializeDialog(connectionToEdit: IConnectionInfo) {
        // Load connection form components
        this.state.formComponents = await generateConnectionComponents(
            this._mainController.connectionManager,
            getAccounts(this._mainController.azureAccountService),
            this.getAzureActionButtons(),
        );

        this.state.connectionComponents = {
            mainOptions: [...ConnectionDialogWebviewController.mainOptions],
            topAdvancedOptions: [
                "port",
                "applicationName",
                "connectTimeout",
                "multiSubnetFailover",
            ],
            groupedAdvancedOptions: [], // computed below
        };

        this.state.connectionComponents.groupedAdvancedOptions = groupAdvancedOptions(
            this.state.formComponents as any,
            this.state.connectionComponents,
        );

        // Display intitial UI since it may take a moment for the connection to load
        // due to fetching Azure account and tenant info
        this.loadEmptyConnection();
        await this.updateItemVisibility();
        this.updateState();

        // Load saved/recent connections
        try {
            await this.updateLoadedConnections(this.state);
            this.updateState();
        } catch (err) {
            void vscode.window.showErrorMessage(getErrorMessage(err));
            sendErrorEvent(
                TelemetryViews.ConnectionDialog,
                TelemetryActions.Initialize,
                err,
                false, // includeErrorMessage
            );
        }

        // Load connection (if specified); happens after form is loaded so that the form can be updated
        if (connectionToEdit) {
            try {
                await this.loadConnectionToEdit(connectionToEdit);
            } catch (err) {
                this.loadEmptyConnection();
                void vscode.window.showErrorMessage(getErrorMessage(err));

                sendErrorEvent(
                    TelemetryViews.ConnectionDialog,
                    TelemetryActions.Initialize,
                    err,
                    false, // includeErrorMessage
                );
            }
        }

        await this.updateItemVisibility();
    }

    private registerRpcHandlers() {
        this.registerReducer("setConnectionInputType", async (state, payload) => {
            this.state.selectedInputMode = payload.inputMode;
            await this.updateItemVisibility();
            this.updateState();

            if (this.state.selectedInputMode === ConnectionInputMode.AzureBrowse) {
                await this.loadAllAzureServers(state);
            }

            return state;
        });

        this.registerReducer("loadConnection", async (state, payload) => {
            sendActionEvent(TelemetryViews.ConnectionDialog, TelemetryActions.LoadConnection);

            this._connectionBeingEdited = structuredClone(payload.connection);
            this.clearFormError();
            this.state.connectionProfile = payload.connection;
            this.state.selectedInputMode = ConnectionInputMode.Parameters;

            await this.updateItemVisibility();
            await this.handleAzureMFAEdits("azureAuthType");
            await this.handleAzureMFAEdits("accountId");

            return state;
        });

        this.registerReducer("connect", async (state) => {
            return this.connectHelper(state);
        });

        this.registerReducer("loadAzureServers", async (state, payload) => {
            await this.loadAzureServersForSubscription(state, payload.subscriptionId);

            return state;
        });

        this.registerReducer("addFirewallRule", async (state, payload) => {
            (state.dialog as AddFirewallRuleDialogProps).props.addFirewallRuleState =
                ApiStatus.Loading;
            this.updateState(state);

            try {
                await this._mainController.connectionManager.firewallService.createFirewallRuleWithVscodeAccount(
                    payload.firewallRuleSpec,
                    this.state.connectionProfile.server,
                );
                state.dialog = undefined;
            } catch (err) {
                state.formError = getErrorMessage(err);
                state.dialog = undefined;

                sendErrorEvent(
                    TelemetryViews.ConnectionDialog,
                    TelemetryActions.AddFirewallRule,
                    err,
                    false, // includeErrorMessage
                    undefined, // errorCode
                    undefined, // errorType
                    {
                        failure: err.Name,
                    },
                );
            }

            sendActionEvent(TelemetryViews.ConnectionDialog, TelemetryActions.AddFirewallRule);

            state.dialog = undefined;
            this.updateState(state);

            return await this.connectHelper(state);
        });

        this.registerReducer("closeDialog", async (state) => {
            state.dialog = undefined;
            return state;
        });

        this.registerReducer("filterAzureSubscriptions", async (state) => {
            await promptForAzureSubscriptionFilter(state);
            await this.loadAllAzureServers(state);

            return state;
        });

        this.registerReducer("refreshConnectionsList", async (state) => {
            await this.updateLoadedConnections(state);

            return state;
        });

        this.registerReducer("deleteSavedConnection", async (state, payload) => {
            const confirm = await vscode.window.showQuickPick(
                [LocCommon.delete, LocCommon.cancel],
                {
                    title: LocCommon.areYouSureYouWantTo(
                        Loc.deleteTheSavedConnection(getConnectionDisplayName(payload.connection)),
                    ),
                },
            );

            if (confirm !== LocCommon.delete) {
                return state;
            }

            const success =
                await this._mainController.connectionManager.connectionStore.removeProfile(
                    payload.connection as IConnectionProfile,
                );

            if (success) {
                await this.updateLoadedConnections(state);
            }

            return state;
        });

        this.registerReducer("removeRecentConnection", async (state, payload) => {
            await this._mainController.connectionManager.connectionStore.removeRecentlyUsed(
                payload.connection as IConnectionProfile,
            );

            await this.updateLoadedConnections(state);

            return state;
        });

        this.registerReducer("loadFromConnectionString", async (state, payload) => {
            sendActionEvent(
                TelemetryViews.ConnectionDialog,
                TelemetryActions.LoadFromConnectionString,
            );

            try {
                const connDetails =
                    await this._mainController.connectionManager.parseConnectionString(
                        payload.connectionString,
                    );

                state.connectionProfile = await this.hydrateConnectionDetailsFromProfile(
                    connDetails,
                    state.connectionProfile,
                );

                state.dialog = undefined; // Close the dialog

                if (state.connectionProfile.authenticationType === AuthenticationType.AzureMFA) {
                    await this.handleAzureMFAEdits("accountId");
                }

                await this.updateItemVisibility();

                return state;
            } catch (error) {
                // If there's an error parsing the connection string, show an error and keep dialog open
                this.logger.error("Error parsing connection string: " + getErrorMessage(error));

                const errorMessage = l10n.t(
                    "Invalid connection string: {0}",
                    getErrorMessage(error),
                );

                if (state.dialog?.type === "loadFromConnectionString") {
                    (state.dialog as ConnectionStringDialogProps).connectionStringError =
                        errorMessage;
                } else {
                    state.formError = errorMessage;
                }

                sendErrorEvent(
                    TelemetryViews.ConnectionDialog,
                    TelemetryActions.LoadFromConnectionString,
                    error,
                    false, // includeErrorMessage
                    undefined, // errorCode
                    undefined, // errorType
                );

                return state;
            }
        });

        this.registerReducer("openConnectionStringDialog", async (state) => {
            try {
                let connectionString = "";

                // if the current connection is the untouched default connection, connection string is left empty
                if (!shallowEqualObjects(state.connectionProfile, this.getDefaultConnection())) {
                    const cleanedConnection = this.cleanConnection(state.connectionProfile);

                    const connectionDetails =
                        this._mainController.connectionManager.createConnectionDetails(
                            cleanedConnection,
                        );

                    let tempUserId = false;

                    if (
                        connectionDetails.options.authenticationType ===
                            AuthenticationType.AzureMFA &&
                        connectionDetails.options.user === undefined
                    ) {
                        // STS call for getting connection string expects a user when AzureMFA is used; if user is not set, set it to empty string
                        connectionDetails.options.user = "";
                        tempUserId = true;
                    }

                    connectionString =
                        await this._mainController.connectionManager.getConnectionString(
                            connectionDetails,
                            true /* includePassword */,
                        );

                    if (tempUserId) {
                        // remove temporary userId from connection string
                        connectionString.replace("User Id=;", "");
                    }
                }

                state.dialog = {
                    type: "loadFromConnectionString",
                    connectionString: connectionString,
                } as ConnectionStringDialogProps;
            } catch (error) {
                this.logger.error("Error generating connection string: " + getErrorMessage(error));
                state.dialog = {
                    type: "loadFromConnectionString",
                    connectionString: "",
                } as ConnectionStringDialogProps;
            }

            return state;
        });

        this.registerRequestHandler("getConnectionDisplayName", async (payload) => {
<<<<<<< HEAD
            return payload.profileName ? payload.profileName : getConnectionDisplayName(payload);
=======
            return getConnectionDisplayName(payload);
>>>>>>> fdcef259
        });

        this.registerReducer("signIntoAzureForFirewallRule", async (state) => {
            if (state.dialog?.type !== "addFirewallRule") {
                return state;
            }

            await this.populateTentants((state.dialog as AddFirewallRuleDialogProps).props);

            return state;
        });
    }

    //#region Helpers

    //#region Connection helpers

    override async afterSetFormProperty(
        propertyName: keyof IConnectionDialogProfile,
    ): Promise<void> {
        return await this.handleAzureMFAEdits(propertyName);
    }

    async updateItemVisibility() {
        let hiddenProperties: (keyof IConnectionDialogProfile)[] = [];

        if (this.state.connectionProfile.authenticationType !== AuthenticationType.SqlLogin) {
            hiddenProperties.push("user", "password", "savePassword");
        }
        if (this.state.connectionProfile.authenticationType !== AuthenticationType.AzureMFA) {
            hiddenProperties.push("accountId", "tenantId");
        }
        if (this.state.connectionProfile.authenticationType === AuthenticationType.AzureMFA) {
            // Hide tenantId if accountId has only one tenant
            const tenants = await getTenants(
                this._mainController.azureAccountService,
                this.state.connectionProfile.accountId,
            );
            if (tenants.length === 1) {
                hiddenProperties.push("tenantId");
            }
        }

        for (const component of Object.values(this.state.formComponents)) {
            component.hidden = hiddenProperties.includes(component.propertyName);
        }
    }

    protected getActiveFormComponents(
        state: ConnectionDialogWebviewState,
    ): (keyof IConnectionDialogProfile)[] {
        if (
            state.selectedInputMode === ConnectionInputMode.Parameters ||
            state.selectedInputMode === ConnectionInputMode.AzureBrowse
        ) {
            return state.connectionComponents.mainOptions;
        }
        return ["connectionString", "profileName"];
    }

    /** Returns a copy of `connection` that's been cleaned up by clearing the properties that aren't being used
     * (e.g. due to form selections, like authType and inputMode) */
    private cleanConnection(connection: IConnectionDialogProfile): IConnectionDialogProfile {
        const cleanedConnection = structuredClone(connection);

        // Clear values for inputs that are hidden due to form selections
        for (const option of Object.values(this.state.formComponents)) {
            if (option.hidden) {
                (cleanedConnection[
                    option.propertyName as keyof IConnectionDialogProfile
                    // eslint-disable-next-line @typescript-eslint/no-explicit-any
                ] as any) = undefined;
            }
        }

        cleanedConnection.connectionString = undefined;

        return cleanedConnection;
    }

    private async loadConnections(): Promise<{
        savedConnections: IConnectionDialogProfile[];
        recentConnections: IConnectionDialogProfile[];
    }> {
        const unsortedConnections: IConnectionProfileWithSource[] =
            await this._mainController.connectionManager.connectionStore.readAllConnections(
                true /* includeRecentConnections */,
            );

        const savedConnections = unsortedConnections.filter(
            (c) => c.profileSource === CredentialsQuickPickItemType.Profile,
        );

        const recentConnections = unsortedConnections.filter(
            (c) => c.profileSource === CredentialsQuickPickItemType.Mru,
        );

        sendActionEvent(
            TelemetryViews.ConnectionDialog,
            TelemetryActions.LoadRecentConnections,
            undefined, // additionalProperties
            {
                savedConnectionsCount: savedConnections.length,
                recentConnectionsCount: recentConnections.length,
            },
        );

        return {
            recentConnections: await Promise.all(
                recentConnections
                    .map((conn) => {
                        try {
                            return this.initializeConnectionForDialog(conn);
                        } catch (ex) {
                            console.error(
                                "Error initializing recent connection: " + getErrorMessage(ex),
                            );

                            sendErrorEvent(
                                TelemetryViews.ConnectionDialog,
                                TelemetryActions.LoadConnections,
                                ex,
                                false, // includeErrorMessage
                                undefined, // errorCode
                                undefined, // errorType
                                {
                                    connectionType: "recent",
                                    authType: conn.authenticationType,
                                },
                            );

                            return Promise.resolve(undefined);
                        }
                    })
                    .filter((c) => c !== undefined),
            ),
            savedConnections: await Promise.all(
                savedConnections
                    .map((conn) => {
                        try {
                            return this.initializeConnectionForDialog(conn);
                        } catch (ex) {
                            console.error(
                                "Error initializing saved connection: " + getErrorMessage(ex),
                            );

                            sendErrorEvent(
                                TelemetryViews.ConnectionDialog,
                                TelemetryActions.LoadConnections,
                                ex,
                                false, // includeErrorMessage
                                undefined, // errorCode
                                undefined, // errorType
                                {
                                    connectionType: "saved",
                                    authType: conn.authenticationType,
                                },
                            );

                            return Promise.resolve(undefined);
                        }
                    })
                    .filter((c) => c !== undefined),
            ),
        };
    }

    private async updateLoadedConnections(state: ConnectionDialogWebviewState) {
        const loadedConnections = await this.loadConnections();

        state.recentConnections = loadedConnections.recentConnections;
        state.savedConnections = loadedConnections.savedConnections;
    }

    private async validateProfile(connectionProfile?: IConnectionDialogProfile): Promise<string[]> {
        if (!connectionProfile) {
            connectionProfile = this.state.connectionProfile;
        }

        // clean the connection by clearing the options that aren't being used
        const cleanedConnection = this.cleanConnection(connectionProfile);

        return await this.validateForm(cleanedConnection);
    }

    private async connectHelper(
        state: ConnectionDialogWebviewState,
    ): Promise<ConnectionDialogWebviewState> {
        this.clearFormError();
        this.state.connectionStatus = ApiStatus.Loading;
        this.updateState();

        let cleanedConnection: IConnectionDialogProfile = this.cleanConnection(
            this.state.connectionProfile,
        );

        const erroredInputs = await this.validateProfile(cleanedConnection);

        if (erroredInputs.length > 0) {
            this.state.connectionStatus = ApiStatus.Error;
            console.warn("One more more inputs have errors: " + erroredInputs.join(", "));
            return state;
        }

        try {
            try {
                const result = await this._mainController.connectionManager.connectDialog(
                    // eslint-disable-next-line @typescript-eslint/no-explicit-any
                    cleanedConnection as any,
                );

                if (result.errorMessage) {
                    return await this.handleConnectionErrorCodes(result, state);
                }
            } catch (error) {
                this.state.formError = getErrorMessage(error);
                this.state.connectionStatus = ApiStatus.Error;

                sendErrorEvent(
                    TelemetryViews.ConnectionDialog,
                    TelemetryActions.CreateConnection,
                    error,
                    false, // includeErrorMessage
                    undefined, // errorCode
                    undefined, // errorType
                    {
                        connectionInputType: this.state.selectedInputMode,
                        authMode: this.state.connectionProfile.authenticationType,
                    },
                );

                return state;
            }

            sendActionEvent(TelemetryViews.ConnectionDialog, TelemetryActions.CreateConnection, {
                result: "success",
                newOrEditedConnection: this._connectionBeingEdited ? "edited" : "new",
                connectionInputType: this.state.selectedInputMode,
                authMode: this.state.connectionProfile.authenticationType,
            });

            if (this._connectionBeingEdited) {
                this._mainController.connectionManager.getUriForConnection(
                    this._connectionBeingEdited,
                );
                await this._objectExplorerProvider.removeConnectionNodes([
                    this._connectionBeingEdited,
                ]);

                await this._mainController.connectionManager.connectionStore.removeProfile(
                    // eslint-disable-next-line @typescript-eslint/no-explicit-any
                    this._connectionBeingEdited as any,
                );
                this._objectExplorerProvider.refresh(undefined);
            }

            // all properties are set when converting from a ConnectionDetails object,
            // so we want to clean the default undefined properties before saving.
            cleanedConnection = this.removeUndefinedProperties(
                // eslint-disable-next-line @typescript-eslint/no-explicit-any
                cleanedConnection as any,
            );

            await this._mainController.connectionManager.connectionStore.saveProfile(
                // eslint-disable-next-line @typescript-eslint/no-explicit-any
                cleanedConnection as any,
            );
            const node = await this._mainController.createObjectExplorerSession(cleanedConnection);

            this._objectExplorerProvider.refresh(undefined);
            await this.updateLoadedConnections(state);
            this.updateState();

            this.state.connectionStatus = ApiStatus.Loaded;
            await this._mainController.objectExplorerTree.reveal(node, {
                focus: true,
                select: true,
                expand: true,
            });
            await this.panel.dispose();
            this.dispose();
            UserSurvey.getInstance().promptUserForNPSFeedback();
        } catch (error) {
            this.state.connectionStatus = ApiStatus.Error;

            sendErrorEvent(
                TelemetryViews.ConnectionDialog,
                TelemetryActions.CreateConnection,
                error,
                undefined, // includeErrorMessage
                undefined, // errorCode
                undefined, // errorType
                {
                    connectionInputType: this.state.selectedInputMode,
                    authMode: this.state.connectionProfile.authenticationType,
                },
            );

            return state;
        }
        return state;
    }

    private removeUndefinedProperties(connProfile: IConnectionProfile): IConnectionProfile {
        // TODO: ideally this compares against the default values acquired from a source of truth (e.g. STS),
        // so that it can clean up more than just undefined properties.

        const output = Object.assign({}, connProfile);
        for (const key of Object.keys(output)) {
            if (
                output[key] === undefined ||
                // eslint-disable-next-line no-restricted-syntax
                output[key] === null
            ) {
                delete output[key];
            }
        }

        return output;
    }

    private async handleConnectionErrorCodes(
        result: ConnectionCompleteParams,
        state: ConnectionDialogWebviewState,
    ): Promise<ConnectionDialogWebviewState> {
        if (result.errorNumber === errorSSLCertificateValidationFailed) {
            this.state.connectionStatus = ApiStatus.Error;
            this.state.dialog = {
                type: "trustServerCert",
                message: result.errorMessage,
            } as TrustServerCertDialogProps;

            // connection failing because the user didn't trust the server cert is not an error worth logging;
            // just prompt the user to trust the cert

            return state;
        } else if (result.errorNumber === errorFirewallRule) {
            this.state.connectionStatus = ApiStatus.Error;

            const handleFirewallErrorResult =
                await this._mainController.connectionManager.firewallService.handleFirewallRule(
                    result.errorNumber,
                    result.errorMessage,
                );

            if (!handleFirewallErrorResult.result) {
                sendErrorEvent(
                    TelemetryViews.ConnectionDialog,
                    TelemetryActions.AddFirewallRule,
                    new Error(result.errorMessage),
                    true, // includeErrorMessage; parse failed because it couldn't detect an IP address, so that'd be the only PII
                    undefined, // errorCode
                    undefined, // errorType
                );

                // Proceed with 0.0.0.0 as the client IP, and let user fill it out manually.
                handleFirewallErrorResult.ipAddress = "0.0.0.0";
            }

            const auth = await confirmVscodeAzureSignin();
            const tenants = await auth.getTenants();

            this.state.dialog = {
                type: "addFirewallRule",
                props: {
                    message: result.errorMessage,
                    clientIp: handleFirewallErrorResult.ipAddress,
                    tenants: tenants.map((t) => {
                        return {
                            name: t.displayName,
                            id: t.tenantId,
                        };
                    }),
                    isSignedIn: true,
                    serverName: this.state.connectionProfile.server,
                },
            } as AddFirewallRuleDialogProps;

            return state;
        }

        this.state.formError = result.errorMessage;
        this.state.connectionStatus = ApiStatus.Error;

        sendActionEvent(TelemetryViews.ConnectionDialog, TelemetryActions.CreateConnection, {
            result: "connectionError",
            errorNumber: String(result.errorNumber),
            newOrEditedConnection: this._connectionBeingEdited ? "edited" : "new",
            connectionInputType: this.state.selectedInputMode,
            authMode: this.state.connectionProfile.authenticationType,
        });

        return state;
    }

    private async loadConnectionToEdit(connectionToEdit: IConnectionInfo) {
        if (connectionToEdit) {
            this._connectionBeingEdited = structuredClone(connectionToEdit);
            const connection = await this.initializeConnectionForDialog(connectionToEdit);
            this.state.connectionProfile = connection;
            this.state.selectedInputMode = ConnectionInputMode.Parameters;

            if (this.state.connectionProfile.authenticationType === AuthenticationType.AzureMFA) {
                await this.handleAzureMFAEdits("accountId");
            }

            this.updateState();
        }
    }

    private getDefaultConnection(): IConnectionDialogProfile {
        return {
            authenticationType: AuthenticationType.SqlLogin,
            connectTimeout: 30, // seconds
            applicationName: "vscode-mssql",
        } as IConnectionDialogProfile;
    }

    private loadEmptyConnection() {
        this.state.connectionProfile = this.getDefaultConnection();
    }

    private async initializeConnectionForDialog(
        connection: IConnectionInfo,
    ): Promise<IConnectionDialogProfile> {
        // Load the password if it's saved
        const isConnectionStringConnection =
            connection.connectionString !== undefined && connection.connectionString !== "";
        if (!isConnectionStringConnection) {
            const password =
                await this._mainController.connectionManager.connectionStore.lookupPassword(
                    connection,
                    isConnectionStringConnection,
                );
            connection.password = password;
        } else {
            // If the connection is a connection string connection with SQL Auth:
            //   * the full connection string is stored as the "password" in the credential store
            //   * we need to extract the password from the connection string
            // If the connection is a connection string connection with a different auth type, then there's nothing in the credential store.

            const connectionString =
                await this._mainController.connectionManager.connectionStore.lookupPassword(
                    connection,
                    isConnectionStringConnection,
                );

            if (connectionString) {
                const passwordIndex = connectionString.toLowerCase().indexOf("password=");

                if (passwordIndex !== -1) {
                    // extract password from connection string; found between 'Password=' and the next ';'
                    const passwordStart = passwordIndex + "password=".length;
                    const passwordEnd = connectionString.indexOf(";", passwordStart);
                    if (passwordEnd !== -1) {
                        connection.password = connectionString.substring(
                            passwordStart,
                            passwordEnd,
                        );
                    }

                    // clear the connection string from the IConnectionDialogProfile so that the ugly connection string key
                    // that's used to look up the actual connection string (with password) isn't displayed
                    connection.connectionString = "";
                }
            }
        }

        return connection;
    }

    //#endregion

    //#region Azure helpers

    public async populateTentants(state: AddFirewallRuleState): Promise<void> {
        const auth = await confirmVscodeAzureSignin();

        if (!auth) {
            const errorMessage = LocAzure.azureSignInFailedOrWasCancelled;

            this.logger.error(errorMessage);
            this.vscodeWrapper.showErrorMessage(errorMessage);

            return;
        }

        const tenants = await auth.getTenants();

        state.isSignedIn = true;
        state.tenants = tenants.map((t) => {
            return {
                name: t.displayName,
                id: t.tenantId,
            };
        });
    }

    private async getAzureActionButtons(): Promise<FormItemActionButton[]> {
        const actionButtons: FormItemActionButton[] = [];
        actionButtons.push({
            label: Loc.signIn,
            id: "azureSignIn",
            callback: async () => {
                const account = await this._mainController.azureAccountService.addAccount();
                const accountsComponent = this.getFormComponent(this.state, "accountId");
                if (accountsComponent) {
                    accountsComponent.options = await getAccounts(
                        this._mainController.azureAccountService,
                    );
                    this.state.connectionProfile.accountId = account.key.id;
                    this.updateState();
                    await this.handleAzureMFAEdits("accountId");
                }
            },
        });

        if (
            this.state.connectionProfile.authenticationType === AuthenticationType.AzureMFA &&
            this.state.connectionProfile.accountId
        ) {
            const account = (await this._mainController.azureAccountService.getAccounts()).find(
                (account) => account.displayInfo.userId === this.state.connectionProfile.accountId,
            );
            if (account) {
                const session =
                    await this._mainController.azureAccountService.getAccountSecurityToken(
                        account,
                        undefined,
                    );
                const isTokenExpired = !AzureController.isTokenValid(
                    session.token,
                    session.expiresOn,
                );

                if (isTokenExpired) {
                    actionButtons.push({
                        label: refreshTokenLabel,
                        id: "refreshToken",
                        callback: async () => {
                            const account = (
                                await this._mainController.azureAccountService.getAccounts()
                            ).find(
                                (account) =>
                                    account.displayInfo.userId ===
                                    this.state.connectionProfile.accountId,
                            );
                            if (account) {
                                const session =
                                    await this._mainController.azureAccountService.getAccountSecurityToken(
                                        account,
                                        undefined,
                                    );
                                this.logger.log("Token refreshed", session.expiresOn);
                            }
                        },
                    });
                }
            }
        }
        return actionButtons;
    }

    private async handleAzureMFAEdits(propertyName: keyof IConnectionDialogProfile) {
        const mfaComponents: (keyof IConnectionDialogProfile)[] = [
            "accountId",
            "tenantId",
            "authenticationType",
        ];

        if (
            !mfaComponents.includes(propertyName) ||
            this.state.connectionProfile.authenticationType !== AuthenticationType.AzureMFA
        ) {
            return;
        }

        const accountComponent = this.getFormComponent(this.state, "accountId");
        const tenantComponent = this.getFormComponent(this.state, "tenantId");
        let tenants: FormItemOptions[] = [];
        switch (propertyName) {
            case "accountId":
                tenants = await getTenants(
                    this._mainController.azureAccountService,
                    this.state.connectionProfile.accountId,
                );
                if (tenantComponent) {
                    tenantComponent.options = tenants;
                    if (
                        tenants.length > 0 &&
                        !tenants.find((t) => t.value === this.state.connectionProfile.tenantId)
                    ) {
                        // if expected tenantId is not in the list of tenants, set it to the first tenant
                        this.state.connectionProfile.tenantId = tenants[0].value;
                        await this.validateForm(this.state.formState, "tenantId");
                    }
                }
                accountComponent.actionButtons = await this.getAzureActionButtons();
                break;
            case "tenantId":
                break;
            case "authenticationType":
                const firstOption = accountComponent.options[0];
                if (firstOption) {
                    this.state.connectionProfile.accountId = firstOption.value;
                }
                tenants = await getTenants(
                    this._mainController.azureAccountService,
                    this.state.connectionProfile.accountId,
                );
                if (tenantComponent) {
                    tenantComponent.options = tenants;
                    if (tenants && tenants.length > 0) {
                        this.state.connectionProfile.tenantId = tenants[0].value;
                    }
                }
                accountComponent.actionButtons = await this.getAzureActionButtons();
                break;
        }
    }

    private async loadAzureSubscriptions(
        state: ConnectionDialogWebviewState,
    ): Promise<Map<string, AzureSubscription[]> | undefined> {
        let endActivity: ActivityObject;
        try {
            const auth = await confirmVscodeAzureSignin();

            if (!auth) {
                state.formError = l10n.t("Azure sign in failed.");
                return undefined;
            }

            state.loadingAzureSubscriptionsStatus = ApiStatus.Loading;
            this.updateState();

            // getSubscriptions() below checks this config setting if filtering is specified.  If the user has this set, then we use it; if not, we get all subscriptions.
            // The specific vscode config setting it uses is hardcoded into the VS Code Azure SDK, so we need to use the same value here.
            const shouldUseFilter =
                vscode.workspace
                    .getConfiguration()
                    .get<string[] | undefined>(azureSubscriptionFilterConfigKey) !== undefined;

            endActivity = startActivity(
                TelemetryViews.ConnectionDialog,
                TelemetryActions.LoadAzureSubscriptions,
            );

            this._azureSubscriptions = new Map(
                (await auth.getSubscriptions(shouldUseFilter)).map((s) => [s.subscriptionId, s]),
            );
            const tenantSubMap = this.groupBy<string, AzureSubscription>(
                Array.from(this._azureSubscriptions.values()),
                "tenantId",
            ); // TODO: replace with Object.groupBy once ES2024 is supported

            const subs: AzureSubscriptionInfo[] = [];

            for (const t of tenantSubMap.keys()) {
                for (const s of tenantSubMap.get(t)) {
                    subs.push({
                        id: s.subscriptionId,
                        name: s.name,
                        loaded: false,
                    });
                }
            }

            state.azureSubscriptions = subs;
            state.loadingAzureSubscriptionsStatus = ApiStatus.Loaded;

            endActivity.end(
                ActivityStatus.Succeeded,
                undefined, // additionalProperties
                {
                    subscriptionCount: subs.length,
                },
            );
            this.updateState();

            return tenantSubMap;
        } catch (error) {
            state.formError = l10n.t("Error loading Azure subscriptions.");
            state.loadingAzureSubscriptionsStatus = ApiStatus.Error;
            console.error(state.formError + "\n" + getErrorMessage(error));
            endActivity.endFailed(error, false);
            return undefined;
        }
    }

    private async loadAllAzureServers(state: ConnectionDialogWebviewState): Promise<void> {
        const endActivity = startActivity(
            TelemetryViews.ConnectionDialog,
            TelemetryActions.LoadAzureServers,
        );
        try {
            const tenantSubMap = await this.loadAzureSubscriptions(state);

            if (!tenantSubMap) {
                return;
            }

            if (tenantSubMap.size === 0) {
                state.formError = l10n.t(
                    "No subscriptions available.  Adjust your subscription filters to try again.",
                );
            } else {
                state.loadingAzureServersStatus = ApiStatus.Loading;
                state.azureServers = [];
                this.updateState();
                const promiseArray: Promise<void>[] = [];
                for (const t of tenantSubMap.keys()) {
                    for (const s of tenantSubMap.get(t)) {
                        promiseArray.push(
                            this.loadAzureServersForSubscription(state, s.subscriptionId),
                        );
                    }
                }
                await Promise.all(promiseArray);
                endActivity.end(
                    ActivityStatus.Succeeded,
                    undefined, // additionalProperties
                    {
                        subscriptionCount: promiseArray.length,
                    },
                );

                state.loadingAzureServersStatus = ApiStatus.Loaded;
                return;
            }
        } catch (error) {
            state.formError = l10n.t("Error loading Azure databases.");
            state.loadingAzureServersStatus = ApiStatus.Error;
            console.error(state.formError + "\n" + getErrorMessage(error));

            endActivity.endFailed(
                error,
                false, // includeErrorMessage
            );
            return;
        }
    }

    private async loadAzureServersForSubscription(
        state: ConnectionDialogWebviewState,
        subscriptionId: string,
    ) {
        const azSub = this._azureSubscriptions.get(subscriptionId);
        const stateSub = state.azureSubscriptions.find((s) => s.id === subscriptionId);

        try {
            const servers = await fetchServersFromAzure(azSub);
            state.azureServers.push(...servers);
            stateSub.loaded = true;
            this.updateState();
            this.logger.log(
                `Loaded ${servers.length} servers for subscription ${azSub.name} (${azSub.subscriptionId})`,
            );
        } catch (error) {
            console.error(
                Loc.errorLoadingAzureDatabases(azSub.name, azSub.subscriptionId),
                +"\n" + getErrorMessage(error),
            );

            sendErrorEvent(
                TelemetryViews.ConnectionDialog,
                TelemetryActions.LoadAzureServers,
                error,
                true, // includeErrorMessage
                undefined, // errorCode
                undefined, // errorType
            );
        }
    }

    //#endregion

    //#region Miscellanous helpers

    private clearFormError() {
        this.state.formError = "";
        for (const component of this.getActiveFormComponents(this.state).map(
            (x) => this.state.formComponents[x],
        )) {
            component.validation = undefined;
        }
    }

    private groupBy<K, V>(values: V[], key: keyof V): Map<K, V[]> {
        return values.reduce((rv, x) => {
            const keyValue = x[key] as K;
            if (!rv.has(keyValue)) {
                rv.set(keyValue, []);
            }
            rv.get(keyValue)!.push(x);
            return rv;
        }, new Map<K, V[]>());
    }

    private async hydrateConnectionDetailsFromProfile(
        connDetails: ConnectionDetails,
        fromProfile: IConnectionDialogProfile,
    ): Promise<IConnectionDialogProfile> {
        const toProfile: IConnectionDialogProfile =
            ConnectionCredentials.createConnectionInfo(connDetails);

        if (fromProfile.profileName) {
            toProfile.profileName = fromProfile.profileName;
        }

        toProfile.applicationName =
            connDetails.options.applicationName === "sqltools"
                ? fromProfile.applicationName || "vscode-mssql"
                : connDetails.options.applicationName;

        toProfile.savePassword = !!toProfile.password; // Save password if it's included in the connection string

        toProfile.profileName = fromProfile.profileName;
        toProfile.id = fromProfile.id;
        toProfile.groupId = fromProfile.groupId;

        if (
            toProfile.authenticationType === AuthenticationType.AzureMFA &&
            toProfile.user !== undefined
        ) {
            const accounts = await this._mainController.azureAccountService.getAccounts();

            const matchingAccount = accounts.find((a) => a.displayInfo.email === toProfile.user);

            if (matchingAccount) {
                toProfile.accountId = matchingAccount.displayInfo.userId;
                toProfile.email = matchingAccount.displayInfo.email;
            }
        }

        return toProfile;
    }

    //#endregion

    //#endregion
}<|MERGE_RESOLUTION|>--- conflicted
+++ resolved
@@ -445,11 +445,7 @@
         });
 
         this.registerRequestHandler("getConnectionDisplayName", async (payload) => {
-<<<<<<< HEAD
-            return payload.profileName ? payload.profileName : getConnectionDisplayName(payload);
-=======
             return getConnectionDisplayName(payload);
->>>>>>> fdcef259
         });
 
         this.registerReducer("signIntoAzureForFirewallRule", async (state) => {

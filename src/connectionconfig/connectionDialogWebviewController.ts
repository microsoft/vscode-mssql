--- conflicted
+++ resolved
@@ -1331,7 +1331,6 @@
         }, new Map<K, V[]>());
     }
 
-<<<<<<< HEAD
     /** Cleans up a connection profile by clearing the properties that aren't being used
      * (e.g. due to form selections, like authType and inputMode) */
     private cleanConnection(connection: IConnectionDialogProfile) {
@@ -1364,7 +1363,7 @@
             });
         }
     }
-=======
+
     private async loadConnections(): Promise<{
         savedConnections: IConnectionDialogProfile[];
         recentConnections: IConnectionDialogProfile[];
@@ -1420,5 +1419,4 @@
     }
 
     //#endregion
->>>>>>> 383cbd36
 }
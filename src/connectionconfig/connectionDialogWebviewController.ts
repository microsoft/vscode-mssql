<<<<<<< HEAD
/*---------------------------------------------------------------------------------------------
 *  Copyright (c) Microsoft Corporation. All rights reserved.
 *  Licensed under the MIT License. See License.txt in the project root for license information.
 *--------------------------------------------------------------------------------------------*/

import * as vscode from 'vscode';
import { ReactWebviewPanelController } from "../controllers/reactWebviewController";
import { AuthenticationType, AzureSqlDatabaseInfo, ConnectionDialogFormItemSpec, ConnectionDialogReducers, ConnectionDialogWebviewState, ConnectionInputMode, IConnectionDialogProfile } from '../sharedInterfaces/connectionDialog';
import { IConnectionInfo } from 'vscode-mssql';
import MainController from '../controllers/mainController';
import { getConnectionDisplayName } from '../models/connectionInfo';
import { AzureController } from '../azure/azureController';
import { ObjectExplorerProvider } from '../objectExplorer/objectExplorerProvider';
import { CapabilitiesResult, GetCapabilitiesRequest } from '../models/contracts/connection';
import { ConnectionOption } from 'azdata';
import { Logger } from '../models/logger';
import VscodeWrapper from '../controllers/vscodeWrapper';
import * as LocalizedConstants from '../constants/locConstants';
import { FormItemSpec, FormItemActionButton, FormItemOptions, FormItemType } from '../reactviews/common/forms/form';
import { ApiStatus } from '../sharedInterfaces/webview';
import { AzureSubscription, VSCodeAzureSubscriptionProvider } from '@microsoft/vscode-azext-azureauth';
import { uiUtils } from '@microsoft/vscode-azext-azureutils';
import { ResourceManagementClient } from '@azure/arm-resources';
import { getErrorMessage } from '../utils/utils';
// import { createSubscriptionContext, IActionContext } from '@microsoft/vscode-azext-utils';

export class ConnectionDialogWebviewController extends ReactWebviewPanelController<ConnectionDialogWebviewState, ConnectionDialogReducers> {
	private _connectionToEditCopy: IConnectionDialogProfile | undefined;

	private static _logger: Logger;

	constructor(
		context: vscode.ExtensionContext,
		private _mainController: MainController,
		private _objectExplorerProvider: ObjectExplorerProvider,
		private _connectionToEdit?: IConnectionInfo
	) {
		super(
			context,
			LocalizedConstants.connectionDialog,
			'connectionDialog',
			new ConnectionDialogWebviewState({
				connectionProfile: {} as IConnectionDialogProfile,
				recentConnections: [],
				selectedInputMode: ConnectionInputMode.Parameters,
				connectionComponents: {
					// eslint-disable-next-line @typescript-eslint/no-explicit-any
					components: {} as any, // force empty record for intial blank state
					mainOptions: [],
					topAdvancedOptions: [],
					groupedAdvancedOptions: {}
				},
				azureDatabases: [],
				connectionStatus: ApiStatus.NotStarted,
				formError: ''
			}),
			vscode.ViewColumn.Active,
			{
				dark: vscode.Uri.joinPath(context.extensionUri, 'media', 'connectionDialogEditor_dark.svg'),
				light: vscode.Uri.joinPath(context.extensionUri, 'media', 'connectionDialogEditor_light.svg')
			}
		);

		if (!ConnectionDialogWebviewController._logger) {
			const vscodeWrapper = new VscodeWrapper();
			const channel = vscodeWrapper.createOutputChannel(LocalizedConstants.connectionDialog);
			ConnectionDialogWebviewController._logger = Logger.create(channel);
		}

		this.registerRpcHandlers();
		this.initializeDialog().catch(err => vscode.window.showErrorMessage(err.toString()));
	}

	private async initializeDialog() {
		await this.loadRecentConnections();
		if (this._connectionToEdit) {
			await this.loadConnectionToEdit();
		} else {
			await this.loadEmptyConnection();
		}

		this.state.connectionComponents = {
			components:  await this.generateConnectionComponents(),
			mainOptions: [
                'server',
                'trustServerCertificate',
                'authenticationType',
                'user',
                'password',
                'savePassword',
                'accountId',
                'tenantId',
                'database',
                'encrypt'
            ],
			topAdvancedOptions: [
				'port',
				'connectTimeout',
				// TODO: 'autoDisconnect',
				// TODO: 'sslConfiguration',
				'applicationName',
				'replication'
			],
			groupedAdvancedOptions: {} // computed below
		};

		this.state.connectionComponents.groupedAdvancedOptions = this.groupAdvancedOptions(this.state.connectionComponents);

		await this.updateItemVisibility();
		this.state = this.state;
	}

	private async loadRecentConnections() {
		const recentConnections = this._mainController.connectionManager.connectionStore.loadAllConnections(true).map(c => c.connectionCreds);
		const dialogConnections: IConnectionDialogProfile[] = [];
		for (let i = 0; i < recentConnections.length; i++) {
			dialogConnections.push(await this.initializeConnectionForDialog(recentConnections[i]));
		}
		this.state.recentConnections = dialogConnections;
		this.state = this.state;
	}

	private async loadConnectionToEdit() {
		if (this._connectionToEdit) {
			this._connectionToEditCopy = structuredClone(this._connectionToEdit);
			const connection = await this.initializeConnectionForDialog(this._connectionToEdit);
			this.state.connectionProfile = connection;
			this.state = this.state;
		}
	}

	private async loadEmptyConnection() {
		const emptyConnection = {
			authenticationType: AuthenticationType.SqlLogin,
		} as IConnectionDialogProfile;
		this.state.connectionProfile = emptyConnection;
	}

	private async initializeConnectionForDialog(connection: IConnectionInfo): Promise<IConnectionDialogProfile> {
		// Load the password if it's saved
		const isConnectionStringConnection = connection.connectionString !== undefined && connection.connectionString !== '';
		if (!isConnectionStringConnection) {
			const password = await this._mainController.connectionManager.connectionStore.lookupPassword(connection, isConnectionStringConnection);
			connection.password = password;
		} else {
			// If the connection is a connection string connection with SQL Auth:
			//   * the full connection string is stored as the "password" in the credential store
			//   * we need to extract the password from the connection string
			// If the connection is a connection string connection with a different auth type, then there's nothing in the credential store.

			const connectionString = await this._mainController.connectionManager.connectionStore.lookupPassword(connection, isConnectionStringConnection);

			if (connectionString) {
				const passwordIndex = connectionString.toLowerCase().indexOf('password=');

				if (passwordIndex !== -1) {
					// extract password from connection string; found between 'Password=' and the next ';'
					const passwordStart = passwordIndex + 'password='.length;
					const passwordEnd = connectionString.indexOf(';', passwordStart);
					if (passwordEnd !== -1) {
						connection.password = connectionString.substring(passwordStart, passwordEnd);
					}

					// clear the connection string from the IConnectionDialogProfile so that the ugly connection string key
					// that's used to look up the actual connection string (with password) isn't displayed
					connection.connectionString = '';
				}
			}
		}

		const dialogConnection = connection as IConnectionDialogProfile;
		// Set the display name
		dialogConnection.displayName = dialogConnection.profileName ? dialogConnection.profileName : getConnectionDisplayName(connection);
		return dialogConnection;
	}

	private async updateItemVisibility() {
		let hiddenProperties: (keyof IConnectionDialogProfile)[] = [];

		if (this.state.selectedInputMode === ConnectionInputMode.Parameters || this.state.selectedInputMode === ConnectionInputMode.AzureBrowse) {
			if (this.state.connectionProfile.authenticationType !== AuthenticationType.SqlLogin) {
				hiddenProperties.push('user', 'password', 'savePassword');
			}
			if (this.state.connectionProfile.authenticationType !== AuthenticationType.AzureMFA) {
				hiddenProperties.push('accountId', 'tenantId');
			}
			if (this.state.connectionProfile.authenticationType === AuthenticationType.AzureMFA) {
				// Hide tenantId if accountId has only one tenant
				const tenants = await this.getTenants(this.state.connectionProfile.accountId);
				if (tenants.length === 1) {
					hiddenProperties.push('tenantId');
				}
			}
		}

		for (const component of Object.values(this.state.connectionComponents.components)) {
			component.hidden = hiddenProperties.includes(component.propertyName);
	}
}

private getActiveFormComponents(): (keyof IConnectionDialogProfile)[] {
	if (this.state.selectedInputMode === ConnectionInputMode.Parameters || this.state.selectedInputMode ===	ConnectionInputMode.AzureBrowse) {
		return this.state.connectionComponents.mainOptions;
	}
	return ['connectionString', 'profileName'];
}

private getFormComponent(propertyName: keyof IConnectionDialogProfile): FormItemSpec<IConnectionDialogProfile> | undefined {
	return this.getActiveFormComponents().includes(propertyName) ? this.state.connectionComponents.components[propertyName] : undefined;
}

	private async getAccounts(): Promise<FormItemOptions[]> {
		const accounts = await this._mainController.azureAccountService.getAccounts();
		return accounts.map(account => {
			return {
				displayName: account.displayInfo.displayName,
				value: account.displayInfo.userId
			};
		});

	}

	private async getTenants(accountId: string): Promise<FormItemOptions[]> {
		const account = (await this._mainController.azureAccountService.getAccounts()).find(account => account.displayInfo.userId === accountId);
		if (!account) {
			return [];
		}
		const tenants = account.properties.tenants;
		if (!tenants) {
			return [];
		}
		return tenants.map(tenant => {
			return {
				displayName: tenant.displayName,
				value: tenant.id
			};
		});
	}

	private convertToFormComponent(connOption: ConnectionOption): FormItemSpec<IConnectionDialogProfile> {
		switch (connOption.valueType) {
			case 'boolean':
				return {
					propertyName: connOption.name as keyof IConnectionDialogProfile,
					label: connOption.displayName,
					required: connOption.isRequired,
					type: FormItemType.Checkbox,
					tooltip: connOption.description,
				};
			case 'string':
				return {
					propertyName: connOption.name as keyof IConnectionDialogProfile,
					label: connOption.displayName,
					required: connOption.isRequired,
					type: FormItemType.Input,
					tooltip: connOption.description,
				};
			case 'password':
				return {
				propertyName: connOption.name as keyof IConnectionDialogProfile,
				label: connOption.displayName,
				required: connOption.isRequired,
				type: FormItemType.Password,
				tooltip: connOption.description,
			};

			case 'number':
				return {
					propertyName: connOption.name as keyof IConnectionDialogProfile,
					label: connOption.displayName,
					required: connOption.isRequired,
					type: FormItemType.Input,
					tooltip: connOption.description,
				};
			case 'category':
				return {
					propertyName: connOption.name as keyof IConnectionDialogProfile,
					label: connOption.displayName,
					required: connOption.isRequired,
					type: FormItemType.Dropdown,
					tooltip: connOption.description,
					options: connOption.categoryValues.map(v => {
						return {
							displayName: v.displayName ?? v.name, // Use name if displayName is not provided
							value: v.name
						};
					}),
				};
			default:
				ConnectionDialogWebviewController._logger.log(`Unhandled connection option type: ${connOption.valueType}`);
			}
	}

	private async completeFormComponents(components: Partial<Record<keyof IConnectionDialogProfile, ConnectionDialogFormItemSpec>>) {
		// Add additional components that are not part of the connection options
		components['profileName'] = {
			propertyName: 'profileName',
			label: LocalizedConstants.profileName,
			required: false,
			type: FormItemType.Input,
			isAdvancedOption: false
		};

		components['savePassword'] = {
			propertyName: 'savePassword',
			label: LocalizedConstants.savePassword,
			required: false,
			type: FormItemType.Checkbox,
			isAdvancedOption: false
		};

		components['accountId'] = {
			propertyName: 'accountId',
			label: LocalizedConstants.azureAccount,
			required: true,
			type: FormItemType.Dropdown,
			options: await this.getAccounts(),
			placeholder: LocalizedConstants.selectAnAccount,
			actionButtons: await this.getAzureActionButtons(),
			validate: (value: string) => {
				if (this.state.connectionProfile.authenticationType === AuthenticationType.AzureMFA && !value) {
					return {
						isValid: false,
						validationMessage: LocalizedConstants.azureAccountIsRequired
					};
				}
				return {
					isValid: true,
					validationMessage: ''
				};
			},
			isAdvancedOption: false
		};

		components['tenantId'] = {
			propertyName: 'tenantId',
			label: LocalizedConstants.tenantId,
			required: true,
			type: FormItemType.Dropdown,
			options: [],
			hidden: true,
			placeholder: LocalizedConstants.selectATenant,
			validate: (value: string) => {
				if (this.state.connectionProfile.authenticationType === AuthenticationType.AzureMFA && !value) {
					return {
						isValid: false,
						validationMessage: LocalizedConstants.tenantIdIsRequired
					};
				}
				return {
					isValid: true,
					validationMessage: ''
				};
			},
			isAdvancedOption: false
		};

		components['connectionString'] = {
			type: FormItemType.TextArea,
			propertyName: 'connectionString',
			label: LocalizedConstants.connectionString,
			required: true,
			validate: (value: string) => {
				if (this.state.selectedInputMode === ConnectionInputMode.ConnectionString && !value) {
					return {
						isValid: false,
						validationMessage: LocalizedConstants.connectionStringIsRequired
					};
				}
				return {
					isValid: true,
					validationMessage: ''
				};
			},
			isAdvancedOption: false
		};

		// add missing validation functions for generated components
		components['server'].validate = (value: string) => {
			if (this.state.connectionProfile.authenticationType === AuthenticationType.SqlLogin && !value) {
				return {
					isValid: false,
					validationMessage: LocalizedConstants.usernameIsRequired
				};
			}
			return {
				isValid: true,
				validationMessage: ''
			};
		};

		components['user'].validate = (value: string) => {
			if (this.state.connectionProfile.authenticationType === AuthenticationType.SqlLogin && !value) {
				return {
					isValid: false,
					validationMessage: LocalizedConstants.usernameIsRequired
				};
			}
			return {
				isValid: true,
				validationMessage: ''
			};
		};
	}

	private async generateConnectionComponents(): Promise<Record<keyof IConnectionDialogProfile, ConnectionDialogFormItemSpec>> {
		// get list of connection options from Tools Service
		const capabilitiesResult: CapabilitiesResult = await this._mainController.connectionManager.client.sendRequest(GetCapabilitiesRequest.type, {});
		const connectionOptions: ConnectionOption[] = capabilitiesResult.capabilities.connectionProvider.options;

		// eslint-disable-next-line @typescript-eslint/no-explicit-any
		const result: Record<keyof IConnectionDialogProfile, ConnectionDialogFormItemSpec> = {} as any; // force empty record for intial blank state

		for (const option of connectionOptions) {
			result[option.name as keyof IConnectionDialogProfile] = {
				...this.convertToFormComponent(option),
				isAdvancedOption: !this._mainOptionNames.has(option.name),
				optionCategory: option.groupName
			};
		}

		await this.completeFormComponents(result);

		return result;
	}

	private groupAdvancedOptions({components, mainOptions, topAdvancedOptions}: {
		components: Partial<Record<keyof IConnectionDialogProfile, ConnectionDialogFormItemSpec>>;
        mainOptions: (keyof IConnectionDialogProfile)[],
        topAdvancedOptions: (keyof IConnectionDialogProfile)[],
	}): Record<string, (keyof IConnectionDialogProfile)[]> {
		const result = {};

		for (const component of Object.values(components)) {
			if (component.isAdvancedOption && !mainOptions.includes(component.propertyName) && !topAdvancedOptions.includes(component.propertyName)) {
				if (!result[component.optionCategory]) {
					result[component.optionCategory] = [component.propertyName];
				} else {
					result[component.optionCategory].push(component.propertyName);
				}
			}
		}

		return result;
	}

	private _mainOptionNames = new Set<string>([
		'server',
		'authenticationType',
		'user',
		'password',
		'savePassword',
		'accountId',
		'tenantId',
		'database',
		'trustServerCertificate',
		'encrypt',
		'profileName'
	]);

	private async validateFormComponents(propertyName?: keyof IConnectionDialogProfile): Promise<number> {
		let errorCount = 0;
		if (propertyName) {
			const component = this.getFormComponent(propertyName);
			if (component && component.validate) {
				component.validation = component.validate(this.state.connectionProfile[propertyName]);
				if (!component.validation.isValid) {
					return 1;
				}
			}
		}
		else {
			this.getActiveFormComponents().map(x => this.state.connectionComponents.components[x]).forEach(c => {
				if (c.hidden) {
					c.validation = {
						isValid: true,
						validationMessage: ''
					};
					return;
				} else {
					if (c.validate) {
						c.validation = c.validate(this.state.connectionProfile[c.propertyName]);
						if (!c.validation.isValid) {
							errorCount++;
						}
					}
				}
			});
		}
		return errorCount;
	}

	private async getAzureActionButtons(): Promise<FormItemActionButton[]> {
		const actionButtons: FormItemActionButton[] = [];
		actionButtons.push({
			label: LocalizedConstants.signIn,
			id: 'azureSignIn',
			callback: async () => {
				const account = await this._mainController.azureAccountService.addAccount();
				const accountsComponent = this.getFormComponent('accountId');
				if (accountsComponent) {
					accountsComponent.options = await this.getAccounts();
					this.state.connectionProfile.accountId = account.key.id;
					this.state = this.state;
					await this.handleAzureMFAEdits('accountId');
				}
			}
		});
		if (this.state.connectionProfile.authenticationType === AuthenticationType.AzureMFA && this.state.connectionProfile.accountId) {
			const account = (await this._mainController.azureAccountService.getAccounts()).find(account => account.displayInfo.userId === this.state.connectionProfile.accountId);
			if (account) {
				const session = await this._mainController.azureAccountService.getAccountSecurityToken(account, undefined);
				const isTokenExpired = AzureController.isTokenInValid(session.token, session.expiresOn);
				if (isTokenExpired) {
					actionButtons.push({
						label: LocalizedConstants.refreshTokenLabel,
						id: 'refreshToken',
						callback: async () => {
							const account = (await this._mainController.azureAccountService.getAccounts()).find(account => account.displayInfo.userId === this.state.connectionProfile.accountId);
							if (account) {
								const session = await this._mainController.azureAccountService.getAccountSecurityToken(account, undefined);
								ConnectionDialogWebviewController._logger.log('Token refreshed', session.expiresOn);
							}
						}
					});
				}
			}
		}
		return actionButtons;
	}

	private async handleAzureMFAEdits(propertyName: keyof IConnectionDialogProfile) {
		const mfaComponents: (keyof IConnectionDialogProfile)[] = ['accountId', 'tenantId', 'authenticationType'];
		if (mfaComponents.includes(propertyName)) {
			if (this.state.connectionProfile.authenticationType !== AuthenticationType.AzureMFA) {
				return;
			}
			const accountComponent = this.getFormComponent('accountId');
			const tenantComponent = this.getFormComponent('tenantId');
			let tenants: FormItemOptions[] = [];
			switch (propertyName) {
				case 'accountId':
					tenants = await this.getTenants(this.state.connectionProfile.accountId);
					if (tenantComponent) {
						tenantComponent.options = tenants;
						if (tenants && tenants.length > 0) {
							this.state.connectionProfile.tenantId = tenants[0].value;
						}
					}
					accountComponent.actionButtons = await this.getAzureActionButtons();
					break;
				case 'tenantId':
					break;
				case 'authenticationType':
					const firstOption = accountComponent.options[0];
					if (firstOption) {
						this.state.connectionProfile.accountId = firstOption.value;
					}
					tenants = await this.getTenants(this.state.connectionProfile.accountId);
					if (tenantComponent) {
						tenantComponent.options = tenants;
						if (tenants && tenants.length > 0) {
							this.state.connectionProfile.tenantId = tenants[0].value;
						}
					}
					accountComponent.actionButtons = await this.getAzureActionButtons();
					break;
			}
		}
	}

	private clearFormError() {
		this.state.formError = '';
		for (const component of this.getActiveFormComponents().map(x => this.state.connectionComponents.components[x])) {
			component.validation = undefined;
		}
	}

	private registerRpcHandlers() {
		this.registerReducer('setConnectionInputType', async (state, payload) => {
			this.state.selectedInputMode = payload.inputMode;
			await this.updateItemVisibility();
			this.state = this.state;

			if (this.state.selectedInputMode === ConnectionInputMode.AzureBrowse) {
				await this.loadAzureDatabases(state);
			}

			return state;
		});

		this.registerReducer('formAction', async (state, payload) => {
			if (payload.event.isAction) {
				const component = this.getFormComponent(payload.event.propertyName);
				if (component && component.actionButtons) {
					const actionButton = component.actionButtons.find(b => b.id === payload.event.value);
					if (actionButton?.callback) {
						await actionButton.callback();
					}
				}
			} else {
				// eslint-disable-next-line @typescript-eslint/no-explicit-any
				(this.state.connectionProfile[payload.event.propertyName] as any) = payload.event.value;
				await this.validateFormComponents(payload.event.propertyName);
				await this.handleAzureMFAEdits(payload.event.propertyName);
			}
			await this.updateItemVisibility();

			return state;
		});

		this.registerReducer('loadConnection', async (state, payload) => {
			this._connectionToEditCopy = structuredClone(payload.connection);
			this.clearFormError();
			this.state.connectionProfile = payload.connection;
			await this.updateItemVisibility();
			await this.handleAzureMFAEdits('azureAuthType');
			await this.handleAzureMFAEdits('accountId');

			return state;
		});

		this.registerReducer('connect', async (state) => {
			this.clearFormError();
			this.state.connectionStatus = ApiStatus.Loading;
			this.state.formError = '';
			this.state = this.state;

			// Clear the options that aren't being used (due to form selections, like authType)
			for (const option of Object.values(this.state.connectionComponents.components)) {
				if (option.hidden) {
					// eslint-disable-next-line @typescript-eslint/no-explicit-any
					(this.state.connectionProfile[option.propertyName as keyof IConnectionDialogProfile] as any) = undefined;
				}
			}

			// Perform final validation of all inputs
			const errorCount = await this.validateFormComponents();
			if (errorCount > 0) {
				this.state.connectionStatus = ApiStatus.Error;
				return state;
			}

			try {

				try {
					// eslint-disable-next-line @typescript-eslint/no-explicit-any
					const result = await this._mainController.connectionManager.connectionUI.validateAndSaveProfileFromDialog(this.state.connectionProfile as any);

					if (result?.errorMessage) {
						this.state.formError = result.errorMessage;
						this.state.connectionStatus = ApiStatus.Error;
						return state;
					}
				} catch (error) {
					this.state.formError = getErrorMessage(error);
					this.state.connectionStatus = ApiStatus.Error;
					return state;
				}

				if (this._connectionToEditCopy) {
					await this._mainController.connectionManager.getUriForConnection(this._connectionToEditCopy);
					await this._objectExplorerProvider.removeConnectionNodes([this._connectionToEditCopy]);
					// eslint-disable-next-line @typescript-eslint/no-explicit-any
					await this._mainController.connectionManager.connectionStore.removeProfile(this._connectionToEditCopy as any);
					await this._objectExplorerProvider.refresh(undefined);
				}
				// eslint-disable-next-line @typescript-eslint/no-explicit-any
				await this._mainController.connectionManager.connectionUI.saveProfile(this.state.connectionProfile as any);
				const node = await this._mainController.createObjectExplorerSessionFromDialog(this.state.connectionProfile);
				await this._objectExplorerProvider.refresh(undefined);
				await this.loadRecentConnections();
				this.state.connectionStatus = ApiStatus.Loaded;
				await this._mainController.objectExplorerTree.reveal(node, { focus: true, select: true, expand: true });
				await this.panel.dispose();
			} catch (error) {
				this.state.connectionStatus = ApiStatus.Error;
				return state;
			}
			return state;
		});
	}

	private async loadAzureDatabases(state: ConnectionDialogWebviewState) {
		try {
			const auth: VSCodeAzureSubscriptionProvider = new VSCodeAzureSubscriptionProvider();

			if (!await auth.isSignedIn()) {
				const result = await auth.signIn();

				if (!result) {
					state.formError = "Azure sign in failed.";
					return state;
				}
			}

			const subs = this.groupBy(await auth.getSubscriptions(), 'tenantId'); // TODO: replace with Object.groupBy once ES2024 is supported

			if (subs.size === 0) {
				state.formError = `No subscriptions set in VS Code's Azure account filter.`;
			} else {
				for (const t of subs.keys()) {
					for (const s of subs.get(t)) {
						const databases = await this.getSqlDatabases(s);
						state.azureDatabases.push(...databases);
						this.state = state; // update state mid-reducer so the UI is more responsive
					}
				}
			}
		} catch (error) {
			state.formError = `Error loading Azure databases: ${error}`;
			return state;
		}
	}

	private groupBy<T>(xs: T[], key: string): Map<string, T[]> {
		return xs.reduce((rv, x) => {
			const keyValue = x[key];
			if (!rv.has(keyValue)) {
				rv.set(keyValue, []);
			}
			rv.get(keyValue)!.push(x);
			return rv;
		}, new Map<string, T[]>());
	}

	private async getSqlDatabases(sub: AzureSubscription): Promise<AzureSqlDatabaseInfo[]> {
		const result: AzureSqlDatabaseInfo[] = [];
		const client = new ResourceManagementClient(sub.credential, sub.subscriptionId);
		const servers = await uiUtils.listAllIterator(client.resources.list({filter: "resourceType eq 'Microsoft.Sql/servers'"}));
		const databasesPromise = uiUtils.listAllIterator(client.resources.list({filter: "resourceType eq 'Microsoft.Sql/servers/databases'"}));

		for (const server of servers) {
			result.push({
				server: server.name,
				databases: [],
				location: server.location,
				resourceGroup: server.id.split('/')[4], // TODO: don't hardcode
				subscriptionId: sub.subscriptionId
			});
		}

		for (const database of await databasesPromise) {
			const serverName = database.id.split('/')[8];  // TODO: don't hardcode
			const server = result.find(s => s.server === serverName);
			if (server) {
				server.databases.push(database.name);
			}
		}

		return result;
	}
=======
/*---------------------------------------------------------------------------------------------
 *  Copyright (c) Microsoft Corporation. All rights reserved.
 *  Licensed under the MIT License. See License.txt in the project root for license information.
 *--------------------------------------------------------------------------------------------*/

import * as vscode from "vscode";
import { ReactWebviewPanelController } from "../controllers/reactWebviewController";
import {
    AuthenticationType,
    ConnectionDialogFormItemSpec,
    ConnectionDialogReducers,
    ConnectionDialogWebviewState,
    ConnectionInputMode,
    IConnectionDialogProfile,
} from "../sharedInterfaces/connectionDialog";
import { IConnectionInfo } from "vscode-mssql";
import MainController from "../controllers/mainController";
import { getConnectionDisplayName } from "../models/connectionInfo";
import { AzureController } from "../azure/azureController";
import { ObjectExplorerProvider } from "../objectExplorer/objectExplorerProvider";
import {
    CapabilitiesResult,
    GetCapabilitiesRequest,
} from "../models/contracts/connection";
import { ConnectionOption } from "azdata";
import { Logger } from "../models/logger";
import VscodeWrapper from "../controllers/vscodeWrapper";
import * as LocalizedConstants from "../constants/locConstants";
import {
    FormItemSpec,
    FormItemActionButton,
    FormItemOptions,
    FormItemType,
} from "../reactviews/common/forms/form";
import { ApiStatus } from "../sharedInterfaces/webview";

export class ConnectionDialogWebviewController extends ReactWebviewPanelController<
    ConnectionDialogWebviewState,
    ConnectionDialogReducers
> {
    private _connectionToEditCopy: IConnectionDialogProfile | undefined;

    private static _logger: Logger;

    constructor(
        context: vscode.ExtensionContext,
        private _mainController: MainController,
        private _objectExplorerProvider: ObjectExplorerProvider,
        private _connectionToEdit?: IConnectionInfo,
    ) {
        super(
            context,
            LocalizedConstants.connectionDialog,
            "connectionDialog",
            new ConnectionDialogWebviewState({
                connectionProfile: {} as IConnectionDialogProfile,
                recentConnections: [],
                selectedInputMode: ConnectionInputMode.Parameters,
                connectionComponents: {
                    // eslint-disable-next-line @typescript-eslint/no-explicit-any
                    components: {} as any, // force empty record for intial blank state
                    mainOptions: [],
                    topAdvancedOptions: [],
                    groupedAdvancedOptions: {},
                },
                connectionStatus: ApiStatus.NotStarted,
                formError: "",
            }),
            vscode.ViewColumn.Active,
            {
                dark: vscode.Uri.joinPath(
                    context.extensionUri,
                    "media",
                    "connectionDialogEditor_dark.svg",
                ),
                light: vscode.Uri.joinPath(
                    context.extensionUri,
                    "media",
                    "connectionDialogEditor_light.svg",
                ),
            },
        );

        if (!ConnectionDialogWebviewController._logger) {
            const vscodeWrapper = new VscodeWrapper();
            const channel = vscodeWrapper.createOutputChannel(
                LocalizedConstants.connectionDialog,
            );
            ConnectionDialogWebviewController._logger = Logger.create(channel);
        }

        this.registerRpcHandlers();
        this.initializeDialog().catch((err) =>
            vscode.window.showErrorMessage(err.toString()),
        );
    }

    private async initializeDialog() {
        await this.loadRecentConnections();
        if (this._connectionToEdit) {
            await this.loadConnectionToEdit();
        } else {
            await this.loadEmptyConnection();
        }

        this.state.connectionComponents = {
            components: await this.generateConnectionComponents(),
            mainOptions: [
                "server",
                "trustServerCertificate",
                "authenticationType",
                "user",
                "password",
                "savePassword",
                "accountId",
                "tenantId",
                "database",
                "encrypt",
            ],
            topAdvancedOptions: [
                "port",
                "connectTimeout",
                // TODO: 'autoDisconnect',
                // TODO: 'sslConfiguration',
                "applicationName",
                "replication",
            ],
            groupedAdvancedOptions: {}, // computed below
        };

        this.state.connectionComponents.groupedAdvancedOptions =
            this.groupAdvancedOptions(this.state.connectionComponents);

        await this.updateItemVisibility();
        this.state = this.state;
    }

    private async loadRecentConnections() {
        const recentConnections =
            this._mainController.connectionManager.connectionStore
                .loadAllConnections(true)
                .map((c) => c.connectionCreds);
        const dialogConnections: IConnectionDialogProfile[] = [];
        for (let i = 0; i < recentConnections.length; i++) {
            dialogConnections.push(
                await this.initializeConnectionForDialog(recentConnections[i]),
            );
        }
        this.state.recentConnections = dialogConnections;
        this.state = this.state;
    }

    private async loadConnectionToEdit() {
        if (this._connectionToEdit) {
            this._connectionToEditCopy = structuredClone(
                this._connectionToEdit,
            );
            const connection = await this.initializeConnectionForDialog(
                this._connectionToEdit,
            );
            this.state.connectionProfile = connection;
            this.state = this.state;
        }
    }

    private async loadEmptyConnection() {
        const emptyConnection = {
            authenticationType: AuthenticationType.SqlLogin,
        } as IConnectionDialogProfile;
        this.state.connectionProfile = emptyConnection;
    }

    private async initializeConnectionForDialog(
        connection: IConnectionInfo,
    ): Promise<IConnectionDialogProfile> {
        // Load the password if it's saved
        const isConnectionStringConnection =
            connection.connectionString !== undefined &&
            connection.connectionString !== "";
        if (!isConnectionStringConnection) {
            const password =
                await this._mainController.connectionManager.connectionStore.lookupPassword(
                    connection,
                    isConnectionStringConnection,
                );
            connection.password = password;
        } else {
            // If the connection is a connection string connection with SQL Auth:
            //   * the full connection string is stored as the "password" in the credential store
            //   * we need to extract the password from the connection string
            // If the connection is a connection string connection with a different auth type, then there's nothing in the credential store.

            const connectionString =
                await this._mainController.connectionManager.connectionStore.lookupPassword(
                    connection,
                    isConnectionStringConnection,
                );

            if (connectionString) {
                const passwordIndex = connectionString
                    .toLowerCase()
                    .indexOf("password=");

                if (passwordIndex !== -1) {
                    // extract password from connection string; found between 'Password=' and the next ';'
                    const passwordStart = passwordIndex + "password=".length;
                    const passwordEnd = connectionString.indexOf(
                        ";",
                        passwordStart,
                    );
                    if (passwordEnd !== -1) {
                        connection.password = connectionString.substring(
                            passwordStart,
                            passwordEnd,
                        );
                    }

                    // clear the connection string from the IConnectionDialogProfile so that the ugly connection string key
                    // that's used to look up the actual connection string (with password) isn't displayed
                    connection.connectionString = "";
                }
            }
        }

        const dialogConnection = connection as IConnectionDialogProfile;
        // Set the display name
        dialogConnection.displayName = dialogConnection.profileName
            ? dialogConnection.profileName
            : getConnectionDisplayName(connection);
        return dialogConnection;
    }

    private async updateItemVisibility() {
        const selectedTab = this.state.selectedInputMode;
        let hiddenProperties: (keyof IConnectionDialogProfile)[] = [];
        if (selectedTab === ConnectionInputMode.Parameters) {
            if (
                this.state.connectionProfile.authenticationType !==
                AuthenticationType.SqlLogin
            ) {
                hiddenProperties.push("user", "password", "savePassword");
            }
            if (
                this.state.connectionProfile.authenticationType !==
                AuthenticationType.AzureMFA
            ) {
                hiddenProperties.push("accountId", "tenantId");
            }
            if (
                this.state.connectionProfile.authenticationType ===
                AuthenticationType.AzureMFA
            ) {
                // Hide tenantId if accountId has only one tenant
                const tenants = await this.getTenants(
                    this.state.connectionProfile.accountId,
                );
                if (tenants.length === 1) {
                    hiddenProperties.push("tenantId");
                }
            }
        }

        for (const component of Object.values(
            this.state.connectionComponents.components,
        )) {
            component.hidden = hiddenProperties.includes(
                component.propertyName,
            );
        }
    }

    private getActiveFormComponents(): (keyof IConnectionDialogProfile)[] {
        if (this.state.selectedInputMode === ConnectionInputMode.Parameters) {
            return this.state.connectionComponents.mainOptions;
        }
        return ["connectionString", "profileName"];
    }

    private getFormComponent(
        propertyName: keyof IConnectionDialogProfile,
    ): FormItemSpec<IConnectionDialogProfile> | undefined {
        return this.getActiveFormComponents().includes(propertyName)
            ? this.state.connectionComponents.components[propertyName]
            : undefined;
    }

    private async getAccounts(): Promise<FormItemOptions[]> {
        const accounts =
            await this._mainController.azureAccountService.getAccounts();
        return accounts.map((account) => {
            return {
                displayName: account.displayInfo.displayName,
                value: account.displayInfo.userId,
            };
        });
    }

    private async getTenants(accountId: string): Promise<FormItemOptions[]> {
        const account = (
            await this._mainController.azureAccountService.getAccounts()
        ).find((account) => account.displayInfo.userId === accountId);
        if (!account) {
            return [];
        }
        const tenants = account.properties.tenants;
        if (!tenants) {
            return [];
        }
        return tenants.map((tenant) => {
            return {
                displayName: tenant.displayName,
                value: tenant.id,
            };
        });
    }

    private convertToFormComponent(
        connOption: ConnectionOption,
    ): FormItemSpec<IConnectionDialogProfile> {
        switch (connOption.valueType) {
            case "boolean":
                return {
                    propertyName:
                        connOption.name as keyof IConnectionDialogProfile,
                    label: connOption.displayName,
                    required: connOption.isRequired,
                    type: FormItemType.Checkbox,
                    tooltip: connOption.description,
                };
            case "string":
                return {
                    propertyName:
                        connOption.name as keyof IConnectionDialogProfile,
                    label: connOption.displayName,
                    required: connOption.isRequired,
                    type: FormItemType.Input,
                    tooltip: connOption.description,
                };
            case "password":
                return {
                    propertyName:
                        connOption.name as keyof IConnectionDialogProfile,
                    label: connOption.displayName,
                    required: connOption.isRequired,
                    type: FormItemType.Password,
                    tooltip: connOption.description,
                };

            case "number":
                return {
                    propertyName:
                        connOption.name as keyof IConnectionDialogProfile,
                    label: connOption.displayName,
                    required: connOption.isRequired,
                    type: FormItemType.Input,
                    tooltip: connOption.description,
                };
            case "category":
                return {
                    propertyName:
                        connOption.name as keyof IConnectionDialogProfile,
                    label: connOption.displayName,
                    required: connOption.isRequired,
                    type: FormItemType.Dropdown,
                    tooltip: connOption.description,
                    options: connOption.categoryValues.map((v) => {
                        return {
                            displayName: v.displayName ?? v.name, // Use name if displayName is not provided
                            value: v.name,
                        };
                    }),
                };
            default:
                ConnectionDialogWebviewController._logger.log(
                    `Unhandled connection option type: ${connOption.valueType}`,
                );
        }
    }

    private async completeFormComponents(
        components: Partial<
            Record<keyof IConnectionDialogProfile, ConnectionDialogFormItemSpec>
        >,
    ) {
        // Add additional components that are not part of the connection options
        components["profileName"] = {
            propertyName: "profileName",
            label: LocalizedConstants.profileName,
            required: false,
            type: FormItemType.Input,
            isAdvancedOption: false,
        };

        components["savePassword"] = {
            propertyName: "savePassword",
            label: LocalizedConstants.savePassword,
            required: false,
            type: FormItemType.Checkbox,
            isAdvancedOption: false,
        };

        components["accountId"] = {
            propertyName: "accountId",
            label: LocalizedConstants.azureAccount,
            required: true,
            type: FormItemType.Dropdown,
            options: await this.getAccounts(),
            placeholder: LocalizedConstants.selectAnAccount,
            actionButtons: await this.getAzureActionButtons(),
            validate: (value: string) => {
                if (
                    this.state.connectionProfile.authenticationType ===
                        AuthenticationType.AzureMFA &&
                    !value
                ) {
                    return {
                        isValid: false,
                        validationMessage:
                            LocalizedConstants.azureAccountIsRequired,
                    };
                }
                return {
                    isValid: true,
                    validationMessage: "",
                };
            },
            isAdvancedOption: false,
        };

        components["tenantId"] = {
            propertyName: "tenantId",
            label: LocalizedConstants.tenantId,
            required: true,
            type: FormItemType.Dropdown,
            options: [],
            hidden: true,
            placeholder: LocalizedConstants.selectATenant,
            validate: (value: string) => {
                if (
                    this.state.connectionProfile.authenticationType ===
                        AuthenticationType.AzureMFA &&
                    !value
                ) {
                    return {
                        isValid: false,
                        validationMessage:
                            LocalizedConstants.tenantIdIsRequired,
                    };
                }
                return {
                    isValid: true,
                    validationMessage: "",
                };
            },
            isAdvancedOption: false,
        };

        components["connectionString"] = {
            type: FormItemType.TextArea,
            propertyName: "connectionString",
            label: LocalizedConstants.connectionString,
            required: true,
            validate: (value: string) => {
                if (
                    this.state.selectedInputMode ===
                        ConnectionInputMode.ConnectionString &&
                    !value
                ) {
                    return {
                        isValid: false,
                        validationMessage:
                            LocalizedConstants.connectionStringIsRequired,
                    };
                }
                return {
                    isValid: true,
                    validationMessage: "",
                };
            },
            isAdvancedOption: false,
        };

        // add missing validation functions for generated components
        components["server"].validate = (value: string) => {
            if (
                this.state.connectionProfile.authenticationType ===
                    AuthenticationType.SqlLogin &&
                !value
            ) {
                return {
                    isValid: false,
                    validationMessage: LocalizedConstants.usernameIsRequired,
                };
            }
            return {
                isValid: true,
                validationMessage: "",
            };
        };

        components["user"].validate = (value: string) => {
            if (
                this.state.connectionProfile.authenticationType ===
                    AuthenticationType.SqlLogin &&
                !value
            ) {
                return {
                    isValid: false,
                    validationMessage: LocalizedConstants.usernameIsRequired,
                };
            }
            return {
                isValid: true,
                validationMessage: "",
            };
        };
    }

    private async generateConnectionComponents(): Promise<
        Record<keyof IConnectionDialogProfile, ConnectionDialogFormItemSpec>
    > {
        // get list of connection options from Tools Service
        const capabilitiesResult: CapabilitiesResult =
            await this._mainController.connectionManager.client.sendRequest(
                GetCapabilitiesRequest.type,
                {},
            );
        const connectionOptions: ConnectionOption[] =
            capabilitiesResult.capabilities.connectionProvider.options;

        const result: Record<
            keyof IConnectionDialogProfile,
            ConnectionDialogFormItemSpec
        > = {} as any; // force empty record for intial blank state

        for (const option of connectionOptions) {
            result[option.name as keyof IConnectionDialogProfile] = {
                ...this.convertToFormComponent(option),
                isAdvancedOption: !this._mainOptionNames.has(option.name),
                optionCategory: option.groupName,
            };
        }

        await this.completeFormComponents(result);

        return result;
    }

    private groupAdvancedOptions({
        components,
        mainOptions,
        topAdvancedOptions,
    }: {
        components: Partial<
            Record<keyof IConnectionDialogProfile, ConnectionDialogFormItemSpec>
        >;
        mainOptions: (keyof IConnectionDialogProfile)[];
        topAdvancedOptions: (keyof IConnectionDialogProfile)[];
    }): Record<string, (keyof IConnectionDialogProfile)[]> {
        const result = {};

        for (const component of Object.values(components)) {
            if (
                component.isAdvancedOption &&
                !mainOptions.includes(component.propertyName) &&
                !topAdvancedOptions.includes(component.propertyName)
            ) {
                if (!result[component.optionCategory]) {
                    result[component.optionCategory] = [component.propertyName];
                } else {
                    result[component.optionCategory].push(
                        component.propertyName,
                    );
                }
            }
        }

        return result;
    }

    private _mainOptionNames = new Set<string>([
        "server",
        "authenticationType",
        "user",
        "password",
        "savePassword",
        "accountId",
        "tenantId",
        "database",
        "trustServerCertificate",
        "encrypt",
        "profileName",
    ]);

    private async validateFormComponents(
        propertyName?: keyof IConnectionDialogProfile,
    ): Promise<number> {
        let errorCount = 0;
        if (propertyName) {
            const component = this.getFormComponent(propertyName);
            if (component && component.validate) {
                component.validation = component.validate(
                    this.state.connectionProfile[propertyName],
                );
                if (!component.validation.isValid) {
                    return 1;
                }
            }
        } else {
            this.getActiveFormComponents()
                .map((x) => this.state.connectionComponents.components[x])
                .forEach((c) => {
                    if (c.hidden) {
                        c.validation = {
                            isValid: true,
                            validationMessage: "",
                        };
                        return;
                    } else {
                        if (c.validate) {
                            c.validation = c.validate(
                                this.state.connectionProfile[c.propertyName],
                            );
                            if (!c.validation.isValid) {
                                errorCount++;
                            }
                        }
                    }
                });
        }
        return errorCount;
    }

    private async getAzureActionButtons(): Promise<FormItemActionButton[]> {
        const actionButtons: FormItemActionButton[] = [];
        actionButtons.push({
            label: LocalizedConstants.signIn,
            id: "azureSignIn",
            callback: async () => {
                const account =
                    await this._mainController.azureAccountService.addAccount();
                const accountsComponent = this.getFormComponent("accountId");
                if (accountsComponent) {
                    accountsComponent.options = await this.getAccounts();
                    this.state.connectionProfile.accountId = account.key.id;
                    this.state = this.state;
                    await this.handleAzureMFAEdits("accountId");
                }
            },
        });
        if (
            this.state.connectionProfile.authenticationType ===
                AuthenticationType.AzureMFA &&
            this.state.connectionProfile.accountId
        ) {
            const account = (
                await this._mainController.azureAccountService.getAccounts()
            ).find(
                (account) =>
                    account.displayInfo.userId ===
                    this.state.connectionProfile.accountId,
            );
            if (account) {
                const session =
                    await this._mainController.azureAccountService.getAccountSecurityToken(
                        account,
                        undefined,
                    );
                const isTokenExpired = AzureController.isTokenInValid(
                    session.token,
                    session.expiresOn,
                );
                if (isTokenExpired) {
                    actionButtons.push({
                        label: LocalizedConstants.refreshTokenLabel,
                        id: "refreshToken",
                        callback: async () => {
                            const account = (
                                await this._mainController.azureAccountService.getAccounts()
                            ).find(
                                (account) =>
                                    account.displayInfo.userId ===
                                    this.state.connectionProfile.accountId,
                            );
                            if (account) {
                                const session =
                                    await this._mainController.azureAccountService.getAccountSecurityToken(
                                        account,
                                        undefined,
                                    );
                                ConnectionDialogWebviewController._logger.log(
                                    "Token refreshed",
                                    session.expiresOn,
                                );
                            }
                        },
                    });
                }
            }
        }
        return actionButtons;
    }

    private async handleAzureMFAEdits(
        propertyName: keyof IConnectionDialogProfile,
    ) {
        const mfaComponents: (keyof IConnectionDialogProfile)[] = [
            "accountId",
            "tenantId",
            "authenticationType",
        ];
        if (mfaComponents.includes(propertyName)) {
            if (
                this.state.connectionProfile.authenticationType !==
                AuthenticationType.AzureMFA
            ) {
                return;
            }
            const accountComponent = this.getFormComponent("accountId");
            const tenantComponent = this.getFormComponent("tenantId");
            let tenants: FormItemOptions[] = [];
            switch (propertyName) {
                case "accountId":
                    tenants = await this.getTenants(
                        this.state.connectionProfile.accountId,
                    );
                    if (tenantComponent) {
                        tenantComponent.options = tenants;
                        if (tenants && tenants.length > 0) {
                            this.state.connectionProfile.tenantId =
                                tenants[0].value;
                        }
                    }
                    accountComponent.actionButtons =
                        await this.getAzureActionButtons();
                    break;
                case "tenantId":
                    break;
                case "authenticationType":
                    const firstOption = accountComponent.options[0];
                    if (firstOption) {
                        this.state.connectionProfile.accountId =
                            firstOption.value;
                    }
                    tenants = await this.getTenants(
                        this.state.connectionProfile.accountId,
                    );
                    if (tenantComponent) {
                        tenantComponent.options = tenants;
                        if (tenants && tenants.length > 0) {
                            this.state.connectionProfile.tenantId =
                                tenants[0].value;
                        }
                    }
                    accountComponent.actionButtons =
                        await this.getAzureActionButtons();
                    break;
            }
        }
    }

    private clearFormError() {
        this.state.formError = "";
        for (const component of this.getActiveFormComponents().map(
            (x) => this.state.connectionComponents.components[x],
        )) {
            component.validation = undefined;
        }
    }

    private registerRpcHandlers() {
        this.registerReducer(
            "setConnectionInputType",
            async (state, payload) => {
                this.state.selectedInputMode = payload.inputMode;
                await this.updateItemVisibility();
                return state;
            },
        );

        this.registerReducer("formAction", async (state, payload) => {
            if (payload.event.isAction) {
                const component = this.getFormComponent(
                    payload.event.propertyName,
                );
                if (component && component.actionButtons) {
                    const actionButton = component.actionButtons.find(
                        (b) => b.id === payload.event.value,
                    );
                    if (actionButton?.callback) {
                        await actionButton.callback();
                    }
                }
            } else {
                (this.state.connectionProfile[
                    payload.event.propertyName
                ] as any) = payload.event.value;
                await this.validateFormComponents(payload.event.propertyName);
                await this.handleAzureMFAEdits(payload.event.propertyName);
            }
            await this.updateItemVisibility();
            return state;
        });

        this.registerReducer("loadConnection", async (state, payload) => {
            this._connectionToEditCopy = structuredClone(payload.connection);
            this.clearFormError();
            this.state.connectionProfile = payload.connection;
            await this.updateItemVisibility();
            await this.handleAzureMFAEdits("azureAuthType");
            await this.handleAzureMFAEdits("accountId");
            return state;
        });

        this.registerReducer("connect", async (state) => {
            this.clearFormError();
            this.state.connectionStatus = ApiStatus.Loading;
            this.state.formError = "";
            this.state = this.state;

            // Clear the options that aren't being used (due to form selections, like authType)
            for (const option of Object.values(
                this.state.connectionComponents.components,
            )) {
                if (option.hidden) {
                    (this.state.connectionProfile[
                        option.propertyName as keyof IConnectionDialogProfile
                    ] as any) = undefined;
                }
            }

            // Perform final validation of all inputs
            const errorCount = await this.validateFormComponents();
            if (errorCount > 0) {
                this.state.connectionStatus = ApiStatus.Error;
                return state;
            }

            try {
                const result =
                    await this._mainController.connectionManager.connectionUI.validateAndSaveProfileFromDialog(
                        this.state.connectionProfile as any,
                    );
                if (result?.errorMessage) {
                    this.state.formError = result.errorMessage;
                    this.state.connectionStatus = ApiStatus.Error;
                    return state;
                }
                if (this._connectionToEditCopy) {
                    await this._mainController.connectionManager.getUriForConnection(
                        this._connectionToEditCopy,
                    );
                    await this._objectExplorerProvider.removeConnectionNodes([
                        this._connectionToEditCopy,
                    ]);

                    await this._mainController.connectionManager.connectionStore.removeProfile(
                        this._connectionToEditCopy as any,
                    );
                    await this._objectExplorerProvider.refresh(undefined);
                }

                await this._mainController.connectionManager.connectionUI.saveProfile(
                    this.state.connectionProfile as any,
                );
                const node =
                    await this._mainController.createObjectExplorerSessionFromDialog(
                        this.state.connectionProfile,
                    );
                await this._objectExplorerProvider.refresh(undefined);
                await this.loadRecentConnections();
                this.state.connectionStatus = ApiStatus.Loaded;
                await this._mainController.objectExplorerTree.reveal(node, {
                    focus: true,
                    select: true,
                    expand: true,
                });
                await this.panel.dispose();
            } catch (error) {
                this.state.connectionStatus = ApiStatus.Error;
                return state;
            }
            return state;
        });
    }
>>>>>>> 03d5bccc
}<|MERGE_RESOLUTION|>--- conflicted
+++ resolved
@@ -1,4 +1,3 @@
-<<<<<<< HEAD
 /*---------------------------------------------------------------------------------------------
  *  Copyright (c) Microsoft Corporation. All rights reserved.
  *  Licensed under the MIT License. See License.txt in the project root for license information.
@@ -751,891 +750,4 @@
 
 		return result;
 	}
-=======
-/*---------------------------------------------------------------------------------------------
- *  Copyright (c) Microsoft Corporation. All rights reserved.
- *  Licensed under the MIT License. See License.txt in the project root for license information.
- *--------------------------------------------------------------------------------------------*/
-
-import * as vscode from "vscode";
-import { ReactWebviewPanelController } from "../controllers/reactWebviewController";
-import {
-    AuthenticationType,
-    ConnectionDialogFormItemSpec,
-    ConnectionDialogReducers,
-    ConnectionDialogWebviewState,
-    ConnectionInputMode,
-    IConnectionDialogProfile,
-} from "../sharedInterfaces/connectionDialog";
-import { IConnectionInfo } from "vscode-mssql";
-import MainController from "../controllers/mainController";
-import { getConnectionDisplayName } from "../models/connectionInfo";
-import { AzureController } from "../azure/azureController";
-import { ObjectExplorerProvider } from "../objectExplorer/objectExplorerProvider";
-import {
-    CapabilitiesResult,
-    GetCapabilitiesRequest,
-} from "../models/contracts/connection";
-import { ConnectionOption } from "azdata";
-import { Logger } from "../models/logger";
-import VscodeWrapper from "../controllers/vscodeWrapper";
-import * as LocalizedConstants from "../constants/locConstants";
-import {
-    FormItemSpec,
-    FormItemActionButton,
-    FormItemOptions,
-    FormItemType,
-} from "../reactviews/common/forms/form";
-import { ApiStatus } from "../sharedInterfaces/webview";
-
-export class ConnectionDialogWebviewController extends ReactWebviewPanelController<
-    ConnectionDialogWebviewState,
-    ConnectionDialogReducers
-> {
-    private _connectionToEditCopy: IConnectionDialogProfile | undefined;
-
-    private static _logger: Logger;
-
-    constructor(
-        context: vscode.ExtensionContext,
-        private _mainController: MainController,
-        private _objectExplorerProvider: ObjectExplorerProvider,
-        private _connectionToEdit?: IConnectionInfo,
-    ) {
-        super(
-            context,
-            LocalizedConstants.connectionDialog,
-            "connectionDialog",
-            new ConnectionDialogWebviewState({
-                connectionProfile: {} as IConnectionDialogProfile,
-                recentConnections: [],
-                selectedInputMode: ConnectionInputMode.Parameters,
-                connectionComponents: {
-                    // eslint-disable-next-line @typescript-eslint/no-explicit-any
-                    components: {} as any, // force empty record for intial blank state
-                    mainOptions: [],
-                    topAdvancedOptions: [],
-                    groupedAdvancedOptions: {},
-                },
-                connectionStatus: ApiStatus.NotStarted,
-                formError: "",
-            }),
-            vscode.ViewColumn.Active,
-            {
-                dark: vscode.Uri.joinPath(
-                    context.extensionUri,
-                    "media",
-                    "connectionDialogEditor_dark.svg",
-                ),
-                light: vscode.Uri.joinPath(
-                    context.extensionUri,
-                    "media",
-                    "connectionDialogEditor_light.svg",
-                ),
-            },
-        );
-
-        if (!ConnectionDialogWebviewController._logger) {
-            const vscodeWrapper = new VscodeWrapper();
-            const channel = vscodeWrapper.createOutputChannel(
-                LocalizedConstants.connectionDialog,
-            );
-            ConnectionDialogWebviewController._logger = Logger.create(channel);
-        }
-
-        this.registerRpcHandlers();
-        this.initializeDialog().catch((err) =>
-            vscode.window.showErrorMessage(err.toString()),
-        );
-    }
-
-    private async initializeDialog() {
-        await this.loadRecentConnections();
-        if (this._connectionToEdit) {
-            await this.loadConnectionToEdit();
-        } else {
-            await this.loadEmptyConnection();
-        }
-
-        this.state.connectionComponents = {
-            components: await this.generateConnectionComponents(),
-            mainOptions: [
-                "server",
-                "trustServerCertificate",
-                "authenticationType",
-                "user",
-                "password",
-                "savePassword",
-                "accountId",
-                "tenantId",
-                "database",
-                "encrypt",
-            ],
-            topAdvancedOptions: [
-                "port",
-                "connectTimeout",
-                // TODO: 'autoDisconnect',
-                // TODO: 'sslConfiguration',
-                "applicationName",
-                "replication",
-            ],
-            groupedAdvancedOptions: {}, // computed below
-        };
-
-        this.state.connectionComponents.groupedAdvancedOptions =
-            this.groupAdvancedOptions(this.state.connectionComponents);
-
-        await this.updateItemVisibility();
-        this.state = this.state;
-    }
-
-    private async loadRecentConnections() {
-        const recentConnections =
-            this._mainController.connectionManager.connectionStore
-                .loadAllConnections(true)
-                .map((c) => c.connectionCreds);
-        const dialogConnections: IConnectionDialogProfile[] = [];
-        for (let i = 0; i < recentConnections.length; i++) {
-            dialogConnections.push(
-                await this.initializeConnectionForDialog(recentConnections[i]),
-            );
-        }
-        this.state.recentConnections = dialogConnections;
-        this.state = this.state;
-    }
-
-    private async loadConnectionToEdit() {
-        if (this._connectionToEdit) {
-            this._connectionToEditCopy = structuredClone(
-                this._connectionToEdit,
-            );
-            const connection = await this.initializeConnectionForDialog(
-                this._connectionToEdit,
-            );
-            this.state.connectionProfile = connection;
-            this.state = this.state;
-        }
-    }
-
-    private async loadEmptyConnection() {
-        const emptyConnection = {
-            authenticationType: AuthenticationType.SqlLogin,
-        } as IConnectionDialogProfile;
-        this.state.connectionProfile = emptyConnection;
-    }
-
-    private async initializeConnectionForDialog(
-        connection: IConnectionInfo,
-    ): Promise<IConnectionDialogProfile> {
-        // Load the password if it's saved
-        const isConnectionStringConnection =
-            connection.connectionString !== undefined &&
-            connection.connectionString !== "";
-        if (!isConnectionStringConnection) {
-            const password =
-                await this._mainController.connectionManager.connectionStore.lookupPassword(
-                    connection,
-                    isConnectionStringConnection,
-                );
-            connection.password = password;
-        } else {
-            // If the connection is a connection string connection with SQL Auth:
-            //   * the full connection string is stored as the "password" in the credential store
-            //   * we need to extract the password from the connection string
-            // If the connection is a connection string connection with a different auth type, then there's nothing in the credential store.
-
-            const connectionString =
-                await this._mainController.connectionManager.connectionStore.lookupPassword(
-                    connection,
-                    isConnectionStringConnection,
-                );
-
-            if (connectionString) {
-                const passwordIndex = connectionString
-                    .toLowerCase()
-                    .indexOf("password=");
-
-                if (passwordIndex !== -1) {
-                    // extract password from connection string; found between 'Password=' and the next ';'
-                    const passwordStart = passwordIndex + "password=".length;
-                    const passwordEnd = connectionString.indexOf(
-                        ";",
-                        passwordStart,
-                    );
-                    if (passwordEnd !== -1) {
-                        connection.password = connectionString.substring(
-                            passwordStart,
-                            passwordEnd,
-                        );
-                    }
-
-                    // clear the connection string from the IConnectionDialogProfile so that the ugly connection string key
-                    // that's used to look up the actual connection string (with password) isn't displayed
-                    connection.connectionString = "";
-                }
-            }
-        }
-
-        const dialogConnection = connection as IConnectionDialogProfile;
-        // Set the display name
-        dialogConnection.displayName = dialogConnection.profileName
-            ? dialogConnection.profileName
-            : getConnectionDisplayName(connection);
-        return dialogConnection;
-    }
-
-    private async updateItemVisibility() {
-        const selectedTab = this.state.selectedInputMode;
-        let hiddenProperties: (keyof IConnectionDialogProfile)[] = [];
-        if (selectedTab === ConnectionInputMode.Parameters) {
-            if (
-                this.state.connectionProfile.authenticationType !==
-                AuthenticationType.SqlLogin
-            ) {
-                hiddenProperties.push("user", "password", "savePassword");
-            }
-            if (
-                this.state.connectionProfile.authenticationType !==
-                AuthenticationType.AzureMFA
-            ) {
-                hiddenProperties.push("accountId", "tenantId");
-            }
-            if (
-                this.state.connectionProfile.authenticationType ===
-                AuthenticationType.AzureMFA
-            ) {
-                // Hide tenantId if accountId has only one tenant
-                const tenants = await this.getTenants(
-                    this.state.connectionProfile.accountId,
-                );
-                if (tenants.length === 1) {
-                    hiddenProperties.push("tenantId");
-                }
-            }
-        }
-
-        for (const component of Object.values(
-            this.state.connectionComponents.components,
-        )) {
-            component.hidden = hiddenProperties.includes(
-                component.propertyName,
-            );
-        }
-    }
-
-    private getActiveFormComponents(): (keyof IConnectionDialogProfile)[] {
-        if (this.state.selectedInputMode === ConnectionInputMode.Parameters) {
-            return this.state.connectionComponents.mainOptions;
-        }
-        return ["connectionString", "profileName"];
-    }
-
-    private getFormComponent(
-        propertyName: keyof IConnectionDialogProfile,
-    ): FormItemSpec<IConnectionDialogProfile> | undefined {
-        return this.getActiveFormComponents().includes(propertyName)
-            ? this.state.connectionComponents.components[propertyName]
-            : undefined;
-    }
-
-    private async getAccounts(): Promise<FormItemOptions[]> {
-        const accounts =
-            await this._mainController.azureAccountService.getAccounts();
-        return accounts.map((account) => {
-            return {
-                displayName: account.displayInfo.displayName,
-                value: account.displayInfo.userId,
-            };
-        });
-    }
-
-    private async getTenants(accountId: string): Promise<FormItemOptions[]> {
-        const account = (
-            await this._mainController.azureAccountService.getAccounts()
-        ).find((account) => account.displayInfo.userId === accountId);
-        if (!account) {
-            return [];
-        }
-        const tenants = account.properties.tenants;
-        if (!tenants) {
-            return [];
-        }
-        return tenants.map((tenant) => {
-            return {
-                displayName: tenant.displayName,
-                value: tenant.id,
-            };
-        });
-    }
-
-    private convertToFormComponent(
-        connOption: ConnectionOption,
-    ): FormItemSpec<IConnectionDialogProfile> {
-        switch (connOption.valueType) {
-            case "boolean":
-                return {
-                    propertyName:
-                        connOption.name as keyof IConnectionDialogProfile,
-                    label: connOption.displayName,
-                    required: connOption.isRequired,
-                    type: FormItemType.Checkbox,
-                    tooltip: connOption.description,
-                };
-            case "string":
-                return {
-                    propertyName:
-                        connOption.name as keyof IConnectionDialogProfile,
-                    label: connOption.displayName,
-                    required: connOption.isRequired,
-                    type: FormItemType.Input,
-                    tooltip: connOption.description,
-                };
-            case "password":
-                return {
-                    propertyName:
-                        connOption.name as keyof IConnectionDialogProfile,
-                    label: connOption.displayName,
-                    required: connOption.isRequired,
-                    type: FormItemType.Password,
-                    tooltip: connOption.description,
-                };
-
-            case "number":
-                return {
-                    propertyName:
-                        connOption.name as keyof IConnectionDialogProfile,
-                    label: connOption.displayName,
-                    required: connOption.isRequired,
-                    type: FormItemType.Input,
-                    tooltip: connOption.description,
-                };
-            case "category":
-                return {
-                    propertyName:
-                        connOption.name as keyof IConnectionDialogProfile,
-                    label: connOption.displayName,
-                    required: connOption.isRequired,
-                    type: FormItemType.Dropdown,
-                    tooltip: connOption.description,
-                    options: connOption.categoryValues.map((v) => {
-                        return {
-                            displayName: v.displayName ?? v.name, // Use name if displayName is not provided
-                            value: v.name,
-                        };
-                    }),
-                };
-            default:
-                ConnectionDialogWebviewController._logger.log(
-                    `Unhandled connection option type: ${connOption.valueType}`,
-                );
-        }
-    }
-
-    private async completeFormComponents(
-        components: Partial<
-            Record<keyof IConnectionDialogProfile, ConnectionDialogFormItemSpec>
-        >,
-    ) {
-        // Add additional components that are not part of the connection options
-        components["profileName"] = {
-            propertyName: "profileName",
-            label: LocalizedConstants.profileName,
-            required: false,
-            type: FormItemType.Input,
-            isAdvancedOption: false,
-        };
-
-        components["savePassword"] = {
-            propertyName: "savePassword",
-            label: LocalizedConstants.savePassword,
-            required: false,
-            type: FormItemType.Checkbox,
-            isAdvancedOption: false,
-        };
-
-        components["accountId"] = {
-            propertyName: "accountId",
-            label: LocalizedConstants.azureAccount,
-            required: true,
-            type: FormItemType.Dropdown,
-            options: await this.getAccounts(),
-            placeholder: LocalizedConstants.selectAnAccount,
-            actionButtons: await this.getAzureActionButtons(),
-            validate: (value: string) => {
-                if (
-                    this.state.connectionProfile.authenticationType ===
-                        AuthenticationType.AzureMFA &&
-                    !value
-                ) {
-                    return {
-                        isValid: false,
-                        validationMessage:
-                            LocalizedConstants.azureAccountIsRequired,
-                    };
-                }
-                return {
-                    isValid: true,
-                    validationMessage: "",
-                };
-            },
-            isAdvancedOption: false,
-        };
-
-        components["tenantId"] = {
-            propertyName: "tenantId",
-            label: LocalizedConstants.tenantId,
-            required: true,
-            type: FormItemType.Dropdown,
-            options: [],
-            hidden: true,
-            placeholder: LocalizedConstants.selectATenant,
-            validate: (value: string) => {
-                if (
-                    this.state.connectionProfile.authenticationType ===
-                        AuthenticationType.AzureMFA &&
-                    !value
-                ) {
-                    return {
-                        isValid: false,
-                        validationMessage:
-                            LocalizedConstants.tenantIdIsRequired,
-                    };
-                }
-                return {
-                    isValid: true,
-                    validationMessage: "",
-                };
-            },
-            isAdvancedOption: false,
-        };
-
-        components["connectionString"] = {
-            type: FormItemType.TextArea,
-            propertyName: "connectionString",
-            label: LocalizedConstants.connectionString,
-            required: true,
-            validate: (value: string) => {
-                if (
-                    this.state.selectedInputMode ===
-                        ConnectionInputMode.ConnectionString &&
-                    !value
-                ) {
-                    return {
-                        isValid: false,
-                        validationMessage:
-                            LocalizedConstants.connectionStringIsRequired,
-                    };
-                }
-                return {
-                    isValid: true,
-                    validationMessage: "",
-                };
-            },
-            isAdvancedOption: false,
-        };
-
-        // add missing validation functions for generated components
-        components["server"].validate = (value: string) => {
-            if (
-                this.state.connectionProfile.authenticationType ===
-                    AuthenticationType.SqlLogin &&
-                !value
-            ) {
-                return {
-                    isValid: false,
-                    validationMessage: LocalizedConstants.usernameIsRequired,
-                };
-            }
-            return {
-                isValid: true,
-                validationMessage: "",
-            };
-        };
-
-        components["user"].validate = (value: string) => {
-            if (
-                this.state.connectionProfile.authenticationType ===
-                    AuthenticationType.SqlLogin &&
-                !value
-            ) {
-                return {
-                    isValid: false,
-                    validationMessage: LocalizedConstants.usernameIsRequired,
-                };
-            }
-            return {
-                isValid: true,
-                validationMessage: "",
-            };
-        };
-    }
-
-    private async generateConnectionComponents(): Promise<
-        Record<keyof IConnectionDialogProfile, ConnectionDialogFormItemSpec>
-    > {
-        // get list of connection options from Tools Service
-        const capabilitiesResult: CapabilitiesResult =
-            await this._mainController.connectionManager.client.sendRequest(
-                GetCapabilitiesRequest.type,
-                {},
-            );
-        const connectionOptions: ConnectionOption[] =
-            capabilitiesResult.capabilities.connectionProvider.options;
-
-        const result: Record<
-            keyof IConnectionDialogProfile,
-            ConnectionDialogFormItemSpec
-        > = {} as any; // force empty record for intial blank state
-
-        for (const option of connectionOptions) {
-            result[option.name as keyof IConnectionDialogProfile] = {
-                ...this.convertToFormComponent(option),
-                isAdvancedOption: !this._mainOptionNames.has(option.name),
-                optionCategory: option.groupName,
-            };
-        }
-
-        await this.completeFormComponents(result);
-
-        return result;
-    }
-
-    private groupAdvancedOptions({
-        components,
-        mainOptions,
-        topAdvancedOptions,
-    }: {
-        components: Partial<
-            Record<keyof IConnectionDialogProfile, ConnectionDialogFormItemSpec>
-        >;
-        mainOptions: (keyof IConnectionDialogProfile)[];
-        topAdvancedOptions: (keyof IConnectionDialogProfile)[];
-    }): Record<string, (keyof IConnectionDialogProfile)[]> {
-        const result = {};
-
-        for (const component of Object.values(components)) {
-            if (
-                component.isAdvancedOption &&
-                !mainOptions.includes(component.propertyName) &&
-                !topAdvancedOptions.includes(component.propertyName)
-            ) {
-                if (!result[component.optionCategory]) {
-                    result[component.optionCategory] = [component.propertyName];
-                } else {
-                    result[component.optionCategory].push(
-                        component.propertyName,
-                    );
-                }
-            }
-        }
-
-        return result;
-    }
-
-    private _mainOptionNames = new Set<string>([
-        "server",
-        "authenticationType",
-        "user",
-        "password",
-        "savePassword",
-        "accountId",
-        "tenantId",
-        "database",
-        "trustServerCertificate",
-        "encrypt",
-        "profileName",
-    ]);
-
-    private async validateFormComponents(
-        propertyName?: keyof IConnectionDialogProfile,
-    ): Promise<number> {
-        let errorCount = 0;
-        if (propertyName) {
-            const component = this.getFormComponent(propertyName);
-            if (component && component.validate) {
-                component.validation = component.validate(
-                    this.state.connectionProfile[propertyName],
-                );
-                if (!component.validation.isValid) {
-                    return 1;
-                }
-            }
-        } else {
-            this.getActiveFormComponents()
-                .map((x) => this.state.connectionComponents.components[x])
-                .forEach((c) => {
-                    if (c.hidden) {
-                        c.validation = {
-                            isValid: true,
-                            validationMessage: "",
-                        };
-                        return;
-                    } else {
-                        if (c.validate) {
-                            c.validation = c.validate(
-                                this.state.connectionProfile[c.propertyName],
-                            );
-                            if (!c.validation.isValid) {
-                                errorCount++;
-                            }
-                        }
-                    }
-                });
-        }
-        return errorCount;
-    }
-
-    private async getAzureActionButtons(): Promise<FormItemActionButton[]> {
-        const actionButtons: FormItemActionButton[] = [];
-        actionButtons.push({
-            label: LocalizedConstants.signIn,
-            id: "azureSignIn",
-            callback: async () => {
-                const account =
-                    await this._mainController.azureAccountService.addAccount();
-                const accountsComponent = this.getFormComponent("accountId");
-                if (accountsComponent) {
-                    accountsComponent.options = await this.getAccounts();
-                    this.state.connectionProfile.accountId = account.key.id;
-                    this.state = this.state;
-                    await this.handleAzureMFAEdits("accountId");
-                }
-            },
-        });
-        if (
-            this.state.connectionProfile.authenticationType ===
-                AuthenticationType.AzureMFA &&
-            this.state.connectionProfile.accountId
-        ) {
-            const account = (
-                await this._mainController.azureAccountService.getAccounts()
-            ).find(
-                (account) =>
-                    account.displayInfo.userId ===
-                    this.state.connectionProfile.accountId,
-            );
-            if (account) {
-                const session =
-                    await this._mainController.azureAccountService.getAccountSecurityToken(
-                        account,
-                        undefined,
-                    );
-                const isTokenExpired = AzureController.isTokenInValid(
-                    session.token,
-                    session.expiresOn,
-                );
-                if (isTokenExpired) {
-                    actionButtons.push({
-                        label: LocalizedConstants.refreshTokenLabel,
-                        id: "refreshToken",
-                        callback: async () => {
-                            const account = (
-                                await this._mainController.azureAccountService.getAccounts()
-                            ).find(
-                                (account) =>
-                                    account.displayInfo.userId ===
-                                    this.state.connectionProfile.accountId,
-                            );
-                            if (account) {
-                                const session =
-                                    await this._mainController.azureAccountService.getAccountSecurityToken(
-                                        account,
-                                        undefined,
-                                    );
-                                ConnectionDialogWebviewController._logger.log(
-                                    "Token refreshed",
-                                    session.expiresOn,
-                                );
-                            }
-                        },
-                    });
-                }
-            }
-        }
-        return actionButtons;
-    }
-
-    private async handleAzureMFAEdits(
-        propertyName: keyof IConnectionDialogProfile,
-    ) {
-        const mfaComponents: (keyof IConnectionDialogProfile)[] = [
-            "accountId",
-            "tenantId",
-            "authenticationType",
-        ];
-        if (mfaComponents.includes(propertyName)) {
-            if (
-                this.state.connectionProfile.authenticationType !==
-                AuthenticationType.AzureMFA
-            ) {
-                return;
-            }
-            const accountComponent = this.getFormComponent("accountId");
-            const tenantComponent = this.getFormComponent("tenantId");
-            let tenants: FormItemOptions[] = [];
-            switch (propertyName) {
-                case "accountId":
-                    tenants = await this.getTenants(
-                        this.state.connectionProfile.accountId,
-                    );
-                    if (tenantComponent) {
-                        tenantComponent.options = tenants;
-                        if (tenants && tenants.length > 0) {
-                            this.state.connectionProfile.tenantId =
-                                tenants[0].value;
-                        }
-                    }
-                    accountComponent.actionButtons =
-                        await this.getAzureActionButtons();
-                    break;
-                case "tenantId":
-                    break;
-                case "authenticationType":
-                    const firstOption = accountComponent.options[0];
-                    if (firstOption) {
-                        this.state.connectionProfile.accountId =
-                            firstOption.value;
-                    }
-                    tenants = await this.getTenants(
-                        this.state.connectionProfile.accountId,
-                    );
-                    if (tenantComponent) {
-                        tenantComponent.options = tenants;
-                        if (tenants && tenants.length > 0) {
-                            this.state.connectionProfile.tenantId =
-                                tenants[0].value;
-                        }
-                    }
-                    accountComponent.actionButtons =
-                        await this.getAzureActionButtons();
-                    break;
-            }
-        }
-    }
-
-    private clearFormError() {
-        this.state.formError = "";
-        for (const component of this.getActiveFormComponents().map(
-            (x) => this.state.connectionComponents.components[x],
-        )) {
-            component.validation = undefined;
-        }
-    }
-
-    private registerRpcHandlers() {
-        this.registerReducer(
-            "setConnectionInputType",
-            async (state, payload) => {
-                this.state.selectedInputMode = payload.inputMode;
-                await this.updateItemVisibility();
-                return state;
-            },
-        );
-
-        this.registerReducer("formAction", async (state, payload) => {
-            if (payload.event.isAction) {
-                const component = this.getFormComponent(
-                    payload.event.propertyName,
-                );
-                if (component && component.actionButtons) {
-                    const actionButton = component.actionButtons.find(
-                        (b) => b.id === payload.event.value,
-                    );
-                    if (actionButton?.callback) {
-                        await actionButton.callback();
-                    }
-                }
-            } else {
-                (this.state.connectionProfile[
-                    payload.event.propertyName
-                ] as any) = payload.event.value;
-                await this.validateFormComponents(payload.event.propertyName);
-                await this.handleAzureMFAEdits(payload.event.propertyName);
-            }
-            await this.updateItemVisibility();
-            return state;
-        });
-
-        this.registerReducer("loadConnection", async (state, payload) => {
-            this._connectionToEditCopy = structuredClone(payload.connection);
-            this.clearFormError();
-            this.state.connectionProfile = payload.connection;
-            await this.updateItemVisibility();
-            await this.handleAzureMFAEdits("azureAuthType");
-            await this.handleAzureMFAEdits("accountId");
-            return state;
-        });
-
-        this.registerReducer("connect", async (state) => {
-            this.clearFormError();
-            this.state.connectionStatus = ApiStatus.Loading;
-            this.state.formError = "";
-            this.state = this.state;
-
-            // Clear the options that aren't being used (due to form selections, like authType)
-            for (const option of Object.values(
-                this.state.connectionComponents.components,
-            )) {
-                if (option.hidden) {
-                    (this.state.connectionProfile[
-                        option.propertyName as keyof IConnectionDialogProfile
-                    ] as any) = undefined;
-                }
-            }
-
-            // Perform final validation of all inputs
-            const errorCount = await this.validateFormComponents();
-            if (errorCount > 0) {
-                this.state.connectionStatus = ApiStatus.Error;
-                return state;
-            }
-
-            try {
-                const result =
-                    await this._mainController.connectionManager.connectionUI.validateAndSaveProfileFromDialog(
-                        this.state.connectionProfile as any,
-                    );
-                if (result?.errorMessage) {
-                    this.state.formError = result.errorMessage;
-                    this.state.connectionStatus = ApiStatus.Error;
-                    return state;
-                }
-                if (this._connectionToEditCopy) {
-                    await this._mainController.connectionManager.getUriForConnection(
-                        this._connectionToEditCopy,
-                    );
-                    await this._objectExplorerProvider.removeConnectionNodes([
-                        this._connectionToEditCopy,
-                    ]);
-
-                    await this._mainController.connectionManager.connectionStore.removeProfile(
-                        this._connectionToEditCopy as any,
-                    );
-                    await this._objectExplorerProvider.refresh(undefined);
-                }
-
-                await this._mainController.connectionManager.connectionUI.saveProfile(
-                    this.state.connectionProfile as any,
-                );
-                const node =
-                    await this._mainController.createObjectExplorerSessionFromDialog(
-                        this.state.connectionProfile,
-                    );
-                await this._objectExplorerProvider.refresh(undefined);
-                await this.loadRecentConnections();
-                this.state.connectionStatus = ApiStatus.Loaded;
-                await this._mainController.objectExplorerTree.reveal(node, {
-                    focus: true,
-                    select: true,
-                    expand: true,
-                });
-                await this.panel.dispose();
-            } catch (error) {
-                this.state.connectionStatus = ApiStatus.Error;
-                return state;
-            }
-            return state;
-        });
-    }
->>>>>>> 03d5bccc
 }
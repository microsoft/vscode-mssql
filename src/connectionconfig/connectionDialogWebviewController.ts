--- conflicted
+++ resolved
@@ -976,15 +976,15 @@
             return state;
         });
 
-<<<<<<< HEAD
         this.registerReducer("cancelTrustServerCertDialog", async (state) => {
             state.trustServerCertError = undefined;
-=======
+            return state;
+        });
+
         this.registerReducer("refreshMruConnections", async (state) => {
             state.recentConnections = await this.loadRecentConnections();
             this.updateState();
 
->>>>>>> 5b510caf
             return state;
         });
     }

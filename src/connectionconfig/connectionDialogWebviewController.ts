--- conflicted
+++ resolved
@@ -257,7 +257,6 @@
                     await this.loadAllAzureServers(state);
                 }
             } else if (state.selectedInputMode === ConnectionInputMode.FabricBrowse) {
-<<<<<<< HEAD
                 try {
                     const workspaces = await FabricHelper.getFabricWorkspaces();
 
@@ -276,47 +275,45 @@
                 } catch (err) {
                     state.formError = getErrorMessage(err);
                 }
-=======
                 // TODO: Placeholder for populating info from Fabric
-                state.fabricServers = [
-                    {
-                        server: "fabric-server-1",
-                        databases: ["db1", "db2"],
-                        sqlAnalyticsEndpoints: ["analytics1", "analytics2"],
-                        workspace: { name: "workspace1", id: "workspace-id-1" },
-                    },
-                    {
-                        server: "fabric-server-2",
-                        databases: ["db3", "db4"],
-                        sqlAnalyticsEndpoints: ["analytics3", "analytics4"],
-                        workspace: { name: "workspace2", id: "workspace-id-2" },
-                    },
-                    {
-                        server: "fabric-server-3",
-                        databases: ["db5", "db6"],
-                        sqlAnalyticsEndpoints: ["analytics5", "analytics6"],
-                        workspace: { name: "workspace3", id: "workspace-id-3" },
-                    },
-                    {
-                        server: "fabric-server-4",
-                        databases: ["db7", "db8"],
-                        sqlAnalyticsEndpoints: ["analytics7", "analytics8"],
-                        workspace: { name: "workspace4", id: "workspace-id-4" },
-                    },
-                    {
-                        server: "fabric-server-5",
-                        databases: ["db9", "db10"],
-                        sqlAnalyticsEndpoints: ["analytics9", "analytics10"],
-                        workspace: { name: "workspace5", id: "workspace-id-5" },
-                    },
-                    {
-                        server: "fabric-server-6",
-                        databases: ["db11", "db12"],
-                        sqlAnalyticsEndpoints: ["analytics11", "analytics12"],
-                        workspace: { name: "workspace6", id: "workspace-id-6" },
-                    },
-                ];
->>>>>>> 80c3707a
+                // state.fabricServers = [
+                //     {
+                //         server: "fabric-server-1",
+                //         databases: ["db1", "db2"],
+                //         sqlAnalyticsEndpoints: ["analytics1", "analytics2"],
+                //         workspace: { name: "workspace1", id: "workspace-id-1" },
+                //     },
+                //     {
+                //         server: "fabric-server-2",
+                //         databases: ["db3", "db4"],
+                //         sqlAnalyticsEndpoints: ["analytics3", "analytics4"],
+                //         workspace: { name: "workspace2", id: "workspace-id-2" },
+                //     },
+                //     {
+                //         server: "fabric-server-3",
+                //         databases: ["db5", "db6"],
+                //         sqlAnalyticsEndpoints: ["analytics5", "analytics6"],
+                //         workspace: { name: "workspace3", id: "workspace-id-3" },
+                //     },
+                //     {
+                //         server: "fabric-server-4",
+                //         databases: ["db7", "db8"],
+                //         sqlAnalyticsEndpoints: ["analytics7", "analytics8"],
+                //         workspace: { name: "workspace4", id: "workspace-id-4" },
+                //     },
+                //     {
+                //         server: "fabric-server-5",
+                //         databases: ["db9", "db10"],
+                //         sqlAnalyticsEndpoints: ["analytics9", "analytics10"],
+                //         workspace: { name: "workspace5", id: "workspace-id-5" },
+                //     },
+                //     {
+                //         server: "fabric-server-6",
+                //         databases: ["db11", "db12"],
+                //         sqlAnalyticsEndpoints: ["analytics11", "analytics12"],
+                //         workspace: { name: "workspace6", id: "workspace-id-6" },
+                //     },
+                // ];
             }
 
             return state;

--- conflicted
+++ resolved
@@ -61,20 +61,12 @@
 import { getConnectionDisplayName } from "../models/connectionInfo";
 import { getErrorMessage } from "../utils/utils";
 import { l10n } from "vscode";
-<<<<<<< HEAD
-import {
-    TelemetryActions,
-    TelemetryViews,
-} from "../sharedInterfaces/telemetry";
-import { sendActionEvent, sendErrorEvent } from "../telemetry/telemetry";
 import {
     CredentialsQuickPickItemType,
     IConnectionCredentialsQuickPickItem,
     IConnectionProfile,
 } from "../models/interfaces";
 import { locConstants } from "../reactviews/common/locConstants";
-=======
->>>>>>> 9412ce2a
 
 export class ConnectionDialogWebviewController extends ReactWebviewPanelController<
     ConnectionDialogWebviewState,

/*---------------------------------------------------------------------------------------------
 *  Copyright (c) Microsoft Corporation. All rights reserved.
 *  Licensed under the MIT License. See License.txt in the project root for license information.
 *--------------------------------------------------------------------------------------------*/

import * as vscode from "vscode";
import { shallowEqualObjects } from "shallow-equal";

import {
    ActivityStatus,
    ActivityObject,
    TelemetryActions,
    TelemetryViews,
} from "../sharedInterfaces/telemetry";
import {
    AuthenticationType,
    AzureSubscriptionInfo,
    ConnectionDialogReducers,
    ConnectionDialogWebviewState,
    ConnectionInputMode,
    AddFirewallRuleDialogProps,
    IConnectionDialogProfile,
    TrustServerCertDialogProps,
    ConnectionDialogFormItemSpec,
    ConnectionStringDialogProps,
    GetConnectionDisplayNameRequest,
} from "../sharedInterfaces/connectionDialog";
import { ConnectionCompleteParams } from "../models/contracts/connection";
import { FormItemActionButton, FormItemOptions } from "../sharedInterfaces/form";
import {
    ConnectionDialog as Loc,
    Common as LocCommon,
    Azure as LocAzure,
    refreshTokenLabel,
} from "../constants/locConstants";
import {
    getAccounts,
    getTenants,
    promptForAzureSubscriptionFilter,
    VsCodeAzureHelper,
} from "./azureHelpers";
import { sendActionEvent, sendErrorEvent, startActivity } from "../telemetry/telemetry";

import { ApiStatus } from "../sharedInterfaces/webview";
import { AzureController } from "../azure/azureController";
import { AzureSubscription } from "@microsoft/vscode-azext-azureauth";
import { ConnectionDetails, IConnectionInfo } from "vscode-mssql";
import MainController from "../controllers/mainController";
import { ObjectExplorerProvider } from "../objectExplorer/objectExplorerProvider";
import { UserSurvey } from "../nps/userSurvey";
import VscodeWrapper from "../controllers/vscodeWrapper";
import { getConnectionDisplayName } from "../models/connectionInfo";
import { getErrorMessage, groupBy } from "../utils/utils";
import { l10n } from "vscode";
import {
    CredentialsQuickPickItemType,
    IConnectionGroup,
    IConnectionProfile,
    IConnectionProfileWithSource,
} from "../models/interfaces";
import { generateConnectionComponents, groupAdvancedOptions } from "./formComponentHelpers";
import { FormWebviewController } from "../forms/formWebviewController";
import { ConnectionCredentials } from "../models/connectionCredentials";
import { Deferred } from "../protocol";
import {
    configSelectedAzureSubscriptions,
    errorFirewallRule,
    errorSSLCertificateValidationFailed,
} from "../constants/constants";
import { AddFirewallRuleState } from "../sharedInterfaces/addFirewallRule";
import * as Utils from "../models/utils";
import {
    createConnectionGroup,
    getDefaultConnectionGroupDialogProps,
} from "../controllers/connectionGroupWebviewController";
import { populateAzureAccountInfo } from "../controllers/addFirewallRuleWebviewController";
import { MssqlVSCodeAzureSubscriptionProvider } from "../azure/MssqlVSCodeAzureSubscriptionProvider";

export class ConnectionDialogWebviewController extends FormWebviewController<
    IConnectionDialogProfile,
    ConnectionDialogWebviewState,
    ConnectionDialogFormItemSpec,
    ConnectionDialogReducers
> {
    //#region Properties

    public readonly initialized: Deferred<void> = new Deferred<void>();

    public static mainOptions: readonly (keyof IConnectionDialogProfile)[] = [
        "server",
        "trustServerCertificate",
        "authenticationType",
        "user",
        "password",
        "savePassword",
        "accountId",
        "tenantId",
        "database",
        "encrypt",
    ];

    private _connectionBeingEdited: IConnectionDialogProfile | undefined;
    private _azureSubscriptions: Map<string, AzureSubscription>;

    //#endregion

    constructor(
        context: vscode.ExtensionContext,
        vscodeWrapper: VscodeWrapper,
        private _mainController: MainController,
        private _objectExplorerProvider: ObjectExplorerProvider,
        connectionToEdit?: IConnectionInfo,
        initialConnectionGroup?: IConnectionGroup,
    ) {
        super(
            context,
            vscodeWrapper,
            "connectionDialog",
            "connectionDialog",
            new ConnectionDialogWebviewState(),
            {
                title: Loc.connectionDialog,
                viewColumn: vscode.ViewColumn.Active,
                iconPath: {
                    dark: vscode.Uri.joinPath(
                        context.extensionUri,
                        "media",
                        "connectionDialogEditor_dark.svg",
                    ),
                    light: vscode.Uri.joinPath(
                        context.extensionUri,
                        "media",
                        "connectionDialogEditor_light.svg",
                    ),
                },
            },
        );

        this.registerRpcHandlers();
        void this.initializeDialog(connectionToEdit, initialConnectionGroup)
            .then(() => {
                this.updateState();
                this.initialized.resolve();
            })
            .catch((err) => {
                void vscode.window.showErrorMessage(getErrorMessage(err));

                // The spots in initializeDialog() that handle potential PII have their own error catches that emit error telemetry with `includeErrorMessage` set to false.
                // Everything else during initialization shouldn't have PII, so it's okay to include the error message here.
                sendErrorEvent(
                    TelemetryViews.ConnectionDialog,
                    TelemetryActions.Initialize,
                    err,
                    true, // includeErrorMessage
                    undefined, // errorCode,
                    "catchAll", // errorType
                );
                this.initialized.reject(getErrorMessage(err));
            });
    }

    private async initializeDialog(
        connectionToEdit: IConnectionInfo,
        initialConnectionGroup?: IConnectionGroup,
    ) {
        // Load connection form components
        this.state.formComponents = await generateConnectionComponents(
            this._mainController.connectionManager,
            getAccounts(this._mainController.azureAccountService, this.logger),
            this.getAzureActionButtons(),
            this.getConnectionGroups(this._mainController),
        );

        this.state.connectionComponents = {
            mainOptions: [...ConnectionDialogWebviewController.mainOptions],
            groupedAdvancedOptions: [], // computed below
        };

        this.state.connectionComponents.groupedAdvancedOptions = groupAdvancedOptions(
            this.state.formComponents as Record<
                keyof IConnectionDialogProfile,
                ConnectionDialogFormItemSpec
            >, // cast away the Partial type
            this.state.connectionComponents,
        );

        // Display intitial UI since it may take a moment for the connection to load
        // due to fetching Azure account and tenant info
        this.loadEmptyConnection();
        await this.updateItemVisibility();
        this.updateState();

        // Load saved/recent connections
        try {
            await this.updateLoadedConnections(this.state);
            this.updateState();
        } catch (err) {
            void vscode.window.showErrorMessage(getErrorMessage(err));
            sendErrorEvent(
                TelemetryViews.ConnectionDialog,
                TelemetryActions.Initialize,
                err,
                false, // includeErrorMessage
                undefined, // errorCode,
                "loadSavedConnections", // errorType
            );
        }

        // Load connection (if specified); happens after form is loaded so that the form can be updated
        if (connectionToEdit) {
            try {
                await this.loadConnectionToEdit(connectionToEdit);
            } catch (err) {
                this.loadEmptyConnection();
                void vscode.window.showErrorMessage(getErrorMessage(err));

                sendErrorEvent(
                    TelemetryViews.ConnectionDialog,
                    TelemetryActions.Initialize,
                    err,
                    false, // includeErrorMessage
                    undefined, // errorCode,
                    "loadConnectionToEdit", // errorType
                );
            }
        }

        if (initialConnectionGroup) {
            this.state.connectionProfile.groupId = initialConnectionGroup.id;
        }

        await this.updateItemVisibility();

        this.state.azureAccounts = (await VsCodeAzureHelper.getAccounts()).map((a) => a.label);
        this.state.loadingAzureAccountsStatus =
            this.state.azureAccounts.length === 0 ? ApiStatus.NotStarted : ApiStatus.Loaded;
        this.updateState();
    }

    private registerRpcHandlers() {
        this.registerReducer("setConnectionInputType", async (state, payload) => {
            this.state.selectedInputMode = payload.inputMode;
            await this.updateItemVisibility();
            state.formError = "";
            this.updateState();

            if (
                state.selectedInputMode === ConnectionInputMode.AzureBrowse &&
                (state.loadingAzureSubscriptionsStatus === ApiStatus.NotStarted ||
                    state.loadingAzureSubscriptionsStatus === ApiStatus.Error) &&
                (state.loadingAzureServersStatus === ApiStatus.NotStarted ||
                    state.loadingAzureServersStatus === ApiStatus.Error)
            ) {
                await this.loadAllAzureServers(state);
            }

            return state;
        });

        this.registerReducer("loadConnection", async (state, payload) => {
            sendActionEvent(TelemetryViews.ConnectionDialog, TelemetryActions.LoadConnection);

            this._connectionBeingEdited = structuredClone(payload.connection);
            this.clearFormError();
            this.state.connectionProfile = payload.connection;
            this.state.selectedInputMode = ConnectionInputMode.Parameters;

            await this.updateItemVisibility();
            await this.handleAzureMFAEdits("azureAuthType");
            await this.handleAzureMFAEdits("accountId");

            await this.checkReadyToConnect();

            return state;
        });

        this.registerReducer("connect", async (state) => {
            return this.connectHelper(state);
        });

        this.registerReducer("loadAzureServers", async (state, payload) => {
            await this.loadAzureServersForSubscription(state, payload.subscriptionId);

            return state;
        });

        this.registerReducer("addFirewallRule", async (state, payload) => {
            (state.dialog as AddFirewallRuleDialogProps).props.addFirewallRuleStatus =
                ApiStatus.Loading;
            this.updateState(state);

            try {
                await this._mainController.connectionManager.firewallService.createFirewallRuleWithVscodeAccount(
                    payload.firewallRuleSpec,
                    this.state.connectionProfile.server,
                );
                state.dialog = undefined;
            } catch (err) {
                state.formError = getErrorMessage(err);
                state.dialog = undefined;

                sendErrorEvent(
                    TelemetryViews.ConnectionDialog,
                    TelemetryActions.AddFirewallRule,
                    err,
                    false, // includeErrorMessage
                    undefined, // errorCode
                    err.Name, // errorType
                    {
                        failure: err.Name,
                    },
                );
            }

            sendActionEvent(TelemetryViews.ConnectionDialog, TelemetryActions.AddFirewallRule);

            state.dialog = undefined;
            this.updateState(state);

            return await this.connectHelper(state);
        });

        this.registerReducer("createConnectionGroup", async (state, payload) => {
            const createConnectionGroupResult: IConnectionGroup | string =
                await createConnectionGroup(
                    payload.connectionGroupSpec,
                    this._mainController.connectionManager,
                    TelemetryViews.ConnectionDialog,
                );
            if (typeof createConnectionGroupResult === "string") {
                // If the result is a string, it means there was an error creating the group
                state.formError = createConnectionGroupResult;
            } else {
                // If the result is an IConnectionGroup, it means the group was created successfully
                state.connectionProfile.groupId = createConnectionGroupResult.id;
            }

            state.formComponents.groupId.options =
                await this._mainController.connectionManager.connectionUI.getConnectionGroupOptions();

            state.dialog = undefined;

            this.updateState(state);

            return await this.connectHelper(state);
        });

        this.registerReducer("openCreateConnectionGroupDialog", async (state) => {
            return getDefaultConnectionGroupDialogProps(state) as ConnectionDialogWebviewState;
        });

        this.registerReducer("closeDialog", async (state) => {
            state.dialog = undefined;
            return state;
        });

        this.registerReducer("closeMessage", async (state) => {
            state.formError = undefined;
            return state;
        });

        this.registerReducer("filterAzureSubscriptions", async (state) => {
            try {
                if (await promptForAzureSubscriptionFilter(state, this.logger)) {
                    await this.loadAllAzureServers(state);
                }
            } catch (err) {
                this.state.formError = getErrorMessage(err);

                sendErrorEvent(
                    TelemetryViews.ConnectionDialog,
                    TelemetryActions.FilterAzureSubscriptions,
                    err,
                    false, // includeErrorMessage
                );
            }

            return state;
        });

        this.registerReducer("refreshConnectionsList", async (state) => {
            await this.updateLoadedConnections(state);

            return state;
        });

        this.registerReducer("deleteSavedConnection", async (state, payload) => {
            const confirm = await vscode.window.showQuickPick(
                [LocCommon.delete, LocCommon.cancel],
                {
                    title: LocCommon.areYouSureYouWantTo(
                        Loc.deleteTheSavedConnection(getConnectionDisplayName(payload.connection)),
                    ),
                },
            );

            if (confirm !== LocCommon.delete) {
                return state;
            }

            const success =
                await this._mainController.connectionManager.connectionStore.removeProfile(
                    payload.connection as IConnectionProfile,
                );

            if (success) {
                await this.updateLoadedConnections(state);
            }

            return state;
        });

        this.registerReducer("removeRecentConnection", async (state, payload) => {
            await this._mainController.connectionManager.connectionStore.removeRecentlyUsed(
                payload.connection as IConnectionProfile,
            );

            await this.updateLoadedConnections(state);

            return state;
        });

        this.registerReducer("loadFromConnectionString", async (state, payload) => {
            sendActionEvent(
                TelemetryViews.ConnectionDialog,
                TelemetryActions.LoadFromConnectionString,
            );

            try {
                const connDetails =
                    await this._mainController.connectionManager.parseConnectionString(
                        payload.connectionString,
                    );

                state.connectionProfile = await this.hydrateConnectionDetailsFromProfile(
                    connDetails,
                    state.connectionProfile,
                );

                state.dialog = undefined; // Close the dialog

                if (state.connectionProfile.authenticationType === AuthenticationType.AzureMFA) {
                    await this.handleAzureMFAEdits("accountId");
                }

                await this.updateItemVisibility();

                return state;
            } catch (error) {
                // If there's an error parsing the connection string, show an error and keep dialog open
                this.logger.error("Error parsing connection string: " + getErrorMessage(error));

                const errorMessage = l10n.t(
                    "Invalid connection string: {0}",
                    getErrorMessage(error),
                );

                if (state.dialog?.type === "loadFromConnectionString") {
                    (state.dialog as ConnectionStringDialogProps).connectionStringError =
                        errorMessage;
                } else {
                    state.formError = errorMessage;
                }

                sendErrorEvent(
                    TelemetryViews.ConnectionDialog,
                    TelemetryActions.LoadFromConnectionString,
                    error,
                    false, // includeErrorMessage
                    undefined, // errorCode
                    undefined, // errorType
                );

                return state;
            }
        });

        this.registerReducer("openConnectionStringDialog", async (state) => {
            if (state.selectedInputMode !== ConnectionInputMode.Parameters) {
                state.selectedInputMode = ConnectionInputMode.Parameters;
                state.formError = undefined;
                this.updateState(state);
            }

            try {
                let connectionString = "";

                // if the current connection is the untouched default connection, connection string is left empty
                if (!shallowEqualObjects(state.connectionProfile, this.getDefaultConnection())) {
                    const cleanedConnection = this.cleanConnection(state.connectionProfile);

                    const connectionDetails =
                        this._mainController.connectionManager.createConnectionDetails(
                            cleanedConnection,
                        );

                    let tempUserId = false;

                    if (
                        connectionDetails.options.authenticationType ===
                            AuthenticationType.AzureMFA &&
                        connectionDetails.options.user === undefined
                    ) {
                        // STS call for getting connection string expects a user when AzureMFA is used; if user is not set, set it to empty string
                        connectionDetails.options.user = "";
                        tempUserId = true;
                    }

                    connectionString =
                        await this._mainController.connectionManager.getConnectionString(
                            connectionDetails,
                            true /* includePassword */,
                        );

                    if (tempUserId) {
                        // remove temporary userId from connection string
                        connectionString.replace("User Id=;", "");
                    }
                }

                state.dialog = {
                    type: "loadFromConnectionString",
                    connectionString: connectionString,
                } as ConnectionStringDialogProps;
            } catch (error) {
                this.logger.error("Error generating connection string: " + getErrorMessage(error));
                state.dialog = {
                    type: "loadFromConnectionString",
                    connectionString: "",
                } as ConnectionStringDialogProps;
            }

            return state;
        });
        this.onRequest(GetConnectionDisplayNameRequest.type, async (payload) => {
            return getConnectionDisplayName(payload);
        });

        this.registerReducer("signIntoAzureForFirewallRule", async (state) => {
            if (state.dialog?.type !== "addFirewallRule") {
                return state;
            }

            await populateAzureAccountInfo(
                (state.dialog as AddFirewallRuleDialogProps).props,
                true /* forceSignInPrompt */,
            );

            return state;
        });

        this.registerReducer("signIntoAzureForBrowse", async (state) => {
            if (state.selectedInputMode !== ConnectionInputMode.AzureBrowse) {
                state.selectedInputMode = ConnectionInputMode.AzureBrowse;
                state.formError = undefined;
                this.updateState(state);
            }

            if (state.loadingAzureAccountsStatus === ApiStatus.NotStarted) {
                state.loadingAzureAccountsStatus = ApiStatus.Loading;
                this.updateState(state);
            }

            try {
                await VsCodeAzureHelper.signIn(true /* forceSignInPrompt */);
            } catch (error) {
                this.logger.error("Error signing into Azure: " + getErrorMessage(error));
                state.formError = LocAzure.errorSigningIntoAzure(getErrorMessage(error));

                return state;
            }

            state.azureAccounts = (await VsCodeAzureHelper.getAccounts()).map((a) => a.label);
            state.loadingAzureAccountsStatus = ApiStatus.Loaded;
            this.updateState(state);

            await this.loadAllAzureServers(state);

            return state;
        });
    }

    //#region Helpers

    //#region Connection helpers

    override async afterSetFormProperty(
        propertyName: keyof IConnectionDialogProfile,
    ): Promise<void> {
        await this.handleAzureMFAEdits(propertyName);
    }

    private async checkReadyToConnect(): Promise<void> {
        const fullValidation = await this.validateForm(
            this.state.connectionProfile,
            undefined,
            false,
        );

        this.state.readyToConnect = fullValidation.length === 0;
    }

    async updateItemVisibility() {
        let hiddenProperties: (keyof IConnectionDialogProfile)[] = [];

        if (this.state.connectionProfile.authenticationType !== AuthenticationType.SqlLogin) {
            hiddenProperties.push("user", "password", "savePassword");
        }
        if (this.state.connectionProfile.authenticationType !== AuthenticationType.AzureMFA) {
            hiddenProperties.push("accountId", "tenantId");
        }
        if (this.state.connectionProfile.authenticationType === AuthenticationType.AzureMFA) {
            // Hide tenantId if accountId has only one tenant
            const tenants = await getTenants(
                this._mainController.azureAccountService,
                this.state.connectionProfile.accountId,
                this.logger,
            );
            if (tenants.length === 1) {
                hiddenProperties.push("tenantId");
            }
        }

        for (const component of Object.values(this.state.formComponents)) {
            component.hidden = hiddenProperties.includes(component.propertyName);
        }

        await this.checkReadyToConnect();
    }

    protected getActiveFormComponents(
        state: ConnectionDialogWebviewState,
    ): (keyof IConnectionDialogProfile)[] {
        if (
            state.selectedInputMode === ConnectionInputMode.Parameters ||
            state.selectedInputMode === ConnectionInputMode.AzureBrowse
        ) {
            return [...state.connectionComponents.mainOptions, "groupId"];
        }
        return ["connectionString", "profileName"];
    }

    /** Returns a copy of `connection` that's been cleaned up by clearing the properties that aren't being used
     * (e.g. due to form selections, like authType and inputMode) */
    private cleanConnection(connection: IConnectionDialogProfile): IConnectionDialogProfile {
        const cleanedConnection = structuredClone(connection);

        // Clear values for inputs that are hidden due to form selections
        for (const option of Object.values(this.state.formComponents)) {
            if (option.hidden) {
                (cleanedConnection[
                    option.propertyName as keyof IConnectionDialogProfile
                    // eslint-disable-next-line @typescript-eslint/no-explicit-any
                ] as any) = undefined;
            }
        }

        cleanedConnection.connectionString = undefined;

        return cleanedConnection;
    }

    private async loadConnections(): Promise<{
        savedConnections: IConnectionDialogProfile[];
        recentConnections: IConnectionDialogProfile[];
    }> {
        const unsortedConnections: IConnectionProfileWithSource[] =
            await this._mainController.connectionManager.connectionStore.readAllConnections(
                true /* includeRecentConnections */,
            );

        const savedConnections = unsortedConnections.filter(
            (c) => c.profileSource === CredentialsQuickPickItemType.Profile,
        );

        const recentConnections = unsortedConnections.filter(
            (c) => c.profileSource === CredentialsQuickPickItemType.Mru,
        );

        sendActionEvent(
            TelemetryViews.ConnectionDialog,
            TelemetryActions.LoadRecentConnections,
            undefined, // additionalProperties
            {
                savedConnectionsCount: savedConnections.length,
                recentConnectionsCount: recentConnections.length,
            },
        );

        const self = this;

        function processConnections(
            conns: IConnectionProfileWithSource[],
            connType: "recent" | "saved",
        ) {
            return conns
                .map((conn) => {
                    try {
                        return self.initializeConnectionForDialog(conn);
                    } catch (err) {
                        console.error(
                            `Error initializing ${connType} connection: ${getErrorMessage(err)}`,
                        );

                        sendErrorEvent(
                            TelemetryViews.ConnectionDialog,
                            TelemetryActions.LoadConnections,
                            err,
                            false, // includeErrorMessage
                            undefined, // errorCode
                            undefined, // errorType
                            {
                                connectionType: connType,
                                authType: conn.authenticationType,
                            },
                        );

                        return Promise.resolve(undefined);
                    }
                })
                .filter((c) => c !== undefined);
        }

        return {
            recentConnections: await Promise.all(processConnections(recentConnections, "recent")),
            savedConnections: await Promise.all(processConnections(savedConnections, "saved")),
        };
    }

    private async updateLoadedConnections(state: ConnectionDialogWebviewState) {
        const loadedConnections = await this.loadConnections();

        state.recentConnections = loadedConnections.recentConnections;
        state.savedConnections = loadedConnections.savedConnections;
    }

    private async validateProfile(connectionProfile?: IConnectionDialogProfile): Promise<string[]> {
        if (!connectionProfile) {
            connectionProfile = this.state.connectionProfile;
        }

        // clean the connection by clearing the options that aren't being used
        const cleanedConnection = this.cleanConnection(connectionProfile);

        return await this.validateForm(cleanedConnection);
    }

    private async connectHelper(
        state: ConnectionDialogWebviewState,
    ): Promise<ConnectionDialogWebviewState> {
        this.clearFormError();
        this.state.connectionStatus = ApiStatus.Loading;
        this.updateState();

        let cleanedConnection: IConnectionDialogProfile = this.cleanConnection(
            this.state.connectionProfile,
        );

        const erroredInputs = await this.validateProfile(cleanedConnection);

        if (erroredInputs.length > 0) {
            this.state.connectionStatus = ApiStatus.Error;
            console.warn("One more more inputs have errors: " + erroredInputs.join(", "));
            return state;
        }

        try {
            try {
                const result = await this._mainController.connectionManager.connectDialog(
                    // eslint-disable-next-line @typescript-eslint/no-explicit-any
                    cleanedConnection as any,
                );

                if (result.errorMessage) {
                    return await this.handleConnectionErrorCodes(result, state);
                }
            } catch (error) {
                this.state.formError = getErrorMessage(error);
                this.state.connectionStatus = ApiStatus.Error;

                sendErrorEvent(
                    TelemetryViews.ConnectionDialog,
                    TelemetryActions.CreateConnection,
                    error,
                    false, // includeErrorMessage
                    undefined, // errorCode
                    undefined, // errorType
                    {
                        connectionInputType: this.state.selectedInputMode,
                        authMode: this.state.connectionProfile.authenticationType,
                    },
                );

                return state;
            }

            sendActionEvent(TelemetryViews.ConnectionDialog, TelemetryActions.CreateConnection, {
                result: "success",
                newOrEditedConnection: this._connectionBeingEdited ? "edited" : "new",
                connectionInputType: this.state.selectedInputMode,
                authMode: this.state.connectionProfile.authenticationType,
            });

            if (this._connectionBeingEdited) {
                this._mainController.connectionManager.getUriForConnection(
                    this._connectionBeingEdited,
                );
                await this._objectExplorerProvider.removeConnectionNodes([
                    this._connectionBeingEdited,
                ]);

                await this._mainController.connectionManager.connectionStore.removeProfile(
                    // eslint-disable-next-line @typescript-eslint/no-explicit-any
                    this._connectionBeingEdited as any,
                );
            }

            // all properties are set when converting from a ConnectionDetails object,
            // so we want to clean the default undefined properties before saving.
            cleanedConnection = ConnectionCredentials.removeUndefinedProperties(
                // eslint-disable-next-line @typescript-eslint/no-explicit-any
                cleanedConnection as any,
            );

            await this._mainController.connectionManager.connectionStore.saveProfile(
                // eslint-disable-next-line @typescript-eslint/no-explicit-any
                cleanedConnection as any,
            );
            const node = await this._mainController.createObjectExplorerSession(cleanedConnection);
            await this.updateLoadedConnections(state);
            this.updateState();

            this.state.connectionStatus = ApiStatus.Loaded;

            await this._mainController.objectExplorerTree.reveal(node, {
                focus: true,
                select: true,
                expand: true,
            });

            await this.panel.dispose();
            this.dispose();
            UserSurvey.getInstance().promptUserForNPSFeedback();
        } catch (error) {
            this.state.connectionStatus = ApiStatus.Error;
            this.state.formError = getErrorMessage(error);

            sendErrorEvent(
                TelemetryViews.ConnectionDialog,
                TelemetryActions.CreateConnection,
                error,
                undefined, // includeErrorMessage
                undefined, // errorCode
                undefined, // errorType
                {
                    connectionInputType: this.state.selectedInputMode,
                    authMode: this.state.connectionProfile.authenticationType,
                },
            );

            return state;
        }
        return state;
    }

    private async handleConnectionErrorCodes(
        result: ConnectionCompleteParams,
        state: ConnectionDialogWebviewState,
    ): Promise<ConnectionDialogWebviewState> {
        if (result.errorNumber === errorSSLCertificateValidationFailed) {
            this.state.connectionStatus = ApiStatus.Error;
            this.state.dialog = {
                type: "trustServerCert",
                message: result.errorMessage,
            } as TrustServerCertDialogProps;

            // connection failing because the user didn't trust the server cert is not an error worth logging;
            // just prompt the user to trust the cert

            return state;
        } else if (result.errorNumber === errorFirewallRule) {
            this.state.connectionStatus = ApiStatus.Error;

            const handleFirewallErrorResult =
                await this._mainController.connectionManager.firewallService.handleFirewallRule(
                    result.errorNumber,
                    result.errorMessage,
                );

            if (!handleFirewallErrorResult.result) {
                sendErrorEvent(
                    TelemetryViews.ConnectionDialog,
                    TelemetryActions.AddFirewallRule,
                    new Error(result.errorMessage),
                    true, // includeErrorMessage; parse failed because it couldn't detect an IP address, so that'd be the only PII
                    undefined, // errorCode
                    "parseIP", // errorType
                );

                // Proceed with 0.0.0.0 as the client IP, and let user fill it out manually.
                handleFirewallErrorResult.ipAddress = "0.0.0.0";
            }

            const addFirewallDialogState: AddFirewallRuleState = {
                message: result.errorMessage,
                clientIp: handleFirewallErrorResult.ipAddress,
                accounts: [],
                tenants: {},
                isSignedIn: true,
                serverName: this.state.connectionProfile.server,
                addFirewallRuleStatus: ApiStatus.NotStarted,
            };

            if (addFirewallDialogState.isSignedIn) {
                await populateAzureAccountInfo(
                    addFirewallDialogState,
                    false /* forceSignInPrompt */,
                );
            }

            addFirewallDialogState.isSignedIn = await VsCodeAzureHelper.isSignedIn();

            this.state.dialog = {
                type: "addFirewallRule",
                props: addFirewallDialogState,
            } as AddFirewallRuleDialogProps;

            return state;
        }

        this.state.formError = result.errorMessage;
        this.state.connectionStatus = ApiStatus.Error;

        sendActionEvent(TelemetryViews.ConnectionDialog, TelemetryActions.CreateConnection, {
            result: "connectionError",
            errorNumber: String(result.errorNumber),
            newOrEditedConnection: this._connectionBeingEdited ? "edited" : "new",
            connectionInputType: this.state.selectedInputMode,
            authMode: this.state.connectionProfile.authenticationType,
        });

        return state;
    }

    private async loadConnectionToEdit(connectionToEdit: IConnectionInfo) {
        if (connectionToEdit) {
            this._connectionBeingEdited = structuredClone(connectionToEdit);
            const connection = await this.initializeConnectionForDialog(
                this._connectionBeingEdited,
            );
            this.state.connectionProfile = connection;
            this.state.selectedInputMode = ConnectionInputMode.Parameters;

            if (this.state.connectionProfile.authenticationType === AuthenticationType.AzureMFA) {
                await this.handleAzureMFAEdits("accountId");
            }

            await this.checkReadyToConnect();

            this.updateState();
        }
    }

    private getDefaultConnection(): IConnectionDialogProfile {
        return {
            authenticationType: AuthenticationType.SqlLogin,
            connectTimeout: 30, // seconds
            applicationName: "vscode-mssql",
            applicationIntent: "ReadWrite",
        } as IConnectionDialogProfile;
    }

    private loadEmptyConnection() {
        this.state.connectionProfile = this.getDefaultConnection();
    }

    private async initializeConnectionForDialog(
        connection: IConnectionInfo,
    ): Promise<IConnectionDialogProfile> {
        // Load the password if it's saved
        if (Utils.isEmpty(connection.connectionString)) {
            if (!connection.password) {
                // look up password in credential store if one isn't already set
                const password =
                    await this._mainController.connectionManager.connectionStore.lookupPassword(
                        connection,
                        false /* isConnectionString */,
                    );
                connection.password = password;
            }
        } else {
            this.logger.logDebug(
                "Connection string connection found in Connection Dialog initialization; should have been converted.",
            );
        }

        return connection;
    }

    //#endregion

    //#region Azure helpers

    private async getConnectionGroups(mainController: MainController): Promise<FormItemOptions[]> {
        return mainController.connectionManager.connectionUI.getConnectionGroupOptions();
    }

    private async getAzureActionButtons(): Promise<FormItemActionButton[]> {
        const actionButtons: FormItemActionButton[] = [];
        actionButtons.push({
            label: Loc.signIn,
            id: "azureSignIn",
            callback: async () => {
                const account = await this._mainController.azureAccountService.addAccount();
                this.logger.verbose(
                    `Added Azure account '${account.displayInfo?.displayName}', ${account.key.id}`,
                );

                const accountsComponent = this.getFormComponent(this.state, "accountId");

                if (!accountsComponent) {
                    this.logger.error("Account component not found");
                    return;
                }

                accountsComponent.options = await getAccounts(
                    this._mainController.azureAccountService,
                    this.logger,
                );

                this.logger.verbose(
                    `Read ${accountsComponent.options.length} Azure accounts: ${accountsComponent.options.map((a) => a.value).join(", ")}`,
                );

                this.state.connectionProfile.accountId = account.key.id;

                this.logger.verbose(`Selecting '${account.key.id}'`);

                this.updateState();
                await this.handleAzureMFAEdits("accountId");
            },
        });

        if (
            this.state.connectionProfile.authenticationType === AuthenticationType.AzureMFA &&
            this.state.connectionProfile.accountId
        ) {
            const account = (await this._mainController.azureAccountService.getAccounts()).find(
                (account) => account.displayInfo.userId === this.state.connectionProfile.accountId,
            );
            if (account) {
                let isTokenExpired = false;
                try {
                    const session =
                        await this._mainController.azureAccountService.getAccountSecurityToken(
                            account,
                            undefined,
                        );
                    isTokenExpired = !AzureController.isTokenValid(
                        session.token,
                        session.expiresOn,
                    );
                } catch (err) {
                    this.logger.verbose(
                        `Error getting token or checking validity; prompting for refresh. Error: ${getErrorMessage(err)}`,
                    );

                    this.vscodeWrapper.showErrorMessage(
                        "Error validating Entra authentication token; you may need to refresh your token.",
                    );

                    isTokenExpired = true;
                }

                if (isTokenExpired) {
                    actionButtons.push({
                        label: refreshTokenLabel,
                        id: "refreshToken",
                        callback: async () => {
                            const account = (
                                await this._mainController.azureAccountService.getAccounts()
                            ).find(
                                (account) =>
                                    account.displayInfo.userId ===
                                    this.state.connectionProfile.accountId,
                            );
                            if (account) {
                                try {
                                    const session =
                                        await this._mainController.azureAccountService.getAccountSecurityToken(
                                            account,
                                            undefined,
                                        );
                                    this.logger.log("Token refreshed", session.expiresOn);
                                } catch (err) {
                                    this.logger.error(
                                        `Error refreshing token: ${getErrorMessage(err)}`,
                                    );
                                }
                            }
                        },
                    });
                }
            }
        }
        return actionButtons;
    }

    private async handleAzureMFAEdits(propertyName: keyof IConnectionDialogProfile) {
        const mfaComponents: (keyof IConnectionDialogProfile)[] = [
            "accountId",
            "tenantId",
            "authenticationType",
        ];

        if (
            !mfaComponents.includes(propertyName) ||
            this.state.connectionProfile.authenticationType !== AuthenticationType.AzureMFA
        ) {
            return;
        }

        const accountComponent = this.getFormComponent(this.state, "accountId");
        const tenantComponent = this.getFormComponent(this.state, "tenantId");
        let tenants: FormItemOptions[] = [];
        switch (propertyName) {
            case "accountId":
                tenants = await getTenants(
                    this._mainController.azureAccountService,
                    this.state.connectionProfile.accountId,
                    this.logger,
                );
                if (tenantComponent) {
                    tenantComponent.options = tenants;
                    if (
                        tenants.length > 0 &&
                        !tenants.find((t) => t.value === this.state.connectionProfile.tenantId)
                    ) {
                        // if expected tenantId is not in the list of tenants, set it to the first tenant
                        this.state.connectionProfile.tenantId = tenants[0].value;
                        await this.validateForm(this.state.formState, "tenantId");
                    }
                }
                accountComponent.actionButtons = await this.getAzureActionButtons();
                break;
            case "tenantId":
                break;
            case "authenticationType":
                const firstOption = accountComponent.options[0];
                if (firstOption) {
                    this.state.connectionProfile.accountId = firstOption.value;
                }
                tenants = await getTenants(
                    this._mainController.azureAccountService,
                    this.state.connectionProfile.accountId,
                    this.logger,
                );
                if (tenantComponent) {
                    tenantComponent.options = tenants;
                    if (tenants && tenants.length > 0) {
                        this.state.connectionProfile.tenantId = tenants[0].value;
                    }
                }
                accountComponent.actionButtons = await this.getAzureActionButtons();
                break;
        }
    }

    private async loadAzureSubscriptions(
        state: ConnectionDialogWebviewState,
    ): Promise<Map<string, AzureSubscription[]> | undefined> {
        let telemActivity: ActivityObject;
        try {
            let auth: MssqlVSCodeAzureSubscriptionProvider;
            try {
                auth = await VsCodeAzureHelper.signIn();
            } catch (error) {
                state.formError = LocAzure.errorSigningIntoAzure(getErrorMessage(error));
                return undefined;
            }

            state.formError = "";
            state.azureAccounts = (await VsCodeAzureHelper.getAccounts()).map((a) => a.label);
            state.loadingAzureAccountsStatus = ApiStatus.Loaded;
            state.loadingAzureSubscriptionsStatus = ApiStatus.Loading;
            this.updateState();

            // getSubscriptions() below checks this config setting if filtering is specified.  If the user has this set, then we use it; if not, we get all subscriptions.
            // The specific vscode config setting it uses is hardcoded into the VS Code Azure SDK, so we need to use the same value here.
            const shouldUseFilter =
                vscode.workspace
                    .getConfiguration()
                    .get<string[] | undefined>(configSelectedAzureSubscriptions) !== undefined;

            telemActivity = startActivity(
                TelemetryViews.ConnectionDialog,
                TelemetryActions.LoadAzureSubscriptions,
            );

            this._azureSubscriptions = new Map(
                (await auth.getSubscriptions(shouldUseFilter)).map((s) => [s.subscriptionId, s]),
            );
<<<<<<< HEAD
            const tenantSubMap = Map.groupBy(this._azureSubscriptions.values(), (s) => s.tenantId);
=======
            const tenantSubMap = groupBy<string, AzureSubscription>(
                Array.from(this._azureSubscriptions.values()),
                "tenantId",
            );
>>>>>>> 6c1761dc

            const subs: AzureSubscriptionInfo[] = [];

            for (const t of tenantSubMap.keys()) {
                for (const s of tenantSubMap.get(t)) {
                    subs.push({
                        id: s.subscriptionId,
                        name: s.name,
                        loaded: false,
                    });
                }
            }

            state.azureSubscriptions = subs;
            state.loadingAzureSubscriptionsStatus = ApiStatus.Loaded;

            telemActivity.end(
                ActivityStatus.Succeeded,
                undefined, // additionalProperties
                {
                    subscriptionCount: subs.length,
                },
            );
            this.updateState();

            return tenantSubMap;
        } catch (error) {
            state.formError = l10n.t("Error loading Azure subscriptions.");
            state.loadingAzureSubscriptionsStatus = ApiStatus.Error;
            this.logger.error(state.formError + "\n" + getErrorMessage(error));
            telemActivity?.endFailed(error, false);
            return undefined;
        }
    }

    private async loadAllAzureServers(state: ConnectionDialogWebviewState): Promise<void> {
        const endActivity = startActivity(
            TelemetryViews.ConnectionDialog,
            TelemetryActions.LoadAzureServers,
        );
        try {
            const tenantSubMap = await this.loadAzureSubscriptions(state);

            if (!tenantSubMap) {
                return;
            }

            if (tenantSubMap.size === 0) {
                state.formError = l10n.t(
                    "No subscriptions available.  Adjust your subscription filters to try again.",
                );
            } else {
                state.loadingAzureServersStatus = ApiStatus.Loading;
                state.azureServers = [];
                this.updateState();
                const promiseArray: Promise<void>[] = [];
                for (const t of tenantSubMap.keys()) {
                    for (const s of tenantSubMap.get(t)) {
                        promiseArray.push(
                            this.loadAzureServersForSubscription(state, s.subscriptionId),
                        );
                    }
                }
                await Promise.all(promiseArray);
                endActivity.end(
                    ActivityStatus.Succeeded,
                    undefined, // additionalProperties
                    {
                        subscriptionCount: promiseArray.length,
                    },
                );

                state.loadingAzureServersStatus = ApiStatus.Loaded;
                return;
            }
        } catch (error) {
            state.formError = l10n.t("Error loading Azure databases.");
            state.loadingAzureServersStatus = ApiStatus.Error;
            console.error(state.formError + "\n" + getErrorMessage(error));

            endActivity.endFailed(
                error,
                false, // includeErrorMessage
            );
            return;
        }
    }

    private async loadAzureServersForSubscription(
        state: ConnectionDialogWebviewState,
        subscriptionId: string,
    ) {
        const azSub = this._azureSubscriptions.get(subscriptionId);
        const stateSub = state.azureSubscriptions.find((s) => s.id === subscriptionId);

        try {
            const servers = await VsCodeAzureHelper.fetchServersFromAzure(azSub);
            state.azureServers.push(...servers);
            stateSub.loaded = true;
            this.updateState();
            this.logger.log(
                `Loaded ${servers.length} servers for subscription ${azSub.name} (${azSub.subscriptionId})`,
            );
        } catch (error) {
            console.error(
                Loc.errorLoadingAzureDatabases(azSub.name, azSub.subscriptionId),
                +"\n" + getErrorMessage(error),
            );

            sendErrorEvent(
                TelemetryViews.ConnectionDialog,
                TelemetryActions.LoadAzureServers,
                error,
                true, // includeErrorMessage
                undefined, // errorCode
                undefined, // errorType
            );
        }
    }

    //#endregion

    //#region Miscellanous helpers

    private clearFormError() {
        this.state.formError = "";
        for (const component of this.getActiveFormComponents(this.state).map(
            (x) => this.state.formComponents[x],
        )) {
            component.validation = undefined;
        }
    }

    private async hydrateConnectionDetailsFromProfile(
        connDetails: ConnectionDetails,
        fromProfile: IConnectionDialogProfile,
    ): Promise<IConnectionDialogProfile> {
        const toProfile: IConnectionDialogProfile =
            ConnectionCredentials.createConnectionInfo(connDetails);

        if (fromProfile.profileName) {
            toProfile.profileName = fromProfile.profileName;
        }

        toProfile.applicationName =
            connDetails.options.applicationName === "sqltools"
                ? fromProfile.applicationName || "vscode-mssql"
                : connDetails.options.applicationName;

        toProfile.savePassword = !!toProfile.password; // Save password if it's included in the connection string

        toProfile.profileName = fromProfile.profileName;
        toProfile.id = fromProfile.id;
        toProfile.groupId = fromProfile.groupId;

        if (
            toProfile.authenticationType === AuthenticationType.AzureMFA &&
            toProfile.user !== undefined
        ) {
            const accounts = await this._mainController.azureAccountService.getAccounts();

            const matchingAccount = accounts.find((a) => a.displayInfo.email === toProfile.user);

            if (matchingAccount) {
                toProfile.accountId = matchingAccount.displayInfo.userId;
                toProfile.email = matchingAccount.displayInfo.email;
            }
        }

        return toProfile;
    }

    //#endregion

    //#endregion
}<|MERGE_RESOLUTION|>--- conflicted
+++ resolved
@@ -50,7 +50,7 @@
 import { UserSurvey } from "../nps/userSurvey";
 import VscodeWrapper from "../controllers/vscodeWrapper";
 import { getConnectionDisplayName } from "../models/connectionInfo";
-import { getErrorMessage, groupBy } from "../utils/utils";
+import { getErrorMessage } from "../utils/utils";
 import { l10n } from "vscode";
 import {
     CredentialsQuickPickItemType,
@@ -1200,14 +1200,10 @@
             this._azureSubscriptions = new Map(
                 (await auth.getSubscriptions(shouldUseFilter)).map((s) => [s.subscriptionId, s]),
             );
-<<<<<<< HEAD
-            const tenantSubMap = Map.groupBy(this._azureSubscriptions.values(), (s) => s.tenantId);
-=======
-            const tenantSubMap = groupBy<string, AzureSubscription>(
+            const tenantSubMap = Map.groupBy<string, AzureSubscription>(
                 Array.from(this._azureSubscriptions.values()),
-                "tenantId",
-            );
->>>>>>> 6c1761dc
+                (s) => s.tenantId,
+            );
 
             const subs: AzureSubscriptionInfo[] = [];
 

--- conflicted
+++ resolved
@@ -33,13 +33,8 @@
 		super(
 			context,
 			LocalizedConstants.connectionDialog,
-<<<<<<< HEAD
 			'connectionDialog',
-			{
-=======
-			WebviewRoute.connectionDialog,
 			new ConnectionDialogWebviewState({
->>>>>>> d98030e1
 				connectionProfile: {} as IConnectionDialogProfile,
 				recentConnections: [],
 				selectedFormTab: FormTabType.Parameters,

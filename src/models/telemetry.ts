--- conflicted
+++ resolved
@@ -1,90 +1,81 @@
-'use strict';
-import vscode = require('vscode');
-import Utils = require('./utils');
-import TelemetryReporter from 'vscode-extension-telemetry';
-
-export namespace Telemetry {
-    let reporter: TelemetryReporter;
-    let userId: string;
-    let disabled: boolean;
-
-    // Get the unique ID for the current user of the extension
-    function getUserId(): Promise<string> {
-        return new Promise<string>(resolve => {
-            // Generate the user id if it has not been created already
-            if (typeof userId === 'undefined') {
-                let id = Utils.generateUserId();
-                id.then( newId => {
-                    userId = newId;
-                    resolve(userId);
-                });
-            } else {
-                resolve(userId);
-            }
-        });
-    }
-
-    export interface ITelemetryEventProperties {
-        [key: string]: string;
-    }
-
-    export interface ITelemetryEventMeasures {
-        [key: string]: number;
-    }
-
-    /**
-     * Disable telemetry reporting
-     */
-    export function disable(): void {
-        disabled = true;
-    }
-
-    /**
-     * Initialize the telemetry reporter for use.
-     */
-    export function initialize(context: vscode.ExtensionContext): void {
-        if (typeof reporter === 'undefined') {
-            let packageInfo = Utils.getPackageInfo(context);
-            reporter = new TelemetryReporter('vscode-mssql', packageInfo.version, packageInfo.aiKey);
-        }
-    }
-
-    /**
-     * Send a telemetry event using application insights
-     */
-    export function sendTelemetryEvent(
-        eventName: string,
-        properties?: ITelemetryEventProperties,
-        measures?: ITelemetryEventMeasures): void {
-
-        if (typeof disabled === 'undefined') {
-            disabled = false;
-        }
-        if (disabled || typeof(reporter) === 'undefined') {
-            // Don't do anything if telemetry is disabled
-            return;
-        }
-
-        if (typeof properties === 'undefined') {
-            properties = {};
-        }
-
-<<<<<<< HEAD
-        // Initialize the telemetry reporter if necessary
-        let packageInfo = Utils.getPackageInfo(context);
-        if (typeof reporter === 'undefined') {
-            reporter = new TelemetryReporter('vscode-mssql', packageInfo.version, packageInfo.aiKey);
-        }
-
-=======
->>>>>>> 2b6eae7f
-        // Augment the properties structure with additional common properties before sending
-        getUserId().then( id => {
-            properties['userId'] = id;
-
-            reporter.sendTelemetryEvent(eventName, properties, measures);
-        });
-    }
-}
-
-export default Telemetry;
+'use strict';
+import vscode = require('vscode');
+import Utils = require('./utils');
+import TelemetryReporter from 'vscode-extension-telemetry';
+
+export namespace Telemetry {
+    let reporter: TelemetryReporter;
+    let userId: string;
+    let disabled: boolean;
+
+    // Get the unique ID for the current user of the extension
+    function getUserId(): Promise<string> {
+        return new Promise<string>(resolve => {
+            // Generate the user id if it has not been created already
+            if (typeof userId === 'undefined') {
+                let id = Utils.generateUserId();
+                id.then( newId => {
+                    userId = newId;
+                    resolve(userId);
+                });
+            } else {
+                resolve(userId);
+            }
+        });
+    }
+
+    export interface ITelemetryEventProperties {
+        [key: string]: string;
+    }
+
+    export interface ITelemetryEventMeasures {
+        [key: string]: number;
+    }
+
+    /**
+     * Disable telemetry reporting
+     */
+    export function disable(): void {
+        disabled = true;
+    }
+
+    /**
+     * Initialize the telemetry reporter for use.
+     */
+    export function initialize(context: vscode.ExtensionContext): void {
+        if (typeof reporter === 'undefined') {
+            let packageInfo = Utils.getPackageInfo(context);
+            reporter = new TelemetryReporter('vscode-mssql', packageInfo.version, packageInfo.aiKey);
+        }
+    }
+
+    /**
+     * Send a telemetry event using application insights
+     */
+    export function sendTelemetryEvent(
+        eventName: string,
+        properties?: ITelemetryEventProperties,
+        measures?: ITelemetryEventMeasures): void {
+
+        if (typeof disabled === 'undefined') {
+            disabled = false;
+        }
+        if (disabled || typeof(reporter) === 'undefined') {
+            // Don't do anything if telemetry is disabled
+            return;
+        }
+
+        if (typeof properties === 'undefined') {
+            properties = {};
+        }
+
+        // Augment the properties structure with additional common properties before sending
+        getUserId().then( id => {
+            properties['userId'] = id;
+
+            reporter.sendTelemetryEvent(eventName, properties, measures);
+        });
+    }
+}
+
+export default Telemetry;
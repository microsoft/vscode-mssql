/*---------------------------------------------------------------------------------------------
 *  Copyright (c) Microsoft Corporation. All rights reserved.
 *  Licensed under the MIT License. See License.txt in the project root for license information.
 *--------------------------------------------------------------------------------------------*/

'use strict';
import LocalizedConstants = require('../constants/localizedConstants');
import { ConnectionDetails } from './contracts/connection';
import { IConnectionCredentials, IConnectionProfile, AuthenticationTypes } from './interfaces';
import { ConnectionStore } from './connectionStore';
import * as utils from './utils';
import { QuestionTypes, IQuestion, IPrompter, INameValueChoice } from '../prompts/question';
import SqlToolsServerClient from '../languageservice/serviceclient';

// Concrete implementation of the IConnectionCredentials interface
export class ConnectionCredentials implements IConnectionCredentials {
    public server: string;
    public database: string;
    public user: string;
    public password: string;
    public email: string;
<<<<<<< HEAD
=======
    public accountId: string;
>>>>>>> 611d342e
    public port: number;
    public authenticationType: string;
    public azureAccountToken: string;
    public encrypt: boolean;
    public trustServerCertificate: boolean;
    public persistSecurityInfo: boolean;
    public connectTimeout: number;
    public connectRetryCount: number;
    public connectRetryInterval: number;
    public applicationName: string;
    public workstationId: string;
    public applicationIntent: string;
    public currentLanguage: string;
    public pooling: boolean;
    public maxPoolSize: number;
    public minPoolSize: number;
    public loadBalanceTimeout: number;
    public replication: boolean;
    public attachDbFilename: string;
    public failoverPartner: string;
    public multiSubnetFailover: boolean;
    public multipleActiveResultSets: boolean;
    public packetSize: number;
    public typeSystemVersion: string;
    public connectionString: string;


    /**
     * Create a connection details contract from connection credentials.
     */
    public static createConnectionDetails(credentials: IConnectionCredentials): ConnectionDetails {
        let details: ConnectionDetails = new ConnectionDetails();

        details.options['connectionString'] = credentials.connectionString;
        details.options['server'] = credentials.server;
        if (credentials.port && details.options['server'].indexOf(',') === -1) {
            // Port is appended to the server name in a connection string
            details.options['server'] += (',' + credentials.port);
        }
        details.options['database'] = credentials.database;
        details.options['databaseDisplayName'] = credentials.database;
        details.options['user'] = credentials.user;
        details.options['password'] = credentials.password;
        details.options['authenticationType'] = credentials.authenticationType;
        details.options['azureAccountToken'] = credentials.azureAccountToken;
        details.options['encrypt'] = credentials.encrypt;
        details.options['trustServerCertificate'] = credentials.trustServerCertificate;
        details.options['persistSecurityInfo'] = credentials.persistSecurityInfo;
        details.options['connectTimeout'] = credentials.connectTimeout;
        details.options['connectRetryCount'] = credentials.connectRetryCount;
        details.options['connectRetryInterval'] = credentials.connectRetryInterval;
        details.options['applicationName'] = credentials.applicationName;
        details.options['workstationId'] = credentials.workstationId;
        details.options['applicationIntent'] = credentials.applicationIntent;
        details.options['currentLanguage'] = credentials.currentLanguage;
        details.options['pooling'] = credentials.pooling;
        details.options['maxPoolSize'] = credentials.maxPoolSize;
        details.options['minPoolSize'] = credentials.minPoolSize;
        details.options['loadBalanceTimeout'] = credentials.loadBalanceTimeout;
        details.options['replication'] = credentials.replication;
        details.options['attachDbFilename'] = credentials.attachDbFilename;
        details.options['failoverPartner'] = credentials.failoverPartner;
        details.options['multiSubnetFailover'] = credentials.multiSubnetFailover;
        details.options['multipleActiveResultSets'] = credentials.multipleActiveResultSets;
        details.options['packetSize'] = credentials.packetSize;
        details.options['typeSystemVersion'] = credentials.typeSystemVersion;

        return details;
    }

    public static async ensureRequiredPropertiesSet(
        credentials: IConnectionCredentials,
        isProfile: boolean,
        isPasswordRequired: boolean,
        wasPasswordEmptyInConfigFile: boolean,
        prompter: IPrompter,
        connectionStore: ConnectionStore,
        defaultProfileValues?: IConnectionCredentials): Promise<IConnectionCredentials> {

        let questions: IQuestion[] = await ConnectionCredentials.getRequiredCredentialValuesQuestions(credentials, false,
            isPasswordRequired, connectionStore, defaultProfileValues);
        let unprocessedCredentials: IConnectionCredentials = Object.assign({}, credentials);

        // Potentially ask to save password
        questions.push({
            type: QuestionTypes.confirm,
            name: LocalizedConstants.msgSavePassword,
            message: LocalizedConstants.msgSavePassword,
            shouldPrompt: (answers) => {
                if (credentials.connectionString) {
                    return false;
                }

                if (isProfile) {
                    // For profiles, ask to save password if we are using SQL authentication and the user just entered their password for the first time
                    return ConnectionCredentials.isPasswordBasedCredential(credentials) &&
                            typeof((<IConnectionProfile>credentials).savePassword) === 'undefined' &&
                            wasPasswordEmptyInConfigFile;
                } else {
                    // For MRU list items, ask to save password if we are using SQL authentication and the user has not been asked before
                    return ConnectionCredentials.isPasswordBasedCredential(credentials) &&
                            typeof((<IConnectionProfile>credentials).savePassword) === 'undefined';
                }
            },
            onAnswered: (value) => {
                (<IConnectionProfile>credentials).savePassword = value;
            }
        });

        return prompter.prompt(questions).then(answers => {
            if (answers) {
                if (isProfile) {
                    let profile: IConnectionProfile = <IConnectionProfile>credentials;

                    // If this is a profile, and the user has set save password to true and either
                    // stored the password in the config file or purposefully set an empty password,
                    // then transfer the password to the credential store
                    if (profile.savePassword && (!wasPasswordEmptyInConfigFile || profile.emptyPasswordInput)) {
                        // Remove profile, then save profile without plain text password
                        connectionStore.removeProfile(profile).then(() => {
                            connectionStore.saveProfile(profile);
                        });
                    // Or, if the user answered any additional questions for the profile, be sure to save it
                    } else if (profile.authenticationType !== unprocessedCredentials.authenticationType ||
                               profile.savePassword !== (<IConnectionProfile>unprocessedCredentials).savePassword ||
                               profile.password !== unprocessedCredentials.password) {
                        connectionStore.removeProfile(profile).then(() => {
                            connectionStore.saveProfile(profile);
                        });
                    }
                }
                return credentials;
            } else {
                return undefined;
            }
        });
    }

    // gets a set of questions that ensure all required and core values are set
    protected static async getRequiredCredentialValuesQuestions(
        credentials: IConnectionCredentials,
        promptForDbName: boolean,
        isPasswordRequired: boolean,
        connectionStore: ConnectionStore,
        defaultProfileValues?: IConnectionCredentials): Promise<IQuestion[]> {

        let authenticationChoices: INameValueChoice[] = ConnectionCredentials.getAuthenticationTypesChoice();

        let connectionStringSet: () => boolean = () => Boolean(credentials.connectionString);

        let questions: IQuestion[] = [
            // Server or connection string must be present
            {
                type: QuestionTypes.input,
                name: LocalizedConstants.serverPrompt,
                message: LocalizedConstants.serverPrompt,
                placeHolder: LocalizedConstants.serverPlaceholder,
                default: defaultProfileValues ? defaultProfileValues.server : undefined,
                shouldPrompt: (answers) => utils.isEmpty(credentials.server),
                validate: (value) => ConnectionCredentials.validateRequiredString(LocalizedConstants.serverPrompt, value),
                onAnswered: (value) => ConnectionCredentials.processServerOrConnectionString(value, credentials)
            },
            // Database name is not required, prompt is optional
            {
                type: QuestionTypes.input,
                name: LocalizedConstants.databasePrompt,
                message: LocalizedConstants.databasePrompt,
                placeHolder: LocalizedConstants.databasePlaceholder,
                default: defaultProfileValues ? defaultProfileValues.database : undefined,
                shouldPrompt: (answers) => !connectionStringSet() && promptForDbName,
                onAnswered: (value) => credentials.database = value
            },
            // AuthenticationType is required if there is more than 1 option on this platform
            {
                type: QuestionTypes.expand,
                name: LocalizedConstants.authTypePrompt,
                message: LocalizedConstants.authTypePrompt,
                choices: authenticationChoices,
                shouldPrompt: (answers) => !connectionStringSet() && utils.isEmpty(credentials.authenticationType) && authenticationChoices.length > 1,
                validate: (value) => {
                    if (value === utils.authTypeToString(AuthenticationTypes.Integrated)
                        && SqlToolsServerClient.instance.getServiceVersion() === 1
                    ) {
                        return LocalizedConstants.macSierraRequiredErrorMessage;
                    } else if (value === utils.authTypeToString(AuthenticationTypes.AzureMFA)) {
                        return undefined;
                    }
                    return undefined;
                },
                onAnswered: (value) => {
                    credentials.authenticationType = value;
                }
            },
            // Username must be present
            {
                type: QuestionTypes.input,
                name: LocalizedConstants.usernamePrompt,
                message: LocalizedConstants.usernamePrompt,
                placeHolder: LocalizedConstants.usernamePlaceholder,
                default: defaultProfileValues ? defaultProfileValues.user : undefined,
                shouldPrompt: (answers) => !connectionStringSet() && ConnectionCredentials.shouldPromptForUser(credentials),
                validate: (value) => ConnectionCredentials.validateRequiredString(LocalizedConstants.usernamePrompt, value),
                onAnswered: (value) => credentials.user = value
            },
            // Password may or may not be necessary
            {
                type: QuestionTypes.password,
                name: LocalizedConstants.passwordPrompt,
                message: LocalizedConstants.passwordPrompt,
                placeHolder: LocalizedConstants.passwordPlaceholder,
                shouldPrompt: (answers) => !connectionStringSet() && ConnectionCredentials.shouldPromptForPassword(credentials),
                validate: (value) => {
                    if (isPasswordRequired) {
                        return ConnectionCredentials.validateRequiredString(LocalizedConstants.passwordPrompt, value);
                    }
                    return undefined;
                },
                onAnswered: (value) => {
                    if (credentials) {
                        credentials.password = value;
                        if (typeof((<IConnectionProfile>credentials)) !== 'undefined') {
                            (<IConnectionProfile>credentials).emptyPasswordInput = utils.isEmpty(credentials.password);
                        }
                    }
                },
                default: defaultProfileValues ? await connectionStore.lookupPassword(defaultProfileValues) : undefined
            }
        ];
        return questions;
    }

    // Detect if a given value is a server name or a connection string, and assign the result accordingly
    private static processServerOrConnectionString(value: string, credentials: IConnectionCredentials): void {
        // If the value contains a connection string server name key, assume it is a connection string
        const dataSourceKeys = ['data source=', 'server=', 'address=', 'addr=', 'network address='];
        let isConnectionString = dataSourceKeys.some(key => value.toLowerCase().indexOf(key) !== -1);

        if (isConnectionString) {
            credentials.connectionString = value;
        } else {
            credentials.server = value;
        }
    }

    private static shouldPromptForUser(credentials: IConnectionCredentials): boolean {
        return utils.isEmpty(credentials.user) && ConnectionCredentials.isPasswordBasedCredential(credentials);
    }

    // Prompt for password if this is a password based credential and the password for the profile was empty
    // and not explicitly set as empty. If it was explicitly set as empty, only prompt if pw not saved
    public static shouldPromptForPassword(credentials: IConnectionCredentials): boolean {
        let isSavedEmptyPassword: boolean = (<IConnectionProfile>credentials).emptyPasswordInput
            && (<IConnectionProfile>credentials).savePassword;

        return utils.isEmpty(credentials.password)
            && ConnectionCredentials.isPasswordBasedCredential(credentials)
            && !isSavedEmptyPassword;

    }

    public static isPasswordBasedCredential(credentials: IConnectionCredentials): boolean {
        // TODO consider enum based verification and handling of AD auth here in the future
        let authenticationType = credentials.authenticationType;
        if (typeof credentials.authenticationType === 'undefined') {
            authenticationType = utils.authTypeToString(AuthenticationTypes.SqlLogin);
        }
        return authenticationType === utils.authTypeToString(AuthenticationTypes.SqlLogin);
    }

    public static isPasswordBasedConnectionString(connectionString: string): boolean {
        const connString = connectionString.toLowerCase();
        return connString.includes('user') &&
            connString.includes('password') &&
            !connString.includes('Integrated Security');
    }

    // Validates a string is not empty, returning undefined if true and an error message if not
    protected static validateRequiredString(property: string, value: string): string {
        if (utils.isEmpty(value)) {
            return property + LocalizedConstants.msgIsRequired;
        }
        return undefined;
    }

    public static getAuthenticationTypesChoice(): INameValueChoice[] {
        let choices: INameValueChoice[] = [
            { name: LocalizedConstants.authTypeSql, value: utils.authTypeToString(AuthenticationTypes.SqlLogin) },
            { name: LocalizedConstants.authTypeIntegrated, value: utils.authTypeToString(AuthenticationTypes.Integrated) },
            { name: LocalizedConstants.authTypeAzureActiveDirectory, value: utils.authTypeToString(AuthenticationTypes.AzureMFA)}
        ];

        return choices;
    }
}
<|MERGE_RESOLUTION|>--- conflicted
+++ resolved
@@ -19,10 +19,7 @@
     public user: string;
     public password: string;
     public email: string;
-<<<<<<< HEAD
-=======
     public accountId: string;
->>>>>>> 611d342e
     public port: number;
     public authenticationType: string;
     public azureAccountToken: string;

/*---------------------------------------------------------------------------------------------
 *  Copyright (c) Microsoft Corporation. All rights reserved.
 *  Licensed under the MIT License. See License.txt in the project root for license information.
 *--------------------------------------------------------------------------------------------*/

'use strict';
import vscode = require('vscode');
import LocalizedConstants = require('../constants/localizedConstants');
import { IConnectionProfile, AuthenticationTypes } from './interfaces';
import { ConnectionCredentials } from './connectionCredentials';
import { QuestionTypes, IQuestion, IPrompter, INameValueChoice } from '../prompts/question';
import * as utils from './utils';
import { ConnectionStore } from './connectionStore';
<<<<<<< HEAD
import { AzureCodeGrant, AzureAuthType, AzureDeviceCode, AADResource } from '@cssuh/ads-adal-library';
=======
import { AzureCodeGrant, AzureAuthType, AzureDeviceCode, AADResource, Token } from 'ads-adal-library';
>>>>>>> 611d342e
import { AzureController } from '../azure/azureController';
import providerSettings from '../azure/providerSettings';
import { AzureLogger } from '../azure/azureLogger';
import { AccountStore } from '../azure/accountStore';
import { IAccount } from './contracts/azure/accountInterfaces';

// Concrete implementation of the IConnectionProfile interface

/**
 * A concrete implementation of an IConnectionProfile with support for profile creation and validation
 */
export class ConnectionProfile extends ConnectionCredentials implements IConnectionProfile {
    public profileName: string;
    public savePassword: boolean;
    public emptyPasswordInput: boolean;
    public azureAuthType: AzureAuthType;
    public azureAccountToken: string;
    public accountStore: AccountStore;
<<<<<<< HEAD
=======
    public accountId: string;
>>>>>>> 611d342e

    /**
     * Creates a new profile by prompting the user for information.
     * @param  {IPrompter} prompter that asks user the questions needed to complete a profile
     * @param  {IConnectionProfile} (optional) default profile values that will be prefilled for questions, if any
     * @returns Promise - resolves to undefined if profile creation was not completed, or IConnectionProfile if completed
     */
    public static async createProfile(
        prompter: IPrompter,
        connectionStore: ConnectionStore,
        context: vscode.ExtensionContext,
        accountStore?: AccountStore,
        defaultProfileValues?: IConnectionProfile
        ): Promise<IConnectionProfile> {
        let profile: ConnectionProfile = new ConnectionProfile();
        // Ensure all core properties are entered
        let authOptions: INameValueChoice[] = ConnectionCredentials.getAuthenticationTypesChoice();
        if (authOptions.length === 1) {
            // Set default value as there is only 1 option
            profile.authenticationType = authOptions[0].value;
        }
        let azureAuthChoices: INameValueChoice[] = ConnectionProfile.getAzureAuthChoices();
        let azureAccountChoices: INameValueChoice[] = ConnectionProfile.getAccountChoices(accountStore);
        azureAccountChoices.unshift({ name: LocalizedConstants.azureAddAccount, value: 'addAccount'});


        let questions: IQuestion[] = await ConnectionCredentials.getRequiredCredentialValuesQuestions(profile, true,
            false, connectionStore, defaultProfileValues);

        // Check if password needs to be saved
        questions.push(
            {
                type: QuestionTypes.confirm,
                name: LocalizedConstants.msgSavePassword,
                message: LocalizedConstants.msgSavePassword,
                shouldPrompt: (answers) => !profile.connectionString && ConnectionCredentials.isPasswordBasedCredential(profile),
                onAnswered: (value) => profile.savePassword = value
            },
            {
                type: QuestionTypes.expand,
                name: 'AAD',
                message: LocalizedConstants.azureChooseAccount,
                choices: azureAccountChoices,
                shouldPrompt: (answers) => profile.isAzureActiveDirectory()
            },
            {
                type: QuestionTypes.input,
                name: LocalizedConstants.profileNamePrompt,
                message: LocalizedConstants.profileNamePrompt,
                placeHolder: LocalizedConstants.profileNamePlaceholder,
                default: defaultProfileValues ? defaultProfileValues.profileName : undefined,
                onAnswered: (value) => {
                    // Fall back to a default name if none specified
                    profile.profileName = value ? value : undefined;
                }

        });

        return prompter.prompt(questions, true).then(async answers => {
            if (answers.AAD === 'addAccount') {
                let account: IAccount;
                let config = vscode.workspace.getConfiguration('mssql').get('azureActiveDirectory');
                if (config === utils.azureAuthTypeToString(AzureAuthType.AuthCodeGrant)) {
                    let azureCodeGrant = await profile.createAuthCodeGrant(context);
                    account = await azureCodeGrant.startLogin();
                    await accountStore.addAccount(account);
                    const token = await azureCodeGrant.getAccountSecurityToken(
                        account, azureCodeGrant.getHomeTenant(account).id, providerSettings.resources.databaseResource
                    );
                    profile.azureAccountToken = token.token;
                    profile.email = account.displayInfo.email;
<<<<<<< HEAD
=======
                    profile.accountId = account.key.id;
>>>>>>> 611d342e
                } else if (config === utils.azureAuthTypeToString(AzureAuthType.DeviceCode)) {
                    let azureDeviceCode = await profile.createDeviceCode(context);
                    account = await azureDeviceCode.startLogin();
                    await accountStore.addAccount(account);
                    const token = await azureDeviceCode.getAccountSecurityToken(
                        account, azureDeviceCode.getHomeTenant(account).id, providerSettings.resources.databaseResource
                    );
                    profile.azureAccountToken = token.token;
                    profile.email = account.displayInfo.email;
<<<<<<< HEAD
=======
                    profile.accountId = account.key.id;
>>>>>>> 611d342e
                }
            } else {
                let aadResource: AADResource = answers.AAD;
                let account = accountStore.getAccount(aadResource.key.id);
                if (!account) {
                    throw new Error('account not found');
                }
<<<<<<< HEAD
                if (account.properties.azureAuthType === 0) {
                    // Auth Code Grant
                    let azureCodeGrant = await profile.createAuthCodeGrant(context);
                    let newAccount = await azureCodeGrant.refreshAccess(account);
                    await accountStore.addAccount(newAccount);
                    const token = await azureCodeGrant.getAccountSecurityToken(
                        account, azureCodeGrant.getHomeTenant(account).id, providerSettings.resources.databaseResource
                    );
                    profile.azureAccountToken = token.token;
                    profile.email = account.displayInfo.email;
                } else if (account.properties.azureAuthType === 1) {
                    // Device Code
                    let azureDeviceCode = await profile.createDeviceCode(context);
                    let newAccount = await azureDeviceCode.refreshAccess(account);
                    await accountStore.addAccount(newAccount);
                    const token = await azureDeviceCode.getAccountSecurityToken(
                        account, azureDeviceCode.getHomeTenant(account).id, providerSettings.resources.databaseResource
                    );
                    profile.azureAccountToken = token.token;
                    profile.email = account.displayInfo.email;
                }
=======
                profile.azureAccountToken = await profile.refreshToken(context, account, accountStore);
                profile.email = account.displayInfo.email;
                profile.accountId = account.key.id;
>>>>>>> 611d342e
            }
            if (answers && profile.isValidProfile()) {
                return profile;
            }
            // returning undefined to indicate failure to create the profile
            return undefined;
        });
    }

<<<<<<< HEAD
=======
    public async refreshToken(context: vscode.ExtensionContext,
                              account: IAccount, accountStore: AccountStore): Promise<string> {
        let token: Token;
        if (account.properties.azureAuthType === 0) {
            // Auth Code Grant
            let azureCodeGrant = await this.createAuthCodeGrant(context);
            let newAccount = await azureCodeGrant.refreshAccess(account);
            await accountStore.addAccount(newAccount);
            token = await azureCodeGrant.getAccountSecurityToken(
                account, azureCodeGrant.getHomeTenant(account).id, providerSettings.resources.databaseResource
            );
        } else if (account.properties.azureAuthType === 1) {
            // Auth Device Code
            let azureDeviceCode = await this.createDeviceCode(context);
            let newAccount = await azureDeviceCode.refreshAccess(account);
            await accountStore.addAccount(newAccount);
            token = await azureDeviceCode.getAccountSecurityToken(
                account, azureDeviceCode.getHomeTenant(account).id, providerSettings.resources.databaseResource
            );
        }
        return token.token;
    }

>>>>>>> 611d342e
    private async createAuthCodeGrant(context): AzureCodeGrant {
        let azureLogger = new AzureLogger();
        let azureController = new AzureController(context, azureLogger);
        await azureController.init();
        return new AzureCodeGrant(
            providerSettings, azureController.storageService, azureController.cacheService, azureLogger,
            azureController.azureMessageDisplayer, azureController.azureErrorLookup, azureController.azureUserInteraction,
            azureController.azureStringLookup, azureController.authRequest
        );
    }

    private async createDeviceCode(context): AzureDeviceCode {
        let azureLogger = new AzureLogger();
        let azureController = new AzureController(context, azureLogger);
        await azureController.init();
        return new AzureDeviceCode(
            providerSettings, azureController.storageService, azureController.cacheService, azureLogger,
            azureController.azureMessageDisplayer, azureController.azureErrorLookup, azureController.azureUserInteraction,
            azureController.azureStringLookup, azureController.authRequest
        );
    }
    // Assumption: having connection string or server + profile name indicates all requirements were met
    private isValidProfile(): boolean {
        if (this.connectionString) {
            return true;
        }

        if (this.authenticationType) {
            if (this.authenticationType === AuthenticationTypes[AuthenticationTypes.Integrated] ||
                this.authenticationType === AuthenticationTypes[AuthenticationTypes.AzureMFA]) {
                return utils.isNotEmpty(this.server);
            } else {
                return utils.isNotEmpty(this.server)
                    && utils.isNotEmpty(this.user);
            }
        }
        return false;
    }

    private isAzureActiveDirectory(): boolean {
        return this.authenticationType === AuthenticationTypes[AuthenticationTypes.AzureMFA];
    }

    public static getAzureAuthChoices(): INameValueChoice[] {
        let choices: INameValueChoice[] = [
            { name: LocalizedConstants.azureAuthTypeCodeGrant, value: utils.azureAuthTypeToString(AzureAuthType.AuthCodeGrant) },
            { name: LocalizedConstants.azureAuthTypeDeviceCode, value: utils.azureAuthTypeToString(AzureAuthType.DeviceCode) }
        ];

        return choices;
    }

    public static getAccountChoices(accountStore: AccountStore): INameValueChoice[] {
        let accounts = accountStore.getAccounts();
        let choices: Array<INameValueChoice> = [];

        if (accounts.length > 0) {
            for (let account of accounts) {
                choices.push({ name: account.displayInfo.displayName, value: account });
            }
        }
        return choices;
    }
}<|MERGE_RESOLUTION|>--- conflicted
+++ resolved
@@ -11,11 +11,7 @@
 import { QuestionTypes, IQuestion, IPrompter, INameValueChoice } from '../prompts/question';
 import * as utils from './utils';
 import { ConnectionStore } from './connectionStore';
-<<<<<<< HEAD
-import { AzureCodeGrant, AzureAuthType, AzureDeviceCode, AADResource } from '@cssuh/ads-adal-library';
-=======
 import { AzureCodeGrant, AzureAuthType, AzureDeviceCode, AADResource, Token } from 'ads-adal-library';
->>>>>>> 611d342e
 import { AzureController } from '../azure/azureController';
 import providerSettings from '../azure/providerSettings';
 import { AzureLogger } from '../azure/azureLogger';
@@ -34,10 +30,7 @@
     public azureAuthType: AzureAuthType;
     public azureAccountToken: string;
     public accountStore: AccountStore;
-<<<<<<< HEAD
-=======
     public accountId: string;
->>>>>>> 611d342e
 
     /**
      * Creates a new profile by prompting the user for information.
@@ -109,10 +102,7 @@
                     );
                     profile.azureAccountToken = token.token;
                     profile.email = account.displayInfo.email;
-<<<<<<< HEAD
-=======
                     profile.accountId = account.key.id;
->>>>>>> 611d342e
                 } else if (config === utils.azureAuthTypeToString(AzureAuthType.DeviceCode)) {
                     let azureDeviceCode = await profile.createDeviceCode(context);
                     account = await azureDeviceCode.startLogin();
@@ -122,10 +112,7 @@
                     );
                     profile.azureAccountToken = token.token;
                     profile.email = account.displayInfo.email;
-<<<<<<< HEAD
-=======
                     profile.accountId = account.key.id;
->>>>>>> 611d342e
                 }
             } else {
                 let aadResource: AADResource = answers.AAD;
@@ -133,33 +120,9 @@
                 if (!account) {
                     throw new Error('account not found');
                 }
-<<<<<<< HEAD
-                if (account.properties.azureAuthType === 0) {
-                    // Auth Code Grant
-                    let azureCodeGrant = await profile.createAuthCodeGrant(context);
-                    let newAccount = await azureCodeGrant.refreshAccess(account);
-                    await accountStore.addAccount(newAccount);
-                    const token = await azureCodeGrant.getAccountSecurityToken(
-                        account, azureCodeGrant.getHomeTenant(account).id, providerSettings.resources.databaseResource
-                    );
-                    profile.azureAccountToken = token.token;
-                    profile.email = account.displayInfo.email;
-                } else if (account.properties.azureAuthType === 1) {
-                    // Device Code
-                    let azureDeviceCode = await profile.createDeviceCode(context);
-                    let newAccount = await azureDeviceCode.refreshAccess(account);
-                    await accountStore.addAccount(newAccount);
-                    const token = await azureDeviceCode.getAccountSecurityToken(
-                        account, azureDeviceCode.getHomeTenant(account).id, providerSettings.resources.databaseResource
-                    );
-                    profile.azureAccountToken = token.token;
-                    profile.email = account.displayInfo.email;
-                }
-=======
                 profile.azureAccountToken = await profile.refreshToken(context, account, accountStore);
                 profile.email = account.displayInfo.email;
                 profile.accountId = account.key.id;
->>>>>>> 611d342e
             }
             if (answers && profile.isValidProfile()) {
                 return profile;
@@ -169,8 +132,6 @@
         });
     }
 
-<<<<<<< HEAD
-=======
     public async refreshToken(context: vscode.ExtensionContext,
                               account: IAccount, accountStore: AccountStore): Promise<string> {
         let token: Token;
@@ -194,7 +155,6 @@
         return token.token;
     }
 
->>>>>>> 611d342e
     private async createAuthCodeGrant(context): AzureCodeGrant {
         let azureLogger = new AzureLogger();
         let azureController = new AzureController(context, azureLogger);

--- conflicted
+++ resolved
@@ -413,12 +413,12 @@
                 if (!this.isRichExperiencesEnabled) {
                     this._panels.get(uri).proxy.sendEvent("start", panelUri);
                 } else {
-<<<<<<< HEAD
                     try {
                         this._queryResultWebviewController.addQueryResultState(
                             uri,
+                            this.getIsExecutionPlan(),
                             this._executionPlanOptions
-                                ?.includeEstimatedExecutionPlanXml ?? false,
+                                ?.includeActualExecutionPlanXml ?? false,
                         );
                         this._queryResultWebviewController.getQueryResultState(
                             uri,
@@ -440,18 +440,6 @@
                     } catch (e) {
                         // console.error(e);
                     }
-=======
-                    this._queryResultWebviewController.addQueryResultState(
-                        uri,
-                        this.getIsExecutionPlan(),
-                        this._executionPlanOptions
-                            ?.includeActualExecutionPlanXml ?? false,
-                    );
-                    await vscode.commands.executeCommand("queryResult.focus");
-                    this._queryResultWebviewController.getQueryResultState(
-                        uri,
-                    ).tabStates.resultPaneTab = QueryResultPaneTabs.Messages;
->>>>>>> c7da5467
                 }
             });
             queryRunner.eventEmitter.on(

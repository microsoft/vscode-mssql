/*---------------------------------------------------------------------------------------------
 *  Copyright (c) Microsoft Corporation. All rights reserved.
 *  Licensed under the MIT License. See License.txt in the project root for license information.
 *--------------------------------------------------------------------------------------------*/

<<<<<<< HEAD
import * as vscode from 'vscode';
import * as Constants from '../constants/constants';
import * as LocalizedConstants from '../constants/localizedConstants';
import * as Utils from './utils';
import * as Interfaces from './interfaces';
import QueryRunner from '../controllers/queryRunner';
import ResultsSerializer from '../models/resultsSerializer';
import StatusView from '../views/statusView';
import VscodeWrapper from './../controllers/vscodeWrapper';
import { ISelectionData, ISlickRange } from './interfaces';
import { WebviewPanelController } from '../controllers/webviewController';
import { IServerProxy, Deferred } from '../protocol';
import { ResultSetSubset, ResultSetSummary } from './contracts/queryExecute';
import { sendActionEvent } from '../telemetry/telemetry';
import { TelemetryActions, TelemetryViews } from '../telemetry/telemetryInterfaces';
import { QueryResultWebViewController } from '../queryResult/queryResultWebViewController';
=======
import * as vscode from "vscode";
import * as Constants from "../constants/constants";
import * as LocalizedConstants from "../constants/locConstants";
import * as Interfaces from "./interfaces";
import QueryRunner from "../controllers/queryRunner";
import ResultsSerializer from "../models/resultsSerializer";
import StatusView from "../views/statusView";
import VscodeWrapper from "./../controllers/vscodeWrapper";
import { ISelectionData, ISlickRange } from "./interfaces";
import { WebviewPanelController } from "../controllers/webviewController";
import { IServerProxy, Deferred } from "../protocol";
import { ResultSetSubset, ResultSetSummary } from "./contracts/queryExecute";
import { sendActionEvent } from "../telemetry/telemetry";
import {
    TelemetryActions,
    TelemetryViews,
} from "../telemetry/telemetryInterfaces";
import { QueryResultWebviewController } from "../queryResult/queryResultWebViewController";
import { QueryResultPaneTabs } from "../sharedInterfaces/queryResult";
>>>>>>> e9d35543
// tslint:disable-next-line:no-require-imports
const pd = require("pretty-data").pd;

const deletionTimeoutTime = 1.8e6; // in ms, currently 30 minutes

// holds information about the state of a query runner
export class QueryRunnerState {
    timeout: NodeJS.Timer;
    flaggedForDeletion: boolean;
    constructor(public queryRunner: QueryRunner) {
        this.flaggedForDeletion = false;
    }
}

class ResultsConfig implements Interfaces.IResultsConfig {
    shortcuts: { [key: string]: string };
    messagesDefaultOpen: boolean;
    resultsFontSize: number;
    resultsFontFamily: string;
}

export class SqlOutputContentProvider {
<<<<<<< HEAD

	// MEMBER VARIABLES ////////////////////////////////////////////////////
	private _queryResultsMap: Map<string, QueryRunnerState> = new Map<string, QueryRunnerState>();
	private _panels = new Map<string, WebviewPanelController>();
	private _reactPanels = new Map<string, QueryResultWebViewController>();

	// CONSTRUCTOR /////////////////////////////////////////////////////////
	constructor(
		private context: vscode.ExtensionContext,
		private _statusView: StatusView,
		private _vscodeWrapper,
		private _queryResultWebviewController: QueryResultWebViewController) {
		if (!_vscodeWrapper) {
			this._vscodeWrapper = new VscodeWrapper();
		}
	}

	public rowRequestHandler(uri: string, batchId: number, resultId: number, rowStart: number, numberOfRows: number): Promise<ResultSetSubset> {
		return this._queryResultsMap.get(uri).queryRunner.getRows(rowStart, numberOfRows, batchId, resultId).then((r => r.resultSubset));
	}

	public configRequestHandler(uri: string): Promise<Interfaces.IResultsConfig> {
		let queryUri = this._queryResultsMap.get(uri).queryRunner.uri;
		let extConfig = this._vscodeWrapper.getConfiguration(Constants.extensionConfigSectionName, queryUri);
		let config = new ResultsConfig();
		for (let key of Constants.extConfigResultKeys) {
			config[key] = extConfig[key];
		}
		return Promise.resolve(config);
	}

	public saveResultsRequestHandler(uri: string, batchId: number, resultId: number, format: string, selection: Interfaces.ISlickRange[]): void {
		let saveResults = new ResultsSerializer();
		saveResults.onSaveResults(uri, batchId, resultId, format, selection);
	}

	public openLinkRequestHandler(content: string, columnName: string, linkType: string): void {
		this.openLink(content, columnName, linkType);
	}

	public copyRequestHandler(uri: string, batchId: number, resultId: number, selection: Interfaces.ISlickRange[], includeHeaders?: boolean): void {
		this._queryResultsMap.get(uri).queryRunner.copyResults(selection, batchId, resultId, includeHeaders);
	}

	public editorSelectionRequestHandler(uri: string, selection: ISelectionData): void {
		this._queryResultsMap.get(uri).queryRunner.setEditorSelection(selection);
	}

	public showErrorRequestHandler(message: string): void {
		this._vscodeWrapper.showErrorMessage(message);
	}

	public showWarningRequestHandler(message: string): void {
		this._vscodeWrapper.showWarningMessage(message);
	}

	// PUBLIC METHODS //////////////////////////////////////////////////////

	public isRunningQuery(uri: string): boolean {
		return !this._queryResultsMap.has(uri)
			? false
			: this._queryResultsMap.get(uri).queryRunner.isExecutingQuery;
	}

	public async runQuery(
		statusView: any, uri: string,
		selection: ISelectionData, title: string, promise?: Deferred<boolean>): Promise<void> {
		// execute the query with a query runner
		await this.runQueryCallback(statusView ? statusView : this._statusView, uri, title,
			async (queryRunner: QueryRunner) => {
				if (queryRunner) {
					// if the panel isn't active and exists
					if (this._panels.get(uri).isActive === false) {
						this._panels.get(uri).revealToForeground(uri);
					}
					await queryRunner.runQuery(selection, promise);

				}
			});
	}

	public async runCurrentStatement(
		statusView: any, uri: string,
		selection: ISelectionData, title: string): Promise<void> {
		// execute the statement with a query runner
		await this.runQueryCallback(statusView ? statusView : this._statusView, uri, title,
			(queryRunner) => {
				if (queryRunner) {
					queryRunner.runStatement(selection.startLine, selection.startColumn);
				}
			});
	}

	private async runQueryCallback(
		statusView: StatusView, uri: string, title: string,
		queryCallback: any): Promise<void> {
		let queryRunner = await this.createQueryRunner(statusView ? statusView : this._statusView, uri, title);
		if (this._panels.has(uri)) {
			let panelController = this._panels.get(uri);
			if (panelController.isDisposed) {
				this._panels.delete(uri);
				await this.createWebviewController(uri, title, queryRunner);
			} else {
				queryCallback(queryRunner);
				return;
			}
		} else {
			await this.createWebviewController(uri, title, queryRunner);
		}
		if (queryRunner) {
			queryCallback(queryRunner);
		}
	}

	private async createWebviewController(uri: string, title: string, queryRunner: QueryRunner): Promise<void> {
		const proxy: IServerProxy = {
			getRows: (batchId: number, resultId: number, rowStart: number, numberOfRows: number) =>
				this.rowRequestHandler(uri, batchId, resultId, rowStart, numberOfRows),
			copyResults: (batchId: number, resultsId: number, selection: ISlickRange[], includeHeaders?: boolean) =>
				this.copyRequestHandler(uri, batchId, resultsId, selection, includeHeaders),
			getConfig: () => this.configRequestHandler(uri),
			getLocalizedTexts: () => Promise.resolve(LocalizedConstants),
			openLink: (content: string, columnName: string, linkType: string) => this.openLinkRequestHandler(content, columnName, linkType),
			saveResults: (batchId: number, resultId: number, format: string, selection: ISlickRange[]) =>
				this.saveResultsRequestHandler(uri, batchId, resultId, format, selection),
			setEditorSelection: (selection: ISelectionData) => this.editorSelectionRequestHandler(uri, selection),
			showError: (message: string) => this.showErrorRequestHandler(message),
			showWarning: (message: string) => this.showWarningRequestHandler(message),
			sendReadyEvent: async () => await this.sendReadyEvent(uri),
			dispose: () => this._panels.delete(uri),
			getNewColumnWidth: async (current: number): Promise<number | undefined> => {
				const val = await vscode.window.showInputBox({
					prompt: LocalizedConstants.newColumnWidthPrompt,
					value: current.toString(),
					validateInput: async (value: string) => {
						if (!Number(value)) {
							return LocalizedConstants.columnWidthInvalidNumberError;
						} else if (parseInt(value, 10) <= 0) {
							return LocalizedConstants.columnWidthMustBePositiveError;
						}
						return undefined;
					}
				});
				return val === undefined ? undefined : parseInt(val, 10);
			},
			sendActionEvent: (view: TelemetryViews, action: TelemetryActions, properties?: { [key: string]: string }, measurement?: {[key: string]: number}) => {
				sendActionEvent(view, action, properties, measurement);
			}
		};
		const controller = new WebviewPanelController(this._vscodeWrapper, uri, title, proxy, this.context.extensionPath, this._statusView);
		this._panels.set(uri, controller);
		this._queryResultWebviewController.addQueryResultState(uri);
		await controller.init();
	}

	public createQueryRunner(statusView: StatusView, uri: string, title: string): QueryRunner {
		// Reuse existing query runner if it exists
		let queryRunner: QueryRunner;

		if (this._queryResultsMap.has(uri)) {
			let existingRunner: QueryRunner = this._queryResultsMap.get(uri).queryRunner;

			// If the query is already in progress, don't attempt to send it
			if (existingRunner.isExecutingQuery) {
				this._vscodeWrapper.showInformationMessage(LocalizedConstants.msgRunQueryInProgress);
				return;
			}

			// If the query is not in progress, we can reuse the query runner
			queryRunner = existingRunner;
			queryRunner.resetHasCompleted();
		} else {
			// We do not have a query runner for this editor, so create a new one
			// and map it to the results uri
			queryRunner = new QueryRunner(uri, title, statusView ? statusView : this._statusView);
			queryRunner.eventEmitter.on('start', (panelUri) => {
				this._panels.get(uri).proxy.sendEvent('start', panelUri);
			});
			queryRunner.eventEmitter.on('resultSet', async (resultSet: ResultSetSummary) => {
				this._panels.get(uri).proxy.sendEvent('resultSet', resultSet);
				this._queryResultWebviewController.getQueryResultState(uri).resultSetSummary = resultSet;
			});
			queryRunner.eventEmitter.on('batchStart', (batch) => {
				let time = new Date().toLocaleTimeString();
				if (batch.executionElapsed && batch.executionEnd) {
					time = new Date(batch.executionStart).toLocaleTimeString();
				}

				// Build a message for the selection and send the message
				// from the webview
				let message = {
					message: LocalizedConstants.runQueryBatchStartMessage,
					selection: batch.selection,
					isError: false,
					time: time,
					link: {
						text: Utils.formatString(LocalizedConstants.runQueryBatchStartLine, batch.selection.startLine + 1)
					}
				};
				this._panels.get(uri).proxy.sendEvent('message', message);
				this._queryResultWebviewController.getQueryResultState(uri).messages.push({message: LocalizedConstants.runQueryBatchStartMessage, timestamp: time});
				vscode.commands.executeCommand('queryResult.focus');
			});
			queryRunner.eventEmitter.on('message', (message) => {
				this._panels.get(uri).proxy.sendEvent('message', message);
				console.log(message);
				this._queryResultWebviewController.getQueryResultState(uri).messages.push({message: message.message, timestamp: new Date().toLocaleTimeString()});
			});
			queryRunner.eventEmitter.on('complete', (totalMilliseconds, hasError, isRefresh?) => {
				if (!isRefresh) {
					// only update query history with new queries
					this._vscodeWrapper.executeCommand(Constants.cmdRefreshQueryHistory, uri, hasError);
				}
				this._panels.get(uri).proxy.sendEvent('complete', totalMilliseconds);
				this._queryResultWebviewController.state = this._queryResultWebviewController.getQueryResultState(uri);
				vscode.commands.executeCommand('queryResult.focus');
			});
			this._queryResultsMap.set(uri, new QueryRunnerState(queryRunner));
		}

		return queryRunner;
	}

	public cancelQuery(input: QueryRunner | string): void {
		let self = this;
		let queryRunner: QueryRunner;

		if (typeof input === 'string') {
			if (this._queryResultsMap.has(input)) {
				// Option 1: The string is a results URI (the results tab has focus)
				queryRunner = this._queryResultsMap.get(input).queryRunner;
			}
		} else {
			queryRunner = input;
		}

		if (queryRunner === undefined || !queryRunner.isExecutingQuery) {
			self._vscodeWrapper.showInformationMessage(LocalizedConstants.msgCancelQueryNotRunning);
			return;
		}

		// Switch the spinner to canceling, which will be reset when the query execute sends back its completed event
		this._statusView.cancelingQuery(queryRunner.uri);

		// Cancel the query
		queryRunner.cancel().then(success => undefined, error => {
			// On error, show error message
			self._vscodeWrapper.showErrorMessage(Utils.formatString(LocalizedConstants.msgCancelQueryFailed, error.message));
		});
	}

	/**
	 * Executed from the MainController when an untitled text document was saved to the disk. If
	 * any queries were executed from the untitled document, the queryrunner will be remapped to
	 * a new resuls uri based on the uri of the newly saved file.
	 * @param untitledUri   The URI of the untitled file
	 * @param savedUri  The URI of the file after it was saved
	 */
	public onUntitledFileSaved(untitledUri: string, savedUri: string): void {
		// If we don't have any query runners mapped to this uri, don't do anything
		let untitledResultsUri = decodeURIComponent(untitledUri);
		if (!this._queryResultsMap.has(untitledResultsUri)) {
			return;
		}

		// NOTE: We don't need to remap the query in the service because the queryrunner still has
		// the old uri. As long as we make requests to the service against that uri, we'll be good.

		// Remap the query runner in the map
		let savedResultUri = decodeURIComponent(savedUri);
		this._queryResultsMap.set(savedResultUri, this._queryResultsMap.get(untitledResultsUri));
		this._queryResultsMap.delete(untitledResultsUri);
	}

	/**
	 * Executed from the MainController when a text document (that already exists on disk) was
	 * closed. If the query is in progress, it will be canceled. If there is a query at all,
	 * the query will be disposed.
	 * @param doc   The document that was closed
	 */
	public onDidCloseTextDocument(doc: vscode.TextDocument): void {
		for (let [key, value] of this._queryResultsMap.entries()) {
			// closes text document related to a results window we are holding
			if (doc.uri.toString(true) === value.queryRunner.uri) {
				value.flaggedForDeletion = true;
			}

			// "closes" a results window we are holding
			if (doc.uri.toString(true) === key) {
				value.timeout = this.setRunnerDeletionTimeout(key);
			}
		}
	}

	/**
	 * Ready event sent by the angular app
	 * @param uri
	 */
	private async sendReadyEvent(uri: string): Promise<boolean> {
		const panelController = this._panels.get(uri);
		const queryRunner = this.getQueryRunner(uri);
		// in case of a tab switch
		// and if it has rendered before
		if (panelController.isActive !== undefined &&
			queryRunner.hasCompleted &&
			panelController.rendered) {
			return queryRunner.refreshQueryTab(uri);
		} else {
			// first ready event
			panelController.rendered = true;
		}
		return false;
	}

	private setRunnerDeletionTimeout(uri: string): NodeJS.Timer {
		const self = this;
		return setTimeout(() => {
			let queryRunnerState = self._queryResultsMap.get(uri);
			if (queryRunnerState.flaggedForDeletion) {
				self._queryResultsMap.delete(uri);

				if (queryRunnerState.queryRunner.isExecutingQuery) {
					// We need to cancel it, which will dispose it
					this.cancelQuery(queryRunnerState.queryRunner);
				} else {
					// We need to explicitly dispose the query
					queryRunnerState.queryRunner.dispose();
				}
			} else {
				queryRunnerState.timeout = this.setRunnerDeletionTimeout(uri);
			}

		}, deletionTimeoutTime);
	}

	/**
	 * Open a xml/json link - Opens the content in a new editor pane
	 */
	public openLink(content: string, columnName: string, linkType: string): void {
		const self = this;
		if (linkType === 'xml') {
			try {
				content = pd.xml(content);
			} catch (e) {
				// If Xml fails to parse, fall back on original Xml content
			}
		} else if (linkType === 'json') {
			let jsonContent: string = undefined;
			try {
				jsonContent = JSON.parse(content);
			} catch (e) {
				// If Json fails to parse, fall back on original Json content
			}
			if (jsonContent) {
				// If Json content was valid and parsed, pretty print content to a string
				content = JSON.stringify(jsonContent, undefined, 4);
			}
		}

		vscode.workspace.openTextDocument({ language: linkType }).then((doc: vscode.TextDocument) => {
			vscode.window.showTextDocument(doc, 2, false).then(editor => {
				editor.edit(edit => {
					edit.insert(new vscode.Position(0, 0), content);
				}).then(result => {
					if (!result) {
						self._vscodeWrapper.showErrorMessage(LocalizedConstants.msgCannotOpenContent);
					}
				});
			}, (error: any) => {
				self._vscodeWrapper.showErrorMessage(error);
			});
		}, (error: any) => {
			self._vscodeWrapper.showErrorMessage(error);
		});
	}

	/**
	 * Return the query for a file uri
	 */
	public getQueryRunner(uri: string): QueryRunner {
		if (this._queryResultsMap.has(uri)) {
			return this._queryResultsMap.get(uri).queryRunner;
		} else {
			return undefined;
		}
	}

	/**
	 * Switches SQLCMD Mode to on/off
	 * @param queryUri Uri of the query
	 */
	public toggleSqlCmd(uri: string): Thenable<boolean> {
		const queryRunner = this.getQueryRunner(uri);
		if (queryRunner) {
			return queryRunner.toggleSqlCmd().then((result) => {
				return result;
			});
		}
		return Promise.resolve(false);
	}

	// PRIVATE HELPERS /////////////////////////////////////////////////////

	/**
	 * Returns which column should be used for a new result pane
	 * @return ViewColumn to be used
	 * public for testing purposes
	 */
	public newResultPaneViewColumn(queryUri: string): vscode.ViewColumn {
		// Find configuration options
		let config = this._vscodeWrapper.getConfiguration(Constants.extensionConfigSectionName, queryUri);
		let splitPaneSelection = config[Constants.configSplitPaneSelection];
		let viewColumn: vscode.ViewColumn;


		switch (splitPaneSelection) {
			case 'current':
				viewColumn = this._vscodeWrapper.activeTextEditor.viewColumn;
				break;
			case 'end':
				viewColumn = vscode.ViewColumn.Three;
				break;
			// default case where splitPaneSelection is next or anything else
			default:
				if (this._vscodeWrapper.activeTextEditor.viewColumn === vscode.ViewColumn.One) {
					viewColumn = vscode.ViewColumn.Two;
				} else {
					viewColumn = vscode.ViewColumn.Three;
				}
		}

		return viewColumn;
	}

	set setVscodeWrapper(wrapper: VscodeWrapper) {
		this._vscodeWrapper = wrapper;
	}

	get getResultsMap(): Map<string, QueryRunnerState> {
		return this._queryResultsMap;
	}

	set setResultsMap(setMap: Map<string, QueryRunnerState>) {
		this._queryResultsMap = setMap;
	}
=======
    // MEMBER VARIABLES ////////////////////////////////////////////////////
    private _queryResultsMap: Map<string, QueryRunnerState> = new Map<
        string,
        QueryRunnerState
    >();
    private _panels = new Map<string, WebviewPanelController>();
    private _queryResultWebviewController: QueryResultWebviewController;

    // CONSTRUCTOR /////////////////////////////////////////////////////////
    constructor(
        private context: vscode.ExtensionContext,
        private _statusView: StatusView,
        private _vscodeWrapper,
    ) {
        if (!_vscodeWrapper) {
            this._vscodeWrapper = new VscodeWrapper();
        }
    }

    public setQueryResultWebviewController(
        queryResultWebviewController: QueryResultWebviewController,
    ): void {
        this._queryResultWebviewController = queryResultWebviewController;
    }

    public rowRequestHandler(
        uri: string,
        batchId: number,
        resultId: number,
        rowStart: number,
        numberOfRows: number,
    ): Promise<ResultSetSubset> {
        return this._queryResultsMap
            .get(uri)
            .queryRunner.getRows(rowStart, numberOfRows, batchId, resultId)
            .then((r) => r.resultSubset);
    }

    public configRequestHandler(
        uri: string,
    ): Promise<Interfaces.IResultsConfig> {
        let queryUri = this._queryResultsMap.get(uri).queryRunner.uri;
        let extConfig = this._vscodeWrapper.getConfiguration(
            Constants.extensionConfigSectionName,
            queryUri,
        );
        let config = new ResultsConfig();
        for (let key of Constants.extConfigResultKeys) {
            config[key] = extConfig[key];
        }
        return Promise.resolve(config);
    }

    public saveResultsRequestHandler(
        uri: string,
        batchId: number,
        resultId: number,
        format: string,
        selection: Interfaces.ISlickRange[],
    ): void {
        let saveResults = new ResultsSerializer();
        saveResults.onSaveResults(uri, batchId, resultId, format, selection);
    }

    public openLinkRequestHandler(
        content: string,
        columnName: string,
        linkType: string,
    ): void {
        this.openLink(content, columnName, linkType);
    }

    public copyRequestHandler(
        uri: string,
        batchId: number,
        resultId: number,
        selection: Interfaces.ISlickRange[],
        includeHeaders?: boolean,
    ): void {
        this._queryResultsMap
            .get(uri)
            .queryRunner.copyResults(
                selection,
                batchId,
                resultId,
                includeHeaders,
            );
    }

    public editorSelectionRequestHandler(
        uri: string,
        selection: ISelectionData,
    ): void {
        this._queryResultsMap
            .get(uri)
            .queryRunner.setEditorSelection(selection);
    }

    public showErrorRequestHandler(message: string): void {
        this._vscodeWrapper.showErrorMessage(message);
    }

    public showWarningRequestHandler(message: string): void {
        this._vscodeWrapper.showWarningMessage(message);
    }

    // PUBLIC METHODS //////////////////////////////////////////////////////

    public isRunningQuery(uri: string): boolean {
        return !this._queryResultsMap.has(uri)
            ? false
            : this._queryResultsMap.get(uri).queryRunner.isExecutingQuery;
    }

    public async runQuery(
        statusView: any,
        uri: string,
        selection: ISelectionData,
        title: string,
        promise?: Deferred<boolean>,
    ): Promise<void> {
        // execute the query with a query runner
        await this.runQueryCallback(
            statusView ? statusView : this._statusView,
            uri,
            title,
            async (queryRunner: QueryRunner) => {
                if (queryRunner) {
                    if (!this.isNewQueryResultFeatureEnabled) {
                        // if the panel isn't active and exists
                        if (this._panels.get(uri).isActive === false) {
                            this._panels.get(uri).revealToForeground(uri);
                        }
                    }
                    await queryRunner.runQuery(selection, promise);
                }
            },
        );
    }

    public async runCurrentStatement(
        statusView: any,
        uri: string,
        selection: ISelectionData,
        title: string,
    ): Promise<void> {
        // execute the statement with a query runner
        await this.runQueryCallback(
            statusView ? statusView : this._statusView,
            uri,
            title,
            (queryRunner) => {
                if (queryRunner) {
                    queryRunner.runStatement(
                        selection.startLine,
                        selection.startColumn,
                    );
                }
            },
        );
    }

    // Use a separate flag so it won't be enabled with the experimental features flag
    private get isNewQueryResultFeatureEnabled(): boolean {
        let config = this._vscodeWrapper.getConfiguration(
            Constants.extensionConfigSectionName,
        );
        return config.get(Constants.configEnableNewQueryResultFeature);
    }

    private async runQueryCallback(
        statusView: StatusView,
        uri: string,
        title: string,
        queryCallback: any,
    ): Promise<void> {
        let queryRunner = await this.createQueryRunner(
            statusView ? statusView : this._statusView,
            uri,
            title,
        );
        if (!this.isNewQueryResultFeatureEnabled) {
            if (this._panels.has(uri)) {
                let panelController = this._panels.get(uri);
                if (panelController.isDisposed) {
                    this._panels.delete(uri);
                    await this.createWebviewController(uri, title, queryRunner);
                } else {
                    queryCallback(queryRunner);
                    return;
                }
            } else {
                await this.createWebviewController(uri, title, queryRunner);
            }
        } else {
            this._queryResultWebviewController.addQueryResultState(uri);
        }
        if (queryRunner) {
            queryCallback(queryRunner);
        }
    }

    private async createWebviewController(
        uri: string,
        title: string,
        queryRunner: QueryRunner,
    ): Promise<void> {
        const proxy: IServerProxy = {
            getRows: (
                batchId: number,
                resultId: number,
                rowStart: number,
                numberOfRows: number,
            ) =>
                this.rowRequestHandler(
                    uri,
                    batchId,
                    resultId,
                    rowStart,
                    numberOfRows,
                ),
            copyResults: (
                batchId: number,
                resultsId: number,
                selection: ISlickRange[],
                includeHeaders?: boolean,
            ) =>
                this.copyRequestHandler(
                    uri,
                    batchId,
                    resultsId,
                    selection,
                    includeHeaders,
                ),
            getConfig: () => this.configRequestHandler(uri),
            getLocalizedTexts: () => Promise.resolve(LocalizedConstants),
            openLink: (content: string, columnName: string, linkType: string) =>
                this.openLinkRequestHandler(content, columnName, linkType),
            saveResults: (
                batchId: number,
                resultId: number,
                format: string,
                selection: ISlickRange[],
            ) =>
                this.saveResultsRequestHandler(
                    uri,
                    batchId,
                    resultId,
                    format,
                    selection,
                ),
            setEditorSelection: (selection: ISelectionData) =>
                this.editorSelectionRequestHandler(uri, selection),
            showError: (message: string) =>
                this.showErrorRequestHandler(message),
            showWarning: (message: string) =>
                this.showWarningRequestHandler(message),
            sendReadyEvent: async () => await this.sendReadyEvent(uri),
            dispose: () => this._panels.delete(uri),
            getNewColumnWidth: async (
                current: number,
            ): Promise<number | undefined> => {
                const val = await vscode.window.showInputBox({
                    prompt: LocalizedConstants.newColumnWidthPrompt,
                    value: current.toString(),
                    validateInput: async (value: string) => {
                        if (!Number(value)) {
                            return LocalizedConstants.columnWidthInvalidNumberError;
                        } else if (parseInt(value, 10) <= 0) {
                            return LocalizedConstants.columnWidthMustBePositiveError;
                        }
                        return undefined;
                    },
                });
                return val === undefined ? undefined : parseInt(val, 10);
            },
            sendActionEvent: (
                view: TelemetryViews,
                action: TelemetryActions,
                properties?: { [key: string]: string },
                measurement?: { [key: string]: number },
            ) => {
                sendActionEvent(view, action, properties, measurement);
            },
        };
        const controller = new WebviewPanelController(
            this._vscodeWrapper,
            uri,
            title,
            proxy,
            this.context.extensionPath,
            this._statusView,
        );
        this._panels.set(uri, controller);
        await controller.init();
    }

    public createQueryRunner(
        statusView: StatusView,
        uri: string,
        title: string,
    ): QueryRunner {
        // Reuse existing query runner if it exists
        let queryRunner: QueryRunner;

        if (this._queryResultsMap.has(uri)) {
            let existingRunner: QueryRunner =
                this._queryResultsMap.get(uri).queryRunner;

            // If the query is already in progress, don't attempt to send it
            if (existingRunner.isExecutingQuery) {
                this._vscodeWrapper.showInformationMessage(
                    LocalizedConstants.msgRunQueryInProgress,
                );
                return;
            }

            // If the query is not in progress, we can reuse the query runner
            queryRunner = existingRunner;
            queryRunner.resetHasCompleted();
        } else {
            // We do not have a query runner for this editor, so create a new one
            // and map it to the results uri
            queryRunner = new QueryRunner(
                uri,
                title,
                statusView ? statusView : this._statusView,
            );
            queryRunner.eventEmitter.on("start", async (panelUri) => {
                if (!this.isNewQueryResultFeatureEnabled) {
                    this._panels.get(uri).proxy.sendEvent("start", panelUri);
                } else {
                    await vscode.commands.executeCommand("queryResult.focus");
                    this._queryResultWebviewController.getQueryResultState(
                        uri,
                    ).tabStates.resultPaneTab = QueryResultPaneTabs.Messages;
                }
            });
            queryRunner.eventEmitter.on(
                "resultSet",
                async (resultSet: ResultSetSummary) => {
                    if (!this.isNewQueryResultFeatureEnabled) {
                        this._panels
                            .get(uri)
                            .proxy.sendEvent("resultSet", resultSet);
                    } else {
                        this._queryResultWebviewController.getQueryResultState(
                            uri,
                        ).resultSetSummary = resultSet;
                    }
                },
            );
            queryRunner.eventEmitter.on("batchStart", (batch) => {
                let time = new Date().toLocaleTimeString();
                if (batch.executionElapsed && batch.executionEnd) {
                    time = new Date(batch.executionStart).toLocaleTimeString();
                }

                // Build a message for the selection and send the message
                // from the webview
                let message = {
                    message: LocalizedConstants.runQueryBatchStartMessage,
                    selection: batch.selection,
                    isError: false,
                    time: time,
                    link: {
                        text: LocalizedConstants.runQueryBatchStartLine(
                            batch.selection.startLine + 1,
                        ),
                    },
                };
                if (!this.isNewQueryResultFeatureEnabled) {
                    this._panels.get(uri).proxy.sendEvent("message", message);
                } else {
                    this._queryResultWebviewController
                        .getQueryResultState(uri)
                        .messages.push(message);
                    this._queryResultWebviewController.getQueryResultState(
                        uri,
                    ).tabStates.resultPaneTab = QueryResultPaneTabs.Messages;
                    this._queryResultWebviewController.state =
                        this._queryResultWebviewController.getQueryResultState(
                            uri,
                        );
                    vscode.commands.executeCommand("queryResult.focus");
                }
            });
            queryRunner.eventEmitter.on("message", (message) => {
                if (!this.isNewQueryResultFeatureEnabled) {
                    this._panels.get(uri).proxy.sendEvent("message", message);
                } else {
                    this._queryResultWebviewController
                        .getQueryResultState(uri)
                        .messages.push(message);
                    this._queryResultWebviewController.getQueryResultState(
                        uri,
                    ).tabStates.resultPaneTab = QueryResultPaneTabs.Messages;
                    this._queryResultWebviewController.state =
                        this._queryResultWebviewController.getQueryResultState(
                            uri,
                        );
                    vscode.commands.executeCommand("queryResult.focus");
                }
            });
            queryRunner.eventEmitter.on(
                "complete",
                (totalMilliseconds, hasError, isRefresh?) => {
                    if (!isRefresh) {
                        // only update query history with new queries
                        this._vscodeWrapper.executeCommand(
                            Constants.cmdRefreshQueryHistory,
                            uri,
                            hasError,
                        );
                    }
                    if (!this.isNewQueryResultFeatureEnabled) {
                        this._panels
                            .get(uri)
                            .proxy.sendEvent("complete", totalMilliseconds);
                    } else {
                        this._queryResultWebviewController
                            .getQueryResultState(uri)
                            .messages.push({
                                message:
                                    LocalizedConstants.elapsedTimeLabel(
                                        totalMilliseconds,
                                    ),
                                isError: hasError,
                            });
                        this._queryResultWebviewController.getQueryResultState(
                            uri,
                        ).tabStates.resultPaneTab =
                            QueryResultPaneTabs.Messages;
                        this._queryResultWebviewController.state =
                            this._queryResultWebviewController.getQueryResultState(
                                uri,
                            );
                        vscode.commands.executeCommand("queryResult.focus");
                        this._queryResultWebviewController.getQueryResultState(
                            uri,
                        ).tabStates.resultPaneTab = QueryResultPaneTabs.Results;
                        this._queryResultWebviewController.state =
                            this._queryResultWebviewController.getQueryResultState(
                                uri,
                            );
                        // reset query result state for the editor
                        this._queryResultWebviewController.addQueryResultState(
                            uri,
                        );
                    }
                },
            );
            this._queryResultsMap.set(uri, new QueryRunnerState(queryRunner));
        }

        return queryRunner;
    }

    public cancelQuery(input: QueryRunner | string): void {
        let self = this;
        let queryRunner: QueryRunner;

        if (typeof input === "string") {
            if (this._queryResultsMap.has(input)) {
                // Option 1: The string is a results URI (the results tab has focus)
                queryRunner = this._queryResultsMap.get(input).queryRunner;
            }
        } else {
            queryRunner = input;
        }

        if (queryRunner === undefined || !queryRunner.isExecutingQuery) {
            self._vscodeWrapper.showInformationMessage(
                LocalizedConstants.msgCancelQueryNotRunning,
            );
            return;
        }

        // Switch the spinner to canceling, which will be reset when the query execute sends back its completed event
        this._statusView.cancelingQuery(queryRunner.uri);

        // Cancel the query
        queryRunner.cancel().then(
            (success) => undefined,
            (error) => {
                // On error, show error message
                self._vscodeWrapper.showErrorMessage(
                    LocalizedConstants.msgCancelQueryFailed(error.message),
                );
            },
        );
    }

    /**
     * Executed from the MainController when an untitled text document was saved to the disk. If
     * any queries were executed from the untitled document, the queryrunner will be remapped to
     * a new resuls uri based on the uri of the newly saved file.
     * @param untitledUri   The URI of the untitled file
     * @param savedUri  The URI of the file after it was saved
     */
    public onUntitledFileSaved(untitledUri: string, savedUri: string): void {
        // If we don't have any query runners mapped to this uri, don't do anything
        let untitledResultsUri = decodeURIComponent(untitledUri);
        if (!this._queryResultsMap.has(untitledResultsUri)) {
            return;
        }

        // NOTE: We don't need to remap the query in the service because the queryrunner still has
        // the old uri. As long as we make requests to the service against that uri, we'll be good.

        // Remap the query runner in the map
        let savedResultUri = decodeURIComponent(savedUri);
        this._queryResultsMap.set(
            savedResultUri,
            this._queryResultsMap.get(untitledResultsUri),
        );
        this._queryResultsMap.delete(untitledResultsUri);
    }

    /**
     * Executed from the MainController when a text document (that already exists on disk) was
     * closed. If the query is in progress, it will be canceled. If there is a query at all,
     * the query will be disposed.
     * @param doc   The document that was closed
     */
    public onDidCloseTextDocument(doc: vscode.TextDocument): void {
        for (let [key, value] of this._queryResultsMap.entries()) {
            // closes text document related to a results window we are holding
            if (doc.uri.toString(true) === value.queryRunner.uri) {
                value.flaggedForDeletion = true;
            }

            // "closes" a results window we are holding
            if (doc.uri.toString(true) === key) {
                value.timeout = this.setRunnerDeletionTimeout(key);
            }
        }
    }

    /**
     * Ready event sent by the angular app
     * @param uri
     */
    private async sendReadyEvent(uri: string): Promise<boolean> {
        const panelController = this._panels.get(uri);
        const queryRunner = this.getQueryRunner(uri);
        // in case of a tab switch
        // and if it has rendered before
        if (
            panelController.isActive !== undefined &&
            queryRunner.hasCompleted &&
            panelController.rendered
        ) {
            return queryRunner.refreshQueryTab(uri);
        } else {
            // first ready event
            panelController.rendered = true;
        }
        return false;
    }

    private setRunnerDeletionTimeout(uri: string): NodeJS.Timer {
        const self = this;
        return setTimeout(() => {
            let queryRunnerState = self._queryResultsMap.get(uri);
            if (queryRunnerState.flaggedForDeletion) {
                self._queryResultsMap.delete(uri);

                if (queryRunnerState.queryRunner.isExecutingQuery) {
                    // We need to cancel it, which will dispose it
                    this.cancelQuery(queryRunnerState.queryRunner);
                } else {
                    // We need to explicitly dispose the query
                    queryRunnerState.queryRunner.dispose();
                }
            } else {
                queryRunnerState.timeout = this.setRunnerDeletionTimeout(uri);
            }
        }, deletionTimeoutTime);
    }

    /**
     * Open a xml/json link - Opens the content in a new editor pane
     */
    public openLink(
        content: string,
        columnName: string,
        linkType: string,
    ): void {
        const self = this;
        if (linkType === "xml") {
            try {
                content = pd.xml(content);
            } catch (e) {
                // If Xml fails to parse, fall back on original Xml content
            }
        } else if (linkType === "json") {
            let jsonContent: string = undefined;
            try {
                jsonContent = JSON.parse(content);
            } catch (e) {
                // If Json fails to parse, fall back on original Json content
            }
            if (jsonContent) {
                // If Json content was valid and parsed, pretty print content to a string
                content = JSON.stringify(jsonContent, undefined, 4);
            }
        }

        vscode.workspace.openTextDocument({ language: linkType }).then(
            (doc: vscode.TextDocument) => {
                vscode.window.showTextDocument(doc, 2, false).then(
                    (editor) => {
                        editor
                            .edit((edit) => {
                                edit.insert(new vscode.Position(0, 0), content);
                            })
                            .then((result) => {
                                if (!result) {
                                    self._vscodeWrapper.showErrorMessage(
                                        LocalizedConstants.msgCannotOpenContent,
                                    );
                                }
                            });
                    },
                    (error: any) => {
                        self._vscodeWrapper.showErrorMessage(error);
                    },
                );
            },
            (error: any) => {
                self._vscodeWrapper.showErrorMessage(error);
            },
        );
    }

    /**
     * Return the query for a file uri
     */
    public getQueryRunner(uri: string): QueryRunner {
        if (this._queryResultsMap.has(uri)) {
            return this._queryResultsMap.get(uri).queryRunner;
        } else {
            return undefined;
        }
    }

    /**
     * Switches SQLCMD Mode to on/off
     * @param queryUri Uri of the query
     */
    public toggleSqlCmd(uri: string): Thenable<boolean> {
        const queryRunner = this.getQueryRunner(uri);
        if (queryRunner) {
            return queryRunner.toggleSqlCmd().then((result) => {
                return result;
            });
        }
        return Promise.resolve(false);
    }

    // PRIVATE HELPERS /////////////////////////////////////////////////////

    /**
     * Returns which column should be used for a new result pane
     * @return ViewColumn to be used
     * public for testing purposes
     */
    public newResultPaneViewColumn(queryUri: string): vscode.ViewColumn {
        // Find configuration options
        let config = this._vscodeWrapper.getConfiguration(
            Constants.extensionConfigSectionName,
            queryUri,
        );
        let splitPaneSelection = config[Constants.configSplitPaneSelection];
        let viewColumn: vscode.ViewColumn;

        switch (splitPaneSelection) {
            case "current":
                viewColumn = this._vscodeWrapper.activeTextEditor.viewColumn;
                break;
            case "end":
                viewColumn = vscode.ViewColumn.Three;
                break;
            // default case where splitPaneSelection is next or anything else
            default:
                if (
                    this._vscodeWrapper.activeTextEditor.viewColumn ===
                    vscode.ViewColumn.One
                ) {
                    viewColumn = vscode.ViewColumn.Two;
                } else {
                    viewColumn = vscode.ViewColumn.Three;
                }
        }

        return viewColumn;
    }

    set setVscodeWrapper(wrapper: VscodeWrapper) {
        this._vscodeWrapper = wrapper;
    }

    get getResultsMap(): Map<string, QueryRunnerState> {
        return this._queryResultsMap;
    }

    set setResultsMap(setMap: Map<string, QueryRunnerState>) {
        this._queryResultsMap = setMap;
    }
>>>>>>> e9d35543
}<|MERGE_RESOLUTION|>--- conflicted
+++ resolved
@@ -3,24 +3,6 @@
  *  Licensed under the MIT License. See License.txt in the project root for license information.
  *--------------------------------------------------------------------------------------------*/
 
-<<<<<<< HEAD
-import * as vscode from 'vscode';
-import * as Constants from '../constants/constants';
-import * as LocalizedConstants from '../constants/localizedConstants';
-import * as Utils from './utils';
-import * as Interfaces from './interfaces';
-import QueryRunner from '../controllers/queryRunner';
-import ResultsSerializer from '../models/resultsSerializer';
-import StatusView from '../views/statusView';
-import VscodeWrapper from './../controllers/vscodeWrapper';
-import { ISelectionData, ISlickRange } from './interfaces';
-import { WebviewPanelController } from '../controllers/webviewController';
-import { IServerProxy, Deferred } from '../protocol';
-import { ResultSetSubset, ResultSetSummary } from './contracts/queryExecute';
-import { sendActionEvent } from '../telemetry/telemetry';
-import { TelemetryActions, TelemetryViews } from '../telemetry/telemetryInterfaces';
-import { QueryResultWebViewController } from '../queryResult/queryResultWebViewController';
-=======
 import * as vscode from "vscode";
 import * as Constants from "../constants/constants";
 import * as LocalizedConstants from "../constants/locConstants";
@@ -40,7 +22,6 @@
 } from "../telemetry/telemetryInterfaces";
 import { QueryResultWebviewController } from "../queryResult/queryResultWebViewController";
 import { QueryResultPaneTabs } from "../sharedInterfaces/queryResult";
->>>>>>> e9d35543
 // tslint:disable-next-line:no-require-imports
 const pd = require("pretty-data").pd;
 
@@ -63,453 +44,6 @@
 }
 
 export class SqlOutputContentProvider {
-<<<<<<< HEAD
-
-	// MEMBER VARIABLES ////////////////////////////////////////////////////
-	private _queryResultsMap: Map<string, QueryRunnerState> = new Map<string, QueryRunnerState>();
-	private _panels = new Map<string, WebviewPanelController>();
-	private _reactPanels = new Map<string, QueryResultWebViewController>();
-
-	// CONSTRUCTOR /////////////////////////////////////////////////////////
-	constructor(
-		private context: vscode.ExtensionContext,
-		private _statusView: StatusView,
-		private _vscodeWrapper,
-		private _queryResultWebviewController: QueryResultWebViewController) {
-		if (!_vscodeWrapper) {
-			this._vscodeWrapper = new VscodeWrapper();
-		}
-	}
-
-	public rowRequestHandler(uri: string, batchId: number, resultId: number, rowStart: number, numberOfRows: number): Promise<ResultSetSubset> {
-		return this._queryResultsMap.get(uri).queryRunner.getRows(rowStart, numberOfRows, batchId, resultId).then((r => r.resultSubset));
-	}
-
-	public configRequestHandler(uri: string): Promise<Interfaces.IResultsConfig> {
-		let queryUri = this._queryResultsMap.get(uri).queryRunner.uri;
-		let extConfig = this._vscodeWrapper.getConfiguration(Constants.extensionConfigSectionName, queryUri);
-		let config = new ResultsConfig();
-		for (let key of Constants.extConfigResultKeys) {
-			config[key] = extConfig[key];
-		}
-		return Promise.resolve(config);
-	}
-
-	public saveResultsRequestHandler(uri: string, batchId: number, resultId: number, format: string, selection: Interfaces.ISlickRange[]): void {
-		let saveResults = new ResultsSerializer();
-		saveResults.onSaveResults(uri, batchId, resultId, format, selection);
-	}
-
-	public openLinkRequestHandler(content: string, columnName: string, linkType: string): void {
-		this.openLink(content, columnName, linkType);
-	}
-
-	public copyRequestHandler(uri: string, batchId: number, resultId: number, selection: Interfaces.ISlickRange[], includeHeaders?: boolean): void {
-		this._queryResultsMap.get(uri).queryRunner.copyResults(selection, batchId, resultId, includeHeaders);
-	}
-
-	public editorSelectionRequestHandler(uri: string, selection: ISelectionData): void {
-		this._queryResultsMap.get(uri).queryRunner.setEditorSelection(selection);
-	}
-
-	public showErrorRequestHandler(message: string): void {
-		this._vscodeWrapper.showErrorMessage(message);
-	}
-
-	public showWarningRequestHandler(message: string): void {
-		this._vscodeWrapper.showWarningMessage(message);
-	}
-
-	// PUBLIC METHODS //////////////////////////////////////////////////////
-
-	public isRunningQuery(uri: string): boolean {
-		return !this._queryResultsMap.has(uri)
-			? false
-			: this._queryResultsMap.get(uri).queryRunner.isExecutingQuery;
-	}
-
-	public async runQuery(
-		statusView: any, uri: string,
-		selection: ISelectionData, title: string, promise?: Deferred<boolean>): Promise<void> {
-		// execute the query with a query runner
-		await this.runQueryCallback(statusView ? statusView : this._statusView, uri, title,
-			async (queryRunner: QueryRunner) => {
-				if (queryRunner) {
-					// if the panel isn't active and exists
-					if (this._panels.get(uri).isActive === false) {
-						this._panels.get(uri).revealToForeground(uri);
-					}
-					await queryRunner.runQuery(selection, promise);
-
-				}
-			});
-	}
-
-	public async runCurrentStatement(
-		statusView: any, uri: string,
-		selection: ISelectionData, title: string): Promise<void> {
-		// execute the statement with a query runner
-		await this.runQueryCallback(statusView ? statusView : this._statusView, uri, title,
-			(queryRunner) => {
-				if (queryRunner) {
-					queryRunner.runStatement(selection.startLine, selection.startColumn);
-				}
-			});
-	}
-
-	private async runQueryCallback(
-		statusView: StatusView, uri: string, title: string,
-		queryCallback: any): Promise<void> {
-		let queryRunner = await this.createQueryRunner(statusView ? statusView : this._statusView, uri, title);
-		if (this._panels.has(uri)) {
-			let panelController = this._panels.get(uri);
-			if (panelController.isDisposed) {
-				this._panels.delete(uri);
-				await this.createWebviewController(uri, title, queryRunner);
-			} else {
-				queryCallback(queryRunner);
-				return;
-			}
-		} else {
-			await this.createWebviewController(uri, title, queryRunner);
-		}
-		if (queryRunner) {
-			queryCallback(queryRunner);
-		}
-	}
-
-	private async createWebviewController(uri: string, title: string, queryRunner: QueryRunner): Promise<void> {
-		const proxy: IServerProxy = {
-			getRows: (batchId: number, resultId: number, rowStart: number, numberOfRows: number) =>
-				this.rowRequestHandler(uri, batchId, resultId, rowStart, numberOfRows),
-			copyResults: (batchId: number, resultsId: number, selection: ISlickRange[], includeHeaders?: boolean) =>
-				this.copyRequestHandler(uri, batchId, resultsId, selection, includeHeaders),
-			getConfig: () => this.configRequestHandler(uri),
-			getLocalizedTexts: () => Promise.resolve(LocalizedConstants),
-			openLink: (content: string, columnName: string, linkType: string) => this.openLinkRequestHandler(content, columnName, linkType),
-			saveResults: (batchId: number, resultId: number, format: string, selection: ISlickRange[]) =>
-				this.saveResultsRequestHandler(uri, batchId, resultId, format, selection),
-			setEditorSelection: (selection: ISelectionData) => this.editorSelectionRequestHandler(uri, selection),
-			showError: (message: string) => this.showErrorRequestHandler(message),
-			showWarning: (message: string) => this.showWarningRequestHandler(message),
-			sendReadyEvent: async () => await this.sendReadyEvent(uri),
-			dispose: () => this._panels.delete(uri),
-			getNewColumnWidth: async (current: number): Promise<number | undefined> => {
-				const val = await vscode.window.showInputBox({
-					prompt: LocalizedConstants.newColumnWidthPrompt,
-					value: current.toString(),
-					validateInput: async (value: string) => {
-						if (!Number(value)) {
-							return LocalizedConstants.columnWidthInvalidNumberError;
-						} else if (parseInt(value, 10) <= 0) {
-							return LocalizedConstants.columnWidthMustBePositiveError;
-						}
-						return undefined;
-					}
-				});
-				return val === undefined ? undefined : parseInt(val, 10);
-			},
-			sendActionEvent: (view: TelemetryViews, action: TelemetryActions, properties?: { [key: string]: string }, measurement?: {[key: string]: number}) => {
-				sendActionEvent(view, action, properties, measurement);
-			}
-		};
-		const controller = new WebviewPanelController(this._vscodeWrapper, uri, title, proxy, this.context.extensionPath, this._statusView);
-		this._panels.set(uri, controller);
-		this._queryResultWebviewController.addQueryResultState(uri);
-		await controller.init();
-	}
-
-	public createQueryRunner(statusView: StatusView, uri: string, title: string): QueryRunner {
-		// Reuse existing query runner if it exists
-		let queryRunner: QueryRunner;
-
-		if (this._queryResultsMap.has(uri)) {
-			let existingRunner: QueryRunner = this._queryResultsMap.get(uri).queryRunner;
-
-			// If the query is already in progress, don't attempt to send it
-			if (existingRunner.isExecutingQuery) {
-				this._vscodeWrapper.showInformationMessage(LocalizedConstants.msgRunQueryInProgress);
-				return;
-			}
-
-			// If the query is not in progress, we can reuse the query runner
-			queryRunner = existingRunner;
-			queryRunner.resetHasCompleted();
-		} else {
-			// We do not have a query runner for this editor, so create a new one
-			// and map it to the results uri
-			queryRunner = new QueryRunner(uri, title, statusView ? statusView : this._statusView);
-			queryRunner.eventEmitter.on('start', (panelUri) => {
-				this._panels.get(uri).proxy.sendEvent('start', panelUri);
-			});
-			queryRunner.eventEmitter.on('resultSet', async (resultSet: ResultSetSummary) => {
-				this._panels.get(uri).proxy.sendEvent('resultSet', resultSet);
-				this._queryResultWebviewController.getQueryResultState(uri).resultSetSummary = resultSet;
-			});
-			queryRunner.eventEmitter.on('batchStart', (batch) => {
-				let time = new Date().toLocaleTimeString();
-				if (batch.executionElapsed && batch.executionEnd) {
-					time = new Date(batch.executionStart).toLocaleTimeString();
-				}
-
-				// Build a message for the selection and send the message
-				// from the webview
-				let message = {
-					message: LocalizedConstants.runQueryBatchStartMessage,
-					selection: batch.selection,
-					isError: false,
-					time: time,
-					link: {
-						text: Utils.formatString(LocalizedConstants.runQueryBatchStartLine, batch.selection.startLine + 1)
-					}
-				};
-				this._panels.get(uri).proxy.sendEvent('message', message);
-				this._queryResultWebviewController.getQueryResultState(uri).messages.push({message: LocalizedConstants.runQueryBatchStartMessage, timestamp: time});
-				vscode.commands.executeCommand('queryResult.focus');
-			});
-			queryRunner.eventEmitter.on('message', (message) => {
-				this._panels.get(uri).proxy.sendEvent('message', message);
-				console.log(message);
-				this._queryResultWebviewController.getQueryResultState(uri).messages.push({message: message.message, timestamp: new Date().toLocaleTimeString()});
-			});
-			queryRunner.eventEmitter.on('complete', (totalMilliseconds, hasError, isRefresh?) => {
-				if (!isRefresh) {
-					// only update query history with new queries
-					this._vscodeWrapper.executeCommand(Constants.cmdRefreshQueryHistory, uri, hasError);
-				}
-				this._panels.get(uri).proxy.sendEvent('complete', totalMilliseconds);
-				this._queryResultWebviewController.state = this._queryResultWebviewController.getQueryResultState(uri);
-				vscode.commands.executeCommand('queryResult.focus');
-			});
-			this._queryResultsMap.set(uri, new QueryRunnerState(queryRunner));
-		}
-
-		return queryRunner;
-	}
-
-	public cancelQuery(input: QueryRunner | string): void {
-		let self = this;
-		let queryRunner: QueryRunner;
-
-		if (typeof input === 'string') {
-			if (this._queryResultsMap.has(input)) {
-				// Option 1: The string is a results URI (the results tab has focus)
-				queryRunner = this._queryResultsMap.get(input).queryRunner;
-			}
-		} else {
-			queryRunner = input;
-		}
-
-		if (queryRunner === undefined || !queryRunner.isExecutingQuery) {
-			self._vscodeWrapper.showInformationMessage(LocalizedConstants.msgCancelQueryNotRunning);
-			return;
-		}
-
-		// Switch the spinner to canceling, which will be reset when the query execute sends back its completed event
-		this._statusView.cancelingQuery(queryRunner.uri);
-
-		// Cancel the query
-		queryRunner.cancel().then(success => undefined, error => {
-			// On error, show error message
-			self._vscodeWrapper.showErrorMessage(Utils.formatString(LocalizedConstants.msgCancelQueryFailed, error.message));
-		});
-	}
-
-	/**
-	 * Executed from the MainController when an untitled text document was saved to the disk. If
-	 * any queries were executed from the untitled document, the queryrunner will be remapped to
-	 * a new resuls uri based on the uri of the newly saved file.
-	 * @param untitledUri   The URI of the untitled file
-	 * @param savedUri  The URI of the file after it was saved
-	 */
-	public onUntitledFileSaved(untitledUri: string, savedUri: string): void {
-		// If we don't have any query runners mapped to this uri, don't do anything
-		let untitledResultsUri = decodeURIComponent(untitledUri);
-		if (!this._queryResultsMap.has(untitledResultsUri)) {
-			return;
-		}
-
-		// NOTE: We don't need to remap the query in the service because the queryrunner still has
-		// the old uri. As long as we make requests to the service against that uri, we'll be good.
-
-		// Remap the query runner in the map
-		let savedResultUri = decodeURIComponent(savedUri);
-		this._queryResultsMap.set(savedResultUri, this._queryResultsMap.get(untitledResultsUri));
-		this._queryResultsMap.delete(untitledResultsUri);
-	}
-
-	/**
-	 * Executed from the MainController when a text document (that already exists on disk) was
-	 * closed. If the query is in progress, it will be canceled. If there is a query at all,
-	 * the query will be disposed.
-	 * @param doc   The document that was closed
-	 */
-	public onDidCloseTextDocument(doc: vscode.TextDocument): void {
-		for (let [key, value] of this._queryResultsMap.entries()) {
-			// closes text document related to a results window we are holding
-			if (doc.uri.toString(true) === value.queryRunner.uri) {
-				value.flaggedForDeletion = true;
-			}
-
-			// "closes" a results window we are holding
-			if (doc.uri.toString(true) === key) {
-				value.timeout = this.setRunnerDeletionTimeout(key);
-			}
-		}
-	}
-
-	/**
-	 * Ready event sent by the angular app
-	 * @param uri
-	 */
-	private async sendReadyEvent(uri: string): Promise<boolean> {
-		const panelController = this._panels.get(uri);
-		const queryRunner = this.getQueryRunner(uri);
-		// in case of a tab switch
-		// and if it has rendered before
-		if (panelController.isActive !== undefined &&
-			queryRunner.hasCompleted &&
-			panelController.rendered) {
-			return queryRunner.refreshQueryTab(uri);
-		} else {
-			// first ready event
-			panelController.rendered = true;
-		}
-		return false;
-	}
-
-	private setRunnerDeletionTimeout(uri: string): NodeJS.Timer {
-		const self = this;
-		return setTimeout(() => {
-			let queryRunnerState = self._queryResultsMap.get(uri);
-			if (queryRunnerState.flaggedForDeletion) {
-				self._queryResultsMap.delete(uri);
-
-				if (queryRunnerState.queryRunner.isExecutingQuery) {
-					// We need to cancel it, which will dispose it
-					this.cancelQuery(queryRunnerState.queryRunner);
-				} else {
-					// We need to explicitly dispose the query
-					queryRunnerState.queryRunner.dispose();
-				}
-			} else {
-				queryRunnerState.timeout = this.setRunnerDeletionTimeout(uri);
-			}
-
-		}, deletionTimeoutTime);
-	}
-
-	/**
-	 * Open a xml/json link - Opens the content in a new editor pane
-	 */
-	public openLink(content: string, columnName: string, linkType: string): void {
-		const self = this;
-		if (linkType === 'xml') {
-			try {
-				content = pd.xml(content);
-			} catch (e) {
-				// If Xml fails to parse, fall back on original Xml content
-			}
-		} else if (linkType === 'json') {
-			let jsonContent: string = undefined;
-			try {
-				jsonContent = JSON.parse(content);
-			} catch (e) {
-				// If Json fails to parse, fall back on original Json content
-			}
-			if (jsonContent) {
-				// If Json content was valid and parsed, pretty print content to a string
-				content = JSON.stringify(jsonContent, undefined, 4);
-			}
-		}
-
-		vscode.workspace.openTextDocument({ language: linkType }).then((doc: vscode.TextDocument) => {
-			vscode.window.showTextDocument(doc, 2, false).then(editor => {
-				editor.edit(edit => {
-					edit.insert(new vscode.Position(0, 0), content);
-				}).then(result => {
-					if (!result) {
-						self._vscodeWrapper.showErrorMessage(LocalizedConstants.msgCannotOpenContent);
-					}
-				});
-			}, (error: any) => {
-				self._vscodeWrapper.showErrorMessage(error);
-			});
-		}, (error: any) => {
-			self._vscodeWrapper.showErrorMessage(error);
-		});
-	}
-
-	/**
-	 * Return the query for a file uri
-	 */
-	public getQueryRunner(uri: string): QueryRunner {
-		if (this._queryResultsMap.has(uri)) {
-			return this._queryResultsMap.get(uri).queryRunner;
-		} else {
-			return undefined;
-		}
-	}
-
-	/**
-	 * Switches SQLCMD Mode to on/off
-	 * @param queryUri Uri of the query
-	 */
-	public toggleSqlCmd(uri: string): Thenable<boolean> {
-		const queryRunner = this.getQueryRunner(uri);
-		if (queryRunner) {
-			return queryRunner.toggleSqlCmd().then((result) => {
-				return result;
-			});
-		}
-		return Promise.resolve(false);
-	}
-
-	// PRIVATE HELPERS /////////////////////////////////////////////////////
-
-	/**
-	 * Returns which column should be used for a new result pane
-	 * @return ViewColumn to be used
-	 * public for testing purposes
-	 */
-	public newResultPaneViewColumn(queryUri: string): vscode.ViewColumn {
-		// Find configuration options
-		let config = this._vscodeWrapper.getConfiguration(Constants.extensionConfigSectionName, queryUri);
-		let splitPaneSelection = config[Constants.configSplitPaneSelection];
-		let viewColumn: vscode.ViewColumn;
-
-
-		switch (splitPaneSelection) {
-			case 'current':
-				viewColumn = this._vscodeWrapper.activeTextEditor.viewColumn;
-				break;
-			case 'end':
-				viewColumn = vscode.ViewColumn.Three;
-				break;
-			// default case where splitPaneSelection is next or anything else
-			default:
-				if (this._vscodeWrapper.activeTextEditor.viewColumn === vscode.ViewColumn.One) {
-					viewColumn = vscode.ViewColumn.Two;
-				} else {
-					viewColumn = vscode.ViewColumn.Three;
-				}
-		}
-
-		return viewColumn;
-	}
-
-	set setVscodeWrapper(wrapper: VscodeWrapper) {
-		this._vscodeWrapper = wrapper;
-	}
-
-	get getResultsMap(): Map<string, QueryRunnerState> {
-		return this._queryResultsMap;
-	}
-
-	set setResultsMap(setMap: Map<string, QueryRunnerState>) {
-		this._queryResultsMap = setMap;
-	}
-=======
     // MEMBER VARIABLES ////////////////////////////////////////////////////
     private _queryResultsMap: Map<string, QueryRunnerState> = new Map<
         string,
@@ -1220,5 +754,4 @@
     set setResultsMap(setMap: Map<string, QueryRunnerState>) {
         this._queryResultsMap = setMap;
     }
->>>>>>> e9d35543
 }
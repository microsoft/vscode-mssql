/*---------------------------------------------------------------------------------------------
 *  Copyright (c) Microsoft Corporation. All rights reserved.
 *  Licensed under the MIT License. See License.txt in the project root for license information.
 *--------------------------------------------------------------------------------------------*/

import * as vscode from "vscode";
import * as Constants from "../constants/constants";
import * as LocalizedConstants from "../constants/locConstants";
import * as Interfaces from "./interfaces";
import QueryRunner from "../controllers/queryRunner";
import ResultsSerializer from "../models/resultsSerializer";
import StatusView from "../views/statusView";
import VscodeWrapper from "./../controllers/vscodeWrapper";
import { ISelectionData, ISlickRange } from "./interfaces";
import { WebviewPanelController } from "../controllers/webviewController";
import { IServerProxy, Deferred } from "../protocol";
import {
    ExecutionPlanOptions,
    ResultSetSubset,
    ResultSetSummary,
} from "./contracts/queryExecute";
import { sendActionEvent } from "../telemetry/telemetry";
import { QueryResultWebviewController } from "../queryResult/queryResultWebViewController";
import { QueryResultPaneTabs } from "../sharedInterfaces/queryResult";
import {
    TelemetryActions,
    TelemetryViews,
} from "../sharedInterfaces/telemetry";
// tslint:disable-next-line:no-require-imports
const pd = require("pretty-data").pd;

const deletionTimeoutTime = 1.8e6; // in ms, currently 30 minutes
const MESSAGE_INTERVAL_IN_MS = 300;

// holds information about the state of a query runner
export class QueryRunnerState {
    timeout: NodeJS.Timer;
    flaggedForDeletion: boolean;
    constructor(public queryRunner: QueryRunner) {
        this.flaggedForDeletion = false;
    }
}

class ResultsConfig implements Interfaces.IResultsConfig {
    shortcuts: { [key: string]: string };
    messagesDefaultOpen: boolean;
    resultsFontSize: number;
    resultsFontFamily: string;
}

export class SqlOutputContentProvider {
    // MEMBER VARIABLES ////////////////////////////////////////////////////
    private _queryResultsMap: Map<string, QueryRunnerState> = new Map<
        string,
        QueryRunnerState
    >();
    private _panels = new Map<string, WebviewPanelController>();
    private _queryResultWebviewController: QueryResultWebviewController;
    private _executionPlanOptions: ExecutionPlanOptions = {};
    private _lastSendMessageTime: number;

    // CONSTRUCTOR /////////////////////////////////////////////////////////
    constructor(
        private context: vscode.ExtensionContext,
        private _statusView: StatusView,
        private _vscodeWrapper: VscodeWrapper,
    ) {
        if (!_vscodeWrapper) {
            this._vscodeWrapper = new VscodeWrapper();
        }
    }

    public setQueryResultWebviewController(
        queryResultWebviewController: QueryResultWebviewController,
    ): void {
        this._queryResultWebviewController = queryResultWebviewController;
    }

    public rowRequestHandler(
        uri: string,
        batchId: number,
        resultId: number,
        rowStart: number,
        numberOfRows: number,
    ): Promise<ResultSetSubset> {
        return this._queryResultsMap
            .get(uri)
            .queryRunner.getRows(rowStart, numberOfRows, batchId, resultId)
            .then((r) => r.resultSubset);
    }

    public configRequestHandler(
        uri: string,
    ): Promise<Interfaces.IResultsConfig> {
        let queryUri = this._queryResultsMap.get(uri).queryRunner.uri;
        let extConfig = this._vscodeWrapper.getConfiguration(
            Constants.extensionConfigSectionName,
            queryUri,
        );
        let config = new ResultsConfig();
        for (let key of Constants.extConfigResultKeys) {
            config[key] = extConfig[key];
        }
        return Promise.resolve(config);
    }

    public saveResultsRequestHandler(
        uri: string,
        batchId: number,
        resultId: number,
        format: string,
        selection: Interfaces.ISlickRange[],
    ): void {
        let saveResults = new ResultsSerializer();
        saveResults.onSaveResults(uri, batchId, resultId, format, selection);
    }

    public openLinkRequestHandler(
        content: string,
        columnName: string,
        linkType: string,
    ): void {
        this.openLink(content, columnName, linkType);
    }

    public copyHeadersRequestHandler(
        uri: string,
        batchId: number,
        resultId: number,
        selection,
    ): void {
        void this._queryResultsMap
            .get(uri)
            .queryRunner.copyHeaders(batchId, resultId, selection);
    }

    public copyRequestHandler(
        uri: string,
        batchId: number,
        resultId: number,
        selection: Interfaces.ISlickRange[],
        includeHeaders?: boolean,
    ): void {
        void this._queryResultsMap
            .get(uri)
            .queryRunner.copyResults(
                selection,
                batchId,
                resultId,
                includeHeaders,
            );
    }

    public editorSelectionRequestHandler(
        uri: string,
        selection: ISelectionData,
    ): void {
        void this._queryResultsMap
            .get(uri)
            .queryRunner.setEditorSelection(selection);
    }

    public showErrorRequestHandler(message: string): void {
        this._vscodeWrapper.showErrorMessage(message);
    }

    public showWarningRequestHandler(message: string): void {
        this._vscodeWrapper.showWarningMessage(message);
    }

    // PUBLIC METHODS //////////////////////////////////////////////////////

    public isRunningQuery(uri: string): boolean {
        return !this._queryResultsMap.has(uri)
            ? false
            : this._queryResultsMap.get(uri).queryRunner.isExecutingQuery;
    }

    public async runQuery(
        statusView: any,
        uri: string,
        selection: ISelectionData,
        title: string,
        executionPlanOptions?: ExecutionPlanOptions,
        promise?: Deferred<boolean>,
    ): Promise<void> {
        // execute the query with a query runner
        await this.runQueryCallback(
            statusView ? statusView : this._statusView,
            uri,
            title,
            async (queryRunner: QueryRunner) => {
                if (queryRunner) {
                    if (!this.isRichExperiencesEnabled) {
                        // if the panel isn't active and exists
                        if (this._panels.get(uri).isActive === false) {
                            this._panels.get(uri).revealToForeground(uri);
                        }
                    }
                    await queryRunner.runQuery(
                        selection,
                        executionPlanOptions,
                        promise,
                    );
                }
            },
            executionPlanOptions,
        );
    }

    public async runCurrentStatement(
        statusView: any,
        uri: string,
        selection: ISelectionData,
        title: string,
    ): Promise<void> {
        // execute the statement with a query runner
        await this.runQueryCallback(
            statusView ? statusView : this._statusView,
            uri,
            title,
            (queryRunner) => {
                if (queryRunner) {
                    queryRunner.runStatement(
                        selection.startLine,
                        selection.startColumn,
                    );
                }
            },
        );
    }

    private get isDefaultQueryResultToDocumentEnabled(): boolean {
        return this._vscodeWrapper
            .getConfiguration()
            .get(Constants.enableDefaultQueryResultToDocument);
    }

    private get isRichExperiencesEnabled(): boolean {
        return this._vscodeWrapper
            .getConfiguration()
            .get(Constants.configEnableRichExperiences);
    }

    private async runQueryCallback(
        statusView: StatusView,
        uri: string,
        title: string,
        queryCallback: any,
        executionPlanOptions?: ExecutionPlanOptions,
    ): Promise<void> {
        let queryRunner = await this.createQueryRunner(
            statusView ? statusView : this._statusView,
            uri,
            title,
        );
        if (!this.isRichExperiencesEnabled) {
            if (this._panels.has(uri)) {
                let panelController = this._panels.get(uri);
                if (panelController.isDisposed) {
                    this._panels.delete(uri);
                    await this.createWebviewController(uri, title, queryRunner);
                } else {
                    queryCallback(queryRunner);
                    return;
                }
            } else {
                await this.createWebviewController(uri, title, queryRunner);
            }
        } else {
            if (executionPlanOptions) {
                this._executionPlanOptions = executionPlanOptions;
            } else {
                this._executionPlanOptions = {};
            }
            this._queryResultWebviewController.addQueryResultState(
                uri,
                this.getIsExecutionPlan(),
                this._executionPlanOptions?.includeActualExecutionPlanXml ??
                    false,
            );
        }
        if (queryRunner) {
            queryCallback(queryRunner);
        }
    }

    private async createWebviewController(
        uri: string,
        title: string,
        queryRunner: QueryRunner,
    ): Promise<void> {
        const proxy: IServerProxy = {
            getRows: (
                batchId: number,
                resultId: number,
                rowStart: number,
                numberOfRows: number,
            ) =>
                this.rowRequestHandler(
                    uri,
                    batchId,
                    resultId,
                    rowStart,
                    numberOfRows,
                ),
            copyResults: (
                batchId: number,
                resultsId: number,
                selection: ISlickRange[],
                includeHeaders?: boolean,
            ) =>
                this.copyRequestHandler(
                    uri,
                    batchId,
                    resultsId,
                    selection,
                    includeHeaders,
                ),
            getConfig: () => this.configRequestHandler(uri),
            getLocalizedTexts: () => Promise.resolve(LocalizedConstants),
            openLink: (content: string, columnName: string, linkType: string) =>
                this.openLinkRequestHandler(content, columnName, linkType),
            saveResults: (
                batchId: number,
                resultId: number,
                format: string,
                selection: ISlickRange[],
            ) =>
                this.saveResultsRequestHandler(
                    uri,
                    batchId,
                    resultId,
                    format,
                    selection,
                ),
            setEditorSelection: (selection: ISelectionData) =>
                this.editorSelectionRequestHandler(uri, selection),
            showError: (message: string) =>
                this.showErrorRequestHandler(message),
            showWarning: (message: string) =>
                this.showWarningRequestHandler(message),
            sendReadyEvent: async () => await this.sendReadyEvent(uri),
            dispose: () => this._panels.delete(uri),
            getNewColumnWidth: async (
                current: number,
            ): Promise<number | undefined> => {
                const val = await vscode.window.showInputBox({
                    prompt: LocalizedConstants.newColumnWidthPrompt,
                    value: current.toString(),
                    validateInput: async (value: string) => {
                        if (!Number(value)) {
                            return LocalizedConstants.columnWidthInvalidNumberError;
                        } else if (parseInt(value, 10) <= 0) {
                            return LocalizedConstants.columnWidthMustBePositiveError;
                        }
                        return undefined;
                    },
                });
                return val === undefined ? undefined : parseInt(val, 10);
            },
            sendActionEvent: (
                view: TelemetryViews,
                action: TelemetryActions,
                properties?: { [key: string]: string },
                measurement?: { [key: string]: number },
            ) => {
                sendActionEvent(view, action, properties, measurement);
            },
        };
        const controller = new WebviewPanelController(
            this._vscodeWrapper,
            uri,
            title,
            proxy,
            this.context.extensionPath,
            this._statusView,
        );
        this._panels.set(uri, controller);
        await controller.init();
    }

    public createQueryRunner(
        statusView: StatusView,
        uri: string,
        title: string,
    ): QueryRunner {
        // Reuse existing query runner if it exists
        let queryRunner: QueryRunner;

        if (this._queryResultsMap.has(uri)) {
            let existingRunner: QueryRunner =
                this._queryResultsMap.get(uri).queryRunner;

            // If the query is already in progress, don't attempt to send it
            if (existingRunner.isExecutingQuery) {
                this._vscodeWrapper.showInformationMessage(
                    LocalizedConstants.msgRunQueryInProgress,
                );
                return;
            }

            // If the query is not in progress, we can reuse the query runner
            queryRunner = existingRunner;
            queryRunner.resetHasCompleted();
        } else {
            // We do not have a query runner for this editor, so create a new one
            // and map it to the results uri
            queryRunner = new QueryRunner(
                uri,
                title,
                statusView ? statusView : this._statusView,
            );
            queryRunner.eventEmitter.on("start", async (panelUri) => {
                if (!this.isRichExperiencesEnabled) {
                    this._panels.get(uri).proxy.sendEvent("start", panelUri);
                } else {
<<<<<<< HEAD
                    try {
                        this._queryResultWebviewController.addQueryResultState(
                            uri,
                            this.getIsExecutionPlan(),
                            this._executionPlanOptions
                                ?.includeActualExecutionPlanXml ?? false,
                        );
                        this._queryResultWebviewController.getQueryResultState(
                            uri,
                        ).tabStates.resultPaneTab =
                            QueryResultPaneTabs.Messages;
                        if (this.isDefaultQueryResultToDocumentEnabled) {
                            await this._queryResultWebviewController.createPanelController(
                                uri,
                            );
                        }
                        this._queryResultWebviewController.updatePanelState(
                            uri,
                        );
                        if (!this._queryResultWebviewController.hasPanel(uri)) {
                            await vscode.commands.executeCommand(
                                "queryResult.focus",
                            );
                        }
                    } catch (e) {
                        // console.error(e);
                    }
=======
                    this._lastSendMessageTime = Date.now();
                    this._queryResultWebviewController.addQueryResultState(
                        uri,
                        this.getIsExecutionPlan(),
                        this._executionPlanOptions
                            ?.includeActualExecutionPlanXml ?? false,
                    );
                    await vscode.commands.executeCommand("queryResult.focus");
                    this._queryResultWebviewController.getQueryResultState(
                        uri,
                    ).tabStates.resultPaneTab = QueryResultPaneTabs.Messages;
>>>>>>> 4bca5455
                }
            });
            queryRunner.eventEmitter.on(
                "resultSet",
                async (resultSet: ResultSetSummary) => {
                    if (!this.isRichExperiencesEnabled) {
                        this._panels
                            .get(uri)
                            .proxy.sendEvent("resultSet", resultSet);
                    } else {
                        try {
                            this._queryResultWebviewController.addResultSetSummary(
                                uri,
                                resultSet,
                            );
                            this._queryResultWebviewController.updatePanelState(
                                uri,
                            );
                        } catch (e) {
                            // console.error(e);
                        }
                    }
                },
            );
            queryRunner.eventEmitter.on("batchStart", (batch) => {
                let time = new Date().toLocaleTimeString();
                if (batch.executionElapsed && batch.executionEnd) {
                    time = new Date(batch.executionStart).toLocaleTimeString();
                }

                // Build a message for the selection and send the message
                // from the webview
                let message = {
                    message: LocalizedConstants.runQueryBatchStartMessage,
                    selection: batch.selection,
                    isError: false,
                    time: time,
                    link: {
                        text: LocalizedConstants.runQueryBatchStartLine(
                            batch.selection.startLine + 1,
                        ),
                    },
                };
                if (!this.isRichExperiencesEnabled) {
                    this._panels.get(uri).proxy.sendEvent("message", message);
                } else {
                    try {
                        this._queryResultWebviewController
                            .getQueryResultState(uri)
                            .messages.push(message);
                        this._queryResultWebviewController.getQueryResultState(
                            uri,
                        ).tabStates.resultPaneTab =
                            QueryResultPaneTabs.Messages;
                        this._queryResultWebviewController.state =
                            this._queryResultWebviewController.getQueryResultState(
                                uri,
                            );
                        // vscode.commands.executeCommand("queryResult.focus");
                        this._queryResultWebviewController.updatePanelState(
                            uri,
                        );
                        if (!this._queryResultWebviewController.hasPanel(uri)) {
                            vscode.commands.executeCommand("queryResult.focus");
                        }
                    } catch (e) {
                        // console.error(e);
                    }
                }
            });
            queryRunner.eventEmitter.on("message", (message) => {
                if (!this.isRichExperiencesEnabled) {
                    this._panels.get(uri).proxy.sendEvent("message", message);
                } else {
<<<<<<< HEAD
                    try {
                        this._queryResultWebviewController
                            .getQueryResultState(uri)
                            .messages.push(message);
                        this._queryResultWebviewController.getQueryResultState(
                            uri,
                        ).tabStates.resultPaneTab =
                            QueryResultPaneTabs.Messages;
=======
                    this._queryResultWebviewController
                        .getQueryResultState(uri)
                        .messages.push(message);

                    // Set state for messages at fixed intervals to avoid spamming the webview
                    if (
                        this._lastSendMessageTime <
                        Date.now() - MESSAGE_INTERVAL_IN_MS
                    ) {
>>>>>>> 4bca5455
                        this._queryResultWebviewController.state =
                            this._queryResultWebviewController.getQueryResultState(
                                uri,
                            );
<<<<<<< HEAD
                        // vscode.commands.executeCommand("queryResult.focus");
                        this._queryResultWebviewController.updatePanelState(
                            uri,
                        );
                        if (!this._queryResultWebviewController.hasPanel(uri)) {
                            vscode.commands.executeCommand("queryResult.focus");
                        }
                    } catch (e) {
                        // console.error(e);
=======
                        this._lastSendMessageTime = Date.now();
>>>>>>> 4bca5455
                    }
                }
            });
            queryRunner.eventEmitter.on(
                "complete",
                (totalMilliseconds, hasError, isRefresh?) => {
                    if (!isRefresh) {
                        // only update query history with new queries
                        this._vscodeWrapper.executeCommand(
                            Constants.cmdRefreshQueryHistory,
                            uri,
                            hasError,
                        );
                    }
                    if (!this.isRichExperiencesEnabled) {
                        this._panels
                            .get(uri)
                            .proxy.sendEvent("complete", totalMilliseconds);
                    } else {
<<<<<<< HEAD
                        try {
                            this._queryResultWebviewController
                                .getQueryResultState(uri)
                                .messages.push({
                                    message:
                                        LocalizedConstants.elapsedTimeLabel(
                                            totalMilliseconds,
                                        ),
                                    isError: hasError,
                                });
                            this._queryResultWebviewController.getQueryResultState(
                                uri,
                            ).tabStates.resultPaneTab =
                                QueryResultPaneTabs.Messages;
                            this._queryResultWebviewController.state =
=======
                        this._queryResultWebviewController
                            .getQueryResultState(uri)
                            .messages.push({
                                message:
                                    LocalizedConstants.elapsedTimeLabel(
                                        totalMilliseconds,
                                    ),
                                isError: hasError,
                            });
                        const tabState =
                            Object.keys(
>>>>>>> 4bca5455
                                this._queryResultWebviewController.getQueryResultState(
                                    uri,
                                );
                            // vscode.commands.executeCommand("queryResult.focus");
                            const tabState =
                                Object.keys(
                                    this._queryResultWebviewController.getQueryResultState(
                                        uri,
                                    ).resultSetSummaries,
                                ).length > 0
                                    ? QueryResultPaneTabs.Results
                                    : QueryResultPaneTabs.Messages;
                            this._queryResultWebviewController.getQueryResultState(
                                uri,
                            ).tabStates.resultPaneTab = tabState;
                            this._queryResultWebviewController.state =
                                this._queryResultWebviewController.getQueryResultState(
                                    uri,
                                );
                            this._queryResultWebviewController.updatePanelState(
                                uri,
                            );
<<<<<<< HEAD
                            if (
                                !this._queryResultWebviewController.hasPanel(
                                    uri,
                                )
                            ) {
                                vscode.commands.executeCommand(
                                    "queryResult.focus",
                                );
                            }
                        } catch (e) {
                            // console.error(e);
                        }
=======
                        vscode.commands.executeCommand("queryResult.focus");
>>>>>>> 4bca5455
                    }
                },
            );
            this._queryResultsMap.set(uri, new QueryRunnerState(queryRunner));
        }

        return queryRunner;
    }

    public cancelQuery(input: QueryRunner | string): void {
        let self = this;
        let queryRunner: QueryRunner;

        if (typeof input === "string") {
            if (this._queryResultsMap.has(input)) {
                // Option 1: The string is a results URI (the results tab has focus)
                queryRunner = this._queryResultsMap.get(input).queryRunner;
            }
        } else {
            queryRunner = input;
        }

        if (queryRunner === undefined || !queryRunner.isExecutingQuery) {
            self._vscodeWrapper.showInformationMessage(
                LocalizedConstants.msgCancelQueryNotRunning,
            );
            return;
        }

        // Switch the spinner to canceling, which will be reset when the query execute sends back its completed event
        this._statusView.cancelingQuery(queryRunner.uri);

        // Cancel the query
        queryRunner.cancel().then(
            (success) => undefined,
            (error) => {
                // On error, show error message
                self._vscodeWrapper.showErrorMessage(
                    LocalizedConstants.msgCancelQueryFailed(error.message),
                );
            },
        );
    }

    /**
     * Executed from the MainController when an untitled text document was saved to the disk. If
     * any queries were executed from the untitled document, the queryrunner will be remapped to
     * a new resuls uri based on the uri of the newly saved file.
     * @param untitledUri   The URI of the untitled file
     * @param savedUri  The URI of the file after it was saved
     */
    public onUntitledFileSaved(untitledUri: string, savedUri: string): void {
        // If we don't have any query runners mapped to this uri, don't do anything
        let untitledResultsUri = decodeURIComponent(untitledUri);
        if (!this._queryResultsMap.has(untitledResultsUri)) {
            return;
        }

        // NOTE: We don't need to remap the query in the service because the queryrunner still has
        // the old uri. As long as we make requests to the service against that uri, we'll be good.

        // Remap the query runner in the map
        let savedResultUri = decodeURIComponent(savedUri);
        this._queryResultsMap.set(
            savedResultUri,
            this._queryResultsMap.get(untitledResultsUri),
        );
        this._queryResultsMap.delete(untitledResultsUri);
    }

    /**
     * Executed from the MainController when a text document (that already exists on disk) was
     * closed. If the query is in progress, it will be canceled. If there is a query at all,
     * the query will be disposed.
     * @param doc   The document that was closed
     */
    public onDidCloseTextDocument(doc: vscode.TextDocument): void {
        for (let [key, value] of this._queryResultsMap.entries()) {
            // closes text document related to a results window we are holding
            if (doc.uri.toString(true) === value.queryRunner.uri) {
                value.flaggedForDeletion = true;
            }

            // "closes" a results window we are holding
            if (doc.uri.toString(true) === key) {
                value.timeout = this.setRunnerDeletionTimeout(key);
            }
        }
    }

    /**
     * Ready event sent by the angular app
     * @param uri
     */
    private async sendReadyEvent(uri: string): Promise<boolean> {
        const panelController = this._panels.get(uri);
        const queryRunner = this.getQueryRunner(uri);
        // in case of a tab switch
        // and if it has rendered before
        if (
            panelController.isActive !== undefined &&
            queryRunner.hasCompleted &&
            panelController.rendered
        ) {
            return queryRunner.refreshQueryTab(uri);
        } else {
            // first ready event
            panelController.rendered = true;
        }
        return false;
    }

    private setRunnerDeletionTimeout(uri: string): NodeJS.Timer {
        const self = this;
        return setTimeout(() => {
            let queryRunnerState = self._queryResultsMap.get(uri);
            if (queryRunnerState.flaggedForDeletion) {
                self._queryResultsMap.delete(uri);

                if (queryRunnerState.queryRunner.isExecutingQuery) {
                    // We need to cancel it, which will dispose it
                    this.cancelQuery(queryRunnerState.queryRunner);
                } else {
                    // We need to explicitly dispose the query
                    void queryRunnerState.queryRunner.dispose();
                }
            } else {
                queryRunnerState.timeout = this.setRunnerDeletionTimeout(uri);
            }
        }, deletionTimeoutTime);
    }

    /**
     * Open a xml/json link - Opens the content in a new editor pane
     */
    public openLink(
        content: string,
        columnName: string,
        linkType: string,
    ): void {
        const self = this;
        if (linkType === "xml") {
            try {
                content = pd.xml(content);
            } catch (e) {
                // If Xml fails to parse, fall back on original Xml content
            }
        } else if (linkType === "json") {
            let jsonContent: string = undefined;
            try {
                jsonContent = JSON.parse(content);
            } catch (e) {
                // If Json fails to parse, fall back on original Json content
            }
            if (jsonContent) {
                // If Json content was valid and parsed, pretty print content to a string
                content = JSON.stringify(jsonContent, undefined, 4);
            }
        }

        vscode.workspace.openTextDocument({ language: linkType }).then(
            (doc: vscode.TextDocument) => {
                vscode.window.showTextDocument(doc, 2, false).then(
                    (editor) => {
                        editor
                            .edit((edit) => {
                                edit.insert(new vscode.Position(0, 0), content);
                            })
                            .then((result) => {
                                if (!result) {
                                    self._vscodeWrapper.showErrorMessage(
                                        LocalizedConstants.msgCannotOpenContent,
                                    );
                                }
                            });
                    },
                    (error: any) => {
                        self._vscodeWrapper.showErrorMessage(error);
                    },
                );
            },
            (error: any) => {
                self._vscodeWrapper.showErrorMessage(error);
            },
        );
    }

    /**
     * Return the query for a file uri
     */
    public getQueryRunner(uri: string): QueryRunner {
        if (this._queryResultsMap.has(uri)) {
            return this._queryResultsMap.get(uri).queryRunner;
        } else {
            return undefined;
        }
    }

    public getIsExecutionPlan(): boolean {
        return (
            (this._executionPlanOptions?.includeEstimatedExecutionPlanXml ??
                false) ||
            (this._executionPlanOptions?.includeActualExecutionPlanXml ?? false)
        );
    }

    /**
     * Switches SQLCMD Mode to on/off
     * @param queryUri Uri of the query
     */
    public toggleSqlCmd(uri: string): Thenable<boolean> {
        const queryRunner = this.getQueryRunner(uri);
        if (queryRunner) {
            return queryRunner.toggleSqlCmd().then((result) => {
                return result;
            });
        }
        return Promise.resolve(false);
    }

    // PRIVATE HELPERS /////////////////////////////////////////////////////

    /**
     * Returns which column should be used for a new result pane
     * @return ViewColumn to be used
     * public for testing purposes
     */
    public newResultPaneViewColumn(queryUri: string): vscode.ViewColumn {
        // Find configuration options
        let config = this._vscodeWrapper.getConfiguration(
            Constants.extensionConfigSectionName,
            queryUri,
        );
        let splitPaneSelection = config[Constants.configSplitPaneSelection];
        let viewColumn: vscode.ViewColumn;

        switch (splitPaneSelection) {
            case "current":
                viewColumn = this._vscodeWrapper.activeTextEditor.viewColumn;
                break;
            case "end":
                viewColumn = vscode.ViewColumn.Three;
                break;
            // default case where splitPaneSelection is next or anything else
            default:
                if (
                    this._vscodeWrapper.activeTextEditor.viewColumn ===
                    vscode.ViewColumn.One
                ) {
                    viewColumn = vscode.ViewColumn.Two;
                } else {
                    viewColumn = vscode.ViewColumn.Three;
                }
        }

        return viewColumn;
    }

    set setVscodeWrapper(wrapper: VscodeWrapper) {
        this._vscodeWrapper = wrapper;
    }

    get getResultsMap(): Map<string, QueryRunnerState> {
        return this._queryResultsMap;
    }

    set setResultsMap(setMap: Map<string, QueryRunnerState>) {
        this._queryResultsMap = setMap;
    }
}<|MERGE_RESOLUTION|>--- conflicted
+++ resolved
@@ -415,8 +415,8 @@
                 if (!this.isRichExperiencesEnabled) {
                     this._panels.get(uri).proxy.sendEvent("start", panelUri);
                 } else {
-<<<<<<< HEAD
                     try {
+                        this._lastSendMessageTime = Date.now();
                         this._queryResultWebviewController.addQueryResultState(
                             uri,
                             this.getIsExecutionPlan(),
@@ -443,19 +443,6 @@
                     } catch (e) {
                         // console.error(e);
                     }
-=======
-                    this._lastSendMessageTime = Date.now();
-                    this._queryResultWebviewController.addQueryResultState(
-                        uri,
-                        this.getIsExecutionPlan(),
-                        this._executionPlanOptions
-                            ?.includeActualExecutionPlanXml ?? false,
-                    );
-                    await vscode.commands.executeCommand("queryResult.focus");
-                    this._queryResultWebviewController.getQueryResultState(
-                        uri,
-                    ).tabStates.resultPaneTab = QueryResultPaneTabs.Messages;
->>>>>>> 4bca5455
                 }
             });
             queryRunner.eventEmitter.on(
@@ -530,43 +517,41 @@
                 if (!this.isRichExperiencesEnabled) {
                     this._panels.get(uri).proxy.sendEvent("message", message);
                 } else {
-<<<<<<< HEAD
                     try {
                         this._queryResultWebviewController
                             .getQueryResultState(uri)
                             .messages.push(message);
-                        this._queryResultWebviewController.getQueryResultState(
-                            uri,
-                        ).tabStates.resultPaneTab =
-                            QueryResultPaneTabs.Messages;
-=======
-                    this._queryResultWebviewController
-                        .getQueryResultState(uri)
-                        .messages.push(message);
-
-                    // Set state for messages at fixed intervals to avoid spamming the webview
-                    if (
-                        this._lastSendMessageTime <
-                        Date.now() - MESSAGE_INTERVAL_IN_MS
-                    ) {
->>>>>>> 4bca5455
-                        this._queryResultWebviewController.state =
+
+                        // Set state for messages at fixed intervals to avoid spamming the webview
+                        if (
+                            this._lastSendMessageTime <
+                            Date.now() - MESSAGE_INTERVAL_IN_MS
+                        ) {
                             this._queryResultWebviewController.getQueryResultState(
                                 uri,
+                            ).tabStates.resultPaneTab =
+                                QueryResultPaneTabs.Messages;
+                            this._queryResultWebviewController.state =
+                                this._queryResultWebviewController.getQueryResultState(
+                                    uri,
+                                );
+                            // vscode.commands.executeCommand("queryResult.focus");
+                            this._queryResultWebviewController.updatePanelState(
+                                uri,
                             );
-<<<<<<< HEAD
-                        // vscode.commands.executeCommand("queryResult.focus");
-                        this._queryResultWebviewController.updatePanelState(
-                            uri,
-                        );
-                        if (!this._queryResultWebviewController.hasPanel(uri)) {
-                            vscode.commands.executeCommand("queryResult.focus");
+                            if (
+                                !this._queryResultWebviewController.hasPanel(
+                                    uri,
+                                )
+                            ) {
+                                vscode.commands.executeCommand(
+                                    "queryResult.focus",
+                                );
+                            }
+                            this._lastSendMessageTime = Date.now();
                         }
                     } catch (e) {
                         // console.error(e);
-=======
-                        this._lastSendMessageTime = Date.now();
->>>>>>> 4bca5455
                     }
                 }
             });
@@ -586,7 +571,6 @@
                             .get(uri)
                             .proxy.sendEvent("complete", totalMilliseconds);
                     } else {
-<<<<<<< HEAD
                         try {
                             this._queryResultWebviewController
                                 .getQueryResultState(uri)
@@ -597,28 +581,6 @@
                                         ),
                                     isError: hasError,
                                 });
-                            this._queryResultWebviewController.getQueryResultState(
-                                uri,
-                            ).tabStates.resultPaneTab =
-                                QueryResultPaneTabs.Messages;
-                            this._queryResultWebviewController.state =
-=======
-                        this._queryResultWebviewController
-                            .getQueryResultState(uri)
-                            .messages.push({
-                                message:
-                                    LocalizedConstants.elapsedTimeLabel(
-                                        totalMilliseconds,
-                                    ),
-                                isError: hasError,
-                            });
-                        const tabState =
-                            Object.keys(
->>>>>>> 4bca5455
-                                this._queryResultWebviewController.getQueryResultState(
-                                    uri,
-                                );
-                            // vscode.commands.executeCommand("queryResult.focus");
                             const tabState =
                                 Object.keys(
                                     this._queryResultWebviewController.getQueryResultState(
@@ -637,7 +599,6 @@
                             this._queryResultWebviewController.updatePanelState(
                                 uri,
                             );
-<<<<<<< HEAD
                             if (
                                 !this._queryResultWebviewController.hasPanel(
                                     uri,
@@ -650,9 +611,6 @@
                         } catch (e) {
                             // console.error(e);
                         }
-=======
-                        vscode.commands.executeCommand("queryResult.focus");
->>>>>>> 4bca5455
                     }
                 },
             );

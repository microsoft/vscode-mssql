'use strict';
import vscode = require('vscode');
import path = require('path');
import os = require('os');
import Constants = require('./constants');
import LocalWebService from '../controllers/localWebService';
import Utils = require('./utils');
import Interfaces = require('./interfaces');
import QueryRunner from '../controllers/queryRunner';
import ResultsSerializer from  '../models/resultsSerializer';
import StatusView from '../views/statusView';
import VscodeWrapper from './../controllers/vscodeWrapper';
<<<<<<< HEAD
const pd  = require('pretty-data').pd;
=======
import { ISelectionData } from './interfaces';

>>>>>>> 87304a52

export class SqlOutputContentProvider implements vscode.TextDocumentContentProvider {
    private _queryResultsMap: Map<string, QueryRunner> = new Map<string, QueryRunner>();
    public static providerName = 'tsqloutput';
    public static providerUri = vscode.Uri.parse('tsqloutput://');
    private _service: LocalWebService;
    private _onDidChange = new vscode.EventEmitter<vscode.Uri>();
    private _vscodeWrapper: VscodeWrapper;

    get onDidChange(): vscode.Event<vscode.Uri> {
        return this._onDidChange.event;
    }

    public onContentUpdated(): void {
        this._onDidChange.fire(SqlOutputContentProvider.providerUri);
    }

    constructor(context: vscode.ExtensionContext,
                private _statusView: StatusView) {
        const self = this;

        this._vscodeWrapper = new VscodeWrapper();

        // create local express server
        this._service = new LocalWebService(context.extensionPath);

        // add http handler for '/root'
        this._service.addHandler(Interfaces.ContentType.Root, function(req, res): void {
            let uri: string = decodeURI(req.query.uri);
            let theme: string = req.query.theme;
            let backgroundcolor: string = req.query.backgroundcolor;
            let color: string = req.query.color;
            let fontfamily: string = decodeURI(req.query.fontfamily);
            let fontsize: string = req.query.fontsize;
            let fontweight: string = req.query.fontweight;
            res.render(path.join(LocalWebService.staticContentPath, Constants.msgContentProviderSqlOutputHtml),
                {
                    uri: uri,
                    theme: theme,
                    backgroundcolor: backgroundcolor,
                    color: color,
                    fontfamily: fontfamily,
                    fontsize: fontsize,
                    fontweight: fontweight
                }
            );
        });

        // add http handler for '/resultsetsMeta' - return metadata about columns & rows in multiple resultsets
        this._service.addHandler(Interfaces.ContentType.ResultsetsMeta, function(req, res): void {
            let batchSets: Interfaces.IGridBatchMetaData[] = [];
            let uri: string = decodeURI(req.query.uri);
            for (let [batchIndex, batch] of self._queryResultsMap.get(uri).batchSets.entries()) {
                let tempBatch: Interfaces.IGridBatchMetaData = {resultSets: [], messages: batch.messages, hasError: batch.hasError, selection: batch.selection};
                for (let [resultIndex, result] of batch.resultSetSummaries.entries()) {
                    tempBatch.resultSets.push( <Interfaces.IGridResultSet> {
                        columnsUri: '/' + Constants.outputContentTypeColumns + '?batchId=' + batchIndex + '&resultId=' + resultIndex + '&uri=' + uri,
                        rowsUri: '/' + Constants.outputContentTypeRows +  '?batchId=' + batchIndex + '&resultId=' + resultIndex + '&uri=' + uri,
                        numberOfRows: result.rowCount
                    });
                }
                batchSets.push(tempBatch);
            }
            let json = JSON.stringify(batchSets);
            res.send(json);
        });

        // add http handler for '/columns' - return column metadata as a JSON string
        this._service.addHandler(Interfaces.ContentType.Columns, function(req, res): void {
            let resultId = req.query.resultId;
            let batchId = req.query.batchId;
            let uri: string = decodeURI(req.query.uri);
            let columnMetadata = self._queryResultsMap.get(uri).batchSets[batchId].resultSetSummaries[resultId].columnInfo;
            let json = JSON.stringify(columnMetadata);
            res.send(json);
        });

        // add http handler for '/rows' - return rows end-point for a specific resultset
        this._service.addHandler(Interfaces.ContentType.Rows, function(req, res): void {
            let resultId = req.query.resultId;
            let batchId = req.query.batchId;
            let rowStart = req.query.rowStart;
            let numberOfRows = req.query.numberOfRows;
            let uri: string = decodeURI(req.query.uri);
            self._queryResultsMap.get(uri).getRows(rowStart, numberOfRows, batchId, resultId).then(results => {
                let json = JSON.stringify(results.resultSubset);
                res.send(json);
            });
        });

        // add http handler for '/saveResults' - return success message as JSON
        this._service.addHandler(Interfaces.ContentType.SaveResults, function(req, res): void {
            let uri: string = decodeURI(req.query.uri);
            let queryUri = self._queryResultsMap.get(uri).uri;
            let selectedResultSetNo: number = Number(req.query.resultSetNo);
            let batchIndex: number = Number(req.query.batchIndex);
            let format: string = req.query.format;
            let saveResults = new ResultsSerializer();
            if (format === 'csv') {
                saveResults.onSaveResultsAsCsv(queryUri, batchIndex, selectedResultSetNo);
            } else if (format === 'json') {
                saveResults.onSaveResultsAsJson(queryUri, batchIndex, selectedResultSetNo);
            }

            res.status = 200;
            res.send();
        });

<<<<<<< HEAD
        // add http handler for '/openLink' - open content in a new vscode editor pane
        this._service.addPostHandler(Interfaces.ContentType.OpenLink, function(req, res): void {
            let content: string = req.body.content;
            let columnName: string = req.body.columnName;
            let tempFileName = columnName + '_' + String(Math.floor( Date.now() / 1000)) + String(process.pid) + '.xml';
            let tempFilePath = path.join(os.tmpdir(), tempFileName );
            let uri = vscode.Uri.parse('untitled:' + tempFilePath);
            let xml = pd.xml(content);
            vscode.workspace.openTextDocument(uri).then((doc: vscode.TextDocument) => {
                    vscode.window.showTextDocument(doc, 1, false).then(editor => {
                        editor.edit( edit => {
                            edit.insert( new vscode.Position(0, 0), xml);
                        });
                    });
             }, (error: any) => {
                 console.error(error);
             });

            res.status = 200;
            res.send();
        });

=======
        // add http post handler for copying results
>>>>>>> 87304a52
        this._service.addPostHandler(Interfaces.ContentType.Copy, function(req, res): void {
            let uri = decodeURI(req.query.uri);
            let resultId = req.query.resultId;
            let batchId = req.query.batchId;
            let selection: Interfaces.ISlickRange[] = req.body;
            self._queryResultsMap.get(uri).copyResults(selection, batchId, resultId).then(() => {
                res.status = 200;
                res.send();
            });
        });

        // add http post handler for setting the selection in the editor
        this._service.addPostHandler(Interfaces.ContentType.EditorSelection, function(req, res): void {
            let uri = decodeURI(req.query.uri);
            let selection: ISelectionData = req.body;
            self._queryResultsMap.get(uri).setEditorSelection(selection).then(() => {
                res.status = 200;
                res.send();
            });
        });

        // start express server on localhost and listen on a random port
        try {
            this._service.start();
        } catch (error) {
            Utils.showErrorMsg(error);
            throw(error);
        }
    }

    private clear(uri: string): void {
        this._queryResultsMap.delete(uri);
    }

    public show(uri: string, title: string): void {
        vscode.commands.executeCommand('vscode.previewHtml', uri, vscode.ViewColumn.Two, 'SQL Query Results: ' + title);
    }

    public runQuery(connectionMgr, statusView, uri: string, selection: ISelectionData, title: string): void {
        let queryRunner = new QueryRunner(connectionMgr, statusView, this);
        queryRunner.runQuery(uri, selection, title);
    }

    public updateContent(queryRunner: QueryRunner): string {
        let title = queryRunner.title;
        let uri = SqlOutputContentProvider.providerUri + title;
        this.clear(uri);
        this._queryResultsMap.set(uri, queryRunner);
        this.show(uri, title);
        this.onContentUpdated();
        return uri;
    }

    // Called by VS Code exactly once to load html content in the preview window
    public provideTextDocumentContent(uri: vscode.Uri): string {

        // return dummy html content that redirects to 'http://localhost:<port>' after the page loads
        return `
        <html>
        <head>
        </head>
        <body></body>
        <script type="text/javascript">
            var doc = document.documentElement;
            var styles = window.getComputedStyle(doc);
            var backgroundcolor = styles.getPropertyValue('--background-color');
            var color = styles.getPropertyValue('--color');
            var fontfamily = styles.getPropertyValue('--font-family');
            var fontweight = styles.getPropertyValue('--font-weight');
            var fontsize = styles.getPropertyValue('--font-size');
            var theme = document.body.className;
            window.onload = function(event) {
                event.stopPropagation(true);
                var url = "${LocalWebService.getEndpointUri(Interfaces.ContentType.Root)}?uri=${uri.toString()}" +
                                                                                                        "&theme=" + theme +
                                                                                                        "&backgroundcolor=" + backgroundcolor +
                                                                                                        "&color=" + color +
                                                                                                        "&fontfamily=" + fontfamily +
                                                                                                        "&fontweight=" + fontweight +
                                                                                                        "&fontsize=" + fontsize;
                window.location.href = url
            };
        </script>
        </html>`;
    }
}<|MERGE_RESOLUTION|>--- conflicted
+++ resolved
@@ -10,12 +10,8 @@
 import ResultsSerializer from  '../models/resultsSerializer';
 import StatusView from '../views/statusView';
 import VscodeWrapper from './../controllers/vscodeWrapper';
-<<<<<<< HEAD
+import { ISelectionData } from './interfaces';
 const pd  = require('pretty-data').pd;
-=======
-import { ISelectionData } from './interfaces';
-
->>>>>>> 87304a52
 
 export class SqlOutputContentProvider implements vscode.TextDocumentContentProvider {
     private _queryResultsMap: Map<string, QueryRunner> = new Map<string, QueryRunner>();
@@ -124,7 +120,6 @@
             res.send();
         });
 
-<<<<<<< HEAD
         // add http handler for '/openLink' - open content in a new vscode editor pane
         this._service.addPostHandler(Interfaces.ContentType.OpenLink, function(req, res): void {
             let content: string = req.body.content;
@@ -147,9 +142,7 @@
             res.send();
         });
 
-=======
         // add http post handler for copying results
->>>>>>> 87304a52
         this._service.addPostHandler(Interfaces.ContentType.Copy, function(req, res): void {
             let uri = decodeURI(req.query.uri);
             let resultId = req.query.resultId;

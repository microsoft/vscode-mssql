--- conflicted
+++ resolved
@@ -111,16 +111,7 @@
             let format: string = req.query.format;
             let selection: Interfaces.ISlickRange[] = req.body;
             let saveResults = new ResultsSerializer();
-<<<<<<< HEAD
             saveResults.onSaveResults(queryUri, batchIndex, selectedResultSetNo, format, selection);
-=======
-            if (format === 'csv') {
-                saveResults.onSaveResultsAsCsv(queryUri, batchIndex, selectedResultSetNo, selection);
-            } else if (format === 'json') {
-                saveResults.onSaveResultsAsJson(queryUri, batchIndex, selectedResultSetNo, selection);
-            }
->>>>>>> 2d7865db
-
             res.status = 200;
             res.send();
         });

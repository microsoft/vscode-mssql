--- conflicted
+++ resolved
@@ -103,13 +103,13 @@
             res.send();
         });
 
-<<<<<<< HEAD
         // add http handler for '/openLink' - return success message as JSON
-        this._service.addHandler(Interfaces.ContentType.openLink, function(req, res): void {
+        this._service.addHandler(Interfaces.ContentType.OpenLink, function(req, res): void {
 
             res.status = 200;
             res.send();
-=======
+        });
+
         this._service.addPostHandler(Interfaces.ContentType.Copy, function(req, res): void {
             let uri = decodeURI(req.query.uri);
             let resultId = req.query.resultId;
@@ -119,7 +119,6 @@
                 res.status = 200;
                 res.send();
             });
->>>>>>> 35cd4a88
         });
 
         // start express server on localhost and listen on a random port

--- conflicted
+++ resolved
@@ -8,11 +8,7 @@
 import * as LocalizedConstants from "../constants/locConstants";
 import { EncryptOptions } from "../models/interfaces";
 import * as Interfaces from "./interfaces";
-<<<<<<< HEAD
-import * as Utils from "./utils";
 import * as vscode from "vscode";
-=======
->>>>>>> b5e1598f
 
 /**
  * Sets sensible defaults for key connection properties, especially
@@ -149,23 +145,16 @@
 
     let result = user ? `${server} : ${database} : ${user}` : `${server} : ${database}`;
 
-<<<<<<< HEAD
     let statusBarConnectionInfoMaxLength: number = vscode.workspace
         .getConfiguration(Constants.extensionConfigSectionName)
         .get(Constants.configStatusBarConnectionInfoMaxLength);
 
-    // Limit the maximum length of displayed text
     if (
+        trim &&
         statusBarConnectionInfoMaxLength >= 0 &&
-        text &&
-        text.length > statusBarConnectionInfoMaxLength
+        result.length > statusBarConnectionInfoMaxLength
     ) {
-        text = text.substr(0, statusBarConnectionInfoMaxLength);
-        text += " \u2026"; // Ellipsis character (...)
-=======
-    if (trim && result.length > Constants.maxDisplayedStatusTextLength) {
-        result = result.slice(0, Constants.maxDisplayedStatusTextLength) + " \u2026"; // add ellipsis
->>>>>>> b5e1598f
+        result = result.slice(0, statusBarConnectionInfoMaxLength) + " \u2026"; // add ellipsis
     }
 
     return result;

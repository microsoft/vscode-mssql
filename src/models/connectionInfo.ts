'use strict';
import Constants = require('./constants');
import Interfaces = require('./interfaces');
const figures = require('figures');
import * as symbols from '../utils/symbol';
import * as Utils from './utils';

<<<<<<< HEAD
// Fix up connection settings if we're connecting to Azure SQL
=======
/**
 * Sets sensible defaults for key connection properties, especially
 * if connection to Azure
 *
 * @export connectionInfo/fixupConnectionCredentials
 * @param {Interfaces.IConnectionCredentials} connCreds connection to be fixed up
 * @returns {Interfaces.IConnectionCredentials} the updated connection
 */
>>>>>>> 43f0e11a
export function fixupConnectionCredentials(connCreds: Interfaces.IConnectionCredentials): Interfaces.IConnectionCredentials {
    if (!connCreds.server) {
        connCreds.server = '';
    }

    if (!connCreds.database) {
        connCreds.database = '';
    }

    if (!connCreds.user) {
        connCreds.user = '';
    }

    if (!connCreds.password) {
        connCreds.password = '';
    }

    if (!connCreds.connectTimeout) {
        connCreds.connectTimeout = Constants.defaultConnectionTimeout;
    }

    // default value for encrypt
    if (!connCreds.encrypt) {
        connCreds.encrypt = false;
    }

    // default value for appName
    if (!connCreds.applicationName) {
        connCreds.applicationName = Constants.extensionName;
    }

    if (isAzureDatabase(connCreds.server)) {
        // always encrypt connection if connecting to Azure SQL
        connCreds.encrypt = true;

        // Ensure minumum connection timeout if connecting to Azure SQL
        if (connCreds.connectTimeout < Constants.azureSqlDbConnectionTimeout) {
            connCreds.connectTimeout = Constants.azureSqlDbConnectionTimeout;
        }
    }
    return connCreds;
}

// return true if server name ends with '.database.windows.net'
function isAzureDatabase(server: string): boolean {
    return (server ? server.endsWith(Constants.sqlDbPrefix) : false);
}

<<<<<<< HEAD
=======
/**
 * Gets a label describing a connection in the picklist UI
 *
 * @export connectionInfo/getPicklistLabel
 * @param {Interfaces.IConnectionCredentials} connCreds connection to create a label for
 * @param {Interfaces.CredentialsQuickPickItemType} itemType type of quickpick item to display - this influences the icon shown to the user
 * @returns {string} user readable label
 */
>>>>>>> 43f0e11a
export function getPicklistLabel(connCreds: Interfaces.IConnectionCredentials, itemType: Interfaces.CredentialsQuickPickItemType): string {
    let profile: Interfaces.IConnectionProfile = <Interfaces.IConnectionProfile> connCreds;

    let icon: string = itemType === Interfaces.CredentialsQuickPickItemType.Mru ? figures.play : symbols.star;

    if (profile.profileName) {
        return `${icon} ${profile.profileName}`;
    } else {
        return `${icon} ${connCreds.server}`;
    }
}

/**
 * Gets a description for a connection to display in the picklist UI
 *
 * @export connectionInfo/getPicklistDescription
 * @param {Interfaces.IConnectionCredentials} connCreds connection
 * @returns {string} description
 */
export function getPicklistDescription(connCreds: Interfaces.IConnectionCredentials): string {
    let desc: string = `[${getConnectionDisplayString(connCreds)}]`;
    return desc;
}

/**
 * Gets detailed information about a connection, which can be displayed in the picklist UI
 *
 * @export connectionInfo/getPicklistDetails
 * @param {Interfaces.IConnectionCredentials} connCreds connection
 * @returns {string} details
 */
export function getPicklistDetails(connCreds: Interfaces.IConnectionCredentials): string {
    // In the current spec this is left empty intentionally. Leaving the method as this may change in the future
    return undefined;
}

<<<<<<< HEAD
=======
/**
 * Gets a display string for a connection. This is a concise version of the connection
 * information that can be shown in a number of different UI locations
 *
 * @export connectionInfo/getConnectionDisplayString
 * @param {Interfaces.IConnectionCredentials} conn connection
 * @returns {string} display string that can be used in status view or other locations
 */
>>>>>>> 43f0e11a
export function getConnectionDisplayString(creds: Interfaces.IConnectionCredentials): string {
    // Update the connection text
    let text: string = creds.server;
    if (creds.database !== '') {
        text = appendIfNotEmpty(text, creds.database);
    } else {
        text = appendIfNotEmpty(text, Constants.defaultDatabaseLabel);
    }
    let user: string = getUserNameOrDomainLogin(creds);
    text = appendIfNotEmpty(text, user);
    return text;
}

function appendIfNotEmpty(connectionText: string, value: string): string {
    if (Utils.isNotEmpty(value)) {
        connectionText += ` : ${value}`;
    }
    return connectionText;
}

<<<<<<< HEAD
=======
/**
 * Gets a formatted display version of a username, or the domain user if using Integrated authentication
 *
 * @export connectionInfo/getUserNameOrDomainLogin
 * @param {Interfaces.IConnectionCredentials} conn connection
 * @param {string} [defaultValue] optional default value to use if username is empty and this is not an Integrated auth profile
 * @returns {string}
 */
>>>>>>> 43f0e11a
export function getUserNameOrDomainLogin(creds: Interfaces.IConnectionCredentials, defaultValue?: string): string {
    if (!defaultValue) {
        defaultValue = '';
    }

    if (creds.authenticationType === Interfaces.AuthenticationTypes[Interfaces.AuthenticationTypes.Integrated]) {
        return (process.platform === 'win32') ? process.env.USERDOMAIN + '\\' + process.env.USERNAME : '';
    } else {
        return creds.user ? creds.user : defaultValue;
    }
}

function addTooltipItem(creds: Interfaces.IConnectionCredentials, property: string): string {
    let value: any = creds[property];
    if (typeof value === 'undefined') {
        return '';
    } else if (typeof value === 'boolean') {
        return property + ': ' + (value ? 'true' : 'false') + '\r\n';
    } else {
        return property + ': ' + value + '\r\n';
    }
}

/**
 * Gets a detailed tooltip with information about a connection
 *
 * @export connectionInfo/getTooltip
 * @param {Interfaces.IConnectionCredentials} connCreds connection
 * @returns {string} tooltip
 */
export function getTooltip(connCreds: Interfaces.IConnectionCredentials): string {
    let tooltip: string =
           'server: ' + connCreds.server + '\r\n' +
           'database: ' + (connCreds.database ? connCreds.database : '<connection default>') + '\r\n' +
           'username: ' + connCreds.user + '\r\n' +
           'encrypt connection: ' + (connCreds.encrypt ? 'true' : 'false') + '\r\n' +
           'connection timeout: ' + connCreds.connectTimeout + ' s\r\n';

    tooltip += addTooltipItem(connCreds, 'port');
    tooltip += addTooltipItem(connCreds, 'applicationName');
    tooltip += addTooltipItem(connCreds, 'applicationIntent');
    tooltip += addTooltipItem(connCreds, 'attachDbFilename');
    tooltip += addTooltipItem(connCreds, 'authenticationType');
    tooltip += addTooltipItem(connCreds, 'connectRetryCount');
    tooltip += addTooltipItem(connCreds, 'connectRetryInterval');
    tooltip += addTooltipItem(connCreds, 'currentLanguage');
    tooltip += addTooltipItem(connCreds, 'failoverPartner');
    tooltip += addTooltipItem(connCreds, 'loadBalanceTimeout');
    tooltip += addTooltipItem(connCreds, 'maxPoolSize');
    tooltip += addTooltipItem(connCreds, 'minPoolSize');
    tooltip += addTooltipItem(connCreds, 'multipleActiveResultSets');
    tooltip += addTooltipItem(connCreds, 'multiSubnetFailover');
    tooltip += addTooltipItem(connCreds, 'packetSize');
    tooltip += addTooltipItem(connCreds, 'persistSecurityInfo');
    tooltip += addTooltipItem(connCreds, 'pooling');
    tooltip += addTooltipItem(connCreds, 'replication');
    tooltip += addTooltipItem(connCreds, 'trustServerCertificate');
    tooltip += addTooltipItem(connCreds, 'typeSystemVersion');
    tooltip += addTooltipItem(connCreds, 'workstationId');

    return tooltip;
}<|MERGE_RESOLUTION|>--- conflicted
+++ resolved
@@ -5,9 +5,6 @@
 import * as symbols from '../utils/symbol';
 import * as Utils from './utils';
 
-<<<<<<< HEAD
-// Fix up connection settings if we're connecting to Azure SQL
-=======
 /**
  * Sets sensible defaults for key connection properties, especially
  * if connection to Azure
@@ -16,7 +13,6 @@
  * @param {Interfaces.IConnectionCredentials} connCreds connection to be fixed up
  * @returns {Interfaces.IConnectionCredentials} the updated connection
  */
->>>>>>> 43f0e11a
 export function fixupConnectionCredentials(connCreds: Interfaces.IConnectionCredentials): Interfaces.IConnectionCredentials {
     if (!connCreds.server) {
         connCreds.server = '';
@@ -65,8 +61,6 @@
     return (server ? server.endsWith(Constants.sqlDbPrefix) : false);
 }
 
-<<<<<<< HEAD
-=======
 /**
  * Gets a label describing a connection in the picklist UI
  *
@@ -75,7 +69,6 @@
  * @param {Interfaces.CredentialsQuickPickItemType} itemType type of quickpick item to display - this influences the icon shown to the user
  * @returns {string} user readable label
  */
->>>>>>> 43f0e11a
 export function getPicklistLabel(connCreds: Interfaces.IConnectionCredentials, itemType: Interfaces.CredentialsQuickPickItemType): string {
     let profile: Interfaces.IConnectionProfile = <Interfaces.IConnectionProfile> connCreds;
 
@@ -112,8 +105,6 @@
     return undefined;
 }
 
-<<<<<<< HEAD
-=======
 /**
  * Gets a display string for a connection. This is a concise version of the connection
  * information that can be shown in a number of different UI locations
@@ -122,7 +113,6 @@
  * @param {Interfaces.IConnectionCredentials} conn connection
  * @returns {string} display string that can be used in status view or other locations
  */
->>>>>>> 43f0e11a
 export function getConnectionDisplayString(creds: Interfaces.IConnectionCredentials): string {
     // Update the connection text
     let text: string = creds.server;
@@ -143,8 +133,6 @@
     return connectionText;
 }
 
-<<<<<<< HEAD
-=======
 /**
  * Gets a formatted display version of a username, or the domain user if using Integrated authentication
  *
@@ -153,7 +141,6 @@
  * @param {string} [defaultValue] optional default value to use if username is empty and this is not an Integrated auth profile
  * @returns {string}
  */
->>>>>>> 43f0e11a
 export function getUserNameOrDomainLogin(creds: Interfaces.IConnectionCredentials, defaultValue?: string): string {
     if (!defaultValue) {
         defaultValue = '';

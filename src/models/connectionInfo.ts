'use strict';
import Constants = require('./constants');
import Interfaces = require('./interfaces');
<<<<<<< HEAD
const figures = require('figures');
import * as symbols from '../utils/symbol';
=======
import * as Utils from './utils';
>>>>>>> 09c0b61a

// Fix up connection settings if we're connecting to Azure SQL
export function fixupConnectionCredentials(connCreds: Interfaces.IConnectionCredentials): Interfaces.IConnectionCredentials {
    if (!connCreds.server) {
        connCreds.server = '';
    }

    if (!connCreds.database) {
        connCreds.database = '';
    }

    if (!connCreds.user) {
        connCreds.user = '';
    }

    if (!connCreds.password) {
        connCreds.password = '';
    }

    if (!connCreds.connectTimeout) {
        connCreds.connectTimeout = Constants.defaultConnectionTimeout;
    }

    // default value for encrypt
    if (!connCreds.encrypt) {
        connCreds.encrypt = false;
    }

    // default value for appName
    if (!connCreds.applicationName) {
        connCreds.applicationName = Constants.extensionName;
    }

    if (isAzureDatabase(connCreds.server)) {
        // always encrypt connection if connecting to Azure SQL
        connCreds.encrypt = true;

        // Ensure minumum connection timeout if connecting to Azure SQL
        if (connCreds.connectTimeout < Constants.azureSqlDbConnectionTimeout) {
            connCreds.connectTimeout = Constants.azureSqlDbConnectionTimeout;
        }
    }
    return connCreds;
}

// return true if server name ends with '.database.windows.net'
function isAzureDatabase(server: string): boolean {
    return (server ? server.endsWith(Constants.sqlDbPrefix) : false);
}

export function getPicklistLabel(connCreds: Interfaces.IConnectionCredentials): string {
    let profile: Interfaces.IConnectionProfile = <Interfaces.IConnectionProfile> connCreds;
    if (profile.profileName) {
        return `${symbols.star} ${profile.profileName}`;
    } else {
        return `${figures.play} ${connCreds.server}`;
    }
}

export function getPicklistDescription(connCreds: Interfaces.IConnectionCredentials): string {
    let profile: Interfaces.IConnectionProfile = <Interfaces.IConnectionProfile> connCreds;
    let desc: string = '[';
    if (profile.profileName) {
        // Add server name in this instance as it's needed for clarity
        desc = desc + 'server: ' + connCreds.server + ', ';
    }
    desc = desc + 'database: ' + (connCreds.database ? connCreds.database : '<connection default>');
    if (connCreds.authenticationType) {
        if (connCreds.authenticationType !== Interfaces.AuthenticationTypes[Interfaces.AuthenticationTypes.Integrated]) {
            desc = desc + ', username: ' + (connCreds.user ? connCreds.user : '<prompt>');
        } else if (process.platform === 'win32') {
            let userName = process.env.USERDOMAIN + '\\' + process.env.USERNAME;
            desc = desc + ', username: ' + userName;
        }
    }
    desc = desc + ']';
    return desc;
}

export function getPicklistDetails(connCreds: Interfaces.IConnectionCredentials): string {
    // In the current spec this is left empty intentionally. Leaving the method as this may change in the future
    return undefined;
}

export function getConnectionDisplayString(creds: Interfaces.IConnectionCredentials): string {
    // Update the connection text
    let text: string = creds.server;
    if (creds.database !== '') {
        text = appendIfNotEmpty(text, creds.database);
    } else {
        text = appendIfNotEmpty(text, Constants.defaultDatabaseLabel);
    }
    let user: string = getUserNameOrDomainLogin(creds);
    text = appendIfNotEmpty(text, user);
    return text;
}

function appendIfNotEmpty(connectionText: string, value: string): string {
    if (Utils.isNotEmpty(value)) {
        connectionText += ` : ${value}`;
    }
    return connectionText;
}

export function getUserNameOrDomainLogin(creds: Interfaces.IConnectionCredentials, defaultValue?: string): string {
    if (!defaultValue) {
        defaultValue = '';
    }

    if (creds.authenticationType === Interfaces.AuthenticationTypes[Interfaces.AuthenticationTypes.Integrated]) {
        return (process.platform === 'win32') ? process.env.USERDOMAIN + '\\' + process.env.USERNAME : '';
    } else {
        return creds.user ? creds.user : defaultValue;
    }
}

function addTooltipItem(creds: Interfaces.IConnectionCredentials, property: string): string {
    let value: any = creds[property];
    if (typeof value === 'undefined') {
        return '';
    } else if (typeof value === 'boolean') {
        return property + ': ' + (value ? 'true' : 'false') + '\r\n';
    } else {
        return property + ': ' + value + '\r\n';
    }
}

export function getTooltip(connCreds: Interfaces.IConnectionCredentials): string {
    let tooltip: string =
           'server: ' + connCreds.server + '\r\n' +
           'database: ' + (connCreds.database ? connCreds.database : '<connection default>') + '\r\n' +
           'username: ' + connCreds.user + '\r\n' +
           'encrypt connection: ' + (connCreds.encrypt ? 'true' : 'false') + '\r\n' +
           'connection timeout: ' + connCreds.connectTimeout + ' s\r\n';

    tooltip += addTooltipItem(connCreds, 'port');
    tooltip += addTooltipItem(connCreds, 'applicationName');
    tooltip += addTooltipItem(connCreds, 'applicationIntent');
    tooltip += addTooltipItem(connCreds, 'attachDbFilename');
    tooltip += addTooltipItem(connCreds, 'authenticationType');
    tooltip += addTooltipItem(connCreds, 'connectRetryCount');
    tooltip += addTooltipItem(connCreds, 'connectRetryInterval');
    tooltip += addTooltipItem(connCreds, 'currentLanguage');
    tooltip += addTooltipItem(connCreds, 'failoverPartner');
    tooltip += addTooltipItem(connCreds, 'loadBalanceTimeout');
    tooltip += addTooltipItem(connCreds, 'maxPoolSize');
    tooltip += addTooltipItem(connCreds, 'minPoolSize');
    tooltip += addTooltipItem(connCreds, 'multipleActiveResultSets');
    tooltip += addTooltipItem(connCreds, 'multiSubnetFailover');
    tooltip += addTooltipItem(connCreds, 'packetSize');
    tooltip += addTooltipItem(connCreds, 'persistSecurityInfo');
    tooltip += addTooltipItem(connCreds, 'pooling');
    tooltip += addTooltipItem(connCreds, 'replication');
    tooltip += addTooltipItem(connCreds, 'trustServerCertificate');
    tooltip += addTooltipItem(connCreds, 'typeSystemVersion');
    tooltip += addTooltipItem(connCreds, 'workstationId');

    return tooltip;
}<|MERGE_RESOLUTION|>--- conflicted
+++ resolved
@@ -1,12 +1,9 @@
 'use strict';
 import Constants = require('./constants');
 import Interfaces = require('./interfaces');
-<<<<<<< HEAD
 const figures = require('figures');
 import * as symbols from '../utils/symbol';
-=======
 import * as Utils from './utils';
->>>>>>> 09c0b61a
 
 // Fix up connection settings if we're connecting to Azure SQL
 export function fixupConnectionCredentials(connCreds: Interfaces.IConnectionCredentials): Interfaces.IConnectionCredentials {

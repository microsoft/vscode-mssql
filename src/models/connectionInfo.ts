--- conflicted
+++ resolved
@@ -1,15 +1,10 @@
 'use strict';
 import Constants = require('./constants');
 import Interfaces = require('./interfaces');
-<<<<<<< HEAD
 const figures = require('figures');
 import * as symbols from '../utils/symbol';
 import * as Utils from './utils';
 
-// Fix up connection settings if we're connecting to Azure SQL
-=======
-import * as Utils from './utils';
-
 /**
  * Sets sensible defaults for key connection properties, especially
  * if connection to Azure
@@ -18,7 +13,6 @@
  * @param {Interfaces.IConnectionCredentials} connCreds connection to be fixed up
  * @returns {Interfaces.IConnectionCredentials} the updated connection
  */
->>>>>>> 47ad7c9b
 export function fixupConnectionCredentials(connCreds: Interfaces.IConnectionCredentials): Interfaces.IConnectionCredentials {
     if (!connCreds.server) {
         connCreds.server = '';
@@ -67,7 +61,14 @@
     return (server ? server.endsWith(Constants.sqlDbPrefix) : false);
 }
 
-<<<<<<< HEAD
+/**
+ * Gets a label describing a connection in the picklist UI
+ *
+ * @export connectionInfo/getPicklistLabel
+ * @param {Interfaces.IConnectionCredentials} connCreds connection to create a label for
+ * @param {Interfaces.CredentialsQuickPickItemType} itemType type of quickpick item to display - this influences the icon shown to the user
+ * @returns {string} user readable label
+ */
 export function getPicklistLabel(connCreds: Interfaces.IConnectionCredentials, itemType: Interfaces.CredentialsQuickPickItemType): string {
     let profile: Interfaces.IConnectionProfile = <Interfaces.IConnectionProfile> connCreds;
 
@@ -78,17 +79,6 @@
     } else {
         return `${icon} ${connCreds.server}`;
     }
-=======
-/**
- * Gets a label describing a connection in the picklist UI
- *
- * @export connectionInfo/getPicklistLabel
- * @param {Interfaces.IConnectionCredentials} connCreds connection to create a label for
- * @returns {string} user readable label
- */
-export function getPicklistLabel(connCreds: Interfaces.IConnectionCredentials): string {
-    return connCreds.server;
->>>>>>> 47ad7c9b
 }
 
 /**
@@ -115,6 +105,14 @@
     return undefined;
 }
 
+/**
+ * Gets a display string for a connection. This is a concise version of the connection
+ * information that can be shown in a number of different UI locations
+ *
+ * @export connectionInfo/getConnectionDisplayString
+ * @param {Interfaces.IConnectionCredentials} conn connection
+ * @returns {string} display string that can be used in status view or other locations
+ */
 export function getConnectionDisplayString(creds: Interfaces.IConnectionCredentials): string {
     // Update the connection text
     let text: string = creds.server;
@@ -135,46 +133,6 @@
     return connectionText;
 }
 
-export function getUserNameOrDomainLogin(creds: Interfaces.IConnectionCredentials, defaultValue?: string): string {
-    if (!defaultValue) {
-        defaultValue = '';
-    }
-
-    if (creds.authenticationType === Interfaces.AuthenticationTypes[Interfaces.AuthenticationTypes.Integrated]) {
-        return (process.platform === 'win32') ? process.env.USERDOMAIN + '\\' + process.env.USERNAME : '';
-    } else {
-        return creds.user ? creds.user : defaultValue;
-    }
-}
-
-/**
- * Gets a display string for a connection. This is a concise version of the connection
- * information that can be shown in a number of different UI locations
- *
- * @export connectionInfo/getConnectionDisplayString
- * @param {Interfaces.IConnectionCredentials} conn connection
- * @returns {string} display string that can be used in status view or other locations
- */
-export function getConnectionDisplayString(conn: Interfaces.IConnectionCredentials): string {
-    // Update the connection text
-    let text: string = conn.server;
-    if (conn.database !== '') {
-        text = appendIfNotEmpty(text, conn.database);
-    } else {
-        text = appendIfNotEmpty(text, Constants.defaultDatabaseLabel);
-    }
-    let user: string = getUserNameOrDomainLogin(conn);
-    text = appendIfNotEmpty(text, user);
-    return text;
-}
-
-function appendIfNotEmpty(connectionText: string, value: string): string {
-    if (Utils.isNotEmpty(value)) {
-        connectionText += ` : ${value}`;
-    }
-    return connectionText;
-}
-
 /**
  * Gets a formatted display version of a username, or the domain user if using Integrated authentication
  *
@@ -183,15 +141,15 @@
  * @param {string} [defaultValue] optional default value to use if username is empty and this is not an Integrated auth profile
  * @returns {string}
  */
-export function getUserNameOrDomainLogin(conn: Interfaces.IConnectionCredentials, defaultValue?: string): string {
+export function getUserNameOrDomainLogin(creds: Interfaces.IConnectionCredentials, defaultValue?: string): string {
     if (!defaultValue) {
         defaultValue = '';
     }
 
-    if (conn.authenticationType === Interfaces.AuthenticationTypes[Interfaces.AuthenticationTypes.Integrated]) {
+    if (creds.authenticationType === Interfaces.AuthenticationTypes[Interfaces.AuthenticationTypes.Integrated]) {
         return (process.platform === 'win32') ? process.env.USERDOMAIN + '\\' + process.env.USERNAME : '';
     } else {
-        return conn.user ? conn.user : defaultValue;
+        return creds.user ? creds.user : defaultValue;
     }
 }
 

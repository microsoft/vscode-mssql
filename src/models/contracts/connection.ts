--- conflicted
+++ resolved
@@ -223,15 +223,15 @@
      */
     public messages: string;
 
-<<<<<<< HEAD
     /**
      * Information about the connected server.
      */
     public server: ServerInfo;
-=======
-    // information about the actual connection established
+
+    /**
+     * information about the actual connection established
+     */
     public connectionSummary: ConnectionSummary;
->>>>>>> 47ad7c9b
 }
 
 // ------------------------------- </ Connect Request > ---------------------------------------------

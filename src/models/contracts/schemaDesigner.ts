--- conflicted
+++ resolved
@@ -3,7 +3,6 @@
  *  Licensed under the MIT License. See License.txt in the project root for license information.
  *--------------------------------------------------------------------------------------------*/
 
-<<<<<<< HEAD
 import { NotificationType, RequestType } from "vscode-languageclient";
 import { SchemaDesigner } from "../../sharedInterfaces/schemaDesigner";
 
@@ -18,12 +17,9 @@
     }
 
     export namespace DisposeSession {
-        export const type = new RequestType<
-            SchemaDesigner.DisposeSessionRequest,
-            void,
-            void,
-            void
-        >("schemaDesigner/disposeSession");
+        export const type = new RequestType<SchemaDesigner.DisposeSessionRequest, void, void, void>(
+            "schemaDesigner/disposeSession",
+        );
     }
 
     export namespace GenerateScript {
@@ -36,10 +32,9 @@
     }
 
     export namespace SchemaReady {
-        export const type = new NotificationType<
-            SchemaDesigner.SchemaDesignerSession,
-            void
-        >("schemaDesigner/schemaReady");
+        export const type = new NotificationType<SchemaDesigner.SchemaDesignerSession, void>(
+            "schemaDesigner/schemaReady",
+        );
     }
 
     export namespace GetReport {
@@ -50,13 +45,4 @@
             void
         >("schemaDesigner/getReport");
     }
-=======
-import { RequestType } from "vscode-languageclient";
-import { GetSchemaModelRequestParams, ISchema } from "../../sharedInterfaces/schemaDesigner";
-
-export namespace GetSchemaModelRequest {
-    export const type = new RequestType<GetSchemaModelRequestParams, ISchema, void, void>(
-        "schemaDesigner/getSchemaModel",
-    );
->>>>>>> 2285966c
 }
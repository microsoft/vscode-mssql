--- conflicted
+++ resolved
@@ -55,11 +55,7 @@
     );
 }
 
-<<<<<<< HEAD
-// Query ResultSet Available Notification -----------------------------------------------------------
-=======
 // ------------------------------- < Query ResultSet Available Notification > ------------------------------------
->>>>>>> 31e718cf
 export namespace QueryExecuteResultSetAvailableNotification {
     export const type = new NotificationType<
         QueryExecuteResultSetAvailableNotificationParams,
@@ -72,11 +68,7 @@
     ownerUri: string;
 }
 
-<<<<<<< HEAD
-// Query ResultSet Updated Notification -----------------------------------------------------------
-=======
 // ------------------------------- < Query ResultSet Updated Notification > ------------------------------------
->>>>>>> 31e718cf
 export namespace QueryExecuteResultSetUpdatedNotification {
     export const type = new NotificationType<QueryExecuteResultSetUpdatedNotificationParams, void>(
         "query/resultSetUpdated",
@@ -88,11 +80,7 @@
     ownerUri: string;
 }
 
-<<<<<<< HEAD
-// Query ResultSet Complete Notification -----------------------------------------------------------
-=======
 // ------------------------------- < Query ResultSet Complete Notification > ------------------------------------
->>>>>>> 31e718cf
 export namespace QueryExecuteResultSetCompleteNotification {
     export const type = new NotificationType<QueryExecuteResultSetCompleteNotificationParams, void>(
         "query/resultSetComplete",

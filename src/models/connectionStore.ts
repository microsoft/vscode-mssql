/*---------------------------------------------------------------------------------------------
 *  Copyright (c) Microsoft Corporation. All rights reserved.
 *  Licensed under the MIT License. See License.txt in the project root for license information.
 *--------------------------------------------------------------------------------------------*/

import * as vscode from "vscode";
import * as Constants from "../constants/constants";
import * as LocalizedConstants from "../constants/locConstants";
import * as ConnInfo from "./connectionInfo";
import * as Utils from "../models/utils";
import * as Contracts from "./contracts";
import ValidationException from "../utils/validationException";
import { ConnectionCredentials } from "../models/connectionCredentials";
import {
    IConnectionProfile,
    IConnectionCredentialsQuickPickItem,
    CredentialsQuickPickItemType,
    AuthenticationTypes,
    IConnectionProfileWithSource,
    IConnectionGroup,
} from "../models/interfaces";
import { ICredentialStore } from "../credentialstore/icredentialstore";
import { ConnectionConfig } from "../connectionconfig/connectionconfig";
import VscodeWrapper from "../controllers/vscodeWrapper";
import { IConnectionInfo } from "vscode-mssql";
import { Logger } from "./logger";
import { Deferred } from "../protocol";
<<<<<<< HEAD
import { ConnInfoMatcher, MatchScore } from "../models/utils";
=======
import { sendActionEvent } from "../telemetry/telemetry";
import { TelemetryActions, TelemetryViews } from "../sharedInterfaces/telemetry";
>>>>>>> 627836d0

/**
 * Manages the connections list including saved profiles and the most recently used connections
 *
 * @export
 * @class ConnectionStore
 */
export class ConnectionStore {
    /**
     * Map to store password for connections where savePassword is false for the session.
     * For connections with savePassword = true, the password will be saved to the credential
     * store.
     */
    private _sessionPasswords: Map<string, string> = new Map();
    constructor(
        private _context: vscode.ExtensionContext,
        private _credentialStore: ICredentialStore,
        private _logger?: Logger,
        private _connectionConfig?: ConnectionConfig,
        private _vscodeWrapper?: VscodeWrapper,
    ) {
        if (!this.vscodeWrapper) {
            this.vscodeWrapper = new VscodeWrapper();
        }

        if (!this._logger) {
            this._logger = Logger.create(this.vscodeWrapper.outputChannel, "ConnectionStore");
        }

        if (!this._connectionConfig) {
            this._connectionConfig = new ConnectionConfig(this.vscodeWrapper);
        }
    }

    public get initialized(): Deferred<void> {
        return this._connectionConfig.initialized;
    }

    public static get CRED_PREFIX(): string {
        return "Microsoft.SqlTools";
    }
    public static get CRED_SEPARATOR(): string {
        return "|";
    }
    public static get CRED_SERVER_PREFIX(): string {
        return "server:";
    }
    public static get CRED_DB_PREFIX(): string {
        return "db:";
    }
    public static get CRED_USER_PREFIX(): string {
        return "user:";
    }
    public static get CRED_ITEMTYPE_PREFIX(): string {
        return "itemtype:";
    }
    public static get CRED_CONNECTION_STRING_PREFIX(): string {
        return "isConnectionString:";
    }
    public static get CRED_PROFILE_PREFIX(): string {
        return "profile_id:";
    }
    public static get CRED_PROFILE_USER(): string {
        return CredentialsQuickPickItemType[CredentialsQuickPickItemType.Profile];
    }
    public static get CRED_MRU_USER(): string {
        return CredentialsQuickPickItemType[CredentialsQuickPickItemType.Mru];
    }

    public static get shouldSavePasswordUntilRestart(): boolean {
        return vscode.workspace
            .getConfiguration()
            .get<boolean>(Constants.configSavePasswordsUntilRestart);
    }

    public static formatCredentialIdForCred(
        creds: IConnectionInfo,
        itemType?: CredentialsQuickPickItemType,
    ): string {
        if (Utils.isEmpty(creds)) {
            throw new ValidationException("Missing Connection which is required");
        }
        let itemTypeString: string = ConnectionStore.CRED_PROFILE_USER;
        if (itemType) {
            itemTypeString = CredentialsQuickPickItemType[itemType];
        }

        // Use profile ID as key if available for saved profiles
        const profile = creds as IConnectionProfile;
        if (profile.id) {
            return ConnectionStore.formatCredentialIdFromProfileId(profile.id, itemTypeString);
        }

        return ConnectionStore.formatCredentialId(
            creds.server,
            creds.database,
            creds.user,
            itemTypeString,
        );
    }

    /**
     * Creates a credential ID using profile ID instead of connection details
     * @param profileId The connection profile ID
     * @param itemType The item type string
     * @returns formatted credential ID
     */
    public static formatCredentialIdFromProfileId(
        profileId: string,
        itemType: string = ConnectionStore.CRED_PROFILE_USER,
    ): string {
        let cred: string[] = [ConnectionStore.CRED_PREFIX];
        ConnectionStore.pushIfNonEmpty(profileId, ConnectionStore.CRED_PROFILE_PREFIX, cred);
        ConnectionStore.pushIfNonEmpty(itemType, ConnectionStore.CRED_ITEMTYPE_PREFIX, cred);
        return cred.join(ConnectionStore.CRED_SEPARATOR);
    }

    /**
     * Creates a formatted credential usable for uniquely identifying a SQL Connection.
     * This string can be decoded but is not optimized for this.
     * @deprecated Use formatCredentialIdForCred instead.
     * @param server name of the server - required
     * @param database name of the database - optional
     * @param user name of the user - optional
     * @param itemType type of the item (MRU or Profile) - optional
     * @returns formatted string with server, DB and username
     */
    public static formatCredentialId(
        server: string,
        database?: string,
        user?: string,
        itemType?: string,
        isConnectionString?: boolean,
    ): string {
        if (Utils.isEmpty(server) && !isConnectionString) {
            throw new ValidationException("Missing Server Name, which is required");
        }
        let cred: string[] = [ConnectionStore.CRED_PREFIX];
        if (!itemType) {
            itemType = ConnectionStore.CRED_PROFILE_USER;
        }

        ConnectionStore.pushIfNonEmpty(itemType, ConnectionStore.CRED_ITEMTYPE_PREFIX, cred);
        ConnectionStore.pushIfNonEmpty(server, ConnectionStore.CRED_SERVER_PREFIX, cred);
        ConnectionStore.pushIfNonEmpty(database, ConnectionStore.CRED_DB_PREFIX, cred);
        ConnectionStore.pushIfNonEmpty(user, ConnectionStore.CRED_USER_PREFIX, cred);
        if (isConnectionString) {
            ConnectionStore.pushIfNonEmpty(
                "true",
                ConnectionStore.CRED_CONNECTION_STRING_PREFIX,
                cred,
            );
        }

        return cred.join(ConnectionStore.CRED_SEPARATOR);
    }

    public get connectionConfig(): ConnectionConfig {
        return this._connectionConfig;
    }

    private static pushIfNonEmpty(value: string, prefix: string, arr: string[]): void {
        if (Utils.isNotEmpty(value)) {
            arr.push(prefix.concat(value));
        }
    }

    private get vscodeWrapper(): VscodeWrapper {
        return this._vscodeWrapper;
    }

    private set vscodeWrapper(value: VscodeWrapper) {
        this._vscodeWrapper = value;
    }

    /**
     * Load connections from MRU and profile list and return them as a formatted picklist.
     * Note: connections will not include password value
     *
     * @returns
     */
    public async getPickListItems(): Promise<IConnectionCredentialsQuickPickItem[]> {
        let pickListItems: IConnectionCredentialsQuickPickItem[] =
            await this.getConnectionQuickpickItems(false);
        pickListItems.push(<IConnectionCredentialsQuickPickItem>{
            label: `$(add) ${LocalizedConstants.CreateProfileFromConnectionsListLabel}`,
            connectionCreds: undefined,
            quickPickItemType: CredentialsQuickPickItemType.NewConnection,
        });
        return pickListItems;
    }

    /**
     * Gets all connection profiles stored in the user settings
     * Note: connections will not include password value
     *
     * @returns
     */
    public async getProfilePickListItems(
        getWorkspaceProfiles: boolean,
    ): Promise<IConnectionCredentialsQuickPickItem[]> {
        return await this.loadProfiles(getWorkspaceProfiles);
    }

    public async addSavedPassword(
        credentialsItem: IConnectionCredentialsQuickPickItem,
    ): Promise<IConnectionCredentialsQuickPickItem> {
        let self = this;
        if (
            typeof credentialsItem.connectionCreds["savePassword"] === "undefined" ||
            credentialsItem.connectionCreds["savePassword"] === false
        ) {
            // Don't try to lookup a saved password if savePassword is set to false for the credential
            return credentialsItem;
            // Note that 'emptyPasswordInput' property is only present for connection profiles
        } else if (
            self.shouldLookupSavedPassword(<IConnectionProfile>credentialsItem.connectionCreds)
        ) {
            let credentialId = ConnectionStore.formatCredentialIdForCred(
                credentialsItem.connectionCreds,
                credentialsItem.quickPickItemType,
            );
            const savedCred = await self._credentialStore.readCredential(credentialId);
            if (savedCred) {
                credentialsItem.connectionCreds.password = savedCred.password;
                return credentialsItem;
            } else {
                throw new Error("No saved password found");
            }
        } else {
            // Already have a password, no need to look up
            return credentialsItem;
        }
    }

    /**
     * Lookup password in credential store.
     * @param connectionCredentials Connection credentials of profile for password lookup
     * @param isConnectionString Whether this is a connection string lookup
     */
    public async lookupPassword(
        connectionCredentials: IConnectionInfo,
        isConnectionString: boolean = false,
    ): Promise<string> {
        const profile = connectionCredentials as IConnectionProfile;
        let savedCredential: Contracts.Credential;

        // Generate credential ID using profile's id (new format)
        const credentialId = ConnectionStore.formatCredentialIdForCred(
            profile,
            CredentialsQuickPickItemType.Profile,
        );

        // First, try to get password from session storage for non-saved passwords
        if (!profile.savePassword && ConnectionStore.shouldSavePasswordUntilRestart) {
            const sessionPassword = this._sessionPasswords.get(credentialId);
            if (sessionPassword) {
                return sessionPassword;
            }
        }

        // We try to read from the credential store with the new format id
        savedCredential = await this._credentialStore.readCredential(credentialId);
        if (savedCredential && savedCredential.password) {
            sendActionEvent(TelemetryViews.Connection, TelemetryActions.LookupPassword, {
                isNewFormat: true.toString(),
                passwordFound: true.toString(),
            });
            return savedCredential.password;
        }

        // If no password was found, fallback to legacy format and see if credential exists
        const legacyCredentialId = ConnectionStore.formatCredentialId(
            connectionCredentials.server,
            connectionCredentials.database,
            connectionCredentials.user,
            ConnectionStore.CRED_PROFILE_USER,
            isConnectionString,
        );

        // We try to read from the credential store with the legacy format id
        const legacyCredential = await this._credentialStore.readCredential(legacyCredentialId);
        if (legacyCredential && legacyCredential.password) {
            sendActionEvent(TelemetryViews.Connection, TelemetryActions.LookupPassword, {
                isNewFormat: false.toString(),
                passwordFound: true.toString(),
            });
            return legacyCredential.password;
        }

        // Send telemetry event if password was not found for connections with savePassword enabled
        if (profile?.savePassword) {
            sendActionEvent(TelemetryViews.Connection, TelemetryActions.LookupPassword, {
                passwordFound: false.toString(),
            });
        }
        return undefined;
    }

    /**
     * Store password in session storage for connections that don't save passwords
     * @param connectionCredentials Connection credentials
     * @param password Password to store
     */
    public storeSessionPassword(connectionCredentials: IConnectionInfo, password: string): void {
        if (ConnectionStore.shouldSavePasswordUntilRestart) {
            const sessionKey = ConnectionStore.formatCredentialIdForCred(connectionCredentials);
            this._sessionPasswords.set(sessionKey, password);
        }
    }

    /**
     * public for testing purposes. Validates whether a password should be looked up from the credential store or not
     *
     * @param connectionCreds
     * @returns
     * @memberof ConnectionStore
     */
    public shouldLookupSavedPassword(connectionCreds: IConnectionProfile): boolean {
        if (ConnectionCredentials.isPasswordBasedCredential(connectionCreds)) {
            // Only lookup if password isn't saved in the profile, and if it was not explicitly defined
            // as a blank password
            return Utils.isEmpty(connectionCreds.password) && !connectionCreds.emptyPasswordInput;
        }
        return false;
    }

    /**
     * Saves a connection profile to the user settings.
     * Password values are stored to a separate credential store if the "savePassword" option is true
     *
     * @param profile the profile to save
     * @param whether the plaintext password should be written to the settings file
     * @returns a Promise that returns the original profile, for help in chaining calls
     */
    public async saveProfile(
        profile: IConnectionProfile,
        forceWritePlaintextPassword?: boolean,
    ): Promise<IConnectionProfile> {
        await this._connectionConfig.populateMissingConnectionIds(profile);

        // Add the profile to the saved list, taking care to clear out the password field if necessary
        let savedProfile: IConnectionProfile;
        if (profile.authenticationType === Utils.authTypeToString(AuthenticationTypes.AzureMFA)) {
            savedProfile = Object.assign({}, profile, {
                azureAccountToken: "",
            });
        } else {
            if (forceWritePlaintextPassword) {
                savedProfile = Object.assign({}, profile);
            } else {
                savedProfile = Object.assign({}, profile, { password: "" });
            }
        }

        await this._connectionConfig.addConnection(savedProfile);

        if (await this.saveProfilePasswordIfNeeded(profile)) {
            ConnInfo.fixupConnectionCredentials(profile);
        }
        return profile;
    }

    /**
     * Gets the list of recently used connections. These will not include the password - a separate call to
     * {addSavedPassword} is needed to fill that before connecting
     *
     * @returns the array of connections, empty if none are found
     */
    public getRecentlyUsedConnections(): IConnectionInfo[] {
        let configValues = this._context.globalState.get<IConnectionInfo[]>(
            Constants.configRecentConnections,
        );
        if (!configValues) {
            configValues = [];
        }
        return configValues;
    }

    /**
     * Adds a connection to the recently used list.
     * Password values are stored to a separate credential store if the "savePassword" option is true
     *
     * @param conn the connection to add
     * @returns a Promise that returns when the connection was saved
     */
    public addRecentlyUsed(conn: IConnectionInfo): Promise<void> {
        const self = this;
        return new Promise<void>((resolve, reject) => {
            // Get all profiles
            let configValues = self.getRecentlyUsedConnections();
            let maxConnections = self.getMaxRecentConnectionsCount();

            // Remove the connection from the list if it already exists
            configValues = configValues.filter(
                (value) =>
                    !Utils.isSameProfile(<IConnectionProfile>value, <IConnectionProfile>conn),
            );

            // Add the connection to the front of the list, taking care to clear out the password field
            let savedConn: IConnectionInfo = Object.assign({}, conn, {
                password: "",
            });
            configValues.unshift(savedConn);

            // Remove last element if needed
            if (configValues.length > maxConnections) {
                configValues = configValues.slice(0, maxConnections);
            }

            self._context.globalState.update(Constants.configRecentConnections, configValues).then(
                async () => {
                    // Only save if we successfully added the profile and if savePassword
                    if ((<IConnectionProfile>conn).savePassword) {
                        await self.doSaveCredential(conn, CredentialsQuickPickItemType.Mru);
                    }
                    // And resolve / reject at the end of the process
                    resolve(undefined);
                },
                (err) => {
                    reject(err);
                },
            );
        });
    }

    /**
     * Clear all recently used connections from the MRU list.
     * @returns a boolean value indicating whether the credentials were deleted successfully.
     */
    public async clearRecentlyUsed(): Promise<boolean> {
        // Get all recent connection profiles and delete the associated credentials.
        const mruList = this.getRecentlyUsedConnections();
        let deleteCredentialSuccess = true;
        for (const connection of mruList) {
            const credentialId = ConnectionStore.formatCredentialId(
                connection.server,
                connection.database,
                connection.user,
                ConnectionStore.CRED_MRU_USER,
            );
            try {
                await this._credentialStore.deleteCredential(credentialId);
            } catch (err) {
                deleteCredentialSuccess = false;
                this._logger.log(LocalizedConstants.deleteCredentialError, credentialId, err);
            }
        }
        // Update the MRU list to be empty
        await this._context.globalState.update(Constants.configRecentConnections, []);
        return deleteCredentialSuccess;
    }

    /**
     * Remove a connection profile from the recently used list.
     * @param conn connection profile to remove
     * @param keepCredentialStore Whether keep the credential store after a profile removal.  Defaults to false.
     */
    public removeRecentlyUsed(
        conn: IConnectionProfile,
        keepCredentialStore: boolean = false,
    ): Promise<void> {
        const self = this;
        return new Promise<void>(async (resolve, reject) => {
            // Get all profiles
            let configValues = self.getRecentlyUsedConnections();

            // Remove the connection from the list if it already exists
            configValues = configValues.filter(
                (value) => !Utils.isSameProfile(<IConnectionProfile>value, conn),
            );

            // Remove any saved password
            if (conn.savePassword && !keepCredentialStore) {
                let credentialId = ConnectionStore.formatCredentialId(
                    conn.server,
                    conn.database,
                    conn.user,
                    ConnectionStore.CRED_MRU_USER,
                );
                await self._credentialStore.deleteCredential(credentialId);
            }

            // Update the MRU list
            self._context.globalState.update(Constants.configRecentConnections, configValues).then(
                () => {
                    // And resolve / reject at the end of the process
                    resolve(undefined);
                },
                (err) => {
                    reject(err);
                },
            );
        });
    }

    public async saveProfilePasswordIfNeeded(profile: IConnectionProfile): Promise<boolean> {
        return await this.doSaveCredential(profile, CredentialsQuickPickItemType.Profile);
    }

    public async saveProfileWithConnectionString(profile: IConnectionProfile): Promise<boolean> {
        if (!profile.connectionString) {
            return Promise.resolve(true);
        }
        return await this.doSaveCredential(profile, CredentialsQuickPickItemType.Profile, true);
    }

    private async doSaveCredential(
        conn: IConnectionInfo,
        type: CredentialsQuickPickItemType,
        isConnectionString: boolean = false,
    ): Promise<boolean> {
        let password = isConnectionString ? conn.connectionString : conn.password;

        if (Utils.isEmpty(password)) {
            return true;
        }

        const profile = conn as IConnectionProfile;

        let legacyCredentialId = ConnectionStore.formatCredentialId(
            profile.server,
            profile.database,
            profile.user,
            ConnectionStore.CRED_PROFILE_USER,
        );

        if (profile.id) {
            // Delete legacy credential
            try {
                await this._credentialStore.deleteCredential(legacyCredentialId);
            } catch {
                // Ignore errors for legacy cleanup
            }
        }

        let credentialId = ConnectionStore.formatCredentialIdForCred(profile, type);
        if (profile.savePassword) {
            return await this._credentialStore.saveCredential(credentialId, password);
        } else {
            if (ConnectionStore.shouldSavePasswordUntilRestart) {
                await this.storeSessionPassword(profile, password);
            }
            return true;
        }
    }

    /**
     * Removes a profile from the user settings and deletes any related password information
     * from the credential store
     *
     * @param profile the profile to be removed
     * @param keepCredentialStore Whether to keep the credential store after a profile removal. Defaults to false.
     * @returns true if successful
     */
    public async removeProfile(
        profile: IConnectionProfile,
        keepCredentialStore: boolean = false,
    ): Promise<boolean> {
        let profileFound = await this._connectionConfig.removeConnection(profile);
        if (profileFound) {
            // Remove the profile from the recently used list if necessary
            await this.removeRecentlyUsed(profile, keepCredentialStore);

            // Now remove password from credential store. Currently do not care about status unless an error occurred
            if (profile.savePassword === true && !keepCredentialStore) {
                await this.deleteCredential(profile);
            }

            return profileFound;
        }
    }

    private createQuickPickItem(
        item: IConnectionInfo,
        itemType: CredentialsQuickPickItemType,
    ): IConnectionCredentialsQuickPickItem {
        return <IConnectionCredentialsQuickPickItem>{
            label: ConnInfo.getSimpleConnectionDisplayName(item),
            description: ConnInfo.getPicklistDescription(item),
            detail: ConnInfo.getPicklistDetails(item),
            connectionCreds: item,
            quickPickItemType: itemType,
        };
    }

    /**
     * Deletes the password for a connection from the credential store
     * @param profile Connection profile
     */
    public async deleteCredential(profile: IConnectionProfile): Promise<boolean> {
        let credentialId: string;

        // Use profile ID if available

        credentialId = ConnectionStore.formatCredentialIdForCred(profile);
        const result = await this._credentialStore.deleteCredential(credentialId);

        // Also try to delete legacy format if using profile ID
        if (profile.id) {
            const legacyCredentialId = ConnectionStore.formatCredentialId(
                profile.server,
                profile.database,
                profile.user,
                ConnectionStore.CRED_PROFILE_USER,
            );
            try {
                await this._credentialStore.deleteCredential(legacyCredentialId);
            } catch {
                // Ignore errors for legacy cleanup
            }
        }
        return result;
    }

    /**
     * Removes password from a saved profile and credential store
     */
    public async removeProfilePassword(connection: IConnectionInfo): Promise<void> {
        // if the password is saved in the credential store, remove it
        let profile = connection as IConnectionProfile;
        profile.password = "";
        await this.saveProfile(profile);
    }

    public async readAllConnectionGroups(): Promise<IConnectionGroup[]> {
        const groups = await this._connectionConfig.getGroups();
        return groups;
    }

    public async getGroupForConnectionId(
        connectionId: string,
    ): Promise<IConnectionGroup | undefined> {
        const connProfile = await this._connectionConfig.getConnectionById(connectionId);
        if (connProfile) {
            return this._connectionConfig.getGroupById(connProfile.groupId);
        }
        return undefined;
    }

    public async readAllConnections(
        includeRecentConnections: boolean = false,
    ): Promise<IConnectionProfileWithSource[]> {
        let connResults: IConnectionProfileWithSource[] = [];

        const connections = await this._connectionConfig.getConnections(true);

        const configConnections = connections.map((c) => {
            const conn = c as IConnectionProfileWithSource;
            conn.profileSource = CredentialsQuickPickItemType.Profile;
            return conn;
        });

        connResults = connResults.concat(configConnections);

        // Include recent connections, if specified
        if (includeRecentConnections) {
            const recentConnections = this.getRecentlyUsedConnections().map((c) => {
                const conn = c as IConnectionProfileWithSource;
                conn.profileSource = CredentialsQuickPickItemType.Mru;
                return conn;
            });

            connResults = connResults.concat(recentConnections);
        }

        // Deduplicate connections by ID
        const uniqueConnections = new Map<string, IConnectionProfileWithSource>();
        let dupeCount = 0;

        for (const conn of connResults) {
            if (!uniqueConnections.has(conn.id)) {
                uniqueConnections.set(conn.id, conn);
            } else {
                dupeCount++;
                this._logger.verbose(
                    `Duplicate connection ID found: ${conn.id}. Ignoring duplicate connection.`,
                );
            }
        }

        connResults = Array.from(uniqueConnections.values());

        let logMessage = `readAllConnections(): ${connResults.length} connections found`;

        if (includeRecentConnections) {
            logMessage += ` (${configConnections.length} from config, ${connResults.length - configConnections.length} from recent)`;
        } else {
            logMessage += "; excluded recent";
        }

        if (dupeCount > 0) {
            logMessage += `; ${dupeCount} duplicate connections ignored`;
        }

        this._logger.logDebug(logMessage);

        return connResults;
    }

    public async findMatchingProfile(
        connProfile: IConnectionProfile,
    ): Promise<{ profile: IConnectionProfile; score: MatchScore } | undefined> {
        const savedConnections = await this.readAllConnections();

        let bestMatch: IConnectionProfile | undefined;
        let bestMatchScore = MatchScore.NotMatch;

        for (const savedConn of savedConnections) {
            const matchLevel = ConnInfoMatcher.isMatchingConnectionInfo(savedConn, connProfile);

            if (matchLevel > bestMatchScore) {
                bestMatchScore = matchLevel;
                bestMatch = savedConn;
            }
        }

        return { profile: bestMatch, score: bestMatchScore };
    }

    /** Gets the groupId for connections  */
    public get rootGroupId(): string {
        return this.connectionConfig.getRootGroup().id;
    }

    public async getConnectionQuickpickItems(
        includeRecentConnections: boolean = false,
    ): Promise<IConnectionCredentialsQuickPickItem[]> {
        let output: IConnectionCredentialsQuickPickItem[] = [];
        const connections = await this.readAllConnections(includeRecentConnections);

        output = connections.map((c) => {
            return this.createQuickPickItem(c, c.profileSource);
        });

        return output;
    }

    private async loadProfiles(
        loadWorkspaceProfiles: boolean,
    ): Promise<IConnectionCredentialsQuickPickItem[]> {
        let connections: IConnectionProfile[] =
            await this._connectionConfig.getConnections(loadWorkspaceProfiles);
        let quickPickItems = connections.map((c) =>
            this.createQuickPickItem(c, CredentialsQuickPickItemType.Profile),
        );
        return quickPickItems;
    }

    private getMaxRecentConnectionsCount(): number {
        let config = this._vscodeWrapper.getConfiguration(Constants.extensionConfigSectionName);

        let maxConnections: number = config[Constants.configMaxRecentConnections];
        if (typeof maxConnections !== "number" || maxConnections <= 0) {
            maxConnections = 5;
        }
        return maxConnections;
    }
}<|MERGE_RESOLUTION|>--- conflicted
+++ resolved
@@ -25,12 +25,9 @@
 import { IConnectionInfo } from "vscode-mssql";
 import { Logger } from "./logger";
 import { Deferred } from "../protocol";
-<<<<<<< HEAD
 import { ConnInfoMatcher, MatchScore } from "../models/utils";
-=======
 import { sendActionEvent } from "../telemetry/telemetry";
 import { TelemetryActions, TelemetryViews } from "../sharedInterfaces/telemetry";
->>>>>>> 627836d0
 
 /**
  * Manages the connections list including saved profiles and the most recently used connections

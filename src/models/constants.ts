// constants
export const languageId = 'sql';
export const extensionName = 'vscode-mssql';
export const outputChannelName = 'MSSQL';

export const cmdRunQuery = 'extension.runQuery';
export const cmdConnect = 'extension.connect';
export const cmdDisconnect = 'extension.disconnect';
export const cmdCreateProfile = 'extension.createprofile';
export const cmdRemoveProfile = 'extension.removeprofile';
export const cmdChooseDatabase = 'extension.chooseDatabase';

export const sqlDbPrefix = '.database.windows.net';
export const defaultConnectionTimeout = 15;
export const azureSqlDbConnectionTimeout = 30;
export const azureDatabase = 'Azure';
export const defaultPortNumber = 1433;

export const outputContentTypeRoot = 'root';
export const outputContentTypeMessages = 'messages';
export const outputContentTypeResultsetMeta = 'resultsetsMeta';
export const outputContentTypeColumns = 'columns';
export const outputContentTypeRows = 'rows';
export const outputServiceLocalhost = 'http://localhost:';
export const msgContentProviderSqlOutputHtml = 'sqlOutput.ejs';

export const configLogDebugInfo = 'logDebugInfo';
export const configMyConnections = 'connections';

// localizable strings
export const configMyConnectionsNoServerName = 'Missing server name in user preferences connection: ';

export const msgLocalWebserviceStaticContent = 'LocalWebService: added static html content path: ';
export const msgLocalWebserviceStarted = 'LocalWebService listening on port ';
export const msgRunQueryAllBatchesExecuted = 'runQuery: all batches executed';
export const msgRunQueryError = 'runQuery: error: ';
export const msgRunQueryExecutingBatch = 'runQuery: executeBatch called with SQL: ';
export const msgRunQueryAddBatchResultsets = 'runQuery: adding resultsets for batch: ';
export const msgRunQueryAddBatchError = 'runQuery: adding error message for batch: ';
export const msgRunQueryConnectionActive = 'runQuery: active connection is connected, using it to run query';
export const msgRunQueryConnectionDisconnected = 'runQuery: active connection is disconnected, reconnecting';
export const msgRunQueryNoConnection = 'runQuery: no active connection - prompting for user';

export const msgContentProviderOnContentUpdated = 'Content provider: onContentUpdated called';
export const msgContentProviderAssociationFailure = 'Content provider: Unable to associate status view for current file';
export const msgContentProviderOnRootEndpoint = 'LocalWebService: Root end-point called';
export const msgContentProviderOnResultsEndpoint = 'LocalWebService: ResultsetsMeta endpoint called';
export const msgContentProviderOnMessagesEndpoint = 'LocalWebService: Messages end-point called';
export const msgContentProviderOnColumnsEndpoint = 'LocalWebService:  Columns end-point called for index = ';
export const msgContentProviderOnRowsEndpoint = 'LocalWebService: Rows end-point called for index = ';
export const msgContentProviderOnClear = 'Content provider: clear called';
export const msgContentProviderOnUpdateContent = 'Content provider: updateContent called';
export const msgContentProviderProvideContent = 'Content provider: provideTextDocumentContent called: ';

export const msgChooseDatabaseNotConnected = 'Not connected. Please connect to a server first.';
export const msgChooseDatabasePlaceholder = 'Choose a database from the list below';

export const msgConnectionError = 'Connection failed. See output window for details.';
export const connectionErrorChannelName = 'Connection Errors';

export const extensionActivated = 'activated.';
export const extensionDeactivated = 'de-activated.';
export const msgOpenSqlFile = 'To use this command, Open a .sql file -or- ' +
                                'Change editor language to "SQL" -or- ' +
                                'Select some T-SQL text in the active SQL editor.';

export const recentConnectionsPlaceholder = 'Choose a connection from the list below';
export const msgNoConnectionsInSettings = 'To use this command, add connection information to VS Code User or Workspace settings.';
export const labelOpenGlobalSettings = 'Open Global Settings';
export const labelOpenWorkspaceSettings = 'Open Workspace Settings';
export const CreateProfileLabel = 'Create Connection Profile';
export const RemoveProfileLabel = 'Remove Connection Profile';

export const serverPrompt = 'Server name';
export const serverPlaceholder = 'hostname\\instance or <server>.database.windows.net';
export const databasePrompt = 'Database name';
export const databasePlaceholder = 'optional database to connect to (default depends on server configuration, typically "master")';
export const databaseDefaultValue = 'master';
export const authTypePrompt = 'Authentication Type';
export const authTypeIntegrated = 'Integrated';
export const authTypeSql = 'SQL Authentication';
export const authTypeAdUniversal = 'Active Directory Universal';
export const usernamePrompt = 'Username';
export const usernamePlaceholder = 'username (SQL Authentication)';
export const passwordPrompt = 'Password';
export const passwordPlaceholder = 'Password (SQL Authentication)';
export const msgSavePassword = 'Save Password? If \'No\', password will be required each time you connect';
export const profileNamePrompt = 'Profile Name';
export const profileNamePlaceholder = 'optional - enter a name for this profile';

export const msgSelectProfile = 'Select Connection Profile';
export const confirmRemoveProfilePrompt = 'Are you sure you want to remove this profile?';
export const msgNoProfilesSaved = 'No connection profiles are currently saved';
export const msgProfileRemoved = 'Profile removed successfully';

export const msgSelectionIsRequired = 'Selection is required.';
export const msgIsRequired = ' is required.';
export const msgRetry = 'Retry';
export const msgError = 'Error: ';

export const msgYes = 'Yes';
export const msgNo = 'No';

export const defaultDatabaseLabel = '<default>';
export const notConnectedLabel = 'Disconnected';
export const notConnectedTooltip = 'Click to connect to a database';
export const connectingLabel = 'Connecting';
export const connectingTooltip = 'Connecting to: ';
export const connectedLabel = 'Connected.';
export const connectErrorLabel = 'Connection error!';
export const connectErrorTooltip = 'Error connecting to: ';
export const connectErrorCode = 'Errorcode: ';
export const connectErrorMessage = 'ErrorMessage: ';
export const executeQueryLabel = 'Executing query ';
export const executeQueryErrorLabel = 'Query completed with errors';
export const executeQuerySuccessLabel = 'Query executed successfully';
export const executeQueryRowsAffected = ' row(s) affected';
export const executeQueryCommandCompleted = 'Command(s) completed successfully.';

export const serviceCompatibleVersion = '1.0.0';
<<<<<<< HEAD
export const serviceNotCompatibleError = 'Client is not compatiable with the service layer';
=======
export const serviceNotCompatibleError = 'Client is not compatiable with the service layer';

export const msgChangeLanguageMode = 'To use this command, you must set the language to \"SQL\". Change language mode?';
export const timeToWaitForLanguageModeChange = 10000.0;
>>>>>>> 789df772
<|MERGE_RESOLUTION|>--- conflicted
+++ resolved
@@ -118,11 +118,7 @@
 export const executeQueryCommandCompleted = 'Command(s) completed successfully.';
 
 export const serviceCompatibleVersion = '1.0.0';
-<<<<<<< HEAD
-export const serviceNotCompatibleError = 'Client is not compatiable with the service layer';
-=======
 export const serviceNotCompatibleError = 'Client is not compatiable with the service layer';
 
 export const msgChangeLanguageMode = 'To use this command, you must set the language to \"SQL\". Change language mode?';
-export const timeToWaitForLanguageModeChange = 10000.0;
->>>>>>> 789df772
+export const timeToWaitForLanguageModeChange = 10000.0;
--- conflicted
+++ resolved
@@ -64,13 +64,9 @@
 export const msgRunQueryNoConnection = 'runQuery: no active connection - prompting for user';
 export const msgRunQueryInProgress = 'A query is already executing for this editor session. Please cancel this query or wait for its completion.';
 
-<<<<<<< HEAD
 export const msgCancelQueryFailed = 'Failed to cancel query execution: {0}';
-=======
-export const msgCancelQueryFailed = 'Failed to cancel query: {0}';
 export const msgCancelQueryNotRunning = 'Cannot cancel query, no query is executing';
 export const msgCancelQuerySuccess = 'Query successfully canceled';
->>>>>>> a9ad1e98
 
 export const msgContentProviderOnContentUpdated = 'Content provider: onContentUpdated called';
 export const msgContentProviderAssociationFailure = 'Content provider: Unable to associate status view for current file';

// constants
export const languageId = 'sql';
export const extensionName = 'vscode-mssql';
export const outputChannelName = 'MSSQL';

export const connectionConfigFilename = 'connections.json';
export const connectionsArrayName = 'vscode-mssql.connections';
export const defaultConnectionSettingsFileJson = {
    'vscode-mssql.connections': [
        {
            'server': '{{put-server-name-here}}',
            'database': '{{put-database-name-here}}',
            'user': '{{put-username-here}}',
            'password': '{{put-password-here}}'
        }
    ]
};

export const cmdRunQuery = 'extension.runQuery';
export const cmdCancelQuery = 'extension.cancelQuery';
export const cmdConnect = 'extension.connect';
export const cmdDisconnect = 'extension.disconnect';
export const cmdCreateProfile = 'extension.createprofile';
export const cmdRemoveProfile = 'extension.removeprofile';
export const cmdChooseDatabase = 'extension.chooseDatabase';
export const cmdOpenConnectionSettings = 'extension.openConnectionSettingsFile';
export const cmdShowReleaseNotes = 'extension.showReleaseNotes';

export const sqlDbPrefix = '.database.windows.net';
export const defaultConnectionTimeout = 15;
export const azureSqlDbConnectionTimeout = 30;
export const azureDatabase = 'Azure';
export const defaultPortNumber = 1433;

export const errorPasswordExpired = 18487;
export const errorPasswordNeedsReset = 18488;

export const outputContentTypeRoot = 'root';
export const outputContentTypeMessages = 'messages';
export const outputContentTypeResultsetMeta = 'resultsetsMeta';
export const outputContentTypeColumns = 'columns';
export const outputContentTypeRows = 'rows';
export const outputContentTypeSaveResults = 'saveResults';
export const outputContentTypeOpenLink = 'openLink';
export const outputContentTypeCopy = 'copyResults';
export const outputContentTypeEditorSelection = 'setEditorSelection';
export const outputServiceLocalhost = 'http://localhost:';
export const msgContentProviderSqlOutputHtml = 'sqlOutput.ejs';

export const configLogDebugInfo = 'logDebugInfo';
export const configMyConnections = 'connections';
export const configSaveAsCsv = 'saveAsCsv';
export const configSaveAsJson = 'saveAsJson';
export const configRecentConnections = 'recentConnections';
export const configMaxRecentConnections = 'maxRecentConnections';


// localizable strings
export const configMyConnectionsNoServerName = 'Missing server name in user preferences connection: ';

export const msgLocalWebserviceStaticContent = 'LocalWebService: added static html content path: ';
export const msgLocalWebserviceStarted = 'LocalWebService listening on port ';
export const msgRunQueryAllBatchesExecuted = 'runQuery: all batches executed';
export const msgRunQueryError = 'runQuery: error: ';
export const msgRunQueryExecutingBatch = 'runQuery: executeBatch called with SQL: ';
export const msgRunQueryAddBatchResultsets = 'runQuery: adding resultsets for batch: ';
export const msgRunQueryAddBatchError = 'runQuery: adding error message for batch: ';
export const msgRunQueryConnectionActive = 'runQuery: active connection is connected, using it to run query';
export const msgRunQueryConnectionDisconnected = 'runQuery: active connection is disconnected, reconnecting';
export const msgRunQueryNoConnection = 'runQuery: no active connection - prompting for user';

export const msgCancelQueryFailed = 'Failed to cancel query: {0}';

export const msgContentProviderOnContentUpdated = 'Content provider: onContentUpdated called';
export const msgContentProviderAssociationFailure = 'Content provider: Unable to associate status view for current file';
export const msgContentProviderOnRootEndpoint = 'LocalWebService: Root end-point called';
export const msgContentProviderOnResultsEndpoint = 'LocalWebService: ResultsetsMeta endpoint called';
export const msgContentProviderOnMessagesEndpoint = 'LocalWebService: Messages end-point called';
export const msgContentProviderOnColumnsEndpoint = 'LocalWebService:  Columns end-point called for index = ';
export const msgContentProviderOnRowsEndpoint = 'LocalWebService: Rows end-point called for index = ';
export const msgContentProviderOnClear = 'Content provider: clear called';
export const msgContentProviderOnUpdateContent = 'Content provider: updateContent called';
export const msgContentProviderProvideContent = 'Content provider: provideTextDocumentContent called: ';

export const msgChooseDatabaseNotConnected = 'Not connected. Please connect to a server first.';
export const msgChooseDatabasePlaceholder = 'Choose a database from the list below';

export const msgConnectionError = 'Error {0}: {1}';
export const msgConnectionError2 = 'Failed to connect: {0}';
export const msgConnectionErrorPasswordExpired = 'Error {0}: {1} Please login as a different user and change the password using ALTER LOGIN.';
export const connectionErrorChannelName = 'Connection Errors';

export const extensionActivated = 'activated.';
export const extensionDeactivated = 'de-activated.';
export const msgOpenSqlFile = 'To use this command, Open a .sql file -or- ' +
                                'Change editor language to "SQL" -or- ' +
                                'Select some T-SQL text in the active SQL editor.';

export const recentConnectionsPlaceholder = 'Choose a connection from the list below';
export const msgNoConnectionsInSettings = 'To use this command, add connection information to VS Code User or Workspace settings.';
export const labelOpenGlobalSettings = 'Open Global Settings';
export const labelOpenWorkspaceSettings = 'Open Workspace Settings';
export const CreateProfileLabel = 'Create Connection Profile';
export const RemoveProfileLabel = 'Remove Connection Profile';
export const SampleServerName = '{{put-server-name-here}}';

export const serverPrompt = 'Server name';
export const serverPlaceholder = 'hostname\\instance or <server>.database.windows.net';
export const databasePrompt = 'Database name';
export const databasePlaceholder = 'optional database to connect to (default depends on server configuration, typically "master")';
export const databaseDefaultValue = 'master';
export const authTypePrompt = 'Authentication Type';
export const authTypeIntegrated = 'Integrated';
export const authTypeSql = 'SQL Authentication';
export const authTypeAdUniversal = 'Active Directory Universal';
export const usernamePrompt = 'Username';
export const usernamePlaceholder = 'username (SQL Authentication)';
export const passwordPrompt = 'Password';
export const passwordPlaceholder = 'Password (SQL Authentication)';
export const msgSavePassword = 'Save Password? If \'No\', password will be required each time you connect';
export const profileNamePrompt = 'Profile Name';
export const profileNamePlaceholder = 'optional - enter a name for this profile';

export const filepathPrompt = 'File path';
export const filepathPlaceholder = 'Enter full path or simply file name';
export const filepathMessage = 'Enter full path or simply file name';
export const overwritePrompt = 'The file already exists. Would you like to overwrite?';
export const overwritePlaceholder = 'The file already exists';

export const msgSelectProfile = 'Select Connection Profile';
export const msgSelectProfileToRemove = 'Select profile to remove';

export const confirmRemoveProfilePrompt = 'Are you sure you want to remove this profile?';
export const msgNoProfilesSaved = 'No connection profiles are currently saved';
export const msgProfileRemoved = 'Profile removed successfully';
export const msgProfileCreated = 'Profile created and connected';

export const msgSelectionIsRequired = 'Selection is required.';
export const msgIsRequired = ' is required.';
export const msgRetry = 'Retry';
export const msgError = 'Error: ';

export const msgYes = 'Yes';
export const msgNo = 'No';

export const defaultDatabaseLabel = '<default>';
export const notConnectedLabel = 'Disconnected';
export const notConnectedTooltip = 'Click to connect to a database';
export const connectingLabel = 'Connecting';
export const connectingTooltip = 'Connecting to: ';
export const connectedLabel = 'Connected.';
export const connectErrorLabel = 'Connection error!';
export const connectErrorTooltip = 'Error connecting to: ';
export const connectErrorCode = 'Errorcode: ';
export const connectErrorMessage = 'ErrorMessage: ';
export const executeQueryLabel = 'Launching query ';

export const serviceCompatibleVersion = '1.0.0';
export const serviceNotCompatibleError = 'Client is not compatiable with the service layer';
export const serviceInstalling = 'Installing Sql Tools Service';
export const serviceInstalled = 'Sql Tools Service installed';
export const serviceInstallationFailed = 'Failed to install Sql Tools Service';
export const serviceLoadingFailed = 'Failed to load Sql Tools Service';
export const invalidServiceFilePath = 'Invalid file path for Sql Tools Service';

export const untitledScheme = 'untitled';
export const untitledSaveTimeThreshold = 10.0;

export const msgChangeLanguageMode = 'To use this command, you must set the language to \"SQL\". Change language mode?';
export const timeToWaitForLanguageModeChange = 10000.0;

export const msgChangedDatabaseContext = 'Changed database context to \"{0}\" for document \"{1}\"';

export const msgPromptRetryCreateProfile = 'Error: Unable to connect using the profile information provided. Retry profile creation?';

export const msgConnectedServerInfo = 'Connected to server \"{0}\" on document \"{1}\". Server information: {2}';

export const msgErrorReadingConfigFile = 'Error: Unable to load connection profiles from [{0}]. Check that the file is formatted correctly.';
export const msgNewConfigFileHelpInfo = 'Save connections.json to enable autocomplete while editing connection profile settings.';
export const msgErrorOpeningConfigFile = 'Error: Unable to open connection profile settings file.';

<<<<<<< HEAD

export const sqlToolsServiceConfigKey = 'service';
export const sqlToolsServiceInstallDirConfigKey = 'installDir';
export const sqlToolsServiceExecutableFilesConfigKey = 'executableFiles';
export const sqlToolsServiceVersionConfigKey = 'version';
export const sqlToolsServiceDownloadUrlConfigKey = 'downloadUrl';
=======
export const titleResultsPane = 'SQL Query Results: {0}';
>>>>>>> e96c3fd5
<|MERGE_RESOLUTION|>--- conflicted
+++ resolved
@@ -179,13 +179,11 @@
 export const msgNewConfigFileHelpInfo = 'Save connections.json to enable autocomplete while editing connection profile settings.';
 export const msgErrorOpeningConfigFile = 'Error: Unable to open connection profile settings file.';
 
-<<<<<<< HEAD
 
 export const sqlToolsServiceConfigKey = 'service';
 export const sqlToolsServiceInstallDirConfigKey = 'installDir';
 export const sqlToolsServiceExecutableFilesConfigKey = 'executableFiles';
 export const sqlToolsServiceVersionConfigKey = 'version';
 export const sqlToolsServiceDownloadUrlConfigKey = 'downloadUrl';
-=======
-export const titleResultsPane = 'SQL Query Results: {0}';
->>>>>>> e96c3fd5
+
+export const titleResultsPane = 'SQL Query Results: {0}';
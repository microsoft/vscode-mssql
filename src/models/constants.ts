--- conflicted
+++ resolved
@@ -91,7 +91,6 @@
 export const profileNamePrompt = 'Profile Name';
 export const profileNamePlaceholder = 'optional - enter a name for this profile';
 
-<<<<<<< HEAD
 export const filepathPrompt = 'File path';
 export const filepathPlaceholder = 'Enter full path or simply file name';
 export const batchIndexPrompt = 'Batch Number';
@@ -100,9 +99,8 @@
 export const resultSetNoPlaceholder = 'Enter ResultSet number to save as csv';
 
 export const msgSelectProfile = 'Select Connection Profile';
-=======
 export const msgSelectProfileToRemove = 'Select profile to remove';
->>>>>>> fb5844a4
+
 export const confirmRemoveProfilePrompt = 'Are you sure you want to remove this profile?';
 export const msgNoProfilesSaved = 'No connection profiles are currently saved';
 export const msgProfileRemoved = 'Profile removed successfully';

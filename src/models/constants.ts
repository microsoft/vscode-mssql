--- conflicted
+++ resolved
@@ -157,15 +157,11 @@
 export const timeToWaitForLanguageModeChange = 10000.0;
 
 export const msgChangedDatabaseContext = 'Changed database context to \"{0}\" for document \"{1}\"';
-<<<<<<< HEAD
+
+export const msgPromptRetryCreateProfile = 'Error: Unable to connect using the profile information provided. Retry profile creation?';
+
 export const msgConnectedServerInfo = 'Connected to server \"{0}\" on document \"{1}\". Server information: {2}';
 
 export const msgErrorReadingConfigFile = 'Error: Unable to load connection profiles from [{0}]. Check that the file is formatted correctly.';
 export const msgNewConfigFileHelpInfo = 'Save connections.json to enable autocomplete while editing connection profile settings.';
-export const msgErrorOpeningConfigFile = 'Error: Unable to open connection profile settings file.';
-=======
-
-export const msgPromptRetryCreateProfile = 'Error: Unable to connect using the profile information provided. Retry profile creation?';
-
-export const msgConnectedServerInfo = 'Connected to server \"{0}\" on document \"{1}\". Server information: {2}';
->>>>>>> 7fea9734
+export const msgErrorOpeningConfigFile = 'Error: Unable to open connection profile settings file.';
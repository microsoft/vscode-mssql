--- conflicted
+++ resolved
@@ -145,10 +145,10 @@
     return <boolean>(str && '' !== str);
 }
 
-<<<<<<< HEAD
 export function authTypeToString(value: interfaces.AuthenticationTypes): string {
     return interfaces.AuthenticationTypes[value];
-=======
+}
+
 /**
  * Format a string. Behaves like C#'s string.Format() function.
  */
@@ -165,7 +165,6 @@
         });
     }
     return result;
->>>>>>> a34b83bd
 }
 
 // One-time use timer for performance testing

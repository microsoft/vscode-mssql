'use strict';
import vscode = require('vscode');
import path = require('path');
import os = require('os');
import Constants = require('./constants');
import LocalWebService from '../controllers/localWebService';
import Utils = require('./utils');
import Interfaces = require('./interfaces');
import QueryRunner from '../controllers/QueryRunner';
import ResultsSerializer from  '../models/resultsSerializer';
import StatusView from '../views/statusView';
import VscodeWrapper from './../controllers/vscodeWrapper';
import { ISelectionData } from './interfaces';
const pd = require('pretty-data').pd;
const fs = require('fs');

const deletionTimeoutTime = 1.8e6; // in ms, currently 30 minutes

// holds information about the state of a query runner
class QueryRunnerState {
    timeout: number;
    flaggedForDeletion: boolean;
    constructor (public queryRunner: QueryRunner) {
        this.flaggedForDeletion = false;
    }
}

class ResultsConfig implements Interfaces.IResultsConfig {
    shortcuts: { [key: string]: string };
    messagesDefaultOpen: boolean;
}

export class SqlOutputContentProvider implements vscode.TextDocumentContentProvider {
    // CONSTANTS ///////////////////////////////////////////////////////////
    public static providerName = 'tsqloutput';
    public static providerUri = vscode.Uri.parse('tsqloutput://');
    public static tempFileCount: number = 1;

    // MEMBER VARIABLES ////////////////////////////////////////////////////
    private _queryResultsMap: Map<string, QueryRunnerState> = new Map<string, QueryRunnerState>();
    private _service: LocalWebService;
    private _onDidChange = new vscode.EventEmitter<vscode.Uri>();
    private _vscodeWrapper: VscodeWrapper;

    // CONSTRUCTOR /////////////////////////////////////////////////////////
    constructor(context: vscode.ExtensionContext, private _statusView: StatusView) {
        const self = this;

        this._vscodeWrapper = new VscodeWrapper();

        // create local express server
        this._service = new LocalWebService(context.extensionPath);

        // add http handler for '/root'
        this._service.addHandler(Interfaces.ContentType.Root, (req, res): void => {
            let uri: string = req.query.uri;
            if (self._queryResultsMap.has(uri)) {
                clearTimeout(self._queryResultsMap.get(uri).timeout);
            }
            let theme: string = req.query.theme;
            let backgroundcolor: string = req.query.backgroundcolor;
            let color: string = req.query.color;
            let prod;
            try {
                fs.accessSync(path.join(LocalWebService.staticContentPath, Constants.contentProviderMinFile), fs.F_OK);
                prod = true;
            } catch (e) {
                prod = false;
            }
            let mssqlConfig = self._vscodeWrapper.getConfiguration(Constants.extensionName);
            let editorConfig = self._vscodeWrapper.getConfiguration('editor');
            let extensionFontFamily = mssqlConfig.get<string>(Constants.extConfigResultFontFamily).split('\'').join('').split('"').join('');
            let extensionFontSize = mssqlConfig.get<number>(Constants.extConfigResultFontSize);
            let fontfamily = extensionFontFamily ?
                             extensionFontFamily :
                             editorConfig.get<string>('fontFamily').split('\'').join('').split('"').join('');
            let fontsize = extensionFontSize ? extensionFontSize + 'px' : editorConfig.get<number>('fontSize') + 'px';
            let fontweight = editorConfig.get<string>('fontWeight');
            res.render(path.join(LocalWebService.staticContentPath, Constants.msgContentProviderSqlOutputHtml),
                {
                    uri: uri,
                    theme: theme,
                    backgroundcolor: backgroundcolor,
                    color: color,
                    fontfamily: fontfamily,
                    fontsize: fontsize,
                    fontweight: fontweight,
                    prod: prod
                }
            );
        });

<<<<<<< HEAD
        // add http handler for '/resultsetsMeta' - return metadata about columns & rows in multiple resultsets
        this._service.addHandler(Interfaces.ContentType.ResultsetsMeta, (req, res): void => {
            let tempBatchSets: Interfaces.IGridBatchMetaData[] = [];
            let uri: string = req.query.uri;
            if  (self._queryResultsMap.has(uri)) {
                self._queryResultsMap.get(uri).queryRunner.getBatchSets().then((batchSets) => {
                    for (let [batchIndex, batch] of batchSets.entries()) {
                        let tempBatch: Interfaces.IGridBatchMetaData = {
                            resultSets: [],
                            hasError: batch.hasError,
                            selection: batch.selection,
                            startTime: batch.executionStart,
                            endTime: batch.executionEnd,
                            totalTime: batch.executionElapsed
                        };
                        for (let [resultIndex, result] of batch.resultSetSummaries.entries()) {
                            let uriFormat = '/{0}?batchId={1}&resultId={2}&uri={3}';
                            let encodedUri = encodeURIComponent(uri);

                            tempBatch.resultSets.push( <Interfaces.IGridResultSet> {
                                columns: result.columnInfo,
                                rowsUri: Utils.formatString(uriFormat, Constants.outputContentTypeRows, batchIndex, resultIndex, encodedUri),
                                numberOfRows: result.rowCount
                            });
                        }
                        tempBatchSets.push(tempBatch);
                    }
                    let json = JSON.stringify(tempBatchSets);
                    res.send(json);
                });
            } else {
                // did not find query (most likely expired)
                let tempBatch: Interfaces.IGridBatchMetaData = {
                    resultSets: undefined,
                    // TODO: Remove message
                    // messages: [{
                    //     time: undefined,
                    //     message: Constants.unfoundResult
                    // }],
                    hasError: undefined,
                    selection: undefined,
                    startTime: undefined,
                    endTime: undefined,
                    totalTime: undefined
                };
                tempBatchSets.push(tempBatch);
                let json = JSON.stringify(tempBatchSets);
                res.send(json);
            }
        });

        // add http handler for '/columns' - return column metadata as a JSON string
        this._service.addHandler(Interfaces.ContentType.Columns, (req, res): void => {
            let resultId = req.query.resultId;
            let batchId = req.query.batchId;
            let uri: string = req.query.uri;
            self._queryResultsMap.get(uri).queryRunner.getBatchSets().then((data) => {
                let columnMetadata = data[batchId].resultSetSummaries[resultId].columnInfo;
                let json = JSON.stringify(columnMetadata);
                res.send(json);
            });
        });

=======
>>>>>>> 82ba0796
        // add http handler for '/rows' - return rows end-point for a specific resultset
        this._service.addHandler(Interfaces.ContentType.Rows, (req, res): void => {
            let resultId = req.query.resultId;
            let batchId = req.query.batchId;
            let rowStart = req.query.rowStart;
            let numberOfRows = req.query.numberOfRows;
            let uri: string = req.query.uri;
            self._queryResultsMap.get(uri).queryRunner.getRows(rowStart, numberOfRows, batchId, resultId).then(results => {
                let json = JSON.stringify(results.resultSubset);
                res.send(json);
            });
        });

        this._service.addHandler(Interfaces.ContentType.Config, (req, res): void => {
            let extConfig = this._vscodeWrapper.getConfiguration(Constants.extensionConfigSectionName);
            let config = new ResultsConfig();
            for (let key of Constants.extConfigResultKeys) {
                config[key] = extConfig[key];
            }
            let json = JSON.stringify(config);
            res.send(json);
        });

        // add http handler for '/saveResults' - return success message as JSON
        this._service.addPostHandler(Interfaces.ContentType.SaveResults, (req, res): void => {
            let uri: string = req.query.uri;
            let queryUri = self._queryResultsMap.get(uri).queryRunner.uri;
            let selectedResultSetNo: number = Number(req.query.resultSetNo);
            let batchIndex: number = Number(req.query.batchIndex);
            let format: string = req.query.format;
            let selection: Interfaces.ISlickRange[] = req.body;
            let saveResults = new ResultsSerializer();
            saveResults.onSaveResults(queryUri, batchIndex, selectedResultSetNo, format, selection);
            res.status = 200;
            res.send();
        });

        // add http handler for '/openLink' - open content in a new vscode editor pane
        this._service.addPostHandler(Interfaces.ContentType.OpenLink, (req, res): void => {
            let content: string = req.body.content;
            let columnName: string = req.body.columnName;
            let linkType: string = req.body.type;
            self.openLink(content, columnName, linkType);
            res.status = 200;
            res.send();
        });

        // add http post handler for copying results
        this._service.addPostHandler(Interfaces.ContentType.Copy, (req, res): void => {
            let uri = req.query.uri;
            let resultId = req.query.resultId;
            let batchId = req.query.batchId;
            let includeHeaders = req.query.includeHeaders;
            let selection: Interfaces.ISlickRange[] = req.body;
            self._queryResultsMap.get(uri).queryRunner.copyResults(selection, batchId, resultId, includeHeaders).then(() => {
                res.status = 200;
                res.send();
            });
        });

        // add http get handler for setting the selection in the editor
        this._service.addHandler(Interfaces.ContentType.EditorSelection, (req, res): void => {
            let uri = req.query.uri;
            let selection: ISelectionData = {
                startLine: parseInt(req.query.startLine, 10),
                startColumn: parseInt(req.query.startColumn, 10),
                endLine: parseInt(req.query.endLine, 10),
                endColumn: parseInt(req.query.endColumn, 10)
            };
            self._queryResultsMap.get(uri).queryRunner.setEditorSelection(selection).then(() => {
                res.status = 200;
                res.send();
            });
        });

        // add http post handler for showing errors to user
        this._service.addPostHandler(Interfaces.ContentType.ShowError, (req, res): void => {
            let message: string = req.body.message;
            self._vscodeWrapper.showErrorMessage(message);
            // not attached to show function callback, since callback returns only after user closes message
            res.status = 200;
            res.send();
        });

        // add http post handler for showing warning to user
        this._service.addPostHandler(Interfaces.ContentType.ShowWarning, (req, res): void => {
            let message: string = req.body.message;
            self._vscodeWrapper.showWarningMessage(message);
            // not attached to show function callback, since callback returns only after user closes message
            res.status = 200;
            res.send();
        });

        // start express server on localhost and listen on a random port
        try {
            this._service.start();
        } catch (error) {
            Utils.showErrorMsg(error);
            throw(error);
        }
    }

    // PROPERTIES //////////////////////////////////////////////////////////

    public get onDidChange(): vscode.Event<vscode.Uri> {
        return this._onDidChange.event;
    }

    public update(uri: vscode.Uri): void {
        this._onDidChange.fire(uri);
    }

    // PUBLIC METHODS //////////////////////////////////////////////////////

    public isRunningQuery(uri: string): boolean {
        return !this._queryResultsMap.has(uri)
            ? false
            : this._queryResultsMap.get(uri).queryRunner.isExecutingQuery;
    }

    public runQuery(statusView, uri: string, selection: ISelectionData, title: string): void {
        // Reuse existing query runner if it exists
        let resultsUri = this.getResultsUri(uri);
        let queryRunner: QueryRunner;

        if (this._queryResultsMap.has(resultsUri)) {
            let existingRunner: QueryRunner = this._queryResultsMap.get(resultsUri).queryRunner;

            // If the query is already in progress, don't attempt to send it
            if (existingRunner.isExecutingQuery) {
                this._vscodeWrapper.showInformationMessage(Constants.msgRunQueryInProgress);
                return;
            }

            // If the query is not in progress, we can reuse the query runner
            queryRunner = existingRunner;

            // update the open pane assuming its open (if its not its a bug covered by the previewhtml command later)
            this.update(vscode.Uri.parse(resultsUri));
        } else {
            // We do not have a query runner for this editor, so create a new one
            // and map it to the results uri
            queryRunner = new QueryRunner(uri, title, statusView);
            queryRunner.eventEmitter.on('resultSet', (resultSet) => {
                this._service.broadcast(resultsUri, 'resultSet', resultSet);
            });
            queryRunner.eventEmitter.on('batchStart', (batch) => {
                // Build a link for the selection and send it in a message
                let encodedUri = encodeURIComponent(resultsUri);
                let link = LocalWebService.getEndpointUri(Interfaces.ContentType.EditorSelection) + `?uri=${encodedUri}`;
                if (batch.selection) {
                    link += `&startLine=${batch.selection.startLine}` +
                            `&startColumn=${batch.selection.startColumn}` +
                            `&endLine=${batch.selection.endLine}` +
                            `&endColumn=${batch.selection.endColumn}`;
                }

                let message = {
                    message: Constants.runQueryBatchStartMessage,
                    batchId: undefined,
                    isError: false,
                    time: new Date().toLocaleTimeString(),
                    link: {
                        text: Utils.formatString(Constants.runQueryBatchStartLine, batch.selection.startLine + 1),
                        uri: link
                    }
                };
                this._service.broadcast(resultsUri, 'message', message);
            });
            queryRunner.eventEmitter.on('message', (message) => {
                this._service.broadcast(resultsUri, 'message', message);
            });
            queryRunner.eventEmitter.on('complete', (totalMilliseconds) => {
                this._service.broadcast(resultsUri, 'complete', totalMilliseconds);
            });
            queryRunner.eventEmitter.on('start', () => {
                this._service.resetSocket(resultsUri);
            });
            this._queryResultsMap.set(resultsUri, new QueryRunnerState(queryRunner));
        }

        queryRunner.runQuery(selection);
        let paneTitle = Utils.formatString(Constants.titleResultsPane, queryRunner.title);
        // Always run this command even if just updating to avoid a bug - tfs 8686842

        // Check if the results window already exists
        let activeTextEditor = this._vscodeWrapper.activeTextEditor;
        let previewCommandPromise;
        let resultPaneColumn;
        if (this.doesResultPaneExist(resultsUri)) {
            // Implicity Use existing results window by not providing a pane
            previewCommandPromise = vscode.commands.executeCommand('vscode.previewHtml', resultsUri, paneTitle);
        } else {
            // Wrapper tells us where the new results pane should be placed
            resultPaneColumn = this.newResultPaneViewColumn();
            previewCommandPromise = vscode.commands.executeCommand('vscode.previewHtml', resultsUri, resultPaneColumn, paneTitle);
        }

        // reset focus back to the text document after showing query results window
        previewCommandPromise.then(() => {
            // get the result pane text editor to determine which column it was shown in
            let resultPaneTextEditor = this._vscodeWrapper.visibleEditors.find(
                editor => editor.document.uri.toString() === resultsUri);

            // get the result pane column from the text editor
            if (resultPaneTextEditor !== undefined) {
                resultPaneColumn = resultPaneTextEditor.viewColumn;
            }

            // only reset focus to the text editor if it's in a different column then the results window
            if (resultPaneColumn !== undefined
                && resultPaneColumn !== activeTextEditor.viewColumn) {
                this._vscodeWrapper.showTextDocument(activeTextEditor.document, activeTextEditor.viewColumn);
            }
        });
    }

    public cancelQuery(input: QueryRunner | string): void {
        let self = this;
        let queryRunner: QueryRunner;

        if (typeof input === 'string') {
            let resultsUri = this.getResultsUri(input).toString();
            if (this._queryResultsMap.has(resultsUri)) {
                queryRunner = this._queryResultsMap.get(resultsUri).queryRunner;
            }
        } else {
            queryRunner = input;
        }

        if (queryRunner === undefined || !queryRunner.isExecutingQuery) {
            self._vscodeWrapper.showInformationMessage(Constants.msgCancelQueryNotRunning);
            return;
        }

        // Switch the spinner to canceling, which will be reset when the query execute sends back its completed event
        this._statusView.cancelingQuery(queryRunner.uri);

        // Cancel the query
        queryRunner.cancel().then(success => undefined, error => {
            // On error, show error message
            self._vscodeWrapper.showErrorMessage(Utils.formatString(Constants.msgCancelQueryFailed, error));
        });
    }

    /**
     * Executed from the MainController when an untitled text document was saved to the disk. If
     * any queries were executed from the untitled document, the queryrunner will be remapped to
     * a new resuls uri based on the uri of the newly saved file.
     * @param untitledUri   The URI of the untitled file
     * @param savedUri  The URI of the file after it was saved
     */
    public onUntitledFileSaved(untitledUri: string, savedUri: string): void {
        // If we don't have any query runners mapped to this uri, don't do anything
        let untitledResultsUri = decodeURIComponent(this.getResultsUri(untitledUri));
        if (!this._queryResultsMap.has(untitledResultsUri)) {
            return;
        }

        // NOTE: We don't need to remap the query in the service because the queryrunner still has
        // the old uri. As long as we make requests to the service against that uri, we'll be good.

        // Remap the query runner in the map
        let savedResultUri = decodeURIComponent(this.getResultsUri(savedUri));
        this._queryResultsMap.set(savedResultUri, this._queryResultsMap.get(untitledResultsUri));
        this._queryResultsMap.delete(untitledResultsUri);
    }

    /**
     * Executed from the MainController when a text document (that already exists on disk) was
     * closed. If the query is in progress, it will be canceled. If there is a query at all,
     * the query will be disposed.
     * @param doc   The document that was closed
     */
    public onDidCloseTextDocument(doc: vscode.TextDocument): void {
        for (let [key, value] of this._queryResultsMap.entries()) {
            // closed text document related to a results window we are holding
            if (doc.uri.toString() === value.queryRunner.uri) {
                value.flaggedForDeletion = true;
            }

            // "closed" a results window we are holding
            if (doc.uri.toString() === key) {
                value.timeout = this.setRunnerDeletionTimeout(key);
            }
        }
    }

    private setRunnerDeletionTimeout(uri: string): number {
        const self = this;
        return setTimeout(() => {
            let queryRunnerState = self._queryResultsMap.get(uri);
            if (queryRunnerState.flaggedForDeletion) {
                self._queryResultsMap.delete(uri);

                if (queryRunnerState.queryRunner.isExecutingQuery) {
                    // We need to cancel it, which will dispose it
                    this.cancelQuery(queryRunnerState.queryRunner);
                } else {
                    // We need to explicitly dispose the query
                    queryRunnerState.queryRunner.dispose();
                }
            } else {
                queryRunnerState.timeout = this.setRunnerDeletionTimeout(uri);
            }

        }, deletionTimeoutTime);
    }

    // Called by VS Code exactly once to load html content in the preview window
    public provideTextDocumentContent(uri: vscode.Uri): string {
        // URI needs to be encoded as a component for proper inclusion in a url
        let encodedUri = encodeURIComponent(uri.toString());
        console.log(`${LocalWebService.getEndpointUri(Interfaces.ContentType.Root)}?uri=${encodedUri}`);

        // return dummy html content that redirects to 'http://localhost:<port>' after the page loads
        return `
        <html>
        <head>
            <script type="text/javascript">
                window.onload = function(event) {
                    var doc = document.documentElement;
                    var styles = window.getComputedStyle(doc);
                    var backgroundcolor = styles.getPropertyValue('--background-color');
                    var color = styles.getPropertyValue('--color');
                    var theme = document.body.className;
                    var url = "${LocalWebService.getEndpointUri(Interfaces.ContentType.Root)}?" +
                            "uri=${encodedUri}" +
                            "&theme=" + theme +
                            "&backgroundcolor=" + backgroundcolor +
                            "&color=" + color;
                    document.getElementById('frame').src = url;
                };
            </script>
        </head>
        <body style="margin: 0; padding: 0; height: 100%; overflow: hidden;">
            <iframe id="frame" width="100%" height="100%" frameborder="0" style="position:absolute; left: 0; right: 0; bottom: 0; top: 0px;"/>
        </body>
        </html>`;
    }

    /**
     * Open a xml/json link - Opens the content in a new editor pane
     */
    public openLink(content: string, columnName: string, linkType: string): void {
        const self = this;
        let tempFileName = self.getXmlTempFileName(columnName, linkType);
        let uri = vscode.Uri.parse('untitled:' + tempFileName);
        if (linkType === 'xml') {
            try {
                content = pd.xml(content);
            } catch (e) {
                // If Xml fails to parse, fall back on original Xml content
            }
        } else if (linkType === 'json') {
            let jsonContent: string = undefined;
            try {
                jsonContent = JSON.parse(content);
            } catch (e) {
                // If Json fails to parse, fall back on original Json content
            }
            if (jsonContent) {
                // If Json content was valid and parsed, pretty print content to a string
                content = JSON.stringify(jsonContent, undefined, 4);
            }
        }

        vscode.workspace.openTextDocument(uri).then((doc: vscode.TextDocument) => {
            vscode.window.showTextDocument(doc, 1, false).then(editor => {
                editor.edit(edit => {
                    edit.insert(new vscode.Position(0, 0), content);
                }).then(result => {
                    if (!result) {
                        self._vscodeWrapper.showErrorMessage(Constants.msgCannotOpenContent);
                    }
                });
            }, (error: any) => {
                self._vscodeWrapper.showErrorMessage(error);
            });
        }, (error: any) => {
            self._vscodeWrapper.showErrorMessage(error);
        });
    }

    /**
     * Return the query for a file uri
     */
    public getQueryRunner(uri: string): QueryRunner {
        let resultsUri = this.getResultsUri(uri).toString();
        if (this._queryResultsMap.has(resultsUri)) {
            return  this._queryResultsMap.get(resultsUri).queryRunner;
        } else {
            return undefined;
        }
    }

    // PRIVATE HELPERS /////////////////////////////////////////////////////

    /**
     * Generates a URI for the results pane. NOTE: this MUST be encoded using encodeURIComponent()
     * before outputting as part of a URI (ie, as a query param in an href)
     * @param srcUri    The URI for the source file where the SQL was executed from
     * @returns The URI for the results pane
     */
    private getResultsUri(srcUri: string): string {
        // NOTE: The results uri will be encoded when we parse it to a uri
        return vscode.Uri.parse(SqlOutputContentProvider.providerUri + srcUri).toString();
    }

    /**
     * Return temp file name for opening a link
     */
    private getXmlTempFileName(columnName: string, linkType: string): string {
        if (columnName === 'XML Showplan') {
            columnName = 'Showplan';
        }
        let baseFileName = columnName + '-';
        let retryCount: number = 200;
        for (let i = 0; i < retryCount; i++) {
            let tempFileName = path.join(os.tmpdir(), baseFileName + SqlOutputContentProvider.tempFileCount + '.' + linkType);
            SqlOutputContentProvider.tempFileCount++;
            if (!Utils.isFileExisting(tempFileName)) {
                return tempFileName;
            }
        }
        return path.join(os.tmpdir(), columnName + '_' + String(Math.floor( Date.now() / 1000)) + String(process.pid) + '.' + linkType);
    }

    /**
     * Returns whether or not a result pane with the same URI exists
     * @param The string value of a Uri.
     * @return boolean true if pane exists
     * public for testing purposes
     */
    public doesResultPaneExist(resultsUri: string): boolean {
        let resultPaneURIMatch = this._vscodeWrapper.textDocuments.find(tDoc => tDoc.uri.toString() === resultsUri);
        return (resultPaneURIMatch !== undefined);
    }

    /**
     * Returns which column should be used for a new result pane
     * @return ViewColumn to be used
     * public for testing purposes
     */
    public newResultPaneViewColumn(): vscode.ViewColumn {
        // Find configuration options
        let config = this._vscodeWrapper.getConfiguration(Constants.extensionConfigSectionName);
        let splitPaneSelection = config[Constants.configSplitPaneSelection];
        let viewColumn: vscode.ViewColumn;


        switch (splitPaneSelection) {
        case 'current' :
            viewColumn = this._vscodeWrapper.activeTextEditor.viewColumn;
            break;
        case 'end' :
            viewColumn = vscode.ViewColumn.Three;
            break;
        // default case where splitPaneSelection is next or anything else
        default :
            if (this._vscodeWrapper.activeTextEditor.viewColumn === vscode.ViewColumn.One) {
                viewColumn = vscode.ViewColumn.Two;
            } else {
                viewColumn = vscode.ViewColumn.Three;
            };
        }

        return viewColumn;
    }

    // Exposing the wrapper for testing purposes
    public setVscodeWrapper(wrapper: VscodeWrapper): void {
        this._vscodeWrapper = wrapper;
    }
}<|MERGE_RESOLUTION|>--- conflicted
+++ resolved
@@ -90,72 +90,6 @@
             );
         });
 
-<<<<<<< HEAD
-        // add http handler for '/resultsetsMeta' - return metadata about columns & rows in multiple resultsets
-        this._service.addHandler(Interfaces.ContentType.ResultsetsMeta, (req, res): void => {
-            let tempBatchSets: Interfaces.IGridBatchMetaData[] = [];
-            let uri: string = req.query.uri;
-            if  (self._queryResultsMap.has(uri)) {
-                self._queryResultsMap.get(uri).queryRunner.getBatchSets().then((batchSets) => {
-                    for (let [batchIndex, batch] of batchSets.entries()) {
-                        let tempBatch: Interfaces.IGridBatchMetaData = {
-                            resultSets: [],
-                            hasError: batch.hasError,
-                            selection: batch.selection,
-                            startTime: batch.executionStart,
-                            endTime: batch.executionEnd,
-                            totalTime: batch.executionElapsed
-                        };
-                        for (let [resultIndex, result] of batch.resultSetSummaries.entries()) {
-                            let uriFormat = '/{0}?batchId={1}&resultId={2}&uri={3}';
-                            let encodedUri = encodeURIComponent(uri);
-
-                            tempBatch.resultSets.push( <Interfaces.IGridResultSet> {
-                                columns: result.columnInfo,
-                                rowsUri: Utils.formatString(uriFormat, Constants.outputContentTypeRows, batchIndex, resultIndex, encodedUri),
-                                numberOfRows: result.rowCount
-                            });
-                        }
-                        tempBatchSets.push(tempBatch);
-                    }
-                    let json = JSON.stringify(tempBatchSets);
-                    res.send(json);
-                });
-            } else {
-                // did not find query (most likely expired)
-                let tempBatch: Interfaces.IGridBatchMetaData = {
-                    resultSets: undefined,
-                    // TODO: Remove message
-                    // messages: [{
-                    //     time: undefined,
-                    //     message: Constants.unfoundResult
-                    // }],
-                    hasError: undefined,
-                    selection: undefined,
-                    startTime: undefined,
-                    endTime: undefined,
-                    totalTime: undefined
-                };
-                tempBatchSets.push(tempBatch);
-                let json = JSON.stringify(tempBatchSets);
-                res.send(json);
-            }
-        });
-
-        // add http handler for '/columns' - return column metadata as a JSON string
-        this._service.addHandler(Interfaces.ContentType.Columns, (req, res): void => {
-            let resultId = req.query.resultId;
-            let batchId = req.query.batchId;
-            let uri: string = req.query.uri;
-            self._queryResultsMap.get(uri).queryRunner.getBatchSets().then((data) => {
-                let columnMetadata = data[batchId].resultSetSummaries[resultId].columnInfo;
-                let json = JSON.stringify(columnMetadata);
-                res.send(json);
-            });
-        });
-
-=======
->>>>>>> 82ba0796
         // add http handler for '/rows' - return rows end-point for a specific resultset
         this._service.addHandler(Interfaces.ContentType.Rows, (req, res): void => {
             let resultId = req.query.resultId;

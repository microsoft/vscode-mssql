'use strict';
import vscode = require('vscode');
import path = require('path');
import os = require('os');
import Constants = require('./constants');
import LocalWebService from '../controllers/localWebService';
import Utils = require('./utils');
import Interfaces = require('./interfaces');
import QueryRunner from '../controllers/queryRunner';
import ResultsSerializer from  '../models/resultsSerializer';
import StatusView from '../views/statusView';
import VscodeWrapper from './../controllers/vscodeWrapper';
import { ISelectionData } from './interfaces';
const pd = require('pretty-data').pd;

export class SqlOutputContentProvider implements vscode.TextDocumentContentProvider {
    // CONSTANTS ///////////////////////////////////////////////////////////
    public static providerName = 'tsqloutput';
    public static providerUri = vscode.Uri.parse('tsqloutput://');
    public static tempFileCount: number = 1;

    // MEMBER VARIABLES ////////////////////////////////////////////////////
    private _queryResultsMap: Map<string, QueryRunner> = new Map<string, QueryRunner>();
    private _service: LocalWebService;
    private _onDidChange = new vscode.EventEmitter<vscode.Uri>();
    private _vscodeWrapper: VscodeWrapper;

    // CONSTRUCTOR /////////////////////////////////////////////////////////
    constructor(context: vscode.ExtensionContext, private _statusView: StatusView) {
        const self = this;

        this._vscodeWrapper = new VscodeWrapper();

        // create local express server
        this._service = new LocalWebService(context.extensionPath);

        // add http handler for '/root'
        this._service.addHandler(Interfaces.ContentType.Root, function(req, res): void {
            let uri: string = req.query.uri;
            let theme: string = req.query.theme;
            let backgroundcolor: string = req.query.backgroundcolor;
            let color: string = req.query.color;
            let fontfamily: string = decodeURI(req.query.fontfamily);
            let fontsize: string = req.query.fontsize;
            let fontweight: string = req.query.fontweight;
            res.render(path.join(LocalWebService.staticContentPath, Constants.msgContentProviderSqlOutputHtml),
                {
                    uri: uri,
                    theme: theme,
                    backgroundcolor: backgroundcolor,
                    color: color,
                    fontfamily: fontfamily,
                    fontsize: fontsize,
                    fontweight: fontweight
                }
            );
        });

        // add http handler for '/resultsetsMeta' - return metadata about columns & rows in multiple resultsets
        this._service.addHandler(Interfaces.ContentType.ResultsetsMeta, function(req, res): void {
            let batchSets: Interfaces.IGridBatchMetaData[] = [];
            let uri: string = req.query.uri;
            for (let [batchIndex, batch] of self._queryResultsMap.get(uri).batchSets.entries()) {
                let tempBatch: Interfaces.IGridBatchMetaData = {resultSets: [], messages: batch.messages, hasError: batch.hasError, selection: batch.selection};
                for (let [resultIndex, result] of batch.resultSetSummaries.entries()) {
                    let uriFormat = '/{0}?batchId={1}&resultId={2}&uri={3}';
                    let encodedUri = encodeURIComponent(uri);
                    let columnsUri = Utils.formatString(uriFormat, Constants.outputContentTypeColumns, batchIndex, resultIndex, encodedUri);
                    let rowsUri = Utils.formatString(uriFormat, Constants.outputContentTypeRows, batchIndex, resultIndex, encodedUri);

                    tempBatch.resultSets.push( <Interfaces.IGridResultSet> {
                        columnsUri: columnsUri,
                        rowsUri: rowsUri,
                        numberOfRows: result.rowCount
                    });
                }
                batchSets.push(tempBatch);
            }
            let json = JSON.stringify(batchSets);
            res.send(json);
        });

        // add http handler for '/columns' - return column metadata as a JSON string
        this._service.addHandler(Interfaces.ContentType.Columns, function(req, res): void {
            let resultId = req.query.resultId;
            let batchId = req.query.batchId;
            let uri: string = req.query.uri;
            let columnMetadata = self._queryResultsMap.get(uri).batchSets[batchId].resultSetSummaries[resultId].columnInfo;
            let json = JSON.stringify(columnMetadata);
            res.send(json);
        });

        // add http handler for '/rows' - return rows end-point for a specific resultset
        this._service.addHandler(Interfaces.ContentType.Rows, function(req, res): void {
            let resultId = req.query.resultId;
            let batchId = req.query.batchId;
            let rowStart = req.query.rowStart;
            let numberOfRows = req.query.numberOfRows;
            let uri: string = req.query.uri;
            self._queryResultsMap.get(uri).getRows(rowStart, numberOfRows, batchId, resultId).then(results => {
                let json = JSON.stringify(results.resultSubset);
                res.send(json);
            });
        });

        // add http handler for '/saveResults' - return success message as JSON
        this._service.addPostHandler(Interfaces.ContentType.SaveResults, function(req, res): void {
            let uri: string = decodeURI(req.query.uri);
            let queryUri = self._queryResultsMap.get(uri).uri;
            let selectedResultSetNo: number = Number(req.query.resultSetNo);
            let batchIndex: number = Number(req.query.batchIndex);
            let format: string = req.query.format;
            let selection: Interfaces.ISlickRange[] = req.body;
            let saveResults = new ResultsSerializer();
            saveResults.onSaveResults(queryUri, batchIndex, selectedResultSetNo, format, selection);
            res.status = 200;
            res.send();
        });

        // add http handler for '/openLink' - open content in a new vscode editor pane
        this._service.addPostHandler(Interfaces.ContentType.OpenLink, function(req, res): void {
            let content: string = req.body.content;
            let columnName: string = req.body.columnName;
<<<<<<< HEAD
            let linkType: string = req.body.type;
            let tempFileName = columnName + '_' + String(Math.floor( Date.now() / 1000)) + String(process.pid) + '.' + linkType;
=======
            let tempFileName = self.getXmlTempFileName(columnName);
>>>>>>> a881508d
            let tempFilePath = path.join(os.tmpdir(), tempFileName );
            let uri = vscode.Uri.parse('untitled:' + tempFilePath);
            if ( linkType === 'xml') {
                content = pd.xml(content);
            } else {
                let jsonContent: string = undefined;
                try {
                    jsonContent = JSON.parse(content);
                } catch (e) {
                    Utils.logDebug('Error parsing json');
                }
                if (jsonContent) {
                    content = JSON.stringify(JSON.parse(content), undefined, 4);
                }
            }

            vscode.workspace.openTextDocument(uri).then((doc: vscode.TextDocument) => {
                    vscode.window.showTextDocument(doc, 1, false).then(editor => {
                        editor.edit( edit => {
                            edit.insert( new vscode.Position(0, 0), content);
                        });
                    });
             }, (error: any) => {
                 self._vscodeWrapper.showErrorMessage(error);
             });

            res.status = 200;
            res.send();
        });

        // add http post handler for copying results
        this._service.addPostHandler(Interfaces.ContentType.Copy, function(req, res): void {
            let uri = req.query.uri.toString();
            let resultId = req.query.resultId;
            let batchId = req.query.batchId;
            let selection: Interfaces.ISlickRange[] = req.body;
            self._queryResultsMap.get(uri).copyResults(selection, batchId, resultId).then(() => {
                res.status = 200;
                res.send();
            });
        });

        // add http post handler for setting the selection in the editor
        this._service.addPostHandler(Interfaces.ContentType.EditorSelection, function(req, res): void {
            let uri = req.query.uri.toString();
            let selection: ISelectionData = req.body;
            self._queryResultsMap.get(uri).setEditorSelection(selection).then(() => {
                res.status = 200;
                res.send();
            });
        });

        // start express server on localhost and listen on a random port
        try {
            this._service.start();
        } catch (error) {
            Utils.showErrorMsg(error);
            throw(error);
        }
    }

    // PROPERTIES //////////////////////////////////////////////////////////

    public get onDidChange(): vscode.Event<vscode.Uri> {
        return this._onDidChange.event;
    }

    public onContentUpdated(): void {
        this._onDidChange.fire(SqlOutputContentProvider.providerUri);
    }

    // PUBLIC METHODS //////////////////////////////////////////////////////

    public isRunningQuery(uri: string): boolean {
        return !this._queryResultsMap.has(uri)
            ? false
            : this._queryResultsMap.get(uri).isExecutingQuery;
    }

    public runQuery(statusView, uri: string, selection: ISelectionData, title: string): void {
        // Reuse existing query runner if it exists
        let resultsUri = this.getResultsUri(uri).toString();
        let queryRunner: QueryRunner = this._queryResultsMap.has(resultsUri)
            ? this._queryResultsMap.get(resultsUri)
            : new QueryRunner(uri, title, statusView, this);

        // Execute the query
        queryRunner.runQuery(selection);
    }

    public cancelQuery(uri: string): void {
        let self = this;

        // Cancel the query
        let resultsUri = this.getResultsUri(uri).toString();
        this._queryResultsMap.get(resultsUri).cancel().then(success => {
            // On success, dispose of the query runner
            self._queryResultsMap.delete(resultsUri);
        }, error => {
            // On error, show error message
            self._vscodeWrapper.showErrorMessage(Utils.formatString(Constants.msgCancelQueryFailed, error));
        });
    }

    public updateContent(queryRunner: QueryRunner): string {
        // Map the query runner to the results uri
        let uri = this.getResultsUri(queryRunner.uri).toString();
        this._queryResultsMap.set(uri.toString(), queryRunner);

        // Show the results pane
        let title = Utils.formatString(Constants.titleResultsPane, queryRunner.title);
        vscode.commands.executeCommand('vscode.previewHtml', uri, vscode.ViewColumn.Two, title);
        this.onContentUpdated();
        return uri;
    }

    /**
     * Executed from the MainController when an untitled text document was saved to the disk. If
     * any queries were executed from the untitled document, the queryrunner will be remapped to
     * a new resuls uri based on the uri of the newly saved file.
     * @param untitledUri   The URI of the untitled file
     * @param savedUri  The URI of the file after it was saved
     */
    public onUntitledFileSaved(untitledUri: string, savedUri: string): void {
        // If we don't have any query runners mapped to this uri, don't do anything
        let untitledResultsUri = this.getResultsUri(untitledUri);
        if (!this._queryResultsMap.has(untitledResultsUri)) {
            return;
        }

        // NOTE: We don't need to remap the query in the service because the queryrunner still has
        // the old uri. As long as we make requests to the service against that uri, we'll be good.

        // Remap the query runner in the map
        let savedResultUri = this.getResultsUri(savedUri);
        this._queryResultsMap.set(savedResultUri, this._queryResultsMap.get(untitledResultsUri));
        this._queryResultsMap.delete(untitledResultsUri);
    }

    /**
     * Executed from the MainController when a text document (that already exists on disk) was
     * closed. If the query is in progress, it will be cancelled. If there is a query at all,
     * the query will be disposed.
     * @param doc   The document that was closed
     */
    public onDidCloseTextDocument(doc: vscode.TextDocument): void {
        // If there isn't a query runner for this uri, then nothing to do
        let uri = doc.uri.toString();
        if (!this._queryResultsMap.has(uri)) {
            return;
        }

        // Is the query in progress
        let queryRunner: QueryRunner = this._queryResultsMap.get(uri);
        if (queryRunner.isExecutingQuery) {
            // We need to cancel it, which will dispose it
            this.cancelQuery(uri);
        } else {
            // We need to explicitly dispose the query
            queryRunner.dispose();
        }

        // Unmap the uri to the queryrunner
        this._queryResultsMap.delete(uri);
    }

    // Called by VS Code exactly once to load html content in the preview window
    public provideTextDocumentContent(uri: vscode.Uri): string {
        // URI needs to be encoded as a component for proper inclusion in a url
        let encodedUri = encodeURIComponent(uri.toString());

        // return dummy html content that redirects to 'http://localhost:<port>' after the page loads
        return `
        <html>
        <head>
        </head>
        <body></body>
        <script type="text/javascript">
            var doc = document.documentElement;
            var styles = window.getComputedStyle(doc);
            var backgroundcolor = styles.getPropertyValue('--background-color');
            var color = styles.getPropertyValue('--color');
            var fontfamily = styles.getPropertyValue('--font-family');
            var fontweight = styles.getPropertyValue('--font-weight');
            var fontsize = styles.getPropertyValue('--font-size');
            var theme = document.body.className;
            window.onload = function(event) {
                event.stopPropagation(true);
                var url = "${LocalWebService.getEndpointUri(Interfaces.ContentType.Root)}?" +
                          "uri=${encodedUri}" +
                          "&theme=" + theme +
                          "&backgroundcolor=" + backgroundcolor +
                          "&color=" + color +
                          "&fontfamily=" + fontfamily +
                          "&fontweight=" + fontweight +
                          "&fontsize=" + fontsize;
                window.location.href = url
            };
        </script>
        </html>`;
    }

    // PRIVATE HELPERS /////////////////////////////////////////////////////

    /**
     * Generates a URI for the results pane. NOTE: this MUST be encoded using encodeURIComponent()
     * before outputting as part of a URI (ie, as a query param in an href)
     * @param srcUri    The URI for the source file where the SQL was executed from
     * @returns The URI for the results pane
     */
    private getResultsUri(srcUri: string): string {
        // NOTE: The results uri will be encoded when we parse it to a uri
        return vscode.Uri.parse(SqlOutputContentProvider.providerUri + srcUri).toString();
    }

    /**
     * Return temp file name for a XML link
     */
    private getXmlTempFileName(columnName: string): string {
        let baseFileName = columnName + '_';
        let retryCount: number = 5;
        for (let i = 0; i < retryCount; i++) {
            let tempFileName = path.join(os.tmpdir(), baseFileName + SqlOutputContentProvider.tempFileCount + '.xml');
            SqlOutputContentProvider.tempFileCount++;
            if (!Utils.isFileExisting(tempFileName)) {
                return tempFileName;
            }
        }
        return columnName + '_' + String(Math.floor( Date.now() / 1000)) + String(process.pid) + '.xml';
    }
}<|MERGE_RESOLUTION|>--- conflicted
+++ resolved
@@ -121,12 +121,8 @@
         this._service.addPostHandler(Interfaces.ContentType.OpenLink, function(req, res): void {
             let content: string = req.body.content;
             let columnName: string = req.body.columnName;
-<<<<<<< HEAD
             let linkType: string = req.body.type;
-            let tempFileName = columnName + '_' + String(Math.floor( Date.now() / 1000)) + String(process.pid) + '.' + linkType;
-=======
-            let tempFileName = self.getXmlTempFileName(columnName);
->>>>>>> a881508d
+            let tempFileName = self.getXmlTempFileName(columnName, linkType);
             let tempFilePath = path.join(os.tmpdir(), tempFileName );
             let uri = vscode.Uri.parse('untitled:' + tempFilePath);
             if ( linkType === 'xml') {
@@ -345,16 +341,16 @@
     /**
      * Return temp file name for a XML link
      */
-    private getXmlTempFileName(columnName: string): string {
+    private getXmlTempFileName(columnName: string, linkType: string): string {
         let baseFileName = columnName + '_';
         let retryCount: number = 5;
         for (let i = 0; i < retryCount; i++) {
-            let tempFileName = path.join(os.tmpdir(), baseFileName + SqlOutputContentProvider.tempFileCount + '.xml');
+            let tempFileName = path.join(os.tmpdir(), baseFileName + SqlOutputContentProvider.tempFileCount + '.' + linkType);
             SqlOutputContentProvider.tempFileCount++;
             if (!Utils.isFileExisting(tempFileName)) {
                 return tempFileName;
             }
         }
-        return columnName + '_' + String(Math.floor( Date.now() / 1000)) + String(process.pid) + '.xml';
+        return columnName + '_' + String(Math.floor( Date.now() / 1000)) + String(process.pid) + '.' + linkType;
     }
 }
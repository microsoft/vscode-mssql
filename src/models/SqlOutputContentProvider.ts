'use strict';
import vscode = require('vscode');
import path = require('path');
import os = require('os');
import Constants = require('./constants');
import LocalWebService from '../controllers/localWebService';
import Utils = require('./utils');
import Interfaces = require('./interfaces');
import QueryRunner from '../controllers/QueryRunner';
import ResultsSerializer from  '../models/resultsSerializer';
import StatusView from '../views/statusView';
import VscodeWrapper from './../controllers/vscodeWrapper';
import { ISelectionData } from './interfaces';
const pd = require('pretty-data').pd;
const fs = require('fs');

const deletionTimeoutTime = 1.8e6; // in ms, currently 30 minutes

// holds information about the state of a query runner
class QueryRunnerState {
    timeout: number;
    flaggedForDeletion: boolean;
    constructor (public queryRunner: QueryRunner) {
        this.flaggedForDeletion = false;
    }
}

class ResultsConfig implements Interfaces.IResultsConfig {
    shortcuts: { [key: string]: string };
    messagesDefaultOpen: boolean;
}

export class SqlOutputContentProvider implements vscode.TextDocumentContentProvider {
    // CONSTANTS ///////////////////////////////////////////////////////////
    public static providerName = 'tsqloutput';
    public static providerUri = vscode.Uri.parse('tsqloutput://');
    public static tempFileCount: number = 1;

    // MEMBER VARIABLES ////////////////////////////////////////////////////
    private _queryResultsMap: Map<string, QueryRunnerState> = new Map<string, QueryRunnerState>();
    private _service: LocalWebService;
    private _onDidChange = new vscode.EventEmitter<vscode.Uri>();
    private _vscodeWrapper: VscodeWrapper;

    // CONSTRUCTOR /////////////////////////////////////////////////////////
    constructor(context: vscode.ExtensionContext, private _statusView: StatusView) {
        const self = this;

        this._vscodeWrapper = new VscodeWrapper();

        // create local express server
        this._service = new LocalWebService(context.extensionPath);
        this._service.newConnection.on('connection', (uri) => {
            if (self._queryResultsMap.has(uri)) {
                for (let batch of self._queryResultsMap.get(uri).queryRunner.batchSets) {
                    self._service.broadcast(uri, 'batch', batch);
                }

                if (!self._queryResultsMap.get(uri).queryRunner.isExecutingQuery) {
                    self._service.broadcast(uri, 'complete');
                }
            }
        });

        // add http handler for '/root'
        this._service.addHandler(Interfaces.ContentType.Root, (req, res): void => {
            let uri: string = req.query.uri;
            if (self._queryResultsMap.has(uri)) {
                clearTimeout(self._queryResultsMap.get(uri).timeout);
            }
            let theme: string = req.query.theme;
            let backgroundcolor: string = req.query.backgroundcolor;
            let color: string = req.query.color;
<<<<<<< HEAD
            let fontfamily: string = decodeURI(req.query.fontfamily).split('\"').join('');
            let fontsize: string = req.query.fontsize;
            let fontweight: string = req.query.fontweight;
            let prod;
            try {
                fs.accessSync(path.join(LocalWebService.staticContentPath, Constants.contentProviderMinFile), fs.F_OK);
                prod = true;
            } catch (e) {
                prod = false;
            }
=======
            let editorConfig = self._vscodeWrapper.getConfiguration('editor');
            let fontfamily = editorConfig.get<string>('fontFamily').split('\'').join('').split('"').join('');
            let fontsize = editorConfig.get<number>('fontSize') + 'px';
            let fontweight = editorConfig.get<string>('fontWeight');
>>>>>>> 8ff38995
            res.render(path.join(LocalWebService.staticContentPath, Constants.msgContentProviderSqlOutputHtml),
                {
                    uri: uri,
                    theme: theme,
                    backgroundcolor: backgroundcolor,
                    color: color,
                    fontfamily: fontfamily,
                    fontsize: fontsize,
                    fontweight: fontweight,
                    prod: prod
                }
            );
        });

        // add http handler for '/resultsetsMeta' - return metadata about columns & rows in multiple resultsets
        this._service.addHandler(Interfaces.ContentType.ResultsetsMeta, (req, res): void => {
            let tempBatchSets: Interfaces.IGridBatchMetaData[] = [];
            let uri: string = req.query.uri;
            if  (self._queryResultsMap.has(uri)) {
                self._queryResultsMap.get(uri).queryRunner.getBatchSets().then((batchSets) => {
                    for (let [batchIndex, batch] of batchSets.entries()) {
                        let tempBatch: Interfaces.IGridBatchMetaData = {
                            resultSets: [],
                            messages: batch.messages,
                            hasError: batch.hasError,
                            selection: batch.selection,
                            startTime: batch.executionStart,
                            endTime: batch.executionEnd,
                            totalTime: batch.executionElapsed
                        };
                        for (let [resultIndex, result] of batch.resultSetSummaries.entries()) {
                            let uriFormat = '/{0}?batchId={1}&resultId={2}&uri={3}';
                            let encodedUri = encodeURIComponent(uri);

                            tempBatch.resultSets.push( <Interfaces.IGridResultSet> {
                                columns: result.columnInfo,
                                rowsUri: Utils.formatString(uriFormat, Constants.outputContentTypeRows, batchIndex, resultIndex, encodedUri),
                                numberOfRows: result.rowCount
                            });
                        }
                        tempBatchSets.push(tempBatch);
                    }
                    let json = JSON.stringify(tempBatchSets);
                    res.send(json);
                });
            } else {
                // did not find query (most likely expired)
                let tempBatch: Interfaces.IGridBatchMetaData = {
                    resultSets: undefined,
                    messages: [{
                        time: undefined,
                        message: Constants.unfoundResult
                    }],
                    hasError: undefined,
                    selection: undefined,
                    startTime: undefined,
                    endTime: undefined,
                    totalTime: undefined
                };
                tempBatchSets.push(tempBatch);
                let json = JSON.stringify(tempBatchSets);
                res.send(json);
            }
        });

        // add http handler for '/columns' - return column metadata as a JSON string
        this._service.addHandler(Interfaces.ContentType.Columns, (req, res): void => {
            let resultId = req.query.resultId;
            let batchId = req.query.batchId;
            let uri: string = req.query.uri;
            self._queryResultsMap.get(uri).queryRunner.getBatchSets().then((data) => {
                let columnMetadata = data[batchId].resultSetSummaries[resultId].columnInfo;
                let json = JSON.stringify(columnMetadata);
                res.send(json);
            });
        });

        // add http handler for '/rows' - return rows end-point for a specific resultset
        this._service.addHandler(Interfaces.ContentType.Rows, (req, res): void => {
            let resultId = req.query.resultId;
            let batchId = req.query.batchId;
            let rowStart = req.query.rowStart;
            let numberOfRows = req.query.numberOfRows;
            let uri: string = req.query.uri;
            self._queryResultsMap.get(uri).queryRunner.getRows(rowStart, numberOfRows, batchId, resultId).then(results => {
                let json = JSON.stringify(results.resultSubset);
                res.send(json);
            });
        });

        this._service.addHandler(Interfaces.ContentType.Config, (req, res): void => {
            let extConfig = this._vscodeWrapper.getConfiguration(Constants.extensionConfigSectionName);
            let config = new ResultsConfig();
            for (let key of Constants.extConfigResultKeys) {
                config[key] = extConfig[key];
            }
            let json = JSON.stringify(config);
            res.send(json);
        });

        // add http handler for '/saveResults' - return success message as JSON
        this._service.addPostHandler(Interfaces.ContentType.SaveResults, (req, res): void => {
            let uri: string = req.query.uri;
            let queryUri = self._queryResultsMap.get(uri).queryRunner.uri;
            let selectedResultSetNo: number = Number(req.query.resultSetNo);
            let batchIndex: number = Number(req.query.batchIndex);
            let format: string = req.query.format;
            let selection: Interfaces.ISlickRange[] = req.body;
            let saveResults = new ResultsSerializer();
            saveResults.onSaveResults(queryUri, batchIndex, selectedResultSetNo, format, selection);
            res.status = 200;
            res.send();
        });

        // add http handler for '/openLink' - open content in a new vscode editor pane
        this._service.addPostHandler(Interfaces.ContentType.OpenLink, (req, res): void => {
            let content: string = req.body.content;
            let columnName: string = req.body.columnName;
            let linkType: string = req.body.type;
            self.openLink(content, columnName, linkType);
            res.status = 200;
            res.send();
        });

        // add http post handler for copying results
        this._service.addPostHandler(Interfaces.ContentType.Copy, (req, res): void => {
            let uri = req.query.uri;
            let resultId = req.query.resultId;
            let batchId = req.query.batchId;
            let selection: Interfaces.ISlickRange[] = req.body;
            self._queryResultsMap.get(uri).queryRunner.copyResults(selection, batchId, resultId).then(() => {
                res.status = 200;
                res.send();
            });
        });

        // add http post handler for setting the selection in the editor
        this._service.addPostHandler(Interfaces.ContentType.EditorSelection, (req, res): void => {
            let uri = req.query.uri;
            let selection: ISelectionData = req.body;
            self._queryResultsMap.get(uri).queryRunner.setEditorSelection(selection).then(() => {
                res.status = 200;
                res.send();
            });
        });

        // add http post handler for showing errors to user
        this._service.addPostHandler(Interfaces.ContentType.ShowError, (req, res): void => {
            let message: string = req.body.message;
            self._vscodeWrapper.showErrorMessage(message);
            // not attached to show function callback, since callback returns only after user closes message
            res.status = 200;
            res.send();
        });

        // add http post handler for showing warning to user
        this._service.addPostHandler(Interfaces.ContentType.ShowWarning, (req, res): void => {
            let message: string = req.body.message;
            self._vscodeWrapper.showWarningMessage(message);
            // not attached to show function callback, since callback returns only after user closes message
            res.status = 200;
            res.send();
        });

        // start express server on localhost and listen on a random port
        try {
            this._service.start();
        } catch (error) {
            Utils.showErrorMsg(error);
            throw(error);
        }
    }

    // PROPERTIES //////////////////////////////////////////////////////////

    public get onDidChange(): vscode.Event<vscode.Uri> {
        return this._onDidChange.event;
    }

    public update(uri: vscode.Uri): void {
        this._onDidChange.fire(uri);
    }

    // PUBLIC METHODS //////////////////////////////////////////////////////

    public isRunningQuery(uri: string): boolean {
        return !this._queryResultsMap.has(uri)
            ? false
            : this._queryResultsMap.get(uri).queryRunner.isExecutingQuery;
    }

    public runQuery(statusView, uri: string, selection: ISelectionData, title: string): void {
        // Reuse existing query runner if it exists
        let resultsUri = this.getResultsUri(uri);
        let queryRunner: QueryRunner;

        if (this._queryResultsMap.has(resultsUri)) {
            let existingRunner: QueryRunner = this._queryResultsMap.get(resultsUri).queryRunner;

            // If the query is already in progress, don't attempt to send it
            if (existingRunner.isExecutingQuery) {
                this._vscodeWrapper.showInformationMessage(Constants.msgRunQueryInProgress);
                return;
            }

            // If the query is not in progress, we can reuse the query runner
            queryRunner = existingRunner;

            // update the open pane assuming its open (if its not its a bug covered by the previewhtml command later)
            this.update(vscode.Uri.parse(resultsUri));
        } else {
            // We do not have a query runner for this editor, so create a new one
            // and map it to the results uri
            queryRunner = new QueryRunner(uri, title, statusView);
            queryRunner.batchResult.on('batch', (batch) => {
                this._service.broadcast(resultsUri, 'batch', batch);
            });
            queryRunner.batchResult.on('complete', () => {
                this._service.broadcast(resultsUri, 'complete');
            });
            this._queryResultsMap.set(resultsUri, new QueryRunnerState(queryRunner));
        }

        queryRunner.runQuery(selection);
        let paneTitle = Utils.formatString(Constants.titleResultsPane, queryRunner.title);
        // Always run this command even if just updating to avoid a bug - tfs 8686842
        vscode.commands.executeCommand('vscode.previewHtml', resultsUri, vscode.ViewColumn.Two, paneTitle);
    }

    public cancelQuery(input: QueryRunner | string): void {
        let self = this;
        let queryRunner: QueryRunner;

        if (typeof input === 'string') {
            let resultsUri = this.getResultsUri(input).toString();
            if (this._queryResultsMap.has(resultsUri)) {
                queryRunner = this._queryResultsMap.get(resultsUri).queryRunner;
            }
        } else {
            queryRunner = input;
        }

        if (queryRunner === undefined || !queryRunner.isExecutingQuery) {
            self._vscodeWrapper.showInformationMessage(Constants.msgCancelQueryNotRunning);
            return;
        }

        // Switch the spinner to canceling, which will be reset when the query execute sends back its completed event
        this._statusView.cancelingQuery(queryRunner.uri);

        // Cancel the query
        queryRunner.cancel().then(success => undefined, error => {
            // On error, show error message
            self._vscodeWrapper.showErrorMessage(Utils.formatString(Constants.msgCancelQueryFailed, error));
        });
    }

    /**
     * Executed from the MainController when an untitled text document was saved to the disk. If
     * any queries were executed from the untitled document, the queryrunner will be remapped to
     * a new resuls uri based on the uri of the newly saved file.
     * @param untitledUri   The URI of the untitled file
     * @param savedUri  The URI of the file after it was saved
     */
    public onUntitledFileSaved(untitledUri: string, savedUri: string): void {
        // If we don't have any query runners mapped to this uri, don't do anything
        let untitledResultsUri = decodeURIComponent(this.getResultsUri(untitledUri));
        if (!this._queryResultsMap.has(untitledResultsUri)) {
            return;
        }

        // NOTE: We don't need to remap the query in the service because the queryrunner still has
        // the old uri. As long as we make requests to the service against that uri, we'll be good.

        // Remap the query runner in the map
        let savedResultUri = decodeURIComponent(this.getResultsUri(savedUri));
        this._queryResultsMap.set(savedResultUri, this._queryResultsMap.get(untitledResultsUri));
        this._queryResultsMap.delete(untitledResultsUri);
    }

    /**
     * Executed from the MainController when a text document (that already exists on disk) was
     * closed. If the query is in progress, it will be canceled. If there is a query at all,
     * the query will be disposed.
     * @param doc   The document that was closed
     */
    public onDidCloseTextDocument(doc: vscode.TextDocument): void {
        for (let [key, value] of this._queryResultsMap.entries()) {
            // closed text document related to a results window we are holding
            if (doc.uri.toString() === value.queryRunner.uri) {
                value.flaggedForDeletion = true;
            }

            // "closed" a results window we are holding
            if (doc.uri.toString() === key) {
                value.timeout = this.setRunnerDeletionTimeout(key);
            }
        }
    }

    private setRunnerDeletionTimeout(uri: string): number {
        const self = this;
        return setTimeout(() => {
            let queryRunnerState = self._queryResultsMap.get(uri);
            if (queryRunnerState.flaggedForDeletion) {
                self._queryResultsMap.delete(uri);

                if (queryRunnerState.queryRunner.isExecutingQuery) {
                    // We need to cancel it, which will dispose it
                    this.cancelQuery(queryRunnerState.queryRunner);
                } else {
                    // We need to explicitly dispose the query
                    queryRunnerState.queryRunner.dispose();
                }
            } else {
                queryRunnerState.timeout = this.setRunnerDeletionTimeout(uri);
            }

        }, deletionTimeoutTime);
    }

    // Called by VS Code exactly once to load html content in the preview window
    public provideTextDocumentContent(uri: vscode.Uri): string {
        // URI needs to be encoded as a component for proper inclusion in a url
        let encodedUri = encodeURIComponent(uri.toString());

        // return dummy html content that redirects to 'http://localhost:<port>' after the page loads
        return `
        <html>
        <head>
            <script type="text/javascript">
                window.onload = function(event) {
                    var doc = document.documentElement;
                    var styles = window.getComputedStyle(doc);
                    var backgroundcolor = styles.getPropertyValue('--background-color');
                    var color = styles.getPropertyValue('--color');
                    var theme = document.body.className;
                    var url = "${LocalWebService.getEndpointUri(Interfaces.ContentType.Root)}?" +
                            "uri=${encodedUri}" +
                            "&theme=" + theme +
                            "&backgroundcolor=" + backgroundcolor +
                            "&color=" + color;
                    document.getElementById('frame').src = url;
                };
            </script>
        </head>
        <body style="margin: 0; padding: 0; height: 100%; overflow: hidden;">
            <iframe id="frame" width="100%" height="100%" frameborder="0" style="position:absolute; left: 0; right: 0; bottom: 0; top: 0px;"/>
        </body>
        </html>`;
    }

    /**
     * Open a xml/json link - Opens the content in a new editor pane
     */
    public openLink(content: string, columnName: string, linkType: string): void {
        const self = this;
        let tempFileName = self.getXmlTempFileName(columnName, linkType);
        let uri = vscode.Uri.parse('untitled:' + tempFileName);
        if (linkType === 'xml') {
            try {
                content = pd.xml(content);
            } catch (e) {
                // If Xml fails to parse, fall back on original Xml content
            }
        } else if (linkType === 'json') {
            let jsonContent: string = undefined;
            try {
                jsonContent = JSON.parse(content);
            } catch (e) {
                // If Json fails to parse, fall back on original Json content
            }
            if (jsonContent) {
                // If Json content was valid and parsed, pretty print content to a string
                content = JSON.stringify(jsonContent, undefined, 4);
            }
        }

        vscode.workspace.openTextDocument(uri).then((doc: vscode.TextDocument) => {
            vscode.window.showTextDocument(doc, 1, false).then(editor => {
                editor.edit(edit => {
                    edit.insert(new vscode.Position(0, 0), content);
                }).then(result => {
                    if (!result) {
                        self._vscodeWrapper.showErrorMessage(Constants.msgCannotOpenContent);
                    }
                });
            }, (error: any) => {
                self._vscodeWrapper.showErrorMessage(error);
            });
        }, (error: any) => {
            self._vscodeWrapper.showErrorMessage(error);
        });
    }

    /**
     * Return the query for a file uri
     */
    public getQueryRunner(uri: string): QueryRunner {
        let resultsUri = this.getResultsUri(uri).toString();
        if (this._queryResultsMap.has(resultsUri)) {
            return  this._queryResultsMap.get(resultsUri).queryRunner;
        } else {
            return undefined;
        }
    }

    // PRIVATE HELPERS /////////////////////////////////////////////////////

    /**
     * Generates a URI for the results pane. NOTE: this MUST be encoded using encodeURIComponent()
     * before outputting as part of a URI (ie, as a query param in an href)
     * @param srcUri    The URI for the source file where the SQL was executed from
     * @returns The URI for the results pane
     */
    private getResultsUri(srcUri: string): string {
        // NOTE: The results uri will be encoded when we parse it to a uri
        return vscode.Uri.parse(SqlOutputContentProvider.providerUri + srcUri).toString();
    }

    /**
     * Return temp file name for opening a link
     */
    private getXmlTempFileName(columnName: string, linkType: string): string {
        if (columnName === 'XML Showplan') {
            columnName = 'Showplan';
        }
        let baseFileName = columnName + '-';
        let retryCount: number = 200;
        for (let i = 0; i < retryCount; i++) {
            let tempFileName = path.join(os.tmpdir(), baseFileName + SqlOutputContentProvider.tempFileCount + '.' + linkType);
            SqlOutputContentProvider.tempFileCount++;
            if (!Utils.isFileExisting(tempFileName)) {
                return tempFileName;
            }
        }
        return path.join(os.tmpdir(), columnName + '_' + String(Math.floor( Date.now() / 1000)) + String(process.pid) + '.' + linkType);
    }
}<|MERGE_RESOLUTION|>--- conflicted
+++ resolved
@@ -71,10 +71,6 @@
             let theme: string = req.query.theme;
             let backgroundcolor: string = req.query.backgroundcolor;
             let color: string = req.query.color;
-<<<<<<< HEAD
-            let fontfamily: string = decodeURI(req.query.fontfamily).split('\"').join('');
-            let fontsize: string = req.query.fontsize;
-            let fontweight: string = req.query.fontweight;
             let prod;
             try {
                 fs.accessSync(path.join(LocalWebService.staticContentPath, Constants.contentProviderMinFile), fs.F_OK);
@@ -82,12 +78,10 @@
             } catch (e) {
                 prod = false;
             }
-=======
             let editorConfig = self._vscodeWrapper.getConfiguration('editor');
             let fontfamily = editorConfig.get<string>('fontFamily').split('\'').join('').split('"').join('');
             let fontsize = editorConfig.get<number>('fontSize') + 'px';
             let fontweight = editorConfig.get<string>('fontWeight');
->>>>>>> 8ff38995
             res.render(path.join(LocalWebService.staticContentPath, Constants.msgContentProviderSqlOutputHtml),
                 {
                     uri: uri,

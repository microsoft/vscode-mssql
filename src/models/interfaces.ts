'use strict';
import vscode = require('vscode');
import Constants = require('./constants');

// interfaces
export enum ContentType {
    Root = 0,
    Messages = 1,
    ResultsetsMeta = 2,
    Columns = 3,
    Rows = 4,
    SaveResults = 5,
    Copy = 6,
<<<<<<< HEAD
    OpenLink = 7
=======
    EditorSelection = 7
>>>>>>> 87304a52
};

export interface ISlickRange {
    fromCell: number;
    fromRow: number;
    toCell: number;
    toRow: number;
}

export enum AuthenticationTypes {
    Integrated = 1,
    SqlLogin = 2,
    ActiveDirectoryUniversal = 3
}

export const ContentTypes = [
    Constants.outputContentTypeRoot,
    Constants.outputContentTypeMessages,
    Constants.outputContentTypeResultsetMeta,
    Constants.outputContentTypeColumns,
    Constants.outputContentTypeRows,
    Constants.outputContentTypeSaveResults,
    Constants.outputContentTypeCopy,
<<<<<<< HEAD
    Constants.outputContentTypeOpenLink
=======
    Constants.outputContentTypeEditorSelection
>>>>>>> 87304a52
    ];

/**
 * Interface exposed to the user for creating new database connections.
 */
export interface IConnectionCredentials {
    /**
     * server name
     */
    server: string;

    /**
     * database name
     */
    database: string;

    /**
     * user name
     */
    user: string;

    /**
     * password
     */
    password: string;

    /**
     * The port number to connect to.
     */
    port: number;

    /**
     * Gets or sets the authentication to use.
     */
    authenticationType: string;

    /**
     * Gets or sets a Boolean value that indicates whether SQL Server uses SSL encryption for all data sent between the client and server if
     * the server has a certificate installed.
     */
    encrypt: boolean;

    /**
     * Gets or sets a value that indicates whether the channel will be encrypted while bypassing walking the certificate chain to validate trust.
     */
    trustServerCertificate: boolean;

    /**
     * Gets or sets a Boolean value that indicates if security-sensitive information, such as the password, is not returned as part of the connection
     * if the connection is open or has ever been in an open state.
     */
    persistSecurityInfo: boolean;

    /**
     * Gets or sets the length of time (in seconds) to wait for a connection to the server before terminating the attempt and generating an error.
     */
    connectTimeout: number;

    /**
     * The number of reconnections attempted after identifying that there was an idle connection failure.
     */
    connectRetryCount: number;

    /**
     * Amount of time (in seconds) between each reconnection attempt after identifying that there was an idle connection failure.
     */
    connectRetryInterval: number;

    /**
     * Gets or sets the name of the application associated with the connection string.
     */
    applicationName: string;

    /**
     * Gets or sets the name of the workstation connecting to SQL Server.
     */
    workstationId: string;

    /**
     * Declares the application workload type when connecting to a database in an SQL Server Availability Group.
     */
    applicationIntent: string;

    /**
     * Gets or sets the SQL Server Language record name.
     */
    currentLanguage: string;

    /**
     * Gets or sets a Boolean value that indicates whether the connection will be pooled or explicitly opened every time that the connection is requested.
     */
    pooling: boolean;

    /**
     * Gets or sets the maximum number of connections allowed in the connection pool for this specific connection string.
     */
    maxPoolSize: number;

    /**
     * Gets or sets the minimum number of connections allowed in the connection pool for this specific connection string.
     */
    minPoolSize: number;

    /**
     * Gets or sets the minimum time, in seconds, for the connection to live in the connection pool before being destroyed.
     */
    loadBalanceTimeout: number;

    /**
     * Gets or sets a Boolean value that indicates whether replication is supported using the connection.
     */
    replication: boolean;

    /**
     * Gets or sets a string that contains the name of the primary data file. This includes the full path name of an attachable database.
     */
    attachDbFilename: string;

    /**
     * Gets or sets the name or address of the partner server to connect to if the primary server is down.
     */
    failoverPartner: string;

    /**
     * If your application is connecting to an AlwaysOn availability group (AG) on different subnets, setting MultiSubnetFailover=true
     * provides faster detection of and connection to the (currently) active server.
     */
    multiSubnetFailover: boolean;

    /**
     * When true, an application can maintain multiple active result sets (MARS).
     */
    multipleActiveResultSets: boolean;

    /**
     * Gets or sets the size in bytes of the network packets used to communicate with an instance of SQL Server.
     */
    packetSize: number;

    /**
     * Gets or sets a string value that indicates the type system the application expects.
     */
    typeSystemVersion: string;
}

// A Connection Profile contains all the properties of connection credentials, with additional
// optional name and details on whether password should be saved
export interface IConnectionProfile extends IConnectionCredentials {
    profileName: string;
    savePassword: boolean;
}

export enum CredentialsQuickPickItemType {
    Profile,
    Mru,
    NewConnection
}
export interface IConnectionCredentialsQuickPickItem extends vscode.QuickPickItem {
    connectionCreds: IConnectionCredentials;
    quickPickItemType: CredentialsQuickPickItemType;

};

// Obtained from an active connection to show in the status bar
export interface IConnectionProperties {
    serverVersion: string;
    currentUser: string;
    currentDatabase: string;
};

export interface IGridResultSet {
    columnsUri: string;
    rowsUri: string;
    numberOfRows: number;
}

export interface ISelectionData {
    startLine: number;
    startColumn: number;
    endLine: number;
    endColumn: number;
}

export interface IGridBatchMetaData {
    resultSets: IGridResultSet[];
    messages: string[];
    hasError: boolean;
    selection: ISelectionData;
}
<|MERGE_RESOLUTION|>--- conflicted
+++ resolved
@@ -11,11 +11,8 @@
     Rows = 4,
     SaveResults = 5,
     Copy = 6,
-<<<<<<< HEAD
-    OpenLink = 7
-=======
-    EditorSelection = 7
->>>>>>> 87304a52
+    EditorSelection = 7,
+    OpenLink = 8
 };
 
 export interface ISlickRange {
@@ -39,11 +36,8 @@
     Constants.outputContentTypeRows,
     Constants.outputContentTypeSaveResults,
     Constants.outputContentTypeCopy,
-<<<<<<< HEAD
+    Constants.outputContentTypeEditorSelection,
     Constants.outputContentTypeOpenLink
-=======
-    Constants.outputContentTypeEditorSelection
->>>>>>> 87304a52
     ];
 
 /**

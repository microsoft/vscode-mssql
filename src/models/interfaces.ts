--- conflicted
+++ resolved
@@ -80,16 +80,12 @@
     /**
      * email
      */
-<<<<<<< HEAD
-     email: string;
-=======
     email: string;
 
     /**
      * accountId
      */
     accountId: string;
->>>>>>> 611d342e
 
     /**
      * The port number to connect to.

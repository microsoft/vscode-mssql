'use strict';
import vscode = require('vscode');
import Constants = require('./constants');

// interfaces
export enum ContentType {
    Root = 0,
    Messages = 1,
    ResultsetsMeta = 2,
    Columns = 3,
    Rows = 4,
    SaveResults = 5,
<<<<<<< HEAD
    openLink = 6
=======
    Copy = 6
>>>>>>> 35cd4a88
};

export interface ISlickRange {
    fromCell: number;
    fromRow: number;
    toCell: number;
    toRow: number;
}

export enum AuthenticationTypes {
    Integrated = 1,
    SqlLogin = 2,
    ActiveDirectoryUniversal = 3
}

export const ContentTypes = [
    Constants.outputContentTypeRoot,
    Constants.outputContentTypeMessages,
    Constants.outputContentTypeResultsetMeta,
    Constants.outputContentTypeColumns,
    Constants.outputContentTypeRows,
    Constants.outputContentTypeSaveResults,
<<<<<<< HEAD
    Constants.outputContentTypeOpenLink
=======
    Constants.outputContentTypeCopy
>>>>>>> 35cd4a88
    ];

/**
 * Interface exposed to the user for creating new database connections.
 */
export interface IConnectionCredentials {
    /**
     * server name
     */
    server: string;

    /**
     * database name
     */
    database: string;

    /**
     * user name
     */
    user: string;

    /**
     * password
     */
    password: string;

    /**
     * The port number to connect to.
     */
    port: number;

    /**
     * Gets or sets the authentication to use.
     */
    authenticationType: string;

    /**
     * Gets or sets a Boolean value that indicates whether SQL Server uses SSL encryption for all data sent between the client and server if
     * the server has a certificate installed.
     */
    encrypt: boolean;

    /**
     * Gets or sets a value that indicates whether the channel will be encrypted while bypassing walking the certificate chain to validate trust.
     */
    trustServerCertificate: boolean;

    /**
     * Gets or sets a Boolean value that indicates if security-sensitive information, such as the password, is not returned as part of the connection
     * if the connection is open or has ever been in an open state.
     */
    persistSecurityInfo: boolean;

    /**
     * Gets or sets the length of time (in seconds) to wait for a connection to the server before terminating the attempt and generating an error.
     */
    connectTimeout: number;

    /**
     * The number of reconnections attempted after identifying that there was an idle connection failure.
     */
    connectRetryCount: number;

    /**
     * Amount of time (in seconds) between each reconnection attempt after identifying that there was an idle connection failure.
     */
    connectRetryInterval: number;

    /**
     * Gets or sets the name of the application associated with the connection string.
     */
    applicationName: string;

    /**
     * Gets or sets the name of the workstation connecting to SQL Server.
     */
    workstationId: string;

    /**
     * Declares the application workload type when connecting to a database in an SQL Server Availability Group.
     */
    applicationIntent: string;

    /**
     * Gets or sets the SQL Server Language record name.
     */
    currentLanguage: string;

    /**
     * Gets or sets a Boolean value that indicates whether the connection will be pooled or explicitly opened every time that the connection is requested.
     */
    pooling: boolean;

    /**
     * Gets or sets the maximum number of connections allowed in the connection pool for this specific connection string.
     */
    maxPoolSize: number;

    /**
     * Gets or sets the minimum number of connections allowed in the connection pool for this specific connection string.
     */
    minPoolSize: number;

    /**
     * Gets or sets the minimum time, in seconds, for the connection to live in the connection pool before being destroyed.
     */
    loadBalanceTimeout: number;

    /**
     * Gets or sets a Boolean value that indicates whether replication is supported using the connection.
     */
    replication: boolean;

    /**
     * Gets or sets a string that contains the name of the primary data file. This includes the full path name of an attachable database.
     */
    attachDbFilename: string;

    /**
     * Gets or sets the name or address of the partner server to connect to if the primary server is down.
     */
    failoverPartner: string;

    /**
     * If your application is connecting to an AlwaysOn availability group (AG) on different subnets, setting MultiSubnetFailover=true
     * provides faster detection of and connection to the (currently) active server.
     */
    multiSubnetFailover: boolean;

    /**
     * When true, an application can maintain multiple active result sets (MARS).
     */
    multipleActiveResultSets: boolean;

    /**
     * Gets or sets the size in bytes of the network packets used to communicate with an instance of SQL Server.
     */
    packetSize: number;

    /**
     * Gets or sets a string value that indicates the type system the application expects.
     */
    typeSystemVersion: string;
}

// A Connection Profile contains all the properties of connection credentials, with additional
// optional name and details on whether password should be saved
export interface IConnectionProfile extends IConnectionCredentials {
    profileName: string;
    savePassword: boolean;
}

export enum CredentialsQuickPickItemType {
    Profile,
    Mru,
    NewConnection
}
export interface IConnectionCredentialsQuickPickItem extends vscode.QuickPickItem {
    connectionCreds: IConnectionCredentials;
    quickPickItemType: CredentialsQuickPickItemType;

};

// Obtained from an active connection to show in the status bar
export interface IConnectionProperties {
    serverVersion: string;
    currentUser: string;
    currentDatabase: string;
};

export interface IGridResultSet {
    columnsUri: string;
    rowsUri: string;
    numberOfRows: number;
}

export interface IGridBatchMetaData {
    resultSets: IGridResultSet[];
    messages: string[];
}<|MERGE_RESOLUTION|>--- conflicted
+++ resolved
@@ -10,11 +10,8 @@
     Columns = 3,
     Rows = 4,
     SaveResults = 5,
-<<<<<<< HEAD
-    openLink = 6
-=======
-    Copy = 6
->>>>>>> 35cd4a88
+    Copy = 6,
+    OpenLink = 7
 };
 
 export interface ISlickRange {
@@ -37,11 +34,8 @@
     Constants.outputContentTypeColumns,
     Constants.outputContentTypeRows,
     Constants.outputContentTypeSaveResults,
-<<<<<<< HEAD
+    Constants.outputContentTypeCopy,
     Constants.outputContentTypeOpenLink
-=======
-    Constants.outputContentTypeCopy
->>>>>>> 35cd4a88
     ];
 
 /**

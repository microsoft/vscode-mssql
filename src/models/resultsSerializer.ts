--- conflicted
+++ resolved
@@ -17,11 +17,9 @@
     private _client: SqlToolsServerClient;
     private _prompter: IPrompter;
     private _vscodeWrapper: VscodeWrapper;
-<<<<<<< HEAD
     private _uri: string;
-=======
     private _filePath: string;
->>>>>>> 4e6f3d6b
+
 
     constructor(client?: SqlToolsServerClient, prompter?: IPrompter, vscodeWrapper?: VscodeWrapper) {
         if (client) {

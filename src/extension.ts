--- conflicted
+++ resolved
@@ -3,29 +3,6 @@
  *  Licensed under the MIT License. See License.txt in the project root for license information.
  *--------------------------------------------------------------------------------------------*/
 
-<<<<<<< HEAD
-import * as vscode from 'vscode';
-import * as vscodeMssql from 'vscode-mssql';
-import * as Constants from './constants/constants';
-import * as LocalizedConstants from './constants/localizedConstants';
-import MainController from './controllers/mainController';
-import VscodeWrapper from './controllers/vscodeWrapper';
-import { ConnectionDetails, IConnectionInfo, IExtension } from 'vscode-mssql';
-import { Deferred } from './protocol';
-import * as utils from './models/utils';
-import { ObjectExplorerUtils } from './objectExplorer/objectExplorerUtils';
-import SqlToolsServerClient from './languageservice/serviceclient';
-import { ConnectionProfile } from './models/connectionProfile';
-import { FirewallRuleError } from './languageservice/interfaces';
-import { RequestType } from 'vscode-languageclient';
-import { createSqlAgentRequestHandler } from './chat/sqlAgentRequestHandler';
-
-let controller: MainController = undefined;
-
-export async function activate(context: vscode.ExtensionContext): Promise<IExtension> {
-	let vscodeWrapper = new VscodeWrapper();
-	controller = new MainController(context, undefined, vscodeWrapper);
-=======
 import * as vscode from "vscode";
 import * as vscodeMssql from "vscode-mssql";
 import MainController from "./controllers/mainController";
@@ -38,6 +15,7 @@
 import { ConnectionProfile } from "./models/connectionProfile";
 import { FirewallRuleError } from "./languageservice/interfaces";
 import { RequestType } from "vscode-languageclient";
+import { createSqlAgentRequestHandler } from './chat/sqlAgentRequestHandler';
 
 let controller: MainController = undefined;
 
@@ -46,8 +24,6 @@
 ): Promise<IExtension> {
     let vscodeWrapper = new VscodeWrapper();
     controller = new MainController(context, undefined, vscodeWrapper);
-    context.subscriptions.push(controller);
->>>>>>> 21526171
 
     // Checking if localization should be applied
     //let config = vscodeWrapper.getConfiguration(Constants.extensionConfigSectionName);
@@ -56,10 +32,12 @@
     // 	LocalizedConstants.loadLocalizedConstants(vscode.env.language);
     // }
 
-<<<<<<< HEAD
-	// Exposed for testing purposes
-	vscode.commands.registerCommand('mssql.getControllerForTests', () => controller);
-	await controller.activate();
+    // Exposed for testing purposes
+    vscode.commands.registerCommand(
+        "mssql.getControllerForTests",
+        () => controller,
+    );
+    await controller.activate();
 
 	const participant = vscode.chat.createChatParticipant('mssql.agent',
 		createSqlAgentRequestHandler(controller.copilotService, vscodeWrapper, context));
@@ -106,66 +84,6 @@
     //     },
     // }));
 
-	return {
-		sqlToolsServicePath: SqlToolsServerClient.instance.sqlToolsServicePath,
-		promptForConnection: (ignoreFocusOut?: boolean) => {
-			return controller.connectionManager.connectionUI.promptForConnection(ignoreFocusOut);
-		},
-		connect: async (connectionInfo: IConnectionInfo, saveConnection?: boolean) => {
-
-			const uri = utils.generateQueryUri().toString();
-			const connectionPromise = new Deferred<boolean>();
-			// First wait for initial connection request to succeed
-			const requestSucceeded = await controller.connect(uri, connectionInfo, connectionPromise, saveConnection);
-			if (!requestSucceeded) {
-				if (controller.connectionManager.failedUriToFirewallIpMap.has(uri)) {
-					throw new FirewallRuleError(uri, `Connection request for ${JSON.stringify(connectionInfo)} failed because of invalid firewall rule settings`);
-				} else {
-					throw new Error(`Connection request for ${JSON.stringify(connectionInfo)} failed`);
-				}
-			}
-			// Next wait for the actual connection to be made
-			const connectionSucceeded = await connectionPromise;
-			if (!connectionSucceeded) {
-				throw new Error(`Connection for ${JSON.stringify(connectionInfo)} failed`);
-			}
-			return uri;
-		},
-		listDatabases: (connectionUri: string) => {
-			return controller.connectionManager.listDatabases(connectionUri);
-		},
-		getDatabaseNameFromTreeNode: (node: vscodeMssql.ITreeNodeInfo) => {
-			return ObjectExplorerUtils.getDatabaseName(node);
-		},
-		dacFx: controller.dacFxService,
-		schemaCompare: controller.schemaCompareService,
-		sqlProjects: controller.sqlProjectsService,
-		getConnectionString: (connectionUriOrDetails: string | ConnectionDetails, includePassword?: boolean, includeApplicationName?: boolean) => {
-			return controller.connectionManager.getConnectionString(connectionUriOrDetails, includePassword, includeApplicationName);
-		},
-		promptForFirewallRule: (connectionUri: string, connectionInfo: IConnectionInfo) => {
-			const connectionProfile = new ConnectionProfile(connectionInfo);
-			return controller.connectionManager.connectionUI.addFirewallRule(connectionUri, connectionProfile);
-		},
-		azureAccountService: controller.azureAccountService,
-		azureResourceService: controller.azureResourceService,
-		createConnectionDetails: (connectionInfo: IConnectionInfo) => {
-			return controller.connectionManager.createConnectionDetails(connectionInfo);
-		},
-		sendRequest: async <P, R, E, R0>(requestType: RequestType<P, R, E, R0>, params?: P) => {
-			return await controller.connectionManager.sendRequest(requestType, params);
-		},
-		getServerInfo: (connectionInfo: IConnectionInfo) => {
-			return controller.connectionManager.getServerInfo(connectionInfo);
-		}
-	};
-=======
-    // Exposed for testing purposes
-    vscode.commands.registerCommand(
-        "mssql.getControllerForTests",
-        () => controller,
-    );
-    await controller.activate();
     return {
         sqlToolsServicePath: SqlToolsServerClient.instance.sqlToolsServicePath,
         promptForConnection: (ignoreFocusOut?: boolean) => {
@@ -261,7 +179,6 @@
             return controller.connectionManager.getServerInfo(connectionInfo);
         },
     };
->>>>>>> 21526171
 }
 
 // this method is called when your extension is deactivated

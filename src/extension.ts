--- conflicted
+++ resolved
@@ -13,10 +13,7 @@
 import { Deferred } from './protocol';
 import * as utils from './models/utils';
 import { ObjectExplorerUtils } from './objectExplorer/objectExplorerUtils';
-<<<<<<< HEAD
-=======
 import SqlToolsServerClient from './languageservice/serviceclient';
->>>>>>> b6b91270
 
 let controller: MainController = undefined;
 
@@ -36,10 +33,7 @@
     vscode.commands.registerCommand('mssql.getControllerForTests', () => controller);
     await controller.activate();
     return {
-<<<<<<< HEAD
-=======
         sqlToolsServicePath: SqlToolsServerClient.instance.sqlToolsServicePath,
->>>>>>> b6b91270
         promptForConnection: (ignoreFocusOut?: boolean) => {
             return controller.connectionManager.connectionUI.promptForConnection(ignoreFocusOut);
         },

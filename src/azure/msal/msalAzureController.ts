--- conflicted
+++ resolved
@@ -15,14 +15,7 @@
 import { IAccountProvider, IProviderSettings, IToken, IAccountProviderMetadata, AzureResource, ITenant, IPromptFailedResult } from '../../models/contracts/azure';
 import { AccountStore } from '../accountStore';
 import { AzureController } from '../azureController';
-<<<<<<< HEAD
 import { getEnableSqlAuthenticationProviderConfig } from '../utils';
-=======
-import { getAzureActiveDirectoryConfig, getEnableSqlAuthenticationProviderConfig } from '../utils';
-import { MsalAzureAuth } from './msalAzureAuth';
-import { MsalAzureCodeGrant } from './msalAzureCodeGrant';
-import { MsalAzureDeviceCode } from './msalAzureDeviceCode';
->>>>>>> 545cd5df
 import { MsalCachePluginProvider } from './msalCachePlugin';
 import { promises as fsPromises } from 'fs';
 import * as path from 'path';
@@ -115,47 +108,7 @@
 		return accountInfo !== undefined;
 	}
 
-<<<<<<< HEAD
 	//TODO:@cssuh remove this and map to azureAccountProvider?
-=======
-	private async getAzureAuthInstance(authType: AzureAuthType): Promise<MsalAzureAuth | undefined> {
-		if (!this._authMappings.has(authType)) {
-			await this.handleAuthMapping();
-		}
-		return this._authMappings!.get(authType);
-	}
-
-	public async getAccountSecurityToken(account: IAccount, tenantId: string, settings: IAADResource): Promise<IToken | undefined> {
-		let azureAuth = await this.getAzureAuthInstance(getAzureActiveDirectoryConfig());
-		if (azureAuth) {
-			this.logger.piiSanitized(`Getting account security token for ${JSON.stringify(account?.key)} (tenant ${tenantId}). Auth Method = ${AzureAuthType[account?.properties.azureAuthType]}`, [], []);
-			tenantId = tenantId || account.properties.owningTenant.id;
-			let result = await azureAuth.getToken(account, tenantId, settings);
-			if (!result || !result.account || !result.account.idTokenClaims) {
-				this.logger.error(`MSAL: getToken call failed`);
-				throw Error('Failed to get token');
-			} else {
-				const token: IToken = {
-					key: result.account.homeAccountId,
-					token: result.accessToken,
-					tokenType: result.tokenType,
-					expiresOn: result.account.idTokenClaims.exp
-				};
-				return token;
-			}
-		} else {
-			if (account) {
-				account.isStale = true;
-				this.logger.error(`_getAccountSecurityToken: Authentication method not found for account ${account.displayInfo.displayName}`);
-				throw Error(LocalizedConstants.msgAuthTypeNotFound);
-			} else {
-				this.logger.error(`_getAccountSecurityToken: Authentication method not found as account not available.`);
-				throw Error(LocalizedConstants.msgAccountNotFound);
-			}
-		}
-	}
-
->>>>>>> 545cd5df
 	public async refreshAccessToken(account: IAccount, accountStore: AccountStore, tenantId: string | undefined,
 		settings: AzureResource): Promise<IToken | undefined> {
 		let newAccount: IAccount | IPromptFailedResult;
@@ -373,13 +326,8 @@
 					loggerOptions: {
 						loggerCallback: this.getLoggerCallback(),
 						logLevel: MsalLogLevel.Trace,
-<<<<<<< HEAD
-						piiLoggingEnabled: true,
-					},
-=======
 						piiLoggingEnabled: true
 					}
->>>>>>> 545cd5df
 				},
 				cache: {
 					cachePlugin: this._cachePluginProvider?.getCachePlugin()

/*---------------------------------------------------------------------------------------------
 *  Copyright (c) Microsoft Corporation. All rights reserved.
 *  Licensed under the MIT License. See License.txt in the project root for license information.
 *--------------------------------------------------------------------------------------------*/

import * as path from 'path';
import * as vscode from 'vscode';
<<<<<<< HEAD
import * as LocalizedConstants from '../constants/locConstants';
import * as utils from '../models/utils';
=======
import * as LocalizedConstants from '../constants/localizedConstants';
>>>>>>> 4d7baf87
import * as AzureConstants from './constants';
import * as azureUtils from './utils';

import { Subscription } from '@azure/arm-subscriptions';
import { promises as fs } from 'fs';
import { IAzureAccountSession } from 'vscode-mssql';
import providerSettings from '../azure/providerSettings';
import VscodeWrapper from '../controllers/vscodeWrapper';
import { ConnectionProfile } from '../models/connectionProfile';
import { AzureAuthType, IAADResource, IAccount, IProviderSettings, ITenant, IToken } from '../models/contracts/azure';
import { Logger } from '../models/logger';
import { INameValueChoice, IPrompter, IQuestion, QuestionTypes } from '../prompts/question';
import { AccountStore } from './accountStore';
import { ICredentialStore } from '../credentialstore/icredentialstore';

export abstract class AzureController {
	protected _providerSettings: IProviderSettings;
	protected _vscodeWrapper: VscodeWrapper;
	protected _credentialStoreInitialized = false;
	protected logger: Logger;
	protected _isSqlAuthProviderEnabled: boolean = false;

	constructor(
		protected context: vscode.ExtensionContext,
		protected prompter: IPrompter,
		protected _credentialStore: ICredentialStore,
		protected _subscriptionClientFactory: azureUtils.SubscriptionClientFactory = azureUtils.defaultSubscriptionClientFactory) {
		if (!this._vscodeWrapper) {
			this._vscodeWrapper = new VscodeWrapper();
		}

		// Setup Logger

		let channel = this._vscodeWrapper.createOutputChannel(LocalizedConstants.azureLogChannelName);
		this.logger = Logger.create(channel);

		this._providerSettings = providerSettings;
		vscode.workspace.onDidChangeConfiguration((changeEvent) => {
			const impactsProvider = changeEvent.affectsConfiguration(AzureConstants.accountsAzureAuthSection);
			if (impactsProvider === true) {
				this.handleAuthMapping();
			}
		});
	}

	public abstract init(): void;

	public abstract loadTokenCache(): Promise<void>;

	public abstract login(authType: AzureAuthType): Promise<IAccount | undefined>;

	public abstract populateAccountProperties(profile: ConnectionProfile, accountStore: AccountStore, settings: IAADResource): Promise<ConnectionProfile>;

	public abstract getAccountSecurityToken(account: IAccount, tenantId: string | undefined, settings: IAADResource): Promise<IToken | undefined>;

	public abstract refreshAccessToken(account: IAccount, accountStore: AccountStore,
		tenantId: string | undefined, settings: IAADResource): Promise<IToken | undefined>;

	public abstract isAccountInCache(account: IAccount): Promise<boolean>;

	public abstract removeAccount(account: IAccount): Promise<void>;

	public abstract clearTokenCache(): void;

	public abstract handleAuthMapping(): void;

	public isSqlAuthProviderEnabled(): boolean {
		return this._isSqlAuthProviderEnabled;
	}

	public async addAccount(accountStore: AccountStore): Promise<IAccount | undefined> {
		let config = azureUtils.getAzureActiveDirectoryConfig();
		let account = await this.login(config!);
		await accountStore.addAccount(account!);
		this.logger.verbose('Account added successfully.');
		return account;
	}

	public async refreshTokenWrapper(profile, accountStore, accountAnswer, settings: IAADResource): Promise<ConnectionProfile | undefined> {
		let account = accountStore.getAccount(accountAnswer.key.id);
		if (!account) {
			await this._vscodeWrapper.showErrorMessage(LocalizedConstants.msgAccountNotFound);
			throw new Error(LocalizedConstants.msgAccountNotFound);
		}
		if (!this._isSqlAuthProviderEnabled) {
			this.logger.verbose(`Account found, refreshing access token for tenant ${profile.tenantId}`);
			let azureAccountToken = await this.refreshAccessToken(account, accountStore, profile.tenantId, settings);
			if (!azureAccountToken) {
				let errorMessage = LocalizedConstants.msgAccountRefreshFailed;
				return this._vscodeWrapper.showErrorMessage(errorMessage, LocalizedConstants.refreshTokenLabel).then(async result => {
					if (result === LocalizedConstants.refreshTokenLabel) {
						let refreshedProfile = await this.populateAccountProperties(profile, accountStore, settings);
						return refreshedProfile;
					} else {
						return undefined;
					}
				});
			}

			profile.azureAccountToken = azureAccountToken.token;
			profile.expiresOn = azureAccountToken.expiresOn;
			profile.email = account.displayInfo.email;
			profile.accountId = account.key.id;
		} else {
			this.logger.verbose('Account found and SQL Authentication Provider is enabled, access token will not be refreshed by extension.');
		}
		return profile;
	}

	/**
	 * Returns Azure sessions with subscriptions, tenant and token for each given account
	 */
	public async getAccountSessions(account: IAccount): Promise<IAzureAccountSession[]> {
		const sessions: IAzureAccountSession[] = [];
		const tenants = <ITenant[]>account.properties.tenants;
		for (const tenant of tenants) {
			const tenantId = tenant.id;
			const token = await this.getAccountSecurityToken(account, tenantId, providerSettings.resources.azureManagementResource);
			const subClient = this._subscriptionClientFactory(token!);
			const newSubPages = await subClient.subscriptions.list();
			const array = await azureUtils.getAllValues<Subscription, IAzureAccountSession>(newSubPages, (nextSub) => {
				return {
					subscription: nextSub,
					tenantId: tenantId,
					account: account,
					token: token
				};
			});
			sessions.push(...array);
		}

		return sessions.sort((a, b) => (a.subscription.displayName || '').localeCompare(b.subscription.displayName || ''));
	}

	/**
	 * Verifies if the token still valid, refreshes the token for given account
	 * @param session
	 */
	public async checkAndRefreshToken(
		session: IAzureAccountSession,
		accountStore: AccountStore): Promise<void> {
		if (session?.account && AzureController.isTokenInValid(session.token!.token, session.token!.expiresOn)) {
			const token = await this.refreshAccessToken(session.account, accountStore, undefined,
				providerSettings.resources.azureManagementResource);
			session.token = token!;
			this.logger.verbose(`Access Token refreshed for account: ${session?.account?.key.id}`);
		} else {
			this.logger.verbose(`Access Token not refreshed for account: ${session?.account?.key.id}`);
		}
	}

	/**
	 * Returns true if token is invalid or expired
	 * @param token Token
	 * @param token expiry
	 */
	public static isTokenInValid(token: string, expiresOn?: number): boolean {
		return (!token || AzureController.isTokenExpired(expiresOn));
	}

	/**
	 * Returns true if token is expired
	 * @param token expiry
	 */
	public static isTokenExpired(expiresOn?: number): boolean {
		if (!expiresOn) {
			return true;
		}
		const currentTime = Date.now() / 1000;
		const maxTolerance = 2 * 60; // two minutes
		return (expiresOn - currentTime < maxTolerance);
	}

	protected async promptForTenantChoice(account: IAccount, profile: ConnectionProfile): Promise<void> {
		let tenantChoices: INameValueChoice[] = account.properties.tenants?.map(t => ({ name: t.displayName, value: t }));
		if (tenantChoices && tenantChoices.length === 1) {
			profile.tenantId = tenantChoices[0].value.id;
			return;
		}
		let tenantQuestion: IQuestion = {
			type: QuestionTypes.expand,
			name: LocalizedConstants.tenant,
			message: LocalizedConstants.azureChooseTenant,
			choices: tenantChoices,
			shouldPrompt: (answers) => profile.isAzureActiveDirectory() && tenantChoices.length > 1,
			onAnswered: (value: ITenant) => {
				profile.tenantId = value.id;
			}
		};
		await this.prompter.promptSingle(tenantQuestion, true);
	}

	// Generates storage path for Azure Account cache, e.g C:\users\<>\AppData\Roaming\Code\Azure Accounts\
	protected async findOrMakeStoragePath(): Promise<string | undefined> {
		let defaultOutputLocation = this.getDefaultOutputLocation();
		let storagePath = path.join(defaultOutputLocation, AzureConstants.azureAccountDirectory);

		try {
			await fs.mkdir(defaultOutputLocation, { recursive: true });
		} catch (e) {
			if (e.code !== 'EEXIST') {
				this.logger.error(`Creating the base directory failed... ${e}`);
				return undefined;
			}
		}

		try {
			await fs.mkdir(storagePath, { recursive: true });
		} catch (e) {
			if (e.code !== 'EEXIST') {
				this.logger.error(`Initialization of vscode-mssql storage failed: ${e}`);
				this.logger.error('Azure accounts will not be available');
				return undefined;
			}
		}

		this.logger.log('Initialized vscode-mssql storage.');
		return storagePath;
	}

	private getDefaultOutputLocation(): string {
		return path.join(azureUtils.getAppDataPath(), AzureConstants.serviceName);
	}
}<|MERGE_RESOLUTION|>--- conflicted
+++ resolved
@@ -5,12 +5,7 @@
 
 import * as path from 'path';
 import * as vscode from 'vscode';
-<<<<<<< HEAD
 import * as LocalizedConstants from '../constants/locConstants';
-import * as utils from '../models/utils';
-=======
-import * as LocalizedConstants from '../constants/localizedConstants';
->>>>>>> 4d7baf87
 import * as AzureConstants from './constants';
 import * as azureUtils from './utils';
 

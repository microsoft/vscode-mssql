--- conflicted
+++ resolved
@@ -19,12 +19,8 @@
 import * as qr from "../sharedInterfaces/queryResult";
 import { QueryResultWebviewPanelController } from "./queryResultWebviewPanelController";
 import { QueryResultWebviewController } from "./queryResultWebViewController";
-<<<<<<< HEAD
 import store, { SubKeys } from "./singletonStore";
-=======
-import store from "./singletonStore";
 import { JsonFormattingEditProvider } from "../utils/jsonFormatter";
->>>>>>> 164dc6b6
 
 export function getNewResultPaneViewColumn(
     uri: string,

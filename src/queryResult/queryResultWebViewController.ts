/*---------------------------------------------------------------------------------------------
 *  Copyright (c) Microsoft Corporation. All rights reserved.
 *  Licensed under the MIT License. See License.txt in the project root for license information.
 *--------------------------------------------------------------------------------------------*/

import * as vscode from "vscode";
import * as qr from "../sharedInterfaces/queryResult";
import * as Constants from "../constants/constants";
import * as LocalizedConstants from "../constants/locConstants";
import { ReactWebviewViewController } from "../controllers/reactWebviewViewController";
import { SqlOutputContentProvider } from "../models/sqlOutputContentProvider";
import { sendActionEvent, sendErrorEvent } from "../telemetry/telemetry";
import { TelemetryActions, TelemetryViews } from "../sharedInterfaces/telemetry";
import { randomUUID } from "crypto";
import { ApiStatus } from "../sharedInterfaces/webview";
import UntitledSqlDocumentService from "../controllers/untitledSqlDocumentService";
import { ExecutionPlanService } from "../services/executionPlanService";
import VscodeWrapper from "../controllers/vscodeWrapper";
import { QueryResultWebviewPanelController } from "./queryResultWebviewPanelController";
import {
    getNewResultPaneViewColumn,
    messageToString,
    recordLength,
    registerCommonRequestHandlers,
} from "./utils";
import { QueryResult } from "../constants/locConstants";

export class QueryResultWebviewController extends ReactWebviewViewController<
    qr.QueryResultWebviewState,
    qr.QueryResultReducers
> {
    private _queryResultStateMap: Map<string, qr.QueryResultWebviewState> = new Map<
        string,
        qr.QueryResultWebviewState
    >();
    private _queryResultWebviewPanelControllerMap: Map<string, QueryResultWebviewPanelController> =
        new Map<string, QueryResultWebviewPanelController>();
    private _correlationId: string = randomUUID();
    private _selectionSummaryStatusBarItem: vscode.StatusBarItem =
        vscode.window.createStatusBarItem(vscode.StatusBarAlignment.Right, 2);
    public actualPlanStatuses: string[] = [];

    constructor(
        context: vscode.ExtensionContext,
        vscodeWrapper: VscodeWrapper,
        private executionPlanService: ExecutionPlanService,
        private untitledSqlDocumentService: UntitledSqlDocumentService,
        private _sqlOutputContentProvider: SqlOutputContentProvider,
    ) {
        super(context, vscodeWrapper, "queryResult", "queryResult", {
            resultSetSummaries: {},
            messages: [],
            tabStates: {
                resultPaneTab: qr.QueryResultPaneTabs.Messages,
            },
            executionPlanState: {},
            fontSettings: {},
        });

        void this.initialize();

        context.subscriptions.push(
            vscode.window.onDidChangeActiveTextEditor((editor) => {
                const uri = editor?.document?.uri?.toString(true);
                /**
                 * Do not load query results in the webview view if a panel is already opened for the results
                 */
                if (uri && this._queryResultStateMap.has(uri) && !this.hasPanel(uri)) {
                    this.state = this.getQueryResultState(uri);
                } else {
                    this.showSplashScreen();
                }
            }),
        );

        // not the best api but it's the best we can do in VSCode
        context.subscriptions.push(
            this.vscodeWrapper.onDidOpenTextDocument((document) => {
                const uri = document.uri.toString(true);
                if (this._queryResultStateMap.has(uri)) {
                    this._queryResultStateMap.delete(uri);
                }
            }),
        );

        context.subscriptions.push(
            this.vscodeWrapper.onDidChangeConfiguration((e) => {
                if (e.affectsConfiguration("mssql.resultsFontFamily")) {
                    for (const [uri, state] of this._queryResultStateMap) {
                        state.fontSettings.fontFamily = this.vscodeWrapper
                            .getConfiguration(Constants.extensionName)
                            .get(Constants.extConfigResultKeys.ResultsFontFamily);
                        this._queryResultStateMap.set(uri, state);
                    }
                }
                if (e.affectsConfiguration("mssql.resultsFontSize")) {
                    for (const [uri, state] of this._queryResultStateMap) {
                        state.fontSettings.fontSize =
                            (this.vscodeWrapper
                                .getConfiguration(Constants.extensionName)
                                .get(Constants.extConfigResultKeys.ResultsFontSize) as number) ??
                            (this.vscodeWrapper
                                .getConfiguration("editor")
                                .get("fontSize") as number);
                        this._queryResultStateMap.set(uri, state);
                    }
                }
                if (e.affectsConfiguration("mssql.resultsGrid.autoSizeColumns")) {
                    for (const [uri, state] of this._queryResultStateMap) {
                        state.autoSizeColumns = this.getAutoSizeColumnsConfig();
                        this._queryResultStateMap.set(uri, state);
                    }
                }
                if (e.affectsConfiguration("mssql.resultsGrid.inMemoryDataProcessingThreshold")) {
                    for (const [uri, state] of this._queryResultStateMap) {
                        state.inMemoryDataProcessingThreshold = this.vscodeWrapper
                            .getConfiguration(Constants.extensionName)
                            .get(Constants.configInMemoryDataProcessingThreshold);
                        this._queryResultStateMap.set(uri, state);
                    }
                }
            }),
        );
    }

    private async initialize() {
        this.registerRpcHandlers();
    }

    private get isOpenQueryResultsInTabByDefaultEnabled(): boolean {
        return this.vscodeWrapper
            .getConfiguration()
            .get(Constants.configOpenQueryResultsInTabByDefault);
    }

    private get isDefaultQueryResultToDocumentDoNotShowPromptEnabled(): boolean {
        return this.vscodeWrapper
            .getConfiguration()
            .get(Constants.configOpenQueryResultsInTabByDefaultDoNotShowPrompt);
    }

    private get shouldShowDefaultQueryResultToDocumentPrompt(): boolean {
        return (
            !this.isOpenQueryResultsInTabByDefaultEnabled &&
            !this.isDefaultQueryResultToDocumentDoNotShowPromptEnabled
        );
    }

    private registerRpcHandlers() {
        this.onRequest(qr.OpenInNewTabRequest.type, async (message) => {
            void this.createPanelController(message.uri);

            if (this.shouldShowDefaultQueryResultToDocumentPrompt) {
                const response = await this.vscodeWrapper.showInformationMessage(
                    LocalizedConstants.openQueryResultsInTabByDefaultPrompt,
                    LocalizedConstants.alwaysShowInNewTab,
                    LocalizedConstants.keepInQueryPane,
                );
                let telemResponse: string;
                switch (response) {
                    case LocalizedConstants.alwaysShowInNewTab:
                        telemResponse = "alwaysShowInNewTab";
                        break;
                    case LocalizedConstants.keepInQueryPane:
                        telemResponse = "keepInQueryPane";
                        break;
                    default:
                        telemResponse = "dismissed";
                }

                sendActionEvent(
                    TelemetryViews.General,
                    TelemetryActions.OpenQueryResultsInTabByDefaultPrompt,
                    {
                        response: telemResponse,
                    },
                );

                if (response === LocalizedConstants.alwaysShowInNewTab) {
                    await this.vscodeWrapper
                        .getConfiguration()
                        .update(
                            Constants.configOpenQueryResultsInTabByDefault,
                            true,
                            vscode.ConfigurationTarget.Global,
                        );
                }
                // show the prompt only once
                await this.vscodeWrapper
                    .getConfiguration()
                    .update(
                        Constants.configOpenQueryResultsInTabByDefaultDoNotShowPrompt,
                        true,
                        vscode.ConfigurationTarget.Global,
                    );
            }
        });
        this.onRequest(qr.GetWebviewLocationRequest.type, async () => {
            return qr.QueryResultWebviewLocation.Panel;
        });
        registerCommonRequestHandlers(this, this._correlationId);
    }

    private showSplashScreen() {
        this.state = {
            resultSetSummaries: {},
            messages: [],
            tabStates: undefined,
            isExecutionPlan: false,
            executionPlanState: {},
            fontSettings: {
                fontSize: this.getFontSizeConfig(),

                fontFamily: this.getFontFamilyConfig(),
            },
            autoSizeColumns: this.getAutoSizeColumnsConfig(),
            inMemoryDataProcessingThreshold: this.getInMemoryDataProcessingThresholdConfig(),
        };
    }

    public async createPanelController(uri: string) {
        const viewColumn = getNewResultPaneViewColumn(uri, this.vscodeWrapper);
        if (this._queryResultWebviewPanelControllerMap.has(uri)) {
            this._queryResultWebviewPanelControllerMap.get(uri).revealToForeground();
            return;
        }

        const controller = new QueryResultWebviewPanelController(
            this._context,
            this.vscodeWrapper,
            viewColumn,
            uri,
            this._queryResultStateMap.get(uri).title,
            this,
        );
        controller.state = this.getQueryResultState(uri);
        controller.revealToForeground();
        this._queryResultWebviewPanelControllerMap.set(uri, controller);
        this.showSplashScreen();
    }

    public addQueryResultState(
        uri: string,
        title: string,
        isExecutionPlan?: boolean,
        actualPlanEnabled?: boolean,
    ): void {
        let currentState = {
            resultSetSummaries: {},
            messages: [],
            tabStates: {
                resultPaneTab: qr.QueryResultPaneTabs.Messages,
                resultViewMode: this.getDefaultViewModeConfig(),
            },
            uri: uri,
            title: title,
            isExecutionPlan: isExecutionPlan,
            actualPlanEnabled: actualPlanEnabled,
            ...(isExecutionPlan && {
                executionPlanState: {
                    loadState: ApiStatus.Loading,
                    executionPlanGraphs: [],
                    totalCost: 0,
                    xmlPlans: {},
                },
            }),
            fontSettings: {
                fontSize: this.getFontSizeConfig(),
                fontFamily: this.getFontFamilyConfig(),
            },
            autoSizeColumns: this.getAutoSizeColumnsConfig(),
            inMemoryDataProcessingThreshold: this.getInMemoryDataProcessingThresholdConfig(),
        };
        this._queryResultStateMap.set(uri, currentState);
    }

    public getAutoSizeColumnsConfig(): boolean {
        return this.vscodeWrapper
            .getConfiguration(Constants.extensionName)
            .get(Constants.configAutoColumnSizing);
    }

    public getInMemoryDataProcessingThresholdConfig(): number {
        return this.vscodeWrapper
            .getConfiguration(Constants.extensionName)
            .get(Constants.configInMemoryDataProcessingThreshold);
    }

    public getFontSizeConfig(): number {
        return (
            (this.vscodeWrapper
                .getConfiguration(Constants.extensionName)
                .get(Constants.extConfigResultKeys.ResultsFontSize) as number) ??
            (this.vscodeWrapper.getConfiguration("editor").get("fontSize") as number)
        );
    }

    public getFontFamilyConfig(): string {
        return this.vscodeWrapper
            .getConfiguration(Constants.extensionName)
            .get(Constants.extConfigResultKeys.ResultsFontFamily) as string;
    }

    public getDefaultViewModeConfig(): qr.QueryResultViewMode {
        const configValue = this.vscodeWrapper
            .getConfiguration(Constants.extensionName)
            .get("defaultQueryResultsViewMode") as string;

        return qr.QueryResultViewMode[configValue] ?? qr.QueryResultViewMode.Grid;
    }

    public setQueryResultState(uri: string, state: qr.QueryResultWebviewState) {
        this._queryResultStateMap.set(uri, state);
    }

    public deleteQueryResultState(uri: string): void {
        this._queryResultStateMap.delete(uri);
    }

    public updatePanelState(uri: string): void {
        if (this._queryResultWebviewPanelControllerMap.has(uri)) {
            this._queryResultWebviewPanelControllerMap
                .get(uri)
                .updateState(this.getQueryResultState(uri));
<<<<<<< HEAD
            //this._queryResultWebviewPanelControllerMap.get(uri).revealToForeground();
=======
>>>>>>> 31e718cf
        }
    }

    public removePanel(uri: string): void {
        if (this._queryResultWebviewPanelControllerMap.has(uri)) {
            this._queryResultWebviewPanelControllerMap.delete(uri);
            /**
             * Remove the corresponding query runner on panel closed
             */
            this._sqlOutputContentProvider.cleanupRunner(uri);
        }
    }

    public hasPanel(uri: string): boolean {
        return this._queryResultWebviewPanelControllerMap.has(uri);
    }

    public revealPanel(uri: string): void {
        if (this.hasPanel(uri)) {
            this._queryResultWebviewPanelControllerMap.get(uri).revealToForeground();
        }
    }

    public getQueryResultState(uri: string): qr.QueryResultWebviewState {
        var res = this._queryResultStateMap.get(uri);
        if (!res) {
            // This should never happen

            const error = new Error(`No query result state found for uri ${uri}`);

            sendErrorEvent(
                TelemetryViews.QueryResult,
                TelemetryActions.GetQueryResultState,
                error,
                false, // includeErrorMessage
            );

            throw error;
        }
        return res;
    }

    public getSqlOutputContentProvider(): SqlOutputContentProvider {
        return this._sqlOutputContentProvider;
    }

    public getExecutionPlanService(): ExecutionPlanService {
        return this.executionPlanService;
    }

    public setUntitledDocumentService(service: UntitledSqlDocumentService): void {
        this.untitledSqlDocumentService = service;
    }

    public getUntitledDocumentService(): UntitledSqlDocumentService {
        return this.untitledSqlDocumentService;
    }

    public async copyAllMessagesToClipboard(uri: string): Promise<void> {
        const messages = uri
            ? this.getQueryResultState(uri)?.messages?.map((message) => messageToString(message))
            : this.state?.messages?.map((message) => messageToString(message));

        if (!messages) {
            return;
        }

        const messageText = messages.join("\n");
        await this.vscodeWrapper.clipboardWriteText(messageText);
    }

    public getNumExecutionPlanResultSets(
        resultSetSummaries: qr.QueryResultWebviewState["resultSetSummaries"],
        actualPlanEnabled: boolean,
    ): number {
        const summariesLength = recordLength(resultSetSummaries);
        if (!actualPlanEnabled) {
            return summariesLength;
        }
        // count the amount of xml showplans in the result summaries
        let total = 0;
        Object.values(resultSetSummaries).forEach((batch) => {
            Object.values(batch).forEach((result) => {
                // Check if any column in columnInfo has the specific column name
                if (result.columnInfo[0].columnName === Constants.showPlanXmlColumnName) {
                    total++;
                }
            });
        });
        return total;
    }

    public updateSelectionSummaryStatusItem(selectionSummary: qr.SelectionSummaryStats) {
        if (selectionSummary.removeSelectionStats) {
            this._selectionSummaryStatusBarItem.text = "";
            this._selectionSummaryStatusBarItem.hide();
        } else {
            // the selection is numeric
            if (selectionSummary.average) {
                this._selectionSummaryStatusBarItem.text = QueryResult.numericSelectionSummary(
                    selectionSummary.average,
                    selectionSummary.count,
                    selectionSummary.sum,
                );
                this._selectionSummaryStatusBarItem.tooltip =
                    QueryResult.numericSelectionSummaryTooltip(
                        selectionSummary.average,
                        selectionSummary.count,
                        selectionSummary.distinctCount,
                        selectionSummary.max,
                        selectionSummary.min,
                        selectionSummary.nullCount,
                        selectionSummary.sum,
                    );
            } else {
                this._selectionSummaryStatusBarItem.text = QueryResult.nonNumericSelectionSummary(
                    selectionSummary.count,
                    selectionSummary.distinctCount,
                    selectionSummary.nullCount,
                );
                this._selectionSummaryStatusBarItem.tooltip =
                    this._selectionSummaryStatusBarItem.text;
            }
            this._selectionSummaryStatusBarItem.show();
        }
    }
}<|MERGE_RESOLUTION|>--- conflicted
+++ resolved
@@ -322,10 +322,6 @@
             this._queryResultWebviewPanelControllerMap
                 .get(uri)
                 .updateState(this.getQueryResultState(uri));
-<<<<<<< HEAD
-            //this._queryResultWebviewPanelControllerMap.get(uri).revealToForeground();
-=======
->>>>>>> 31e718cf
         }
     }
 

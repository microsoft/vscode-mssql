--- conflicted
+++ resolved
@@ -1,72 +1,3 @@
-<<<<<<< HEAD
-/*---------------------------------------------------------------------------------------------
- *  Copyright (c) Microsoft Corporation. All rights reserved.
- *  Licensed under the MIT License. See License.txt in the project root for license information.
- *--------------------------------------------------------------------------------------------*/
-
-import * as vscode from 'vscode';
-import * as qr from '../sharedInterfaces/queryResult';
-import { ReactWebviewViewController } from '../controllers/reactWebviewViewController';
-import { SqlOutputContentProvider } from '../models/sqlOutputContentProvider';
-
-export class QueryResultWebviewController extends ReactWebviewViewController<qr.QueryResultWebviewState, qr.QueryResultReducers> {
-	private _queryResultStateMap: Map<string, qr.QueryResultWebviewState> = new Map<string, qr.QueryResultWebviewState>();
-	private _sqlOutputContentProvider: SqlOutputContentProvider;
-
-	constructor(context: vscode.ExtensionContext,
-	) {
-		super(context, 'queryResult', {
-			value: '',
-			messages: [],
-			tabStates: {
-				resultPaneTab: qr.QueryResultPaneTabs.Messages
-			}
-		});
-		this.initialize();
-	}
-
-	private async initialize() {
-		this.registerRpcHandlers();
-	}
-
-	private registerRpcHandlers() {
-		this.registerRequestHandler('getRows', async (message) => {
-			return await this._sqlOutputContentProvider.rowRequestHandler(message.uri, message.batchId, message.resultId, message.rowStart, message.numberOfRows);
-		});
-		this.registerRequestHandler('setEditorSelection', async (message) => {
-			return await this._sqlOutputContentProvider.editorSelectionRequestHandler(message.uri, message.selectionData);
-		});
-		this.registerReducer('setResultTab', async (state, payload) => {
-			state.tabStates.resultPaneTab = payload.tabId;
-			return state;
-		});
-	}
-
-	public addQueryResultState(uri: string): void {
-		this._queryResultStateMap.set(uri, {
-			value: '',
-			messages: [],
-			tabStates: {
-				resultPaneTab: qr.QueryResultPaneTabs.Messages
-			},
-			uri: uri
-		});
-	}
-
-	public getQueryResultState(uri: string): qr.QueryResultWebviewState {
-		var res = this._queryResultStateMap.get(uri);
-		if (!res) {
-			// This should never happen
-			throw new Error(`No query result state found for uri ${uri}`);
-		}
-		return res;
-	}
-
-	public setSqlOutputContentProvider(provider: SqlOutputContentProvider): void {
-		this._sqlOutputContentProvider = provider;
-	}
-}
-=======
 /*---------------------------------------------------------------------------------------------
  *  Copyright (c) Microsoft Corporation. All rights reserved.
  *  Licensed under the MIT License. See License.txt in the project root for license information.
@@ -75,6 +6,7 @@
 import * as vscode from "vscode";
 import * as qr from "../sharedInterfaces/queryResult";
 import { ReactWebviewViewController } from "../controllers/reactWebviewViewController";
+import { SqlOutputContentProvider } from "../models/sqlOutputContentProvider";
 
 export class QueryResultWebviewController extends ReactWebviewViewController<
     qr.QueryResultWebviewState,
@@ -82,15 +14,7 @@
 > {
     private _queryResultStateMap: Map<string, qr.QueryResultWebviewState> =
         new Map<string, qr.QueryResultWebviewState>();
-    private _rowRequestHandler:
-        | ((
-              uri: string,
-              batchId: number,
-              resultId: number,
-              rowStart: number,
-              numberOfRows: number,
-          ) => Promise<qr.ResultSetSubset>)
-        | undefined;
+    private _sqlOutputContentProvider: SqlOutputContentProvider;
 
     constructor(context: vscode.ExtensionContext) {
         super(context, "queryResult", {
@@ -109,7 +33,7 @@
 
     private registerRpcHandlers() {
         this.registerRequestHandler("getRows", async (message) => {
-            return await this._rowRequestHandler(
+            return await this._sqlOutputContentProvider.rowRequestHandler(
                 message.uri,
                 message.batchId,
                 message.resultId,
@@ -117,6 +41,13 @@
                 message.numberOfRows,
             );
         });
+        this.registerRequestHandler('setEditorSelection', async (message) => {
+            return await this._sqlOutputContentProvider.editorSelectionRequestHandler(message.uri, message.selectionData);
+        });
+        this.registerRequestHandler('setEditorSelection', async (message) => {
+            return await this._sqlOutputContentProvider.editorSelectionRequestHandler(message.uri, message.selectionData);
+        });
+
         this.registerReducer("setResultTab", async (state, payload) => {
             state.tabStates.resultPaneTab = payload.tabId;
             return state;
@@ -143,16 +74,7 @@
         return res;
     }
 
-    public setRowRequestHandler(
-        handler: (
-            uri: string,
-            batchId: number,
-            resultId: number,
-            rowStart: number,
-            numberOfRows: number,
-        ) => Promise<qr.ResultSetSubset>,
-    ): void {
-        this._rowRequestHandler = handler;
+    public setSqlOutputContentProvider(provider: SqlOutputContentProvider): void {
+        this._sqlOutputContentProvider = provider;
     }
-}
->>>>>>> aa522540
+}
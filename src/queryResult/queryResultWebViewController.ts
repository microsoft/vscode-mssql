--- conflicted
+++ resolved
@@ -294,8 +294,6 @@
     ): void {
         this.untitledSqlDocumentService = service;
     }
-<<<<<<< HEAD
-=======
 
     public async copyAllMessagesToClipboard(uri: string): Promise<void> {
         const messages = uri
@@ -311,51 +309,4 @@
         const messageText = messages.join("\n");
         await this._vscodeWrapper.clipboardWriteText(messageText);
     }
-
-    private async createExecutionPlanGraphs(
-        state: qr.QueryResultWebviewState,
-        xmlPlans: string[],
-    ) {
-        let newState = {
-            ...state.executionPlanState,
-        };
-        for (const plan of xmlPlans) {
-            const planFile: ExecutionPlanGraphInfo = {
-                graphFileContent: plan,
-                graphFileType: ".sqlplan",
-            };
-            try {
-                newState.executionPlanGraphs =
-                    newState.executionPlanGraphs.concat(
-                        (
-                            await this.executionPlanService.getExecutionPlan(
-                                planFile,
-                            )
-                        ).graphs,
-                    );
-
-                newState.loadState = ApiStatus.Loaded;
-            } catch (e) {
-                newState.loadState = ApiStatus.Error;
-                newState.errorMessage = e.toString();
-            }
-        }
-        state.executionPlanState = newState;
-        state.executionPlanState.totalCost = this.calculateTotalCost(state);
-        this.updateState();
-    }
-
-    private calculateTotalCost(state: qr.QueryResultWebviewState): number {
-        if (!state.executionPlanState.executionPlanGraphs) {
-            state.executionPlanState.loadState = ApiStatus.Error;
-            return 0;
-        }
-
-        let sum = 0;
-        for (const graph of state.executionPlanState.executionPlanGraphs) {
-            sum += graph.root.cost + graph.root.subTreeCost;
-        }
-        return sum;
-    }
->>>>>>> 94370587
 }
/*---------------------------------------------------------------------------------------------
 *  Copyright (c) Microsoft Corporation. All rights reserved.
 *  Licensed under the MIT License. See License.txt in the project root for license information.
 *--------------------------------------------------------------------------------------------*/

import * as vscode from "vscode";
import * as qr from "../sharedInterfaces/queryResult";
import * as Constants from "../constants/constants";
import { ReactWebviewViewController } from "../controllers/reactWebviewViewController";
import { SqlOutputContentProvider } from "../models/sqlOutputContentProvider";
import { sendActionEvent } from "../telemetry/telemetry";
import {
    TelemetryActions,
    TelemetryViews,
} from "../sharedInterfaces/telemetry";
import { randomUUID } from "crypto";
import { ApiStatus } from "../sharedInterfaces/webview";
import UntitledSqlDocumentService from "../controllers/untitledSqlDocumentService";
import { ExecutionPlanService } from "../services/executionPlanService";
import VscodeWrapper from "../controllers/vscodeWrapper";
import { QueryResultWebviewPanelController } from "./queryResultWebviewPanelController";
import { getNewResultPaneViewColumn } from "./utils";
import {
    createExecutionPlanGraphs,
    saveExecutionPlan,
    showPlanXml,
    showQuery,
    updateTotalCost,
} from "../controllers/sharedExecutionPlanUtils";

export class QueryResultWebviewController extends ReactWebviewViewController<
    qr.QueryResultWebviewState,
    qr.QueryResultReducers
> {
    private _queryResultStateMap: Map<string, qr.QueryResultWebviewState> =
        new Map<string, qr.QueryResultWebviewState>();
    private _queryResultWebviewPanelControllerMap: Map<
        string,
        QueryResultWebviewPanelController
    > = new Map<string, QueryResultWebviewPanelController>();
    private _sqlOutputContentProvider: SqlOutputContentProvider;
    private _correlationId: string = randomUUID();
    public actualPlanStatuses: string[] = [];

    constructor(
        context: vscode.ExtensionContext,
        private executionPlanService: ExecutionPlanService,
        private untitledSqlDocumentService: UntitledSqlDocumentService,
        private _vscodeWrapper: VscodeWrapper,
    ) {
        super(context, "queryResult", {
            resultSetSummaries: {},
            messages: [],
            tabStates: {
                resultPaneTab: qr.QueryResultPaneTabs.Messages,
            },
            executionPlanState: {},
        });

        void this.initialize();
        if (!_vscodeWrapper) {
            this._vscodeWrapper = new VscodeWrapper();
        }
        if (this.isRichExperiencesEnabled) {
            vscode.window.onDidChangeActiveTextEditor((editor) => {
                const uri = editor?.document?.uri?.toString(true);
                if (uri && this._queryResultStateMap.has(uri)) {
                    this.state = this.getQueryResultState(uri);
                } else {
                    this.state = {
                        resultSetSummaries: {},
                        messages: [],
                        tabStates: undefined,
                        isExecutionPlan: false,
                        executionPlanState: {},
                    };
                }
            });

            // not the best api but it's the best we can do in VSCode
            this._vscodeWrapper.onDidOpenTextDocument((document) => {
                const uri = document.uri.toString(true);
                if (this._queryResultStateMap.has(uri)) {
                    this._queryResultStateMap.delete(uri);
                }
            });
        }
    }

    private async initialize() {
        this.registerRpcHandlers();
    }

    private get isRichExperiencesEnabled(): boolean {
        return this._vscodeWrapper
            .getConfiguration()
            .get(Constants.configEnableRichExperiences);
    }

    private registerRpcHandlers() {
        this.registerRequestHandler("openInNewTab", async (message) => {
            await this.createPanelController(message.uri);
        });
        this.registerRequestHandler("getWebviewLocation", async () => {
            return qr.QueryResultWebviewLocation.Panel;
        });
        this.registerRequestHandler("getRows", async (message) => {
            const result =
                await this._sqlOutputContentProvider.rowRequestHandler(
                    message.uri,
                    message.batchId,
                    message.resultId,
                    message.rowStart,
                    message.numberOfRows,
                );
            let currentState = this.getQueryResultState(message.uri);
            if (
                currentState.isExecutionPlan &&
                // check if the current result set is the result set that contains the xml plan
                currentState.resultSetSummaries[message.batchId][
                    message.resultId
                ].columnInfo[0].columnName === Constants.showPlanXmlColumnName
            ) {
                currentState.executionPlanState.xmlPlans =
                    // this gets the xml plan returned by the get execution
                    // plan query
                    currentState.executionPlanState.xmlPlans.concat(
                        result.rows[0][0].displayValue,
                    );
            }
            this.setQueryResultState(message.uri, currentState);
            return result;
        });
        this.registerRequestHandler("setEditorSelection", async (message) => {
            return await this._sqlOutputContentProvider.editorSelectionRequestHandler(
                message.uri,
                message.selectionData,
            );
        });
        this.registerRequestHandler("saveResults", async (message) => {
            sendActionEvent(
                TelemetryViews.QueryResult,
                TelemetryActions.SaveResults,
                {
                    correlationId: this._correlationId,
                    format: message.format,
                    selection: message.selection,
                    origin: message.origin,
                },
            );
            return await this._sqlOutputContentProvider.saveResultsRequestHandler(
                message.uri,
                message.batchId,
                message.resultId,
                message.format,
                message.selection,
            );
        });
        this.registerRequestHandler("copySelection", async (message) => {
            sendActionEvent(
                TelemetryViews.QueryResult,
                TelemetryActions.CopyResults,
                {
                    correlationId: this._correlationId,
                },
            );
            return await this._sqlOutputContentProvider.copyRequestHandler(
                message.uri,
                message.batchId,
                message.resultId,
                message.selection,
            );
        });
        this.registerRequestHandler("copyWithHeaders", async (message) => {
            sendActionEvent(
                TelemetryViews.QueryResult,
                TelemetryActions.CopyResultsHeaders,
                {
                    correlationId: this._correlationId,
                },
            );
            return await this._sqlOutputContentProvider.copyRequestHandler(
                message.uri,
                message.batchId,
                message.resultId,
                message.selection,
                true, //copy headers flag
            );
        });
        this.registerRequestHandler("copyHeaders", async (message) => {
            sendActionEvent(
                TelemetryViews.QueryResult,
                TelemetryActions.CopyHeaders,
                {
                    correlationId: this._correlationId,
                },
            );
            return await this._sqlOutputContentProvider.copyHeadersRequestHandler(
                message.uri,
                message.batchId,
                message.resultId,
                message.selection,
            );
        });
        this.registerReducer("setResultTab", async (state, payload) => {
            state.tabStates.resultPaneTab = payload.tabId;
            return state;
        });
        this.registerReducer("getExecutionPlan", async (state, payload) => {
<<<<<<< HEAD
            const currentResultState = this.getQueryResultState(payload.uri);
            if (
                // in the case of a multi-set result set, make sure the
                // results have fully finished loading by checking that
                // we have the same amount of xml plans as result sets
                currentResultState.executionPlanState?.xmlPlans.length &&
                currentResultState.executionPlanState.xmlPlans.length ===
                    Object.keys(currentResultState.resultSetSummaries).length &&
                currentResultState.executionPlanState.executionPlanGraphs
                    .length === 0
            ) {
=======
            // because this is an overridden call, this makes sure it is being
            // called properly
            if ("uri" in payload) {
                const currentResultState = this.getQueryResultState(
                    payload.uri,
                );
                if (
                    !(
                        // Check if actual plan is enabled or current result is an execution plan
                        (
                            (currentResultState.actualPlanEnabled ||
                                currentResultState.isExecutionPlan) &&
                            // Ensure execution plan state exists and execution plan graphs have not loaded
                            currentResultState.executionPlanState &&
                            currentResultState.executionPlanState
                                .executionPlanGraphs.length === 0 &&
                            // Check for non-empty XML plans and result summaries
                            currentResultState.executionPlanState.xmlPlans
                                .length &&
                            Object.keys(currentResultState.resultSetSummaries)
                                .length &&
                            // Verify XML plans match expected number of result sets
                            currentResultState.executionPlanState.xmlPlans
                                .length ===
                                this.getNumExecutionPlanResultSets(
                                    currentResultState.resultSetSummaries,
                                    currentResultState.actualPlanEnabled,
                                )
                        )
                    )
                ) {
                    return state;
                }

>>>>>>> c7da5467
                state = (await createExecutionPlanGraphs(
                    state,
                    this.executionPlanService,
                    currentResultState.executionPlanState.xmlPlans,
                )) as qr.QueryResultWebviewState;
                state.executionPlanState.loadState = ApiStatus.Loaded;
                state.tabStates.resultPaneTab =
                    qr.QueryResultPaneTabs.ExecutionPlan;

                return state;
            }
        });
        this.registerReducer("addXmlPlan", async (state, payload) => {
            state.executionPlanState.xmlPlans = [
                ...state.executionPlanState.xmlPlans,
                payload.xmlPlan,
            ];
            return state;
        });
        this.registerReducer("saveExecutionPlan", async (state, payload) => {
            return (await saveExecutionPlan(
                state,
                payload,
            )) as qr.QueryResultWebviewState;
        });
        this.registerReducer("showPlanXml", async (state, payload) => {
            return (await showPlanXml(
                state,
                payload,
            )) as qr.QueryResultWebviewState;
        });
        this.registerReducer("showQuery", async (state, payload) => {
            return (await showQuery(
                state,
                payload,
                this.untitledSqlDocumentService,
            )) as qr.QueryResultWebviewState;
        });
        this.registerReducer("updateTotalCost", async (state, payload) => {
            return (await updateTotalCost(
                state,
                payload,
            )) as qr.QueryResultWebviewState;
        });
    }

<<<<<<< HEAD
    public async createPanelController(uri: string) {
        const viewColumn = getNewResultPaneViewColumn(uri, this._vscodeWrapper);
        if (this._queryResultWebviewPanelControllerMap.has(uri)) {
            this._queryResultWebviewPanelControllerMap
                .get(uri)
                .revealToForeground();
            return;
        }

        const controller = new QueryResultWebviewPanelController(
            this._context,
            this.executionPlanService,
            this.untitledSqlDocumentService,
            this._vscodeWrapper,
            viewColumn,
            uri,
            this,
        );
        controller.setSqlOutputContentProvider(this._sqlOutputContentProvider);
        controller.state = this.getQueryResultState(uri);
        controller.revealToForeground();
        this._queryResultWebviewPanelControllerMap.set(uri, controller);
        if (this.isVisible()) {
            await vscode.commands.executeCommand(
                "workbench.action.togglePanel",
            );
        }
    }

    public addQueryResultState(uri: string, isExecutionPlan?: boolean): void {
=======
    public addQueryResultState(
        uri: string,
        isExecutionPlan?: boolean,
        actualPlanEnabled?: boolean,
    ): void {
>>>>>>> c7da5467
        let currentState = {
            resultSetSummaries: {},
            messages: [],
            tabStates: {
                resultPaneTab: qr.QueryResultPaneTabs.Messages,
            },
            uri: uri,
            isExecutionPlan: isExecutionPlan,
            actualPlanEnabled: actualPlanEnabled,
            ...(isExecutionPlan && {
                executionPlanState: {
                    loadState: ApiStatus.Loading,
                    executionPlanGraphs: [],
                    totalCost: 0,
                    xmlPlans: [],
                },
            }),
        };
        this._queryResultStateMap.set(uri, currentState);
    }

    public setQueryResultState(uri: string, state: qr.QueryResultWebviewState) {
        this._queryResultStateMap.set(uri, state);
    }

    public updatePanelState(uri: string): void {
        if (this._queryResultWebviewPanelControllerMap.has(uri)) {
            this._queryResultWebviewPanelControllerMap
                .get(uri)
                .updateState(this.getQueryResultState(uri));
            this._queryResultWebviewPanelControllerMap
                .get(uri)
                .revealToForeground();
        }
    }

    public removePanel(uri: string): void {
        if (this._queryResultWebviewPanelControllerMap.has(uri)) {
            this._queryResultWebviewPanelControllerMap.delete(uri);
        }
    }

    public hasPanel(uri: string): boolean {
        return this._queryResultWebviewPanelControllerMap.has(uri);
    }

    public getQueryResultState(uri: string): qr.QueryResultWebviewState {
        var res = this._queryResultStateMap.get(uri);
        if (!res) {
            // This should never happen
            throw new Error(`No query result state found for uri ${uri}`);
        }
        return res;
    }

    public addResultSetSummary(
        uri: string,
        resultSetSummary: qr.ResultSetSummary,
    ) {
        let state = this.getQueryResultState(uri);
        const batchId = resultSetSummary.batchId;
        const resultId = resultSetSummary.id;
        if (!state.resultSetSummaries[batchId]) {
            state.resultSetSummaries[batchId] = {};
        }
        state.resultSetSummaries[batchId][resultId] = resultSetSummary;
    }

    public setSqlOutputContentProvider(
        provider: SqlOutputContentProvider,
    ): void {
        this._sqlOutputContentProvider = provider;
    }

    public setExecutionPlanService(service: ExecutionPlanService): void {
        this.executionPlanService = service;
    }

    public setUntitledDocumentService(
        service: UntitledSqlDocumentService,
    ): void {
        this.untitledSqlDocumentService = service;
    }

    public async copyAllMessagesToClipboard(uri: string): Promise<void> {
        const messages = uri
            ? this.getQueryResultState(uri)?.messages?.map(
                  (message) => message.message,
              )
            : this.state?.messages?.map((message) => message.message);

        if (!messages) {
            return;
        }

        const messageText = messages.join("\n");
        await this._vscodeWrapper.clipboardWriteText(messageText);
    }

    public getNumExecutionPlanResultSets(
        resultSetSummaries: qr.QueryResultWebviewState["resultSetSummaries"],
        actualPlanEnabled: boolean,
    ): number {
        const summariesLength = Object.keys(resultSetSummaries).length;
        if (!actualPlanEnabled) {
            return summariesLength;
        }
        // count the amount of xml showplans in the result summaries
        let total = 0;
        Object.values(resultSetSummaries).forEach((batch) => {
            Object.values(batch).forEach((result) => {
                // Check if any column in columnInfo has the specific column name
                if (
                    result.columnInfo[0].columnName ===
                    Constants.showPlanXmlColumnName
                ) {
                    total++;
                }
            });
        });
        return total;
    }
}<|MERGE_RESOLUTION|>--- conflicted
+++ resolved
@@ -207,19 +207,6 @@
             return state;
         });
         this.registerReducer("getExecutionPlan", async (state, payload) => {
-<<<<<<< HEAD
-            const currentResultState = this.getQueryResultState(payload.uri);
-            if (
-                // in the case of a multi-set result set, make sure the
-                // results have fully finished loading by checking that
-                // we have the same amount of xml plans as result sets
-                currentResultState.executionPlanState?.xmlPlans.length &&
-                currentResultState.executionPlanState.xmlPlans.length ===
-                    Object.keys(currentResultState.resultSetSummaries).length &&
-                currentResultState.executionPlanState.executionPlanGraphs
-                    .length === 0
-            ) {
-=======
             // because this is an overridden call, this makes sure it is being
             // called properly
             if ("uri" in payload) {
@@ -254,7 +241,6 @@
                     return state;
                 }
 
->>>>>>> c7da5467
                 state = (await createExecutionPlanGraphs(
                     state,
                     this.executionPlanService,
@@ -301,7 +287,6 @@
         });
     }
 
-<<<<<<< HEAD
     public async createPanelController(uri: string) {
         const viewColumn = getNewResultPaneViewColumn(uri, this._vscodeWrapper);
         if (this._queryResultWebviewPanelControllerMap.has(uri)) {
@@ -331,14 +316,11 @@
         }
     }
 
-    public addQueryResultState(uri: string, isExecutionPlan?: boolean): void {
-=======
     public addQueryResultState(
         uri: string,
         isExecutionPlan?: boolean,
         actualPlanEnabled?: boolean,
     ): void {
->>>>>>> c7da5467
         let currentState = {
             resultSetSummaries: {},
             messages: [],

/*---------------------------------------------------------------------------------------------
 *  Copyright (c) Microsoft Corporation. All rights reserved.
 *  Licensed under the MIT License. See License.txt in the project root for license information.
 *--------------------------------------------------------------------------------------------*/

import * as vscode from "vscode";
import * as qr from "../sharedInterfaces/queryResult";
import * as Constants from "../constants/constants";
import * as LocalizedConstants from "../constants/locConstants";
import { ReactWebviewViewController } from "../controllers/reactWebviewViewController";
import { SqlOutputContentProvider } from "../models/sqlOutputContentProvider";
import { sendActionEvent } from "../telemetry/telemetry";
import {
    TelemetryActions,
    TelemetryViews,
} from "../sharedInterfaces/telemetry";
import { randomUUID } from "crypto";
import { ApiStatus } from "../sharedInterfaces/webview";
import UntitledSqlDocumentService from "../controllers/untitledSqlDocumentService";
import { ExecutionPlanService } from "../services/executionPlanService";
import VscodeWrapper from "../controllers/vscodeWrapper";
import { QueryResultWebviewPanelController } from "./queryResultWebviewPanelController";
import {
    getNewResultPaneViewColumn,
    registerCommonRequestHandlers,
} from "./utils";

export class QueryResultWebviewController extends ReactWebviewViewController<
    qr.QueryResultWebviewState,
    qr.QueryResultReducers
> {
    private _queryResultStateMap: Map<string, qr.QueryResultWebviewState> =
        new Map<string, qr.QueryResultWebviewState>();
    private _queryResultWebviewPanelControllerMap: Map<
        string,
        QueryResultWebviewPanelController
    > = new Map<string, QueryResultWebviewPanelController>();
    private _sqlOutputContentProvider: SqlOutputContentProvider;
    private _correlationId: string = randomUUID();
    public actualPlanStatuses: string[] = [];

    constructor(
        context: vscode.ExtensionContext,
        private executionPlanService: ExecutionPlanService,
        private untitledSqlDocumentService: UntitledSqlDocumentService,
        private _vscodeWrapper: VscodeWrapper,
    ) {
        super(context, "queryResult", {
            resultSetSummaries: {},
            messages: [],
            tabStates: {
                resultPaneTab: qr.QueryResultPaneTabs.Messages,
            },
            executionPlanState: {},
        });

        void this.initialize();
        if (!_vscodeWrapper) {
            this._vscodeWrapper = new VscodeWrapper();
        }
        if (this.isRichExperiencesEnabled) {
            vscode.window.onDidChangeActiveTextEditor((editor) => {
                const uri = editor?.document?.uri?.toString(true);
                if (uri && this._queryResultStateMap.has(uri)) {
                    this.state = this.getQueryResultState(uri);
                } else {
                    this.state = {
                        resultSetSummaries: {},
                        messages: [],
                        tabStates: undefined,
                        isExecutionPlan: false,
                        executionPlanState: {},
                    };
                }
            });

            // not the best api but it's the best we can do in VSCode
            this._vscodeWrapper.onDidOpenTextDocument((document) => {
                const uri = document.uri.toString(true);
                if (this._queryResultStateMap.has(uri)) {
                    this._queryResultStateMap.delete(uri);
                }
            });
        }
    }

    private async initialize() {
        this.registerRpcHandlers();
    }

    private get isRichExperiencesEnabled(): boolean {
        return this._vscodeWrapper
            .getConfiguration()
            .get(Constants.configEnableRichExperiences);
    }

    private get isOpenQueryResultsInTabByDefaultEnabled(): boolean {
        return this._vscodeWrapper
            .getConfiguration()
            .get(Constants.configOpenQueryResultsInTabByDefault);
    }

    private get isDefaultQueryResultToDocumentDoNotShowPromptEnabled(): boolean {
        return this._vscodeWrapper
            .getConfiguration()
            .get(Constants.configOpenQueryResultsInTabByDefaultDoNotShowPrompt);
    }

    private get shouldShowDefaultQueryResultToDocumentPrompt(): boolean {
        return (
            !this.isOpenQueryResultsInTabByDefaultEnabled &&
            !this.isDefaultQueryResultToDocumentDoNotShowPromptEnabled
        );
    }

    private registerRpcHandlers() {
        this.registerRequestHandler("openInNewTab", async (message) => {
            if (this.shouldShowDefaultQueryResultToDocumentPrompt) {
                const response =
                    await this._vscodeWrapper.showInformationMessage(
                        LocalizedConstants.openQueryResultsInTabByDefaultPrompt,
                        LocalizedConstants.alwaysShowInNewTab,
                        LocalizedConstants.keepInQueryPane,
                    );
                let telemResponse: string;
                switch (response) {
                    case LocalizedConstants.alwaysShowInNewTab:
                        telemResponse = "alwaysShowInNewTab";
                        break;
                    case LocalizedConstants.keepInQueryPane:
                        telemResponse = "keepInQueryPane";
                        break;
                    default:
                        telemResponse = "dismissed";
                }

                sendActionEvent(
                    TelemetryViews.General,
                    TelemetryActions.OpenQueryResultsInTabByDefaultPrompt,
                    {
                        response: telemResponse,
                    },
                );

                if (response === LocalizedConstants.alwaysShowInNewTab) {
                    await this._vscodeWrapper
                        .getConfiguration()
                        .update(
                            Constants.configOpenQueryResultsInTabByDefault,
                            true,
                            vscode.ConfigurationTarget.Global,
                        );
                }
                // show the prompt only once
                await this._vscodeWrapper
                    .getConfiguration()
                    .update(
                        Constants.configOpenQueryResultsInTabByDefaultDoNotShowPrompt,
                        true,
                        vscode.ConfigurationTarget.Global,
                    );
            }
            await this.createPanelController(message.uri);
        });
<<<<<<< HEAD
        this.registerReducer("openFileThroughLink", async (state, payload) => {
            // TO DO: add formatting? ADS doesn't do this, but it may be nice...
            const newDoc = await vscode.workspace.openTextDocument({
                content: payload.content,
                language: payload.type,
            });

            void vscode.window.showTextDocument(newDoc);

            return state;
        });
        this.registerReducer("saveExecutionPlan", async (state, payload) => {
            return (await saveExecutionPlan(
                state,
                payload,
            )) as qr.QueryResultWebviewState;
        });
        this.registerReducer("showPlanXml", async (state, payload) => {
            return (await showPlanXml(
                state,
                payload,
            )) as qr.QueryResultWebviewState;
        });
        this.registerReducer("showQuery", async (state, payload) => {
            return (await showQuery(
                state,
                payload,
                this.untitledSqlDocumentService,
            )) as qr.QueryResultWebviewState;
        });
        this.registerReducer("updateTotalCost", async (state, payload) => {
            return (await updateTotalCost(
                state,
                payload,
            )) as qr.QueryResultWebviewState;
=======
        this.registerRequestHandler("getWebviewLocation", async () => {
            return qr.QueryResultWebviewLocation.Panel;
>>>>>>> 543206e0
        });
        registerCommonRequestHandlers(this, this._correlationId);
    }

    public async createPanelController(uri: string) {
        const viewColumn = getNewResultPaneViewColumn(uri, this._vscodeWrapper);
        if (this._queryResultWebviewPanelControllerMap.has(uri)) {
            this._queryResultWebviewPanelControllerMap
                .get(uri)
                .revealToForeground();
            return;
        }

        const controller = new QueryResultWebviewPanelController(
            this._context,
            this._vscodeWrapper,
            viewColumn,
            uri,
            this._queryResultStateMap.get(uri).title,
            this,
        );
        controller.state = this.getQueryResultState(uri);
        controller.revealToForeground();
        this._queryResultWebviewPanelControllerMap.set(uri, controller);
        if (this.isVisible()) {
            await vscode.commands.executeCommand(
                "workbench.action.togglePanel",
            );
        }
    }

    public addQueryResultState(
        uri: string,
        title: string,
        isExecutionPlan?: boolean,
        actualPlanEnabled?: boolean,
    ): void {
        let currentState = {
            resultSetSummaries: {},
            messages: [],
            tabStates: {
                resultPaneTab: qr.QueryResultPaneTabs.Messages,
            },
            uri: uri,
            title: title,
            isExecutionPlan: isExecutionPlan,
            actualPlanEnabled: actualPlanEnabled,
            ...(isExecutionPlan && {
                executionPlanState: {
                    loadState: ApiStatus.Loading,
                    executionPlanGraphs: [],
                    totalCost: 0,
                    xmlPlans: [],
                },
            }),
        };
        this._queryResultStateMap.set(uri, currentState);
    }

    public setQueryResultState(uri: string, state: qr.QueryResultWebviewState) {
        this._queryResultStateMap.set(uri, state);
    }

    public updatePanelState(uri: string): void {
        if (this._queryResultWebviewPanelControllerMap.has(uri)) {
            this._queryResultWebviewPanelControllerMap
                .get(uri)
                .updateState(this.getQueryResultState(uri));
            this._queryResultWebviewPanelControllerMap
                .get(uri)
                .revealToForeground();
        }
    }

    public removePanel(uri: string): void {
        if (this._queryResultWebviewPanelControllerMap.has(uri)) {
            this._queryResultWebviewPanelControllerMap.delete(uri);
        }
    }

    public hasPanel(uri: string): boolean {
        return this._queryResultWebviewPanelControllerMap.has(uri);
    }

    public getQueryResultState(uri: string): qr.QueryResultWebviewState {
        var res = this._queryResultStateMap.get(uri);
        if (!res) {
            // This should never happen
            throw new Error(`No query result state found for uri ${uri}`);
        }
        return res;
    }

    public addResultSetSummary(
        uri: string,
        resultSetSummary: qr.ResultSetSummary,
    ) {
        let state = this.getQueryResultState(uri);
        const batchId = resultSetSummary.batchId;
        const resultId = resultSetSummary.id;
        if (!state.resultSetSummaries[batchId]) {
            state.resultSetSummaries[batchId] = {};
        }
        state.resultSetSummaries[batchId][resultId] = resultSetSummary;
    }

    public setSqlOutputContentProvider(
        provider: SqlOutputContentProvider,
    ): void {
        this._sqlOutputContentProvider = provider;
    }

    public getSqlOutputContentProvider(): SqlOutputContentProvider {
        return this._sqlOutputContentProvider;
    }

    public setExecutionPlanService(service: ExecutionPlanService): void {
        this.executionPlanService = service;
    }

    public getExecutionPlanService(): ExecutionPlanService {
        return this.executionPlanService;
    }

    public setUntitledDocumentService(
        service: UntitledSqlDocumentService,
    ): void {
        this.untitledSqlDocumentService = service;
    }

    public getUntitledDocumentService(): UntitledSqlDocumentService {
        return this.untitledSqlDocumentService;
    }

    public async copyAllMessagesToClipboard(uri: string): Promise<void> {
        const messages = uri
            ? this.getQueryResultState(uri)?.messages?.map(
                  (message) => message.message,
              )
            : this.state?.messages?.map((message) => message.message);

        if (!messages) {
            return;
        }

        const messageText = messages.join("\n");
        await this._vscodeWrapper.clipboardWriteText(messageText);
    }

    public getNumExecutionPlanResultSets(
        resultSetSummaries: qr.QueryResultWebviewState["resultSetSummaries"],
        actualPlanEnabled: boolean,
    ): number {
        const summariesLength = Object.keys(resultSetSummaries).length;
        if (!actualPlanEnabled) {
            return summariesLength;
        }
        // count the amount of xml showplans in the result summaries
        let total = 0;
        Object.values(resultSetSummaries).forEach((batch) => {
            Object.values(batch).forEach((result) => {
                // Check if any column in columnInfo has the specific column name
                if (
                    result.columnInfo[0].columnName ===
                    Constants.showPlanXmlColumnName
                ) {
                    total++;
                }
            });
        });
        return total;
    }
}<|MERGE_RESOLUTION|>--- conflicted
+++ resolved
@@ -24,6 +24,13 @@
     getNewResultPaneViewColumn,
     registerCommonRequestHandlers,
 } from "./utils";
+import {
+    createExecutionPlanGraphs,
+    saveExecutionPlan,
+    showPlanXml,
+    showQuery,
+    updateTotalCost,
+} from "../controllers/sharedExecutionPlanUtils";
 
 export class QueryResultWebviewController extends ReactWebviewViewController<
     qr.QueryResultWebviewState,
@@ -162,7 +169,53 @@
             }
             await this.createPanelController(message.uri);
         });
-<<<<<<< HEAD
+        this.registerReducer("getExecutionPlan", async (state, payload) => {
+            // because this is an overridden call, this makes sure it is being
+            // called properly
+            if ("uri" in payload) {
+                const currentResultState = this.getQueryResultState(
+                    payload.uri,
+                );
+                if (
+                    !(
+                        // Check if actual plan is enabled or current result is an execution plan
+                        (
+                            (currentResultState.actualPlanEnabled ||
+                                currentResultState.isExecutionPlan) &&
+                            // Ensure execution plan state exists and execution plan graphs have not loaded
+                            currentResultState.executionPlanState &&
+                            currentResultState.executionPlanState
+                                .executionPlanGraphs.length === 0 &&
+                            // Check for non-empty XML plans and result summaries
+                            currentResultState.executionPlanState.xmlPlans
+                                .length &&
+                            Object.keys(currentResultState.resultSetSummaries)
+                                .length &&
+                            // Verify XML plans match expected number of result sets
+                            currentResultState.executionPlanState.xmlPlans
+                                .length ===
+                                this.getNumExecutionPlanResultSets(
+                                    currentResultState.resultSetSummaries,
+                                    currentResultState.actualPlanEnabled,
+                                )
+                        )
+                    )
+                ) {
+                    return state;
+                }
+
+                state = (await createExecutionPlanGraphs(
+                    state,
+                    this.executionPlanService,
+                    currentResultState.executionPlanState.xmlPlans,
+                )) as qr.QueryResultWebviewState;
+                state.executionPlanState.loadState = ApiStatus.Loaded;
+                state.tabStates.resultPaneTab =
+                    qr.QueryResultPaneTabs.ExecutionPlan;
+
+                return state;
+            }
+        });
         this.registerReducer("openFileThroughLink", async (state, payload) => {
             // TO DO: add formatting? ADS doesn't do this, but it may be nice...
             const newDoc = await vscode.workspace.openTextDocument({
@@ -198,10 +251,9 @@
                 state,
                 payload,
             )) as qr.QueryResultWebviewState;
-=======
+        });
         this.registerRequestHandler("getWebviewLocation", async () => {
             return qr.QueryResultWebviewLocation.Panel;
->>>>>>> 543206e0
         });
         registerCommonRequestHandlers(this, this._correlationId);
     }

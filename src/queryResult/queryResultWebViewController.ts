--- conflicted
+++ resolved
@@ -18,10 +18,8 @@
 import UntitledSqlDocumentService from "../controllers/untitledSqlDocumentService";
 import { ExecutionPlanService } from "../services/executionPlanService";
 import VscodeWrapper from "../controllers/vscodeWrapper";
-<<<<<<< HEAD
 import { QueryResultWebviewPanelController } from "./queryResultWebviewPanelController";
 import { getNewResultPaneViewColumn } from "./utils";
-=======
 import {
     createExecutionPlanGraphs,
     saveExecutionPlan,
@@ -29,7 +27,6 @@
     showQuery,
     updateTotalCost,
 } from "../controllers/sharedExecutionPlanUtils";
->>>>>>> 26cd9656
 
 export class QueryResultWebviewController extends ReactWebviewViewController<
     qr.QueryResultWebviewState,
@@ -158,7 +155,7 @@
                         result.rows[0][0].displayValue,
                     );
             }
-            this._queryResultStateMap.set(message.uri, currentState);
+            this.setQueryResultState(message.uri, currentState);
             return result;
         });
         this.registerRequestHandler("setEditorSelection", async (message) => {
@@ -314,6 +311,10 @@
         this._queryResultStateMap.set(uri, currentState);
     }
 
+    public setQueryResultState(uri: string, state: qr.QueryResultWebviewState) {
+        this._queryResultStateMap.set(uri, state);
+    }
+
     public updatePanelState(uri: string): void {
         if (this._queryResultWebviewPanelControllerMap.has(uri)) {
             this._queryResultWebviewPanelControllerMap

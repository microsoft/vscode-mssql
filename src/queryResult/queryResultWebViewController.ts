/*---------------------------------------------------------------------------------------------
 *  Copyright (c) Microsoft Corporation. All rights reserved.
 *  Licensed under the MIT License. See License.txt in the project root for license information.
 *--------------------------------------------------------------------------------------------*/

import * as vscode from "vscode";
import * as qr from "../sharedInterfaces/queryResult";
import { ReactWebviewViewController } from "../controllers/reactWebviewViewController";
import { SqlOutputContentProvider } from "../models/sqlOutputContentProvider";
import { exists } from "../utils/utils";
import { homedir } from "os";
import { ApiStatus } from "../sharedInterfaces/webview";
import UntitledSqlDocumentService from "../controllers/untitledSqlDocumentService";
import { ExecutionPlanGraphInfo } from "../reactviews/pages/ExecutionPlan/executionPlanInterfaces";
import { ExecutionPlanService } from "../services/executionPlanService";

export class QueryResultWebviewController extends ReactWebviewViewController<
    qr.QueryResultWebviewState,
    qr.QueryResultReducers
> {
    private _queryResultStateMap: Map<string, qr.QueryResultWebviewState> =
        new Map<string, qr.QueryResultWebviewState>();
    private _sqlOutputContentProvider: SqlOutputContentProvider;
    private _executionPlanContents: string;

    constructor(
        context: vscode.ExtensionContext,
        private executionPlanService: ExecutionPlanService,
        private untitledSqlDocumentService: UntitledSqlDocumentService,
    ) {
        super(context, "queryResult", {
            resultSetSummaries: {},
            messages: [],
            tabStates: {
                resultPaneTab: qr.QueryResultPaneTabs.Messages,
            },
            executionPlanState: {},
        });
        this.initialize();
    }

    private async initialize() {
        this.registerRpcHandlers();
    }

    private registerRpcHandlers() {
        this.registerRequestHandler("getRows", async (message) => {
            return await this._sqlOutputContentProvider.rowRequestHandler(
                message.uri,
                message.batchId,
                message.resultId,
                message.rowStart,
                message.numberOfRows,
            );
        });
        this.registerRequestHandler("setEditorSelection", async (message) => {
            return await this._sqlOutputContentProvider.editorSelectionRequestHandler(
                message.uri,
                message.selectionData,
            );
        });
        this.registerRequestHandler("saveResults", async (message) => {
            return await this._sqlOutputContentProvider.saveResultsRequestHandler(
                message.uri,
                message.batchId,
                message.resultId,
                message.format,
                message.selection,
            );
        });
        this.registerReducer("setResultTab", async (state, payload) => {
            state.tabStates.resultPaneTab = payload.tabId;
            return state;
        });
        this.registerReducer("getExecutionPlan", async (state, payload) => {
            this._executionPlanContents = payload.sqlPlanContent;
            await this.createExecutionPlanGraphs();
            state.executionPlanState.loadState = ApiStatus.Loaded;
            state.tabStates.resultPaneTab =
                qr.QueryResultPaneTabs.ExecutionPlan;
            return {
                ...state,
                executionPlanState: {
                    ...state.executionPlanState,
                    sqlPlanContent: payload.sqlPlanContent,
                    executionPlan: this.state.executionPlanState.executionPlan,
                    executionPlanGraphs:
                        this.state.executionPlanState.executionPlanGraphs,
                },
            };
        });
        this.registerReducer("saveExecutionPlan", async (state, payload) => {
            let folder = vscode.Uri.file(homedir());
            let filename: vscode.Uri;

            // make the default filename of the plan to be saved-
            // start ad plan.sqlplan, then plan1.sqlplan, ...
            let counter = 1;
            if (await exists(`plan.sqlplan`, folder)) {
                while (await exists(`plan${counter}.sqlplan`, folder)) {
                    counter += 1;
                }
                filename = vscode.Uri.joinPath(
                    folder,
                    `plan${counter}.sqlplan`,
                );
            } else {
                filename = vscode.Uri.joinPath(folder, "plan.sqlplan");
            }

            // Show a save dialog to the user
            const saveUri = await vscode.window.showSaveDialog({
                defaultUri: filename,
                filters: {
                    "SQL Plan Files": ["sqlplan"],
                },
            });

            if (saveUri) {
                // Write the content to the new file
                vscode.workspace.fs.writeFile(
                    saveUri,
                    Buffer.from(payload.sqlPlanContent),
                );
            }

            return state;
        });
        this.registerReducer("showPlanXml", async (state, payload) => {
            const planXmlDoc = await vscode.workspace.openTextDocument({
                content: payload.sqlPlanContent,
                language: "xml",
            });

            vscode.window.showTextDocument(planXmlDoc);

            return state;
        });
        this.registerReducer("showQuery", async (state, payload) => {
            this.untitledSqlDocumentService.newQuery(payload.query);

            return state;
        });
        this.registerReducer("updateTotalCost", async (state, payload) => {
            this.state.executionPlanState.totalCost += payload.addedCost;

            return {
                ...state,
                executionPlanState: {
                    ...state.executionPlanState,
                    totalCost: this.state.executionPlanState.totalCost,
                },
            };
        });
    }

<<<<<<< HEAD
    public addQueryResultState(uri: string, isExecutionPlan?: boolean): void {
        let currentState = {
            value: "",
=======
    public addQueryResultState(uri: string): void {
        this._queryResultStateMap.set(uri, {
            resultSetSummaries: {},
>>>>>>> d7c137e1
            messages: [],
            tabStates: {
                resultPaneTab: qr.QueryResultPaneTabs.Messages,
            },
            uri: uri,
            isExecutionPlan: isExecutionPlan,
            ...(isExecutionPlan && {
                executionPlanState: {
                    loadState: ApiStatus.Loading,
                    sqlPlanContent: "",
                    theme:
                        vscode.window.activeColorTheme.kind ===
                        vscode.ColorThemeKind.Dark
                            ? "dark"
                            : "light",
                    executionPlan: undefined,
                    executionPlanGraphs: [],
                    totalCost: 0,
                },
            }),
        };
        this._queryResultStateMap.set(uri, currentState);
    }

    public getQueryResultState(uri: string): qr.QueryResultWebviewState {
        var res = this._queryResultStateMap.get(uri);
        if (!res) {
            // This should never happen
            throw new Error(`No query result state found for uri ${uri}`);
        }
        return res;
    }

    public setSqlOutputContentProvider(
        provider: SqlOutputContentProvider,
    ): void {
        this._sqlOutputContentProvider = provider;
    }

    public setExecutionPlanService(service: ExecutionPlanService): void {
        this.executionPlanService = service;
    }

    public setUntitledDocumentService(
        service: UntitledSqlDocumentService,
    ): void {
        this.untitledSqlDocumentService = service;
    }

    private async createExecutionPlanGraphs() {
        if (!this.state.executionPlanState.executionPlan) {
            const planFile: ExecutionPlanGraphInfo = {
                graphFileContent: this._executionPlanContents,
                graphFileType: ".sqlplan",
            };
            try {
                this.state.executionPlanState.executionPlan =
                    await this.executionPlanService.getExecutionPlan(planFile);
                this.state.executionPlanState.executionPlanGraphs =
                    this.state.executionPlanState.executionPlan.graphs;
                this.state.executionPlanState.loadState = ApiStatus.Loaded;
                this.state.executionPlanState.totalCost =
                    this.calculateTotalCost();
            } catch (e) {
                this.state.executionPlanState.loadState = ApiStatus.Error;
                this.state.executionPlanState.errorMessage = e.toString();
            }
            this.updateState();
        }
    }

    private calculateTotalCost(): number {
        if (!this.state.executionPlanState.executionPlanGraphs) {
            this.state.executionPlanState.loadState = ApiStatus.Error;
            return 0;
        }

        let sum = 0;
        for (const graph of this.state.executionPlanState.executionPlanGraphs) {
            sum += graph.root.cost + graph.root.subTreeCost;
        }
        return sum;
    }

    private updateState() {
        this.state = this.state;
    }
}<|MERGE_RESOLUTION|>--- conflicted
+++ resolved
@@ -154,15 +154,9 @@
         });
     }
 
-<<<<<<< HEAD
     public addQueryResultState(uri: string, isExecutionPlan?: boolean): void {
         let currentState = {
-            value: "",
-=======
-    public addQueryResultState(uri: string): void {
-        this._queryResultStateMap.set(uri, {
             resultSetSummaries: {},
->>>>>>> d7c137e1
             messages: [],
             tabStates: {
                 resultPaneTab: qr.QueryResultPaneTabs.Messages,

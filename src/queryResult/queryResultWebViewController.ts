/*---------------------------------------------------------------------------------------------
 *  Copyright (c) Microsoft Corporation. All rights reserved.
 *  Licensed under the MIT License. See License.txt in the project root for license information.
 *--------------------------------------------------------------------------------------------*/

import * as vscode from "vscode";
import * as qr from "../sharedInterfaces/queryResult";
import * as Constants from "../constants/constants";
import * as LocalizedConstants from "../constants/locConstants";
import { ReactWebviewViewController } from "../controllers/reactWebviewViewController";
import { SqlOutputContentProvider } from "../models/sqlOutputContentProvider";
import { sendActionEvent, sendErrorEvent } from "../telemetry/telemetry";
import { TelemetryActions, TelemetryViews } from "../sharedInterfaces/telemetry";
import { randomUUID } from "crypto";
import { ApiStatus } from "../sharedInterfaces/webview";
import SqlDocumentService from "../controllers/sqlDocumentService";
import { ExecutionPlanService } from "../services/executionPlanService";
import VscodeWrapper from "../controllers/vscodeWrapper";
import { QueryResultWebviewPanelController } from "./queryResultWebviewPanelController";
import {
    getNewResultPaneViewColumn,
    messageToString,
    recordLength,
    registerCommonRequestHandlers,
} from "./utils";
import { QueryResult } from "../constants/locConstants";

export class QueryResultWebviewController extends ReactWebviewViewController<
    qr.QueryResultWebviewState,
    qr.QueryResultReducers
> {
    private _queryResultStateMap: Map<string, qr.QueryResultWebviewState> = new Map<
        string,
        qr.QueryResultWebviewState
    >();
    private _queryResultWebviewPanelControllerMap: Map<string, QueryResultWebviewPanelController> =
        new Map<string, QueryResultWebviewPanelController>();
    private _correlationId: string = randomUUID();
    private _selectionSummaryStatusBarItem: vscode.StatusBarItem =
        vscode.window.createStatusBarItem(vscode.StatusBarAlignment.Right, 2);
    public actualPlanStatuses: string[] = [];
    private _sqlDocumentService: SqlDocumentService;

    constructor(
        context: vscode.ExtensionContext,
        vscodeWrapper: VscodeWrapper,
        private executionPlanService: ExecutionPlanService,
        private _sqlOutputContentProvider: SqlOutputContentProvider,
    ) {
        super(context, vscodeWrapper, "queryResult", "queryResult", {
            resultSetSummaries: {},
            messages: [],
            tabStates: {
                resultPaneTab: qr.QueryResultPaneTabs.Messages,
            },
            executionPlanState: {},
            fontSettings: {},
        });

        void this.initialize();

        context.subscriptions.push(
            vscode.window.onDidChangeActiveTextEditor((editor) => {
                const uri = editor?.document?.uri?.toString(true);
                const hasPanel = uri && this.hasPanel(uri);
                const hasWebviewViewState = uri && this._queryResultStateMap.has(uri);

                if (hasWebviewViewState && !hasPanel) {
                    this.state = this.getQueryResultState(uri);
                } else if (hasPanel) {
                    const editorViewColumn = editor?.viewColumn;
                    const panelViewColumn =
                        this._queryResultWebviewPanelControllerMap.get(uri).viewColumn;

                    /**
                     * If the results are shown in webview panel, and the active editor is not in the same
                     * view column as the results, then reveal the panel to the foreground
                     */
                    if (this.shouldAutoRevealResultsPanel && editorViewColumn !== panelViewColumn) {
                        this.revealPanel(uri);
                    }
                } else {
                    this.showSplashScreen();
                }
            }),
        );

        // not the best api but it's the best we can do in VSCode
        context.subscriptions.push(
            this.vscodeWrapper.onDidOpenTextDocument((document) => {
                const uri = document.uri.toString(true);
                if (this._queryResultStateMap.has(uri)) {
                    this._queryResultStateMap.delete(uri);
                }
            }),
        );

        context.subscriptions.push(
            this.vscodeWrapper.onDidChangeConfiguration((e) => {
                if (e.affectsConfiguration("mssql.resultsFontFamily")) {
                    for (const [uri, state] of this._queryResultStateMap) {
                        state.fontSettings.fontFamily = this.vscodeWrapper
                            .getConfiguration(Constants.extensionName)
                            .get(Constants.extConfigResultKeys.ResultsFontFamily);
                        this._queryResultStateMap.set(uri, state);
                    }
                }
                if (e.affectsConfiguration("mssql.resultsFontSize")) {
                    for (const [uri, state] of this._queryResultStateMap) {
                        state.fontSettings.fontSize =
                            (this.vscodeWrapper
                                .getConfiguration(Constants.extensionName)
                                .get(Constants.extConfigResultKeys.ResultsFontSize) as number) ??
                            (this.vscodeWrapper
                                .getConfiguration("editor")
                                .get("fontSize") as number);
                        this._queryResultStateMap.set(uri, state);
                    }
                }
                if (e.affectsConfiguration("mssql.resultsGrid.autoSizeColumns")) {
                    for (const [uri, state] of this._queryResultStateMap) {
                        state.autoSizeColumns = this.getAutoSizeColumnsConfig();
                        this._queryResultStateMap.set(uri, state);
                    }
                }
                if (e.affectsConfiguration("mssql.resultsGrid.inMemoryDataProcessingThreshold")) {
                    for (const [uri, state] of this._queryResultStateMap) {
                        state.inMemoryDataProcessingThreshold = this.vscodeWrapper
                            .getConfiguration(Constants.extensionName)
                            .get(Constants.configInMemoryDataProcessingThreshold);
                        this._queryResultStateMap.set(uri, state);
                    }
                }
                if (e.affectsConfiguration("mssql.resultsGrid.enableBeta")) {
                    for (const [uri, state] of this._queryResultStateMap) {
                        state.useBetaGrid = this.getUseBetaResultsGridConfig();
                        this._queryResultStateMap.set(uri, state);
                    }
                }
            }),
        );
    }

    private get shouldAutoRevealResultsPanel(): boolean {
        return this.vscodeWrapper.getConfiguration().get(Constants.configAutoRevealResultsPanel);
    }

    private async initialize() {
        this.registerRpcHandlers();
    }

    private get isOpenQueryResultsInTabByDefaultEnabled(): boolean {
        return this.vscodeWrapper
            .getConfiguration()
            .get(Constants.configOpenQueryResultsInTabByDefault);
    }

    private get isDefaultQueryResultToDocumentDoNotShowPromptEnabled(): boolean {
        return this.vscodeWrapper
            .getConfiguration()
            .get(Constants.configOpenQueryResultsInTabByDefaultDoNotShowPrompt);
    }

    private get shouldShowDefaultQueryResultToDocumentPrompt(): boolean {
        return (
            !this.isOpenQueryResultsInTabByDefaultEnabled &&
            !this.isDefaultQueryResultToDocumentDoNotShowPromptEnabled
        );
    }

    private registerRpcHandlers() {
        this.onRequest(qr.OpenInNewTabRequest.type, async (message) => {
            void this.createPanelController(message.uri);

            if (this.shouldShowDefaultQueryResultToDocumentPrompt) {
                const response = await this.vscodeWrapper.showInformationMessage(
                    LocalizedConstants.openQueryResultsInTabByDefaultPrompt,
                    LocalizedConstants.alwaysShowInNewTab,
                    LocalizedConstants.keepInQueryPane,
                );
                let telemResponse: string;
                switch (response) {
                    case LocalizedConstants.alwaysShowInNewTab:
                        telemResponse = "alwaysShowInNewTab";
                        break;
                    case LocalizedConstants.keepInQueryPane:
                        telemResponse = "keepInQueryPane";
                        break;
                    default:
                        telemResponse = "dismissed";
                }

                sendActionEvent(
                    TelemetryViews.General,
                    TelemetryActions.OpenQueryResultsInTabByDefaultPrompt,
                    {
                        response: telemResponse,
                    },
                );

                if (response === LocalizedConstants.alwaysShowInNewTab) {
                    await this.vscodeWrapper
                        .getConfiguration()
                        .update(
                            Constants.configOpenQueryResultsInTabByDefault,
                            true,
                            vscode.ConfigurationTarget.Global,
                        );
                }
                // show the prompt only once
                await this.vscodeWrapper
                    .getConfiguration()
                    .update(
                        Constants.configOpenQueryResultsInTabByDefaultDoNotShowPrompt,
                        true,
                        vscode.ConfigurationTarget.Global,
                    );
            }
        });
        this.onRequest(qr.GetWebviewLocationRequest.type, async () => {
            return qr.QueryResultWebviewLocation.Panel;
        });
        registerCommonRequestHandlers(this, this._correlationId);
    }

    private showSplashScreen() {
        this.state = {
            resultSetSummaries: {},
            messages: [],
            tabStates: undefined,
            isExecutionPlan: false,
            executionPlanState: {},
            fontSettings: {
                fontSize: this.getFontSizeConfig(),

                fontFamily: this.getFontFamilyConfig(),
            },
            autoSizeColumns: this.getAutoSizeColumnsConfig(),
            inMemoryDataProcessingThreshold: this.getInMemoryDataProcessingThresholdConfig(),
<<<<<<< HEAD
            useBetaGrid: this.getUseBetaResultsGridConfig(),
=======
            initializationError: undefined,
>>>>>>> f657218d
        };
    }

    public async createPanelController(uri: string) {
        const viewColumn = getNewResultPaneViewColumn(uri, this.vscodeWrapper);
        if (this._queryResultWebviewPanelControllerMap.has(uri)) {
            this._queryResultWebviewPanelControllerMap.get(uri).revealToForeground();
            return;
        }

        const controller = new QueryResultWebviewPanelController(
            this._context,
            this.vscodeWrapper,
            viewColumn,
            uri,
            this._queryResultStateMap.get(uri).title,
            this,
        );
        controller.state = this.getQueryResultState(uri);
        controller.revealToForeground();
        this._queryResultWebviewPanelControllerMap.set(uri, controller);
        this.showSplashScreen();
        await controller.whenWebviewReady();
    }

    public addQueryResultState(
        uri: string,
        title: string,
        isExecutionPlan?: boolean,
        actualPlanEnabled?: boolean,
    ): void {
        let currentState = {
            resultSetSummaries: {},
            messages: [],
            tabStates: {
                resultPaneTab: qr.QueryResultPaneTabs.Messages,
                resultViewMode: this.getDefaultViewModeConfig(),
            },
            uri: uri,
            title: title,
            isExecutionPlan: isExecutionPlan,
            actualPlanEnabled: actualPlanEnabled,
            ...(isExecutionPlan && {
                executionPlanState: {
                    loadState: ApiStatus.Loading,
                    executionPlanGraphs: [],
                    totalCost: 0,
                    xmlPlans: {},
                },
            }),
            fontSettings: {
                fontSize: this.getFontSizeConfig(),
                fontFamily: this.getFontFamilyConfig(),
            },
            autoSizeColumns: this.getAutoSizeColumnsConfig(),
            inMemoryDataProcessingThreshold: this.getInMemoryDataProcessingThresholdConfig(),
            useBetaGrid: this.getUseBetaResultsGridConfig(),
        };
        this._queryResultStateMap.set(uri, currentState);
    }

    public getAutoSizeColumnsConfig(): boolean {
        return this.vscodeWrapper
            .getConfiguration(Constants.extensionName)
            .get(Constants.configAutoColumnSizing);
    }

    public getInMemoryDataProcessingThresholdConfig(): number {
        return this.vscodeWrapper
            .getConfiguration(Constants.extensionName)
            .get(Constants.configInMemoryDataProcessingThreshold);
    }

    public getUseBetaResultsGridConfig(): boolean {
        return (
            this.vscodeWrapper
                .getConfiguration(Constants.extensionName)
                .get(Constants.configEnableBetaResultsGrid) ?? false
        );
    }

    public getFontSizeConfig(): number {
        return (
            (this.vscodeWrapper
                .getConfiguration(Constants.extensionName)
                .get(Constants.extConfigResultKeys.ResultsFontSize) as number) ??
            (this.vscodeWrapper.getConfiguration("editor").get("fontSize") as number)
        );
    }

    public getFontFamilyConfig(): string {
        return this.vscodeWrapper
            .getConfiguration(Constants.extensionName)
            .get(Constants.extConfigResultKeys.ResultsFontFamily) as string;
    }

    public getDefaultViewModeConfig(): qr.QueryResultViewMode {
        const configValue = this.vscodeWrapper
            .getConfiguration(Constants.extensionName)
            .get("defaultQueryResultsViewMode") as string;

        return qr.QueryResultViewMode[configValue] ?? qr.QueryResultViewMode.Grid;
    }

    public setQueryResultState(uri: string, state: qr.QueryResultWebviewState) {
        this._queryResultStateMap.set(uri, state);
    }

    public deleteQueryResultState(uri: string): void {
        this._queryResultStateMap.delete(uri);
    }

    public updatePanelState(uri: string): void {
        if (this._queryResultWebviewPanelControllerMap.has(uri)) {
            this._queryResultWebviewPanelControllerMap
                .get(uri)
                .updateState(this.getQueryResultState(uri));
        }
    }

    public async removePanel(uri: string): Promise<void> {
        if (this._queryResultWebviewPanelControllerMap.has(uri)) {
            this._queryResultWebviewPanelControllerMap.delete(uri);
            /**
             * Remove the corresponding query runner on panel closed
             */
            await this._sqlOutputContentProvider.cleanupRunner(uri);
        }
    }

    public hasPanel(uri: string): boolean {
        return this._queryResultWebviewPanelControllerMap.has(uri);
    }

    public revealPanel(uri: string): void {
        if (this.hasPanel(uri)) {
            this._queryResultWebviewPanelControllerMap.get(uri).revealToForeground();
        }
    }

    public getQueryResultState(uri: string): qr.QueryResultWebviewState {
        var res = this._queryResultStateMap.get(uri);
        if (!res) {
            // This should never happen

            const error = new Error(`No query result state found for uri ${uri}`);

            sendErrorEvent(
                TelemetryViews.QueryResult,
                TelemetryActions.GetQueryResultState,
                error,
                false, // includeErrorMessage
            );

            throw error;
        }
        return res;
    }

    public getSqlOutputContentProvider(): SqlOutputContentProvider {
        return this._sqlOutputContentProvider;
    }

    public getExecutionPlanService(): ExecutionPlanService {
        return this.executionPlanService;
    }

    public set sqlDocumentService(service: SqlDocumentService) {
        this._sqlDocumentService = service;
    }

    public get sqlDocumentService(): SqlDocumentService {
        return this._sqlDocumentService;
    }

    public async copyAllMessagesToClipboard(uri: string): Promise<void> {
        const messages = uri
            ? this.getQueryResultState(uri)?.messages?.map((message) => messageToString(message))
            : this.state?.messages?.map((message) => messageToString(message));

        if (!messages) {
            return;
        }

        const messageText = messages.join("\n");
        await this.vscodeWrapper.clipboardWriteText(messageText);
    }

    public getNumExecutionPlanResultSets(
        resultSetSummaries: qr.QueryResultWebviewState["resultSetSummaries"],
        actualPlanEnabled: boolean,
    ): number {
        const summariesLength = recordLength(resultSetSummaries);
        if (!actualPlanEnabled) {
            return summariesLength;
        }
        // count the amount of xml showplans in the result summaries
        let total = 0;
        Object.values(resultSetSummaries).forEach((batch) => {
            Object.values(batch).forEach((result) => {
                // Check if any column in columnInfo has the specific column name
                if (result.columnInfo[0].columnName === Constants.showPlanXmlColumnName) {
                    total++;
                }
            });
        });
        return total;
    }

    public updateSelectionSummaryStatusItem(selectionSummary: qr.SelectionSummaryStats) {
        if (selectionSummary.removeSelectionStats) {
            this._selectionSummaryStatusBarItem.text = "";
            this._selectionSummaryStatusBarItem.hide();
        } else {
            // the selection is numeric
            if (selectionSummary.average) {
                this._selectionSummaryStatusBarItem.text = QueryResult.numericSelectionSummary(
                    selectionSummary.average,
                    selectionSummary.count,
                    selectionSummary.sum,
                );
                this._selectionSummaryStatusBarItem.tooltip =
                    QueryResult.numericSelectionSummaryTooltip(
                        selectionSummary.average,
                        selectionSummary.count,
                        selectionSummary.distinctCount,
                        selectionSummary.max,
                        selectionSummary.min,
                        selectionSummary.nullCount,
                        selectionSummary.sum,
                    );
            } else {
                this._selectionSummaryStatusBarItem.text = QueryResult.nonNumericSelectionSummary(
                    selectionSummary.count,
                    selectionSummary.distinctCount,
                    selectionSummary.nullCount,
                );
                this._selectionSummaryStatusBarItem.tooltip =
                    this._selectionSummaryStatusBarItem.text;
            }
            this._selectionSummaryStatusBarItem.show();
        }
    }
}<|MERGE_RESOLUTION|>--- conflicted
+++ resolved
@@ -237,11 +237,8 @@
             },
             autoSizeColumns: this.getAutoSizeColumnsConfig(),
             inMemoryDataProcessingThreshold: this.getInMemoryDataProcessingThresholdConfig(),
-<<<<<<< HEAD
             useBetaGrid: this.getUseBetaResultsGridConfig(),
-=======
             initializationError: undefined,
->>>>>>> f657218d
         };
     }
 

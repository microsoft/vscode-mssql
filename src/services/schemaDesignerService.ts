--- conflicted
+++ resolved
@@ -7,27 +7,18 @@
 import SqlToolsServiceClient from "../languageservice/serviceclient";
 import { SchemaDesignerRequests } from "../models/contracts/schemaDesigner";
 
-<<<<<<< HEAD
-export class SchemaDesignerService
-    implements SchemaDesigner.ISchemaDesignerService
-{
-    private _modelReadyListeners: ((
-        modelReady: SchemaDesigner.SchemaDesignerSession,
-    ) => void)[] = [];
+export class SchemaDesignerService implements SchemaDesigner.ISchemaDesignerService {
+    private _modelReadyListeners: ((modelReady: SchemaDesigner.SchemaDesignerSession) => void)[] =
+        [];
 
     constructor(private _sqlToolsClient: SqlToolsServiceClient) {
         this.setUpEventListeners();
     }
 
     private setUpEventListeners(): void {
-        this._sqlToolsClient.onNotification(
-            SchemaDesignerRequests.SchemaReady.type,
-            (result) => {
-                this._modelReadyListeners.forEach((listener) =>
-                    listener(result),
-                );
-            },
-        );
+        this._sqlToolsClient.onNotification(SchemaDesignerRequests.SchemaReady.type, (result) => {
+            this._modelReadyListeners.forEach((listener) => listener(result));
+        });
     }
 
     async createSession(
@@ -44,9 +35,7 @@
         }
     }
 
-    async disposeSession(
-        request: SchemaDesigner.DisposeSessionRequest,
-    ): Promise<void> {
+    async disposeSession(request: SchemaDesigner.DisposeSessionRequest): Promise<void> {
         try {
             await this._sqlToolsClient.sendRequest(
                 SchemaDesignerRequests.DisposeSession.type,
@@ -80,22 +69,13 @@
                 SchemaDesignerRequests.GetReport.type,
                 request,
             );
-=======
-export class SchemaDesignerService implements ISchemaDesignerService {
-    constructor(private _sqlToolsClient: SqlToolsServiceClient) {}
-    async getSchemaModel(request: GetSchemaModelRequestParams): Promise<ISchema> {
-        try {
-            return await this._sqlToolsClient.sendRequest(GetSchemaModelRequest.type, request);
->>>>>>> 2285966c
         } catch (e) {
             this._sqlToolsClient.logger.error(e);
             throw e;
         }
     }
 
-    onSchemaReady(
-        listener: (model: SchemaDesigner.SchemaDesignerSession) => void,
-    ): void {
+    onSchemaReady(listener: (model: SchemaDesigner.SchemaDesignerSession) => void): void {
         this._modelReadyListeners.push(listener);
     }
 }
--- conflicted
+++ resolved
@@ -87,16 +87,10 @@
 		// get function name from user
 		let uniqueFunctionName = await getUniqueFileName(path.dirname(projectFile), table);
 		const functionName = await vscode.window.showInputBox({
-<<<<<<< HEAD
-			title: constants.functionNameTitle,
+			title: LocalizedConstants.functionNameTitle,
 			value: uniqueFunctionName,
 			ignoreFocusOut: true,
-			validateInput: input => input ? undefined : constants.nameMustNotBeEmpty
-=======
-			title: LocalizedConstants.functionNameTitle,
-			value: table,
-			ignoreFocusOut: true
->>>>>>> 316fabd9
+			validateInput: input => input ? undefined : LocalizedConstants.nameMustNotBeEmpty
 		});
 		if (!functionName) {
 			return;

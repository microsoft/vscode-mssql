--- conflicted
+++ resolved
@@ -10,11 +10,7 @@
 export class SchemaCompareService implements mssql.ISchemaCompareService {
     constructor(private _client: SqlToolsServiceClient) {}
 
-<<<<<<< HEAD
-    public schemaCompare(
-=======
     public compare(
->>>>>>> 698d34c2
         operationId: string,
         sourceEndpointInfo: mssql.SchemaCompareEndpointInfo,
         targetEndpointInfo: mssql.SchemaCompareEndpointInfo,
@@ -35,11 +31,7 @@
         );
     }
 
-<<<<<<< HEAD
-    public schemaCompareGenerateScript(
-=======
     public generateScript(
->>>>>>> 698d34c2
         operationId: string,
         targetServerName: string,
         targetDatabaseName: string,
@@ -58,11 +50,7 @@
         );
     }
 
-<<<<<<< HEAD
-    public schemaComparePublishDatabaseChanges(
-=======
     public publishDatabaseChanges(
->>>>>>> 698d34c2
         operationId: string,
         targetServerName: string,
         targetDatabaseName: string,
@@ -82,11 +70,7 @@
         );
     }
 
-<<<<<<< HEAD
-    public schemaComparePublishProjectChanges(
-=======
     public publishProjectChanges(
->>>>>>> 698d34c2
         operationId: string,
         targetProjectPath: string,
         targetFolderStructure: mssql.ExtractTarget,
@@ -106,11 +90,7 @@
         );
     }
 
-<<<<<<< HEAD
-    public schemaCompareGetDefaultOptions(): Thenable<mssql.SchemaCompareOptionsResult> {
-=======
     public getDefaultOptions(): Thenable<mssql.SchemaCompareOptionsResult> {
->>>>>>> 698d34c2
         const params: mssql.SchemaCompareGetOptionsParams = {};
 
         return this._client.sendRequest(
@@ -119,11 +99,7 @@
         );
     }
 
-<<<<<<< HEAD
-    public schemaCompareIncludeExcludeNode(
-=======
     public includeExcludeNode(
->>>>>>> 698d34c2
         operationId: string,
         diffEntry: mssql.DiffEntry,
         includeRequest: boolean,
@@ -142,11 +118,7 @@
         );
     }
 
-<<<<<<< HEAD
-    public schemaCompareOpenScmp(
-=======
     public openScmp(
->>>>>>> 698d34c2
         filePath: string,
     ): Thenable<mssql.SchemaCompareOpenScmpResult> {
         const params: mssql.SchemaCompareOpenScmpParams = {
@@ -159,11 +131,7 @@
         );
     }
 
-<<<<<<< HEAD
-    public schemaCompareSaveScmp(
-=======
     public saveScmp(
->>>>>>> 698d34c2
         sourceEndpointInfo: mssql.SchemaCompareEndpointInfo,
         targetEndpointInfo: mssql.SchemaCompareEndpointInfo,
         taskExecutionMode: mssql.TaskExecutionMode,
@@ -188,13 +156,7 @@
         );
     }
 
-<<<<<<< HEAD
-    public schemaCompareCancel(
-        operationId: string,
-    ): Thenable<mssql.ResultStatus> {
-=======
     public cancel(operationId: string): Thenable<mssql.ResultStatus> {
->>>>>>> 698d34c2
         const params: mssql.SchemaCompareCancelParams = {
             operationId: operationId,
         };

--- conflicted
+++ resolved
@@ -52,15 +52,7 @@
 import { ExpandErrorNode } from "./nodes/expandErrorNode";
 import { NoItemsNode } from "./nodes/noItemNode";
 import { ConnectionNode } from "./nodes/connectionNode";
-
-function getParentNode(node: TreeNodeType): TreeNodeInfo {
-    node = node.parentNode;
-    if (!(node instanceof TreeNodeInfo)) {
-        vscode.window.showErrorMessage(LocalizedConstants.nodeErrorMessage);
-        throw new Error(`Parent node was not TreeNodeInfo.`);
-    }
-    return node;
-}
+import { getConnectionDisplayName } from "../models/connectionInfo";
 
 export class ObjectExplorerService {
     private _client: SqlToolsServiceClient;
@@ -107,7 +99,6 @@
         );
     }
 
-<<<<<<< HEAD
     public handleSessionCreatedNotification(result: SessionCreatedParameters): void {
         const promise = this._pendingSessionCreations.get(result.sessionId);
         if (promise) {
@@ -117,126 +108,6 @@
                 `Session created notification received for sessionId ${result.sessionId} but no promise found.`,
             );
         }
-=======
-    private handleSessionCreatedNotification(): NotificationHandler<SessionCreatedParameters> {
-        const self = this;
-        const handler = async (result: SessionCreatedParameters) => {
-            if (self._currentNode instanceof ConnectTreeNode) {
-                self.currentNode = getParentNode(self.currentNode);
-            }
-            if (result.success) {
-                let nodeLabel =
-                    this._sessionIdToNodeLabelMap.get(result.sessionId) ??
-                    this.getConnectionLabel(self._currentNode.connectionInfo);
-
-                // if no node label, check if it has a name in saved profiles
-                // in case this call came from new query
-                // let savedConnections =
-                // this._connectionManager.connectionStore.readAllConnections();
-                let nodeConnection = this._sessionIdToConnectionProfileMap.get(result.sessionId);
-
-                // set connection and other things
-                let node: TreeNodeInfo;
-
-                if (self._currentNode && self._currentNode.sessionId === result.sessionId) {
-                    node = TreeNodeInfo.fromNodeInfo(
-                        result.rootNode,
-                        result.sessionId,
-                        undefined,
-                        self._currentNode.connectionInfo,
-                        nodeLabel,
-                        Constants.serverLabel,
-                    );
-                } else {
-                    node = TreeNodeInfo.fromNodeInfo(
-                        result.rootNode,
-                        result.sessionId,
-                        undefined,
-                        nodeConnection,
-                        nodeLabel,
-                        Constants.serverLabel,
-                    );
-                }
-                // make a connection if not connected already
-                const nodeUri = this.getNodeIdentifier(node);
-                if (
-                    !this._connectionManager.isConnected(nodeUri) &&
-                    !this._connectionManager.isConnecting(nodeUri)
-                ) {
-                    const profile = <IConnectionProfile>node.connectionInfo;
-                    await this._connectionManager.connect(nodeUri, profile);
-                }
-
-                self.updateNode(node);
-                self._objectExplorerProvider.objectExplorerExists = true;
-                const promise = self._sessionIdToPromiseMap.get(result.sessionId);
-                // remove the sign in node once the session is created
-                if (self._treeNodeToChildrenMap.has(node)) {
-                    self._treeNodeToChildrenMap.delete(node);
-                }
-                return promise?.resolve(node);
-            } else {
-                // create session failure
-                if (self._currentNode?.connectionInfo?.password) {
-                    const profile = this._currentNode.connectionInfo;
-                    profile.password = "";
-                    this._currentNode.updateConnectionInfo(profile);
-                }
-                let error = LocalizedConstants.connectErrorLabel;
-                let errorNumber: number;
-                if (result.errorNumber) {
-                    errorNumber = result.errorNumber;
-                }
-                if (result.errorMessage) {
-                    error += `: ${result.errorMessage}`;
-                }
-
-                if (errorNumber === Constants.errorSSLCertificateValidationFailed) {
-                    void self._connectionManager.showInstructionTextAsWarning(
-                        self._currentNode.connectionInfo,
-                        async (updatedProfile) => {
-                            void self.reconnectProfile(self._currentNode, updatedProfile);
-                        },
-                    );
-                } else if (ObjectExplorerUtils.isFirewallError(result.errorNumber)) {
-                    // handle session failure because of firewall issue
-                    let handleFirewallResult =
-                        await self._connectionManager.firewallService.handleFirewallRule(
-                            Constants.errorFirewallRule,
-                            result.errorMessage,
-                        );
-                    if (handleFirewallResult.result && handleFirewallResult.ipAddress) {
-                        const profile = <IConnectionProfile>self._currentNode.connectionInfo;
-                        self.updateNode(self._currentNode);
-                        void self._connectionManager.connectionUI.handleFirewallError(
-                            profile,
-                            result,
-                        );
-                    }
-                } else if (
-                    self._currentNode.connectionInfo.authenticationType === Constants.azureMfa &&
-                    self.needsAccountRefresh(result, self._currentNode.connectionInfo.user)
-                ) {
-                    let profile = self._currentNode.connectionInfo;
-                    let account = this._connectionManager.accountStore.getAccount(
-                        profile.accountId,
-                    );
-                    await this.refreshAccount(account, profile);
-                    // Do not await when performing reconnect to allow
-                    // OE node to expand after connection is established.
-                    void this.reconnectProfile(self._currentNode, profile);
-                } else {
-                    self._connectionManager.vscodeWrapper.showErrorMessage(error);
-                }
-                const promise = self._sessionIdToPromiseMap.get(result.sessionId);
-
-                if (promise) {
-                    return promise.resolve(undefined);
-                }
-            }
-        };
-        return handler;
->>>>>>> c39ab17d
     }
 
     public handleExpandNodeNotification(result: ExpandResponse): void {
@@ -353,42 +224,6 @@
         }
     }
 
-    public updateNode(node: TreeNodeType): void {
-        if (node instanceof ConnectTreeNode) {
-            node = getParentNode(node);
-        }
-        for (let rootTreeNode of this._rootTreeNodeArray) {
-<<<<<<< HEAD
-            if (
-                Utils.isSameConnectionInfo(
-                    node.connectionProfile,
-                    rootTreeNode.connectionProfile,
-                ) &&
-                rootTreeNode.label === node.label
-            ) {
-                rootTreeNode.sessionId = node.sessionId;
-                rootTreeNode.nodePath = node.nodePath;
-                rootTreeNode.nodeStatus = node.nodeStatus;
-                rootTreeNode.collapsibleState = node.collapsibleState;
-                rootTreeNode.context = node.context;
-                rootTreeNode.nodeType = node.nodeType;
-                rootTreeNode.iconPath = node.iconPath;
-                rootTreeNode.updateConnectionProfile(node.connectionProfile);
-
-                // delete this._rootTreeNodeArray[index];
-                // this._rootTreeNodeArray[index] = node;
-=======
-            if (Utils.isSameConnectionInfo(node.connectionInfo, rootTreeNode.connectionInfo)) {
-                const index = this._rootTreeNodeArray.indexOf(rootTreeNode);
-                delete this._rootTreeNodeArray[index];
-                this._rootTreeNodeArray[index] = node;
->>>>>>> c39ab17d
-                return;
-            }
-        }
-        this._rootTreeNodeArray.push(node);
-    }
-
     /**
      * Clean all children of the node
      * @param node Node to cleanup
@@ -429,35 +264,8 @@
 
         let savedConnections = await this._connectionManager.connectionStore.readAllConnections();
         for (const conn of savedConnections) {
-<<<<<<< HEAD
             const connectionNode = new ConnectionNode(conn);
             result.push(connectionNode);
-=======
-            let nodeLabel = this.getConnectionLabel(conn);
-
-            const connectionDetails = ConnectionCredentials.createConnectionDetails(conn);
-
-            const response: CreateSessionResponse =
-                await this._connectionManager.client.sendRequest(
-                    GetSessionIdRequest.type,
-                    connectionDetails,
-                );
-
-            this._sessionIdToNodeLabelMap.set(response.sessionId, nodeLabel);
-            let node = new TreeNodeInfo(
-                nodeLabel,
-                ObjectExplorerService.disconnectedNodeContextValue,
-                TreeItemCollapsibleState.Collapsed,
-                undefined,
-                undefined,
-                Constants.disconnectedServerNodeType,
-                undefined,
-                conn,
-                undefined,
-                undefined,
-            );
-            result.push(node);
->>>>>>> c39ab17d
         }
 
         return result;
@@ -755,7 +563,6 @@
         return connectionProfile;
     }
 
-<<<<<<< HEAD
     private async handleSessionCreationSuccess(
         successResponse: SessionCreatedParameters,
         connectionProfile: IConnectionProfile,
@@ -764,9 +571,6 @@
             this._logger.error("Success methods should not be called on failure");
             return;
         }
-=======
-            const nodeLabel = ConnInfo.getConnectionDisplayName(connectionProfile);
->>>>>>> c39ab17d
 
         let connectionNode = this._rootTreeNodeArray.find((node) =>
             Utils.isSameConnectionInfo(node.connectionProfile, connectionProfile),
@@ -965,7 +769,6 @@
         }
     }
 
-<<<<<<< HEAD
     public addDisconnectedNode(connectionCredentials: IConnectionProfile): void {
         const connectionNode = new ConnectionNode(connectionCredentials);
         this.addConnectionNodeAtRightPosition(connectionNode);
@@ -975,21 +778,6 @@
         // Find the right position to insert the node
         const index = this._rootTreeNodeArray.findIndex(
             (node) => (node.label as string).localeCompare(connectionNode.label as string) > 0,
-=======
-    public addDisconnectedNode(connectionCredentials: IConnectionInfo): void {
-        const label = this.getConnectionLabel(connectionCredentials);
-        const node = new TreeNodeInfo(
-            label,
-            ObjectExplorerService.disconnectedNodeContextValue,
-            vscode.TreeItemCollapsibleState.Collapsed,
-            undefined,
-            undefined,
-            Constants.disconnectedServerNodeType,
-            undefined,
-            connectionCredentials,
-            undefined,
-            undefined,
->>>>>>> c39ab17d
         );
         if (index === -1) {
             this._rootTreeNodeArray.push(connectionNode);
@@ -1043,13 +831,6 @@
         }
     }
 
-    private getConnectionLabel(nodeConnectionInfo: IConnectionInfo): string {
-        return ConnInfo.getSimpleConnectionDisplayName(nodeConnectionInfo) ===
-            nodeConnectionInfo.server
-            ? ConnInfo.getConnectionDisplayName(nodeConnectionInfo)
-            : ConnInfo.getSimpleConnectionDisplayName(nodeConnectionInfo);
-    }
-
     //#region Getters and Setters
 
     public get rootTreeNodeArray(): TreeNodeInfo[] {

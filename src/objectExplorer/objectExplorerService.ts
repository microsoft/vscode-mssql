/* --------------------------------------------------------------------------------------------
 * Copyright (c) Microsoft Corporation. All rights reserved.
 * Licensed under the MIT License. See License.txt in the project root for license information.
 * ------------------------------------------------------------------------------------------ */
import * as vscode from 'vscode';
import SqlToolsServiceClient from '../languageservice/serviceclient';
import ConnectionManager from '../controllers/connectionManager';
import { CreateSessionCompleteNotification, SessionCreatedParameters, CreateSessionRequest } from '../models/contracts/objectExplorer/createSessionRequest';
import { NotificationHandler } from 'vscode-languageclient';
import { ExpandRequest, ExpandParams, ExpandCompleteNotification, ExpandResponse } from '../models/contracts/objectExplorer/expandNodeRequest';
import { ObjectExplorerProvider } from './objectExplorerProvider';
import { TreeItemCollapsibleState } from 'vscode';
import { RefreshRequest, RefreshParams } from '../models/contracts/objectExplorer/refreshSessionRequest';
import { CloseSessionRequest, CloseSessionParams } from '../models/contracts/objectExplorer/closeSessionRequest';
import { TreeNodeInfo } from './treeNodeInfo';
import { IConnectionCredentials, IConnectionProfile } from '../models/interfaces';
import LocalizedConstants = require('../constants/localizedConstants');
import { AddConnectionTreeNode } from './addConnectionTreeNode';
import { AccountSignInTreeNode } from './accountSignInTreeNode';
import { ConnectTreeNode } from './connectTreeNode';
import { Deferred } from '../protocol';
import Constants = require('../constants/constants');
import { ObjectExplorerUtils } from './objectExplorerUtils';
import Utils = require('../models/utils');
import { ConnectionCredentials } from '../models/connectionCredentials';

export class ObjectExplorerService {

    private _client: SqlToolsServiceClient;
    private _currentNode: TreeNodeInfo;
    private _treeNodeToChildrenMap: Map<vscode.TreeItem, vscode.TreeItem[]>;
    private _nodePathToNodeLabelMap: Map<string, string>;
    private _rootTreeNodeArray: Array<TreeNodeInfo>;
    private _sessionIdToConnectionCredentialsMap: Map<string, IConnectionCredentials>;

    // Deferred promise maps
    private _sessionIdToPromiseMap: Map<string, Deferred<vscode.TreeItem>>;
    private _expandParamsToPromiseMap: Map<ExpandParams, Deferred<TreeNodeInfo[]>>;

    constructor(private _connectionManager: ConnectionManager,
                private _objectExplorerProvider: ObjectExplorerProvider) {
        this._connectionManager = _connectionManager;
        this._client = this._connectionManager.client;
        this._treeNodeToChildrenMap = new Map<vscode.TreeItem, vscode.TreeItem[]>();
        this._rootTreeNodeArray = new Array<TreeNodeInfo>();
        this._sessionIdToConnectionCredentialsMap = new Map<string, IConnectionCredentials>();
        this._nodePathToNodeLabelMap = new Map<string, string>();
        this._sessionIdToPromiseMap = new Map<string, Deferred<vscode.TreeItem>>();
        this._expandParamsToPromiseMap = new Map<ExpandParams, Deferred<TreeNodeInfo[]>>();

        this._client.onNotification(CreateSessionCompleteNotification.type,
            this.handleSessionCreatedNotification());
        this._client.onNotification(ExpandCompleteNotification.type,
            this.handleExpandSessionNotification());
    }

    private handleSessionCreatedNotification(): NotificationHandler<SessionCreatedParameters> {
        const self = this;
        const handler = async (result: SessionCreatedParameters) => {
            if (result.success) {
                let nodeLabel = this._nodePathToNodeLabelMap.get(result.rootNode.nodePath);
                // if no node label, check if it has a name in saved profiles
                // in case this call came from new query
                let savedConnections = this._connectionManager.connectionStore.loadAllConnections();
                for (let connection of savedConnections) {
                    if (connection.connectionCreds.server === result.rootNode.nodePath) {
                        nodeLabel = connection.label;
                        break;
                    }
                }
                // set connection and other things
                if (self._currentNode && (self._currentNode.sessionId === result.sessionId)) {
                    nodeLabel = nodeLabel === result.rootNode.nodePath ?
                    self.createNodeLabel(self._currentNode.connectionCredentials) : nodeLabel;
                    self._currentNode = TreeNodeInfo.fromNodeInfo(result.rootNode, result.sessionId,
                        undefined, self._currentNode.connectionCredentials, nodeLabel);
                } else {
                    const credentials = this._sessionIdToConnectionCredentialsMap.get(result.sessionId);
                    nodeLabel = nodeLabel === result.rootNode.nodePath ?
                    self.createNodeLabel(credentials) : nodeLabel;
                    self._currentNode = TreeNodeInfo.fromNodeInfo(result.rootNode, result.sessionId,
                        undefined, credentials, nodeLabel);
                }
                // make a connection if not connected already
                const nodeUri = ObjectExplorerUtils.getNodeUri(self._currentNode);
                if (!this._connectionManager.isConnected(nodeUri) &&
                    !this._connectionManager.isConnecting(nodeUri)) {
                    const profile = <IConnectionProfile>self._currentNode.connectionCredentials;
                    await this._connectionManager.connect(nodeUri, profile);
                }

                self.updateNode(self._currentNode);
                self._objectExplorerProvider.objectExplorerExists = true;
                const promise = self._sessionIdToPromiseMap.get(result.sessionId);
                // remove the sign in node once the session is created
                if (self._treeNodeToChildrenMap.has(self._currentNode)) {
                    self._treeNodeToChildrenMap.delete(self._currentNode);
                }
                return promise.resolve(self._currentNode);
            } else {
                // create session failure
                if (self._currentNode.connectionCredentials.password) {
                    self._currentNode.connectionCredentials.password = '';
                }
                self.updateNode(self._currentNode);
                self._currentNode = undefined;
                let error = LocalizedConstants.connectErrorLabel;
                if (result.errorMessage) {
                    error += ` : ${result.errorMessage}`;
                }
                self._connectionManager.vscodeWrapper.showErrorMessage(error);
                const promise = self._sessionIdToPromiseMap.get(result.sessionId);
                if (promise) {
                    return promise.resolve(undefined);
                }
            }
        };
        return handler;
    }

    private handleExpandSessionNotification(): NotificationHandler<ExpandResponse> {
        const self = this;
        const handler = (result: ExpandResponse) => {
            if (result && result.nodes) {
                const credentials = self._sessionIdToConnectionCredentialsMap.get(result.sessionId);
                const children = result.nodes.map(node => TreeNodeInfo.fromNodeInfo(node, result.sessionId,
                    self._currentNode, credentials));
                self._treeNodeToChildrenMap.set(self._currentNode, children);
                const expandParams: ExpandParams = {
                    sessionId: result.sessionId,
                    nodePath: result.nodePath
                };
                for (let key of self._expandParamsToPromiseMap.keys()) {
                    if (key.sessionId === expandParams.sessionId &&
                        key.nodePath === expandParams.nodePath) {
                        let promise = self._expandParamsToPromiseMap.get(key);
                        return promise.resolve(children);
                    }
                }
            }
        };
        return handler;
    }

    private async expandNode(node: TreeNodeInfo, sessionId: string, promise: Deferred<TreeNodeInfo[]>): Promise<boolean> {
        const expandParams: ExpandParams = {
            sessionId: sessionId,
            nodePath: node.nodePath
        };
        this._expandParamsToPromiseMap.set(expandParams, promise);
        const response = await this._connectionManager.client.sendRequest(ExpandRequest.type, expandParams);
        if (!response) {
            this._expandParamsToPromiseMap.delete(expandParams);
        }
        this._currentNode = node;
        return response;
    }

    public updateNode(node: TreeNodeInfo): void {
        for (let rootTreeNode of this._rootTreeNodeArray) {
            if (rootTreeNode.connectionCredentials === node.connectionCredentials &&
                rootTreeNode.label === node.label) {
                    const index = this._rootTreeNodeArray.indexOf(rootTreeNode);
                    this._rootTreeNodeArray[index] = node;
                    return;
            }
        }
        this._rootTreeNodeArray.push(node);
    }

    /**
     * Clean all children of the node
     * @param node Node to cleanup
     */
    private cleanNodeChildren(node: vscode.TreeItem): void {
        if (this._treeNodeToChildrenMap.has(node)) {
            let stack = this._treeNodeToChildrenMap.get(node);
            while (stack.length > 0) {
                let child = stack.pop();
                if (this._treeNodeToChildrenMap.has(child)) {
                    stack.concat(this._treeNodeToChildrenMap.get(child));
                }
                this._treeNodeToChildrenMap.delete(child);
            }
        }
    }

    /**
     * Sort the array based on server names
     * Public only for testing purposes
     * @param array array that needs to be sorted
     */
    public sortByServerName(array: TreeNodeInfo[]): TreeNodeInfo[] {
        const sortedNodeArray = array.sort((a, b) => {
            return a.label.toLowerCase().localeCompare(b.label.toLowerCase());
        });
        return sortedNodeArray;
    }

    /**
     * Get nodes from saved connections
     */
    private getSavedConnections(): void {
        let savedConnections = this._connectionManager.connectionStore.loadAllConnections();
        savedConnections.forEach((conn) => {
            let nodeLabel = conn.label === conn.connectionCreds.server ?
                this.createNodeLabel(conn.connectionCreds) : conn.label;
            this._nodePathToNodeLabelMap.set(conn.connectionCreds.server, nodeLabel);
            let node = new TreeNodeInfo(nodeLabel,
                Constants.disconnectedServerLabel,
                TreeItemCollapsibleState.Collapsed,
                undefined, undefined, Constants.disconnectedServerLabel,
                undefined, conn.connectionCreds, undefined);
            this._rootTreeNodeArray.push(node);
        });
    }

    /**
     * Clean up expansion promises for a node
     * @param node The selected node
     */
    private cleanExpansionPromise(node: TreeNodeInfo): void {
        for (const key of this._expandParamsToPromiseMap.keys()) {
            if (key.sessionId === node.sessionId &&
                key.nodePath === node.nodePath) {
                this._expandParamsToPromiseMap.delete(key);
            }
        }
    }

    /**
     * Helper to show the Add Connection node
     */
    private getAddConnectionNode(): AddConnectionTreeNode[] {
        this._rootTreeNodeArray = [];
        this._objectExplorerProvider.objectExplorerExists = true;
        return [new AddConnectionTreeNode()];
    }

    async getChildren(element?: TreeNodeInfo): Promise<vscode.TreeItem[]> {
        if (element) {
            if (element !== this._currentNode) {
                this._currentNode = element;
            }
            // get cached children
            if (this._treeNodeToChildrenMap.has(element)) {
                return this._treeNodeToChildrenMap.get(element);
            } else {
                // check if session exists
                if (element.sessionId) {
                    // clean created session promise
                    this._sessionIdToPromiseMap.delete(element.sessionId);

                    // node expansion
                    let promise = new Deferred<TreeNodeInfo[]>();
                    await this.expandNode(element, element.sessionId, promise);
                    let children = await promise;
                    if (children) {
                        // clean expand session promise
                        this.cleanExpansionPromise(element);
                        return children;
                    } else {
                        return undefined;
                    }
                } else {
                    // start node session
                    let promise = new Deferred<TreeNodeInfo>();
                    await this.createSession(promise, element.connectionCredentials);
                    let node = await promise;
                    // If node create session failed
                    if (!node) {
                        const signInNode = new AccountSignInTreeNode(element);
                        this._treeNodeToChildrenMap.set(element, [signInNode]);
                        return [signInNode];
                    }
                    // otherwise expand the node by refreshing the root
                    // to add connected context key
                    this._objectExplorerProvider.refresh(undefined);
                }
            }
        } else {
            // retrieve saved connections first when opening object explorer
            // for the first time
            let savedConnections = this._connectionManager.connectionStore.loadAllConnections();
            // if there are no saved connections
            // show the add connection node
            if (savedConnections.length === 0) {
                return this.getAddConnectionNode();
            }
            // if OE doesn't exist the first time
            // then build the nodes off of saved connections
            if (!this._objectExplorerProvider.objectExplorerExists) {
                // if there are actually saved connections
                this._rootTreeNodeArray = [];
                this.getSavedConnections();
                this._objectExplorerProvider.objectExplorerExists = true;
                return this.sortByServerName(this._rootTreeNodeArray);
            } else {
                // otherwise returned the cached nodes
                return this.sortByServerName(this._rootTreeNodeArray);
            }
        }
    }

    /**
     * Create an OE session for the given connection credentials
     * otherwise prompt the user to select a connection to make an
     * OE out of
     * @param connectionCredentials Connection Credentials for a node
     */
    public async createSession(promise: Deferred<vscode.TreeItem>, connectionCredentials?: IConnectionCredentials): Promise<void> {
        if (!connectionCredentials) {
            const connectionUI = this._connectionManager.connectionUI;
            connectionCredentials = await connectionUI.showConnections(false);
        }
        if (connectionCredentials) {
            if (ConnectionCredentials.isPasswordBasedCredential(connectionCredentials)) {
                // show password prompt if SQL Login and password isn't saved
                let password = connectionCredentials.password;
                if (Utils.isEmpty(password)) {
                    // if password isn't saved
                    if (!(<IConnectionProfile>connectionCredentials).savePassword) {
                        // prompt for password
                        password = await this._connectionManager.connectionUI.promptForPassword();
                        if (!password) {
                            return promise.resolve(undefined);
                        }
                    } else {
                        // look up saved password
                        password = await this._connectionManager.connectionStore.lookupPassword(connectionCredentials);
                    }
                    connectionCredentials.password = password;
                }
            }
            const connectionDetails = ConnectionCredentials.createConnectionDetails(connectionCredentials);
            const response = await this._connectionManager.client.sendRequest(CreateSessionRequest.type, connectionDetails);
            if (response) {
                this._sessionIdToConnectionCredentialsMap.set(response.sessionId, connectionCredentials);
                this._sessionIdToPromiseMap.set(response.sessionId, promise);
                return;
            }
        }
    }

    public getConnectionCredentials(sessionId: string): IConnectionCredentials {
        if (this._sessionIdToConnectionCredentialsMap.has(sessionId)) {
            return this._sessionIdToConnectionCredentialsMap.get(sessionId);
        }
        return undefined;
    }

    public async removeObjectExplorerNode(node: TreeNodeInfo, isDisconnect: boolean = false): Promise<void> {
        await this.closeSession(node);
        if (!isDisconnect) {
            const index = this._rootTreeNodeArray.indexOf(node, 0);
            if (index > -1) {
                this._rootTreeNodeArray.splice(index, 1);
            }
<<<<<<< HEAD
            this._nodePathToNodeLabelMap.delete(node.nodePath);
        } else {
            node.nodeType = Constants.disconnectedServerLabel;
            node.contextValue = Constants.disconnectedServerLabel;
            node.sessionId = undefined;
            if (!(<IConnectionProfile>node.connectionCredentials).savePassword) {
                node.connectionCredentials.password = '';
            }
            // make a new node to show disconnected behavior
            let disconnectedNode = new TreeNodeInfo(node.label, Constants.disconnectedServerLabel,
                node.collapsibleState, node.nodePath, node.nodeStatus, Constants.disconnectedServerLabel,
                undefined, node.connectionCredentials, node.parentNode);
            this.updateNode(disconnectedNode);
            this._currentNode = disconnectedNode;
=======
        }
        const nodeUri = ObjectExplorerUtils.getNodeUri(node);
        await this._connectionManager.disconnect(nodeUri);
        this._nodePathToNodeLabelMap.delete(node.nodePath);
        this.cleanNodeChildren(node);
        if (isDisconnect) {
>>>>>>> 8696a7bb
            this._treeNodeToChildrenMap.set(this._currentNode, [new ConnectTreeNode(this._currentNode)]);
        }
    }

    public async removeStaleConnectionNodes(staleConnections: IConnectionCredentials[]): Promise<void> {
        for (let conn of staleConnections) {
            for (let node of this._rootTreeNodeArray) {
                if (Utils.isSameConnection(node.connectionCredentials, conn)) {
                    await this.removeObjectExplorerNode(node);
                }
            }
        }
    }

    public async refreshNode(node: TreeNodeInfo): Promise<void> {
        const refreshParams: RefreshParams = {
            sessionId: node.sessionId,
            nodePath: node.nodePath
        };
        await this._connectionManager.client.sendRequest(RefreshRequest.type, refreshParams);
        return this._objectExplorerProvider.refresh(node);
    }

    public signInNodeServer(node: TreeNodeInfo): void {
        if (this._treeNodeToChildrenMap.has(node)) {
            this._treeNodeToChildrenMap.delete(node);
        }
    }

    public addDisconnectedNode(connectionCredentials: IConnectionCredentials): void {
        const label = (<IConnectionProfile>connectionCredentials).profileName ?
            (<IConnectionProfile>connectionCredentials).profileName :
            this.createNodeLabel(connectionCredentials);
        const node = new TreeNodeInfo(label, Constants.disconnectedServerLabel,
            vscode.TreeItemCollapsibleState.Collapsed, undefined, undefined,
            Constants.disconnectedServerLabel, undefined, connectionCredentials,
            undefined);
        this.updateNode(node);
    }

    private createNodeLabel(credentials: IConnectionCredentials): string {
        let database = credentials.database;
        const server = credentials.server;
        const authType = credentials.authenticationType;
        let userOrAuthType = authType;
        if (authType === Constants.sqlAuthentication) {
            userOrAuthType = credentials.user;
        }
        if (!database || database === '') {
            database = LocalizedConstants.defaultDatabaseLabel;
        }
        return `${server}, ${database} (${userOrAuthType})`;
    }

    /**
     * Sends a close session request
     * @param node
     */
    public async closeSession(node: TreeNodeInfo): Promise<void> {
        if (node.sessionId) {
            const closeSessionParams: CloseSessionParams = {
                sessionId: node.sessionId
            };
            const response = await this._connectionManager.client.sendRequest(CloseSessionRequest.type,
                closeSessionParams);
            if (response && response.success) {
                this._sessionIdToConnectionCredentialsMap.delete(response.sessionId);
                if (this._sessionIdToPromiseMap.has(node.sessionId)) {
                    this._sessionIdToPromiseMap.delete(node.sessionId);
                }
                const nodeUri = ObjectExplorerUtils.getNodeUri(node);
                await this._connectionManager.disconnect(nodeUri);
                this.cleanNodeChildren(node);
                return;
            }
        }
        return;
    }

    /** Getters */
    public get currentNode(): TreeNodeInfo {
        return this._currentNode;
    }

    public get rootTreeNodeArray(): TreeNodeInfo[] {
        return this._rootTreeNodeArray;
    }

    public get rootNodeConnections(): IConnectionCredentials[] {
        const connections = this._rootTreeNodeArray.map(node => node.connectionCredentials);
        return connections;
    }
}<|MERGE_RESOLUTION|>--- conflicted
+++ resolved
@@ -351,13 +351,14 @@
 
     public async removeObjectExplorerNode(node: TreeNodeInfo, isDisconnect: boolean = false): Promise<void> {
         await this.closeSession(node);
+        const nodeUri = ObjectExplorerUtils.getNodeUri(node);
+        await this._connectionManager.disconnect(nodeUri);
         if (!isDisconnect) {
             const index = this._rootTreeNodeArray.indexOf(node, 0);
             if (index > -1) {
                 this._rootTreeNodeArray.splice(index, 1);
             }
-<<<<<<< HEAD
-            this._nodePathToNodeLabelMap.delete(node.nodePath);
+
         } else {
             node.nodeType = Constants.disconnectedServerLabel;
             node.contextValue = Constants.disconnectedServerLabel;
@@ -371,16 +372,10 @@
                 undefined, node.connectionCredentials, node.parentNode);
             this.updateNode(disconnectedNode);
             this._currentNode = disconnectedNode;
-=======
-        }
-        const nodeUri = ObjectExplorerUtils.getNodeUri(node);
-        await this._connectionManager.disconnect(nodeUri);
+            this._treeNodeToChildrenMap.set(this._currentNode, [new ConnectTreeNode(this._currentNode)]);
+        }
         this._nodePathToNodeLabelMap.delete(node.nodePath);
         this.cleanNodeChildren(node);
-        if (isDisconnect) {
->>>>>>> 8696a7bb
-            this._treeNodeToChildrenMap.set(this._currentNode, [new ConnectTreeNode(this._currentNode)]);
-        }
     }
 
     public async removeStaleConnectionNodes(staleConnections: IConnectionCredentials[]): Promise<void> {

/* --------------------------------------------------------------------------------------------
 * Copyright (c) Microsoft Corporation. All rights reserved.
 * Licensed under the MIT License. See License.txt in the project root for license information.
 * ------------------------------------------------------------------------------------------ */
import * as vscode from 'vscode';
import SqlToolsServiceClient from '../languageservice/serviceclient';
import ConnectionManager from '../controllers/connectionManager';
import { CreateSessionCompleteNotification, SessionCreatedParameters, CreateSessionRequest } from '../models/contracts/objectExplorer/createSessionRequest';
import { NotificationHandler } from 'vscode-languageclient';
import { ConnectionCredentials } from '../models/connectionCredentials';
import { ExpandRequest, ExpandParams, ExpandCompleteNotification, ExpandResponse } from '../models/contracts/objectExplorer/expandNodeRequest';
import { ObjectExplorerProvider } from './objectExplorerProvider';
import { TreeItemCollapsibleState } from 'vscode';
import { RefreshRequest, RefreshParams } from '../models/contracts/objectExplorer/refreshSessionRequest';
import { CloseSessionRequest, CloseSessionParams } from '../models/contracts/objectExplorer/closeSessionRequest';
import { TreeNodeInfo } from './treeNodeInfo';
import { IConnectionCredentials, IConnectionProfile } from '../models/interfaces';
import LocalizedConstants = require('../constants/localizedConstants');
import { AddConnectionTreeNode } from './addConnectionTreeNode';
import { AccountSignInTreeNode } from './accountSignInTreeNode';
import { ConnectTreeNode } from './connectTreeNode';
import { Deferred } from '../protocol';
import Constants = require('../constants/constants');
import { ObjectExplorerUtils } from './objectExplorerUtils';

export class ObjectExplorerService {

    private _client: SqlToolsServiceClient;
    private _currentNode: TreeNodeInfo;
    private _treeNodeToChildrenMap: Map<vscode.TreeItem, vscode.TreeItem[]>;
    private _nodePathToNodeLabelMap: Map<string, string>;
    private _rootTreeNodeArray: Array<TreeNodeInfo>;
    private _sessionIdToConnectionCredentialsMap: Map<string, ConnectionCredentials>;

    // Deferred promise maps
    private _sessionIdToPromiseMap: Map<string, Deferred<vscode.TreeItem>>;
    private _expandParamsToPromiseMap: Map<ExpandParams, Deferred<TreeNodeInfo[]>>;

    constructor(private _connectionManager: ConnectionManager,
                private _objectExplorerProvider: ObjectExplorerProvider) {
        this._connectionManager = _connectionManager;
        this._client = this._connectionManager.client;
        this._treeNodeToChildrenMap = new Map<vscode.TreeItem, vscode.TreeItem[]>();
        this._rootTreeNodeArray = new Array<TreeNodeInfo>();
        this._sessionIdToConnectionCredentialsMap = new Map<string, ConnectionCredentials>();
        this._nodePathToNodeLabelMap = new Map<string, string>();
        this._sessionIdToPromiseMap = new Map<string, Deferred<vscode.TreeItem>>();
        this._expandParamsToPromiseMap = new Map<ExpandParams, Deferred<TreeNodeInfo[]>>();

        this._client.onNotification(CreateSessionCompleteNotification.type,
            this.handleSessionCreatedNotification());
        this._client.onNotification(ExpandCompleteNotification.type,
            this.handleExpandSessionNotification());
    }

    private handleSessionCreatedNotification(): NotificationHandler<SessionCreatedParameters> {
        const self = this;
        const handler = (result: SessionCreatedParameters) => {
            if (result.success) {
                let nodeLabel = this._nodePathToNodeLabelMap.get(result.rootNode.nodePath);
                // if no node label, check if it has a name in saved profiles
                // in case this call came from new query
                let savedConnections = this._connectionManager.connectionStore.loadAllConnections(false);
                for (let connection of savedConnections) {
                    if (connection.connectionCreds.server === result.rootNode.nodePath) {
                        nodeLabel = connection.label;
                        break;
                    }
                }
                // set connection and other things
                if (self._currentNode && (self._currentNode.sessionId === result.sessionId)) {
                    nodeLabel = nodeLabel === result.rootNode.nodePath ?
                    self.createNodeLabel(self._currentNode.connectionCredentials) : nodeLabel;
                    self._currentNode = TreeNodeInfo.fromNodeInfo(result.rootNode, result.sessionId,
                        undefined, self._currentNode.connectionCredentials, nodeLabel);
                } else {
                    const credentials = this._sessionIdToConnectionCredentialsMap.get(result.sessionId);
                    nodeLabel = nodeLabel === result.rootNode.nodePath ?
                    self.createNodeLabel(credentials) : nodeLabel;
                    self._currentNode = TreeNodeInfo.fromNodeInfo(result.rootNode, result.sessionId,
                        undefined, credentials, nodeLabel);
                }
                self.updateNode(self._currentNode);
                self._objectExplorerProvider.objectExplorerExists = true;
                const promise = self._sessionIdToPromiseMap.get(result.sessionId);
                // remove the sign in node once the session is created
                if (self._treeNodeToChildrenMap.has(self._currentNode)) {
                    self._treeNodeToChildrenMap.delete(self._currentNode);
                }
                return promise.resolve(self._currentNode);
            } else {
                // failure
                self.updateNode(self._currentNode);
                self._currentNode = undefined;
                let error = LocalizedConstants.connectErrorLabel;
                if (result.errorMessage) {
                    error += ` : ${result.errorMessage}`;
                }
                self._connectionManager.vscodeWrapper.showErrorMessage(error);
                const promise = self._sessionIdToPromiseMap.get(result.sessionId);
                if (promise) {
                    return promise.resolve(undefined);
                }
            }
        };
        return handler;
    }

    private handleExpandSessionNotification(): NotificationHandler<ExpandResponse> {
        const self = this;
        const handler = (result: ExpandResponse) => {
            if (result && result.nodes) {
                const credentials = self._sessionIdToConnectionCredentialsMap.get(result.sessionId);
                const children = result.nodes.map(node => TreeNodeInfo.fromNodeInfo(node, result.sessionId,
                    self._currentNode, credentials));
                self._treeNodeToChildrenMap.set(self._currentNode, children);
                const expandParams: ExpandParams = {
                    sessionId: result.sessionId,
                    nodePath: result.nodePath
                };
                for (let key of self._expandParamsToPromiseMap.keys()) {
                    if (key.sessionId === expandParams.sessionId &&
                        key.nodePath === expandParams.nodePath) {
                        let promise = self._expandParamsToPromiseMap.get(key);
                        return promise.resolve(children);
                    }
                }
            }
        };
        return handler;
    }

    private async expandNode(node: TreeNodeInfo, sessionId: string, promise: Deferred<TreeNodeInfo[]>): Promise<boolean> {
        const expandParams: ExpandParams = {
            sessionId: sessionId,
            nodePath: node.nodePath
        };
        this._expandParamsToPromiseMap.set(expandParams, promise);
        const response = await this._connectionManager.client.sendRequest(ExpandRequest.type, expandParams);
        if (!response) {
            this._expandParamsToPromiseMap.delete(expandParams);
        }
        this._currentNode = node;
        return response;
    }

    private updateNode(node: TreeNodeInfo): void {
        for (let rootTreeNode of this._rootTreeNodeArray) {
            if (rootTreeNode.connectionCredentials === node.connectionCredentials &&
                rootTreeNode.label === node.label) {
                    const index = this._rootTreeNodeArray.indexOf(rootTreeNode);
                    this._rootTreeNodeArray[index] = node;
                    return;
            }
        }
        this._rootTreeNodeArray.push(node);
    }

    /**
     * Clean all children of the node
     * @param node Node to cleanup
     */
    private cleanNodeChildren(node: TreeNodeInfo): void {
        if (this._treeNodeToChildrenMap.has(node)) {
            let children = this._treeNodeToChildrenMap.get(node);
            if (children) {
                children.forEach(child => this._treeNodeToChildrenMap.delete(child));
            }
        }
    }

    /**
     * Sort the array based on server names
     * Public only for testing purposes
     * @param array array that needs to be sorted
     */
    public sortByServerName(array: TreeNodeInfo[]): TreeNodeInfo[] {
        const sortedNodeArray = array.sort((a, b) => {
            return a.label.toLowerCase().localeCompare(b.label.toLowerCase());
        });
        return sortedNodeArray;
    }

    /**
     * Get nodes from saved connections
     */
    private getSavedConnections(): void {
        let savedConnections = this._connectionManager.connectionStore.loadAllConnections(false);
        savedConnections.forEach((conn) => {
            let nodeLabel = conn.label === conn.connectionCreds.server ?
                this.createNodeLabel(conn.connectionCreds) : conn.label;
            this._nodePathToNodeLabelMap.set(conn.connectionCreds.server, nodeLabel);
            let node = new TreeNodeInfo(nodeLabel,
                Constants.disconnectedServerLabel,
                TreeItemCollapsibleState.Collapsed,
                undefined, undefined, Constants.disconnectedServerLabel,
                undefined, conn.connectionCreds, undefined);
            this._rootTreeNodeArray.push(node);
        });
    }

    /**
     * Clean up expansion promises for a node
     * @param node The selected node
     */
    private cleanExpansionPromise(node: TreeNodeInfo): void {
        for (const key of this._expandParamsToPromiseMap.keys()) {
            if (key.sessionId === node.sessionId &&
                key.nodePath === node.nodePath) {
                this._expandParamsToPromiseMap.delete(key);
            }
        }
    }

    /**
     * Helper to show the Add Connection node
     */
    private getAddConnectionNode(): AddConnectionTreeNode[] {
        this._rootTreeNodeArray = [];
        this._objectExplorerProvider.objectExplorerExists = true;
        return [new AddConnectionTreeNode()];
    }

    async getChildren(element?: TreeNodeInfo): Promise<vscode.TreeItem[]> {
        if (element) {
            if (element !== this._currentNode) {
                this._currentNode = element;
            }
            // get cached children
            if (this._treeNodeToChildrenMap.has(element)) {
                return this._treeNodeToChildrenMap.get(element);
            } else {
                // check if session exists
                if (element.sessionId) {
                    // clean created session promise
                    this._sessionIdToPromiseMap.delete(element.sessionId);

                    // node expansion
                    let promise = new Deferred<TreeNodeInfo[]>();
                    await this.expandNode(element, element.sessionId, promise);
                    let children = await promise;
                    if (children) {
                        // clean expand session promise
                        this.cleanExpansionPromise(element);
                        return children;
                    } else {
                        return undefined;
                    }
                } else {
                    // start node session
                    let promise = new Deferred<TreeNodeInfo>();
                    await this.createSession(promise, element.connectionCredentials);
                    let node = await promise;
                    // If node create session failed
                    if (!node) {
                        const signInNode = new AccountSignInTreeNode(element);
                        this._treeNodeToChildrenMap.set(element, [signInNode]);
                        return [signInNode];
                    }
                    // otherwise expand the node by refreshing the root
                    // to add connected context key
                    this._objectExplorerProvider.refresh(undefined);
                }
            }
        } else {
            // retrieve saved connections first when opening object explorer
            // for the first time
<<<<<<< HEAD
            let savedConnections = this._connectionManager.connectionStore.loadAllConnections(false);
=======
            let savedConnections = this._connectionManager.connectionStore.loadAllConnections();
            // if there are no saved connections
            // show the add connection node
            if (savedConnections.length === 0) {
                return this.getAddConnectionNode();
            }
>>>>>>> 40704e12
            // if OE doesn't exist or if there was a change in saved connections
            // then build the nodes off of saved connections
            if ((!this._objectExplorerProvider.objectExplorerExists ||
                savedConnections.length !== this._rootTreeNodeArray.length)) {
                // if there are actually saved connections
                this._rootTreeNodeArray = [];
                this.getSavedConnections();
                this._objectExplorerProvider.objectExplorerExists = true;
                return this.sortByServerName(this._rootTreeNodeArray);
            } else {
                // otherwise returned the cached nodes
                return this.sortByServerName(this._rootTreeNodeArray);
            }
        }
    }

    /**
     * Create an OE session for the given connection credentials
     * otherwise prompt the user to select a connection to make an
     * OE out of
     * @param connectionCredentials Connection Credentials for a node
     */
    public async createSession(promise: Deferred<vscode.TreeItem>, connectionCredentials?: IConnectionCredentials): Promise<void> {
        if (!connectionCredentials) {
            const connectionUI = this._connectionManager.connectionUI;
            connectionCredentials = await connectionUI.showConnections(false);
        }
        if (connectionCredentials) {
            // show password prompt if SQL Login and password isn't saved
            const shouldPromptForPassword = ConnectionCredentials.shouldPromptForPassword(connectionCredentials);
            if (shouldPromptForPassword) {
                // look up saved password
                let password = await this._connectionManager.connectionStore.lookupPassword(connectionCredentials);
                if (!password) {
                    password = await this._connectionManager.connectionUI.promptForPassword();
                    if (!password) {
                        return promise.resolve(undefined);
                    }
                }
                connectionCredentials.password = password;
            }
            const connectionDetails = ConnectionCredentials.createConnectionDetails(connectionCredentials);
            const response = await this._connectionManager.client.sendRequest(CreateSessionRequest.type, connectionDetails);
            if (response) {
                this._sessionIdToConnectionCredentialsMap.set(response.sessionId, connectionCredentials);
                this._sessionIdToPromiseMap.set(response.sessionId, promise);
                return;
            }
        }
    }

    public getConnectionCredentials(sessionId: string): ConnectionCredentials {
        if (this._sessionIdToConnectionCredentialsMap.has(sessionId)) {
            return this._sessionIdToConnectionCredentialsMap.get(sessionId);
        }
        return undefined;
    }

    public async removeObjectExplorerNode(node: TreeNodeInfo, isDisconnect: boolean = false): Promise<void> {
        await this.closeSession(node);
        if (!isDisconnect) {
            const index = this._rootTreeNodeArray.indexOf(node, 0);
            if (index > -1) {
                this._rootTreeNodeArray.splice(index, 1);
            }
        }
        const nodeUri = ObjectExplorerUtils.getNodeUri(node);
        this._connectionManager.disconnect(nodeUri);
        this._nodePathToNodeLabelMap.delete(node.nodePath);
        this.cleanNodeChildren(node);
        if (isDisconnect) {
            this._treeNodeToChildrenMap.set(this._currentNode, [new ConnectTreeNode(this._currentNode)]);
            return this._objectExplorerProvider.refresh(undefined);
        }
    }

    public async refreshNode(node: TreeNodeInfo): Promise<void> {
        const refreshParams: RefreshParams = {
            sessionId: node.sessionId,
            nodePath: node.nodePath
        };
        await this._connectionManager.client.sendRequest(RefreshRequest.type, refreshParams);
        return this._objectExplorerProvider.refresh(node);
    }

    public signInNodeServer(node: TreeNodeInfo): void {
        if (this._treeNodeToChildrenMap.has(node)) {
            this._treeNodeToChildrenMap.delete(node);
        }
    }

    private createNodeLabel(credentials: IConnectionCredentials): string {
        let database = credentials.database;
        const server = credentials.server;
        const authType = credentials.authenticationType;
        let userOrAuthType = authType;
        if (authType === Constants.sqlAuthentication) {
            userOrAuthType = credentials.user;
        }
        if (!database || database === '') {
            database = LocalizedConstants.defaultDatabaseLabel;
        }
        return `${server}, ${database} (${userOrAuthType})`;
    }

    /**
     * Sends a close session request
     * @param node
     */
    public async closeSession(node: TreeNodeInfo): Promise<void> {
        if (node.sessionId) {
            const closeSessionParams: CloseSessionParams = {
                sessionId: node.sessionId
            };
            const response = await this._connectionManager.client.sendRequest(CloseSessionRequest.type,
                closeSessionParams);
            if (response && response.success) {
                this._sessionIdToConnectionCredentialsMap.delete(response.sessionId);
                if (this._sessionIdToPromiseMap.has(node.sessionId)) {
                    this._sessionIdToPromiseMap.delete(node.sessionId);
                }
                node.nodeType = Constants.disconnectedServerLabel;
                node.contextValue = Constants.disconnectedServerLabel;
                node.sessionId = undefined;
                if (!(<IConnectionProfile>node.connectionCredentials).savePassword) {
                    node.connectionCredentials.password = '';
                }
                // make a new node to show disconnected behavior
                let disconnectedNode = new TreeNodeInfo(node.label, Constants.disconnectedServerLabel,
                    node.collapsibleState, node.nodePath, node.nodeStatus, Constants.disconnectedServerLabel,
                    undefined, node.connectionCredentials, node.parentNode);
                this.updateNode(disconnectedNode);
                this._currentNode = disconnectedNode;
                return;
            }
        }
        return;
    }

    /** Getters */
    public get currentNode(): TreeNodeInfo {
        return this._currentNode;
    }

    public get rootTreeNodeArray(): TreeNodeInfo[] {
        return this._rootTreeNodeArray;
    }
}<|MERGE_RESOLUTION|>--- conflicted
+++ resolved
@@ -265,16 +265,12 @@
         } else {
             // retrieve saved connections first when opening object explorer
             // for the first time
-<<<<<<< HEAD
             let savedConnections = this._connectionManager.connectionStore.loadAllConnections(false);
-=======
-            let savedConnections = this._connectionManager.connectionStore.loadAllConnections();
             // if there are no saved connections
             // show the add connection node
             if (savedConnections.length === 0) {
                 return this.getAddConnectionNode();
             }
->>>>>>> 40704e12
             // if OE doesn't exist or if there was a change in saved connections
             // then build the nodes off of saved connections
             if ((!this._objectExplorerProvider.objectExplorerExists ||

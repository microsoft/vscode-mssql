/* --------------------------------------------------------------------------------------------
 * Copyright (c) Microsoft Corporation. All rights reserved.
 * Licensed under the MIT License. See License.txt in the project root for license information.
 * ------------------------------------------------------------------------------------------ */
import * as vscode from 'vscode';
import SqlToolsServiceClient from '../languageservice/serviceclient';
import ConnectionManager from '../controllers/connectionManager';
import { CreateSessionCompleteNotification, SessionCreatedParameters, CreateSessionRequest, CreateSessionResponse } from '../models/contracts/objectExplorer/createSessionRequest';
import { NotificationHandler } from 'vscode-languageclient';
import { ExpandRequest, ExpandParams, ExpandCompleteNotification, ExpandResponse } from '../models/contracts/objectExplorer/expandNodeRequest';
import { ObjectExplorerProvider } from './objectExplorerProvider';
import { TreeItemCollapsibleState } from 'vscode';
import { RefreshRequest, RefreshParams } from '../models/contracts/objectExplorer/refreshSessionRequest';
import { CloseSessionRequest, CloseSessionParams, CloseSessionResponse } from '../models/contracts/objectExplorer/closeSessionRequest';
import { TreeNodeInfo } from './treeNodeInfo';
import { AuthenticationTypes, IConnectionProfile } from '../models/interfaces';
import * as LocalizedConstants from '../constants/localizedConstants';
import { AddConnectionTreeNode } from './addConnectionTreeNode';
import { AccountSignInTreeNode } from './accountSignInTreeNode';
import { ConnectTreeNode, TreeNodeType } from './connectTreeNode';
import { Deferred } from '../protocol';
import * as Constants from '../constants/constants';
import { ObjectExplorerUtils } from './objectExplorerUtils';
import * as Utils from '../models/utils';
import { ConnectionCredentials } from '../models/connectionCredentials';
import { ConnectionProfile } from '../models/connectionProfile';
import providerSettings from '../azure/providerSettings';
import { IConnectionInfo } from 'vscode-mssql';
<<<<<<< HEAD
import { TelemetryActions, TelemetryViews, sendTelemetryEvent } from '../telemetry';
=======
import { IAccount } from '../models/contracts/azure';
import * as AzureConstants from '../azure/constants';
>>>>>>> cb594029

function getParentNode(node: TreeNodeType): TreeNodeInfo {
	node = node.parentNode;
	if (!(node instanceof TreeNodeInfo)) {
		vscode.window.showErrorMessage(LocalizedConstants.nodeErrorMessage);
		throw new Error(`Parent node was not TreeNodeInfo.`);
	}
	return node;
}

export class ObjectExplorerService {

	private _client: SqlToolsServiceClient;
	private _currentNode: TreeNodeInfo;
	private _treeNodeToChildrenMap: Map<vscode.TreeItem, vscode.TreeItem[]>;
	private _nodePathToNodeLabelMap: Map<string, string>;
	private _rootTreeNodeArray: Array<TreeNodeInfo>;
	private _sessionIdToConnectionCredentialsMap: Map<string, IConnectionInfo>;
	private _expandParamsToTreeNodeInfoMap: Map<ExpandParams, TreeNodeInfo>;

	// Deferred promise maps
	private _sessionIdToPromiseMap: Map<string, Deferred<vscode.TreeItem>>;
	private _expandParamsToPromiseMap: Map<ExpandParams, Deferred<TreeNodeInfo[]>>;

	constructor(private _connectionManager: ConnectionManager,
		private _objectExplorerProvider: ObjectExplorerProvider) {
		this._client = this._connectionManager.client;
		this._treeNodeToChildrenMap = new Map<vscode.TreeItem, vscode.TreeItem[]>();
		this._rootTreeNodeArray = new Array<TreeNodeInfo>();
		this._sessionIdToConnectionCredentialsMap = new Map<string, IConnectionInfo>();
		this._nodePathToNodeLabelMap = new Map<string, string>();
		this._sessionIdToPromiseMap = new Map<string, Deferred<vscode.TreeItem>>();
		this._expandParamsToPromiseMap = new Map<ExpandParams, Deferred<TreeNodeInfo[]>>();
		this._expandParamsToTreeNodeInfoMap = new Map<ExpandParams, TreeNodeInfo>();

		this._client.onNotification(CreateSessionCompleteNotification.type,
			this.handleSessionCreatedNotification());
		this._client.onNotification(ExpandCompleteNotification.type,
			this.handleExpandSessionNotification());
	}

	private handleSessionCreatedNotification(): NotificationHandler<SessionCreatedParameters> {
		const self = this;
		const handler = async (result: SessionCreatedParameters) => {
			if (self._currentNode instanceof ConnectTreeNode) {
				self.currentNode = getParentNode(self.currentNode);
			}
			if (result.success) {
				let nodeLabel = this._nodePathToNodeLabelMap.get(result.rootNode.nodePath);
				// if no node label, check if it has a name in saved profiles
				// in case this call came from new query
				let savedConnections = this._connectionManager.connectionStore.loadAllConnections();
				let nodeConnection = this._sessionIdToConnectionCredentialsMap.get(result.sessionId);
				for (let connection of savedConnections) {
					if (Utils.isSameConnection(connection.connectionCreds, nodeConnection)) {
						// if it's not the defaul label
						if (connection.label !== connection.connectionCreds.server) {
							nodeLabel = connection.label;
						}
						break;
					}
				}
				// set connection and other things
				let node: TreeNodeInfo;

				if (self._currentNode && (self._currentNode.sessionId === result.sessionId)) {
					nodeLabel = !nodeLabel ? self.createNodeLabel(self._currentNode.connectionInfo) : nodeLabel;
					node = TreeNodeInfo.fromNodeInfo(result.rootNode, result.sessionId,
						undefined, self._currentNode.connectionInfo, nodeLabel, Constants.serverLabel);
				} else {
					nodeLabel = !nodeLabel ? self.createNodeLabel(nodeConnection) : nodeLabel;
					node = TreeNodeInfo.fromNodeInfo(result.rootNode, result.sessionId,
						undefined, nodeConnection, nodeLabel, Constants.serverLabel);
				}
				// make a connection if not connected already
				const nodeUri = ObjectExplorerUtils.getNodeUri(node);
				if (!this._connectionManager.isConnected(nodeUri) &&
					!this._connectionManager.isConnecting(nodeUri)) {
					const profile = <IConnectionProfile>node.connectionInfo;
					await this._connectionManager.connect(nodeUri, profile);
				}

				self.updateNode(node);
				self._objectExplorerProvider.objectExplorerExists = true;
				const promise = self._sessionIdToPromiseMap.get(result.sessionId);
				// remove the sign in node once the session is created
				if (self._treeNodeToChildrenMap.has(node)) {
					self._treeNodeToChildrenMap.delete(node);
				}
				return promise?.resolve(node);
			} else {
				// create session failure
				if (self._currentNode?.connectionInfo?.password) {
					self._currentNode.connectionInfo.password = '';
				}
				let error = LocalizedConstants.connectErrorLabel;
				let errorNumber: number;
				if (result.errorNumber) {
					errorNumber = result.errorNumber;
				}
				if (result.errorMessage) {
					error += ` : ${result.errorMessage}`;
				}

				if (errorNumber === Constants.errorSSLCertificateValidationFailed) {
					self._connectionManager.showInstructionTextAsWarning(self._currentNode.connectionInfo,
						async updatedProfile => {
							self.reconnectProfile(self._currentNode, updatedProfile);
						});
				} else if (self._currentNode.connectionInfo.authenticationType === Constants.azureMfa
					&& self.needsAccountRefresh(result, self._currentNode.connectionInfo.user)) {
					let profile = self._currentNode.connectionInfo;
					let account = this._connectionManager.accountStore.getAccount(profile.accountId);
					await this.refreshAccount(account, profile);
					// Do not await when performing reconnect to allow
					// OE node to expand after connection is established.
					this.reconnectProfile(self._currentNode, profile);
				} else {
					self._connectionManager.vscodeWrapper.showErrorMessage(error);
				}
				const promise = self._sessionIdToPromiseMap.get(result.sessionId);

				// handle session failure because of firewall issue
				if (ObjectExplorerUtils.isFirewallError(result.errorMessage)) {
					let handleFirewallResult = await self._connectionManager.firewallService.handleFirewallRule
						(Constants.errorFirewallRule, result.errorMessage);
					if (handleFirewallResult.result && handleFirewallResult.ipAddress) {
						const nodeUri = ObjectExplorerUtils.getNodeUri(self._currentNode);
						const profile = <IConnectionProfile>self._currentNode.connectionInfo;
						self.updateNode(self._currentNode);
						self._connectionManager.connectionUI.handleFirewallError(nodeUri, profile, handleFirewallResult.ipAddress);
					}
				}
				if (promise) {
					return promise.resolve(undefined);
				}
			}
		};
		return handler;
	}

	private async reconnectProfile(node: TreeNodeInfo, profile: IConnectionInfo): Promise<void> {
		node.connectionInfo = profile;
		this.updateNode(node);
		let fileUri = ObjectExplorerUtils.getNodeUri(node);
		if (await this._connectionManager.connectionStore.saveProfile(profile as IConnectionProfile)) {
			const res = await this._connectionManager.connect(fileUri, profile);
			if (await this._connectionManager.handleConnectionResult(res, fileUri, profile)) {
				this.refreshNode(node);
			}
		} else {
			this._connectionManager.vscodeWrapper.showErrorMessage(LocalizedConstants.msgPromptProfileUpdateFailed);
		}
	}

	private needsAccountRefresh(result: SessionCreatedParameters, username: string): boolean {
		let email = username?.includes(' - ') ? username.substring(username.indexOf('-') + 2) : username;
		return result.errorMessage.includes(AzureConstants.AADSTS70043)
			|| result.errorMessage.includes(AzureConstants.AADSTS50173)
			|| result.errorMessage.includes(AzureConstants.AADSTS50020)
			|| result.errorMessage.includes(AzureConstants.mdsUserAccountNotReceived)
			|| result.errorMessage.includes(Utils.formatString(AzureConstants.mdsUserAccountNotFound, email));
	}

	private getParentFromExpandParams(params: ExpandParams): TreeNodeInfo | undefined {
		for (let key of this._expandParamsToTreeNodeInfoMap.keys()) {
			if (key.sessionId === params.sessionId &&
				key.nodePath === params.nodePath) {
				return this._expandParamsToTreeNodeInfoMap.get(key);
			}
		}
		return undefined;
	}

	private handleExpandSessionNotification(): NotificationHandler<ExpandResponse> {
		const self = this;
		const handler = (result: ExpandResponse) => {
			if (result && result.nodes) {
				const credentials = self._sessionIdToConnectionCredentialsMap.get(result.sessionId);
				const expandParams: ExpandParams = {
					sessionId: result.sessionId,
					nodePath: result.nodePath
				};
				const parentNode = self.getParentFromExpandParams(expandParams);
				const children = result.nodes.map(node => TreeNodeInfo.fromNodeInfo(node, result.sessionId,
					parentNode, credentials));
				self._treeNodeToChildrenMap.set(parentNode, children);
				for (let key of self._expandParamsToPromiseMap.keys()) {
					if (key.sessionId === expandParams.sessionId &&
						key.nodePath === expandParams.nodePath) {
						let promise = self._expandParamsToPromiseMap.get(key);
						promise.resolve(children);
						self._expandParamsToPromiseMap.delete(key);
						self._expandParamsToTreeNodeInfoMap.delete(key);
						return;
					}
				}
			}
		};
		return handler;
	}

	public async expandNode(node: TreeNodeInfo, sessionId: string, promise: Deferred<TreeNodeInfo[]>): Promise<boolean | undefined> {
		const expandParams: ExpandParams = {
			sessionId: sessionId,
			nodePath: node.nodePath
		};
		this._expandParamsToPromiseMap.set(expandParams, promise);
		this._expandParamsToTreeNodeInfoMap.set(expandParams, node);
		const response: boolean = await this._connectionManager.client.sendRequest(ExpandRequest.type, expandParams);
		if (response) {
			return response;
		} else {
			await this._connectionManager.vscodeWrapper.showErrorMessage(LocalizedConstants.msgUnableToExpand);
			this._expandParamsToPromiseMap.delete(expandParams);
			this._expandParamsToTreeNodeInfoMap.delete(expandParams);
			promise.resolve(undefined);
			return undefined;
		}
	}

	public updateNode(node: TreeNodeType): void {
		if (node instanceof ConnectTreeNode) {
			node = getParentNode(node);
		}
		for (let rootTreeNode of this._rootTreeNodeArray) {
			if (Utils.isSameConnection(node.connectionInfo, rootTreeNode.connectionInfo) &&
				rootTreeNode.label === node.label) {
				const index = this._rootTreeNodeArray.indexOf(rootTreeNode);
				delete this._rootTreeNodeArray[index];
				this._rootTreeNodeArray[index] = node;
				return;
			}
		}
		this._rootTreeNodeArray.push(node);
	}

	/**
	 * Clean all children of the node
	 * @param node Node to cleanup
	 */
	private cleanNodeChildren(node: vscode.TreeItem): void {
		if (this._treeNodeToChildrenMap.has(node)) {
			let stack = this._treeNodeToChildrenMap.get(node);
			while (stack.length > 0) {
				let child = stack.pop();
				if (this._treeNodeToChildrenMap.has(child)) {
					stack.concat(this._treeNodeToChildrenMap.get(child));
				}
				this._treeNodeToChildrenMap.delete(child);
			}
			this._treeNodeToChildrenMap.delete(node);
		}
	}

	/**
	 * Sort the array based on server names
	 * Public only for testing purposes
	 * @param array array that needs to be sorted
	 */
	public sortByServerName(array: TreeNodeInfo[]): TreeNodeInfo[] {
		const sortedNodeArray = array.sort((a, b) => {
			const labelA = typeof a.label === 'string' ? a.label : a.label.label;
			const labelB = typeof b.label === 'string' ? b.label : b.label.label;
			return (labelA).toLowerCase().localeCompare(labelB.toLowerCase());

		});
		return sortedNodeArray;
	}

	/**
	 * Get nodes from saved connections
	 */
	private getSavedConnections(): void {
		let savedConnections = this._connectionManager.connectionStore.loadAllConnections();
		for (const conn of savedConnections) {
			let nodeLabel = conn.label === conn.connectionCreds.server ?
				this.createNodeLabel(conn.connectionCreds) : conn.label;
			this._nodePathToNodeLabelMap.set(conn.connectionCreds.server, nodeLabel);
			let node = new TreeNodeInfo(nodeLabel,
				Constants.disconnectedServerLabel,
				TreeItemCollapsibleState.Collapsed,
				undefined, undefined, Constants.disconnectedServerLabel,
				undefined, conn.connectionCreds, undefined);
			this._rootTreeNodeArray.push(node);
		}
	}

	/**
	 * Clean up expansion promises for a node
	 * @param node The selected node
	 */
	private cleanExpansionPromise(node: TreeNodeInfo): void {
		for (const key of this._expandParamsToPromiseMap.keys()) {
			if (key.sessionId === node.sessionId &&
				key.nodePath === node.nodePath) {
				this._expandParamsToPromiseMap.delete(key);
				this._expandParamsToTreeNodeInfoMap.delete(key);
			}
		}
	}

	/**
	 * Helper to show the Add Connection node
	 */
	private getAddConnectionNode(): AddConnectionTreeNode[] {
		this._rootTreeNodeArray = [];
		this._objectExplorerProvider.objectExplorerExists = true;
		return [new AddConnectionTreeNode()];
	}

	/**
	 * Handles a generic OE create session failure by creating a
	 * sign in node
	 */
	private createSignInNode(element: TreeNodeInfo): AccountSignInTreeNode[] {
		const signInNode = new AccountSignInTreeNode(element);
		this._treeNodeToChildrenMap.set(element, [signInNode]);
		return [signInNode];
	}

	/**
	 * Handles a connection error after an OE session is
	 * sucessfully created by creating a connect node
	 */
	private createConnectTreeNode(element: TreeNodeInfo): ConnectTreeNode[] {
		const connectNode = new ConnectTreeNode(element);
		this._treeNodeToChildrenMap.set(element, [connectNode]);
		return [connectNode];
	}

	async getChildren(element?: TreeNodeInfo): Promise<vscode.TreeItem[]> {
		if (element) {
			// set current node for very first expansion of disconnected node
			if (this._currentNode !== element) {
				this._currentNode = element;
			}
			// get cached children
			if (this._treeNodeToChildrenMap.has(element)) {
				return this._treeNodeToChildrenMap.get(element);
			} else {
				// check if session exists
				if (element.sessionId) {
					// clean created session promise
					this._sessionIdToPromiseMap.delete(element.sessionId);

					// node expansion
					let promise = new Deferred<TreeNodeInfo[]>();
					await this.expandNode(element, element.sessionId, promise);
					let children = await promise;
					if (children) {
						// clean expand session promise
						this.cleanExpansionPromise(element);
						return children;
					} else {
						return undefined;
					}
				} else {
					// start node session
					let promise = new Deferred<TreeNodeInfo>();
					const sessionId = await this.createSession(promise, element.connectionInfo);
					if (sessionId) {
						let node = await promise;
						// if the server was found but connection failed
						if (!node) {
							let profile = element.connectionInfo as IConnectionProfile;
							let password = await this._connectionManager.connectionStore.lookupPassword(profile);
							if (password) {
								return this.createSignInNode(element);
							} else {
								return this.createConnectTreeNode(element);
							}
						}
					} else {
						// If node create session failed (server wasn't found)
						return this.createSignInNode(element);
					}
					// otherwise expand the node by refreshing the root
					// to add connected context key
					this._objectExplorerProvider.refresh(undefined);
				}
			}
		} else {
			// retrieve saved connections first when opening object explorer
			// for the first time
			let savedConnections = this._connectionManager.connectionStore.loadAllConnections();
			// if there are no saved connections
			// show the add connection node
			if (savedConnections.length === 0) {
				return this.getAddConnectionNode();
			}
			// if OE doesn't exist the first time
			// then build the nodes off of saved connections
			if (!this._objectExplorerProvider.objectExplorerExists) {
				// if there are actually saved connections
				this._rootTreeNodeArray = [];
				this.getSavedConnections();
				this._objectExplorerProvider.objectExplorerExists = true;
				return this.sortByServerName(this._rootTreeNodeArray);
			} else {
				// otherwise returned the cached nodes
				return this.sortByServerName(this._rootTreeNodeArray);
			}
		}
	}

	/**
	 * Create an OE session for the given connection credentials
	 * otherwise prompt the user to select a connection to make an
	 * OE out of
	 * @param connectionCredentials Connection Credentials for a node
	 */
	public async createSession(promise: Deferred<vscode.TreeItem | undefined>, connectionCredentials?: IConnectionInfo,
		context?: vscode.ExtensionContext): Promise<string> {
		if (!connectionCredentials) {
			const connectionUI = this._connectionManager.connectionUI;
			connectionCredentials = await connectionUI.createAndSaveProfile();
		}
		if (connectionCredentials) {
			// connection string based credential
			if (connectionCredentials.connectionString) {
				if ((connectionCredentials as IConnectionProfile).savePassword) {
					// look up connection string
					let connectionString = await this._connectionManager.connectionStore.lookupPassword(connectionCredentials, true);
					connectionCredentials.connectionString = connectionString;
				}
			} else {
				if (ConnectionCredentials.isPasswordBasedCredential(connectionCredentials)) {
					// show password prompt if SQL Login and password isn't saved
					let password = connectionCredentials.password;
					if (Utils.isEmpty(password)) {
						// if password isn't saved
						if (!(<IConnectionProfile>connectionCredentials).savePassword) {
							// prompt for password
							password = await this._connectionManager.connectionUI.promptForPassword();
							if (!password) {
								promise.resolve(undefined);
								return undefined;
							}
						} else {
							// look up saved password
							password = await this._connectionManager.connectionStore.lookupPassword(connectionCredentials);
							if (connectionCredentials.authenticationType !== Constants.azureMfa) {
								connectionCredentials.azureAccountToken = undefined;
							}
						}
						connectionCredentials.password = password;
					}
				} else if (connectionCredentials.authenticationType === Utils.authTypeToString(AuthenticationTypes.Integrated)) {
					connectionCredentials.azureAccountToken = undefined;
				} else if (connectionCredentials.authenticationType === Constants.azureMfa) {
					let azureController = this._connectionManager.azureController;
					let account = this._connectionManager.accountStore.getAccount(connectionCredentials.accountId);
					let needsRefresh: boolean = false;
					if (!account) {
						needsRefresh = true;
					} else if (azureController.isSqlAuthProviderEnabled()) {
						connectionCredentials.user = account.displayInfo.displayName;
						connectionCredentials.email = account.displayInfo.email;
						// Update profile after updating user/email
						await this._connectionManager.connectionUI.saveProfile(connectionCredentials as IConnectionProfile);
						if (!azureController.isAccountInCache(account)) {
							needsRefresh = true;
						}
					}
					if (!connectionCredentials.azureAccountToken && (!azureController.isSqlAuthProviderEnabled() || needsRefresh)) {
						this.refreshAccount(account, connectionCredentials);
					}
				}
			}
			const connectionDetails = ConnectionCredentials.createConnectionDetails(connectionCredentials);
			const response: CreateSessionResponse = await this._connectionManager.client.sendRequest(CreateSessionRequest.type, connectionDetails);
			if (response) {
				this._sessionIdToConnectionCredentialsMap.set(response.sessionId, connectionCredentials);
				this._sessionIdToPromiseMap.set(response.sessionId, promise);
				return response.sessionId;
			} else {
				this._client.logger.error('No response received for session creation request');
			}
		} else {
			this._client.logger.error('Connection could not be made, as credentials not available.');
			// no connection was made
			promise.resolve(undefined);
			return undefined;
		}
	}

	private async refreshAccount(account: IAccount, connectionCredentials: ConnectionCredentials): Promise<void> {
		let azureController = this._connectionManager.azureController;
		let profile = new ConnectionProfile(connectionCredentials);
		let azureAccountToken = await azureController.refreshAccessToken(
			account, this._connectionManager.accountStore, connectionCredentials.tenantId, providerSettings.resources.databaseResource);
		if (!azureAccountToken) {
			this._client.logger.verbose('Access token could not be refreshed for connection profile.');
			let errorMessage = LocalizedConstants.msgAccountRefreshFailed;
			await this._connectionManager.vscodeWrapper.showErrorMessage(
				errorMessage, LocalizedConstants.refreshTokenLabel).then(async result => {
					if (result === LocalizedConstants.refreshTokenLabel) {
						let updatedProfile = await azureController.populateAccountProperties(
							profile, this._connectionManager.accountStore, providerSettings.resources.databaseResource);
						connectionCredentials.azureAccountToken = updatedProfile.azureAccountToken;
						connectionCredentials.expiresOn = updatedProfile.expiresOn;
					} else {
						this._client.logger.error('Credentials not refreshed by user.');
						return undefined;
					}
				});
		} else {
			connectionCredentials.azureAccountToken = azureAccountToken.token;
			connectionCredentials.expiresOn = azureAccountToken.expiresOn;
		}
	}
	public getConnectionCredentials(sessionId: string): IConnectionInfo {
		if (this._sessionIdToConnectionCredentialsMap.has(sessionId)) {
			return this._sessionIdToConnectionCredentialsMap.get(sessionId);
		}
		return undefined;
	}

	public async removeObjectExplorerNode(node: TreeNodeInfo, isDisconnect: boolean = false): Promise<void> {
		await this.closeSession(node);
		const nodeUri = ObjectExplorerUtils.getNodeUri(node);
		await this._connectionManager.disconnect(nodeUri);
		if (!isDisconnect) {
			const index = this._rootTreeNodeArray.indexOf(node, 0);
			if (index > -1) {
				this._rootTreeNodeArray.splice(index, 1);
			}

		} else {
			node.nodeType = Constants.disconnectedServerLabel;
			node.contextValue = Constants.disconnectedServerLabel;
			node.sessionId = undefined;
			if (!(<IConnectionProfile>node.connectionInfo).savePassword) {
				node.connectionInfo.password = '';
			}
			const label = typeof node.label === 'string' ? node.label : node.label.label;
			// make a new node to show disconnected behavior
			let disconnectedNode = new TreeNodeInfo(label, Constants.disconnectedServerLabel,
				node.collapsibleState, node.nodePath, node.nodeStatus, Constants.disconnectedServerLabel,
				undefined, node.connectionInfo, node.parentNode);

			this.updateNode(disconnectedNode);
			this._currentNode = disconnectedNode;
			this._treeNodeToChildrenMap.set(this._currentNode, [new ConnectTreeNode(this._currentNode)]);
		}
		this._nodePathToNodeLabelMap.delete(node.nodePath);
		this.cleanNodeChildren(node);
		if(isDisconnect)
		sendTelemetryEvent(
			TelemetryViews.ObjectExplorer,
			isDisconnect? TelemetryActions.RemoveConnection: TelemetryActions.Disconnect,
			{
				nodeType: node.nodeType,
			},
			{},
			this._connectionManager.getServerInfo(node.connectionInfo)
		);
	}

	public async removeConnectionNodes(connections: IConnectionInfo[]): Promise<void> {
		for (let conn of connections) {
			for (let node of this._rootTreeNodeArray) {
				if (Utils.isSameConnection(node.connectionInfo, conn)) {
					await this.removeObjectExplorerNode(node);
				}
			}
		}
	}

	public async refreshNode(node: TreeNodeInfo): Promise<void> {
		const refreshParams: RefreshParams = {
			sessionId: node.sessionId,
			nodePath: node.nodePath
		};
		let response = await this._connectionManager.client.sendRequest(RefreshRequest.type, refreshParams);
		if (response) {
			this._treeNodeToChildrenMap.delete(node);
		}

		sendTelemetryEvent(
			TelemetryViews.ObjectExplorer,
			TelemetryActions.Refresh,
			{
				nodeType: node.nodeType,
			},
			{},
			this._connectionManager.getServerInfo(node.connectionInfo));
		return this._objectExplorerProvider.refresh(node);
	}

	public signInNodeServer(node: TreeNodeInfo): void {
		if (this._treeNodeToChildrenMap.has(node)) {
			this._treeNodeToChildrenMap.delete(node);
		}
	}

	public addDisconnectedNode(connectionCredentials: IConnectionInfo): void {
		const label = (<IConnectionProfile>connectionCredentials).profileName ?
			(<IConnectionProfile>connectionCredentials).profileName :
			this.createNodeLabel(connectionCredentials);
		const node = new TreeNodeInfo(label, Constants.disconnectedServerLabel,
			vscode.TreeItemCollapsibleState.Collapsed, undefined, undefined,
			Constants.disconnectedServerLabel, undefined, connectionCredentials,
			undefined);
		this.updateNode(node);
	}

	private createNodeLabel(credentials: IConnectionInfo): string {
		let database = credentials.database;
		const server = credentials.server;
		const authType = credentials.authenticationType;
		let userOrAuthType = authType;
		if (authType === Constants.sqlAuthentication) {
			userOrAuthType = credentials.user;
		}
		if (authType === Constants.azureMfa) {
			userOrAuthType = credentials.email;
		}
		if (!database || database === '') {
			database = LocalizedConstants.defaultDatabaseLabel;
		}
		return `${server}, ${database} (${userOrAuthType})`;
	}

	/**
	 * Sends a close session request
	 * @param node
	 */
	public async closeSession(node: TreeNodeInfo): Promise<void> {
		if (node.sessionId) {
			const closeSessionParams: CloseSessionParams = {
				sessionId: node.sessionId
			};
			const response: CloseSessionResponse = await this._connectionManager.client.sendRequest(CloseSessionRequest.type,
				closeSessionParams);
			if (response && response.success) {
				this._sessionIdToConnectionCredentialsMap.delete(response.sessionId);
				if (this._sessionIdToPromiseMap.has(node.sessionId)) {
					this._sessionIdToPromiseMap.delete(node.sessionId);
				}
				const nodeUri = ObjectExplorerUtils.getNodeUri(node);
				await this._connectionManager.disconnect(nodeUri);
				this.cleanNodeChildren(node);
				return;
			}
		}
		return;
	}

	/** Getters */
	public get currentNode(): TreeNodeInfo {
		return this._currentNode;
	}

	public get rootTreeNodeArray(): TreeNodeInfo[] {
		return this._rootTreeNodeArray;
	}

	public get rootNodeConnections(): IConnectionInfo[] {
		const connections = this._rootTreeNodeArray.map(node => node.connectionInfo);
		return connections;
	}

	/**
	 * Setters
	 */
	public set currentNode(node: TreeNodeInfo) {
		this._currentNode = node;
	}
}<|MERGE_RESOLUTION|>--- conflicted
+++ resolved
@@ -26,12 +26,9 @@
 import { ConnectionProfile } from '../models/connectionProfile';
 import providerSettings from '../azure/providerSettings';
 import { IConnectionInfo } from 'vscode-mssql';
-<<<<<<< HEAD
 import { TelemetryActions, TelemetryViews, sendTelemetryEvent } from '../telemetry';
-=======
 import { IAccount } from '../models/contracts/azure';
 import * as AzureConstants from '../azure/constants';
->>>>>>> cb594029
 
 function getParentNode(node: TreeNodeType): TreeNodeInfo {
 	node = node.parentNode;

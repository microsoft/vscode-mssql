/*---------------------------------------------------------------------------------------------
 *  Copyright (c) Microsoft Corporation. All rights reserved.
 *  Licensed under the MIT License. See License.txt in the project root for license information.
 *--------------------------------------------------------------------------------------------*/

import * as vscode from "vscode";
import SqlToolsServiceClient from "../languageservice/serviceclient";
import ConnectionManager from "../controllers/connectionManager";
import {
    CreateSessionCompleteNotification,
    SessionCreatedParameters,
    CreateSessionRequest,
    CreateSessionResponse,
} from "../models/contracts/objectExplorer/createSessionRequest";
import { NotificationHandler } from "vscode-languageclient";
import {
    ExpandRequest,
    ExpandParams,
    ExpandCompleteNotification,
    ExpandResponse,
} from "../models/contracts/objectExplorer/expandNodeRequest";
import { ObjectExplorerProvider } from "./objectExplorerProvider";
import { TreeItemCollapsibleState } from "vscode";
import {
    RefreshRequest,
    RefreshParams,
} from "../models/contracts/objectExplorer/refreshSessionRequest";
import {
    CloseSessionRequest,
    CloseSessionParams,
    CloseSessionResponse,
} from "../models/contracts/objectExplorer/closeSessionRequest";
import { TreeNodeInfo } from "./treeNodeInfo";
import { AuthenticationTypes, IConnectionProfile } from "../models/interfaces";
import * as LocalizedConstants from "../constants/locConstants";
import { AddConnectionTreeNode } from "./addConnectionTreeNode";
import { AccountSignInTreeNode } from "./accountSignInTreeNode";
import { ConnectTreeNode, TreeNodeType } from "./connectTreeNode";
import { Deferred } from "../protocol";
import * as Constants from "../constants/constants";
import { ObjectExplorerUtils } from "./objectExplorerUtils";
import * as Utils from "../models/utils";
import { ConnectionCredentials } from "../models/connectionCredentials";
import { ConnectionProfile } from "../models/connectionProfile";
import providerSettings from "../azure/providerSettings";
import { IConnectionInfo, TreeNodeContextValue } from "vscode-mssql";
import { sendActionEvent } from "../telemetry/telemetry";
import { IAccount } from "../models/contracts/azure";
import * as AzureConstants from "../azure/constants";
import * as ConnInfo from "../models/connectionInfo";
import {
    TelemetryActions,
    TelemetryViews,
} from "../sharedInterfaces/telemetry";
import {
    GetSessionIdRequest,
    GetSessionIdResponse,
} from "../models/contracts/objectExplorer/getSessionIdRequest";

function getParentNode(node: TreeNodeType): TreeNodeInfo {
    node = node.parentNode;
    if (!(node instanceof TreeNodeInfo)) {
        vscode.window.showErrorMessage(LocalizedConstants.nodeErrorMessage);
        throw new Error(`Parent node was not TreeNodeInfo.`);
    }
    return node;
}

export class ObjectExplorerService {
    private _client: SqlToolsServiceClient;
    private _currentNode: TreeNodeInfo;
    private _treeNodeToChildrenMap: Map<vscode.TreeItem, vscode.TreeItem[]>;
    private _sessionIdToNodeLabelMap: Map<string, string>;
    private _rootTreeNodeArray: Array<TreeNodeInfo>;
    private _sessionIdToConnectionProfileMap: Map<string, IConnectionProfile>;
    private _expandParamsToTreeNodeInfoMap: Map<ExpandParams, TreeNodeInfo>;

    // Deferred promise maps
    private _sessionIdToPromiseMap: Map<string, Deferred<vscode.TreeItem>>;
    private _expandParamsToPromiseMap: Map<
        ExpandParams,
        Deferred<TreeNodeInfo[]>
    >;

    constructor(
        private _connectionManager: ConnectionManager,
        private _objectExplorerProvider: ObjectExplorerProvider,
    ) {
        this._client = this._connectionManager.client;
        this._treeNodeToChildrenMap = new Map<
            vscode.TreeItem,
            vscode.TreeItem[]
        >();
        this._rootTreeNodeArray = new Array<TreeNodeInfo>();
        this._sessionIdToConnectionProfileMap = new Map<
            string,
            IConnectionProfile
        >();
        this._sessionIdToNodeLabelMap = new Map<string, string>();
        this._sessionIdToPromiseMap = new Map<
            string,
            Deferred<vscode.TreeItem>
        >();
        this._expandParamsToPromiseMap = new Map<
            ExpandParams,
            Deferred<TreeNodeInfo[]>
        >();
        this._expandParamsToTreeNodeInfoMap = new Map<
            ExpandParams,
            TreeNodeInfo
        >();

        this._client.onNotification(
            CreateSessionCompleteNotification.type,
            this.handleSessionCreatedNotification(),
        );
        this._client.onNotification(
            ExpandCompleteNotification.type,
            this.handleExpandSessionNotification(),
        );
    }

    private handleSessionCreatedNotification(): NotificationHandler<SessionCreatedParameters> {
        const self = this;
        const handler = async (result: SessionCreatedParameters) => {
            if (self._currentNode instanceof ConnectTreeNode) {
                self.currentNode = getParentNode(self.currentNode);
            }
            if (result.success) {
                let nodeLabel =
                    this._sessionIdToNodeLabelMap.get(result.sessionId) ??
                    ConnInfo.getConnectionDisplayName(
                        self._currentNode.connectionInfo,
                    );
                // if no node label, check if it has a name in saved profiles
                // in case this call came from new query
                // let savedConnections =
                // this._connectionManager.connectionStore.readAllConnections();
                let nodeConnection = this._sessionIdToConnectionProfileMap.get(
                    result.sessionId,
                );

                // set connection and other things
                let node: TreeNodeInfo;

                if (
                    self._currentNode &&
                    self._currentNode.sessionId === result.sessionId
                ) {
                    node = TreeNodeInfo.fromNodeInfo(
                        result.rootNode,
                        result.sessionId,
                        undefined,
                        self._currentNode.connectionInfo,
                        nodeLabel,
                        Constants.serverLabel,
                    );
                } else {
                    node = TreeNodeInfo.fromNodeInfo(
                        result.rootNode,
                        result.sessionId,
                        undefined,
                        nodeConnection,
                        nodeLabel,
                        Constants.serverLabel,
                    );
                }
                // make a connection if not connected already
                const nodeUri = this.getNodeIdentifier(node);
                if (
                    !this._connectionManager.isConnected(nodeUri) &&
                    !this._connectionManager.isConnecting(nodeUri)
                ) {
                    const profile = <IConnectionProfile>node.connectionInfo;
                    await this._connectionManager.connect(nodeUri, profile);
                }

                self.updateNode(node);
                self._objectExplorerProvider.objectExplorerExists = true;
                const promise = self._sessionIdToPromiseMap.get(
                    result.sessionId,
                );
                // remove the sign in node once the session is created
                if (self._treeNodeToChildrenMap.has(node)) {
                    self._treeNodeToChildrenMap.delete(node);
                }
                return promise?.resolve(node);
            } else {
                // create session failure
                if (self._currentNode?.connectionInfo?.password) {
                    self._currentNode.connectionInfo.password = "";
                }
                let error = LocalizedConstants.connectErrorLabel;
                let errorNumber: number;
                if (result.errorNumber) {
                    errorNumber = result.errorNumber;
                }
                if (result.errorMessage) {
                    error += `: ${result.errorMessage}`;
                }

                if (
                    errorNumber ===
                    Constants.errorSSLCertificateValidationFailed
                ) {
                    void self._connectionManager.showInstructionTextAsWarning(
                        self._currentNode.connectionInfo,
                        async (updatedProfile) => {
                            void self.reconnectProfile(
                                self._currentNode,
                                updatedProfile,
                            );
                        },
                    );
                } else if (
                    ObjectExplorerUtils.isFirewallError(result.errorNumber)
                ) {
                    // handle session failure because of firewall issue
                    let handleFirewallResult =
                        await self._connectionManager.firewallService.handleFirewallRule(
                            Constants.errorFirewallRule,
                            result.errorMessage,
                        );
                    if (
                        handleFirewallResult.result &&
                        handleFirewallResult.ipAddress
                    ) {
                        const nodeUri = this.getNodeIdentifier(
                            self.currentNode,
                        );
                        const profile = <IConnectionProfile>(
                            self._currentNode.connectionInfo
                        );
                        self.updateNode(self._currentNode);
                        void self._connectionManager.connectionUI.handleFirewallError(
                            nodeUri,
                            profile,
                            handleFirewallResult.ipAddress,
                        );
                    }
                } else if (
                    self._currentNode.connectionInfo.authenticationType ===
                        Constants.azureMfa &&
                    self.needsAccountRefresh(
                        result,
                        self._currentNode.connectionInfo.user,
                    )
                ) {
                    let profile = self._currentNode.connectionInfo;
                    let account =
                        this._connectionManager.accountStore.getAccount(
                            profile.accountId,
                        );
                    await this.refreshAccount(account, profile);
                    // Do not await when performing reconnect to allow
                    // OE node to expand after connection is established.
                    void this.reconnectProfile(self._currentNode, profile);
                } else {
                    self._connectionManager.vscodeWrapper.showErrorMessage(
                        error,
                    );
                }
                const promise = self._sessionIdToPromiseMap.get(
                    result.sessionId,
                );

                if (promise) {
                    return promise.resolve(undefined);
                }
            }
        };
        return handler;
    }

    private async reconnectProfile(
        node: TreeNodeInfo,
        profile: IConnectionInfo,
    ): Promise<void> {
        node.connectionInfo = profile;
        this.updateNode(node);
        let fileUri = this.getNodeIdentifier(node);
        if (
            await this._connectionManager.connectionStore.saveProfile(
                profile as IConnectionProfile,
            )
        ) {
            const res = await this._connectionManager.connect(fileUri, profile);
            if (
                await this._connectionManager.handleConnectionResult(
                    res,
                    fileUri,
                    profile,
                )
            ) {
                void this.refreshNode(node);
            }
        } else {
            this._connectionManager.vscodeWrapper.showErrorMessage(
                LocalizedConstants.msgPromptProfileUpdateFailed,
            );
        }
    }

    private needsAccountRefresh(
        result: SessionCreatedParameters,
        username: string,
    ): boolean {
        let email = username?.includes(" - ")
            ? username.substring(username.indexOf("-") + 2)
            : username;
        return (
            result.errorMessage.includes(AzureConstants.AADSTS70043) ||
            result.errorMessage.includes(AzureConstants.AADSTS50173) ||
            result.errorMessage.includes(AzureConstants.AADSTS50020) ||
            result.errorMessage.includes(
                AzureConstants.mdsUserAccountNotReceived,
            ) ||
            result.errorMessage.includes(
                Utils.formatString(
                    AzureConstants.mdsUserAccountNotFound,
                    email,
                ),
            )
        );
    }

    private getParentFromExpandParams(
        params: ExpandParams,
    ): TreeNodeInfo | undefined {
        for (let key of this._expandParamsToTreeNodeInfoMap.keys()) {
            if (
                key.sessionId === params.sessionId &&
                key.nodePath === params.nodePath
            ) {
                return this._expandParamsToTreeNodeInfoMap.get(key);
            }
        }
        return undefined;
    }

<<<<<<< HEAD
    // TODO: call/handle refactor?

    private handleExpandSessionNotification(): NotificationHandler<ExpandResponse> {
        const self = this;
        const handler = (result: ExpandResponse) => {
            if (result && result.nodes) {
                const credentials = self._sessionIdToConnectionProfileMap.get(
                    result.sessionId,
                );
=======
    /**
     * Handler for async response from SQL Tools Service.
     * Public only for testing
     */
    public handleExpandSessionNotification(): NotificationHandler<ExpandResponse> {
        const self = this;
        const handler = (result: ExpandResponse) => {
            if (!result) {
                return undefined;
            }

            if (result.nodes && !result.errorMessage) {
                // successfully received children from SQL Tools Service
                const credentials =
                    self._sessionIdToConnectionCredentialsMap.get(
                        result.sessionId,
                    );
>>>>>>> 41cc2e98
                const expandParams: ExpandParams = {
                    sessionId: result.sessionId,
                    nodePath: result.nodePath,
                };
                const parentNode = self.getParentFromExpandParams(expandParams);
                const children = result.nodes.map((node) =>
                    TreeNodeInfo.fromNodeInfo(
                        node,
                        result.sessionId,
                        parentNode,
                        credentials,
                    ),
                );
                self._treeNodeToChildrenMap.set(parentNode, children);
                sendActionEvent(
                    TelemetryViews.ObjectExplorer,
                    TelemetryActions.ExpandNode,
                    {
                        nodeType: parentNode?.context?.subType ?? "",
                        isErrored: (!!result.errorMessage).toString(),
                    },
                    {
                        nodeCount: result?.nodes.length ?? 0,
                    },
                );
                for (let key of self._expandParamsToPromiseMap.keys()) {
                    if (
                        key.sessionId === expandParams.sessionId &&
                        key.nodePath === expandParams.nodePath
                    ) {
                        let promise = self._expandParamsToPromiseMap.get(key);
                        promise.resolve(children);
                        self._expandParamsToPromiseMap.delete(key);
                        self._expandParamsToTreeNodeInfoMap.delete(key);
                        return;
                    }
                }
            } else {
                // failure to expand node; display error

                if (result.errorMessage) {
                    self._connectionManager.vscodeWrapper.showErrorMessage(
                        result.errorMessage,
                    );
                }

                const expandParams: ExpandParams = {
                    sessionId: result.sessionId,
                    nodePath: result.nodePath,
                };
                const parentNode = self.getParentFromExpandParams(expandParams);

                const errorNode = new vscode.TreeItem(
                    LocalizedConstants.ObjectExplorer.ErrorLoadingRefreshToTryAgain,
                    TreeItemCollapsibleState.None,
                );

                errorNode.tooltip = result.errorMessage;

                self._treeNodeToChildrenMap.set(parentNode, [errorNode]);

                for (let key of self._expandParamsToPromiseMap.keys()) {
                    if (
                        key.sessionId === expandParams.sessionId &&
                        key.nodePath === expandParams.nodePath
                    ) {
                        let promise = self._expandParamsToPromiseMap.get(key);
                        promise.resolve([errorNode as TreeNodeInfo]);
                        self._expandParamsToPromiseMap.delete(key);
                        self._expandParamsToTreeNodeInfoMap.delete(key);
                        return;
                    }
                }
            }
        };
        return handler;
    }

    public async expandNode(
        node: TreeNodeInfo,
        sessionId: string,
        promise: Deferred<TreeNodeInfo[]>,
    ): Promise<boolean | undefined> {
        const expandParams: ExpandParams = {
            sessionId: sessionId,
            nodePath: node.nodePath,
            filters: node.filters,
        };
        this._expandParamsToPromiseMap.set(expandParams, promise);
        this._expandParamsToTreeNodeInfoMap.set(expandParams, node);
        const response: boolean =
            await this._connectionManager.client.sendRequest(
                ExpandRequest.type,
                expandParams,
            );
        if (response) {
            return response;
        } else {
            await this._connectionManager.vscodeWrapper.showErrorMessage(
                LocalizedConstants.msgUnableToExpand,
            );
            this._expandParamsToPromiseMap.delete(expandParams);
            this._expandParamsToTreeNodeInfoMap.delete(expandParams);
            promise.resolve(undefined);
            return undefined;
        }
    }

    public updateNode(node: TreeNodeType): void {
        if (node instanceof ConnectTreeNode) {
            node = getParentNode(node);
        }
        for (let rootTreeNode of this._rootTreeNodeArray) {
            if (
                Utils.isSameConnectionInfo(
                    node.connectionInfo,
                    rootTreeNode.connectionInfo,
                ) &&
                rootTreeNode.label === node.label
            ) {
                const index = this._rootTreeNodeArray.indexOf(rootTreeNode);
                delete this._rootTreeNodeArray[index];
                this._rootTreeNodeArray[index] = node;
                return;
            }
        }
        this._rootTreeNodeArray.push(node);
    }

    /**
     * Clean all children of the node
     * @param node Node to cleanup
     */
    private cleanNodeChildren(node: vscode.TreeItem): void {
        if (this._treeNodeToChildrenMap.has(node)) {
            let stack = this._treeNodeToChildrenMap.get(node);
            while (stack.length > 0) {
                let child = stack.pop();
                if (this._treeNodeToChildrenMap.has(child)) {
                    stack.concat(this._treeNodeToChildrenMap.get(child));
                }
                this._treeNodeToChildrenMap.delete(child);
            }
            this._treeNodeToChildrenMap.delete(node);
        }
    }

    /**
     * Sort the array based on server names
     * Public only for testing purposes
     * @param array array that needs to be sorted
     */
    public sortByServerName(array: TreeNodeInfo[]): TreeNodeInfo[] {
        const sortedNodeArray = array.sort((a, b) => {
            const labelA =
                typeof a.label === "string" ? a.label : a.label.label;
            const labelB =
                typeof b.label === "string" ? b.label : b.label.label;
            return labelA.toLowerCase().localeCompare(labelB.toLowerCase());
        });
        return sortedNodeArray;
    }

    /**
     * Get nodes from saved connections
     */
    private async addSavedNodesConnectionsToRoot(): Promise<void> {
        let savedConnections =
            this._connectionManager.connectionStore.readAllConnections();
        for (const conn of savedConnections) {
            let nodeLabel =
                ConnInfo.getSimpleConnectionDisplayName(conn) === conn.server
                    ? ConnInfo.getConnectionDisplayName(conn)
                    : ConnInfo.getSimpleConnectionDisplayName(conn);

            const connectionDetails =
                ConnectionCredentials.createConnectionDetails(conn);

            const response: CreateSessionResponse =
                await this._connectionManager.client.sendRequest(
                    GetSessionIdRequest.type,
                    connectionDetails,
                );

            this._sessionIdToNodeLabelMap.set(response.sessionId, nodeLabel);
            let node = new TreeNodeInfo(
                nodeLabel,
                ObjectExplorerService.disconnectedNodeContextValue,
                TreeItemCollapsibleState.Collapsed,
                undefined,
                undefined,
                Constants.disconnectedServerNodeType,
                undefined,
                conn,
                undefined,
                undefined,
            );
            this._rootTreeNodeArray.push(node);
        }
    }

    private static get disconnectedNodeContextValue(): TreeNodeContextValue {
        return {
            type: Constants.disconnectedServerNodeType,
            filterable: false,
            hasFilters: false,
            subType: "",
        };
    }

    /**
     * Clean up expansion promises for a node
     * @param node The selected node
     */
    private cleanExpansionPromise(node: TreeNodeInfo): void {
        for (const key of this._expandParamsToPromiseMap.keys()) {
            if (
                key.sessionId === node.sessionId &&
                key.nodePath === node.nodePath
            ) {
                this._expandParamsToPromiseMap.delete(key);
                this._expandParamsToTreeNodeInfoMap.delete(key);
            }
        }
    }

    /**
     * Helper to show the Add Connection node
     */
    private getAddConnectionNode(): AddConnectionTreeNode[] {
        this._rootTreeNodeArray = [];
        this._objectExplorerProvider.objectExplorerExists = true;
        return [new AddConnectionTreeNode()];
    }

    /**
     * Handles a generic OE create session failure by creating a
     * sign in node
     */
    private createSignInNode(element: TreeNodeInfo): AccountSignInTreeNode[] {
        const signInNode = new AccountSignInTreeNode(element);
        this._treeNodeToChildrenMap.set(element, [signInNode]);
        return [signInNode];
    }

    /**
     * Handles a connection error after an OE session is
     * sucessfully created by creating a connect node
     */
    private createConnectTreeNode(element: TreeNodeInfo): ConnectTreeNode[] {
        const connectNode = new ConnectTreeNode(element);
        this._treeNodeToChildrenMap.set(element, [connectNode]);
        return [connectNode];
    }

    async getChildren(element?: TreeNodeInfo): Promise<vscode.TreeItem[]> {
        if (element) {
            // set current node for very first expansion of disconnected node
            if (this._currentNode !== element) {
                this._currentNode = element;
            }
            // get cached children
            if (this._treeNodeToChildrenMap.has(element)) {
                return this._treeNodeToChildrenMap.get(element);
            } else {
                // check if session exists
                if (element.sessionId) {
                    // clean created session promise
                    this._sessionIdToPromiseMap.delete(element.sessionId);

                    // node expansion
                    let promise = new Deferred<TreeNodeInfo[]>();
                    await this.expandNode(element, element.sessionId, promise);
                    let children = await promise;
                    if (children) {
                        // clean expand session promise
                        this.cleanExpansionPromise(element);
                        return children;
                    } else {
                        return undefined;
                    }
                } else {
                    // start node session
                    let promise = new Deferred<TreeNodeInfo>();
                    const sessionId = await this.createSession(
                        promise,
                        element.connectionInfo,
                    );
                    if (sessionId) {
                        let node = await promise;
                        // if the server was found but connection failed
                        if (!node) {
                            let profile =
                                element.connectionInfo as IConnectionProfile;
                            let password =
                                await this._connectionManager.connectionStore.lookupPassword(
                                    profile,
                                );
                            if (password) {
                                return this.createSignInNode(element);
                            } else {
                                return this.createConnectTreeNode(element);
                            }
                        }
                    } else {
                        // If node create session failed (server wasn't found)
                        return this.createSignInNode(element);
                    }
                    // otherwise expand the node by refreshing the root
                    // to add connected context key
                    this._objectExplorerProvider.refresh(undefined);
                }
            }
        } else {
            // retrieve saved connections first when opening object explorer
            // for the first time
            let savedConnections =
                this._connectionManager.connectionStore.readAllConnections();
            // if there are no saved connections
            // show the add connection node
            if (savedConnections.length === 0) {
                return this.getAddConnectionNode();
            }
            // if OE doesn't exist the first time
            // then build the nodes off of saved connections
            if (!this._objectExplorerProvider.objectExplorerExists) {
                // if there are actually saved connections
                this._rootTreeNodeArray = [];
                await this.addSavedNodesConnectionsToRoot();
                this._objectExplorerProvider.objectExplorerExists = true;
                return this.sortByServerName(this._rootTreeNodeArray);
            } else {
                // otherwise returned the cached nodes
                return this.sortByServerName(this._rootTreeNodeArray);
            }
        }
    }

    /**
     * Create an OE session for the given connection credentials
     * otherwise prompt the user to select a connection to make an
     * OE out of
     * @param connectionProfile Connection Credentials for a node
     */
    public async createSession(
        promise: Deferred<vscode.TreeItem | undefined>,
        connectionCredentials?: IConnectionInfo,
        _context?: vscode.ExtensionContext,
    ): Promise<string> {
        if (!connectionCredentials) {
            const connectionUI = this._connectionManager.connectionUI;
            connectionCredentials = await connectionUI.createAndSaveProfile();
            sendActionEvent(
                TelemetryViews.ObjectExplorer,
                TelemetryActions.CreateConnection,
                undefined,
                undefined,
                connectionCredentials as IConnectionProfile,
                this._connectionManager.getServerInfo(connectionCredentials),
            );
        }

        if (connectionCredentials) {
            const connectionProfile =
                connectionCredentials as IConnectionProfile;

            if (!connectionProfile.id) {
                connectionProfile.id = Utils.generateGuid();
            }

            // connection string based credential
            if (connectionProfile.connectionString) {
                if ((connectionProfile as IConnectionProfile).savePassword) {
                    // look up connection string
                    let connectionString =
                        await this._connectionManager.connectionStore.lookupPassword(
                            connectionProfile,
                            true,
                        );
                    connectionProfile.connectionString = connectionString;
                }
            } else {
                if (
                    ConnectionCredentials.isPasswordBasedCredential(
                        connectionProfile,
                    )
                ) {
                    // show password prompt if SQL Login and password isn't saved
                    let password = connectionProfile.password;
                    if (Utils.isEmpty(password)) {
                        // if password isn't saved
                        if (
                            !(connectionProfile as IConnectionProfile)
                                .savePassword
                        ) {
                            // prompt for password
                            password =
                                await this._connectionManager.connectionUI.promptForPassword();
                            if (!password) {
                                promise.resolve(undefined);
                                return undefined;
                            }
                        } else {
                            // look up saved password
                            password =
                                await this._connectionManager.connectionStore.lookupPassword(
                                    connectionProfile,
                                );
                            if (
                                connectionProfile.authenticationType !==
                                Constants.azureMfa
                            ) {
                                connectionProfile.azureAccountToken = undefined;
                            }
                        }
                        connectionProfile.password = password;
                    }
                } else if (
                    connectionProfile.authenticationType ===
                    Utils.authTypeToString(AuthenticationTypes.Integrated)
                ) {
                    connectionProfile.azureAccountToken = undefined;
                } else if (
                    connectionProfile.authenticationType === Constants.azureMfa
                ) {
                    let azureController =
                        this._connectionManager.azureController;
                    let account =
                        this._connectionManager.accountStore.getAccount(
                            connectionProfile.accountId,
                        );
                    let needsRefresh = false;
                    if (!account) {
                        needsRefresh = true;
                    } else if (azureController.isSqlAuthProviderEnabled()) {
                        connectionProfile.user =
                            account.displayInfo.displayName;
                        connectionProfile.email = account.displayInfo.email;
                        // Update profile after updating user/email
                        await this._connectionManager.connectionUI.saveProfile(
                            connectionProfile as IConnectionProfile,
                        );
                        if (!azureController.isAccountInCache(account)) {
                            needsRefresh = true;
                        }
                    }
                    if (
                        !connectionProfile.azureAccountToken &&
                        (!azureController.isSqlAuthProviderEnabled() ||
                            needsRefresh)
                    ) {
                        void this.refreshAccount(account, connectionProfile);
                    }
                }
            }
            const connectionDetails =
                ConnectionCredentials.createConnectionDetails(
                    connectionProfile,
                );

            const sessionIdResponse: GetSessionIdResponse =
                await this._connectionManager.client.sendRequest(
                    GetSessionIdRequest.type,
                    connectionDetails,
                );

            if ((connectionProfile as IConnectionProfile).profileName) {
                this._sessionIdToNodeLabelMap.set(
                    sessionIdResponse.sessionId,
                    (connectionProfile as IConnectionProfile).profileName,
                );
            }

            const response: CreateSessionResponse =
                await this._connectionManager.client.sendRequest(
                    CreateSessionRequest.type,
                    connectionDetails,
                );
            if (response) {
                this._sessionIdToConnectionProfileMap.set(
                    response.sessionId,
                    connectionProfile,
                );
                this._sessionIdToPromiseMap.set(response.sessionId, promise);
                return response.sessionId;
            } else {
                this._client.logger.error(
                    "No response received for session creation request",
                );
            }
        } else {
            this._client.logger.error(
                "Connection could not be made, as credentials not available.",
            );
            // no connection was made
            promise.resolve(undefined);
            return undefined;
        }
    }

    private async refreshAccount(
        account: IAccount,
        connectionCredentials: ConnectionCredentials,
    ): Promise<void> {
        let azureController = this._connectionManager.azureController;
        let profile = new ConnectionProfile(connectionCredentials);
        let azureAccountToken = await azureController.refreshAccessToken(
            account,
            this._connectionManager.accountStore,
            connectionCredentials.tenantId,
            providerSettings.resources.databaseResource,
        );
        if (!azureAccountToken) {
            this._client.logger.verbose(
                "Access token could not be refreshed for connection profile.",
            );
            let errorMessage = LocalizedConstants.msgAccountRefreshFailed;
            await this._connectionManager.vscodeWrapper
                .showErrorMessage(
                    errorMessage,
                    LocalizedConstants.refreshTokenLabel,
                )
                .then(async (result) => {
                    if (result === LocalizedConstants.refreshTokenLabel) {
                        let updatedProfile =
                            await azureController.populateAccountProperties(
                                profile,
                                this._connectionManager.accountStore,
                                providerSettings.resources.databaseResource,
                            );
                        connectionCredentials.azureAccountToken =
                            updatedProfile.azureAccountToken;
                        connectionCredentials.expiresOn =
                            updatedProfile.expiresOn;
                    } else {
                        this._client.logger.error(
                            "Credentials not refreshed by user.",
                        );
                        return undefined;
                    }
                });
        } else {
            connectionCredentials.azureAccountToken = azureAccountToken.token;
            connectionCredentials.expiresOn = azureAccountToken.expiresOn;
        }
    }
    public getConnectionCredentials(sessionId: string): IConnectionInfo {
        if (this._sessionIdToConnectionProfileMap.has(sessionId)) {
            return this._sessionIdToConnectionProfileMap.get(sessionId);
        }
        return undefined;
    }

    public async removeObjectExplorerNode(
        node: TreeNodeInfo,
        isDisconnect: boolean = false,
    ): Promise<void> {
        await this.closeSession(node);
        const nodeUri = this.getNodeIdentifier(node);
        await this._connectionManager.disconnect(nodeUri);
        if (!isDisconnect) {
            const index = this._rootTreeNodeArray.indexOf(node, 0);
            if (index > -1) {
                this._rootTreeNodeArray.splice(index, 1);
            }
        } else {
            node.nodeType = Constants.disconnectedServerNodeType;
            node.context = ObjectExplorerService.disconnectedNodeContextValue;
            node.sessionId = undefined;
            if (!(node.connectionInfo as IConnectionProfile).savePassword) {
                node.connectionInfo.password = "";
            }
            const label =
                typeof node.label === "string" ? node.label : node.label.label;
            // make a new node to show disconnected behavior
            let disconnectedNode = new TreeNodeInfo(
                label,
                ObjectExplorerService.disconnectedNodeContextValue,
                node.collapsibleState,
                node.nodePath,
                node.nodeStatus,
                Constants.disconnectedServerNodeType,
                undefined,
                node.connectionInfo,
                node.parentNode,
                undefined,
            );

            this.updateNode(disconnectedNode);
            this._currentNode = disconnectedNode;
            this._treeNodeToChildrenMap.set(this._currentNode, [
                new ConnectTreeNode(this._currentNode),
            ]);
        }

        const connectionDetails = ConnectionCredentials.createConnectionDetails(
            node.connectionInfo,
        );

        const sessionIdResponse: GetSessionIdResponse =
            await this._connectionManager.client.sendRequest(
                GetSessionIdRequest.type,
                connectionDetails,
            );

        this._sessionIdToNodeLabelMap.delete(sessionIdResponse.sessionId);
        this.cleanNodeChildren(node);
        sendActionEvent(
            TelemetryViews.ObjectExplorer,
            isDisconnect
                ? TelemetryActions.RemoveConnection
                : TelemetryActions.Disconnect,
            {
                nodeType: node.nodeType,
            },
            undefined,
            node.connectionInfo as IConnectionProfile,
            this._connectionManager.getServerInfo(node.connectionInfo),
        );
    }

    public async removeConnectionNodes(
        connections: IConnectionInfo[],
    ): Promise<void> {
        for (let conn of connections) {
            for (let node of this._rootTreeNodeArray) {
                if (Utils.isSameConnectionInfo(node.connectionInfo, conn)) {
                    await this.removeObjectExplorerNode(node);
                }
            }
        }
    }

    public async refreshNode(node: TreeNodeInfo): Promise<void> {
        const refreshParams: RefreshParams = {
            sessionId: node.sessionId,
            nodePath: node.nodePath,
            filters: node.filters,
        };
        let response = await this._connectionManager.client.sendRequest(
            RefreshRequest.type,
            refreshParams,
        );
        this._expandParamsToTreeNodeInfoMap.set(refreshParams, node);
        if (response) {
            this._treeNodeToChildrenMap.delete(node);
        }

        sendActionEvent(
            TelemetryViews.ObjectExplorer,
            TelemetryActions.Refresh,
            {
                nodeType: node.nodeType,
            },
            undefined,
            node.connectionInfo as IConnectionProfile,
            this._connectionManager.getServerInfo(node.connectionInfo),
        );
        return this._objectExplorerProvider.refresh(node);
    }

    public signInNodeServer(node: TreeNodeInfo): void {
        if (this._treeNodeToChildrenMap.has(node)) {
            this._treeNodeToChildrenMap.delete(node);
        }
    }

    public addDisconnectedNode(connectionCredentials: IConnectionInfo): void {
        const label = (connectionCredentials as IConnectionProfile).profileName
            ? (connectionCredentials as IConnectionProfile).profileName
            : ConnInfo.getConnectionDisplayName(connectionCredentials);
        const node = new TreeNodeInfo(
            label,
            ObjectExplorerService.disconnectedNodeContextValue,
            vscode.TreeItemCollapsibleState.Collapsed,
            undefined,
            undefined,
            Constants.disconnectedServerNodeType,
            undefined,
            connectionCredentials,
            undefined,
            undefined,
        );
        this.updateNode(node);
    }

    /**
     * Sends a close session request
     * @param node
     */
    public async closeSession(node: TreeNodeInfo): Promise<void> {
        if (!node.sessionId) {
            return;
        }

        const closeSessionParams: CloseSessionParams = {
            sessionId: node.sessionId,
        };
        const response: CloseSessionResponse =
            await this._connectionManager.client.sendRequest(
                CloseSessionRequest.type,
                closeSessionParams,
            );

        if (response && response.success) {
            if (response.sessionId !== node.sessionId) {
                this._client.logger.error(
                    "Session ID mismatch in closeSession() response",
                );
            }

            this._sessionIdToConnectionProfileMap.delete(node.sessionId);
            this._sessionIdToPromiseMap.delete(node.sessionId);

            const nodeUri = this.getNodeIdentifier(node);
            await this._connectionManager.disconnect(nodeUri);
            this.cleanNodeChildren(node);

            return;
        }
    }

    private getNodeIdentifier(node: TreeNodeInfo): string {
        if (node.sessionId) {
            return node.sessionId;
        } else {
            this._client.logger.error("Node does not have a session ID");
            return ObjectExplorerUtils.getNodeUri(node); // TODO: can this removed entirely?  ideally, every node has a session ID associated with it
        }
    }

    /** Getters */
    public get currentNode(): TreeNodeInfo {
        return this._currentNode;
    }

    public get rootTreeNodeArray(): TreeNodeInfo[] {
        return this._rootTreeNodeArray;
    }

    public get rootNodeConnections(): IConnectionInfo[] {
        const connections = this._rootTreeNodeArray.map(
            (node) => node.connectionInfo,
        );
        return connections;
    }

    /**
     * Setters
     */
    public set currentNode(node: TreeNodeInfo) {
        this._currentNode = node;
    }
}<|MERGE_RESOLUTION|>--- conflicted
+++ resolved
@@ -338,7 +338,6 @@
         return undefined;
     }
 
-<<<<<<< HEAD
     // TODO: call/handle refactor?
 
     private handleExpandSessionNotification(): NotificationHandler<ExpandResponse> {
@@ -348,25 +347,6 @@
                 const credentials = self._sessionIdToConnectionProfileMap.get(
                     result.sessionId,
                 );
-=======
-    /**
-     * Handler for async response from SQL Tools Service.
-     * Public only for testing
-     */
-    public handleExpandSessionNotification(): NotificationHandler<ExpandResponse> {
-        const self = this;
-        const handler = (result: ExpandResponse) => {
-            if (!result) {
-                return undefined;
-            }
-
-            if (result.nodes && !result.errorMessage) {
-                // successfully received children from SQL Tools Service
-                const credentials =
-                    self._sessionIdToConnectionCredentialsMap.get(
-                        result.sessionId,
-                    );
->>>>>>> 41cc2e98
                 const expandParams: ExpandParams = {
                     sessionId: result.sessionId,
                     nodePath: result.nodePath,

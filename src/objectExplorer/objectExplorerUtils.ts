--- conflicted
+++ resolved
@@ -15,53 +15,6 @@
 export class ObjectExplorerUtils {
     public static readonly rootPath: string = path.join(__dirname, "objectTypes");
 
-<<<<<<< HEAD
-    public static iconPath(label: string): string {
-        if (label) {
-            if (label === Constants.disconnectedServerNodeType) {
-                // if disconnected
-                label = `${Constants.serverLabel}_red`;
-            } else if (label === Constants.serverLabel) {
-                // if connected
-                label += "_green";
-            } else if (label === Constants.disconnectedDockerContainerNodeType) {
-                // if disconnected
-                label = `${Constants.dockerContainerLabel}_red`;
-            } else if (label === Constants.dockerContainerLabel) {
-                // if connected
-                label += "_green";
-            }
-            return path.join(ObjectExplorerUtils.rootPath, `${label}.svg`);
-        }
-    }
-
-    public static createNoItemsTreeItem(): vscode.TreeItem {
-        return {
-            label: LocalizedConstants.ObjectExplorer.NoItems,
-            accessibilityInformation: {
-                label: LocalizedConstants.ObjectExplorer.NoItems,
-            },
-            tooltip: LocalizedConstants.ObjectExplorer.NoItems,
-            iconPath: {
-                light: ObjectExplorerUtils.iconPath("NoItems_light"),
-                dark: ObjectExplorerUtils.iconPath("NoItems_dark"),
-            },
-        };
-    }
-
-    public static createErrorTreeItem(errorMessage: string): vscode.TreeItem {
-        return {
-            label: LocalizedConstants.ObjectExplorer.ErrorLoadingRefreshToTryAgain,
-            accessibilityInformation: {
-                label: errorMessage,
-            },
-            tooltip: errorMessage,
-            iconPath: {
-                light: ObjectExplorerUtils.iconPath("Error_light"),
-                dark: ObjectExplorerUtils.iconPath("Error_dark"),
-            },
-        };
-=======
     /**
      * Gets the path to the icon for a given node type.
      * @param nodeType The type of node to get the icon for
@@ -70,7 +23,6 @@
     public static iconPath(nodeType: string): vscode.Uri | undefined {
         const fullPath = path.join(ObjectExplorerUtils.rootPath, `${nodeType}.svg`);
         return vscode.Uri.file(fullPath);
->>>>>>> 9c2ced02
     }
 
     public static getNodeUri(node: TreeNodeType): string {
@@ -116,9 +68,7 @@
         // We're on a server node so just use the database directly from the connection string
         if (
             node.nodeType === Constants.serverLabel ||
-            node.nodeType === Constants.disconnectedServerNodeType ||
-            node.context.type === Constants.dockerContainerLabel ||
-            node.context.type === Constants.disconnectedDockerContainerNodeType
+            node.nodeType === Constants.disconnectedServerNodeType
         ) {
             return node.connectionProfile.database;
         }

/* --------------------------------------------------------------------------------------------
 * Copyright (c) Microsoft Corporation. All rights reserved.
 * Licensed under the MIT License. See License.txt in the project root for license information.
 * ------------------------------------------------------------------------------------------ */

import SqlToolsServiceClient from '../languageservice/serviceclient';
import ConnectionManager from '../controllers/connectionManager';
import { ScriptingRequest, ScriptingParams, ScriptOperation, ScriptingObject, ScriptOptions } from '../models/contracts/scripting/scriptingRequest';
import { TreeNodeInfo } from '../objectExplorer/treeNodeInfo';

export class ScriptingService {

    private _client: SqlToolsServiceClient;

    constructor(
        private _connectionManager: ConnectionManager
    ) {
        this._client = this._connectionManager.client;
    }

    // map for the version of SQL Server (default is 140)
    readonly scriptCompatibilityOptionMap = {
        90: 'Script90Compat',
        100: 'Script100Compat',
        105: 'Script105Compat',
        110: 'Script110Compat',
        120: 'Script120Compat',
        130: 'Script130Compat',
        140: 'Script140Compat'
    };

    // map for the target database engine edition (default is Enterprise)
    readonly targetDatabaseEngineEditionMap = {
        0: 'SqlServerEnterpriseEdition',
        1: 'SqlServerPersonalEdition',
        2: 'SqlServerStandardEdition',
        3: 'SqlServerEnterpriseEdition',
        4: 'SqlServerExpressEdition',
        5: 'SqlAzureDatabaseEdition',
        6: 'SqlDatawarehouseEdition',
        7: 'SqlServerStretchEdition'
    };

    /**
     * Helper to get the object name and schema name
     */
    private getObjectFromNode(node: TreeNodeInfo, uri: string): ScriptingObject {
        let metadata = node.metadata;
        let scriptingObject: ScriptingObject = {
            type: metadata.metadataTypeName,
            schema: metadata.schema,
            name: metadata.name
        };
        return scriptingObject;
    }

    public async scriptSelect(node: TreeNodeInfo, uri: string): Promise<string> {
<<<<<<< HEAD
        const objectNames = this.getObjectNames(node);
        let scriptingObject: ScriptingObject = {
            type: node.nodeType,
            schema: objectNames[objectNames.length - 2],
            name: objectNames[objectNames.length - 1]
        };
=======
        const scriptingObject = this.getObjectFromNode(node, uri);
>>>>>>> 094f2121
        let serverInfo = this._connectionManager.getServerInfo(node.connectionCredentials);
        let scriptOptions: ScriptOptions = {
            scriptCreateDrop: 'ScriptSelect',
            typeOfDataToScript: 'SchemaOnly',
            scriptStatistics: 'ScriptStatsNone',
<<<<<<< HEAD
            targetDatabaseEngineEdition:
            serverInfo.engineEditionId ? this.targetDatabaseEngineEditionMap[serverInfo.engineEditionId] : 'SqlServerEnterpriseEdition',
            targetDatabaseEngineType: serverInfo.isCloud ? 'SqlAzure' : 'SingleInstance',
            scriptCompatibilityOption: serverInfo.serverMajorVersion ?
=======
            targetDatabaseEngineEdition: serverInfo && serverInfo.engineEditionId ?
                this.targetDatabaseEngineEditionMap[serverInfo.engineEditionId] : 'SqlServerEnterpriseEdition',
            targetDatabaseEngineType: serverInfo && serverInfo.isCloud ? 'SqlAzure' : 'SingleInstance',
            scriptCompatibilityOption: serverInfo && serverInfo.serverMajorVersion ?
>>>>>>> 094f2121
                this.scriptCompatibilityOptionMap[serverInfo.serverMajorVersion] : 'Script140Compat'
        };
        let scriptingParams: ScriptingParams = {
            filePath: undefined,
            scriptDestination: 'ToEditor',
            connectionString: undefined,
            scriptingObjects: [scriptingObject],
            includeObjectCriteria: undefined,
            excludeObjectCriteria: undefined,
            includeSchemas: undefined,
            excludeSchemas: undefined,
            includeTypes: undefined,
            excludeTypes: undefined,
            scriptOptions: scriptOptions,
            connectionDetails: undefined,
            ownerURI: uri,
            selectScript: undefined,
            operation: ScriptOperation.Select
        };
        const result = await this._client.sendRequest(ScriptingRequest.type, scriptingParams);
        return result.script;
    }

}<|MERGE_RESOLUTION|>--- conflicted
+++ resolved
@@ -55,32 +55,16 @@
     }
 
     public async scriptSelect(node: TreeNodeInfo, uri: string): Promise<string> {
-<<<<<<< HEAD
-        const objectNames = this.getObjectNames(node);
-        let scriptingObject: ScriptingObject = {
-            type: node.nodeType,
-            schema: objectNames[objectNames.length - 2],
-            name: objectNames[objectNames.length - 1]
-        };
-=======
         const scriptingObject = this.getObjectFromNode(node, uri);
->>>>>>> 094f2121
         let serverInfo = this._connectionManager.getServerInfo(node.connectionCredentials);
         let scriptOptions: ScriptOptions = {
             scriptCreateDrop: 'ScriptSelect',
             typeOfDataToScript: 'SchemaOnly',
             scriptStatistics: 'ScriptStatsNone',
-<<<<<<< HEAD
-            targetDatabaseEngineEdition:
-            serverInfo.engineEditionId ? this.targetDatabaseEngineEditionMap[serverInfo.engineEditionId] : 'SqlServerEnterpriseEdition',
-            targetDatabaseEngineType: serverInfo.isCloud ? 'SqlAzure' : 'SingleInstance',
-            scriptCompatibilityOption: serverInfo.serverMajorVersion ?
-=======
             targetDatabaseEngineEdition: serverInfo && serverInfo.engineEditionId ?
                 this.targetDatabaseEngineEditionMap[serverInfo.engineEditionId] : 'SqlServerEnterpriseEdition',
             targetDatabaseEngineType: serverInfo && serverInfo.isCloud ? 'SqlAzure' : 'SingleInstance',
             scriptCompatibilityOption: serverInfo && serverInfo.serverMajorVersion ?
->>>>>>> 094f2121
                 this.scriptCompatibilityOptionMap[serverInfo.serverMajorVersion] : 'Script140Compat'
         };
         let scriptingParams: ScriptingParams = {

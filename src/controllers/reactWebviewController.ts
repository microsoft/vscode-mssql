--- conflicted
+++ resolved
@@ -1,256 +1,81 @@
-/*---------------------------------------------------------------------------------------------
- *  Copyright (c) Microsoft Corporation. All rights reserved.
- *  Licensed under the MIT License. See License.txt in the project root for license information.
- *--------------------------------------------------------------------------------------------*/
-
-import * as vscode from 'vscode';
-import { WebviewRoute } from '../sharedInterfaces/webviewRoutes';
-import { ReactWebviewBaseController } from './reactWebviewBaseController';
-
-/**
- * ReactWebViewPanelController is a class that manages a vscode.WebviewPanel and provides
- * a way to communicate with it. It provides a way to register request handlers and reducers
- * that can be called from the webview. It also provides a way to post notifications to the webview.
- * @template State The type of the state object that the webview will use
- * @template Reducers The type of the reducers that the webview will use
- */
-export class ReactWebViewPanelController<State, Reducers> extends ReactWebviewBaseController<State, Reducers> {
-	private _panel: vscode.WebviewPanel;
-<<<<<<< HEAD
-	private _disposables: vscode.Disposable[] = [];
-	private _isDisposed: boolean = false;
-	private _state: State;
-	private _webViewRequestHandlers: { [key: string]: (params: any) => any } = {};
-	private _reducers: Record<keyof Reducers, (state: State, payload: Reducers[keyof Reducers]) => ReducerResponse<State>> = {} as Record<keyof Reducers, (state: State, payload: Reducers[keyof Reducers]) => ReducerResponse<State>>;
-	private _isFirstLoad: boolean = true;
-	private _loadStartTime: number = Date.now();
-	private _onDisposed: vscode.EventEmitter<void> = new vscode.EventEmitter<void>();
-	public readonly onDisposed: vscode.Event<void> = this._onDisposed.event;
-=======
->>>>>>> 1aad8cdc
-
-	/**
-	 * Creates a new ReactWebViewPanelController
-	 * @param _context The context of the extension
-	 * @param title The title of the webview panel
-	 * @param _route The route that the webview will use
-	 * @param initialData The initial state object that the webview will use
-	 * @param viewColumn The view column that the webview will be displayed in
-	 * @param _iconPath The icon path that the webview will use
-	 */
-	constructor(
-		_context: vscode.ExtensionContext,
-		title: string,
-		_route: WebviewRoute,
-		initialData: State,
-		viewColumn: vscode.ViewColumn = vscode.ViewColumn.One,
-		private _iconPath?: vscode.Uri | {
-			readonly light: vscode.Uri;
-			readonly dark: vscode.Uri;
-		}
-	) {
-		super(_context, _route, initialData);
-		this._panel = vscode.window.createWebviewPanel(
-			'mssql-react-webview',
-			title,
-			viewColumn,
-			{
-				enableScripts: true,
-				retainContextWhenHidden: true,
-				localResourceRoots: [vscode.Uri.file(this._context.extensionPath)]
-			}
-		);
-
-		this._panel.webview.html = this._getHtmlTemplate();
-		this._panel.iconPath = this._iconPath;
-<<<<<<< HEAD
-		this._disposables.push(this._panel.webview.onDidReceiveMessage((message) => {
-			if (message.type === 'request') {
-				const handler = this._webViewRequestHandlers[message.method];
-				if (handler) {
-					const result = handler(message.params);
-					this.postMessage({ type: 'response', id: message.id, result });
-				} else {
-					throw new Error(`No handler registered for method ${message.method}`);
-				}
-			}
-		}));
-		this._disposables.push(this._panel.onDidDispose(() => {
-			this.dispose();
-		}));
-		this.setupTheming();
-		this._registerDefaultRequestHandlers();
-		this.state = initialData;
-	}
-
-	private _getHtmlTemplate() {
-		const nonce = getNonce();
-		const scriptUri = this.resourceUrl(['mssqlwebview.js']);
-		const styleUri = this.resourceUrl(['mssqlwebview.css']);
-		return `
-		<!DOCTYPE html>
-				<html lang="en">
-				<head>
-				  <meta charset="UTF-8">
-				  <meta name="viewport" content="width=device-width, initial-scale=1.0">
-				  <title>mssqlwebview</title>
-				  <link rel="stylesheet" href="${styleUri}">
-				  <style>
-					html, body {
-						margin: 0;
-						padding: 0px;
-  						width: 100%;
-  						height: 100%;
-					}
-				  </style>
-				</head>
-				<body>
-				  <div id="root"></div>
-				  <script nonce="${nonce}" src="${scriptUri}"></script>
-				</body>
-				</html>
-		`;
-	}
-
-	private setupTheming() {
-		this._disposables.push(vscode.window.onDidChangeActiveColorTheme((theme) => {
-			this.postNotification(DefaultWebViewNotifications.onDidChangeTheme, theme.kind);
-		}));
-		this.postNotification(DefaultWebViewNotifications.onDidChangeTheme, vscode.window.activeColorTheme.kind);
-	}
-
-	private _registerDefaultRequestHandlers() {
-		this._webViewRequestHandlers['getState'] = () => {
-			return this.state;
-		};
-		this._webViewRequestHandlers['action'] = async (action) => {
-			const reducer = this._reducers[action.type];
-			if (reducer) {
-				this.state = await reducer(this.state, action.payload);
-			}
-			else {
-				throw new Error(`No reducer registered for action ${action.type}`);
-			}
-		};
-		this._webViewRequestHandlers['getTheme'] = () => {
-			return vscode.window.activeColorTheme.kind;
-		};
-		this._webViewRequestHandlers['getRoute'] = () => {
-			return this._route;
-		};
-		this._webViewRequestHandlers['loadStats'] = (message) => {
-			const timeStamp = message.loadCompleteTimeStamp;
-			const timeToLoad = timeStamp - this._loadStartTime;
-			if (this._isFirstLoad) {
-				console.log(`
-					Load stats for ${this._route}
-					Total time: ${timeToLoad} ms
-				`);
-				this._isFirstLoad = false;
-			}
-		};
-	}
-=======
-		this.registerDisposable(this._panel.webview.onDidReceiveMessage(this._webviewMessageHandler));
-		this._panel.onDidDispose(() => {
-			this.dispose();
-		});
->>>>>>> 1aad8cdc
-
-		// This call sends messages to the Webview so it's called after the Webview creation.
-		this.initializeBase();
-	}
-
-	protected _getWebview(): vscode.Webview {
-		return this._panel.webview;
-	}
-
-	/**
-	 * Gets the vscode.WebviewPanel that the controller is managing
-	 */
-	public get panel(): vscode.WebviewPanel {
-		return this._panel;
-	}
-
-	/**
-	 * Displays the webview in the foreground
-	 * @param viewColumn The view column that the webview will be displayed in
-	 */
-	public revealToForeground(viewColumn: vscode.ViewColumn = vscode.ViewColumn.One): void {
-		this._panel.reveal(viewColumn, true);
-	}
-<<<<<<< HEAD
-
-	/**
-	 * Gets the state object that the webview is using
-	 */
-	public get state(): State {
-		return this._state;
-	}
-
-	/**
-	 * Sets the state object that the webview is using. This will update the state in the webview
-	 * and may cause the webview to re-render.
-	 * @param value The new state object
-	 */
-	public set state(value: State) {
-		this._state = value;
-		this.postNotification(DefaultWebViewNotifications.updateState, value);
-	}
-
-	/**
-	 * Gets whether the controller has been disposed
-	 */
-	public get isDisposed(): boolean {
-		return this._isDisposed;
-	}
-
-	/**
-	 * Posts a notification to the webview
-	 * @param method The method name that the webview will use to handle the notification
-	 * @param params The parameters that will be passed to the method
-	 */
-	public postNotification(method: string, params: any) {
-		this.postMessage({ type: 'notification', method, params });
-	}
-
-	/**
-	 * Posts a message to the webview
-	 * @param message The message to post to the webview
-	 */
-	public postMessage(message: any) {
-		this._panel.webview.postMessage(message);
-	}
-
-	/**
-	 * Disposes the controller
-	 */
-	public dispose() {
-		this._disposables.forEach(d => d.dispose());
-		this._isDisposed = true;
-		this._onDisposed.fire();
-	}
-}
-
-export enum DefaultWebViewNotifications {
-	updateState = 'updateState',
-	onDidChangeTheme = 'onDidChangeTheme'
-}
-
-/**
- * Generates a random nonce value that can be used in a webview
- */
-export function getNonce(): string {
-	let text = "";
-	const possible = "ABCDEFGHIJKLMNOPQRSTUVWXYZabcdefghijklmnopqrstuvwxyz0123456789";
-	for (let i = 0; i < 32; i++) {
-		text += possible.charAt(Math.floor(Math.random() * possible.length));
-	}
-	return text;
-}
-
-export type ReducerResponse<T> = T | Promise<T>;
-=======
-}
-
->>>>>>> 1aad8cdc
+/*---------------------------------------------------------------------------------------------
+ *  Copyright (c) Microsoft Corporation. All rights reserved.
+ *  Licensed under the MIT License. See License.txt in the project root for license information.
+ *--------------------------------------------------------------------------------------------*/
+
+import * as vscode from 'vscode';
+import { WebviewRoute } from '../sharedInterfaces/webviewRoutes';
+import { ReactWebviewBaseController } from './reactWebviewBaseController';
+
+/**
+ * ReactWebViewPanelController is a class that manages a vscode.WebviewPanel and provides
+ * a way to communicate with it. It provides a way to register request handlers and reducers
+ * that can be called from the webview. It also provides a way to post notifications to the webview.
+ * @template State The type of the state object that the webview will use
+ * @template Reducers The type of the reducers that the webview will use
+ */
+export class ReactWebViewPanelController<State, Reducers> extends ReactWebviewBaseController<State, Reducers> {
+	private _panel: vscode.WebviewPanel;
+
+	/**
+	 * Creates a new ReactWebViewPanelController
+	 * @param _context The context of the extension
+	 * @param title The title of the webview panel
+	 * @param _route The route that the webview will use
+	 * @param initialData The initial state object that the webview will use
+	 * @param viewColumn The view column that the webview will be displayed in
+	 * @param _iconPath The icon path that the webview will use
+	 */
+	constructor(
+		_context: vscode.ExtensionContext,
+		title: string,
+		_route: WebviewRoute,
+		initialData: State,
+		viewColumn: vscode.ViewColumn = vscode.ViewColumn.One,
+		private _iconPath?: vscode.Uri | {
+			readonly light: vscode.Uri;
+			readonly dark: vscode.Uri;
+		}
+	) {
+		super(_context, _route, initialData);
+		this._panel = vscode.window.createWebviewPanel(
+			'mssql-react-webview',
+			title,
+			viewColumn,
+			{
+				enableScripts: true,
+				retainContextWhenHidden: true,
+				localResourceRoots: [vscode.Uri.file(this._context.extensionPath)]
+			}
+		);
+
+		this._panel.webview.html = this._getHtmlTemplate();
+		this._panel.iconPath = this._iconPath;
+		this.registerDisposable(this._panel.webview.onDidReceiveMessage(this._webviewMessageHandler));
+		this.registerDisposable(this._panel.onDidDispose(() => {
+			this.dispose();
+		}));
+
+		// This call sends messages to the Webview so it's called after the Webview creation.
+		this.initializeBase();
+	}
+
+	protected _getWebview(): vscode.Webview {
+		return this._panel.webview;
+	}
+
+	/**
+	 * Gets the vscode.WebviewPanel that the controller is managing
+	 */
+	public get panel(): vscode.WebviewPanel {
+		return this._panel;
+	}
+
+	/**
+	 * Displays the webview in the foreground
+	 * @param viewColumn The view column that the webview will be displayed in
+	 */
+	public revealToForeground(viewColumn: vscode.ViewColumn = vscode.ViewColumn.One): void {
+		this._panel.reveal(viewColumn, true);
+	}
+}
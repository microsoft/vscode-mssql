--- conflicted
+++ resolved
@@ -30,8 +30,6 @@
     ExecutionPlanOptions,
     QueryConnectionUriChangeRequest,
     QueryConnectionUriChangeParams,
-    QueryExecuteResultSetAvailableNotificationParams,
-    QueryExecuteResultSetUpdatedNotificationParams,
 } from "../models/contracts/queryExecute";
 import { QueryDisposeParams, QueryDisposeRequest } from "../models/contracts/queryDispose";
 import {
@@ -496,11 +494,7 @@
 
         this._resultSetCompleteEmitter.fire(resultSet);
 
-<<<<<<< HEAD
-        if (resultSet.columnInfo[0].columnName === Constants.showPlanXmlColumnName) {
-=======
         if (resultSet.columnInfo?.[0]?.columnName === Constants.showPlanXmlColumnName) {
->>>>>>> 31e718cf
             const result = await this.getRows(0, 1, resultSet.batchId, resultSet.id);
             this._executionPlanEmitter.fire({
                 uri: this.uri,

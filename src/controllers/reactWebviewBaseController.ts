<<<<<<< HEAD
/*---------------------------------------------------------------------------------------------
 *  Copyright (c) Microsoft Corporation. All rights reserved.
 *  Licensed under the MIT License. See License.txt in the project root for license information.
 *--------------------------------------------------------------------------------------------*/

import * as vscode from 'vscode';
import { WebviewRoute } from '../sharedInterfaces/webviewRoutes';

/**
 * ReactWebviewBaseController is a class that manages a vscode.Webview and provides
 * a way to communicate with it. It provides a way to register request handlers and reducers
 * that can be called from the webview. It also provides a way to post notifications to the webview.
 * @template State The type of the state object that the webview will use
 * @template Reducers The type of the reducers that the webview will use
 */
export abstract class ReactWebviewBaseController<State, Reducers> implements vscode.Disposable {
	private _disposables: vscode.Disposable[] = [];
	private _isDisposed: boolean = false;
	private _state: State;
	private _webViewRequestHandlers: { [key: string]: (params: any) => any } = {};
	private _reducers: Record<keyof Reducers, (state: State, payload: Reducers[keyof Reducers]) => ReducerResponse<State>> = {} as Record<keyof Reducers, (state: State, payload: Reducers[keyof Reducers]) => ReducerResponse<State>>;
	private _isFirstLoad: boolean = true;
	private _loadStartTime: number = Date.now();
	protected _webviewMessageHandler = async (message) => {
		if (message.type === 'request') {
			const handler = this._webViewRequestHandlers[message.method];
			if (handler) {
				const result = await handler(message.params);
				this.postMessage({ type: 'response', id: message.id, result });
			} else {
				throw new Error(`No handler registered for method ${message.method}`);
			}
		}
	};

	/**
	 * Creates a new ReactWebViewPanelController
	 * @param _context The context of the extension
	 * @param title The title of the webview panel
	 * @param _route The route that the webview will use
	 * @param _initialData The initial state object that the webview will use
	 */
	constructor(
		protected _context: vscode.ExtensionContext,
		private _route: WebviewRoute,
		private _initialData: State,
	) {
	}

	protected initializeBase() {
		this.state = this._initialData;
		this._registerDefaultRequestHandlers();
		this.setupTheming();
	}

	protected registerDisposable(disposable: vscode.Disposable) {
		this._disposables.push(disposable);
	}

	protected _getHtmlTemplate() {
		const nonce = getNonce();
		const scriptUri = this.resourceUrl(['mssqlwebview.js']);
		const styleUri = this.resourceUrl(['mssqlwebview.css']);
		return `
		<!DOCTYPE html>
				<html lang="en">
				<head>
				  <meta charset="UTF-8">
				  <meta name="viewport" content="width=device-width, initial-scale=1.0">
				  <title>mssqlwebview</title>
				  <link rel="stylesheet" href="${styleUri}">
				  <style>
					html, body {
						margin: 0;
						padding: 0px;
  						width: 100%;
  						height: 100%;
					}
				  </style>
				</head>
				<body>
				  <div id="root"></div>
				  <script nonce="${nonce}" src="${scriptUri}"></script>
				</body>
				</html>
		`;
	}

	protected abstract _getWebview(): vscode.Webview;

	protected setupTheming() {
		this._disposables.push(vscode.window.onDidChangeActiveColorTheme((theme) => {
			this.postNotification(DefaultWebViewNotifications.onDidChangeTheme, theme.kind);
		}));
		this.postNotification(DefaultWebViewNotifications.onDidChangeTheme, vscode.window.activeColorTheme.kind);
	}

	private _registerDefaultRequestHandlers() {
		this._webViewRequestHandlers['getState'] = () => {
			return this.state;
		};
		this._webViewRequestHandlers['action'] = async (action) => {
			const reducer = this._reducers[action.type];
			if (reducer) {
				this.state = await reducer(this.state, action.payload);
			}
			else {
				throw new Error(`No reducer registered for action ${action.type}`);
			}
		};
		this._webViewRequestHandlers['getTheme'] = () => {
			return vscode.window.activeColorTheme.kind;
		};
		this._webViewRequestHandlers['getRoute'] = () => {
			return this._route;
		};
		this._webViewRequestHandlers['loadStats'] = (message) => {
			const timeStamp = message.loadCompleteTimeStamp;
			const timeToLoad = timeStamp - this._loadStartTime;
			if (this._isFirstLoad) {
				console.log(`
					Load stats for ${this._route}
					Total time: ${timeToLoad} ms
				`);
				this._isFirstLoad = false;
			}
		};
	}

	private resourceUrl(path: string[]) {
		return this._getWebview().asWebviewUri(vscode.Uri.joinPath(this._context.extensionUri, 'out', 'src', 'reactviews', 'assets', ...path));
	}

	/**
	 * Register a request handler that the webview can call and get a response from.
	 * @param method The method name that the webview will use to call the handler
	 * @param handler The handler that will be called when the method is called
	 */
	public registerRequestHandler(method: string, handler: (params: any) => any) {
		this._webViewRequestHandlers[method] = handler;
	}

	/**
	 * Reducers are methods that can be called from the webview to modify the state of the webview.
	 * This method registers a reducer that can be called from the webview.
	 * @param method The method name that the webview will use to call the reducer
	 * @param reducer The reducer that will be called when the method is called
	 * @template Method The key of the reducer that is being registered
	 */
	public registerReducer<Method extends keyof Reducers>(method: Method, reducer: (state: State, payload: Reducers[Method]) => ReducerResponse<State>) {
		this._reducers[method] = reducer;
	}

	/**
	 * Gets the state object that the webview is using
	 */
	public get state(): State {
		return this._state;
	}

	/**
	 * Sets the state object that the webview is using. This will update the state in the webview
	 * and may cause the webview to re-render.
	 * @param value The new state object
	 */
	public set state(value: State) {
		this._state = value;
		this.postNotification(DefaultWebViewNotifications.updateState, value);
	}

	/**
	 * Gets whether the controller has been disposed
	 */
	public get isDisposed(): boolean {
		return this._isDisposed;
	}

	/**
	 * Posts a notification to the webview
	 * @param method The method name that the webview will use to handle the notification
	 * @param params The parameters that will be passed to the method
	 */
	public postNotification(method: string, params: any) {
		this.postMessage({ type: 'notification', method, params });
	}

	/**
	 * Posts a message to the webview
	 * @param message The message to post to the webview
	 */
	public postMessage(message: any) {
		this._getWebview().postMessage(message);
	}

	/**
	 * Disposes the controller
	 */
	public dispose() {
		this._disposables.forEach(d => d.dispose());
		this._isDisposed = true;
	}
}

export enum DefaultWebViewNotifications {
	updateState = 'updateState',
	onDidChangeTheme = 'onDidChangeTheme'
}

/**
 * Generates a random nonce value that can be used in a webview
 */
export function getNonce(): string {
	let text = "";
	const possible = "ABCDEFGHIJKLMNOPQRSTUVWXYZabcdefghijklmnopqrstuvwxyz0123456789";
	for (let i = 0; i < 32; i++) {
		text += possible.charAt(Math.floor(Math.random() * possible.length));
	}
	return text;
}

=======
/*---------------------------------------------------------------------------------------------
 *  Copyright (c) Microsoft Corporation. All rights reserved.
 *  Licensed under the MIT License. See License.txt in the project root for license information.
 *--------------------------------------------------------------------------------------------*/

import * as vscode from "vscode";
import { getNonce } from "../utils/utils";

/**
 * ReactWebviewBaseController is a class that manages a vscode.Webview and provides
 * a way to communicate with it. It provides a way to register request handlers and reducers
 * that can be called from the webview. It also provides a way to post notifications to the webview.
 * @template State The type of the state object that the webview will use
 * @template Reducers The type of the reducers that the webview will use
 */
export abstract class ReactWebviewBaseController<State, Reducers>
    implements vscode.Disposable
{
    private _disposables: vscode.Disposable[] = [];
    private _isDisposed: boolean = false;
    private _state: State;
    private _webviewRequestHandlers: { [key: string]: (params: any) => any } =
        {};
    private _reducers: Record<
        keyof Reducers,
        (
            state: State,
            payload: Reducers[keyof Reducers],
        ) => ReducerResponse<State>
    > = {} as Record<
        keyof Reducers,
        (
            state: State,
            payload: Reducers[keyof Reducers],
        ) => ReducerResponse<State>
    >;
    private _isFirstLoad: boolean = true;
    private _loadStartTime: number = Date.now();
    private _onDisposed: vscode.EventEmitter<void> =
        new vscode.EventEmitter<void>();
    public readonly onDisposed: vscode.Event<void> = this._onDisposed.event;
    protected _webviewMessageHandler = async (message) => {
        if (message.type === "request") {
            const handler = this._webviewRequestHandlers[message.method];
            if (handler) {
                const result = await handler(message.params);
                this.postMessage({ type: "response", id: message.id, result });
            } else {
                throw new Error(
                    `No handler registered for method ${message.method}`,
                );
            }
        }
    };

    /**
     * Creates a new ReactWebviewPanelController
     * @param _context The context of the extension
     * @param _sourceFile The source file that the webview will use
     * @param _initialData The initial state object that the webview will use
     */
    constructor(
        protected _context: vscode.ExtensionContext,
        private _sourceFile: string,
        private _initialData: State,
    ) {}

    protected initializeBase() {
        this.state = this._initialData;
        this._registerDefaultRequestHandlers();
        this.setupTheming();
    }

    protected registerDisposable(disposable: vscode.Disposable) {
        this._disposables.push(disposable);
    }

    protected _getHtmlTemplate() {
        const nonce = getNonce();
        const baseUrl =
            this._getWebview()
                .asWebviewUri(
                    vscode.Uri.joinPath(
                        this._context.extensionUri,
                        "out",
                        "src",
                        "reactviews",
                        "assets",
                    ),
                )
                .toString() + "/";

        return `
		<!DOCTYPE html>
			<html lang="en">
				<head>
					<meta charset="UTF-8">
					<meta name="viewport" content="width=device-width, initial-scale=1.0">
					<title>mssqlwebview</title>
					<base href="${baseUrl}"> <!-- Required for loading relative resources in the webview -->
				<style>
					html, body {
						margin: 0;
						padding: 0px;
  						width: 100%;
  						height: 100%;
					}
				</style>
				</head>
				<body>
					<link rel="stylesheet" href="${this._sourceFile}.css">
					<div id="root"></div>
				  	<script type="module" nonce="${nonce}" src="${this._sourceFile}.js"></script> <!-- since our bundles are in esm format we need to use type="module" -->
				</body>
			</html>
		`;
    }

    protected abstract _getWebview(): vscode.Webview;

    protected setupTheming() {
        this._disposables.push(
            vscode.window.onDidChangeActiveColorTheme((theme) => {
                this.postNotification(
                    DefaultWebviewNotifications.onDidChangeTheme,
                    theme.kind,
                );
            }),
        );
        this.postNotification(
            DefaultWebviewNotifications.onDidChangeTheme,
            vscode.window.activeColorTheme.kind,
        );
    }

    private _registerDefaultRequestHandlers() {
        this._webviewRequestHandlers["getState"] = () => {
            return this.state;
        };
        this._webviewRequestHandlers["action"] = async (action) => {
            const reducer = this._reducers[action.type];
            if (reducer) {
                this.state = await reducer(this.state, action.payload);
            } else {
                throw new Error(
                    `No reducer registered for action ${action.type}`,
                );
            }
        };
        this._webviewRequestHandlers["getTheme"] = () => {
            return vscode.window.activeColorTheme.kind;
        };
        this._webviewRequestHandlers["loadStats"] = (message) => {
            const timeStamp = message.loadCompleteTimeStamp;
            const timeToLoad = timeStamp - this._loadStartTime;
            if (this._isFirstLoad) {
                console.log(`
					Load stats for ${this._sourceFile}
					Total time: ${timeToLoad} ms
				`);
                this._isFirstLoad = false;
            }
        };
        this._webviewRequestHandlers["getLocalization"] = async () => {
            if (vscode.l10n.uri?.fsPath) {
                const file = await vscode.workspace.fs.readFile(
                    vscode.l10n.uri,
                );
                const fileContents = Buffer.from(file).toString();
                return fileContents;
            } else {
                return undefined;
            }
        };
    }

    /**
     * Register a request handler that the webview can call and get a response from.
     * @param method The method name that the webview will use to call the handler
     * @param handler The handler that will be called when the method is called
     */
    public registerRequestHandler(
        method: string,
        handler: (params: any) => any,
    ) {
        this._webviewRequestHandlers[method] = handler;
    }

    /**
     * Reducers are methods that can be called from the webview to modify the state of the webview.
     * This method registers a reducer that can be called from the webview.
     * @param method The method name that the webview will use to call the reducer
     * @param reducer The reducer that will be called when the method is called
     * @template Method The key of the reducer that is being registered
     */
    public registerReducer<Method extends keyof Reducers>(
        method: Method,
        reducer: (
            state: State,
            payload: Reducers[Method],
        ) => ReducerResponse<State>,
    ) {
        this._reducers[method] = reducer;
    }

    /**
     * Gets the state object that the webview is using
     */
    public get state(): State {
        return this._state;
    }

    /**
     * Sets the state object that the webview is using. This will update the state in the webview
     * and may cause the webview to re-render.
     * @param value The new state object
     */
    public set state(value: State) {
        this._state = value;
        this.postNotification(DefaultWebviewNotifications.updateState, value);
    }

    /**
     * Gets whether the controller has been disposed
     */
    public get isDisposed(): boolean {
        return this._isDisposed;
    }

    /**
     * Posts a notification to the webview
     * @param method The method name that the webview will use to handle the notification
     * @param params The parameters that will be passed to the method
     */
    public postNotification(method: string, params: any) {
        this.postMessage({ type: "notification", method, params });
    }

    /**
     * Posts a message to the webview
     * @param message The message to post to the webview
     */
    public postMessage(message: any) {
        if (!this._isDisposed) {
            this._getWebview().postMessage(message);
        }
    }

    /**
     * Disposes the controller
     */
    public dispose() {
        this._onDisposed.fire();
        this._disposables.forEach((d) => d.dispose());
        this._isDisposed = true;
    }
}

export enum DefaultWebviewNotifications {
    updateState = "updateState",
    onDidChangeTheme = "onDidChangeTheme",
}

>>>>>>> e9d35543
export type ReducerResponse<T> = T | Promise<T>;<|MERGE_RESOLUTION|>--- conflicted
+++ resolved
@@ -1,225 +1,3 @@
-<<<<<<< HEAD
-/*---------------------------------------------------------------------------------------------
- *  Copyright (c) Microsoft Corporation. All rights reserved.
- *  Licensed under the MIT License. See License.txt in the project root for license information.
- *--------------------------------------------------------------------------------------------*/
-
-import * as vscode from 'vscode';
-import { WebviewRoute } from '../sharedInterfaces/webviewRoutes';
-
-/**
- * ReactWebviewBaseController is a class that manages a vscode.Webview and provides
- * a way to communicate with it. It provides a way to register request handlers and reducers
- * that can be called from the webview. It also provides a way to post notifications to the webview.
- * @template State The type of the state object that the webview will use
- * @template Reducers The type of the reducers that the webview will use
- */
-export abstract class ReactWebviewBaseController<State, Reducers> implements vscode.Disposable {
-	private _disposables: vscode.Disposable[] = [];
-	private _isDisposed: boolean = false;
-	private _state: State;
-	private _webViewRequestHandlers: { [key: string]: (params: any) => any } = {};
-	private _reducers: Record<keyof Reducers, (state: State, payload: Reducers[keyof Reducers]) => ReducerResponse<State>> = {} as Record<keyof Reducers, (state: State, payload: Reducers[keyof Reducers]) => ReducerResponse<State>>;
-	private _isFirstLoad: boolean = true;
-	private _loadStartTime: number = Date.now();
-	protected _webviewMessageHandler = async (message) => {
-		if (message.type === 'request') {
-			const handler = this._webViewRequestHandlers[message.method];
-			if (handler) {
-				const result = await handler(message.params);
-				this.postMessage({ type: 'response', id: message.id, result });
-			} else {
-				throw new Error(`No handler registered for method ${message.method}`);
-			}
-		}
-	};
-
-	/**
-	 * Creates a new ReactWebViewPanelController
-	 * @param _context The context of the extension
-	 * @param title The title of the webview panel
-	 * @param _route The route that the webview will use
-	 * @param _initialData The initial state object that the webview will use
-	 */
-	constructor(
-		protected _context: vscode.ExtensionContext,
-		private _route: WebviewRoute,
-		private _initialData: State,
-	) {
-	}
-
-	protected initializeBase() {
-		this.state = this._initialData;
-		this._registerDefaultRequestHandlers();
-		this.setupTheming();
-	}
-
-	protected registerDisposable(disposable: vscode.Disposable) {
-		this._disposables.push(disposable);
-	}
-
-	protected _getHtmlTemplate() {
-		const nonce = getNonce();
-		const scriptUri = this.resourceUrl(['mssqlwebview.js']);
-		const styleUri = this.resourceUrl(['mssqlwebview.css']);
-		return `
-		<!DOCTYPE html>
-				<html lang="en">
-				<head>
-				  <meta charset="UTF-8">
-				  <meta name="viewport" content="width=device-width, initial-scale=1.0">
-				  <title>mssqlwebview</title>
-				  <link rel="stylesheet" href="${styleUri}">
-				  <style>
-					html, body {
-						margin: 0;
-						padding: 0px;
-  						width: 100%;
-  						height: 100%;
-					}
-				  </style>
-				</head>
-				<body>
-				  <div id="root"></div>
-				  <script nonce="${nonce}" src="${scriptUri}"></script>
-				</body>
-				</html>
-		`;
-	}
-
-	protected abstract _getWebview(): vscode.Webview;
-
-	protected setupTheming() {
-		this._disposables.push(vscode.window.onDidChangeActiveColorTheme((theme) => {
-			this.postNotification(DefaultWebViewNotifications.onDidChangeTheme, theme.kind);
-		}));
-		this.postNotification(DefaultWebViewNotifications.onDidChangeTheme, vscode.window.activeColorTheme.kind);
-	}
-
-	private _registerDefaultRequestHandlers() {
-		this._webViewRequestHandlers['getState'] = () => {
-			return this.state;
-		};
-		this._webViewRequestHandlers['action'] = async (action) => {
-			const reducer = this._reducers[action.type];
-			if (reducer) {
-				this.state = await reducer(this.state, action.payload);
-			}
-			else {
-				throw new Error(`No reducer registered for action ${action.type}`);
-			}
-		};
-		this._webViewRequestHandlers['getTheme'] = () => {
-			return vscode.window.activeColorTheme.kind;
-		};
-		this._webViewRequestHandlers['getRoute'] = () => {
-			return this._route;
-		};
-		this._webViewRequestHandlers['loadStats'] = (message) => {
-			const timeStamp = message.loadCompleteTimeStamp;
-			const timeToLoad = timeStamp - this._loadStartTime;
-			if (this._isFirstLoad) {
-				console.log(`
-					Load stats for ${this._route}
-					Total time: ${timeToLoad} ms
-				`);
-				this._isFirstLoad = false;
-			}
-		};
-	}
-
-	private resourceUrl(path: string[]) {
-		return this._getWebview().asWebviewUri(vscode.Uri.joinPath(this._context.extensionUri, 'out', 'src', 'reactviews', 'assets', ...path));
-	}
-
-	/**
-	 * Register a request handler that the webview can call and get a response from.
-	 * @param method The method name that the webview will use to call the handler
-	 * @param handler The handler that will be called when the method is called
-	 */
-	public registerRequestHandler(method: string, handler: (params: any) => any) {
-		this._webViewRequestHandlers[method] = handler;
-	}
-
-	/**
-	 * Reducers are methods that can be called from the webview to modify the state of the webview.
-	 * This method registers a reducer that can be called from the webview.
-	 * @param method The method name that the webview will use to call the reducer
-	 * @param reducer The reducer that will be called when the method is called
-	 * @template Method The key of the reducer that is being registered
-	 */
-	public registerReducer<Method extends keyof Reducers>(method: Method, reducer: (state: State, payload: Reducers[Method]) => ReducerResponse<State>) {
-		this._reducers[method] = reducer;
-	}
-
-	/**
-	 * Gets the state object that the webview is using
-	 */
-	public get state(): State {
-		return this._state;
-	}
-
-	/**
-	 * Sets the state object that the webview is using. This will update the state in the webview
-	 * and may cause the webview to re-render.
-	 * @param value The new state object
-	 */
-	public set state(value: State) {
-		this._state = value;
-		this.postNotification(DefaultWebViewNotifications.updateState, value);
-	}
-
-	/**
-	 * Gets whether the controller has been disposed
-	 */
-	public get isDisposed(): boolean {
-		return this._isDisposed;
-	}
-
-	/**
-	 * Posts a notification to the webview
-	 * @param method The method name that the webview will use to handle the notification
-	 * @param params The parameters that will be passed to the method
-	 */
-	public postNotification(method: string, params: any) {
-		this.postMessage({ type: 'notification', method, params });
-	}
-
-	/**
-	 * Posts a message to the webview
-	 * @param message The message to post to the webview
-	 */
-	public postMessage(message: any) {
-		this._getWebview().postMessage(message);
-	}
-
-	/**
-	 * Disposes the controller
-	 */
-	public dispose() {
-		this._disposables.forEach(d => d.dispose());
-		this._isDisposed = true;
-	}
-}
-
-export enum DefaultWebViewNotifications {
-	updateState = 'updateState',
-	onDidChangeTheme = 'onDidChangeTheme'
-}
-
-/**
- * Generates a random nonce value that can be used in a webview
- */
-export function getNonce(): string {
-	let text = "";
-	const possible = "ABCDEFGHIJKLMNOPQRSTUVWXYZabcdefghijklmnopqrstuvwxyz0123456789";
-	for (let i = 0; i < 32; i++) {
-		text += possible.charAt(Math.floor(Math.random() * possible.length));
-	}
-	return text;
-}
-
-=======
 /*---------------------------------------------------------------------------------------------
  *  Copyright (c) Microsoft Corporation. All rights reserved.
  *  Licensed under the MIT License. See License.txt in the project root for license information.
@@ -483,5 +261,4 @@
     onDidChangeTheme = "onDidChangeTheme",
 }
 
->>>>>>> e9d35543
 export type ReducerResponse<T> = T | Promise<T>;
'use strict';
import { EventEmitter } from 'events';

import StatusView from '../views/statusView';
import SqlToolsServerClient from '../languageservice/serviceclient';
import {QueryNotificationHandler} from './QueryNotificationHandler';
import VscodeWrapper from './vscodeWrapper';
import { BatchSummary, QueryExecuteParams, QueryExecuteRequest,
    QueryExecuteCompleteNotificationResult, QueryExecuteSubsetResult,
    QueryExecuteResultSetCompleteNotificationParams,
    QueryExecuteSubsetParams, QueryDisposeParams, QueryExecuteSubsetRequest,
    QueryExecuteMessageParams,
    QueryDisposeRequest, QueryExecuteBatchNotificationParams } from '../models/contracts/queryExecute';
import { QueryCancelParams, QueryCancelResult, QueryCancelRequest } from '../models/contracts/QueryCancel';
import { ISlickRange, ISelectionData } from '../models/interfaces';
import Constants = require('../models/constants');
import * as Utils from './../models/utils';

const ncp = require('copy-paste');

export interface IResultSet {
    columns: string[];
    totalNumberOfRows: number;
}
/*
* Query Runner class which handles running a query, reports the results to the content manager,
* and handles getting more rows from the service layer and disposing when the content is closed.
*/
export default class QueryRunner {
    // MEMBER VARIABLES ////////////////////////////////////////////////////
    private _batchSets: BatchSummary[] = [];
    private _isExecuting: boolean;
    private _uri: string;
    private _title: string;
    private _resultLineOffset: number;
<<<<<<< HEAD
    private _batchSetsPromise: Promise<BatchSummary[]>;
    private _totalElapsedMilliseconds: number;
=======
>>>>>>> 82ba0796
    public eventEmitter: EventEmitter = new EventEmitter();

    // CONSTRUCTOR /////////////////////////////////////////////////////////

    constructor(private _ownerUri: string,
                private _editorTitle: string,
                private _statusView: StatusView,
                private _client?: SqlToolsServerClient,
                private _notificationHandler?: QueryNotificationHandler,
                private _vscodeWrapper?: VscodeWrapper) {
        if (!_client) {
            this._client = SqlToolsServerClient.instance;
        }

        if (!_notificationHandler) {
            this._notificationHandler = QueryNotificationHandler.instance;
        }

        if (!_vscodeWrapper) {
            this._vscodeWrapper = new VscodeWrapper();
        }

        // Store the state
        this._uri = _ownerUri;
        this._title = _editorTitle;
        this._isExecuting = false;
        this.batchSets = [];
        this._totalElapsedMilliseconds = 0;
    }

    // PROPERTIES //////////////////////////////////////////////////////////

    get uri(): string {
        return this._uri;
    }

    set uri(uri: string) {
        this._uri = uri;
    }

    get title(): string {
        return this._title;
    }

    set title(title: string) {
        this._title = title;
    }

    get batchSets(): BatchSummary[] {
        return this._batchSets;
    }

    set batchSets(batchSets: BatchSummary[]) {
        this._batchSets = batchSets;
    }

    get isExecutingQuery(): boolean {
        return this._isExecuting;
    }

    // PUBLIC METHODS ======================================================

    public cancel(): Thenable<QueryCancelResult> {
        // Make the request to cancel the query
        let cancelParams: QueryCancelParams = { ownerUri: this._uri };
        return this._client.sendRequest(QueryCancelRequest.type, cancelParams);
    }

    // Pulls the query text from the current document/selection and initiates the query
    public runQuery(selection: ISelectionData): Thenable<void> {
        const self = this;
        this._vscodeWrapper.logToOutputChannel(Utils.formatString(Constants.msgStartedExecute, this._uri));

        // Put together the request
        let queryDetails: QueryExecuteParams = {
            ownerUri: this._uri,
            querySelection: selection
        };

        // Update internal state to show that we're executing the query
        this._resultLineOffset = selection ? selection.startLine : 0;
        this._isExecuting = true;
        this._statusView.executingQuery(this.uri);
<<<<<<< HEAD
        this._batchSetsPromise = new Promise<BatchSummary[]>((resolve, reject) => {
            self.dataResolveReject = {resolve: resolve, reject: reject};
        });

        // Send the request to execute the query
=======

>>>>>>> 82ba0796
        return this._client.sendRequest(QueryExecuteRequest.type, queryDetails).then(result => {
            // The query has started, so lets fire up the result pane
            self.eventEmitter.emit('start');
<<<<<<< HEAD
            self._notificationHandler.registerRunner(self, queryDetails.ownerUri);
=======
            if (result.messages) { // Show informational messages if there was no query to execute
                self._statusView.executedQuery(self.uri);
                self._isExecuting = false;
                self.batchSets = [{
                        hasError: false,
                        id: 0,
                        selection: undefined,
                        messages: [{message: result.messages, time: undefined}],
                        resultSetSummaries: undefined,
                        executionElapsed: undefined,
                        executionEnd: undefined,
                        executionStart: undefined
                    }];
                this.eventEmitter.emit('batchStart', self._batchSets[0]);
                this.eventEmitter.emit('batchComplete', self._batchSets[0]);
            } else {
                // register with the Notification Handler
                self._notificationHandler.registerRunner(self, queryDetails.ownerUri);
            }
            self.eventEmitter.emit('complete');
>>>>>>> 82ba0796
        }, error => {
            // Attempting to launch the query failed, show the error message
            self._statusView.executedQuery(self.uri);
            self._isExecuting = false;
            self._vscodeWrapper.showErrorMessage('Execution failed: ' + error);
        });
    }

    // handle the result of the notification
    public handleQueryComplete(result: QueryExecuteCompleteNotificationResult): void {
        this._vscodeWrapper.logToOutputChannel(Utils.formatString(Constants.msgFinishedExecute, this._uri));

        // Store the batch sets we got back as a source of "truth"
        this._isExecuting = false;
<<<<<<< HEAD
=======
        if (result.message) {
            // Error occured during execution
            this._statusView.executedQuery(this.uri);
            this.batchSets = [{
                hasError: true,
                id: 0,
                selection: undefined,
                messages: [{ time: undefined, message: result.message }],
                resultSetSummaries: [],
                executionElapsed: undefined,
                executionEnd: undefined,
                executionStart: undefined
            }];
            this.eventEmitter.emit('complete');
            return;
        }
>>>>>>> 82ba0796
        this.batchSets = result.batchSummaries;

        this.batchSets.map((batch) => {
            if (batch.selection) {
                batch.selection.startLine = batch.selection.startLine + this._resultLineOffset;
                batch.selection.endLine = batch.selection.endLine + this._resultLineOffset;
            }
        });

        // We're done with this query so shut down any waiting mechanisms
        this._statusView.executedQuery(this.uri);
<<<<<<< HEAD
        this.dataResolveReject.resolve(this.batchSets);
        this.eventEmitter.emit('complete', this._totalElapsedMilliseconds);
=======
        this.eventEmitter.emit('complete');
>>>>>>> 82ba0796
    }

    public handleBatchStart(result: QueryExecuteBatchNotificationParams): void {
        let batch = result.batchSummary;

        // Recalculate the start and end lines, relative to the result line offset
        if (batch.selection) {
            batch.selection.startLine += this._resultLineOffset;
            batch.selection.endLine += this._resultLineOffset;
        }

        // Set the result sets as an empty array so that as result sets complete we can add to the list
        batch.resultSetSummaries = [];

        // Store the batch
        this._batchSets[batch.id] = batch;
        this.eventEmitter.emit('batchStart', batch);
    }

    public handleBatchComplete(result: QueryExecuteBatchNotificationParams): void {
        let batch = result.batchSummary;

        // Store the batch again to get the rest of the data
        this._batchSets[batch.id] = batch;
        this._totalElapsedMilliseconds += new Date(batch.executionEnd).getTime() - new Date(batch.executionStart).getTime();
        this.eventEmitter.emit('batchComplete', batch);
    }

    public handleResultSetComplete(result: QueryExecuteResultSetCompleteNotificationParams): void {
        let resultSet = result.resultSetSummary;
        let batchSet = this._batchSets[resultSet.batchId];

        // Store the result set in the batch and emit that a result set has completed
        batchSet.resultSetSummaries[resultSet.id] = resultSet;
        this.eventEmitter.emit('resultSet', resultSet);
    }

    public handleMessage(obj: QueryExecuteMessageParams): void {
        let message = obj.message;
        message.time = new Date(message.time).toLocaleTimeString();

        // Send the message to the results pane
        this.eventEmitter.emit('message', message);
    }

    // get more data rows from the current resultSets from the service layer
    public getRows(rowStart: number, numberOfRows: number, batchIndex: number, resultSetIndex: number): Thenable<QueryExecuteSubsetResult> {
        const self = this;
        let queryDetails = new QueryExecuteSubsetParams();
        queryDetails.ownerUri = this.uri;
        queryDetails.resultSetIndex = resultSetIndex;
        queryDetails.rowsCount = numberOfRows;
        queryDetails.rowsStartIndex = rowStart;
        queryDetails.batchIndex = batchIndex;
        return new Promise<QueryExecuteSubsetResult>((resolve, reject) => {
            self._client.sendRequest(QueryExecuteSubsetRequest.type, queryDetails).then(result => {
                if (result.message) {
                    self._vscodeWrapper.showErrorMessage('Something went wrong getting more rows: ' + result.message);
                    reject();
                } else {
                    resolve(result);
                }
            });
        });
    }

    /**
     * Disposes the Query from the service client
     * @returns A promise that will be rejected if a problem occured
     */
    public dispose(): Promise<void> {
        const self = this;
        return new Promise<void>((resolve, reject) => {
            let disposeDetails = new QueryDisposeParams();
            disposeDetails.ownerUri = self.uri;
            self._client.sendRequest(QueryDisposeRequest.type, disposeDetails).then(result => {
                if (result.messages) {
                    self._vscodeWrapper.showErrorMessage('Failed disposing query: ' + result.messages);
                    reject();
                } else {
                    resolve();
                }
            }, error => {
                self._vscodeWrapper.showErrorMessage('Execution failed: ' + error);
            });
        });
    }

    private getColumnHeaders(batchId: number, resultId: number, range: ISlickRange): string[] {
        let headers: string[] = undefined;
        let batchSummary: BatchSummary = this.batchSets[batchId];
        if (batchSummary !== undefined) {
            let resultSetSummary = batchSummary.resultSetSummaries[resultId];
            headers = resultSetSummary.columnInfo.slice(range.fromCell, range.toCell + 1).map((info, i) => {
                return info.columnName;
            });
        }
        return headers;
    }

    /**
     * Copy the result range to the system clip-board
     * @param selection The selection range array to copy
     * @param batchId The id of the batch to copy from
     * @param resultId The id of the result to copy from
     * @param includeHeaders [Optional]: Should column headers be included in the copy selection
     */
    public copyResults(selection: ISlickRange[], batchId: number, resultId: number, includeHeaders?: boolean): Promise<void> {
        const self = this;
        return new Promise<void>((resolve, reject) => {
            let copyString = '';

            // create a mapping of the ranges to get promises
            let tasks = selection.map((range, i) => {
                return () => {
                    return self.getRows(range.fromRow, range.toRow - range.fromRow + 1, batchId, resultId).then((result) => {
                        if (self.shouldIncludeHeaders(includeHeaders)) {
                            let columnHeaders = self.getColumnHeaders(batchId, resultId, range);
                            if (columnHeaders !== undefined) {
                                for (let header of columnHeaders) {
                                    copyString += header + '\t';
                                }
                                copyString += '\r\n';
                            }
                        }

                        // iterate over the rows to paste into the copy string
                        for (let row of result.resultSubset.rows) {
                            // iterate over the cells we want from that row
                            for (let cell = range.fromCell; cell <= range.toCell; cell++) {
                                if (self.shouldRemoveNewLines()) {
                                    // This regex removes all new lines in all forms of new line
                                    copyString += self.removeNewLines(row[cell]) + '\t';
                                } else {
                                    copyString += row[cell] + '\t';
                                }
                            }
                            copyString += '\r\n';
                        }
                    });
                };
            });

            let p = tasks[0]();
            for (let i = 1; i < tasks.length; i++) {
                p = p.then(tasks[i]);
            }
            p.then(() => {
                ncp.copy(copyString, () => {
                    resolve();
                });
            });
        });
    }

    private shouldIncludeHeaders(includeHeaders: boolean): boolean {
        if (includeHeaders !== undefined) {
            // Respect the value explicity passed into the method
            return includeHeaders;
        }
        // else get config option from vscode config
        let config = this._vscodeWrapper.getConfiguration(Constants.extensionConfigSectionName);
        includeHeaders = config[Constants.copyIncludeHeaders];
        return !!includeHeaders;
    }

    private shouldRemoveNewLines(): boolean {
        // get config copyRemoveNewLine option from vscode config
        let config = this._vscodeWrapper.getConfiguration(Constants.extensionConfigSectionName);
        let removeNewLines: boolean = config[Constants.configCopyRemoveNewLine];
        return removeNewLines;
    }

    private removeNewLines(inputString: string): string {
        // This regex removes all newlines in all OS types
        // Windows(CRLF): \r\n
        // Linux(LF)/Modern MacOS: \n
        // Old MacOs: \r
        let outputString: string = inputString.replace(/(\r\n|\n|\r)/gm, '');
        return outputString;
    }

    /**
     * Sets a selection range in the editor for this query
     * @param selection The selection range to select
     */
    public setEditorSelection(selection: ISelectionData): Thenable<void> {
        const self = this;
        return new Promise<void>((resolve, reject) => {
            self._vscodeWrapper.openTextDocument(self._vscodeWrapper.parseUri(self.uri)).then((doc) => {
                self._vscodeWrapper.showTextDocument(doc).then((editor) => {
                    editor.selection = self._vscodeWrapper.selection(
                                    self._vscodeWrapper.position(selection.startLine, selection.startColumn),
                                    self._vscodeWrapper.position(selection.endLine, selection.endColumn));
                    resolve();
                });
            });
        });
    }
}<|MERGE_RESOLUTION|>--- conflicted
+++ resolved
@@ -33,11 +33,7 @@
     private _uri: string;
     private _title: string;
     private _resultLineOffset: number;
-<<<<<<< HEAD
-    private _batchSetsPromise: Promise<BatchSummary[]>;
     private _totalElapsedMilliseconds: number;
-=======
->>>>>>> 82ba0796
     public eventEmitter: EventEmitter = new EventEmitter();
 
     // CONSTRUCTOR /////////////////////////////////////////////////////////
@@ -121,42 +117,12 @@
         this._resultLineOffset = selection ? selection.startLine : 0;
         this._isExecuting = true;
         this._statusView.executingQuery(this.uri);
-<<<<<<< HEAD
-        this._batchSetsPromise = new Promise<BatchSummary[]>((resolve, reject) => {
-            self.dataResolveReject = {resolve: resolve, reject: reject};
-        });
 
         // Send the request to execute the query
-=======
-
->>>>>>> 82ba0796
         return this._client.sendRequest(QueryExecuteRequest.type, queryDetails).then(result => {
             // The query has started, so lets fire up the result pane
             self.eventEmitter.emit('start');
-<<<<<<< HEAD
             self._notificationHandler.registerRunner(self, queryDetails.ownerUri);
-=======
-            if (result.messages) { // Show informational messages if there was no query to execute
-                self._statusView.executedQuery(self.uri);
-                self._isExecuting = false;
-                self.batchSets = [{
-                        hasError: false,
-                        id: 0,
-                        selection: undefined,
-                        messages: [{message: result.messages, time: undefined}],
-                        resultSetSummaries: undefined,
-                        executionElapsed: undefined,
-                        executionEnd: undefined,
-                        executionStart: undefined
-                    }];
-                this.eventEmitter.emit('batchStart', self._batchSets[0]);
-                this.eventEmitter.emit('batchComplete', self._batchSets[0]);
-            } else {
-                // register with the Notification Handler
-                self._notificationHandler.registerRunner(self, queryDetails.ownerUri);
-            }
-            self.eventEmitter.emit('complete');
->>>>>>> 82ba0796
         }, error => {
             // Attempting to launch the query failed, show the error message
             self._statusView.executedQuery(self.uri);
@@ -171,25 +137,6 @@
 
         // Store the batch sets we got back as a source of "truth"
         this._isExecuting = false;
-<<<<<<< HEAD
-=======
-        if (result.message) {
-            // Error occured during execution
-            this._statusView.executedQuery(this.uri);
-            this.batchSets = [{
-                hasError: true,
-                id: 0,
-                selection: undefined,
-                messages: [{ time: undefined, message: result.message }],
-                resultSetSummaries: [],
-                executionElapsed: undefined,
-                executionEnd: undefined,
-                executionStart: undefined
-            }];
-            this.eventEmitter.emit('complete');
-            return;
-        }
->>>>>>> 82ba0796
         this.batchSets = result.batchSummaries;
 
         this.batchSets.map((batch) => {
@@ -201,12 +148,7 @@
 
         // We're done with this query so shut down any waiting mechanisms
         this._statusView.executedQuery(this.uri);
-<<<<<<< HEAD
-        this.dataResolveReject.resolve(this.batchSets);
         this.eventEmitter.emit('complete', this._totalElapsedMilliseconds);
-=======
-        this.eventEmitter.emit('complete');
->>>>>>> 82ba0796
     }
 
     public handleBatchStart(result: QueryExecuteBatchNotificationParams): void {

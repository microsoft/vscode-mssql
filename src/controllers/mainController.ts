﻿/*---------------------------------------------------------------------------------------------
 *  Copyright (c) Microsoft Corporation. All rights reserved.
 *  Licensed under the MIT License. See License.txt in the project root for license information.
 *--------------------------------------------------------------------------------------------*/

'use strict';
import * as events from 'events';
import vscode = require('vscode');
import Constants = require('../constants/constants');
import LocalizedConstants = require('../constants/localizedConstants');
import Utils = require('../models/utils');
import { SqlOutputContentProvider } from '../models/sqlOutputContentProvider';
import { RebuildIntelliSenseNotification } from '../models/contracts/languageService';
import StatusView from '../views/statusView';
import ConnectionManager from './connectionManager';
import SqlToolsServerClient from '../languageservice/serviceclient';
import { IPrompter } from '../prompts/question';
import CodeAdapter from '../prompts/adapter';
import Telemetry from '../models/telemetry';
import VscodeWrapper from './vscodeWrapper';
import UntitledSqlDocumentService from './untitledSqlDocumentService';
import { ISelectionData } from './../models/interfaces';
import * as path from 'path';
import fs = require('fs');

let opener = require('opener');

/**
 * The main controller class that initializes the extension
 */
export default class MainController implements vscode.Disposable {
    private _context: vscode.ExtensionContext;
    private _event: events.EventEmitter = new events.EventEmitter();
    private _outputContentProvider: SqlOutputContentProvider;
    private _statusview: StatusView;
    private _connectionMgr: ConnectionManager;
    private _prompter: IPrompter;
    private _vscodeWrapper: VscodeWrapper;
    private _initialized: boolean = false;
    private _lastSavedUri: string;
    private _lastSavedTimer: Utils.Timer;
    private _lastOpenedUri: string;
    private _lastOpenedTimer: Utils.Timer;
    private _untitledSqlDocumentService: UntitledSqlDocumentService;

    /**
     * The main controller constructor
     * @constructor
     */
    constructor(context: vscode.ExtensionContext,
                connectionManager?: ConnectionManager,
                vscodeWrapper?: VscodeWrapper) {
        this._context = context;
        if (connectionManager) {
            this._connectionMgr = connectionManager;
        }
        this._vscodeWrapper = vscodeWrapper || new VscodeWrapper();

        this._untitledSqlDocumentService = new UntitledSqlDocumentService(this._vscodeWrapper);
    }

    /**
     * Helper method to setup command registrations
     */
    private registerCommand(command: string): void {
        const self = this;
        this._context.subscriptions.push(vscode.commands.registerCommand(command, () => {
            self._event.emit(command);
        }));
    }

    /**
     * Disposes the controller
     */
    dispose(): void {
        this.deactivate();
    }

    /**
     * Deactivates the extension
     */
    public deactivate(): void {
        Utils.logDebug('de-activated.');
        this.onDisconnect();
        this._statusview.dispose();
    }

    /**
     * Initializes the extension
     */
    public activate():  Promise<boolean> {
        const self = this;

        let activationTimer = new Utils.Timer();

        // register VS Code commands
        this.registerCommand(Constants.cmdConnect);
        this._event.on(Constants.cmdConnect, () => { self.runAndLogErrors(self.onNewConnection(), 'onNewConnection'); });
        this.registerCommand(Constants.cmdDisconnect);
        this._event.on(Constants.cmdDisconnect, () => { self.runAndLogErrors(self.onDisconnect(), 'onDisconnect'); });
        this.registerCommand(Constants.cmdRunQuery);
        this._event.on(Constants.cmdRunQuery, () => { self.onRunQuery(); });
        this.registerCommand(Constants.cmdManageConnectionProfiles);
        this._event.on(Constants.cmdRunCurrentStatement, () => { self.onRunCurrentStatement(); });
        this.registerCommand(Constants.cmdRunCurrentStatement);
        this._event.on(Constants.cmdManageConnectionProfiles, () => { self.runAndLogErrors(self.onManageProfiles(), 'onManageProfiles'); });
        this.registerCommand(Constants.cmdChooseDatabase);
        this._event.on(Constants.cmdChooseDatabase, () => { self.runAndLogErrors(self.onChooseDatabase(), 'onChooseDatabase') ; } );
        this.registerCommand(Constants.cmdCancelQuery);
        this._event.on(Constants.cmdCancelQuery, () => { self.onCancelQuery(); });
        this.registerCommand(Constants.cmdShowGettingStarted);
        this._event.on(Constants.cmdShowGettingStarted, () => { self.launchGettingStartedPage(); });
        this.registerCommand(Constants.cmdNewQuery);
        this._event.on(Constants.cmdNewQuery, () => { self.runAndLogErrors(self.onNewQuery(), 'onNewQuery'); });
        this.registerCommand(Constants.cmdRebuildIntelliSenseCache);
        this._event.on(Constants.cmdRebuildIntelliSenseCache, () => { self.onRebuildIntelliSense(); });

        // this._vscodeWrapper = new VscodeWrapper();

        // Add handlers for VS Code generated commands
        this._vscodeWrapper.onDidCloseTextDocument(params => this.onDidCloseTextDocument(params));
        this._vscodeWrapper.onDidOpenTextDocument(params => this.onDidOpenTextDocument(params));
        this._vscodeWrapper.onDidSaveTextDocument(params => this.onDidSaveTextDocument(params));

        return this.initialize(activationTimer);
    }

    /**
     * Returns a flag indicating if the extension is initialized
     */
    public isInitialized(): boolean {
        return this._initialized;
    }

    /**
     * Initializes the extension
     */
    public initialize(activationTimer: Utils.Timer): Promise<boolean> {
        const self = this;

        // initialize language service client
        return new Promise<boolean>( (resolve, reject) => {
                // Initialize telemetry
                Telemetry.initialize(self._context);

                SqlToolsServerClient.instance.initialize(self._context).then(serverResult => {

                // Init status bar
                self._statusview = new StatusView();

                // Init CodeAdapter for use when user response to questions is needed
                self._prompter = new CodeAdapter();

                // Init content provider for results pane
                self._outputContentProvider = new SqlOutputContentProvider(self._context, self._statusview);
                let registration = vscode.workspace.registerTextDocumentContentProvider(SqlOutputContentProvider.providerName, self._outputContentProvider);
                self._context.subscriptions.push(registration);

                // Init connection manager and connection MRU
                self._connectionMgr = new ConnectionManager(self._context, self._statusview, self._prompter);



                activationTimer.end();

                // telemetry for activation
                Telemetry.sendTelemetryEvent('ExtensionActivated', {},
                    { activationTime: activationTimer.getDuration(), serviceInstalled: serverResult.installedBeforeInitializing ? 1 : 0 }
                );

                self.showReleaseNotesPrompt();

                Utils.logDebug('activated.');
                self._initialized = true;
                resolve(true);
            }).catch(err => {
                Telemetry.sendTelemetryEventForException(err, 'initialize');
                reject(err);
            });
        });
    }

    /**
     * Handles the command to cancel queries
     */
    private onCancelQuery(): void {
        try {
            let uri = this._vscodeWrapper.activeTextEditorUri;
            Telemetry.sendTelemetryEvent('CancelQuery');
            this._outputContentProvider.cancelQuery(uri);
        } catch (err) {
            Telemetry.sendTelemetryEventForException(err, 'onCancelQuery');
        }
    }

    /**
     * Choose a new database from the current server
     */
    private onChooseDatabase(): Promise<boolean> {
        if (this.canRunCommand()) {
            return this._connectionMgr.onChooseDatabase();
        }
        return Promise.resolve(false);
    }

    /**
     * Close active connection, if any
     */
    private onDisconnect(): Promise<any> {
        if (this.canRunCommand()) {
            let fileUri = this._vscodeWrapper.activeTextEditorUri;
            let queryRunner = this._outputContentProvider.getQueryRunner(fileUri);
            if (queryRunner && queryRunner.isExecutingQuery) {
                this._outputContentProvider.cancelQuery(fileUri);
            }
            return this._connectionMgr.onDisconnect();
        }
        return Promise.resolve(false);
    }

    /**
     * Manage connection profiles (create, edit, remove).
     */
    private onManageProfiles(): Promise<boolean> {
        if (this.canRunCommand()) {
            Telemetry.sendTelemetryEvent('ManageProfiles');
            return this._connectionMgr.onManageProfiles();
        }
        return Promise.resolve(false);
    }

    /**
     * Let users pick from a list of connections
     */
    public onNewConnection(): Promise<boolean> {
        if (this.canRunCommand()) {
            return this._connectionMgr.onNewConnection();
        }
        return Promise.resolve(false);
    }

    /**
     * Clear and rebuild the IntelliSense cache
     */
    public onRebuildIntelliSense(): void {
        if (this.canRunCommand()) {
            const fileUri = this._vscodeWrapper.activeTextEditorUri;
            if (fileUri && this._vscodeWrapper.isEditingSqlFile) {
                this._statusview.languageServiceStatusChanged(fileUri, LocalizedConstants.updatingIntelliSenseStatus);
                SqlToolsServerClient.instance.sendNotification(RebuildIntelliSenseNotification.type, {
                    ownerUri: fileUri
                });
            } else {
                this._vscodeWrapper.showWarningMessage(LocalizedConstants.msgOpenSqlFile);
            }
        }
    }

    /**
     * execute the SQL statement for the current cursor position
     */
    public onRunCurrentStatement(callbackThis?: MainController): void {
        // the 'this' context is lost in retry callback, so capture it here
        let self: MainController = callbackThis ? callbackThis : this;
        try {
<<<<<<< HEAD
            if (!this.canRunCommand()) {
                return;
            }
            if (!this.canRunV2Command()) {
                // Notify the user that this is not supported on this version
                this._vscodeWrapper.showErrorMessage(LocalizedConstants.macSierraRequiredErrorMessage);
=======
            if (!self.CanRunCommand()) {
>>>>>>> 2dd244f4
                return;
            }

            // check if we're connected and editing a SQL file
            if (self.isRetryRequiredBeforeQuery(self.onRunCurrentStatement)) {
                return;
            }

            Telemetry.sendTelemetryEvent('RunCurrentStatement');

            let editor = self._vscodeWrapper.activeTextEditor;
            let uri = self._vscodeWrapper.activeTextEditorUri;
            let title = path.basename(editor.document.fileName);

            // return early if the document does contain any text
            if (editor.document.getText(undefined).trim().length === 0) {
                return;
            }

            // only the start line and column are used to determine the current statement
            let querySelection: ISelectionData = {
                startLine: editor.selection.start.line,
                startColumn: editor.selection.start.character,
                endLine: 0,
                endColumn: 0
            };

            self._outputContentProvider.runCurrentStatement(self._statusview, uri, querySelection, title);
        } catch (err) {
            Telemetry.sendTelemetryEventForException(err, 'onRunCurrentStatement');
        }
    }

    /**
     * get the T-SQL query from the editor, run it and show output
     */
    public onRunQuery(callbackThis?: MainController): void {
        // the 'this' context is lost in retry callback, so capture it here
        let self: MainController = callbackThis ? callbackThis : this;
        try {
<<<<<<< HEAD
            if (!this.canRunCommand()) {
=======
            if (!self.CanRunCommand()) {
>>>>>>> 2dd244f4
                return;
            }

            // check if we're connected and editing a SQL file
            if (self.isRetryRequiredBeforeQuery(self.onRunQuery)) {
                return;
            }

            let editor = self._vscodeWrapper.activeTextEditor;
            let uri = self._vscodeWrapper.activeTextEditorUri;
            let title = path.basename(editor.document.fileName);
            let querySelection: ISelectionData;

            // Calculate the selection if we have a selection, otherwise we'll use null to indicate
            // the entire document is the selection
            if (!editor.selection.isEmpty) {
                let selection = editor.selection;
                querySelection = {
                    startLine: selection.start.line,
                    startColumn: selection.start.character,
                    endLine: selection.end.line,
                    endColumn: selection.end.character
                };
            }

            // Trim down the selection. If it is empty after selecting, then we don't execute
            let selectionToTrim = editor.selection.isEmpty ? undefined : editor.selection;
            if (editor.document.getText(selectionToTrim).trim().length === 0) {
                return;
            }

            Telemetry.sendTelemetryEvent('RunQuery');

            self._outputContentProvider.runQuery(self._statusview, uri, querySelection, title);
        } catch (err) {
            Telemetry.sendTelemetryEventForException(err, 'onRunQuery');
        }
    }

    /**
     * Check if the state is ready to execute a query and retry
     * the query execution method if needed
     */
    public isRetryRequiredBeforeQuery(retryMethod: any): boolean {
        let self = this;
        if (!self._vscodeWrapper.isEditingSqlFile) {
            // Prompt the user to change the language mode to SQL before running a query
            self._connectionMgr.connectionUI.promptToChangeLanguageMode().then( result => {
                if (result) {
                    retryMethod(self);
                }
            }).catch(err => {
                self._vscodeWrapper.showErrorMessage(LocalizedConstants.msgError + err);
            });
            return true;

        } else if (!self._connectionMgr.isConnected(self._vscodeWrapper.activeTextEditorUri)) {
            // If we are disconnected, prompt the user to choose a connection before executing
            self.onNewConnection().then(result => {
                if (result) {
                    retryMethod(self);
                }
            }).catch(err => {
                self._vscodeWrapper.showErrorMessage(LocalizedConstants.msgError + err);
            });
            return true;
        } else {

            // we don't need to do anything to configure environment before running query
            return false;
        }
    }

    /**
     * Executes a callback and logs any errors raised
     */
    private runAndLogErrors<T>(promise: Promise<T>, handlerName: string): Promise<T> {
        let self = this;
        return promise.catch(err => {
            self._vscodeWrapper.showErrorMessage(LocalizedConstants.msgError + err);
            Telemetry.sendTelemetryEventForException(err, handlerName);
            return undefined;
        });
    }

    /**
     * Access the connection manager for testing
     */
    public get connectionManager(): ConnectionManager {
        return this._connectionMgr;
    }

    public set connectionManager(connectionManager: ConnectionManager) {
        this._connectionMgr = connectionManager;
    }

    public set untitledSqlDocumentService(untitledSqlDocumentService: UntitledSqlDocumentService) {
        this._untitledSqlDocumentService = untitledSqlDocumentService;
    }


    /**
     * Verifies the extension is initilized and if not shows an error message
     */
    private canRunCommand(): boolean {
        if (this._connectionMgr === undefined) {
            Utils.showErrorMsg(LocalizedConstants.extensionNotInitializedError);
            return false;
        }
        return true;
    }

    /**
     * Verifies the tools service version is high enough to support certain commands
     */
    private canRunV2Command(): boolean {
        let version: number = SqlToolsServerClient.instance.getServiceVersion();
        return version > 1;
    }

    /**
     * Prompt the user to view release notes if this is new extension install
     */
    private showReleaseNotesPrompt(): void {
        let self = this;
        if (!this.doesExtensionLaunchedFileExist()) {
            // ask the user to view a scenario document
            let confirmText = 'View Now';
            this._vscodeWrapper.showInformationMessage(
                    'View mssql for Visual Studio Code release notes?', confirmText)
                .then((choice) => {
                    if (choice === confirmText) {
                        self.launchReleaseNotesPage();
                    }
                });
        }
    }

    /**
     * Shows the release notes page in the preview browser
     */
    private launchReleaseNotesPage(): void {
        opener(Constants.changelogLink);
    }

     /**
      * Shows the Getting Started page in the preview browser
      */
    private launchGettingStartedPage(): void {
        opener(Constants.gettingStartedGuideLink);
    }

    /**
     * Opens a new query and creates new connection
     */
    public onNewQuery(): Promise<boolean> {
        if (this.canRunCommand()) {
            return this._untitledSqlDocumentService.newQuery().then(x => {
                return this._connectionMgr.onNewConnection();
            });
        }
        return Promise.resolve(false);
    }

    /**
     * Check if the extension launched file exists.
     * This is to detect when we are running in a clean install scenario.
     */
    private doesExtensionLaunchedFileExist(): boolean {
        // check if file already exists on disk
        let filePath = this._context.asAbsolutePath('extensionlaunched.dat');
        try {
            // this will throw if the file does not exist
            fs.statSync(filePath);
            return true;
        } catch (err) {
            try {
                // write out the "first launch" file if it doesn't exist
                fs.writeFile(filePath, 'launched');
            } catch (err) {
                // ignore errors writing first launch file since there isn't really
                // anything we can do to recover in this situation.
            }
            return false;
        }
    }

    /**
     * Called by VS Code when a text document closes. This will dispatch calls to other
     * controllers as needed. Determines if this was a normal closed file, a untitled closed file,
     * or a renamed file
     * @param doc The document that was closed
     */
    public onDidCloseTextDocument(doc: vscode.TextDocument): void {
        if (this._connectionMgr === undefined) {
            // Avoid processing events before initialization is complete
            return;
        }
        let closedDocumentUri: string = doc.uri.toString();
        let closedDocumentUriScheme: string = doc.uri.scheme;

        // Stop timers if they have been started
        if (this._lastSavedTimer) {
            this._lastSavedTimer.end();
        }

        if (this._lastOpenedTimer) {
            this._lastOpenedTimer.end();
        }

        // Determine which event caused this close event

        // If there was a saveTextDoc event just before this closeTextDoc event and it
        // was untitled then we know it was an untitled save
        if (this._lastSavedUri &&
                closedDocumentUriScheme === LocalizedConstants.untitledScheme &&
                this._lastSavedTimer.getDuration() < Constants.untitledSaveTimeThreshold) {
            // Untitled file was saved and connection will be transfered
            this._connectionMgr.transferFileConnection(closedDocumentUri, this._lastSavedUri);

        // If there was an openTextDoc event just before this closeTextDoc event then we know it was a rename
        } else if (this._lastOpenedUri &&
                this._lastOpenedTimer.getDuration() < Constants.renamedOpenTimeThreshold) {
            // File was renamed and connection will be transfered
            this._connectionMgr.transferFileConnection(closedDocumentUri, this._lastOpenedUri);

        } else {
            // Pass along the close event to the other handlers for a normal closed file
            this._connectionMgr.onDidCloseTextDocument(doc);
            this._outputContentProvider.onDidCloseTextDocument(doc);
        }


        // Reset special case timers and events
        this._lastSavedUri = undefined;
        this._lastSavedTimer = undefined;
        this._lastOpenedTimer = undefined;
        this._lastOpenedUri = undefined;
    }

    /**
     * Called by VS Code when a text document is opened. Checks if a SQL file was opened
     * to enable features of our extension for the document.
     */
    public onDidOpenTextDocument(doc: vscode.TextDocument): void {
        if (this._connectionMgr === undefined) {
            // Avoid processing events before initialization is complete
            return;
        }
        this._connectionMgr.onDidOpenTextDocument(doc);

        // Setup properties incase of rename
        this._lastOpenedTimer = new Utils.Timer();
        this._lastOpenedTimer.start();
        this._lastOpenedUri = doc.uri.toString();
    }

    /**
     * Called by VS Code when a text document is saved. Will trigger a timer to
     * help determine if the file was a file saved from an untitled file.
     * @param doc The document that was saved
     */
    public onDidSaveTextDocument(doc: vscode.TextDocument): void {
        if (this._connectionMgr === undefined) {
            // Avoid processing events before initialization is complete
            return;
        }

        let savedDocumentUri: string = doc.uri.toString();

        // Keep track of which file was last saved and when for detecting the case when we save an untitled document to disk
        this._lastSavedTimer = new Utils.Timer();
        this._lastSavedTimer.start();
        this._lastSavedUri = savedDocumentUri;
    }
}<|MERGE_RESOLUTION|>--- conflicted
+++ resolved
@@ -263,16 +263,12 @@
         // the 'this' context is lost in retry callback, so capture it here
         let self: MainController = callbackThis ? callbackThis : this;
         try {
-<<<<<<< HEAD
-            if (!this.canRunCommand()) {
-                return;
-            }
-            if (!this.canRunV2Command()) {
+            if (!self.canRunCommand()) {
+                return;
+            }
+            if (!self.canRunV2Command()) {
                 // Notify the user that this is not supported on this version
                 this._vscodeWrapper.showErrorMessage(LocalizedConstants.macSierraRequiredErrorMessage);
-=======
-            if (!self.CanRunCommand()) {
->>>>>>> 2dd244f4
                 return;
             }
 
@@ -313,11 +309,7 @@
         // the 'this' context is lost in retry callback, so capture it here
         let self: MainController = callbackThis ? callbackThis : this;
         try {
-<<<<<<< HEAD
-            if (!this.canRunCommand()) {
-=======
-            if (!self.CanRunCommand()) {
->>>>>>> 2dd244f4
+            if (!self.canRunCommand()) {
                 return;
             }
 

--- conflicted
+++ resolved
@@ -32,11 +32,8 @@
 import { QueryHistoryNode } from '../queryHistory/queryHistoryNode';
 import { DacFxService } from '../services/dacFxService';
 import { IConnectionInfo } from 'vscode-mssql';
-<<<<<<< HEAD
 import { AzureFunctionProjectService } from '../azureFunction/azureFunctionProjectService';
 import { getConnectionString } from '../utils/connectionStringUtil';
-=======
->>>>>>> b6b91270
 import { SchemaCompareService } from '../services/schemaCompareService';
 import { SqlTasksService } from '../services/sqlTasksService';
 import { AzureFunctionsService } from '../services/azureFunctionsService';
@@ -62,11 +59,7 @@
     private _queryHistoryProvider: QueryHistoryProvider;
     private _scriptingService: ScriptingService;
     private _queryHistoryRegistered: boolean = false;
-<<<<<<< HEAD
-    private _sqlTasksService: SqlTasksService;
-=======
     public sqlTasksService: SqlTasksService;
->>>>>>> b6b91270
     public dacFxService: DacFxService;
     public schemaCompareService: SchemaCompareService;
     public azureFunctionsService: AzureFunctionsService;
@@ -162,17 +155,10 @@
 
             this.initializeQueryHistory();
 
-<<<<<<< HEAD
-            this._sqlTasksService = new SqlTasksService(SqlToolsServerClient.instance, this._untitledSqlDocumentService);
-            this.dacFxService = new DacFxService(SqlToolsServerClient.instance);
-            this.schemaCompareService = new SchemaCompareService(SqlToolsServerClient.instance);
-
-=======
             this.sqlTasksService = new SqlTasksService(SqlToolsServerClient.instance, this._untitledSqlDocumentService);
             this.dacFxService = new DacFxService(SqlToolsServerClient.instance);
             this.schemaCompareService = new SchemaCompareService(SqlToolsServerClient.instance);
-            this.azureFunctionsService = new AzureFunctionsService(SqlToolsServerClient.instance);
->>>>>>> b6b91270
+
 
             // Add handlers for VS Code generated commands
             this._vscodeWrapper.onDidCloseTextDocument(async (params) => await this.onDidCloseTextDocument(params));

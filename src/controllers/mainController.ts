﻿/*---------------------------------------------------------------------------------------------
 *  Copyright (c) Microsoft Corporation. All rights reserved.
 *  Licensed under the MIT License. See License.txt in the project root for license information.
 *--------------------------------------------------------------------------------------------*/

import * as events from 'events';
import * as fs from 'fs';
import * as path from 'path';
import * as vscode from 'vscode';
import { IConnectionInfo } from 'vscode-mssql';
import { AzureResourceController } from '../azure/azureResourceController';
import * as Constants from '../constants/constants';
import * as LocalizedConstants from '../constants/locConstants';
import SqlToolsServerClient from '../languageservice/serviceclient';
import * as ConnInfo from '../models/connectionInfo';
import { CompletionExtensionParams, CompletionExtLoadRequest, RebuildIntelliSenseNotification } from '../models/contracts/languageService';
import { ScriptOperation } from '../models/contracts/scripting/scriptingRequest';
import { SqlOutputContentProvider } from '../models/sqlOutputContentProvider';
import * as Utils from '../models/utils';
import { AccountSignInTreeNode } from '../objectExplorer/accountSignInTreeNode';
import { ConnectTreeNode } from '../objectExplorer/connectTreeNode';
import { ObjectExplorerProvider } from '../objectExplorer/objectExplorerProvider';
import { ObjectExplorerUtils } from '../objectExplorer/objectExplorerUtils';
import { TreeNodeInfo } from '../objectExplorer/treeNodeInfo';
import CodeAdapter from '../prompts/adapter';
import { IPrompter } from '../prompts/question';
import { Deferred } from '../protocol';
import { QueryHistoryNode } from '../queryHistory/queryHistoryNode';
import { QueryHistoryProvider } from '../queryHistory/queryHistoryProvider';
import { ScriptingService } from '../scripting/scriptingService';
import { AzureAccountService } from '../services/azureAccountService';
import { AzureResourceService } from '../services/azureResourceService';
import { DacFxService } from '../services/dacFxService';
import { SqlProjectsService } from '../services/sqlProjectsService';
import { SchemaCompareService } from '../services/schemaCompareService';
import { SqlTasksService } from '../services/sqlTasksService';
import StatusView from '../views/statusView';
import { IConnectionProfile, ISelectionData } from './../models/interfaces';
import ConnectionManager from './connectionManager';
import UntitledSqlDocumentService from './untitledSqlDocumentService';
import VscodeWrapper from './vscodeWrapper';
import { sendActionEvent } from '../telemetry/telemetry';
import { TelemetryActions, TelemetryViews } from '../telemetry/telemetryInterfaces';
import { TableDesignerService } from '../services/tableDesignerService';
<<<<<<< HEAD
import { TableDesignerWebViewController } from '../tableDesigner/tableDesignerWebViewController';
import { ConnectionDialogWebViewController } from '../connectionconfig/connectionDialogWebViewController';
import { QueryResultWebViewController } from '../queryResult/queryResultWebViewController';
=======
import { TableDesignerWebviewController } from '../tableDesigner/tableDesignerWebviewController';
import { ConnectionDialogWebviewController } from '../connectionconfig/connectionDialogWebviewController';
import { ObjectExplorerFilter } from '../objectExplorer/objectExplorerFilter';
import { ExecutionPlanService } from '../services/executionPlanService';
import { ExecutionPlanWebviewController } from './executionPlanWebviewController';
>>>>>>> c77c8efe

/**
 * The main controller class that initializes the extension
 */
export default class MainController implements vscode.Disposable {
	private _context: vscode.ExtensionContext;
	private _event: events.EventEmitter = new events.EventEmitter();
	private _outputContentProvider: SqlOutputContentProvider;
	private _queryResultWebviewController: QueryResultWebViewController;
	private _statusview: StatusView;
	private _connectionMgr: ConnectionManager;
	private _prompter: IPrompter;
	private _vscodeWrapper: VscodeWrapper;
	private _initialized: boolean = false;
	private _lastSavedUri: string | undefined;
	private _lastSavedTimer: Utils.Timer | undefined;
	private _lastOpenedUri: string | undefined;
	private _lastOpenedTimer: Utils.Timer | undefined;
	private _untitledSqlDocumentService: UntitledSqlDocumentService;
	private _objectExplorerProvider: ObjectExplorerProvider;
	private _queryHistoryProvider: QueryHistoryProvider;
	private _scriptingService: ScriptingService;
	private _queryHistoryRegistered: boolean = false;
	public sqlTasksService: SqlTasksService;
	public dacFxService: DacFxService;
	public schemaCompareService: SchemaCompareService;
	public sqlProjectsService: SqlProjectsService;
	public azureAccountService: AzureAccountService;
	public azureResourceService: AzureResourceService;
	public tableDesignerService: TableDesignerService;
	public configuration: vscode.WorkspaceConfiguration;
	public objectExplorerTree: vscode.TreeView<TreeNodeInfo>;
	public executionPlanService: ExecutionPlanService;

	/**
	 * The main controller constructor
	 * @constructor
	 */
	constructor(context: vscode.ExtensionContext,
		connectionManager?: ConnectionManager,
		vscodeWrapper?: VscodeWrapper) {
		this._context = context;
		if (connectionManager) {
			this._connectionMgr = connectionManager;
		}
		this._vscodeWrapper = vscodeWrapper || new VscodeWrapper();
		this._untitledSqlDocumentService = new UntitledSqlDocumentService(this._vscodeWrapper);
		this.configuration = vscode.workspace.getConfiguration();
	}

	/**
	 * Helper method to setup command registrations
	 */
	public registerCommand(command: string): void {
		const self = this;
		this._context.subscriptions.push(vscode.commands.registerCommand(command, () => self._event.emit(command)));
	}

	/**
	 * Helper method to setup command registrations with arguments
	 */
	private registerCommandWithArgs(command: string): void {
		const self = this;
		this._context.subscriptions.push(vscode.commands.registerCommand(command, (args: any) => {
			self._event.emit(command, args);
		}));
	}

	/**
	 * Disposes the controller
	 */
	dispose(): void {
		this.deactivate();
	}

	/**
	 * Deactivates the extension
	 */
	public async deactivate(): Promise<void> {
		Utils.logDebug('de-activated.');
		await this.onDisconnect();
		this._statusview.dispose();
	}

	public get isExperimentalEnabled(): boolean {
		return this.configuration.get(Constants.configEnableExperimentalFeatures);
	}

	/**
	 * Initializes the extension
	 */
	public async activate(): Promise<boolean> {
		// initialize the language client then register the commands
		const didInitialize = await this.initialize();
		if (didInitialize) {
			// register VS Code commands
			this.registerCommand(Constants.cmdConnect);
			this._event.on(Constants.cmdConnect, () => { this.runAndLogErrors(this.onNewConnection()); });
			this.registerCommand(Constants.cmdDisconnect);
			this._event.on(Constants.cmdDisconnect, () => { this.runAndLogErrors(this.onDisconnect()); });
			this.registerCommand(Constants.cmdRunQuery);
			this._event.on(Constants.cmdRunQuery, () => { this.onRunQuery(); });
			this.registerCommand(Constants.cmdManageConnectionProfiles);
			this._event.on(Constants.cmdManageConnectionProfiles, async () => { await this.onManageProfiles(); });
			this.registerCommand(Constants.cmdClearPooledConnections);
			this._event.on(Constants.cmdClearPooledConnections, async () => { await this.onClearPooledConnections(); });
			this.registerCommand(Constants.cmdRunCurrentStatement);
			this._event.on(Constants.cmdRunCurrentStatement, () => { this.onRunCurrentStatement(); });
			this.registerCommand(Constants.cmdChangeDatabase);
			this._event.on(Constants.cmdChangeDatabase, () => { this.runAndLogErrors(this.onChooseDatabase()); });
			this.registerCommand(Constants.cmdChooseDatabase);
			this._event.on(Constants.cmdChooseDatabase, () => { this.runAndLogErrors(this.onChooseDatabase()); });
			this.registerCommand(Constants.cmdChooseLanguageFlavor);
			this._event.on(Constants.cmdChooseLanguageFlavor, () => { this.runAndLogErrors(this.onChooseLanguageFlavor()); });
			this.registerCommand(Constants.cmdCancelQuery);
			this._event.on(Constants.cmdCancelQuery, () => { this.onCancelQuery(); });
			this.registerCommand(Constants.cmdShowGettingStarted);
			this._event.on(Constants.cmdShowGettingStarted, async () => { await this.launchGettingStartedPage(); });
			this.registerCommand(Constants.cmdNewQuery);
			this._event.on(Constants.cmdNewQuery, () => this.runAndLogErrors(this.onNewQuery()));
			this.registerCommand(Constants.cmdRebuildIntelliSenseCache);
			this._event.on(Constants.cmdRebuildIntelliSenseCache, () => { this.onRebuildIntelliSense(); });
			this.registerCommandWithArgs(Constants.cmdLoadCompletionExtension);
			this._event.on(Constants.cmdLoadCompletionExtension, (params: CompletionExtensionParams) => { this.onLoadCompletionExtension(params); });
			this.registerCommand(Constants.cmdToggleSqlCmd);
			this._event.on(Constants.cmdToggleSqlCmd, async () => { await this.onToggleSqlCmd(); });
			this.registerCommand(Constants.cmdAadRemoveAccount);
			this._event.on(Constants.cmdAadRemoveAccount, () => this.removeAadAccount(this._prompter));
			this.registerCommand(Constants.cmdAadAddAccount);
			this._event.on(Constants.cmdAadAddAccount, () => this.addAadAccount());
			this.registerCommandWithArgs(Constants.cmdClearAzureTokenCache);
			this._event.on(Constants.cmdClearAzureTokenCache, () => this.onClearAzureTokenCache());
			this.initializeObjectExplorer();

			this.registerCommandWithArgs(Constants.cmdConnectObjectExplorerProfile);
			this._event.on(Constants.cmdConnectObjectExplorerProfile, (profile: IConnectionProfile) => {
				this._connectionMgr.connectionUI.saveProfile(profile)
					.then(async () => {
						await this.createObjectExplorerSession(profile);
					})
					.catch(err => {
						this._vscodeWrapper.showErrorMessage(err);
					});
			});

			this.registerCommand(Constants.cmdObjectExplorerEnableGroupBySchemaCommand);
			this._event.on(Constants.cmdObjectExplorerEnableGroupBySchemaCommand, () => {
				vscode.workspace.getConfiguration().update(Constants.cmdObjectExplorerGroupBySchemaFlagName, true, true);
			});
			this.registerCommand(Constants.cmdObjectExplorerDisableGroupBySchemaCommand);
			this._event.on(Constants.cmdObjectExplorerDisableGroupBySchemaCommand, () => {
				vscode.workspace.getConfiguration().update(Constants.cmdObjectExplorerGroupBySchemaFlagName, false, true);
			});

			this.initializeQueryHistory();

			this.sqlTasksService = new SqlTasksService(SqlToolsServerClient.instance, this._untitledSqlDocumentService);
			this.dacFxService = new DacFxService(SqlToolsServerClient.instance);
			this.sqlProjectsService = new SqlProjectsService(SqlToolsServerClient.instance);
			this.schemaCompareService = new SchemaCompareService(SqlToolsServerClient.instance);
			const azureResourceController = new AzureResourceController();
			this.azureAccountService = new AzureAccountService(this._connectionMgr.azureController, this._connectionMgr.accountStore);
			this.azureResourceService = new AzureResourceService(this._connectionMgr.azureController, azureResourceController, this._connectionMgr.accountStore);
			this.tableDesignerService = new TableDesignerService(SqlToolsServerClient.instance);
			this.executionPlanService = new ExecutionPlanService(SqlToolsServerClient.instance);

			const providerInstance = new this.ExecutionPlanCustomEditorProvider(this._context, this.executionPlanService, this._untitledSqlDocumentService);
			vscode.window.registerCustomEditorProvider('mssql.executionPlanView', providerInstance);

			// Add handlers for VS Code generated commands
			this._vscodeWrapper.onDidCloseTextDocument(async (params) => await this.onDidCloseTextDocument(params));
			this._vscodeWrapper.onDidOpenTextDocument(params => this.onDidOpenTextDocument(params));
			this._vscodeWrapper.onDidSaveTextDocument(params => this.onDidSaveTextDocument(params));
			this._vscodeWrapper.onDidChangeConfiguration(params => this.onDidChangeConfiguration(params));
			return true;
		}
	}

	/**
	 * Helper to script a node based on the script operation
	 */
	public async scriptNode(node: TreeNodeInfo, operation: ScriptOperation, executeScript: boolean = false): Promise<void> {
		const nodeUri = ObjectExplorerUtils.getNodeUri(node);
		let connectionCreds = Object.assign({}, node.connectionInfo);
		const databaseName = ObjectExplorerUtils.getDatabaseName(node);
		// if not connected or different database
		if (!this.connectionManager.isConnected(nodeUri) ||
			connectionCreds.database !== databaseName) {
			// make a new connection
			connectionCreds.database = databaseName;
			if (!this.connectionManager.isConnecting(nodeUri)) {
				const promise = new Deferred<boolean>();
				await this.connectionManager.connect(nodeUri, connectionCreds, promise);
				await promise;
			}
		}

		const selectStatement = await this._scriptingService.script(node, nodeUri, operation);
		const editor = await this._untitledSqlDocumentService.newQuery(selectStatement);
		let uri = editor.document.uri.toString(true);
		let scriptingObject = this._scriptingService.getObjectFromNode(node);
		let title = `${scriptingObject.schema}.${scriptingObject.name}`;
		const queryUriPromise = new Deferred<boolean>();
		await this.connectionManager.connect(uri, connectionCreds, queryUriPromise);
		await queryUriPromise;
		this._statusview.languageFlavorChanged(uri, Constants.mssqlProviderName);
		this._statusview.sqlCmdModeChanged(uri, false);
		if (executeScript) {
			const queryPromise = new Deferred<boolean>();
			await this._outputContentProvider.runQuery(this._statusview, uri, undefined, title, queryPromise);
			await queryPromise;
			await this.connectionManager.connectionStore.removeRecentlyUsed(<IConnectionProfile>connectionCreds);

		}

		let scriptType;
		switch (operation) {
			case ScriptOperation.Select:
				scriptType = 'Select';
				break;
			case ScriptOperation.Create:
				scriptType = 'Create';
				break;
			case ScriptOperation.Insert:
				scriptType = 'Insert';
				break;
			case ScriptOperation.Update:
				scriptType = 'Update';
				break;
			case ScriptOperation.Delete:
				scriptType = 'Delete';
				break;
			case ScriptOperation.Execute:
				scriptType = 'Execute';
				break;
			case ScriptOperation.Alter:
				scriptType = 'Alter';
				break;
			default:
				scriptType = 'Unknown';
				break;
		}
		sendActionEvent(
			TelemetryViews.QueryEditor,
			TelemetryActions.RunQuery,
			{
				isScriptExecuted: executeScript.toString(),
				objectType: node.nodeType,
				operation: scriptType
			},
			undefined,
			connectionCreds as IConnectionProfile,
			this.connectionManager.getServerInfo(connectionCreds)
		);
	}

	/**
	 * Returns a flag indicating if the extension is initialized
	 */
	public isInitialized(): boolean {
		return this._initialized;
	}

	/**
	 * Initializes the extension
	 */
	public async initialize(): Promise<boolean> {
		// initialize language service client
		await SqlToolsServerClient.instance.initialize(this._context);
		// Init status bar
		this._statusview = new StatusView(this._vscodeWrapper);

		// Init CodeAdapter for use when user response to questions is needed
		this._prompter = new CodeAdapter(this._vscodeWrapper);

		// Init Query Results Webview Controller
		this._queryResultWebviewController = new QueryResultWebViewController(this._context);

		// Init content provider for results pane
		this._outputContentProvider = new SqlOutputContentProvider(this._context, this._statusview, this._vscodeWrapper, this._queryResultWebviewController);
		this._queryResultWebviewController.setRowRequestHandler((uri: string, batchId: number, resultId: number, rowStart: number, numberOfRows: number) => this._outputContentProvider.rowRequestHandler(uri, batchId, resultId, rowStart, numberOfRows));

		// Init connection manager and connection MRU
		this._connectionMgr = new ConnectionManager(this._context, this._statusview, this._prompter);

		// Shows first time notifications on extension installation or update
		// This call is intentionally not awaited to avoid blocking extension activation
		this.showFirstLaunchPrompts();

		// Handle case where SQL file is the 1st opened document
		const activeTextEditor = this._vscodeWrapper.activeTextEditor;
		if (activeTextEditor && this._vscodeWrapper.isEditingSqlFile) {
			this.onDidOpenTextDocument(activeTextEditor.document);
		}
		await this.sanitizeConnectionProfiles();
		await this.loadTokenCache();
		Utils.logDebug('activated.');
		this._initialized = true;
		return true;
	}

	private async loadTokenCache(): Promise<void> {
		await this._connectionMgr.azureController.loadTokenCache();
	}

	/**
	 * Sanitize the connection profiles in the settings.
	 */
	public async sanitizeConnectionProfiles(): Promise<void> {
		const sanitize = async (connectionProfiles: IConnectionProfile[], target: vscode.ConfigurationTarget) => {
			let profileChanged = false;
			for (const conn of connectionProfiles) {
				// remove azure account token
				if (conn && conn.authenticationType !== 'AzureMFA' && conn.azureAccountToken !== undefined) {
					conn.azureAccountToken = undefined;
					profileChanged = true;
				}
				// remove password
				if (!Utils.isEmpty(conn.password)) {
					// save the password in the credential store if save password is true
					await this.connectionManager.connectionStore.saveProfilePasswordIfNeeded(conn);
					conn.password = '';
					profileChanged = true;
				}
				// Fixup 'Encrypt' property if needed
				let result = ConnInfo.updateEncrypt(conn);
				if (result.updateStatus) {
					await this.connectionManager.connectionStore.saveProfile(result.connection as IConnectionProfile);
				}
			}
			if (profileChanged) {
				await this._vscodeWrapper.setConfiguration(Constants.extensionName, Constants.connectionsArrayName, connectionProfiles, target);
			}
		};
		const profileMapping = new Map<vscode.ConfigurationTarget, IConnectionProfile[]>();
		const configuration = this._vscodeWrapper.getConfiguration(Constants.extensionName, this._vscodeWrapper.activeTextEditorUri);
		const configValue = configuration.inspect<IConnectionProfile[]>(Constants.connectionsArrayName);
		profileMapping.set(vscode.ConfigurationTarget.Global, configValue.globalValue || []);
		profileMapping.set(vscode.ConfigurationTarget.Workspace, configValue.workspaceValue || []);
		profileMapping.set(vscode.ConfigurationTarget.WorkspaceFolder, configValue.workspaceFolderValue || []);
		for (const target of profileMapping.keys()) {
			// sanitize the connections and save them back to their original target.
			await sanitize(profileMapping.get(target), target);
		}
	}

	/**
	 * Creates a new Object Explorer session
	 * @param connectionCredentials Connection credentials to use for the session
	 * @returns True if the session was created successfully, false otherwise
	 */
	public async createObjectExplorerSession(connectionCredentials?: IConnectionInfo): Promise<boolean> {
		let createSessionPromise = new Deferred<TreeNodeInfo>();
		const sessionId = await this._objectExplorerProvider.createSession(createSessionPromise, connectionCredentials, this._context);
		if (sessionId) {
			const newNode = await createSessionPromise;
			if (newNode) {
				console.log(newNode);
				this._objectExplorerProvider.refresh(undefined);
				return true;
			}
		}
		return false;
	}

	public async createObjectExplorerSessionFromDialog(connectionCredentials?: IConnectionInfo): Promise<TreeNodeInfo> {
		let createSessionPromise = new Deferred<TreeNodeInfo>();
		const sessionId = await this._objectExplorerProvider.createSession(createSessionPromise, connectionCredentials, this._context);
		if (sessionId) {
			const newNode = await createSessionPromise;
			if (newNode) {
				console.log(newNode);
				this._objectExplorerProvider.refresh(undefined);
				return newNode;
			}
		}
		return undefined;
	}

	/**
	 * Initializes the Object Explorer commands
	 */
	private initializeObjectExplorer(): void {
		const self = this;
		// Register the object explorer tree provider
		this._objectExplorerProvider = new ObjectExplorerProvider(this._connectionMgr);
		this.objectExplorerTree = vscode.window.createTreeView('objectExplorer', {
			treeDataProvider: this._objectExplorerProvider,
			canSelectMany: false
		});
		this._context.subscriptions.push(this.objectExplorerTree);

		// Sets the correct current node on any node selection
		this._context.subscriptions.push(this.objectExplorerTree.onDidChangeSelection((e: vscode.TreeViewSelectionChangeEvent<TreeNodeInfo>) => {
			if (e.selection?.length > 0) {
				self._objectExplorerProvider.currentNode = e.selection[0];
			}
		}));

		// Old style Add connection when experimental features are not enabled

		// Add Object Explorer Node
		this.registerCommand(Constants.cmdAddObjectExplorer);
		this._event.on(Constants.cmdAddObjectExplorer, async () => {
			if (!this.isExperimentalEnabled) {
				if (!self._objectExplorerProvider.objectExplorerExists) {
					self._objectExplorerProvider.objectExplorerExists = true;
				}
				await self.createObjectExplorerSession();
			} else {
				const connDialog = new ConnectionDialogWebviewController(
					this._context,
					this,
					this._objectExplorerProvider
				);
				connDialog.revealToForeground();
			}
		});


		// Object Explorer New Query
		this._context.subscriptions.push(
			vscode.commands.registerCommand(
				Constants.cmdObjectExplorerNewQuery, async (treeNodeInfo: TreeNodeInfo) => {
					const connectionCredentials = Object.assign({}, treeNodeInfo.connectionInfo);
					const databaseName = ObjectExplorerUtils.getDatabaseName(treeNodeInfo);
					if (databaseName !== connectionCredentials.database &&
						databaseName !== LocalizedConstants.defaultDatabaseLabel) {
						connectionCredentials.database = databaseName;
					} else if (databaseName === LocalizedConstants.defaultDatabaseLabel) {
						connectionCredentials.database = '';
					}
					treeNodeInfo.connectionInfo = connectionCredentials;
					await self.onNewQuery(treeNodeInfo);
				}));

		// Remove Object Explorer Node
		this._context.subscriptions.push(
			vscode.commands.registerCommand(
				Constants.cmdRemoveObjectExplorerNode, async (treeNodeInfo: TreeNodeInfo) => {
					await this._objectExplorerProvider.removeObjectExplorerNode(treeNodeInfo);
					let profile = <IConnectionProfile>treeNodeInfo.connectionInfo;
					await this._connectionMgr.connectionStore.removeProfile(profile, false);
					return this._objectExplorerProvider.refresh(undefined);
				}));

		// Refresh Object Explorer Node
		this._context.subscriptions.push(
			vscode.commands.registerCommand(
				Constants.cmdRefreshObjectExplorerNode, async (treeNodeInfo: TreeNodeInfo) => {
					await this._objectExplorerProvider.refreshNode(treeNodeInfo);
				}));

		// Sign In into Object Explorer Node
		this._context.subscriptions.push(
			vscode.commands.registerCommand(
				Constants.cmdObjectExplorerNodeSignIn, async (node: AccountSignInTreeNode) => {
					let profile = <IConnectionProfile>node.parentNode.connectionInfo;
					profile = await self.connectionManager.connectionUI.promptForRetryCreateProfile(profile);
					if (profile) {
						node.parentNode.connectionInfo = <IConnectionInfo>profile;
						self._objectExplorerProvider.updateNode(node.parentNode);
						self._objectExplorerProvider.signInNodeServer(node.parentNode);
						return self._objectExplorerProvider.refresh(undefined);
					}
				}));

		// Connect to Object Explorer Node
		this._context.subscriptions.push(
			vscode.commands.registerCommand(
				Constants.cmdConnectObjectExplorerNode, async (node: ConnectTreeNode) => {
					await self.createObjectExplorerSession(node.parentNode.connectionInfo);
				}));

		// Disconnect Object Explorer Node
		this._context.subscriptions.push(
			vscode.commands.registerCommand(
				Constants.cmdDisconnectObjectExplorerNode, async (node: TreeNodeInfo) => {
					await this._objectExplorerProvider.removeObjectExplorerNode(node, true);
					return this._objectExplorerProvider.refresh(undefined);
				}));

		if (this.isExperimentalEnabled) {
			this._context.subscriptions.push(
				vscode.commands.registerCommand(
					Constants.cmdEditConnection, async (node: TreeNodeInfo) => {
						const connDialog = new ConnectionDialogWebviewController(
							this._context,
							this,
							this._objectExplorerProvider,
							node.connectionInfo,
						);
						connDialog.revealToForeground();
					}
				));

			this._context.subscriptions.push(
				vscode.commands.registerCommand(
					Constants.cmdNewTable, async (node: TreeNodeInfo) => {
						const reactPanel = new TableDesignerWebviewController(
							this._context,
							this.tableDesignerService,
							this._connectionMgr,
							this._untitledSqlDocumentService,
							node
						);
						reactPanel.revealToForeground();
					}));

			this._context.subscriptions.push(
				vscode.commands.registerCommand(
					Constants.cmdEditTable, async (node: TreeNodeInfo) => {
						const reactPanel = new TableDesignerWebviewController(
							this._context,
							this.tableDesignerService,
							this._connectionMgr,
							this._untitledSqlDocumentService,
							node
						);
						reactPanel.revealToForeground();
					}));

<<<<<<< HEAD
			this._context.subscriptions.push(
				vscode.window.registerWebviewViewProvider("queryResult", this._queryResultWebviewController));
=======
			const filterNode = async (node: TreeNodeInfo) => {
				const filters = await ObjectExplorerFilter.getFilters(this._context, node);
				if (filters) {
					node.filters = filters;
					if(node.collapsibleState === vscode.TreeItemCollapsibleState.Collapsed) {
						await this._objectExplorerProvider.refreshNode(node);
					} else if (node.collapsibleState === vscode.TreeItemCollapsibleState.Expanded) {
						await this._objectExplorerProvider.expandNode(node, node.sessionId, undefined);
					}
					await this.objectExplorerTree.reveal(node, {select: true, focus: true, expand: true});
				} else {
					// User cancelled the operation. Do nothing and focus on the node
					await this.objectExplorerTree.reveal(node, {select: true, focus: true});
					return;
				}
			};

			this._context.subscriptions.push(
				vscode.commands.registerCommand(
					Constants.cmdFilterNode, filterNode));

			this._context.subscriptions.push(
				vscode.commands.registerCommand(
					Constants.cmdFilterNodeWithExistingFilters, filterNode));

			this._context.subscriptions.push(
				vscode.commands.registerCommand(
					Constants.cmdClearFilters, async(node: TreeNodeInfo) => {
						node.filters = [];
						await this._objectExplorerProvider.refreshNode(node);
						await this.objectExplorerTree.reveal(node, {select: true, focus: true, expand: true});
					})
				);

>>>>>>> c77c8efe
		}

		// Initiate the scripting service
		this._scriptingService = new ScriptingService(this._connectionMgr);

		// Script as Select
		this._context.subscriptions.push(
			vscode.commands.registerCommand(
				Constants.cmdScriptSelect, async (node: TreeNodeInfo) => {
					await this.scriptNode(node, ScriptOperation.Select, true);
				}));

		// Script as Create
		this._context.subscriptions.push(
			vscode.commands.registerCommand(
				Constants.cmdScriptCreate, async (node: TreeNodeInfo) =>
				await this.scriptNode(node, ScriptOperation.Create)));

		// Script as Drop
		this._context.subscriptions.push(
			vscode.commands.registerCommand(
				Constants.cmdScriptDelete, async (node: TreeNodeInfo) =>
				await this.scriptNode(node, ScriptOperation.Delete)));

		// Script as Execute
		this._context.subscriptions.push(
			vscode.commands.registerCommand(
				Constants.cmdScriptExecute, async (node: TreeNodeInfo) =>
				await this.scriptNode(node, ScriptOperation.Execute)));

		// Script as Alter
		this._context.subscriptions.push(
			vscode.commands.registerCommand(
				Constants.cmdScriptAlter, async (node: TreeNodeInfo) =>
				await this.scriptNode(node, ScriptOperation.Alter)));

		// Copy object name command
		this._context.subscriptions.push(
			vscode.commands.registerCommand(Constants.cmdCopyObjectName, async () => {
				let node = this._objectExplorerProvider.currentNode;
				// Folder node
				if (node.context.type === Constants.folderLabel) {
					return;
				} else if (node.context.type === Constants.serverLabel ||
					node.context.type === Constants.disconnectedServerLabel) {
					const label = typeof node.label === 'string' ? node.label : node.label.label;
					await this._vscodeWrapper.clipboardWriteText(label);
				} else {
					let scriptingObject = this._scriptingService.getObjectFromNode(node);
					const escapedName = Utils.escapeClosingBrackets(scriptingObject.name);
					if (scriptingObject.schema) {
						let database = ObjectExplorerUtils.getDatabaseName(node);
						const databaseName = Utils.escapeClosingBrackets(database);
						const escapedSchema = Utils.escapeClosingBrackets(scriptingObject.schema);
						await this._vscodeWrapper.clipboardWriteText(`[${databaseName}].${escapedSchema}.[${escapedName}]`);
					} else {
						await this._vscodeWrapper.clipboardWriteText(`[${escapedName}]`);
					}
				}
			}));
	}

	/**
	 * Initializes the Query History commands
	 */
	private initializeQueryHistory(): void {

		let config = this._vscodeWrapper.getConfiguration(Constants.extensionConfigSectionName);
		let queryHistoryFeature = config.get(Constants.configEnableQueryHistoryFeature);
		// If the query history feature is enabled
		if (queryHistoryFeature && !this._queryHistoryRegistered) {
			// Register the query history tree provider
			this._queryHistoryProvider = new QueryHistoryProvider(this._connectionMgr, this._outputContentProvider,
				this._vscodeWrapper, this._untitledSqlDocumentService, this._statusview, this._prompter);

			this._context.subscriptions.push(
				vscode.window.registerTreeDataProvider('queryHistory', this._queryHistoryProvider)
			);

			// Command to refresh Query History
			this._context.subscriptions.push(
				vscode.commands.registerCommand(
					Constants.cmdRefreshQueryHistory, (ownerUri: string, hasError: boolean) => {
						config = this._vscodeWrapper.getConfiguration(Constants.extensionConfigSectionName);
						let queryHistoryFeatureEnabled = config.get(Constants.configEnableQueryHistoryFeature);
						let queryHistoryCaptureEnabled = config.get(Constants.configEnableQueryHistoryCapture);
						if (queryHistoryFeatureEnabled && queryHistoryCaptureEnabled) {
							const timeStamp = new Date();
							this._queryHistoryProvider.refresh(ownerUri, timeStamp, hasError);
						}
					}));

			// Command to enable clear all entries in Query History
			this._context.subscriptions.push(
				vscode.commands.registerCommand(
					Constants.cmdClearAllQueryHistory, () => {
						this._queryHistoryProvider.clearAll();
					}));

			// Command to enable delete an entry in Query History
			this._context.subscriptions.push(
				vscode.commands.registerCommand(
					Constants.cmdDeleteQueryHistory, (node: QueryHistoryNode) => {
						this._queryHistoryProvider.deleteQueryHistoryEntry(node);
					}));

			// Command to enable open a query in Query History
			this._context.subscriptions.push(
				vscode.commands.registerCommand(
					Constants.cmdOpenQueryHistory, async (node: QueryHistoryNode) => {
						await this._queryHistoryProvider.openQueryHistoryEntry(node);
					}));

			// Command to enable run a query in Query History
			this._context.subscriptions.push(
				vscode.commands.registerCommand(
					Constants.cmdRunQueryHistory, async (node: QueryHistoryNode) => {
						await this._queryHistoryProvider.openQueryHistoryEntry(node, true);
					}));

			// Command to start the query history capture
			this._context.subscriptions.push(
				vscode.commands.registerCommand(
					Constants.cmdStartQueryHistory, async (node: QueryHistoryNode) => {
						await this._queryHistoryProvider.startQueryHistoryCapture();
					}));

			// Command to pause the query history capture
			this._context.subscriptions.push(
				vscode.commands.registerCommand(
					Constants.cmdPauseQueryHistory, async (node: QueryHistoryNode) => {
						await this._queryHistoryProvider.pauseQueryHistoryCapture();
					}));

			// Command to open the query history experience in the command palette
			this._context.subscriptions.push(
				vscode.commands.registerCommand(
					Constants.cmdCommandPaletteQueryHistory, async () => {
						await this._queryHistoryProvider.showQueryHistoryCommandPalette();
					}));
			this._queryHistoryRegistered = true;
		}
	}

	/**
	 * Handles the command to toggle SQLCMD mode
	 */
	private async onToggleSqlCmd(): Promise<void> {
		let isSqlCmd: boolean;
		const uri = this._vscodeWrapper.activeTextEditorUri;
		const queryRunner = this._outputContentProvider.getQueryRunner(uri);
		// if a query runner exists, use it
		if (queryRunner) {
			isSqlCmd = queryRunner.isSqlCmd;
		} else {
			// otherwise create a new query runner
			isSqlCmd = false;
			const editor = this._vscodeWrapper.activeTextEditor;
			const title = path.basename(editor.document.fileName);
			this._outputContentProvider.createQueryRunner(this._statusview, uri, title);
		}
		await this._outputContentProvider.toggleSqlCmd(this._vscodeWrapper.activeTextEditorUri);
		await this._connectionMgr.onChooseLanguageFlavor(true, !isSqlCmd);
		this._statusview.sqlCmdModeChanged(this._vscodeWrapper.activeTextEditorUri, !isSqlCmd);
	}

	/**
	 * Handles the command to cancel queries
	 */
	private onCancelQuery(): void {
		if (!this.canRunCommand() || !this.validateTextDocumentHasFocus()) {
			return;
		}
		try {
			let uri = this._vscodeWrapper.activeTextEditorUri;
			this._outputContentProvider.cancelQuery(uri);
		} catch (err) {
			console.warn(`Unexpected error cancelling query : ${err}`);
		}
	}

	/**
	 * Choose a new database from the current server
	 */
	private async onChooseDatabase(): Promise<boolean> {
		if (this.canRunCommand() && this.validateTextDocumentHasFocus()) {
			const success = await this._connectionMgr.onChooseDatabase();
			return success;
		}
		return false;
	}

	/**
	 * Choose a language flavor for the SQL document. Should be either "MSSQL" or "Other"
	 * to indicate that intellisense and other services should not be provided
	 */
	private async onChooseLanguageFlavor(): Promise<boolean> {
		if (this.canRunCommand() && this.validateTextDocumentHasFocus()) {
			const fileUri = this._vscodeWrapper.activeTextEditorUri;
			if (fileUri && this._vscodeWrapper.isEditingSqlFile) {
				this._connectionMgr.onChooseLanguageFlavor();
			} else {
				this._vscodeWrapper.showWarningMessage(LocalizedConstants.msgOpenSqlFile);
			}
		}
		return false;
	}

	/**
	 * Close active connection, if any
	 */
	private async onDisconnect(): Promise<boolean> {
		if (this.canRunCommand() && this.validateTextDocumentHasFocus()) {
			let fileUri = this._vscodeWrapper.activeTextEditorUri;
			let queryRunner = this._outputContentProvider.getQueryRunner(fileUri);
			if (queryRunner && queryRunner.isExecutingQuery) {
				this._outputContentProvider.cancelQuery(fileUri);
			}
			const success = await this._connectionMgr.onDisconnect();
			if (success) {
				vscode.commands.executeCommand('setContext', 'mssql.editorConnected', false);
			}
			return success;
		}
		return false;
	}

	/**
	 * Manage connection profiles (create, edit, remove).
	 * Public for testing purposes
	 */
	public async onManageProfiles(): Promise<void> {
		if (this.canRunCommand()) {
			await this._connectionMgr.onManageProfiles();
			return;
		}
	}

	/**
	 * Clears all pooled connections not in active use.
	 */
	public async onClearPooledConnections(): Promise<void> {
		if (this.canRunCommand()) {
			await this._connectionMgr.onClearPooledConnections();
			return;
		}
	}

	/**
	 * Let users pick from a list of connections
	 */
	public async onNewConnection(): Promise<boolean> {
		if (this.canRunCommand() && this.validateTextDocumentHasFocus()) {
			let credentials = await this._connectionMgr.onNewConnection();
			if (credentials) {
				await this.createObjectExplorerSession(credentials);
				return true;
			}
		}
		return false;
	}

	/**
	 * Makes a connection and save if saveConnection is set to true
	 * @param uri The URI of the connection to list the databases for.
	 * @param connectionInfo The connection info
	 * @param connectionPromise connection promise object
	 * @param saveConnection saves the connection profile if sets to true
	 * @returns if saveConnection is set to true, returns true for successful connection and saving the profile
	 * otherwise returns true for successful connection
	 *
	 */
	public async connect(uri: string, connectionInfo: IConnectionInfo, connectionPromise: Deferred<boolean>, saveConnection?: boolean): Promise<boolean> {
		if (this.canRunCommand() && uri && connectionInfo) {
			const connectedSuccessfully = await this._connectionMgr.connect(uri, connectionInfo, connectionPromise);
			if (connectedSuccessfully) {
				if (saveConnection) {
					await this.createObjectExplorerSession(connectionInfo);
				}
				return true;
			}
		}
		return false;
	}

	/**
	 * Clear and rebuild the IntelliSense cache
	 */
	public onRebuildIntelliSense(): void {
		if (this.canRunCommand() && this.validateTextDocumentHasFocus()) {
			const fileUri = this._vscodeWrapper.activeTextEditorUri;
			if (fileUri && this._vscodeWrapper.isEditingSqlFile) {
				this._statusview.languageServiceStatusChanged(fileUri, LocalizedConstants.updatingIntelliSenseStatus);
				SqlToolsServerClient.instance.sendNotification(RebuildIntelliSenseNotification.type, {
					ownerUri: fileUri
				});
			} else {
				this._vscodeWrapper.showWarningMessage(LocalizedConstants.msgOpenSqlFile);
			}
		}
	}

	/**
	 * Send completion extension load request to language service
	 */
	public onLoadCompletionExtension(params: CompletionExtensionParams): void {
		SqlToolsServerClient.instance.sendRequest(CompletionExtLoadRequest.type, params);
	}

	/**
	 * execute the SQL statement for the current cursor position
	 */
	public async onRunCurrentStatement(callbackThis?: MainController): Promise<void> {
		// the 'this' context is lost in retry callback, so capture it here
		let self: MainController = callbackThis ? callbackThis : this;
		try {
			if (!self.canRunCommand()) {
				return;
			}
			if (!self.canRunV2Command()) {
				// Notify the user that this is not supported on this version
				await this._vscodeWrapper.showErrorMessage(LocalizedConstants.macSierraRequiredErrorMessage);
				return;
			}
			if (!self.validateTextDocumentHasFocus()) {
				return;
			}

			// check if we're connected and editing a SQL file
			if (await self.isRetryRequiredBeforeQuery(self.onRunCurrentStatement)) {
				return;
			}

			let editor = self._vscodeWrapper.activeTextEditor;
			let uri = self._vscodeWrapper.activeTextEditorUri;
			let title = path.basename(editor.document.fileName);

			// return early if the document does contain any text
			if (editor.document.getText(undefined).trim().length === 0) {
				return;
			}

			// only the start line and column are used to determine the current statement
			let querySelection: ISelectionData = {
				startLine: editor.selection.start.line,
				startColumn: editor.selection.start.character,
				endLine: 0,
				endColumn: 0
			};

			await self._outputContentProvider.runCurrentStatement(self._statusview, uri, querySelection, title);
		} catch (err) {
			console.warn(`Unexpected error running current statement : ${err}`);
		}
	}

	/**
	 * get the T-SQL query from the editor, run it and show output
	 */
	public async onRunQuery(callbackThis?: MainController): Promise<void> {
		// the 'this' context is lost in retry callback, so capture it here
		let self: MainController = callbackThis ? callbackThis : this;
		try {
			if (!self.canRunCommand() || !self.validateTextDocumentHasFocus()) {
				return;
			}

			// check if we're connected and editing a SQL file
			if (await self.isRetryRequiredBeforeQuery(self.onRunQuery)) {
				return;
			}

			let editor = self._vscodeWrapper.activeTextEditor;
			let uri = self._vscodeWrapper.activeTextEditorUri;

			// Do not execute when there are multiple selections in the editor until it can be properly handled.
			// Otherwise only the first selection will be executed and cause unexpected issues.
			if (editor.selections?.length > 1) {
				self._vscodeWrapper.showErrorMessage(LocalizedConstants.msgMultipleSelectionModeNotSupported);
				return;
			}

			// create new connection
			if (!self.connectionManager.isConnected(uri)) {
				await self.onNewConnection();
				sendActionEvent(TelemetryViews.QueryEditor,
					TelemetryActions.CreateConnection);
			}
			// check if current connection is still valid / active - if not, refresh azure account token
			await self._connectionMgr.refreshAzureAccountToken(uri);

			let title = path.basename(editor.document.fileName);
			let querySelection: ISelectionData;
			// Calculate the selection if we have a selection, otherwise we'll treat null as
			// the entire document's selection
			if (!editor.selection.isEmpty) {
				let selection = editor.selection;
				querySelection = {
					startLine: selection.start.line,
					startColumn: selection.start.character,
					endLine: selection.end.line,
					endColumn: selection.end.character
				};
			}

			// Trim down the selection. If it is empty after selecting, then we don't execute
			let selectionToTrim = editor.selection.isEmpty ? undefined : editor.selection;
			if (editor.document.getText(selectionToTrim).trim().length === 0) {
				return;
			}
			await self._outputContentProvider.runQuery(self._statusview, uri, querySelection, title);
		} catch (err) {
			console.warn(`Unexpected error running query : ${err}`);
		}
	}

	/**
	 * Check if the state is ready to execute a query and retry
	 * the query execution method if needed
	 */
	public async isRetryRequiredBeforeQuery(retryMethod: any): Promise<boolean> {
		let self = this;
		let result: boolean = undefined;
		try {
			if (!self._vscodeWrapper.isEditingSqlFile) {
				// Prompt the user to change the language mode to SQL before running a query
				result = await self._connectionMgr.connectionUI.promptToChangeLanguageMode();
			} else if (!self._connectionMgr.isConnected(self._vscodeWrapper.activeTextEditorUri)) {
				result = await self.onNewConnection();
			}
			if (result) {
				await retryMethod(self);
				return true;
			} else {
				// we don't need to do anything to configure environment before running query
				return false;
			}
		} catch (err) {
			await self._vscodeWrapper.showErrorMessage(LocalizedConstants.msgError + err);
		}
	}

	/**
	 * Executes a callback and logs any errors raised
	 */
	private runAndLogErrors<T>(promise: Promise<T>): Promise<T> {
		let self = this;
		return promise.catch(err => {
			self._vscodeWrapper.showErrorMessage(LocalizedConstants.msgError + err);
			return undefined;
		});
	}

	/**
	 * Access the connection manager for testing
	 */
	public get connectionManager(): ConnectionManager {
		return this._connectionMgr;
	}

	public set connectionManager(connectionManager: ConnectionManager) {
		this._connectionMgr = connectionManager;
	}

	public set untitledSqlDocumentService(untitledSqlDocumentService: UntitledSqlDocumentService) {
		this._untitledSqlDocumentService = untitledSqlDocumentService;
	}


	/**
	 * Verifies the extension is initilized and if not shows an error message
	 */
	private canRunCommand(): boolean {
		if (this._connectionMgr === undefined) {
			Utils.showErrorMsg(LocalizedConstants.extensionNotInitializedError);
			return false;
		}
		return true;
	}

	/**
	 * Return whether or not some text document currently has focus, and display an error message if not
	 */
	private validateTextDocumentHasFocus(): boolean {
		if (this._vscodeWrapper.activeTextEditorUri === undefined) {
			Utils.showErrorMsg(LocalizedConstants.noActiveEditorMsg);
			return false;
		}
		return true;
	}

	/**
	 * Verifies the tools service version is high enough to support certain commands
	 */
	private canRunV2Command(): boolean {
		let version: number = SqlToolsServerClient.instance.getServiceVersion();
		return version > 1;
	}

	/**
	 * Prompts the user to view release notes, if this is a new extension install
	 */
	private async showFirstLaunchPrompts(): Promise<void> {
		let self = this;
		if (!this.doesExtensionLaunchedFileExist()) {
			// ask the user to view release notes document
			let confirmText = LocalizedConstants.viewMore;
			let promiseReleaseNotes = this._vscodeWrapper.showInformationMessage(
				LocalizedConstants.releaseNotesPromptDescription, confirmText)
				.then(async (result) => {
					if (result === confirmText) {
						await self.launchReleaseNotesPage();
					}
				});

			await Promise.all([promiseReleaseNotes]);
		}
	}

	/**
	 * Shows the release notes page in the preview browser
	 */
	private async launchReleaseNotesPage(): Promise<void> {
		await vscode.env.openExternal(vscode.Uri.parse(Constants.changelogLink));
	}

	/**
	 * Shows the Getting Started page in the preview browser
	 */
	private async launchGettingStartedPage(): Promise<void> {
		await vscode.env.openExternal(vscode.Uri.parse(Constants.gettingStartedGuideLink));
	}

	/**
	 * Opens a new query and creates new connection
	 */
	public async onNewQuery(node?: TreeNodeInfo, content?: string): Promise<boolean> {
		if (this.canRunCommand()) {
			// from the object explorer context menu
			const editor = await this._untitledSqlDocumentService.newQuery(content);
			const uri = editor.document.uri.toString(true);
			if (node) {
				// connect to the node if the command came from the context
				const connectionCreds = node.connectionInfo;
				// if the node isn't connected
				if (!node.sessionId) {
					// connect it first
					await this.createObjectExplorerSession(node.connectionInfo);
				}
				this._statusview.languageFlavorChanged(uri, Constants.mssqlProviderName);
				// connection string based credential
				if (connectionCreds.connectionString) {
					if ((connectionCreds as IConnectionProfile).savePassword) {
						// look up connection string
						let connectionString = await this._connectionMgr.connectionStore.lookupPassword(connectionCreds, true);
						connectionCreds.connectionString = connectionString;
					}
				}
				await this.connectionManager.connect(uri, connectionCreds);
				this._statusview.sqlCmdModeChanged(uri, false);
				await this.connectionManager.connectionStore.removeRecentlyUsed(<IConnectionProfile>connectionCreds);
				sendActionEvent(
					TelemetryViews.ObjectExplorer,
					TelemetryActions.NewQuery,
					{
						nodeType: node.nodeType
					},
					undefined,
					node.connectionInfo as IConnectionProfile,
					this._connectionMgr.getServerInfo(node.connectionInfo)
				);
				return true;
			} else {
				// new query command
				const credentials = await this._connectionMgr.onNewConnection();

				// initiate a new OE with same connection
				if (credentials) {
					await this.createObjectExplorerSession(credentials);
				}
				this._statusview.sqlCmdModeChanged(uri, false);
				sendActionEvent(
					TelemetryViews.CommandPallet,
					TelemetryActions.NewQuery,
					undefined,
					undefined,
					credentials as IConnectionProfile,
					this._connectionMgr.getServerInfo(credentials)
				);
				return true;
			}
		}
		return false;
	}

	/**
	 * Check if the extension launched file exists.
	 * This is to detect when we are running in a clean install scenario.
	 */
	private doesExtensionLaunchedFileExist(): boolean {
		// check if file already exists on disk
		let filePath = this._context.asAbsolutePath('extensionlaunched.dat');
		try {
			// this will throw if the file does not exist
			fs.statSync(filePath);
			return true;
		} catch (err) {
			try {
				// write out the "first launch" file if it doesn't exist
				fs.writeFile(filePath, 'launched', (err) => {
					return;
				});
			} catch (err) {
				// ignore errors writing first launch file since there isn't really
				// anything we can do to recover in this situation.
			}
			return false;
		}
	}

	/**
	 * Called by VS Code when a text document closes. This will dispatch calls to other
	 * controllers as needed. Determines if this was a normal closed file, a untitled closed file,
	 * or a renamed file
	 * @param doc The document that was closed
	 */
	public async onDidCloseTextDocument(doc: vscode.TextDocument): Promise<void> {
		if (this._connectionMgr === undefined) {
			// Avoid processing events before initialization is complete
			return;
		}
		let closedDocumentUri: string = doc.uri.toString(true);
		let closedDocumentUriScheme: string = doc.uri.scheme;

		// Stop timers if they have been started
		if (this._lastSavedTimer) {
			this._lastSavedTimer.end();
		}

		if (this._lastOpenedTimer) {
			this._lastOpenedTimer.end();
		}

		// Determine which event caused this close event

		// If there was a saveTextDoc event just before this closeTextDoc event and it
		// was untitled then we know it was an untitled save
		if (this._lastSavedUri &&
			closedDocumentUriScheme === LocalizedConstants.untitledScheme &&
			this._lastSavedTimer.getDuration() < Constants.untitledSaveTimeThreshold) {
			// Untitled file was saved and connection will be transfered
			await this._connectionMgr.transferFileConnection(closedDocumentUri, this._lastSavedUri);

			// If there was an openTextDoc event just before this closeTextDoc event then we know it was a rename
		} else if (this._lastOpenedUri &&
			this._lastOpenedTimer.getDuration() < Constants.renamedOpenTimeThreshold) {
			// File was renamed and connection will be transfered
			await this._connectionMgr.transferFileConnection(closedDocumentUri, this._lastOpenedUri);

		} else {
			// Pass along the close event to the other handlers for a normal closed file
			await this._connectionMgr.onDidCloseTextDocument(doc);
			this._outputContentProvider.onDidCloseTextDocument(doc);
		}

		// Reset special case timers and events
		this._lastSavedUri = undefined;
		this._lastSavedTimer = undefined;
		this._lastOpenedTimer = undefined;
		this._lastOpenedUri = undefined;

		// Remove diagnostics for the related file
		let diagnostics = SqlToolsServerClient.instance.diagnosticCollection;
		if (diagnostics.has(doc.uri)) {
			diagnostics.delete(doc.uri);
		}
	}

	/**
	 * Called by VS Code when a text document is opened. Checks if a SQL file was opened
	 * to enable features of our extension for the document.
	 */
	public onDidOpenTextDocument(doc: vscode.TextDocument): void {
		if (this._connectionMgr === undefined) {
			// Avoid processing events before initialization is complete
			return;
		}
		this._connectionMgr.onDidOpenTextDocument(doc);

		if (doc && doc.languageId === Constants.languageId) {
			// set encoding to false
			this._statusview.languageFlavorChanged(doc.uri.toString(true), Constants.mssqlProviderName);
		}

		if (doc && doc.languageId === Constants.sqlPlanLanguageId) {
			vscode.commands.executeCommand('workbench.action.closeActiveEditor');
		}

		// Setup properties incase of rename
		this._lastOpenedTimer = new Utils.Timer();
		this._lastOpenedTimer.start();
		if (doc && doc.uri) {
			this._lastOpenedUri = doc.uri.toString(true);
		}
	}

	/**
	 * Called by VS Code when a text document is saved. Will trigger a timer to
	 * help determine if the file was a file saved from an untitled file.
	 * @param doc The document that was saved
	 */
	public onDidSaveTextDocument(doc: vscode.TextDocument): void {
		if (this._connectionMgr === undefined) {
			// Avoid processing events before initialization is complete
			return;
		}

		// Set encoding to false by giving true as argument
		let savedDocumentUri: string = doc.uri.toString(true);

		// Keep track of which file was last saved and when for detecting the case when we save an untitled document to disk
		this._lastSavedTimer = new Utils.Timer();
		this._lastSavedTimer.start();
		this._lastSavedUri = savedDocumentUri;
	}

	private onChangeQueryHistoryConfig(): void {
		let queryHistoryFeatureEnabled = this._vscodeWrapper.getConfiguration(Constants.extensionConfigSectionName)
			.get(Constants.configEnableQueryHistoryFeature);
		if (queryHistoryFeatureEnabled) {
			this.initializeQueryHistory();
		}
	}

	/**
	 * Called by VS Code when user settings are changed
	 * @param ConfigurationChangeEvent event that is fired when config is changed
	 */
	public async onDidChangeConfiguration(e: vscode.ConfigurationChangeEvent): Promise<void> {
		if (e.affectsConfiguration(Constants.extensionName)) {
			// Query History settings change
			this.onChangeQueryHistoryConfig();

			// Connections change
			let needsRefresh = false;
			// user connections is a super set of object explorer connections
			// read the connections from glocal settings and workspace settings.
			let userConnections: any[] = this.connectionManager.connectionStore.connectionConfig.getConnections(true);
			let objectExplorerConnections = this._objectExplorerProvider.rootNodeConnections;

			// if a connection(s) was/were manually removed
			let staleConnections = objectExplorerConnections.filter((oeConn) => {
				return !userConnections.some((userConn) => Utils.isSameConnection(oeConn, userConn));
			});
			// disconnect that/those connection(s) and then
			// remove its/their credentials from the credential store
			// and MRU
			for (let conn of staleConnections) {
				let profile = <IConnectionProfile>conn;
				if (this.connectionManager.isActiveConnection(conn)) {
					const uri = this.connectionManager.getUriForConnection(conn);
					await this.connectionManager.disconnect(uri);
				}
				await this.connectionManager.connectionStore.removeRecentlyUsed(profile);
				if (profile.authenticationType === Constants.sqlAuthentication &&
					profile.savePassword) {
					await this.connectionManager.deleteCredential(profile);
				}
			}
			// remove them from object explorer
			await this._objectExplorerProvider.removeConnectionNodes(staleConnections);
			needsRefresh = staleConnections.length > 0;

			// if a connection(s) was/were manually added
			let newConnections = userConnections.filter((userConn) => {
				return !objectExplorerConnections.some((oeConn) => Utils.isSameConnection(userConn, oeConn));
			});
			for (let conn of newConnections) {
				// if a connection is not connected
				// that means it was added manually
				const newConnectionProfile = <IConnectionProfile>conn;
				const uri = ObjectExplorerUtils.getNodeUriFromProfile(newConnectionProfile);
				if (!this.connectionManager.isActiveConnection(conn) &&
					!this.connectionManager.isConnecting(uri)) {
					// add a disconnected node for the connection
					this._objectExplorerProvider.addDisconnectedNode(conn);
					needsRefresh = true;
				}
			}

			await this.sanitizeConnectionProfiles();

			if (e.affectsConfiguration(Constants.cmdObjectExplorerGroupBySchemaFlagName)) {
				let errorFoundWhileRefreshing = false;
				(await this._objectExplorerProvider.getChildren()).forEach((n: TreeNodeInfo) => {
					try {
						this._objectExplorerProvider.refreshNode(n);
					} catch (e) {
						errorFoundWhileRefreshing = true;
						this._connectionMgr.client.logger.error(e);
					}
				});
				if (errorFoundWhileRefreshing) {
					Utils.showErrorMsg(LocalizedConstants.objectExplorerNodeRefreshError);
				}
			}

			if (needsRefresh) {
				this._objectExplorerProvider.refresh(undefined);
			}
			if (e.affectsConfiguration(Constants.mssqlPiiLogging)) {
				this.updatePiiLoggingLevel();
			}

			// Prompt to reload VS Code when below settings are updated.
			if (e.affectsConfiguration(Constants.enableSqlAuthenticationProvider)) {
				await this.displayReloadMessage(LocalizedConstants.reloadPromptGeneric);
			}

			// Prompt to reload VS Code when below settings are updated.
			if (e.affectsConfiguration(Constants.enableConnectionPooling)) {
				await this.displayReloadMessage(LocalizedConstants.reloadPromptGeneric);
			}

			if(e.affectsConfiguration(Constants.configEnableExperimentalFeatures)) {
				await this.displayReloadMessage(LocalizedConstants.reloadPromptGeneric);
			}
		}
	}

	/**
	 * Updates Pii Logging configuration for Logger.
	 */
	private updatePiiLoggingLevel(): void {
		const piiLogging: boolean = vscode.workspace.getConfiguration(Constants.extensionName).get(Constants.piiLogging, false);
		SqlToolsServerClient.instance.logger.piiLogging = piiLogging;
	}

	/**
	 * Display notification with button to reload
	 * return true if button clicked
	 * return false if button not clicked
	 */
	private async displayReloadMessage(reloadPrompt: string): Promise<boolean> {
		const result = await vscode.window.showInformationMessage(reloadPrompt, LocalizedConstants.reloadChoice);
		if (result === LocalizedConstants.reloadChoice) {
			await vscode.commands.executeCommand('workbench.action.reloadWindow');
			return true;
		} else {
			return false;
		}
	}

	public removeAadAccount(prompter: IPrompter): void {
		this.connectionManager.removeAccount(prompter);
	}

	public addAadAccount(): void {
		this.connectionManager.addAccount();
	}

	public onClearAzureTokenCache(): void {
		this.connectionManager.onClearTokenCache();
	}

	private ExecutionPlanCustomEditorProvider = class implements vscode.CustomTextEditorProvider {
		context: vscode.ExtensionContext;
		executionPlanService: ExecutionPlanService;
		untitledSqlService: UntitledSqlDocumentService
        constructor(
			context: vscode.ExtensionContext,
			executionPlanService: ExecutionPlanService,
			untitledSqlService: UntitledSqlDocumentService
        ) {
			this.context = context;
			this.executionPlanService = executionPlanService;
			this.untitledSqlService = untitledSqlService;
        }

        public async resolveCustomTextEditor(
            document: vscode.TextDocument
        ): Promise<void> {
			await this.onOpenExecutionPlanFile(document);
        }

		public async onOpenExecutionPlanFile(document: vscode.TextDocument) {
			const planContents = document.getText();
			let docName = document.fileName;
			docName = docName.substring(docName.lastIndexOf(path.sep) + 1);

			const executionPlanController = new ExecutionPlanWebviewController(
				this.context,
				this.executionPlanService,
				this.untitledSqlService,
				planContents,
				docName
			)

			executionPlanController.revealToForeground();
		}
    };
}<|MERGE_RESOLUTION|>--- conflicted
+++ resolved
@@ -42,17 +42,13 @@
 import { sendActionEvent } from '../telemetry/telemetry';
 import { TelemetryActions, TelemetryViews } from '../telemetry/telemetryInterfaces';
 import { TableDesignerService } from '../services/tableDesignerService';
-<<<<<<< HEAD
-import { TableDesignerWebViewController } from '../tableDesigner/tableDesignerWebViewController';
-import { ConnectionDialogWebViewController } from '../connectionconfig/connectionDialogWebViewController';
-import { QueryResultWebViewController } from '../queryResult/queryResultWebViewController';
-=======
 import { TableDesignerWebviewController } from '../tableDesigner/tableDesignerWebviewController';
 import { ConnectionDialogWebviewController } from '../connectionconfig/connectionDialogWebviewController';
 import { ObjectExplorerFilter } from '../objectExplorer/objectExplorerFilter';
 import { ExecutionPlanService } from '../services/executionPlanService';
 import { ExecutionPlanWebviewController } from './executionPlanWebviewController';
->>>>>>> c77c8efe
+import { QueryResultWebViewController } from '../queryResult/queryResultWebViewController';
+
 
 /**
  * The main controller class that initializes the extension
@@ -575,10 +571,9 @@
 						reactPanel.revealToForeground();
 					}));
 
-<<<<<<< HEAD
 			this._context.subscriptions.push(
 				vscode.window.registerWebviewViewProvider("queryResult", this._queryResultWebviewController));
-=======
+
 			const filterNode = async (node: TreeNodeInfo) => {
 				const filters = await ObjectExplorerFilter.getFilters(this._context, node);
 				if (filters) {
@@ -613,7 +608,6 @@
 					})
 				);
 
->>>>>>> c77c8efe
 		}
 
 		// Initiate the scripting service

/*---------------------------------------------------------------------------------------------
 *  Copyright (c) Microsoft Corporation. All rights reserved.
 *  Licensed under the MIT License. See License.txt in the project root for license information.
 *--------------------------------------------------------------------------------------------*/

import * as events from "events";
import * as fs from "fs";
import * as path from "path";
import * as vscode from "vscode";
import { IConnectionInfo, IScriptingObject, SchemaCompareEndpointInfo } from "vscode-mssql";
import { AzureResourceController } from "../azure/azureResourceController";
import * as Constants from "../constants/constants";
import * as LocalizedConstants from "../constants/locConstants";
import SqlToolsServerClient from "../languageservice/serviceclient";
import * as ConnInfo from "../models/connectionInfo";
import {
    CompletionExtensionParams,
    CompletionExtLoadRequest,
    RebuildIntelliSenseNotification,
} from "../models/contracts/languageService";
import { SqlOutputContentProvider } from "../models/sqlOutputContentProvider";
import * as Utils from "../models/utils";
import { AccountSignInTreeNode } from "../objectExplorer/nodes/accountSignInTreeNode";
import { ConnectTreeNode } from "../objectExplorer/nodes/connectTreeNode";
import { ObjectExplorerProvider } from "../objectExplorer/objectExplorerProvider";
import { ObjectExplorerUtils } from "../objectExplorer/objectExplorerUtils";
import { TreeNodeInfo } from "../objectExplorer/nodes/treeNodeInfo";
import CodeAdapter from "../prompts/adapter";
import { IPrompter } from "../prompts/question";
import { Deferred } from "../protocol";
import { QueryHistoryNode } from "../queryHistory/queryHistoryNode";
import { QueryHistoryProvider } from "../queryHistory/queryHistoryProvider";
import { ScriptingService } from "../scripting/scriptingService";
import { AzureAccountService } from "../services/azureAccountService";
import { AzureResourceService } from "../services/azureResourceService";
import { DacFxService } from "../services/dacFxService";
import { SqlProjectsService } from "../services/sqlProjectsService";
import { SchemaCompareService } from "../services/schemaCompareService";
import { SqlTasksService } from "../services/sqlTasksService";
import StatusView from "../views/statusView";
import { IConnectionGroup, IConnectionProfile, ISelectionData } from "./../models/interfaces";
import ConnectionManager from "./connectionManager";
import SqlDocumentService, { ConnectionStrategy } from "./sqlDocumentService";
import VscodeWrapper from "./vscodeWrapper";
import { sendActionEvent, startActivity } from "../telemetry/telemetry";
import { ActivityStatus, TelemetryActions, TelemetryViews } from "../sharedInterfaces/telemetry";
import { TableDesignerService } from "../services/tableDesignerService";
import { TableDesignerWebviewController } from "../tableDesigner/tableDesignerWebviewController";
import { ConnectionDialogWebviewController } from "../connectionconfig/connectionDialogWebviewController";
import { ObjectExplorerFilter } from "../objectExplorer/objectExplorerFilter";
import {
    DatabaseObjectSearchService,
    DatabaseObject,
} from "../services/databaseObjectSearchService";
import { ExecutionPlanService } from "../services/executionPlanService";
import { ExecutionPlanWebviewController } from "./executionPlanWebviewController";
import { MssqlProtocolHandler } from "../mssqlProtocolHandler";
import { getErrorMessage, getUriKey, isIConnectionInfo } from "../utils/utils";
import { getStandardNPSQuestions, UserSurvey } from "../nps/userSurvey";
import { ExecutionPlanOptions } from "../models/contracts/queryExecute";
import { ObjectExplorerDragAndDropController } from "../objectExplorer/objectExplorerDragAndDropController";
import { SchemaDesignerService } from "../services/schemaDesignerService";
import store from "../queryResult/singletonStore";
import { SchemaCompareWebViewController } from "../schemaCompare/schemaCompareWebViewController";
import { SchemaCompare } from "../constants/locConstants";
import { SchemaDesignerWebviewManager } from "../schemaDesigner/schemaDesignerWebviewManager";
import { PublishProjectWebViewController } from "../publishProject/publishProjectWebViewController";
import { ConnectionNode } from "../objectExplorer/nodes/connectionNode";
import { CopilotService } from "../services/copilotService";
import * as Prompts from "../copilot/prompts";
import { CreateSessionResult } from "../objectExplorer/objectExplorerService";
import { SqlCodeLensProvider } from "../queryResult/sqlCodeLensProvider";
import { ConnectionSharingService } from "../connectionSharing/connectionSharingService";
import { ShowSchemaTool } from "../copilot/tools/showSchemaTool";
import { ConnectTool } from "../copilot/tools/connectTool";
import { ListServersTool } from "../copilot/tools/listServersTool";
import { DisconnectTool } from "../copilot/tools/disconnectTool";
import { GetConnectionDetailsTool } from "../copilot/tools/getConnectionDetailsTool";
import { ChangeDatabaseTool } from "../copilot/tools/changeDatabaseTool";
import { ListDatabasesTool } from "../copilot/tools/listDatabasesTool";
import { ListTablesTool } from "../copilot/tools/listTablesTool";
import { ListSchemasTool } from "../copilot/tools/listSchemasTool";
import { ListViewsTool } from "../copilot/tools/listViewsTool";
import { ListFunctionsTool } from "../copilot/tools/listFunctionsTool";
import { RunQueryTool } from "../copilot/tools/runQueryTool";
import { ConnectionGroupNode } from "../objectExplorer/nodes/connectionGroupNode";
import { ConnectionGroupWebviewController } from "./connectionGroupWebviewController";
import { DeploymentWebviewController } from "../deployment/deploymentWebviewController";
import {
    deleteContainer,
    prepareForDockerContainerCommand,
    stopContainer,
} from "../deployment/dockerUtils";
import { ScriptOperation } from "../models/contracts/scripting/scriptingRequest";
import { getCloudId } from "../azure/providerSettings";

/**
 * The main controller class that initializes the extension
 */
export default class MainController implements vscode.Disposable {
    private _context: vscode.ExtensionContext;
    private _event: events.EventEmitter = new events.EventEmitter();
    private _outputContentProvider: SqlOutputContentProvider;
    private _statusview: StatusView;
    private _connectionMgr: ConnectionManager;
    private _prompter: IPrompter;
    private _vscodeWrapper: VscodeWrapper;
    private _initialized: boolean = false;
    private _sqlDocumentService: SqlDocumentService;
    private _objectExplorerProvider: ObjectExplorerProvider;
    private _queryHistoryProvider: QueryHistoryProvider;
    private _scriptingService: ScriptingService;
    private _queryHistoryRegistered: boolean = false;
    private _availableCommands: string[] | undefined;
    public sqlTasksService: SqlTasksService;
    public dacFxService: DacFxService;
    public schemaCompareService: SchemaCompareService;
    public sqlProjectsService: SqlProjectsService;
    public azureAccountService: AzureAccountService;
    public azureResourceService: AzureResourceService;
    public tableDesignerService: TableDesignerService;
    public copilotService: CopilotService;
    public configuration: vscode.WorkspaceConfiguration;
    public objectExplorerTree: vscode.TreeView<TreeNodeInfo>;
    public executionPlanService: ExecutionPlanService;
    public schemaDesignerService: SchemaDesignerService;
    public connectionSharingService: ConnectionSharingService;

    /**
     * The main controller constructor
     * @constructor
     */
    constructor(
        context: vscode.ExtensionContext,
        connectionManager?: ConnectionManager,
        vscodeWrapper?: VscodeWrapper,
    ) {
        this._context = context;
        if (connectionManager) {
            this._connectionMgr = connectionManager;
        }
        this._vscodeWrapper = vscodeWrapper ?? new VscodeWrapper();
        this.configuration = vscode.workspace.getConfiguration();
        UserSurvey.createInstance(this._context, this._vscodeWrapper);
    }

    /**
     * Helper method to setup command registrations
     */
    public registerCommand(command: string): void {
        const self = this;
        this._context.subscriptions.push(
            vscode.commands.registerCommand(command, () => self._event.emit(command)),
        );
    }

    /**
     * Helper method to setup command registrations with arguments
     */
    private registerCommandWithArgs(command: string): void {
        const self = this;
        this._context.subscriptions.push(
            vscode.commands.registerCommand(command, (args: any) => {
                self._event.emit(command, args);
            }),
        );
    }

    /**
     * Disposes the controller
     */
    dispose(): void {
        void this.deactivate();
    }

    /**
     * Deactivates the extension
     */
    public async deactivate(): Promise<void> {
        Utils.logDebug("de-activated.");
        await this.onDisconnect();
        this._statusview.dispose();
    }

    public get isExperimentalEnabled(): boolean {
        return this.configuration.get(Constants.configEnableExperimentalFeatures);
    }

    public get isRichExperiencesEnabled(): boolean {
        return this.configuration.get(Constants.configEnableRichExperiences);
    }

    public get useLegacyConnectionExperience(): boolean {
        return this.configuration.get(Constants.configUseLegacyConnectionExperience);
    }

    /**
     * Initializes the extension
     */
    public async activate(): Promise<boolean> {
        // initialize the language client then register the commands
        const didInitialize = await this.initialize();
        if (didInitialize) {
            // register VS Code commands
            this.registerCommand(Constants.cmdConnect);
            this._event.on(Constants.cmdConnect, () => {
                void this.runAndLogErrors(this.onNewConnection());
            });
            this.registerCommand(Constants.cmdChangeConnection);
            this._event.on(Constants.cmdChangeConnection, () => {
                void this.runAndLogErrors(this.onNewConnection());
            });
            this.registerCommand(Constants.cmdDisconnect);
            this._event.on(Constants.cmdDisconnect, () => {
                void this.runAndLogErrors(this.onDisconnect());
            });
            this.registerCommand(Constants.cmdRunQuery);
            this._event.on(Constants.cmdRunQuery, () => {
                void UserSurvey.getInstance().promptUserForNPSFeedback();
                void this.onRunQuery();
            });
            this.registerCommand(Constants.cmdManageConnectionProfiles);
            this._event.on(Constants.cmdManageConnectionProfiles, async () => {
                await this.onManageProfiles();
            });
            this.registerCommand(Constants.cmdClearPooledConnections);
            this._event.on(Constants.cmdClearPooledConnections, async () => {
                await this.onClearPooledConnections();
            });
            this.registerCommandWithArgs(Constants.cmdDeployNewDatabase);
            this._event.on(Constants.cmdDeployNewDatabase, (args?: any) => {
                let initialConnectionGroup: string;
                if (args) {
                    if (args instanceof ConnectionGroupNode) {
                        initialConnectionGroup = args.connectionGroup?.id;
                    } else if (typeof args === "object" && args.id) {
                        initialConnectionGroup = args.id;
                    }
                }
                this.onDeployNewDatabase(initialConnectionGroup);
            });
            this.registerCommand(Constants.cmdRunCurrentStatement);
            this._event.on(Constants.cmdRunCurrentStatement, () => {
                void this.onRunCurrentStatement();
            });
            this.registerCommand(Constants.cmdChangeDatabase);
            this._event.on(Constants.cmdChangeDatabase, () => {
                void this.runAndLogErrors(this.onChooseDatabase());
            });
            this.registerCommand(Constants.cmdChooseDatabase);
            this._event.on(Constants.cmdChooseDatabase, () => {
                void this.runAndLogErrors(this.onChooseDatabase());
            });
            this.registerCommand(Constants.cmdChooseLanguageFlavor);
            this._event.on(Constants.cmdChooseLanguageFlavor, () => {
                void this.runAndLogErrors(this.onChooseLanguageFlavor());
            });
            this.registerCommand(Constants.cmdLaunchUserFeedback);
            this._event.on(Constants.cmdLaunchUserFeedback, async () => {
                await UserSurvey.getInstance().launchSurvey("nps", getStandardNPSQuestions());
            });
            this.registerCommand(Constants.cmdCancelQuery);
            this._event.on(Constants.cmdCancelQuery, async () => {
                await this.onCancelQuery();
            });
            this.registerCommand(Constants.cmdShowGettingStarted);
            this._event.on(Constants.cmdShowGettingStarted, async () => {
                await this.launchGettingStartedPage();
            });
            this.registerCommand(Constants.cmdNewQuery);
            this._event.on(Constants.cmdNewQuery, () =>
                this.runAndLogErrors(this.sqlDocumentService.handleNewQueryCommand()),
            );
            this.registerCommand(Constants.cmdRebuildIntelliSenseCache);
            this._event.on(Constants.cmdRebuildIntelliSenseCache, () => {
                this.onRebuildIntelliSense();
            });
            this.registerCommandWithArgs(Constants.cmdLoadCompletionExtension);
            this._event.on(
                Constants.cmdLoadCompletionExtension,
                (params: CompletionExtensionParams) => {
                    this.onLoadCompletionExtension(params);
                },
            );
            this.registerCommand(Constants.cmdToggleSqlCmd);
            this._event.on(Constants.cmdToggleSqlCmd, async () => {
                await this.onToggleSqlCmd();
            });
            this.registerCommand(Constants.cmdAadRemoveAccount);
            this._event.on(Constants.cmdAadRemoveAccount, () =>
                this.removeAadAccount(this._prompter),
            );
            this.registerCommand(Constants.cmdAadAddAccount);
            this._event.on(Constants.cmdAadAddAccount, () => this.addAadAccount());
            this.registerCommandWithArgs(Constants.cmdClearAzureTokenCache);
            this._event.on(Constants.cmdClearAzureTokenCache, () => this.onClearAzureTokenCache());
            this.registerCommand(Constants.cmdShowEstimatedPlan);
            this._event.on(Constants.cmdShowEstimatedPlan, () => {
                void this.onRunQuery({
                    includeEstimatedExecutionPlanXml: true,
                });
            });

            this._context.subscriptions.push(
                vscode.languages.registerCodeLensProvider(
                    { language: "sql" },
                    new SqlCodeLensProvider(this._connectionMgr),
                ),
            );

            await this.initializeObjectExplorer();

            this.registerCommandWithArgs(Constants.cmdConnectObjectExplorerProfile);
            this._event.on(
                Constants.cmdConnectObjectExplorerProfile,
                (profile: IConnectionProfile) => {
                    this._connectionMgr.connectionUI
                        .saveProfile(profile)
                        .then(async () => {
                            await this.createObjectExplorerSession(profile);
                        })
                        .catch((err) => {
                            this._vscodeWrapper.showErrorMessage(err);
                        });
                },
            );

            this.registerCommand(Constants.cmdObjectExplorerEnableGroupBySchemaCommand);
            this._event.on(Constants.cmdObjectExplorerEnableGroupBySchemaCommand, () => {
                vscode.workspace
                    .getConfiguration()
                    .update(Constants.cmdObjectExplorerGroupBySchemaFlagName, true, true);
            });
            this.registerCommand(Constants.cmdObjectExplorerDisableGroupBySchemaCommand);
            this._event.on(Constants.cmdObjectExplorerDisableGroupBySchemaCommand, () => {
                vscode.workspace
                    .getConfiguration()
                    .update(Constants.cmdObjectExplorerGroupBySchemaFlagName, false, true);
            });

            this.registerCommand(Constants.cmdEnableRichExperiencesCommand);
            this._event.on(Constants.cmdEnableRichExperiencesCommand, async () => {
                await this._vscodeWrapper
                    .getConfiguration()
                    .update(
                        Constants.configEnableRichExperiences,
                        true,
                        vscode.ConfigurationTarget.Global,
                    );

                // reload immediately so that the changes take effect
                await vscode.commands.executeCommand("workbench.action.reloadWindow");
            });

            const launchEditorChatWithPrompt = async (
                prompt: string,
                selectionPrompt: string | undefined = undefined,
            ) => {
                const activeEditor = vscode.window.activeTextEditor;
                const uri = activeEditor?.document.uri.toString();
                const promptToUse =
                    activeEditor?.selection.isEmpty || !selectionPrompt ? prompt : selectionPrompt;
                if (!uri) {
                    // No active editor, so don't open chat
                    // TODO: Show a message to the user
                    return;
                }
                // create new connection
                if (!this.connectionManager.isConnected(uri)) {
                    await this.onNewConnection();
                    sendActionEvent(TelemetryViews.QueryEditor, TelemetryActions.CreateConnection);
                }

                // Open chat window
                vscode.commands.executeCommand("workbench.action.chat.open", promptToUse);
            };

            this.registerCommandWithArgs(Constants.cmdChatWithDatabase);
            this._event.on(Constants.cmdChatWithDatabase, async (treeNodeInfo: TreeNodeInfo) => {
                sendActionEvent(TelemetryViews.MssqlCopilot, TelemetryActions.ChatWithDatabase);

                const connectionCredentials = Object.assign({}, treeNodeInfo.connectionProfile);
                const databaseName = ObjectExplorerUtils.getDatabaseName(treeNodeInfo);
                if (
                    databaseName !== connectionCredentials.database &&
                    databaseName !== LocalizedConstants.defaultDatabaseLabel
                ) {
                    connectionCredentials.database = databaseName;
                } else if (databaseName === LocalizedConstants.defaultDatabaseLabel) {
                    connectionCredentials.database = "";
                }

                // Check if the active document already has this database as a connection.
                var alreadyActive = false;
                let activeEditor = vscode.window.activeTextEditor;
                if (activeEditor) {
                    const uri = activeEditor.document.uri.toString();
                    const connection = this._connectionMgr.getConnectionInfo(uri);
                    if (connection) {
                        if (
                            connection.credentials.user === connectionCredentials.user &&
                            connection.credentials.database === connectionCredentials.database
                        ) {
                            alreadyActive = true;
                        }
                    }
                }

                if (!alreadyActive) {
                    treeNodeInfo.updateConnectionProfile(connectionCredentials);
                    await this.sqlDocumentService.newQuery({
                        connectionStrategy: ConnectionStrategy.CopyConnectionFromInfo,
                        connectionInfo: connectionCredentials,
                    });

                    // Check if the new editor was created
                    activeEditor = vscode.window.activeTextEditor;
                    if (activeEditor) {
                        const documentText = activeEditor.document.getText();
                        if (documentText.length === 0) {
                            // The editor is empty; safe to insert text
                            const server = connectionCredentials.server;
                            await activeEditor.edit((editBuilder) => {
                                editBuilder.insert(
                                    new vscode.Position(0, 0),
                                    `-- @${Constants.mssqlChatParticipantName} Chat Query Editor (${server}:${connectionCredentials.database}:${connectionCredentials.user})\n`,
                                );
                            });
                        } else {
                            // The editor already contains text
                            console.warn("Chat with database: unable to open editor");
                        }
                    } else {
                        // The editor was somehow not created
                        this._vscodeWrapper.showErrorMessage(
                            "Chat with database: unable to open editor",
                        );
                    }
                }

                if (activeEditor) {
                    // Open chat window
                    vscode.commands.executeCommand(
                        "workbench.action.chat.open",
                        `@${Constants.mssqlChatParticipantName} Hello!`,
                    );
                }
            });

            this.registerCommandWithArgs(Constants.cmdChatWithDatabaseInAgentMode);
            this._event.on(
                Constants.cmdChatWithDatabaseInAgentMode,
                async (treeNodeInfo: TreeNodeInfo) => {
                    sendActionEvent(
                        TelemetryViews.MssqlCopilot,
                        TelemetryActions.ChatWithDatabaseInAgentMode,
                    );

                    const connectionCredentials = Object.assign({}, treeNodeInfo.connectionProfile);
                    const databaseName = ObjectExplorerUtils.getDatabaseName(treeNodeInfo);
                    if (
                        databaseName !== connectionCredentials.database &&
                        databaseName !== LocalizedConstants.defaultDatabaseLabel
                    ) {
                        connectionCredentials.database = databaseName;
                    } else if (databaseName === LocalizedConstants.defaultDatabaseLabel) {
                        connectionCredentials.database = "";
                    }

                    // Use the improved command detection
                    const chatCommand = await this.findChatOpenAgentCommand();
                    if (chatCommand) {
                        vscode.commands.executeCommand(
                            chatCommand,
                            `Connect to ${connectionCredentials.server},${connectionCredentials.database}${connectionCredentials.profileName ? ` using profile ${connectionCredentials.profileName}` : ""}.`,
                        );
                    } else {
                        // Fallback or error handling
                        this._vscodeWrapper.showErrorMessage(
                            LocalizedConstants.MssqlChatAgent.chatCommandNotAvailable,
                        );
                    }
                },
            );

            // -- PUBLISH PROJECT --
            this._context.subscriptions.push(
                vscode.commands.registerCommand(
                    Constants.cmdPublishDatabaseProject,
                    async (projectFilePath: string) => {
                        await this.onPublishDatabaseProject(projectFilePath);
                    },
                ),
            );

            // -- EXPLAIN QUERY --
            this._context.subscriptions.push(
                vscode.commands.registerCommand(Constants.cmdExplainQuery, async () => {
                    sendActionEvent(TelemetryViews.MssqlCopilot, TelemetryActions.ExplainQuery);

                    await launchEditorChatWithPrompt(
                        Prompts.explainQueryPrompt,
                        Prompts.explainQuerySelectionPrompt,
                    );
                }),
            );

            // -- REWRITE QUERY --
            this._context.subscriptions.push(
                vscode.commands.registerCommand(Constants.cmdRewriteQuery, async () => {
                    sendActionEvent(TelemetryViews.MssqlCopilot, TelemetryActions.RewriteQuery);

                    await launchEditorChatWithPrompt(
                        Prompts.rewriteQueryPrompt,
                        Prompts.rewriteQuerySelectionPrompt,
                    );
                }),
            );

            // -- ANALYZE QUERY PERFORMANCE --
            this._context.subscriptions.push(
                vscode.commands.registerCommand(Constants.cmdAnalyzeQueryPerformance, async () => {
                    sendActionEvent(
                        TelemetryViews.MssqlCopilot,
                        TelemetryActions.AnalyzeQueryPerformance,
                    );

                    await launchEditorChatWithPrompt(Prompts.analyzeQueryPerformancePrompt);
                }),
            );

            this.initializeQueryHistory();

            this.sqlTasksService = new SqlTasksService(
                SqlToolsServerClient.instance,
                this._sqlDocumentService,
            );
            this.dacFxService = new DacFxService(SqlToolsServerClient.instance);
            this.sqlProjectsService = new SqlProjectsService(SqlToolsServerClient.instance);
            this.schemaCompareService = new SchemaCompareService(SqlToolsServerClient.instance);
            const azureResourceController = new AzureResourceController();
            this.azureAccountService = new AzureAccountService(
                this._connectionMgr.azureController,
                this._connectionMgr.accountStore,
            );
            this.azureResourceService = new AzureResourceService(
                this._connectionMgr.azureController,
                azureResourceController,
                this._connectionMgr.accountStore,
            );

            this.tableDesignerService = new TableDesignerService(SqlToolsServerClient.instance);
            this.copilotService = new CopilotService(SqlToolsServerClient.instance);
            this.schemaDesignerService = new SchemaDesignerService(SqlToolsServerClient.instance);

            this.connectionSharingService = new ConnectionSharingService(
                this._context,
                this._connectionMgr.client,
                this._connectionMgr,
                this._vscodeWrapper,
                this._scriptingService,
            );

            const providerInstance = new this.ExecutionPlanCustomEditorProvider(
                this._context,
                this._vscodeWrapper,
                this.executionPlanService,
                this._sqlDocumentService,
            );
            vscode.window.registerCustomEditorProvider("mssql.executionPlanView", providerInstance);

            const self = this;
            const uriHandler: vscode.UriHandler = {
                async handleUri(uri: vscode.Uri): Promise<void> {
                    const mssqlProtocolHandler = new MssqlProtocolHandler(
                        self._vscodeWrapper,
                        self,
                        self._connectionMgr.client,
                    );

                    await mssqlProtocolHandler.handleUri(uri);
                },
            };
            vscode.window.registerUriHandler(uriHandler);

            // Add handlers for VS Code generated commands
            this._vscodeWrapper.onDidChangeConfiguration((params) =>
                this.onDidChangeConfiguration(params),
            );

            this.registerLanguageModelTools();

            return true;
        }
    }

    /**
     * Helper method to register all language model tools
     */
    private registerLanguageModelTools(): void {
        // Register mssql_connect tool
        this._context.subscriptions.push(
            vscode.lm.registerTool(
                Constants.copilotConnectToolName,
                new ConnectTool(this.connectionManager),
            ),
        );

        // Register mssql_disconnect tool
        this._context.subscriptions.push(
            vscode.lm.registerTool(
                Constants.copilotDisconnectToolName,
                new DisconnectTool(this.connectionManager),
            ),
        );

        // Register mssql_list_servers tool
        this._context.subscriptions.push(
            vscode.lm.registerTool(
                Constants.copilotListServersToolName,
                new ListServersTool(this.connectionManager),
            ),
        );

        // Register mssql_list_databases tool
        this._context.subscriptions.push(
            vscode.lm.registerTool(
                Constants.copilotListDatabasesToolName,
                new ListDatabasesTool(this.connectionManager),
            ),
        );

        // Register mssql_get_connection_details tool
        this._context.subscriptions.push(
            vscode.lm.registerTool(
                Constants.copilotGetConnectionDetailsToolName,
                new GetConnectionDetailsTool(this.connectionManager),
            ),
        );

        // Register mssql_change_database tool
        this._context.subscriptions.push(
            vscode.lm.registerTool(
                Constants.copilotChangeDatabaseToolName,
                new ChangeDatabaseTool(this.connectionManager),
            ),
        );
        // Register mssql_show_schema tool
        this._context.subscriptions.push(
            vscode.lm.registerTool(
                Constants.copilotShowSchemaToolName,
                new ShowSchemaTool(
                    this.connectionManager,
                    async (connectionUri: string, database: string) => {
                        const designer =
                            await SchemaDesignerWebviewManager.getInstance().getSchemaDesigner(
                                this._context,
                                this._vscodeWrapper,
                                this,
                                this.schemaDesignerService,
                                database,
                                undefined,
                                connectionUri,
                            );
                        designer.revealToForeground();
                    },
                ),
            ),
        );

        // Register mssql_list_tables tool
        this._context.subscriptions.push(
            vscode.lm.registerTool(
                Constants.copilotListTablesToolName,
                new ListTablesTool(this.connectionManager, SqlToolsServerClient.instance),
            ),
        );

        // Register mssql_list_schemas tool
        this._context.subscriptions.push(
            vscode.lm.registerTool(
                Constants.copilotListSchemasToolName,
                new ListSchemasTool(this.connectionManager, SqlToolsServerClient.instance),
            ),
        );

        // Register mssql_list_views tool
        this._context.subscriptions.push(
            vscode.lm.registerTool(
                Constants.copilotListViewsToolName,
                new ListViewsTool(this.connectionManager, SqlToolsServerClient.instance),
            ),
        );

        // Register mssql_list_functions tool
        this._context.subscriptions.push(
            vscode.lm.registerTool(
                Constants.copilotListFunctionsToolName,
                new ListFunctionsTool(this.connectionManager, SqlToolsServerClient.instance),
            ),
        );

        // Register mssql_run_query tool
        this._context.subscriptions.push(
            vscode.lm.registerTool(
                Constants.copilotRunQueryToolName,
                new RunQueryTool(this.connectionManager, SqlToolsServerClient.instance),
            ),
        );
    }

    /**
     * Helper to script a node based on the script operation
     */
    public async scriptNode(
        node: TreeNodeInfo,
        operation: ScriptOperation,
        executeScript: boolean = false,
    ): Promise<void> {
        const scriptNodeOperation = async () => {
            const nodeUri = ObjectExplorerUtils.getNodeUri(node);
            let connectionCreds = node.connectionProfile;
            const databaseName = ObjectExplorerUtils.getDatabaseName(node);
            // if not connected or different database
            if (
                !this.connectionManager.isConnected(nodeUri) ||
                connectionCreds.database !== databaseName
            ) {
                // make a new connection
                connectionCreds.database = databaseName;
                if (!this.connectionManager.isConnecting(nodeUri)) {
                    const isConnected = await this.connectionManager.connect(
                        nodeUri,
                        connectionCreds,
                    );
                    if (!isConnected) {
                        /**
                         * The connection wasn't successful. Stopping scripting operation.
                         * Not throwing an error because the user is already notified of
                         * the connection failure in the connection manager.
                         */
                        return;
                    }
                }
            }

            const selectStatement = await this._scriptingService.scriptTreeNode(
                node,
                nodeUri,
                operation,
            );
            let scriptingObject = this._scriptingService.getObjectFromNode(node);
            let title = `${scriptingObject.schema}.${scriptingObject.name}`;
            const editor = await this._sqlDocumentService.newQuery({
                content: selectStatement,
                connectionStrategy: ConnectionStrategy.CopyConnectionFromInfo,
                connectionInfo: connectionCreds,
            });
            if (executeScript) {
                const preventAutoExecute = vscode.workspace
                    .getConfiguration()
                    .get<boolean>(Constants.configPreventAutoExecuteScript);

                if (!preventAutoExecute) {
                    const uri = getUriKey(editor.document.uri);
                    const queryPromise = new Deferred<boolean>();
                    await this._outputContentProvider.runQuery(
                        this._statusview,
                        uri,
                        undefined,
                        title,
                        undefined,
                        queryPromise,
                    );
                    await queryPromise;
                    await this.connectionManager.connectionStore.removeRecentlyUsed(
                        <IConnectionProfile>connectionCreds,
                    );
                }
            }

            let scriptType;
            switch (operation) {
                case ScriptOperation.Select:
                    scriptType = "Select";
                    break;
                case ScriptOperation.Create:
                    scriptType = "Create";
                    break;
                case ScriptOperation.Insert:
                    scriptType = "Insert";
                    break;
                case ScriptOperation.Update:
                    scriptType = "Update";
                    break;
                case ScriptOperation.Delete:
                    scriptType = "Delete";
                    break;
                case ScriptOperation.Execute:
                    scriptType = "Execute";
                    break;
                case ScriptOperation.Alter:
                    scriptType = "Alter";
                    break;
                default:
                    scriptType = "Unknown";
                    break;
            }
            sendActionEvent(
                TelemetryViews.QueryEditor,
                TelemetryActions.RunQuery,
                {
                    isScriptExecuted: executeScript.toString(),
                    objectType: node.nodeType,
                    operation: scriptType,
                },
                undefined,
                connectionCreds as IConnectionProfile,
                this.connectionManager.getServerInfo(connectionCreds),
            );
        };

        let operationType = "";
        switch (operation) {
            case ScriptOperation.Select:
                operationType = LocalizedConstants.ObjectExplorer.ScriptSelectLabel;
                break;
            case ScriptOperation.Create:
                operationType = LocalizedConstants.ObjectExplorer.ScriptCreateLabel;
                break;
            case ScriptOperation.Insert:
                operationType = LocalizedConstants.ObjectExplorer.ScriptInsertLabel;
                break;
            case ScriptOperation.Update:
                operationType = LocalizedConstants.ObjectExplorer.ScriptUpdateLabel;
                break;
            case ScriptOperation.Delete:
                operationType = LocalizedConstants.ObjectExplorer.ScriptDeleteLabel;
                break;
            case ScriptOperation.Execute:
                operationType = LocalizedConstants.ObjectExplorer.ScriptExecuteLabel;
                break;
            case ScriptOperation.Alter:
                operationType = LocalizedConstants.ObjectExplorer.ScriptAlterLabel;
                break;
            default:
                operationType = LocalizedConstants.ObjectExplorer.ScriptSelectLabel;
        }

        await vscode.window.withProgress(
            {
                location: vscode.ProgressLocation.Notification,
                title: LocalizedConstants.ObjectExplorer.FetchingScriptLabel(operationType),
            },
            async () => {
                const scriptTelemetryActivity = startActivity(
                    TelemetryViews.ObjectExplorer,
                    TelemetryActions.ScriptNode,
                    undefined,
                    {
                        operation: operationType,
                        nodeType: node.nodeType,
                        subType: node.nodeSubType,
                    },
                );
                try {
                    await scriptNodeOperation();
                    scriptTelemetryActivity.end(ActivityStatus.Succeeded);
                } catch (error) {
                    scriptTelemetryActivity.endFailed(error, false);
                }
            },
        );
    }

    /**
     * Returns a flag indicating if the extension is initialized
     */
    public isInitialized(): boolean {
        return this._initialized;
    }

    /**
     * Get available VS Code commands (cached for performance)
     */
    private async getAvailableCommands(): Promise<string[]> {
        if (!this._availableCommands) {
            this._availableCommands = await vscode.commands.getCommands();
        }
        return this._availableCommands;
    }

    /**
     * Find the correct chat open agent command variant that exists in the current VS Code version
     */
    private async findChatOpenAgentCommand(): Promise<string | undefined> {
        const commands = await this.getAvailableCommands();

        // Try to find the correct command, checking both variants
        const possibleCommands = [
            Constants.vscodeWorkbenchChatOpenAgent, // Current VS Code
            Constants.vscodeWorkbenchChatOpenAgentLegacy, // Legacy VS Code
        ];

        for (const cmd of possibleCommands) {
            if (commands.includes(cmd)) {
                return cmd;
            }
        }

        return undefined;
    }

    public get context(): vscode.ExtensionContext {
        return this._context;
    }

    /**
     * Initializes the extension
     */
    public async initialize(): Promise<boolean> {
        // initialize language service client
        await SqlToolsServerClient.instance.initialize(this._context);
        // Init status bar
        this._statusview = new StatusView(this._vscodeWrapper);

        // Init CodeAdapter for use when user response to questions is needed
        this._prompter = new CodeAdapter(this._vscodeWrapper);

        /**
         * TODO: aaskhan
         * Good candidate for dependency injection.
         */
        this.executionPlanService = new ExecutionPlanService(SqlToolsServerClient.instance);

        // Init content provider for results pane
        this._outputContentProvider = new SqlOutputContentProvider(
            this._context,
            this._statusview,
            this._vscodeWrapper,
            this.executionPlanService,
        );

        // Init connection manager and connection MRU
        this._connectionMgr = new ConnectionManager(
            this._context,
            this._statusview,
            this._prompter,
            this.useLegacyConnectionExperience,
        );

        this._sqlDocumentService = new SqlDocumentService(this);

        this._outputContentProvider.queryResultWebviewController.sqlDocumentService =
            this._sqlDocumentService;

        void this.showOnLaunchPrompts();

        // Handle case where SQL file is the 1st opened document
        const activeTextEditor = this._vscodeWrapper.activeTextEditor;
        if (activeTextEditor && this._vscodeWrapper.isEditingSqlFile) {
            await this.sqlDocumentService.onDidOpenTextDocument(activeTextEditor.document);
        }
        await this.sanitizeConnectionProfiles();
        await this.loadTokenCache();
        Utils.logDebug("activated.");

        // capture basic metadata
        sendActionEvent(TelemetryViews.General, TelemetryActions.Activated, {
            experimentalFeaturesEnabled: this.isExperimentalEnabled.toString(),
            modernFeaturesEnabled: this.isRichExperiencesEnabled.toString(),
            useLegacyConnections: this.useLegacyConnectionExperience.toString(),
            cloudType: getCloudId(),
        });

        await this._connectionMgr.initialized;

        this._statusview.setConnectionStore(this._connectionMgr.connectionStore);

        this._initialized = true;
        return true;
    }

    private async loadTokenCache(): Promise<void> {
        await this._connectionMgr.azureController.loadTokenCache();
    }

    /**
     * Sanitize the connection profiles in the settings.
     */
    public async sanitizeConnectionProfiles(): Promise<void> {
        const sanitize = async (
            connectionProfiles: IConnectionProfile[],
            target: vscode.ConfigurationTarget,
        ) => {
            let profileChanged = false;
            for (const conn of connectionProfiles) {
                // remove azure account token
                if (
                    conn &&
                    conn.authenticationType !== "AzureMFA" &&
                    conn.azureAccountToken !== undefined
                ) {
                    conn.azureAccountToken = undefined;
                    profileChanged = true;
                }
                // remove password
                if (!Utils.isEmpty(conn.password)) {
                    // save the password in the credential store if save password is true
                    await this.connectionManager.connectionStore.saveProfilePasswordIfNeeded(conn);
                    conn.password = "";
                    profileChanged = true;
                }
                // Fixup 'Encrypt' property if needed
                let result = ConnInfo.updateEncrypt(conn);
                if (result.updateStatus) {
                    await this.connectionManager.connectionStore.saveProfile(
                        result.connection as IConnectionProfile,
                    );
                }
            }
            if (profileChanged) {
                await this._vscodeWrapper.setConfiguration(
                    Constants.extensionName,
                    Constants.connectionsArrayName,
                    connectionProfiles,
                    target,
                );
            }
        };
        const profileMapping = new Map<vscode.ConfigurationTarget, IConnectionProfile[]>();
        const configuration = this._vscodeWrapper.getConfiguration(
            Constants.extensionName,
            this._vscodeWrapper.activeTextEditorUri,
        );
        const configValue = configuration.inspect<IConnectionProfile[]>(
            Constants.connectionsArrayName,
        );
        profileMapping.set(vscode.ConfigurationTarget.Global, configValue.globalValue || []);
        profileMapping.set(vscode.ConfigurationTarget.Workspace, configValue.workspaceValue || []);
        profileMapping.set(
            vscode.ConfigurationTarget.WorkspaceFolder,
            configValue.workspaceFolderValue || [],
        );
        for (const target of profileMapping.keys()) {
            // sanitize the connections and save them back to their original target.
            await sanitize(profileMapping.get(target), target);
        }
    }

    /**
     * Creates a new Object Explorer session
     * @param connectionCredentials Connection credentials to use for the session
     * @returns OE node if the session was created successfully, undefined otherwise
     */
    public async createObjectExplorerSession(
        connectionCredentials?: IConnectionInfo,
    ): Promise<TreeNodeInfo> {
        let retry = true;
        // There can be many reasons for the session creation to fail, so we will retry until we get a successful result or the user cancels the operation.
        let sessionCreationResult: CreateSessionResult = undefined;
        while (retry) {
            retry = false;
            sessionCreationResult =
                await this._objectExplorerProvider.createSession(connectionCredentials);
            if (sessionCreationResult?.shouldRetryOnFailure) {
                retry = true;
            }
        }
        if (sessionCreationResult) {
            const newNode = await sessionCreationResult.connectionNode;
            if (newNode) {
                this._objectExplorerProvider.refresh(undefined);
                return newNode;
            }
        }
        return undefined;
    }

    /**
     * Handles the search objects command
     * @param node Optional connection node to search within
     */
    public async onSearchObjects(node?: ConnectionNode): Promise<void> {
        try {
            // Get the connection URI and database name
            let connectionUri: string;
            let databaseName: string | undefined;

            if (node && node.connectionProfile) {
                // Called from Object Explorer context menu
                connectionUri = ObjectExplorerUtils.getNodeUri(node);
                databaseName = node.connectionProfile.database;

                // Ensure we have an active connection for this URI
                if (!this.connectionManager.isConnected(connectionUri)) {
                    let connectionCreds = node.connectionProfile;
                    const nodeDatabaseName = ObjectExplorerUtils.getDatabaseName(node);
                    if (nodeDatabaseName !== connectionCreds.database) {
                        connectionCreds.database = nodeDatabaseName;
                        databaseName = nodeDatabaseName;
                    }

                    if (!this.connectionManager.isConnecting(connectionUri)) {
                        const connectionResult = await this.connectionManager.connect(
                            connectionUri,
                            connectionCreds,
                        );
                        if (!connectionResult) {
                            return;
                        }
                    }
                }
            } else {
                // Called from command palette - use active connection
                const activeUri = this._vscodeWrapper.activeTextEditorUri;
                if (!activeUri) {
                    void vscode.window.showErrorMessage(
                        LocalizedConstants.searchObjectsNoConnection,
                    );
                    return;
                }
                const connection = this._connectionMgr.getConnectionInfo(activeUri);
                if (!connection) {
                    void vscode.window.showErrorMessage(
                        LocalizedConstants.searchObjectsNoConnection,
                    );
                    return;
                }
                connectionUri = activeUri;
                databaseName = connection.credentials.database;
            }

            // Validate the connection URI before proceeding
            if (!connectionUri || connectionUri.trim() === "") {
                void vscode.window.showErrorMessage(
                    LocalizedConstants.searchObjectsInvalidConnectionUri,
                );
                return;
            }

            // Live, debounced QuickPick search using cached metadata
            const searchService = new DatabaseObjectSearchService(this._connectionMgr.client);
            await searchService.warmCache(connectionUri).catch(() => undefined);

            type SearchPick = vscode.QuickPickItem & { object?: DatabaseObject };
            const qp = vscode.window.createQuickPick<SearchPick>();
            qp.placeholder = LocalizedConstants.searchObjectsPlaceholder;
            qp.matchOnDescription = true;
            qp.matchOnDetail = true;
            qp.ignoreFocusOut = true;
            qp.items = [];

            let lastToken = 0;
            let debounceHandle: NodeJS.Timeout | undefined;

            const runSearch = async (value: string, token: number) => {
                const term = value?.trim();
                if (!term) {
                    qp.items = [];
                    return;
                }
                const result = await searchService.searchObjects(connectionUri, term, databaseName);
                if (token !== lastToken) {
                    return; // stale response
                }
                if (!result.success) {
                    qp.items = [
                        {
                            label: LocalizedConstants.searchObjectsErrorWithDetail(result.error),
                            description: "",
                            detail: "",
                        },
                    ];
                    return;
                }
                if (result.objects.length === 0) {
                    const msg = LocalizedConstants.searchObjectsNoResultsMessage(term);
                    qp.items = [
                        {
                            label: msg,
                            description: "",
                            detail: "",
                        },
                    ];
                    return;
                }
                qp.items = result.objects.map((r) => ({
                    label: r.name,
                    description: r.type,
                    detail: r.schema ? `${r.schema}.${r.name}` : r.name,
                    object: r,
                }));
            };

            const onChangeDisp = qp.onDidChangeValue((value) => {
                lastToken++;
                const current = lastToken;
                if (debounceHandle) {
                    clearTimeout(debounceHandle);
                }
                qp.busy = true;
                debounceHandle = setTimeout(() => {
                    void runSearch(value, current).finally(() => {
                        if (current === lastToken) {
                            qp.busy = false;
                        }
                    });
                }, 200);
            });

            let selectedItem: SearchPick | undefined;
            const onAcceptDisp = qp.onDidAccept(() => {
                selectedItem = qp.selectedItems?.[0];
                qp.hide();
            });
            const onHide = new Promise<void>((resolve) => {
                const d = qp.onDidHide(() => {
                    d.dispose();
                    resolve();
                });
            });
            qp.show();
            await onHide;
            onChangeDisp.dispose();
            onAcceptDisp.dispose();
            qp.dispose();

            if (!selectedItem || !selectedItem.object) {
                return; // cancelled or picked an info row
            }

            // Let user pick what kind of script to generate based on object type
            const objType = selectedItem.object.type;
            const operations: { label: string; op: ScriptOperation }[] = [];
            if (objType === "Table" || objType === "View") {
                operations.push(
                    {
                        label: LocalizedConstants.ObjectExplorer.ScriptSelectLabel,
                        op: ScriptOperation.Select,
                    },
                    {
                        label: LocalizedConstants.ObjectExplorer.ScriptCreateLabel,
                        op: ScriptOperation.Create,
                    },
                );
            } else if (objType === "Stored Procedure") {
                operations.push(
                    {
                        label: LocalizedConstants.ObjectExplorer.ScriptExecuteLabel,
                        op: ScriptOperation.Execute,
                    },
                    {
                        label: LocalizedConstants.ObjectExplorer.ScriptAlterLabel,
                        op: ScriptOperation.Alter,
                    },
                );
            } else if (objType === "Scalar Function" || objType === "Table-valued Function") {
                operations.push(
                    {
                        label: LocalizedConstants.ObjectExplorer.ScriptSelectLabel,
                        op: ScriptOperation.Select,
                    },
                    {
                        label: LocalizedConstants.ObjectExplorer.ScriptAlterLabel,
                        op: ScriptOperation.Alter,
                    },
                );
            } else {
                operations.push({
                    label: LocalizedConstants.ObjectExplorer.ScriptSelectLabel,
                    op: ScriptOperation.Select,
                });
            }

            const selectedOp = await vscode.window.showQuickPick(
                operations.map((o) => o.label),
                {
                    placeHolder: LocalizedConstants.ObjectExplorer.FetchingScriptLabel("…"),
                    ignoreFocusOut: true,
                },
            );
            if (!selectedOp) {
                return;
            }
            const op = operations.find((o) => o.label === selectedOp)?.op ?? ScriptOperation.Select;

            // Use ScriptingService to generate script and open connected untitled doc
            const connection = this._connectionMgr.getConnectionInfo(connectionUri);
            const serverInfo = this._connectionMgr.getServerInfo(connection?.credentials);
            // Map friendly type to metadata type name used by scripting
            const mapType = (t: string): string => {
                switch (t) {
                    case "Table":
                        return "Table";
                    case "View":
                        return "View";
                    case "Stored Procedure":
                        return "StoredProcedure";
                    case "Scalar Function":
                        return "ScalarValuedFunction";
                    case "Table-valued Function":
                        return "TableValuedFunction";
                    default:
                        return t;
                }
            };
            // Build an IScriptingObject from search result
            const scriptingObject: IScriptingObject = {
                type: mapType(objType),
                schema: selectedItem.object.schema,
                name: selectedItem.object.name,
            };

            const scriptingParams = this._scriptingService.createScriptingParams(
                serverInfo,
                scriptingObject,
                connectionUri,
                op,
            );
            const script = await this._scriptingService.script(scriptingParams);

            await this._sqlDocumentService.newQuery({
                content: script,
                connectionStrategy: ConnectionStrategy.CopyConnectionFromInfo,
                connectionInfo: connection?.credentials,
            });
        } catch (error) {
            void vscode.window.showErrorMessage(
                LocalizedConstants.searchObjectsErrorWithDetail(getErrorMessage(error)),
            );
        }
    }

    /**
     * Initializes the Object Explorer commands
     * @param objectExplorerProvider provider settable for testing purposes
     */
    private async initializeObjectExplorer(
        objectExplorerProvider?: ObjectExplorerProvider,
    ): Promise<void> {
        const self = this;
        // Register the object explorer tree provider
        this._objectExplorerProvider =
            objectExplorerProvider ??
            new ObjectExplorerProvider(
                this._vscodeWrapper,
                this._connectionMgr,
                this.isRichExperiencesEnabled,
            );

        this.objectExplorerTree = vscode.window.createTreeView("objectExplorer", {
            treeDataProvider: this._objectExplorerProvider,
            canSelectMany: false,
            showCollapseAll: true,
            dragAndDropController: new ObjectExplorerDragAndDropController(
                this._vscodeWrapper,
                this._connectionMgr.connectionStore,
            ),
        });
        this._context.subscriptions.push(this.objectExplorerTree);

        // Old style Add connection when experimental features are not enabled

        // Add Object Explorer Node
        this.registerCommandWithArgs(Constants.cmdAddObjectExplorer);
        // eslint-disable-next-line @typescript-eslint/no-explicit-any
        this._event.on(Constants.cmdAddObjectExplorer, async (args: any) => {
            if (this.useLegacyConnectionExperience) {
                await self.createObjectExplorerSession();
            } else {
                let connectionInfo: IConnectionInfo | undefined = undefined;
                let connectionGroup: IConnectionGroup | undefined = undefined;
                if (args) {
                    // validate that `args` is an IConnectionInfo before assigning
                    if (isIConnectionInfo(args)) {
                        connectionInfo = args;
                    } else {
                        if (args instanceof ConnectionGroupNode) {
                            connectionGroup = args.connectionGroup;
                        }
                    }
                }

                const connDialog = new ConnectionDialogWebviewController(
                    this._context,
                    this._vscodeWrapper,
                    this,
                    this._objectExplorerProvider,
                    connectionInfo,
                    connectionGroup,
                );
                connDialog.revealToForeground();
            }
        });

        // redirect the "Legacy" command to the core command; that handler will differentiate
        this.registerCommandWithArgs(Constants.cmdAddObjectExplorerLegacy);
        this._event.on(Constants.cmdAddObjectExplorerLegacy, (args) => {
            vscode.commands.executeCommand(Constants.cmdAddObjectExplorer, args);
        });

        // Object Explorer New Query
        this._context.subscriptions.push(
            vscode.commands.registerCommand(
                Constants.cmdObjectExplorerNewQuery,
                async (treeNodeInfo: TreeNodeInfo) => {
                    const connectionCredentials = treeNodeInfo.connectionProfile;
                    const databaseName = ObjectExplorerUtils.getDatabaseName(treeNodeInfo);

                    if (
                        databaseName !== connectionCredentials.database &&
                        databaseName !== LocalizedConstants.defaultDatabaseLabel
                    ) {
                        connectionCredentials.database = databaseName;
                    } else if (databaseName === LocalizedConstants.defaultDatabaseLabel) {
                        connectionCredentials.database = "";
                    }
                    treeNodeInfo.updateConnectionProfile(connectionCredentials);
                    await this.sqlDocumentService.newQuery({
                        connectionStrategy: ConnectionStrategy.CopyConnectionFromInfo,
                        connectionInfo: connectionCredentials,
                    });
                },
            ),
        );

        // Remove Object Explorer Node
        this._context.subscriptions.push(
            vscode.commands.registerCommand(
                Constants.cmdRemoveObjectExplorerNode,
                async (treeNodeInfo: ConnectionNode) => {
                    await this._objectExplorerProvider.removeNode(treeNodeInfo);
                },
            ),
        );

        // Refresh Object Explorer Node
        this._context.subscriptions.push(
            vscode.commands.registerCommand(
                Constants.cmdRefreshObjectExplorerNode,
                async (treeNodeInfo: TreeNodeInfo) => {
                    await this._objectExplorerProvider.refreshNode(treeNodeInfo);
                },
            ),
        );

        const connectParentNode = async (node: AccountSignInTreeNode | ConnectTreeNode) => {
            this._objectExplorerProvider.deleteChildrenCache(node.parentNode);
            void this._objectExplorerProvider.refresh(node.parentNode);
        };

        // Sign In into Object Explorer Node
        this._context.subscriptions.push(
            vscode.commands.registerCommand(
                Constants.cmdObjectExplorerNodeSignIn,
                async (node: AccountSignInTreeNode) => {
                    let choice = await this._vscodeWrapper.showErrorMessage(
                        LocalizedConstants.ObjectExplorer.FailedOEConnectionError,
                        LocalizedConstants.ObjectExplorer.FailedOEConnectionErrorRetry,
                        LocalizedConstants.ObjectExplorer.FailedOEConnectionErrorUpdate,
                    );
                    switch (choice) {
                        case LocalizedConstants.ObjectExplorer.FailedOEConnectionErrorUpdate:
                            const connDialog = new ConnectionDialogWebviewController(
                                this._context,
                                this._vscodeWrapper,
                                this,
                                this._objectExplorerProvider,
                                node.parentNode.connectionProfile,
                            );
                            connDialog.revealToForeground();
                            break;
                        case LocalizedConstants.ObjectExplorer.FailedOEConnectionErrorRetry:
                            await connectParentNode(node);
                            break;
                        default:
                            break;
                    }
                },
            ),
        );

        // Connect to Object Explorer Node
        this._context.subscriptions.push(
            vscode.commands.registerCommand(
                Constants.cmdConnectObjectExplorerNode,
                async (node: ConnectTreeNode) => {
                    await connectParentNode(node);
                },
            ),
        );

        // Disconnect Object Explorer Node
        this._context.subscriptions.push(
            vscode.commands.registerCommand(
                Constants.cmdDisconnectObjectExplorerNode,
                async (node: ConnectionNode) => {
                    await this._objectExplorerProvider.disconnectNode(node);
                },
            ),
        );

        this.registerCommand(Constants.cmdConnectionGroupCreate);
        this._event.on(Constants.cmdConnectionGroupCreate, () => {
            const connGroupDialog = new ConnectionGroupWebviewController(
                this._context,
                this._vscodeWrapper,
                this.connectionManager.connectionStore.connectionConfig,
            );
            connGroupDialog.revealToForeground();
        });

        this.registerCommandWithArgs(Constants.cmdConnectionGroupEdit);
        this._event.on(Constants.cmdConnectionGroupEdit, (node: ConnectionGroupNode) => {
            const connGroupDialog = new ConnectionGroupWebviewController(
                this._context,
                this._vscodeWrapper,
                this.connectionManager.connectionStore.connectionConfig,
                node.connectionGroup,
            );
            connGroupDialog.revealToForeground();
        });

        this.registerCommandWithArgs(Constants.cmdConnectionGroupDelete);
        this._event.on(Constants.cmdConnectionGroupDelete, async (node: ConnectionGroupNode) => {
            if (!(node instanceof ConnectionGroupNode)) {
                return;
            }

            let result = undefined;

            if (node.children.length > 0) {
                result = await vscode.window.showInformationMessage(
                    LocalizedConstants.ObjectExplorer.ConnectionGroupDeletionConfirmationWithContents(
                        typeof node.label === "string" ? node.label : node.label.label,
                    ),
                    { modal: true },
                    LocalizedConstants.ObjectExplorer.ConnectionGroupDeleteContents,
                    LocalizedConstants.ObjectExplorer.ConnectionGroupMoveContents,
                );
            } else {
                result = await vscode.window.showInformationMessage(
                    LocalizedConstants.ObjectExplorer.ConnectionGroupDeletionConfirmationWithoutContents(
                        typeof node.label === "string" ? node.label : node.label.label,
                    ),
                    { modal: true },
                    LocalizedConstants.Common.delete,
                );
            }
            if (
                result === LocalizedConstants.ObjectExplorer.ConnectionGroupDeleteContents ||
                result === LocalizedConstants.Common.delete
            ) {
                void this.connectionManager.connectionStore.connectionConfig.removeGroup(
                    node.connectionGroup.id,
                    "delete",
                );
            } else if (result === LocalizedConstants.ObjectExplorer.ConnectionGroupMoveContents) {
                void this.connectionManager.connectionStore.connectionConfig.removeGroup(
                    node.connectionGroup.id,
                    "move",
                );
            }
        });

        if (this.isRichExperiencesEnabled) {
            // Register the command as async and forward all arguments
            this._context.subscriptions.push(
                vscode.commands.registerCommand(
                    Constants.cmdSchemaCompare,
                    async (
                        ...args: (
                            | ConnectionNode
                            | TreeNodeInfo
                            | SchemaCompareEndpointInfo
                            | boolean
                            | string
                            | undefined
                        )[]
                    ) => {
                        let sourceNode = undefined;
                        let targetNode = undefined;
                        let runComparison: boolean | undefined;

                        if (args.length >= 2) {
                            // Positional arguments: [sourceNode, targetNode, runComparison]
                            sourceNode = args[0];
                            targetNode = args[1];
                            runComparison =
                                args.length > 2 && typeof args[2] === "boolean" ? args[2] : false;
                        }

                        await this.onSchemaCompare(sourceNode, targetNode, runComparison);
                    },
                ),
            );

            this._context.subscriptions.push(
                vscode.commands.registerCommand(
                    Constants.cmdSchemaCompareOpenFromCommandPalette,
                    async () => {
                        await this.onSchemaCompare();
                    },
                ),
            );

            this._context.subscriptions.push(
                vscode.commands.registerCommand(
                    Constants.cmdPublishDatabaseProject,
                    async (projectFilePath: string) => {
                        await this.onPublishDatabaseProject(projectFilePath);
                    },
                ),
            );

            this._context.subscriptions.push(
                vscode.commands.registerCommand(
                    Constants.cmdEditConnection,
                    async (node: TreeNodeInfo) => {
                        const connDialog = new ConnectionDialogWebviewController(
                            this._context,
                            this._vscodeWrapper,
                            this,
                            this._objectExplorerProvider,
                            node.connectionProfile,
                        );
                        connDialog.revealToForeground();
                    },
                ),
            );

            this._context.subscriptions.push(
                vscode.commands.registerCommand(
                    Constants.cmdDesignSchema,
                    async (node: TreeNodeInfo) => {
                        const schemaDesigner =
                            await SchemaDesignerWebviewManager.getInstance().getSchemaDesigner(
                                this._context,
                                this._vscodeWrapper,
                                this,
                                this.schemaDesignerService,
                                node.metadata.name,
                                node,
                            );

                        schemaDesigner.revealToForeground();
                    },
                ),
            );

            this._context.subscriptions.push(
                vscode.commands.registerCommand(
                    Constants.cmdNewTable,
                    async (node: TreeNodeInfo) => {
                        const reactPanel = new TableDesignerWebviewController(
                            this._context,
                            this._vscodeWrapper,
                            this.tableDesignerService,
                            this._connectionMgr,
                            this._sqlDocumentService,
                            node,
                            this._objectExplorerProvider,
                            this.objectExplorerTree,
                        );
                        reactPanel.revealToForeground();
                    },
                ),
            );

            this._context.subscriptions.push(
                vscode.commands.registerCommand(
                    Constants.cmdEditTable,
                    async (node: TreeNodeInfo) => {
                        const reactPanel = new TableDesignerWebviewController(
                            this._context,
                            this._vscodeWrapper,
                            this.tableDesignerService,
                            this._connectionMgr,
                            this._sqlDocumentService,
                            node,
                            this._objectExplorerProvider,
                            this.objectExplorerTree,
                        );
                        reactPanel.revealToForeground();
                    },
                ),
            );

            const filterNode = async (node: TreeNodeInfo) => {
                const filters = await ObjectExplorerFilter.getFilters(
                    this._context,
                    this._vscodeWrapper,
                    node,
                );
                if (filters) {
                    node.filters = filters;
                    if (node.collapsibleState === vscode.TreeItemCollapsibleState.Collapsed) {
                        await this._objectExplorerProvider.refreshNode(node);
                    } else if (node.collapsibleState === vscode.TreeItemCollapsibleState.Expanded) {
                        await this._objectExplorerProvider.expandNode(node, node.sessionId);
                    }
                    await this.objectExplorerTree.reveal(node, {
                        select: true,
                        focus: true,
                        expand: true,
                    });
                } else {
                    // User cancelled the operation. Do nothing and focus on the node
                    await this.objectExplorerTree.reveal(node, {
                        select: true,
                        focus: true,
                    });
                    return;
                }
            };

            this._context.subscriptions.push(
                vscode.commands.registerCommand(Constants.cmdFilterNode, filterNode),
            );

            this._context.subscriptions.push(
                vscode.commands.registerCommand(
                    Constants.cmdFilterNodeWithExistingFilters,
                    filterNode,
                ),
            );

            this._context.subscriptions.push(
                vscode.commands.registerCommand(
                    Constants.cmdClearFilters,
                    async (node: TreeNodeInfo) => {
                        node.filters = [];
                        await this._objectExplorerProvider.refreshNode(node);
                        await this.objectExplorerTree.reveal(node, {
                            select: true,
                            focus: true,
                            expand: true,
                        });
                    },
                ),
            );
        }

        // Initiate the scripting service
        this._scriptingService = new ScriptingService(this._connectionMgr);

        // Script as Select
        this._context.subscriptions.push(
            vscode.commands.registerCommand(
                Constants.cmdScriptSelect,
                async (node: TreeNodeInfo) => {
                    await this.scriptNode(node, ScriptOperation.Select, true);
                    UserSurvey.getInstance().promptUserForNPSFeedback();
                },
            ),
        );

        // Script as Create
        this._context.subscriptions.push(
            vscode.commands.registerCommand(
                Constants.cmdScriptCreate,
                async (node: TreeNodeInfo) => await this.scriptNode(node, ScriptOperation.Create),
            ),
        );

        // Script as Drop
        this._context.subscriptions.push(
            vscode.commands.registerCommand(
                Constants.cmdScriptDelete,
                async (node: TreeNodeInfo) => await this.scriptNode(node, ScriptOperation.Delete),
            ),
        );

        // Script as Execute
        this._context.subscriptions.push(
            vscode.commands.registerCommand(
                Constants.cmdScriptExecute,
                async (node: TreeNodeInfo) => await this.scriptNode(node, ScriptOperation.Execute),
            ),
        );

        // Script as Alter
        this._context.subscriptions.push(
            vscode.commands.registerCommand(
                Constants.cmdScriptAlter,
                async (node: TreeNodeInfo) => await this.scriptNode(node, ScriptOperation.Alter),
            ),
        );

        // Copy object name command
        this._context.subscriptions.push(
            vscode.commands.registerCommand(
                Constants.cmdCopyObjectName,
                async (node: TreeNodeInfo) => {
                    const name = ObjectExplorerUtils.getQualifiedName(node);
                    if (name) {
                        await this._vscodeWrapper.clipboardWriteText(name);
                    }
                },
            ),
        );

        // Start container command
        this._context.subscriptions.push(
            vscode.commands.registerCommand(
                Constants.cmdStartContainer,
                async (node: TreeNodeInfo) => {
                    if (
                        !node ||
                        !node.connectionProfile ||
                        !(await this.isContainerReadyForCommands(node))
                    ) {
                        return;
                    }
                    try {
                        // doing it this way instead of directly calling startContainer
                        // allows for the object explorer item loading UI to show
                        this._objectExplorerProvider.deleteChildrenCache(node);
                        await this._objectExplorerProvider.setNodeLoading(node);
                        this._objectExplorerProvider.refresh(node);
                        await this.objectExplorerTree.reveal(node, {
                            select: true,
                            focus: true,
                            expand: true,
                        });

                        await this.connectionManager.connectionUI
                            .saveProfile(node.connectionProfile as IConnectionProfile)
                            .then(async () => {
                                await this.createObjectExplorerSession(
                                    node.connectionProfile as IConnectionProfile,
                                );
                            });
                    } catch {
                        vscode.window.showErrorMessage(
                            LocalizedConstants.LocalContainers.failStartContainer(
                                node.connectionProfile.containerName,
                            ),
                        );
                    }
                },
            ),
        );

        // Stop container command
        this._context.subscriptions.push(
            vscode.commands.registerCommand(
                Constants.cmdStopContainer,
                async (node: TreeNodeInfo) => {
                    if (
                        !node ||
                        !node.connectionProfile ||
                        !(await this.isContainerReadyForCommands(node))
                    ) {
                        return;
                    }

                    const containerName = node.connectionProfile.containerName;
                    node.loadingLabel =
                        LocalizedConstants.LocalContainers.stoppingContainerLoadingLabel;
                    await this._objectExplorerProvider.setNodeLoading(node);
                    this._objectExplorerProvider.refresh(node);

                    await stopContainer(containerName).then(async (stoppedSuccessfully) => {
                        if (stoppedSuccessfully) {
                            node.loadingLabel =
                                LocalizedConstants.LocalContainers.startingContainerLoadingLabel;

                            await this._objectExplorerProvider
                                .disconnectNode(node as ConnectionNode)
                                .then(() => this._objectExplorerProvider.refresh(undefined));
                        }

                        vscode.window.showInformationMessage(
                            stoppedSuccessfully
                                ? LocalizedConstants.LocalContainers.stoppedContainerSucessfully(
                                      containerName,
                                  )
                                : LocalizedConstants.LocalContainers.failStopContainer(
                                      containerName,
                                  ),
                        );
                    });
                },
            ),
        );
        // Delete container command
        this._context.subscriptions.push(
            vscode.commands.registerCommand(
                Constants.cmdDeleteContainer,
                async (node: TreeNodeInfo) => {
                    if (
                        !node ||
                        !node.connectionProfile ||
                        !(await this.isContainerReadyForCommands(node))
                    ) {
                        return;
                    }

                    const confirmation = await vscode.window.showInformationMessage(
                        LocalizedConstants.LocalContainers.deleteContainerConfirmation(
                            node.connectionProfile.containerName,
                        ),
                        { modal: true },
                        LocalizedConstants.Common.delete,
                    );

                    if (confirmation === LocalizedConstants.Common.delete) {
                        node.loadingLabel =
                            LocalizedConstants.LocalContainers.deletingContainerLoadingLabel;
                        await this._objectExplorerProvider.setNodeLoading(node);
                        this._objectExplorerProvider.refresh(node);

                        const containerName = node.connectionProfile.containerName;
                        const deletedSuccessfully = await deleteContainer(containerName);
                        vscode.window.showInformationMessage(
                            deletedSuccessfully
                                ? LocalizedConstants.LocalContainers.deletedContainerSucessfully(
                                      containerName,
                                  )
                                : LocalizedConstants.LocalContainers.failDeleteContainer(
                                      containerName,
                                  ),
                        );
                        node.loadingLabel =
                            LocalizedConstants.LocalContainers.startingContainerLoadingLabel;
                        if (deletedSuccessfully) {
                            // Delete node from tree
                            await this._objectExplorerProvider.removeNode(
                                node as ConnectionNode,
                                false,
                            );
                            return this._objectExplorerProvider.refresh(undefined);
                        }
                    }
                },
            ),
        );
    }

    /**
     * Initializes the Query History commands
     */
    private initializeQueryHistory(): void {
        let config = this._vscodeWrapper.getConfiguration(Constants.extensionConfigSectionName);
        let queryHistoryFeature = config.get(Constants.configEnableQueryHistoryFeature);
        // If the query history feature is enabled
        if (queryHistoryFeature && !this._queryHistoryRegistered) {
            // Register the query history tree provider
            this._queryHistoryProvider = new QueryHistoryProvider(
                this._connectionMgr,
                this._outputContentProvider,
                this._vscodeWrapper,
                this._sqlDocumentService,
                this._statusview,
                this._prompter,
            );

            this._context.subscriptions.push(
                vscode.window.registerTreeDataProvider("queryHistory", this._queryHistoryProvider),
            );

            // Command to refresh Query History
            this._context.subscriptions.push(
                vscode.commands.registerCommand(
                    Constants.cmdRefreshQueryHistory,
                    (ownerUri: string, hasError: boolean) => {
                        config = this._vscodeWrapper.getConfiguration(
                            Constants.extensionConfigSectionName,
                        );
                        let queryHistoryFeatureEnabled = config.get(
                            Constants.configEnableQueryHistoryFeature,
                        );
                        let queryHistoryCaptureEnabled = config.get(
                            Constants.configEnableQueryHistoryCapture,
                        );
                        if (queryHistoryFeatureEnabled && queryHistoryCaptureEnabled) {
                            const timeStamp = new Date();
                            this._queryHistoryProvider.refresh(ownerUri, timeStamp, hasError);
                        }
                    },
                ),
            );

            // Command to enable clear all entries in Query History
            this._context.subscriptions.push(
                vscode.commands.registerCommand(Constants.cmdClearAllQueryHistory, () => {
                    this._queryHistoryProvider.clearAll();
                }),
            );

            // Command to enable delete an entry in Query History
            this._context.subscriptions.push(
                vscode.commands.registerCommand(
                    Constants.cmdDeleteQueryHistory,
                    (node: QueryHistoryNode) => {
                        this._queryHistoryProvider.deleteQueryHistoryEntry(node);
                    },
                ),
            );

            // Command to enable open a query in Query History
            this._context.subscriptions.push(
                vscode.commands.registerCommand(
                    Constants.cmdOpenQueryHistory,
                    async (node: QueryHistoryNode) => {
                        await this._queryHistoryProvider.openQueryHistoryEntry(node);
                    },
                ),
            );

            // Command to enable run a query in Query History
            this._context.subscriptions.push(
                vscode.commands.registerCommand(
                    Constants.cmdRunQueryHistory,
                    async (node: QueryHistoryNode) => {
                        await this._queryHistoryProvider.openQueryHistoryEntry(node, true);
                    },
                ),
            );

            // Command to start the query history capture
            this._context.subscriptions.push(
                vscode.commands.registerCommand(
                    Constants.cmdStartQueryHistory,
                    async (node: QueryHistoryNode) => {
                        await this._queryHistoryProvider.startQueryHistoryCapture();
                    },
                ),
            );

            // Command to pause the query history capture
            this._context.subscriptions.push(
                vscode.commands.registerCommand(
                    Constants.cmdPauseQueryHistory,
                    async (node: QueryHistoryNode) => {
                        await this._queryHistoryProvider.pauseQueryHistoryCapture();
                    },
                ),
            );

            // Command to open the query history experience in the command palette
            this._context.subscriptions.push(
                vscode.commands.registerCommand(
                    Constants.cmdCommandPaletteQueryHistory,
                    async () => {
                        await this._queryHistoryProvider.showQueryHistoryCommandPalette();
                    },
                ),
            );
            this._queryHistoryRegistered = true;
        }
    }

    /**
     * Handles the command to toggle SQLCMD mode
     */
    private async onToggleSqlCmd(): Promise<void> {
        let isSqlCmd: boolean;
        const uri = this._vscodeWrapper.activeTextEditorUri;
        const queryRunner = this._outputContentProvider.getQueryRunner(uri);
        // if a query runner exists, use it
        if (queryRunner) {
            isSqlCmd = queryRunner.isSqlCmd;
        } else {
            // otherwise create a new query runner
            isSqlCmd = false;
            const editor = this._vscodeWrapper.activeTextEditor;
            const title = path.basename(editor.document.fileName);
            await this._outputContentProvider.createQueryRunner(this._statusview, uri, title);
        }
        await this._outputContentProvider.toggleSqlCmd(this._vscodeWrapper.activeTextEditorUri);
        await this._connectionMgr.onChooseLanguageFlavor(true, !isSqlCmd);
        this._statusview.sqlCmdModeChanged(this._vscodeWrapper.activeTextEditorUri, !isSqlCmd);
    }

    /**
     * Handles the command to cancel queries
     */
    private async onCancelQuery(): Promise<void> {
        if (!this.canRunCommand() || !this.validateTextDocumentHasFocus()) {
            return;
        }
        try {
            let uri = this._vscodeWrapper.activeTextEditorUri;
            await this._outputContentProvider.cancelQuery(uri);
        } catch (err) {
            console.warn(`Unexpected error cancelling query : ${getErrorMessage(err)}`);
        }
    }

    /**
     * Choose a new database from the current server
     */
    public async onChooseDatabase(): Promise<boolean> {
        if (this.canRunCommand() && this.validateTextDocumentHasFocus()) {
            const success = await this._connectionMgr.onChooseDatabase();
            return success;
        }
        return false;
    }

    /**
     * Choose a language flavor for the SQL document. Should be either "MSSQL" or "Other"
     * to indicate that intellisense and other services should not be provided
     */
    private async onChooseLanguageFlavor(): Promise<boolean> {
        if (this.canRunCommand() && this.validateTextDocumentHasFocus()) {
            const fileUri = this._vscodeWrapper.activeTextEditorUri;
            if (fileUri && this._vscodeWrapper.isEditingSqlFile) {
                void this._connectionMgr.onChooseLanguageFlavor();
            } else {
                this._vscodeWrapper.showWarningMessage(LocalizedConstants.msgOpenSqlFile);
            }
        }
        return false;
    }

    /**
     * Close active connection, if any
     */
    private async onDisconnect(): Promise<boolean> {
        if (this.canRunCommand() && this.validateTextDocumentHasFocus()) {
            let fileUri = this._vscodeWrapper.activeTextEditorUri;
            let queryRunner = this._outputContentProvider.getQueryRunner(fileUri);
            if (queryRunner && queryRunner.isExecutingQuery) {
                await this._outputContentProvider.cancelQuery(fileUri);
            }
            const success = await this._connectionMgr.onDisconnect();
            if (success) {
                vscode.commands.executeCommand("setContext", "mssql.editorConnected", false);
            }
            return success;
        }
        return false;
    }

    /**
     * Manage connection profiles (create, edit, remove).
     * Public for testing purposes
     */
    public async onManageProfiles(): Promise<void> {
        if (this.canRunCommand()) {
            await this._connectionMgr.onManageProfiles();
            return;
        }
    }

    /**
     * Clears all pooled connections not in active use.
     */
    public async onClearPooledConnections(): Promise<void> {
        if (this.canRunCommand()) {
            await this._connectionMgr.onClearPooledConnections();
            return;
        }
    }

    /**
     * Let users pick from a list of connections
     */
    public async onNewConnection(): Promise<boolean> {
        if (this.canRunCommand() && this.validateTextDocumentHasFocus()) {
            let credentials = await this._connectionMgr.onNewConnection();
            if (credentials) {
                try {
                    await this.createObjectExplorerSession(credentials);
                } catch (error) {
                    this._connectionMgr.client.logger.error(error);
                }
                return true;
            }
        }
        return false;
    }

    public onDeployNewDatabase(initialConnectionGroup?: string): void {
        sendActionEvent(TelemetryViews.Deployment, TelemetryActions.OpenDeployment);

        const reactPanel = new DeploymentWebviewController(
            this._context,
            this._vscodeWrapper,
            this,
            initialConnectionGroup,
        );
        reactPanel.revealToForeground();
    }

    /**
     * Makes a connection and save if saveConnection is set to true
     * @param uri The URI of the connection to list the databases for.
     * @param connectionInfo The connection info
     * @param connectionPromise connection promise object
     * @param saveConnection saves the connection profile if sets to true
     * @returns if saveConnection is set to true, returns true for successful connection and saving the profile
     * otherwise returns true for successful connection
     *
     */
    public async connect(
        uri: string,
        connectionInfo: IConnectionInfo,
        saveConnection?: boolean,
    ): Promise<boolean> {
        if (this.canRunCommand() && uri && connectionInfo) {
            const connectedSuccessfully = await this._connectionMgr.connect(uri, connectionInfo);
            if (connectedSuccessfully) {
                if (saveConnection) {
                    await this.createObjectExplorerSession(connectionInfo);
                }
                return true;
            }
        }
        return false;
    }

    /**
     * Clear and rebuild the IntelliSense cache
     */
    public onRebuildIntelliSense(): void {
        if (this.canRunCommand() && this.validateTextDocumentHasFocus()) {
            const fileUri = this._vscodeWrapper.activeTextEditorUri;
            if (fileUri && this._vscodeWrapper.isEditingSqlFile) {
                this._statusview.languageServiceStatusChanged(
                    fileUri,
                    LocalizedConstants.updatingIntelliSenseStatus,
                );
                SqlToolsServerClient.instance.sendNotification(
                    RebuildIntelliSenseNotification.type,
                    {
                        ownerUri: fileUri,
                    },
                );
            } else {
                this._vscodeWrapper.showWarningMessage(LocalizedConstants.msgOpenSqlFile);
            }
        }
    }

    /**
     * Send completion extension load request to language service
     */
    public onLoadCompletionExtension(params: CompletionExtensionParams): void {
        SqlToolsServerClient.instance.sendRequest(CompletionExtLoadRequest.type, params);
    }

    /**
     * execute the SQL statement for the current cursor position
     */
    public async onRunCurrentStatement(callbackThis?: MainController): Promise<void> {
        // the 'this' context is lost in retry callback, so capture it here
        let self: MainController = callbackThis ? callbackThis : this;
        try {
            if (!self.canRunCommand()) {
                return;
            }
            if (!self.canRunV2Command()) {
                // Notify the user that this is not supported on this version
                await this._vscodeWrapper.showErrorMessage(
                    LocalizedConstants.macSierraRequiredErrorMessage,
                );
                return;
            }
            if (!self.validateTextDocumentHasFocus()) {
                return;
            }

            // check if we're connected and editing a SQL file
            if (!(await this.checkIsReadyToExecuteQuery())) {
                return;
            }

            let editor = self._vscodeWrapper.activeTextEditor;
            let uri = self._vscodeWrapper.activeTextEditorUri;
            let title = path.basename(editor.document.fileName);

            // return early if the document does contain any text
            if (editor.document.getText(undefined).trim().length === 0) {
                return;
            }

            // only the start line and column are used to determine the current statement
            let querySelection: ISelectionData = {
                startLine: editor.selection.start.line,
                startColumn: editor.selection.start.character,
                endLine: 0,
                endColumn: 0,
            };

            await self._outputContentProvider.runCurrentStatement(
                self._statusview,
                uri,
                querySelection,
                title,
            );
        } catch (err) {
            console.warn(`Unexpected error running current statement : ${err}`);
        }
    }

    /**
     * get the T-SQL query from the editor, run it and show output
     */
    public async onRunQuery(executionPlanOptions?: ExecutionPlanOptions): Promise<void> {
        try {
            if (!this.canRunCommand() || !this.validateTextDocumentHasFocus()) {
                return;
            }

            // check if we're connected and editing a SQL file
            if (!(await this.checkIsReadyToExecuteQuery())) {
                return;
            }

            let editor = this._vscodeWrapper.activeTextEditor;
            let uri = this._vscodeWrapper.activeTextEditorUri;

            // Do not execute when there are multiple selections in the editor until it can be properly handled.
            // Otherwise only the first selection will be executed and cause unexpected issues.
            if (editor.selections?.length > 1) {
                this._vscodeWrapper.showErrorMessage(
                    LocalizedConstants.msgMultipleSelectionModeNotSupported,
                );
                return;
            }

            // Trim down the selection. If it is empty after selecting, then we don't execute
            let selectionToTrim = editor.selection.isEmpty ? undefined : editor.selection;
            if (editor.document.getText(selectionToTrim).trim().length === 0) {
                return;
            }

            // Save the query selection, so that we request execution for the right block
            let title = path.basename(editor.document.fileName);
            let querySelection: ISelectionData;
            // Calculate the selection if we have a selection, otherwise we'll treat null as
            // the entire document's selection
            if (!editor.selection.isEmpty) {
                let selection = editor.selection;
                querySelection = {
                    startLine: selection.start.line,
                    startColumn: selection.start.character,
                    endLine: selection.end.line,
                    endColumn: selection.end.character,
                };
            }

            // create new connection
            if (!this.connectionManager.isConnected(uri)) {
                await this.onNewConnection();
                sendActionEvent(TelemetryViews.QueryEditor, TelemetryActions.CreateConnection);
            }
            // check if current connection is still valid / active - if not, refresh azure account token
            await this._connectionMgr.refreshAzureAccountToken(uri);

            // Delete stored filters and dimension states for result grid when a new query is executed
            store.deleteMainKey(uri);

            await this._outputContentProvider.runQuery(
                this._statusview,
                uri,
                querySelection,
                title,
                executionPlanOptions,
            );
        } catch (err) {
            console.warn(`Unexpected error running query : ${err}`);
        }
    }

    /**
     * Checks if there's an active SQL file that has a connection associated with it.
     * @returns true if the file is a SQL file and has a connection, false otherwise
     */
    public async checkIsReadyToExecuteQuery(): Promise<boolean> {
        if (!(await this.checkForActiveSqlFile())) {
            return false;
        }

        if (this._connectionMgr.isConnected(this._vscodeWrapper.activeTextEditorUri)) {
            return true;
        }

        const result = await this.onNewConnection();

        return result;
    }

    /**
     * Executes a callback and logs any errors raised
     */
    private runAndLogErrors<T>(promise: Promise<T>): Promise<T> {
        let self = this;
        return promise.catch((err) => {
            self._vscodeWrapper.showErrorMessage(LocalizedConstants.msgError + err);
            return undefined;
        });
    }

    /**
     * Access the connection manager for testing
     */
    public get connectionManager(): ConnectionManager {
        return this._connectionMgr;
    }

    public set connectionManager(connectionManager: ConnectionManager) {
        this._connectionMgr = connectionManager;
    }

    public get outputContentProvider(): SqlOutputContentProvider {
        return this._outputContentProvider;
    }

    public get statusview(): StatusView {
        return this._statusview;
    }

    public get sqlDocumentService(): SqlDocumentService {
        return this._sqlDocumentService;
    }

    public set sqlDocumentService(sqlDocumentService: SqlDocumentService) {
        this._sqlDocumentService = sqlDocumentService;
    }

    public get objectEpxplorerProvider(): ObjectExplorerProvider {
        return this._objectExplorerProvider;
    }

    /**
     * Verifies the extension is initilized and if not shows an error message
     */
    private canRunCommand(): boolean {
        if (this._connectionMgr === undefined) {
            Utils.showErrorMsg(LocalizedConstants.extensionNotInitializedError);
            return false;
        }
        return true;
    }

    /**
     * Return whether or not some text document currently has focus, and display an error message if not
     */
    private validateTextDocumentHasFocus(): boolean {
        if (this._vscodeWrapper.activeTextEditorUri === undefined) {
            Utils.showErrorMsg(LocalizedConstants.noActiveEditorMsg);
            return false;
        }
        return true;
    }

    /**
     * Checks if the current document is a SQL file
     * @returns true if the current document is a SQL file, false if not or if there's no active document
     */
    private async checkForActiveSqlFile(): Promise<boolean> {
        if (!this.validateTextDocumentHasFocus()) {
            return false;
        }

        if (this._vscodeWrapper.isEditingSqlFile) {
            return true;
        }

        return await this._connectionMgr.connectionUI.promptToChangeLanguageMode();
    }

    /**
     * Verifies the tools service version is high enough to support certain commands
     */
    private canRunV2Command(): boolean {
        let version: number = SqlToolsServerClient.instance.getServiceVersion();
        return version > 1;
    }

    private async showOnLaunchPrompts(): Promise<void> {
        // All prompts should be async and _not_ awaited so that we don't block the rest of the extension

        if (this.shouldShowEnableRichExperiencesPrompt()) {
            void this.showEnableRichExperiencesPrompt();
        } else {
            void this.showFirstLaunchPrompts();
        }
    }

    private shouldShowEnableRichExperiencesPrompt(): boolean {
        return !(
            this._vscodeWrapper
                .getConfiguration()
                .get<boolean>(Constants.configEnableRichExperiencesDoNotShowPrompt) ||
            this._vscodeWrapper
                .getConfiguration()
                .get<boolean>(Constants.configEnableRichExperiences)
        );
    }

    /**
     * Prompts the user to enable rich experiences
     */
    private async showEnableRichExperiencesPrompt(): Promise<void> {
        if (!this.shouldShowEnableRichExperiencesPrompt()) {
            return;
        }

        const response = await this._vscodeWrapper.showInformationMessage(
            LocalizedConstants.enableRichExperiencesPrompt(Constants.richFeaturesLearnMoreLink),
            LocalizedConstants.enableRichExperiences,
            LocalizedConstants.Common.dontShowAgain,
        );

        let telemResponse: string;

        switch (response) {
            case LocalizedConstants.enableRichExperiences:
                telemResponse = "enableRichExperiences";
                break;
            case LocalizedConstants.Common.dontShowAgain:
                telemResponse = "dontShowAgain";
                break;
            default:
                telemResponse = "dismissed";
        }

        sendActionEvent(TelemetryViews.General, TelemetryActions.EnableRichExperiencesPrompt, {
            response: telemResponse,
        });

        this.doesExtensionLaunchedFileExist(); // create the "extensionLaunched" file since this takes the place of the release notes prompt

        if (response === LocalizedConstants.enableRichExperiences) {
            await vscode.commands.executeCommand(Constants.cmdEnableRichExperiencesCommand);
        } else if (response === LocalizedConstants.Common.dontShowAgain) {
            await this._vscodeWrapper
                .getConfiguration()
                .update(
                    Constants.configEnableRichExperiencesDoNotShowPrompt,
                    true,
                    vscode.ConfigurationTarget.Global,
                );
        }
    }

    /**
     * Prompts the user to view release notes, if this is a new extension install
     */
    private async showFirstLaunchPrompts(): Promise<void> {
        let self = this;
        if (!this.doesExtensionLaunchedFileExist()) {
            // ask the user to view release notes document
            let confirmText = LocalizedConstants.viewMore;
            let promiseReleaseNotes = this._vscodeWrapper
                .showInformationMessage(
                    LocalizedConstants.releaseNotesPromptDescription,
                    confirmText,
                )
                .then(async (result) => {
                    if (result === confirmText) {
                        await self.launchReleaseNotesPage();
                    }
                });

            await Promise.all([promiseReleaseNotes]);
        }
    }

    /**
     * Shows the release notes page in the preview browser
     */
    private async launchReleaseNotesPage(): Promise<void> {
        await vscode.env.openExternal(vscode.Uri.parse(Constants.changelogLink));
    }

    /**
     * Shows the Getting Started page in the preview browser
     */
    private async launchGettingStartedPage(): Promise<void> {
        await vscode.env.openExternal(vscode.Uri.parse(Constants.gettingStartedGuideLink));
    }

    /**
     * Handler for the Schema Compare command.
     * Accepts variable arguments, typically:
     *   - [sourceNode, targetNode, runComparison] when invoked from update Project SC or programmatically,
     *   - [sourceNode, undefined] when invoked from a project tree node/ server / database node,
     *   - [] when invoked from the command palette.
     * This method normalizes the arguments and launches the Schema Compare UI.
     */
    public async onSchemaCompare(
        sourceNode?: ConnectionNode | TreeNodeInfo | SchemaCompareEndpointInfo | string | undefined,
        targetNode?: ConnectionNode | TreeNodeInfo | SchemaCompareEndpointInfo | string | undefined,
        runComparison: boolean = false,
    ): Promise<void> {
        const result = await this.schemaCompareService.schemaCompareGetDefaultOptions();
        const schemaCompareWebView = new SchemaCompareWebViewController(
            this._context,
            this._vscodeWrapper,
            sourceNode,
            targetNode,
            runComparison,
            this.schemaCompareService,
            this._connectionMgr,
            result,
            SchemaCompare.Title,
        );

        schemaCompareWebView.revealToForeground();
    }

    /**
     * Handler for the Publish Database Project command.
     * Accepts the project file path as an argument.
     * This method launches the Publish Project UI for the specified database project.
     * @param projectFilePath The file path of the database project to publish.
     */
<<<<<<< HEAD
    public async onPublishDatabaseProject(projectFilePath: string): Promise<void> {
=======
    public onPublishDatabaseProject(projectFilePath: string): void {
>>>>>>> da1b9d9b
        const publishProjectWebView = new PublishProjectWebViewController(
            this._context,
            this._vscodeWrapper,
            projectFilePath,
<<<<<<< HEAD
            this.sqlProjectsService,
=======
>>>>>>> da1b9d9b
        );

        publishProjectWebView.revealToForeground();
    }

    /**
     * Check if the extension launched file exists.
     * This is to detect when we are running in a clean install scenario.
     */
    private doesExtensionLaunchedFileExist(): boolean {
        // check if file already exists on disk
        let filePath = this._context.asAbsolutePath("extensionlaunched.dat");
        try {
            // this will throw if the file does not exist
            fs.statSync(filePath);
            return true;
        } catch (err) {
            try {
                // write out the "first launch" file if it doesn't exist
                fs.writeFile(filePath, "launched", (err) => {
                    return;
                });
            } catch (err) {
                // ignore errors writing first launch file since there isn't really
                // anything we can do to recover in this situation.
            }
            return false;
        }
    }

    private onChangeQueryHistoryConfig(): void {
        let queryHistoryFeatureEnabled = this._vscodeWrapper
            .getConfiguration(Constants.extensionConfigSectionName)
            .get(Constants.configEnableQueryHistoryFeature);
        if (queryHistoryFeatureEnabled) {
            this.initializeQueryHistory();
        }
    }

    /**
     * Called by VS Code when user settings are changed
     * @param ConfigurationChangeEvent event that is fired when config is changed
     */
    public async onDidChangeConfiguration(e: vscode.ConfigurationChangeEvent): Promise<void> {
        if (
            !e.affectsConfiguration(Constants.extensionName) &&
            !e.affectsConfiguration(Constants.sovereignCloudSectionName)
        ) {
            return;
        }

        this.onChangeQueryHistoryConfig();
        const needsRefresh = await this.onChangeConnectionConfig(e);
        await this.onChangeGroupBySchemaConfig(e);

        if (needsRefresh) {
            this._objectExplorerProvider.refresh(undefined);
        }
        if (e.affectsConfiguration(Constants.mssqlPiiLogging)) {
            this.updatePiiLoggingLevel();
        }

        // Prompt to reload VS Code when any of these settings are updated.
        const configSettingsRequiringReload = [
            Constants.enableSqlAuthenticationProvider,
            Constants.enableConnectionPooling,
            Constants.configEnableExperimentalFeatures,
            Constants.configEnableRichExperiences,
            Constants.configUseLegacyConnectionExperience,
            Constants.configSovereignCloudEnvironment,
            Constants.configSovereignCloudCustomEnvironment,
            Constants.configCustomEnvironment,
        ];

        if (configSettingsRequiringReload.some((setting) => e.affectsConfiguration(setting))) {
            await this.displayReloadMessage(LocalizedConstants.reloadPromptGeneric);
        }
    }

    private async onChangeGroupBySchemaConfig(e: vscode.ConfigurationChangeEvent): Promise<void> {
        if (!e.affectsConfiguration(Constants.cmdObjectExplorerGroupBySchemaFlagName)) {
            return;
        }

        this._objectExplorerProvider.refreshConnectedNodes();
    }

    /**
     * Updates the Object Explorer connections based on the user settings, removing stale connections and adding new ones.
     * @returns true if the Object Explorer should be refreshed, false otherwise.
     */
    private async onChangeConnectionConfig(e: vscode.ConfigurationChangeEvent): Promise<boolean> {
        if (
            !e.affectsConfiguration(`mssql.${Constants.connectionsArrayName}`) &&
            !e.affectsConfiguration(`mssql.${Constants.connectionGroupsArrayName}`)
        ) {
            return false;
        }

        let needsRefresh = false;

        // 1. If the connectionsGroup setting has changed, Object Explorer always needs to be refreshed
        if (e.affectsConfiguration(`mssql.${Constants.connectionGroupsArrayName}`)) {
            needsRefresh = true;
        }

        // 2. Handle connections that have been added, removed, or reparented in OE
        let configConnections =
            await this.connectionManager.connectionStore.connectionConfig.getConnections(
                true /* alsoGetFromWorkspace */,
            );
        let objectExplorerConnections = this._objectExplorerProvider.connections;

        let result = await this.handleRemovedConns(objectExplorerConnections, configConnections);
        needsRefresh ||= result;

        result = await this.handleAddedConns(objectExplorerConnections, configConnections);
        needsRefresh ||= result;

        // no side-effects, so can be skipped if OE refresh is already needed
        needsRefresh ||= await this.checkForMovedConns(configConnections);

        // 3. Ensure passwords have been saved to the credential store instead of to config JSON
        await this.sanitizeConnectionProfiles();

        if (
            needsRefresh &&
            this._vscodeWrapper
                .getConfiguration()
                .get<boolean>(Constants.configStatusBarEnableConnectionColor)
        ) {
            // update status bar connection colors
            void this._statusview.updateConnectionColors();
        }

        return needsRefresh;
    }

    /** Determine if any connections have had their groupId changed.
     * This function has no side-effects, so it can be skipped if an OE refresh is already needed.
     */
    private async checkForMovedConns(configConnections: IConnectionProfile[]): Promise<boolean> {
        for (const connProfile of configConnections) {
            if (
                connProfile.groupId !==
                this._objectExplorerProvider.objectExplorerService.getConnectionNodeById(
                    connProfile.id,
                )?.connectionProfile.groupId
            ) {
                return true;
            }
        }

        return false;
    }

    private async handleAddedConns(
        oeConnections: IConnectionProfile[],
        configConnections: IConnectionProfile[],
    ): Promise<boolean> {
        let needsRefresh = false;

        // if a connection was manually added
        let newConnections = configConnections.filter((userConn) => {
            return !oeConnections.some((oeConn) => Utils.isSameConnectionInfo(userConn, oeConn));
        });
        for (let conn of newConnections) {
            // if a connection is not connected, that means it was added manually
            const newConnectionProfile = <IConnectionProfile>conn;
            const uri = ObjectExplorerUtils.getNodeUriFromProfile(newConnectionProfile);
            if (
                !this.connectionManager.isActiveConnection(conn) &&
                !this.connectionManager.isConnecting(uri)
            ) {
                // add a disconnected node for the connection
                this._objectExplorerProvider.addDisconnectedNode(conn);
                needsRefresh = true;
            }
        }

        return needsRefresh;
    }

    private async handleRemovedConns(
        oeConnections: IConnectionProfile[],
        configConnections: IConnectionProfile[],
    ): Promise<boolean> {
        let needsRefresh = false;

        // if a connection was manually removed...
        let staleConnections = oeConnections.filter((oeConn) => {
            return !configConnections.some((configConn) =>
                Utils.isSameConnectionInfo(oeConn, configConn),
            );
        });
        // ...disconnect that connection and remove its creds from the credential store and MRU
        for (let conn of staleConnections) {
            let profile = <IConnectionProfile>conn;
            if (this.connectionManager.isActiveConnection(conn)) {
                const uri = this.connectionManager.getUriForConnection(conn);
                await this.connectionManager.disconnect(uri);
            }
            await this.connectionManager.connectionStore.removeRecentlyUsed(profile);
            if (
                profile.authenticationType === Constants.sqlAuthentication &&
                profile.savePassword
            ) {
                await this.connectionManager.deleteCredential(profile);
            }
        }
        // remove them from object explorer
        await this._objectExplorerProvider.removeConnectionNodes(staleConnections);
        needsRefresh ||= staleConnections.length > 0;

        return needsRefresh;
    }

    /**
     * Updates Pii Logging configuration for Logger.
     */
    private updatePiiLoggingLevel(): void {
        const piiLogging: boolean = vscode.workspace
            .getConfiguration(Constants.extensionName)
            .get(Constants.piiLogging, false);
        SqlToolsServerClient.instance.logger.piiLogging = piiLogging;
    }

    /**
     * Display notification with button to reload
     * return true if button clicked
     * return false if button not clicked
     */
    private async displayReloadMessage(reloadPrompt: string): Promise<boolean> {
        const result = await vscode.window.showInformationMessage(
            reloadPrompt,
            LocalizedConstants.reloadChoice,
        );
        if (result === LocalizedConstants.reloadChoice) {
            await vscode.commands.executeCommand("workbench.action.reloadWindow");
            return true;
        } else {
            return false;
        }
    }

    private async isContainerReadyForCommands(node: TreeNodeInfo): Promise<boolean> {
        const containerName = node.connectionProfile?.containerName;
        return (
            await prepareForDockerContainerCommand(
                containerName,
                node as ConnectionNode,
                this._objectExplorerProvider.objectExplorerService,
            )
        ).success;
    }

    public removeAadAccount(prompter: IPrompter): void {
        void this.connectionManager.removeAccount(prompter);
    }

    public addAadAccount(): void {
        void this.connectionManager.addAccount();
    }

    public onClearAzureTokenCache(): void {
        this.connectionManager.onClearTokenCache();
    }

    private ExecutionPlanCustomEditorProvider = class implements vscode.CustomTextEditorProvider {
        constructor(
            public context: vscode.ExtensionContext,
            public vscodeWrapper: VscodeWrapper,
            public executionPlanService: ExecutionPlanService,
            public sqlDocumentService: SqlDocumentService,
        ) {
            this.context = context;
            this.executionPlanService = executionPlanService;
            this.sqlDocumentService = sqlDocumentService;
        }

        public async resolveCustomTextEditor(document: vscode.TextDocument): Promise<void> {
            await this.onOpenExecutionPlanFile(document);
        }

        public async onOpenExecutionPlanFile(document: vscode.TextDocument) {
            const planContents = document.getText();
            let docName = document.fileName;
            docName = docName.substring(docName.lastIndexOf(path.sep) + 1);

            vscode.commands.executeCommand("workbench.action.closeActiveEditor");

            const executionPlanController = new ExecutionPlanWebviewController(
                this.context,
                this.vscodeWrapper,
                this.executionPlanService,
                this.sqlDocumentService,
                planContents,
                docName,
            );

            executionPlanController.revealToForeground();

            sendActionEvent(TelemetryViews.ExecutionPlan, TelemetryActions.Open);
        }
    };
}<|MERGE_RESOLUTION|>--- conflicted
+++ resolved
@@ -1607,15 +1607,6 @@
 
             this._context.subscriptions.push(
                 vscode.commands.registerCommand(
-                    Constants.cmdPublishDatabaseProject,
-                    async (projectFilePath: string) => {
-                        await this.onPublishDatabaseProject(projectFilePath);
-                    },
-                ),
-            );
-
-            this._context.subscriptions.push(
-                vscode.commands.registerCommand(
                     Constants.cmdEditConnection,
                     async (node: TreeNodeInfo) => {
                         const connDialog = new ConnectionDialogWebviewController(
@@ -2613,19 +2604,12 @@
      * This method launches the Publish Project UI for the specified database project.
      * @param projectFilePath The file path of the database project to publish.
      */
-<<<<<<< HEAD
-    public async onPublishDatabaseProject(projectFilePath: string): Promise<void> {
-=======
     public onPublishDatabaseProject(projectFilePath: string): void {
->>>>>>> da1b9d9b
         const publishProjectWebView = new PublishProjectWebViewController(
             this._context,
             this._vscodeWrapper,
             projectFilePath,
-<<<<<<< HEAD
             this.sqlProjectsService,
-=======
->>>>>>> da1b9d9b
         );
 
         publishProjectWebView.revealToForeground();

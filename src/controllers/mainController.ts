/*---------------------------------------------------------------------------------------------
 *  Copyright (c) Microsoft Corporation. All rights reserved.
 *  Licensed under the MIT License. See License.txt in the project root for license information.
 *--------------------------------------------------------------------------------------------*/

import * as events from "events";
import * as fs from "fs";
import * as path from "path";
import * as vscode from "vscode";
import { IConnectionInfo, IScriptingObject, SchemaCompareEndpointInfo } from "vscode-mssql";
import { AzureResourceController } from "../azure/azureResourceController";
import * as Constants from "../constants/constants";
import * as LocalizedConstants from "../constants/locConstants";
import SqlToolsServerClient from "../languageservice/serviceclient";
import * as ConnInfo from "../models/connectionInfo";
import {
    CompletionExtensionParams,
    CompletionExtLoadRequest,
    RebuildIntelliSenseNotification,
} from "../models/contracts/languageService";
import { SqlOutputContentProvider } from "../models/sqlOutputContentProvider";
import * as Utils from "../models/utils";
import { AccountSignInTreeNode } from "../objectExplorer/nodes/accountSignInTreeNode";
import { ConnectTreeNode } from "../objectExplorer/nodes/connectTreeNode";
import { ObjectExplorerProvider } from "../objectExplorer/objectExplorerProvider";
import { ObjectExplorerUtils } from "../objectExplorer/objectExplorerUtils";
import { TreeNodeInfo } from "../objectExplorer/nodes/treeNodeInfo";
import CodeAdapter from "../prompts/adapter";
import { IPrompter } from "../prompts/question";
import { QueryHistoryNode } from "../queryHistory/queryHistoryNode";
import { QueryHistoryProvider } from "../queryHistory/queryHistoryProvider";
import { ScriptingService } from "../scripting/scriptingService";
import { AzureAccountService } from "../services/azureAccountService";
import { AzureResourceService } from "../services/azureResourceService";
import { DacFxService } from "../services/dacFxService";
import { SqlProjectsService } from "../services/sqlProjectsService";
import { SchemaCompareService } from "../services/schemaCompareService";
import { SqlTasksService } from "../services/sqlTasksService";
import StatusView from "../views/statusView";
import { IConnectionGroup, IConnectionProfile, ISelectionData } from "./../models/interfaces";
import ConnectionManager from "./connectionManager";
import SqlDocumentService, { ConnectionStrategy } from "./sqlDocumentService";
import VscodeWrapper from "./vscodeWrapper";
import { sendActionEvent } from "../telemetry/telemetry";
import { TelemetryActions, TelemetryViews } from "../sharedInterfaces/telemetry";
import { TableDesignerService } from "../services/tableDesignerService";
import { TableDesignerWebviewController } from "../tableDesigner/tableDesignerWebviewController";
import { ConnectionDialogWebviewController } from "../connectionconfig/connectionDialogWebviewController";
import { ObjectExplorerFilter } from "../objectExplorer/objectExplorerFilter";
import {
    DatabaseObjectSearchService,
    DatabaseObject,
} from "../services/databaseObjectSearchService";
import { ExecutionPlanService } from "../services/executionPlanService";
import { MssqlProtocolHandler } from "../mssqlProtocolHandler";
import { getErrorMessage, isIConnectionInfo } from "../utils/utils";
import { getStandardNPSQuestions, UserSurvey } from "../nps/userSurvey";
import { ExecutionPlanOptions } from "../models/contracts/queryExecute";
import { ObjectExplorerDragAndDropController } from "../objectExplorer/objectExplorerDragAndDropController";
import { SchemaDesignerService } from "../services/schemaDesignerService";
import store from "../queryResult/singletonStore";
import { SchemaCompareWebViewController } from "../schemaCompare/schemaCompareWebViewController";
import { SchemaCompare } from "../constants/locConstants";
import { SchemaDesignerWebviewManager } from "../schemaDesigner/schemaDesignerWebviewManager";
import { PublishProjectWebViewController } from "../publishProject/publishProjectWebViewController";
import { ConnectionNode } from "../objectExplorer/nodes/connectionNode";
import { CopilotService } from "../services/copilotService";
import * as Prompts from "../copilot/prompts";
import { CreateSessionResult } from "../objectExplorer/objectExplorerService";
import { SqlCodeLensProvider } from "../queryResult/sqlCodeLensProvider";
import { ConnectionSharingService } from "../connectionSharing/connectionSharingService";
import { ShowSchemaTool } from "../copilot/tools/showSchemaTool";
import { ConnectTool } from "../copilot/tools/connectTool";
import { ListServersTool } from "../copilot/tools/listServersTool";
import { DisconnectTool } from "../copilot/tools/disconnectTool";
import { GetConnectionDetailsTool } from "../copilot/tools/getConnectionDetailsTool";
import { ChangeDatabaseTool } from "../copilot/tools/changeDatabaseTool";
import { ListDatabasesTool } from "../copilot/tools/listDatabasesTool";
import { ListTablesTool } from "../copilot/tools/listTablesTool";
import { ListSchemasTool } from "../copilot/tools/listSchemasTool";
import { ListViewsTool } from "../copilot/tools/listViewsTool";
import { ListFunctionsTool } from "../copilot/tools/listFunctionsTool";
import { RunQueryTool } from "../copilot/tools/runQueryTool";
import { ConnectionGroupNode } from "../objectExplorer/nodes/connectionGroupNode";
import { ConnectionGroupWebviewController } from "./connectionGroupWebviewController";
import { DeploymentWebviewController } from "../deployment/deploymentWebviewController";
import {
    deleteContainer,
    prepareForDockerContainerCommand,
    stopContainer,
} from "../deployment/dockerUtils";
import { ScriptOperation } from "../models/contracts/scripting/scriptingRequest";
import { getCloudId } from "../azure/providerSettings";
import { openExecutionPlanWebview } from "./sharedExecutionPlanUtils";

/**
 * The main controller class that initializes the extension
 */
export default class MainController implements vscode.Disposable {
    private _context: vscode.ExtensionContext;
    private _event: events.EventEmitter = new events.EventEmitter();
    private _outputContentProvider: SqlOutputContentProvider;
    private _statusview: StatusView;
    private _connectionMgr: ConnectionManager;
    private _prompter: IPrompter;
    private _vscodeWrapper: VscodeWrapper;
    private _initialized: boolean = false;
    private _sqlDocumentService: SqlDocumentService;
    private _objectExplorerProvider: ObjectExplorerProvider;
    private _queryHistoryProvider: QueryHistoryProvider;
    private _scriptingService: ScriptingService;
    private _queryHistoryRegistered: boolean = false;
    private _availableCommands: string[] | undefined;
    public sqlTasksService: SqlTasksService;
    public dacFxService: DacFxService;
    public schemaCompareService: SchemaCompareService;
    public sqlProjectsService: SqlProjectsService;
    public azureAccountService: AzureAccountService;
    public azureResourceService: AzureResourceService;
    public tableDesignerService: TableDesignerService;
    public copilotService: CopilotService;
    public configuration: vscode.WorkspaceConfiguration;
    public objectExplorerTree: vscode.TreeView<TreeNodeInfo>;
    public executionPlanService: ExecutionPlanService;
    public schemaDesignerService: SchemaDesignerService;
    public connectionSharingService: ConnectionSharingService;

    /**
     * The main controller constructor
     * @constructor
     */
    constructor(
        context: vscode.ExtensionContext,
        connectionManager?: ConnectionManager,
        vscodeWrapper?: VscodeWrapper,
    ) {
        this._context = context;
        if (connectionManager) {
            this._connectionMgr = connectionManager;
        }
        this._vscodeWrapper = vscodeWrapper ?? new VscodeWrapper();
        this.configuration = vscode.workspace.getConfiguration();
        UserSurvey.createInstance(this._context, this._vscodeWrapper);
    }

    /**
     * Helper method to setup command registrations
     */
    public registerCommand(command: string): void {
        const self = this;
        this._context.subscriptions.push(
            vscode.commands.registerCommand(command, () => self._event.emit(command)),
        );
    }

    /**
     * Helper method to setup command registrations with arguments
     */
    private registerCommandWithArgs(command: string): void {
        const self = this;
        this._context.subscriptions.push(
            vscode.commands.registerCommand(command, (args: any) => {
                self._event.emit(command, args);
            }),
        );
    }

    /**
     * Disposes the controller
     */
    dispose(): void {
        void this.deactivate();
    }

    /**
     * Deactivates the extension
     */
    public async deactivate(): Promise<void> {
        Utils.logDebug("de-activated.");
        await this.onDisconnect();
        this._statusview.dispose();
    }

    public get isExperimentalEnabled(): boolean {
        return this.configuration.get(Constants.configEnableExperimentalFeatures);
    }

    public get isRichExperiencesEnabled(): boolean {
        return this.configuration.get(Constants.configEnableRichExperiences);
    }

    /**
     * Initializes the extension
     */
    public async activate(): Promise<boolean> {
        // initialize the language client then register the commands
        const didInitialize = await this.initialize();
        if (didInitialize) {
            // register VS Code commands
            this.registerCommand(Constants.cmdConnect);
            this._event.on(Constants.cmdConnect, () => {
                void this.runAndLogErrors(this.onNewConnection());
            });
            this.registerCommand(Constants.cmdChangeConnection);
            this._event.on(Constants.cmdChangeConnection, () => {
                void this.runAndLogErrors(this.onNewConnection());
            });
            this.registerCommand(Constants.cmdDisconnect);
            this._event.on(Constants.cmdDisconnect, () => {
                void this.runAndLogErrors(this.onDisconnect());
            });
            this.registerCommand(Constants.cmdRunQuery);
            this._event.on(Constants.cmdRunQuery, () => {
                void UserSurvey.getInstance().promptUserForNPSFeedback("runQuery");
                void this.onRunQuery();
            });
            this.registerCommand(Constants.cmdManageConnectionProfiles);
            this._event.on(Constants.cmdManageConnectionProfiles, async () => {
                await this.onManageProfiles();
            });
            this.registerCommand(Constants.cmdClearPooledConnections);
            this._event.on(Constants.cmdClearPooledConnections, async () => {
                await this.onClearPooledConnections();
            });
            this.registerCommandWithArgs(Constants.cmdDeployNewDatabase);
            this._event.on(Constants.cmdDeployNewDatabase, (args?: any) => {
                let initialConnectionGroup: string;
                if (args) {
                    if (args instanceof ConnectionGroupNode) {
                        initialConnectionGroup = args.connectionGroup?.id;
                    } else if (typeof args === "object" && args.id) {
                        initialConnectionGroup = args.id;
                    }
                }
                this.onDeployNewDatabase(initialConnectionGroup);
            });
            this.registerCommand(Constants.cmdRunCurrentStatement);
            this._event.on(Constants.cmdRunCurrentStatement, () => {
                void this.onRunCurrentStatement();
            });
            this.registerCommand(Constants.cmdChangeDatabase);
            this._event.on(Constants.cmdChangeDatabase, () => {
                void this.runAndLogErrors(this.onChooseDatabase());
            });
            this.registerCommand(Constants.cmdChooseDatabase);
            this._event.on(Constants.cmdChooseDatabase, () => {
                void this.runAndLogErrors(this.onChooseDatabase());
            });
            this.registerCommand(Constants.cmdChooseLanguageFlavor);
            this._event.on(Constants.cmdChooseLanguageFlavor, () => {
                void this.runAndLogErrors(this.onChooseLanguageFlavor());
            });
            this.registerCommand(Constants.cmdLaunchUserFeedback);
            this._event.on(Constants.cmdLaunchUserFeedback, () => {
                // Launch directly, bypassing checks/prompt because they explicitly requested to provide feedback
                UserSurvey.getInstance().launchSurvey(
                    "nps",
                    getStandardNPSQuestions(),
                    "commandPalette",
                );
            });
            this.registerCommand(Constants.cmdCancelQuery);
            this._event.on(Constants.cmdCancelQuery, async () => {
                await this.onCancelQuery();
            });
            this.registerCommand(Constants.cmdShowGettingStarted);
            this._event.on(Constants.cmdShowGettingStarted, async () => {
                await this.launchGettingStartedPage();
            });
            this.registerCommand(Constants.cmdNewQuery);
            this._event.on(Constants.cmdNewQuery, () =>
                this.runAndLogErrors(this.sqlDocumentService.handleNewQueryCommand()),
            );
            this.registerCommand(Constants.cmdRebuildIntelliSenseCache);
            this._event.on(Constants.cmdRebuildIntelliSenseCache, () => {
                this.onRebuildIntelliSense();
            });
            this.registerCommandWithArgs(Constants.cmdLoadCompletionExtension);
            this._event.on(
                Constants.cmdLoadCompletionExtension,
                (params: CompletionExtensionParams) => {
                    this.onLoadCompletionExtension(params);
                },
            );
            this.registerCommand(Constants.cmdToggleSqlCmd);
            this._event.on(Constants.cmdToggleSqlCmd, async () => {
                await this.onToggleSqlCmd();
            });
            this.registerCommand(Constants.cmdAadRemoveAccount);
            this._event.on(Constants.cmdAadRemoveAccount, () =>
                this.removeAadAccount(this._prompter),
            );
            this.registerCommand(Constants.cmdAadAddAccount);
            this._event.on(Constants.cmdAadAddAccount, () => this.addAadAccount());
            this.registerCommandWithArgs(Constants.cmdClearAzureTokenCache);
            this._event.on(Constants.cmdClearAzureTokenCache, () =>
                this.connectionManager.onClearAzureTokenCache(),
            );
            this.registerCommand(Constants.cmdShowEstimatedPlan);
            this._event.on(Constants.cmdShowEstimatedPlan, () => {
                void this.onRunQuery({
                    includeEstimatedExecutionPlanXml: true,
                });
            });

            this._context.subscriptions.push(
                vscode.languages.registerCodeLensProvider(
                    { language: "sql" },
                    new SqlCodeLensProvider(this._connectionMgr),
                ),
            );

            await this.initializeObjectExplorer();

            this.registerCommandWithArgs(Constants.cmdConnectObjectExplorerProfile);
            this._event.on(
                Constants.cmdConnectObjectExplorerProfile,
                (profile: IConnectionProfile) => {
                    this._connectionMgr.connectionUI
                        .saveProfile(profile)
                        .then(async () => {
                            await this.createObjectExplorerSession(profile);
                        })
                        .catch((err) => {
                            this._vscodeWrapper.showErrorMessage(err);
                        });
                },
            );

            this.registerCommand(Constants.cmdObjectExplorerEnableGroupBySchemaCommand);
            this._event.on(Constants.cmdObjectExplorerEnableGroupBySchemaCommand, () => {
                vscode.workspace
                    .getConfiguration()
                    .update(Constants.cmdObjectExplorerGroupBySchemaFlagName, true, true);
            });
            this.registerCommand(Constants.cmdObjectExplorerDisableGroupBySchemaCommand);
            this._event.on(Constants.cmdObjectExplorerDisableGroupBySchemaCommand, () => {
                vscode.workspace
                    .getConfiguration()
                    .update(Constants.cmdObjectExplorerGroupBySchemaFlagName, false, true);
            });

            this.registerCommand(Constants.cmdEnableRichExperiencesCommand);
            this._event.on(Constants.cmdEnableRichExperiencesCommand, async () => {
                await this._vscodeWrapper
                    .getConfiguration()
                    .update(
                        Constants.configEnableRichExperiences,
                        true,
                        vscode.ConfigurationTarget.Global,
                    );

                // reload immediately so that the changes take effect
                await vscode.commands.executeCommand("workbench.action.reloadWindow");
            });

            const launchEditorChatWithPrompt = async (
                prompt: string,
                selectionPrompt: string | undefined = undefined,
            ) => {
                const activeEditor = vscode.window.activeTextEditor;
                const uri = activeEditor?.document.uri.toString();
                const promptToUse =
                    activeEditor?.selection.isEmpty || !selectionPrompt ? prompt : selectionPrompt;
                if (!uri) {
                    // No active editor, so don't open chat
                    // TODO: Show a message to the user
                    return;
                }
                // create new connection
                if (!this.connectionManager.isConnected(uri)) {
                    await this.onNewConnection();
                    sendActionEvent(TelemetryViews.QueryEditor, TelemetryActions.CreateConnection);
                }

                // Open chat window
                vscode.commands.executeCommand("workbench.action.chat.open", promptToUse);
            };

            this.registerCommandWithArgs(Constants.cmdChatWithDatabase);
            this._event.on(Constants.cmdChatWithDatabase, async (treeNodeInfo: TreeNodeInfo) => {
                sendActionEvent(TelemetryViews.MssqlCopilot, TelemetryActions.ChatWithDatabase);

                const connectionCredentials = Object.assign({}, treeNodeInfo.connectionProfile);
                const databaseName = ObjectExplorerUtils.getDatabaseName(treeNodeInfo);
                if (
                    databaseName !== connectionCredentials.database &&
                    databaseName !== LocalizedConstants.defaultDatabaseLabel
                ) {
                    connectionCredentials.database = databaseName;
                } else if (databaseName === LocalizedConstants.defaultDatabaseLabel) {
                    connectionCredentials.database = "";
                }

                // Check if the active document already has this database as a connection.
                var alreadyActive = false;
                let activeEditor = vscode.window.activeTextEditor;
                if (activeEditor) {
                    const uri = activeEditor.document.uri.toString();
                    const connection = this._connectionMgr.getConnectionInfo(uri);
                    if (connection) {
                        if (
                            connection.credentials.user === connectionCredentials.user &&
                            connection.credentials.database === connectionCredentials.database
                        ) {
                            alreadyActive = true;
                        }
                    }
                }

                if (!alreadyActive) {
                    treeNodeInfo.updateConnectionProfile(connectionCredentials);
                    await this.sqlDocumentService.newQuery({
                        connectionStrategy: ConnectionStrategy.CopyConnectionFromInfo,
                        connectionInfo: connectionCredentials,
                    });

                    // Check if the new editor was created
                    activeEditor = vscode.window.activeTextEditor;
                    if (activeEditor) {
                        const documentText = activeEditor.document.getText();
                        if (documentText.length === 0) {
                            // The editor is empty; safe to insert text
                            const server = connectionCredentials.server;
                            await activeEditor.edit((editBuilder) => {
                                editBuilder.insert(
                                    new vscode.Position(0, 0),
                                    `-- @${Constants.mssqlChatParticipantName} Chat Query Editor (${server}:${connectionCredentials.database}:${connectionCredentials.user})\n`,
                                );
                            });
                        } else {
                            // The editor already contains text
                            console.warn("Chat with database: unable to open editor");
                        }
                    } else {
                        // The editor was somehow not created
                        this._vscodeWrapper.showErrorMessage(
                            "Chat with database: unable to open editor",
                        );
                    }
                }

                if (activeEditor) {
                    // Open chat window
                    vscode.commands.executeCommand(
                        "workbench.action.chat.open",
                        `@${Constants.mssqlChatParticipantName} Hello!`,
                    );
                }
            });

            this.registerCommandWithArgs(Constants.cmdChatWithDatabaseInAgentMode);
            this._event.on(
                Constants.cmdChatWithDatabaseInAgentMode,
                async (treeNodeInfo: TreeNodeInfo) => {
                    sendActionEvent(
                        TelemetryViews.MssqlCopilot,
                        TelemetryActions.ChatWithDatabaseInAgentMode,
                    );

                    const connectionCredentials = Object.assign({}, treeNodeInfo.connectionProfile);
                    const databaseName = ObjectExplorerUtils.getDatabaseName(treeNodeInfo);
                    if (
                        databaseName !== connectionCredentials.database &&
                        databaseName !== LocalizedConstants.defaultDatabaseLabel
                    ) {
                        connectionCredentials.database = databaseName;
                    } else if (databaseName === LocalizedConstants.defaultDatabaseLabel) {
                        connectionCredentials.database = "";
                    }

                    // Use the improved command detection
                    const chatCommand = await this.findChatOpenAgentCommand();
                    if (chatCommand) {
                        vscode.commands.executeCommand(
                            chatCommand,
                            `Connect to ${connectionCredentials.server},${connectionCredentials.database}${connectionCredentials.profileName ? ` using profile ${connectionCredentials.profileName}` : ""}.`,
                        );
                    } else {
                        // Fallback or error handling
                        this._vscodeWrapper.showErrorMessage(
                            LocalizedConstants.MssqlChatAgent.chatCommandNotAvailable,
                        );
                    }
                },
            );

            // -- NEW QUERY WITH CONNECTION (Copilot) --
            this.registerCommandWithArgs(Constants.cmdCopilotNewQueryWithConnection);
            this._event.on(
                Constants.cmdCopilotNewQueryWithConnection,
                (args?: { forceNewEditor?: boolean; forceConnect?: boolean }) => {
                    void this.runAndLogErrors(
                        this.onNewQueryWithConnection(args?.forceNewEditor, args?.forceConnect),
                    );
                },
            );

            // -- PUBLISH PROJECT --
            this._context.subscriptions.push(
                vscode.commands.registerCommand(
                    Constants.cmdPublishDatabaseProject,
                    async (projectFilePath: string) => {
                        await this.onPublishDatabaseProject(projectFilePath);
                    },
                ),
            );

            // -- EXPLAIN QUERY --
            this._context.subscriptions.push(
                vscode.commands.registerCommand(Constants.cmdExplainQuery, async () => {
                    sendActionEvent(TelemetryViews.MssqlCopilot, TelemetryActions.ExplainQuery);

                    await launchEditorChatWithPrompt(
                        Prompts.explainQueryPrompt,
                        Prompts.explainQuerySelectionPrompt,
                    );
                }),
            );

            // -- REWRITE QUERY --
            this._context.subscriptions.push(
                vscode.commands.registerCommand(Constants.cmdRewriteQuery, async () => {
                    sendActionEvent(TelemetryViews.MssqlCopilot, TelemetryActions.RewriteQuery);

                    await launchEditorChatWithPrompt(
                        Prompts.rewriteQueryPrompt,
                        Prompts.rewriteQuerySelectionPrompt,
                    );
                }),
            );

            // -- ANALYZE QUERY PERFORMANCE --
            this._context.subscriptions.push(
                vscode.commands.registerCommand(Constants.cmdAnalyzeQueryPerformance, async () => {
                    sendActionEvent(
                        TelemetryViews.MssqlCopilot,
                        TelemetryActions.AnalyzeQueryPerformance,
                    );

                    await launchEditorChatWithPrompt(Prompts.analyzeQueryPerformancePrompt);
                }),
            );

            this.initializeQueryHistory();

            this.sqlTasksService = new SqlTasksService(
                SqlToolsServerClient.instance,
                this._sqlDocumentService,
            );
            this.dacFxService = new DacFxService(SqlToolsServerClient.instance);
            this.sqlProjectsService = new SqlProjectsService(SqlToolsServerClient.instance);
            this.schemaCompareService = new SchemaCompareService(SqlToolsServerClient.instance);
            const azureResourceController = new AzureResourceController();
            this.azureAccountService = new AzureAccountService(
                this._connectionMgr.azureController,
                this._connectionMgr.accountStore,
            );
            this.azureResourceService = new AzureResourceService(
                this._connectionMgr.azureController,
                azureResourceController,
                this._connectionMgr.accountStore,
            );

            this.tableDesignerService = new TableDesignerService(SqlToolsServerClient.instance);
            this.copilotService = new CopilotService(SqlToolsServerClient.instance);
            this.schemaDesignerService = new SchemaDesignerService(SqlToolsServerClient.instance);

            this.connectionSharingService = new ConnectionSharingService(
                this._context,
                this._connectionMgr.client,
                this._connectionMgr,
                this._vscodeWrapper,
                this._scriptingService,
            );

            const providerInstance = new this.ExecutionPlanCustomEditorProvider(
                this._context,
                this._vscodeWrapper,
                this.executionPlanService,
                this._sqlDocumentService,
            );
            vscode.window.registerCustomEditorProvider("mssql.executionPlanView", providerInstance);

            const self = this;
            const uriHandler: vscode.UriHandler = {
                async handleUri(uri: vscode.Uri): Promise<void> {
                    const mssqlProtocolHandler = new MssqlProtocolHandler(
                        self._vscodeWrapper,
                        self,
                        self._connectionMgr.client,
                    );

                    await mssqlProtocolHandler.handleUri(uri);
                },
            };
            vscode.window.registerUriHandler(uriHandler);

            // Add handlers for VS Code generated commands
            this._vscodeWrapper.onDidChangeConfiguration((params) =>
                this.onDidChangeConfiguration(params),
            );

            this.registerLanguageModelTools();

            return true;
        }
    }

    /**
     * Helper method to register all language model tools
     */
    private registerLanguageModelTools(): void {
        // Register mssql_connect tool
        this._context.subscriptions.push(
            vscode.lm.registerTool(
                Constants.copilotConnectToolName,
                new ConnectTool(this.connectionManager),
            ),
        );

        // Register mssql_disconnect tool
        this._context.subscriptions.push(
            vscode.lm.registerTool(
                Constants.copilotDisconnectToolName,
                new DisconnectTool(this.connectionManager),
            ),
        );

        // Register mssql_list_servers tool
        this._context.subscriptions.push(
            vscode.lm.registerTool(
                Constants.copilotListServersToolName,
                new ListServersTool(this.connectionManager),
            ),
        );

        // Register mssql_list_databases tool
        this._context.subscriptions.push(
            vscode.lm.registerTool(
                Constants.copilotListDatabasesToolName,
                new ListDatabasesTool(this.connectionManager),
            ),
        );

        // Register mssql_get_connection_details tool
        this._context.subscriptions.push(
            vscode.lm.registerTool(
                Constants.copilotGetConnectionDetailsToolName,
                new GetConnectionDetailsTool(this.connectionManager),
            ),
        );

        // Register mssql_change_database tool
        this._context.subscriptions.push(
            vscode.lm.registerTool(
                Constants.copilotChangeDatabaseToolName,
                new ChangeDatabaseTool(this.connectionManager),
            ),
        );
        // Register mssql_show_schema tool
        this._context.subscriptions.push(
            vscode.lm.registerTool(
                Constants.copilotShowSchemaToolName,
                new ShowSchemaTool(
                    this.connectionManager,
                    async (connectionUri: string, database: string) => {
                        const designer =
                            await SchemaDesignerWebviewManager.getInstance().getSchemaDesigner(
                                this._context,
                                this._vscodeWrapper,
                                this,
                                this.schemaDesignerService,
                                database,
                                undefined,
                                connectionUri,
                            );
                        designer.revealToForeground();
                    },
                ),
            ),
        );

        // Register mssql_list_tables tool
        this._context.subscriptions.push(
            vscode.lm.registerTool(
                Constants.copilotListTablesToolName,
                new ListTablesTool(this.connectionManager, SqlToolsServerClient.instance),
            ),
        );

        // Register mssql_list_schemas tool
        this._context.subscriptions.push(
            vscode.lm.registerTool(
                Constants.copilotListSchemasToolName,
                new ListSchemasTool(this.connectionManager, SqlToolsServerClient.instance),
            ),
        );

        // Register mssql_list_views tool
        this._context.subscriptions.push(
            vscode.lm.registerTool(
                Constants.copilotListViewsToolName,
                new ListViewsTool(this.connectionManager, SqlToolsServerClient.instance),
            ),
        );

        // Register mssql_list_functions tool
        this._context.subscriptions.push(
            vscode.lm.registerTool(
                Constants.copilotListFunctionsToolName,
                new ListFunctionsTool(this.connectionManager, SqlToolsServerClient.instance),
            ),
        );

        // Register mssql_run_query tool
        this._context.subscriptions.push(
            vscode.lm.registerTool(
                Constants.copilotRunQueryToolName,
                new RunQueryTool(this.connectionManager, SqlToolsServerClient.instance),
            ),
        );
    }

    /**
<<<<<<< HEAD
=======
     * Helper to script a node based on the script operation
     */
    public async scriptNode(
        node: TreeNodeInfo,
        operation: ScriptOperation,
        executeScript: boolean = false,
    ): Promise<void> {
        const scriptNodeOperation = async () => {
            const nodeUri = ObjectExplorerUtils.getNodeUri(node);
            let connectionCreds = node.connectionProfile;
            const databaseName = ObjectExplorerUtils.getDatabaseName(node);
            // if not connected or different database
            if (
                !this.connectionManager.isConnected(nodeUri) ||
                connectionCreds.database !== databaseName
            ) {
                // make a new connection
                connectionCreds.database = databaseName;
                if (!this.connectionManager.isConnecting(nodeUri)) {
                    const isConnected = await this.connectionManager.connect(
                        nodeUri,
                        connectionCreds,
                        {
                            connectionSource: "scriptNode",
                        },
                    );
                    if (isConnected) {
                        node.updateEntraTokenInfo(connectionCreds); // may be updated Entra token after connect() call
                    } else {
                        /**
                         * The connection wasn't successful. Stopping scripting operation.
                         * Not throwing an error because the user is already notified of
                         * the connection failure in the connection manager.
                         */
                        return;
                    }
                }
            }

            const selectStatement = await this._scriptingService.scriptTreeNode(
                node,
                nodeUri,
                operation,
            );
            let scriptingObject = this._scriptingService.getObjectFromNode(node);
            let title = `${scriptingObject.schema}.${scriptingObject.name}`;
            const editor = await this._sqlDocumentService.newQuery({
                content: selectStatement,
                connectionStrategy: ConnectionStrategy.CopyConnectionFromInfo,
                connectionInfo: connectionCreds,
            });

            node.updateEntraTokenInfo(connectionCreds); // newQuery calls connect() internally, so may be updated Entra token
            if (executeScript) {
                const preventAutoExecute = vscode.workspace
                    .getConfiguration()
                    .get<boolean>(Constants.configPreventAutoExecuteScript);

                if (!preventAutoExecute) {
                    const uri = getUriKey(editor.document.uri);
                    const queryPromise = new Deferred<boolean>();
                    await this._outputContentProvider.runQuery(
                        this._statusview,
                        uri,
                        undefined,
                        title,
                        undefined,
                        queryPromise,
                    );
                    await queryPromise;
                    await this.connectionManager.connectionStore.removeRecentlyUsed(
                        <IConnectionProfile>connectionCreds,
                    );
                }
            }

            let scriptType;
            switch (operation) {
                case ScriptOperation.Select:
                    scriptType = "Select";
                    break;
                case ScriptOperation.Create:
                    scriptType = "Create";
                    break;
                case ScriptOperation.Insert:
                    scriptType = "Insert";
                    break;
                case ScriptOperation.Update:
                    scriptType = "Update";
                    break;
                case ScriptOperation.Delete:
                    scriptType = "Delete";
                    break;
                case ScriptOperation.Execute:
                    scriptType = "Execute";
                    break;
                case ScriptOperation.Alter:
                    scriptType = "Alter";
                    break;
                default:
                    scriptType = "Unknown";
                    break;
            }
            sendActionEvent(
                TelemetryViews.QueryEditor,
                TelemetryActions.RunQuery,
                {
                    isScriptExecuted: executeScript.toString(),
                    objectType: node.nodeType,
                    operation: scriptType,
                },
                undefined,
                connectionCreds as IConnectionProfile,
                this.connectionManager.getServerInfo(connectionCreds),
            );
        };

        let operationType = "";
        switch (operation) {
            case ScriptOperation.Select:
                operationType = LocalizedConstants.ObjectExplorer.ScriptSelectLabel;
                break;
            case ScriptOperation.Create:
                operationType = LocalizedConstants.ObjectExplorer.ScriptCreateLabel;
                break;
            case ScriptOperation.Insert:
                operationType = LocalizedConstants.ObjectExplorer.ScriptInsertLabel;
                break;
            case ScriptOperation.Update:
                operationType = LocalizedConstants.ObjectExplorer.ScriptUpdateLabel;
                break;
            case ScriptOperation.Delete:
                operationType = LocalizedConstants.ObjectExplorer.ScriptDeleteLabel;
                break;
            case ScriptOperation.Execute:
                operationType = LocalizedConstants.ObjectExplorer.ScriptExecuteLabel;
                break;
            case ScriptOperation.Alter:
                operationType = LocalizedConstants.ObjectExplorer.ScriptAlterLabel;
                break;
            default:
                operationType = LocalizedConstants.ObjectExplorer.ScriptSelectLabel;
        }

        await vscode.window.withProgress(
            {
                location: vscode.ProgressLocation.Notification,
                title: LocalizedConstants.ObjectExplorer.FetchingScriptLabel(operationType),
            },
            async () => {
                const scriptTelemetryActivity = startActivity(
                    TelemetryViews.ObjectExplorer,
                    TelemetryActions.ScriptNode,
                    undefined,
                    {
                        operation: operationType,
                        nodeType: node.nodeType,
                        subType: node.nodeSubType,
                    },
                );
                try {
                    await scriptNodeOperation();
                    scriptTelemetryActivity.end(ActivityStatus.Succeeded);
                } catch (error) {
                    scriptTelemetryActivity.endFailed(error, false);
                }
            },
        );

        UserSurvey.getInstance().promptUserForNPSFeedback("scriptAs");
    }

    /**
>>>>>>> 86d0f270
     * Returns a flag indicating if the extension is initialized
     */
    public isInitialized(): boolean {
        return this._initialized;
    }

    /**
     * Get available VS Code commands (cached for performance)
     */
    private async getAvailableCommands(): Promise<string[]> {
        if (!this._availableCommands) {
            this._availableCommands = await vscode.commands.getCommands();
        }
        return this._availableCommands;
    }

    /**
     * Find the correct chat open agent command variant that exists in the current VS Code version
     */
    private async findChatOpenAgentCommand(): Promise<string | undefined> {
        const commands = await this.getAvailableCommands();

        // Try to find the correct command, checking both variants
        const possibleCommands = [
            Constants.vscodeWorkbenchChatOpenAgent, // Current VS Code
            Constants.vscodeWorkbenchChatOpenAgentLegacy, // Legacy VS Code
        ];

        for (const cmd of possibleCommands) {
            if (commands.includes(cmd)) {
                return cmd;
            }
        }

        return undefined;
    }

    public get context(): vscode.ExtensionContext {
        return this._context;
    }

    /**
     * Initializes the extension
     */
    public async initialize(): Promise<boolean> {
        // initialize language service client
        await SqlToolsServerClient.instance.initialize(this._context);
        // Init status bar
        this._statusview = new StatusView(this._vscodeWrapper);

        // Init CodeAdapter for use when user response to questions is needed
        this._prompter = new CodeAdapter(this._vscodeWrapper);

        /**
         * TODO: aaskhan
         * Good candidate for dependency injection.
         */
        this.executionPlanService = new ExecutionPlanService(SqlToolsServerClient.instance);

        // Init content provider for results pane
        this._outputContentProvider = new SqlOutputContentProvider(
            this._context,
            this._statusview,
            this._vscodeWrapper,
            this.executionPlanService,
        );

        // Init connection manager and connection MRU
        this._connectionMgr = new ConnectionManager(
            this._context,
            this._statusview,
            this._prompter,
        );

        this._sqlDocumentService = new SqlDocumentService(this);

        this._outputContentProvider.queryResultWebviewController.sqlDocumentService =
            this._sqlDocumentService;

        void this.showOnLaunchPrompts();

        // Handle case where SQL file is the 1st opened document
        const activeTextEditor = this._vscodeWrapper.activeTextEditor;
        if (activeTextEditor && this._vscodeWrapper.isEditingSqlFile) {
            await this.sqlDocumentService.onDidOpenTextDocument(activeTextEditor.document);
        }
        await this.sanitizeConnectionProfiles();
        await this.loadTokenCache();
        Utils.logDebug("activated.");

        // capture basic metadata
        sendActionEvent(TelemetryViews.General, TelemetryActions.Activated, {
            experimentalFeaturesEnabled: this.isExperimentalEnabled.toString(),
            modernFeaturesEnabled: this.isRichExperiencesEnabled.toString(),
            cloudType: getCloudId(),
        });

        await this._connectionMgr.initialized;

        this._statusview.setConnectionStore(this._connectionMgr.connectionStore);

        this._initialized = true;
        return true;
    }

    private async loadTokenCache(): Promise<void> {
        await this._connectionMgr.azureController.loadTokenCache();
    }

    /**
     * Sanitize the connection profiles in the settings.
     */
    public async sanitizeConnectionProfiles(): Promise<void> {
        const sanitize = async (
            connectionProfiles: IConnectionProfile[],
            target: vscode.ConfigurationTarget,
        ) => {
            let profileChanged = false;
            for (const conn of connectionProfiles) {
                // remove azure account token
                if (
                    conn &&
                    conn.authenticationType !== "AzureMFA" &&
                    conn.azureAccountToken !== undefined
                ) {
                    conn.azureAccountToken = undefined;
                    profileChanged = true;
                }
                // remove password
                if (!Utils.isEmpty(conn.password)) {
                    // save the password in the credential store if save password is true
                    await this.connectionManager.connectionStore.saveProfilePasswordIfNeeded(conn);
                    conn.password = "";
                    profileChanged = true;
                }
                // Fixup 'Encrypt' property if needed
                let result = ConnInfo.updateEncrypt(conn);
                if (result.updateStatus) {
                    await this.connectionManager.connectionStore.saveProfile(
                        result.connection as IConnectionProfile,
                    );
                }
            }
            if (profileChanged) {
                await this._vscodeWrapper.setConfiguration(
                    Constants.extensionName,
                    Constants.connectionsArrayName,
                    connectionProfiles,
                    target,
                );
            }
        };
        const profileMapping = new Map<vscode.ConfigurationTarget, IConnectionProfile[]>();
        const configuration = this._vscodeWrapper.getConfiguration(
            Constants.extensionName,
            this._vscodeWrapper.activeTextEditorUri,
        );
        const configValue = configuration.inspect<IConnectionProfile[]>(
            Constants.connectionsArrayName,
        );
        profileMapping.set(vscode.ConfigurationTarget.Global, configValue.globalValue || []);
        profileMapping.set(vscode.ConfigurationTarget.Workspace, configValue.workspaceValue || []);
        profileMapping.set(
            vscode.ConfigurationTarget.WorkspaceFolder,
            configValue.workspaceFolderValue || [],
        );
        for (const target of profileMapping.keys()) {
            // sanitize the connections and save them back to their original target.
            await sanitize(profileMapping.get(target), target);
        }
    }

    /**
     * Creates a new Object Explorer session
     * @param connectionCredentials Connection credentials to use for the session
     * @returns OE node if the session was created successfully, undefined otherwise
     */
    public async createObjectExplorerSession(
        connectionCredentials?: IConnectionInfo,
    ): Promise<TreeNodeInfo> {
        let retry = true;
        // There can be many reasons for the session creation to fail, so we will retry until we get a successful result or the user cancels the operation.
        let sessionCreationResult: CreateSessionResult = undefined;
        while (retry) {
            retry = false;
            sessionCreationResult =
                await this._objectExplorerProvider.createSession(connectionCredentials);
            if (sessionCreationResult?.shouldRetryOnFailure) {
                retry = true;
            }
        }
        if (sessionCreationResult) {
            const newNode = await sessionCreationResult.connectionNode;
            if (newNode) {
                this._objectExplorerProvider.refresh(undefined);
                return newNode;
            }
        }
        return undefined;
    }

    /**
     * Handles the search objects command
     * @param node Optional connection node to search within
     */
    public async onSearchObjects(node?: ConnectionNode): Promise<void> {
        try {
            // Get the connection URI and database name
            let connectionUri: string;
            let databaseName: string | undefined;

            if (node && node.connectionProfile) {
                // Called from Object Explorer context menu
                connectionUri = ObjectExplorerUtils.getNodeUri(node);
                databaseName = node.connectionProfile.database;

                // Ensure we have an active connection for this URI
                if (!this.connectionManager.isConnected(connectionUri)) {
                    let connectionCreds = node.connectionProfile;
                    const nodeDatabaseName = ObjectExplorerUtils.getDatabaseName(node);
                    if (nodeDatabaseName !== connectionCreds.database) {
                        connectionCreds.database = nodeDatabaseName;
                        databaseName = nodeDatabaseName;
                    }

                    if (!this.connectionManager.isConnecting(connectionUri)) {
                        const connectionResult = await this.connectionManager.connect(
                            connectionUri,
                            connectionCreds,
                            {
                                connectionSource: "searchObjects",
                            },
                        );

                        if (connectionResult) {
                            node.updateEntraTokenInfo(connectionCreds);
                        } else {
                            return;
                        }
                    }
                }
            } else {
                // Called from command palette - use active connection
                const activeUri = this._vscodeWrapper.activeTextEditorUri;
                if (!activeUri) {
                    void vscode.window.showErrorMessage(
                        LocalizedConstants.searchObjectsNoConnection,
                    );
                    return;
                }
                const connection = this._connectionMgr.getConnectionInfo(activeUri);
                if (!connection) {
                    void vscode.window.showErrorMessage(
                        LocalizedConstants.searchObjectsNoConnection,
                    );
                    return;
                }
                connectionUri = activeUri;
                databaseName = connection.credentials.database;
            }

            // Validate the connection URI before proceeding
            if (!connectionUri || connectionUri.trim() === "") {
                void vscode.window.showErrorMessage(
                    LocalizedConstants.searchObjectsInvalidConnectionUri,
                );
                return;
            }

            // Live, debounced QuickPick search using cached metadata
            const searchService = new DatabaseObjectSearchService(this._connectionMgr.client);
            await searchService.warmCache(connectionUri).catch(() => undefined);

            type SearchPick = vscode.QuickPickItem & { object?: DatabaseObject };
            const qp = vscode.window.createQuickPick<SearchPick>();
            qp.placeholder = LocalizedConstants.searchObjectsPlaceholder;
            qp.matchOnDescription = true;
            qp.matchOnDetail = true;
            qp.ignoreFocusOut = true;
            qp.items = [];

            let lastToken = 0;
            let debounceHandle: NodeJS.Timeout | undefined;

            const runSearch = async (value: string, token: number) => {
                const term = value?.trim();
                if (!term) {
                    qp.items = [];
                    return;
                }
                const result = await searchService.searchObjects(connectionUri, term, databaseName);
                if (token !== lastToken) {
                    return; // stale response
                }
                if (!result.success) {
                    qp.items = [
                        {
                            label: LocalizedConstants.searchObjectsErrorWithDetail(result.error),
                            description: "",
                            detail: "",
                        },
                    ];
                    return;
                }
                if (result.objects.length === 0) {
                    const msg = LocalizedConstants.searchObjectsNoResultsMessage(term);
                    qp.items = [
                        {
                            label: msg,
                            description: "",
                            detail: "",
                        },
                    ];
                    return;
                }
                qp.items = result.objects.map((r) => ({
                    label: r.name,
                    description: r.type,
                    detail: r.schema ? `${r.schema}.${r.name}` : r.name,
                    object: r,
                }));
            };

            const onChangeDisp = qp.onDidChangeValue((value) => {
                lastToken++;
                const current = lastToken;
                if (debounceHandle) {
                    clearTimeout(debounceHandle);
                }
                qp.busy = true;
                debounceHandle = setTimeout(() => {
                    void runSearch(value, current).finally(() => {
                        if (current === lastToken) {
                            qp.busy = false;
                        }
                    });
                }, 200);
            });

            let selectedItem: SearchPick | undefined;
            const onAcceptDisp = qp.onDidAccept(() => {
                selectedItem = qp.selectedItems?.[0];
                qp.hide();
            });
            const onHide = new Promise<void>((resolve) => {
                const d = qp.onDidHide(() => {
                    d.dispose();
                    resolve();
                });
            });
            qp.show();
            await onHide;
            onChangeDisp.dispose();
            onAcceptDisp.dispose();
            qp.dispose();

            if (!selectedItem || !selectedItem.object) {
                return; // cancelled or picked an info row
            }

            // Let user pick what kind of script to generate based on object type
            const objType = selectedItem.object.type;
            const operations: { label: string; op: ScriptOperation }[] = [];
            if (objType === "Table" || objType === "View") {
                operations.push(
                    {
                        label: LocalizedConstants.ObjectExplorer.ScriptSelectLabel,
                        op: ScriptOperation.Select,
                    },
                    {
                        label: LocalizedConstants.ObjectExplorer.ScriptCreateLabel,
                        op: ScriptOperation.Create,
                    },
                );
            } else if (objType === "Stored Procedure") {
                operations.push(
                    {
                        label: LocalizedConstants.ObjectExplorer.ScriptExecuteLabel,
                        op: ScriptOperation.Execute,
                    },
                    {
                        label: LocalizedConstants.ObjectExplorer.ScriptAlterLabel,
                        op: ScriptOperation.Alter,
                    },
                );
            } else if (objType === "Scalar Function" || objType === "Table-valued Function") {
                operations.push(
                    {
                        label: LocalizedConstants.ObjectExplorer.ScriptSelectLabel,
                        op: ScriptOperation.Select,
                    },
                    {
                        label: LocalizedConstants.ObjectExplorer.ScriptAlterLabel,
                        op: ScriptOperation.Alter,
                    },
                );
            } else {
                operations.push({
                    label: LocalizedConstants.ObjectExplorer.ScriptSelectLabel,
                    op: ScriptOperation.Select,
                });
            }

            const selectedOp = await vscode.window.showQuickPick(
                operations.map((o) => o.label),
                {
                    placeHolder: LocalizedConstants.ObjectExplorer.FetchingScriptLabel("…"),
                    ignoreFocusOut: true,
                },
            );
            if (!selectedOp) {
                return;
            }
            const op = operations.find((o) => o.label === selectedOp)?.op ?? ScriptOperation.Select;

            // Use ScriptingService to generate script and open connected untitled doc
            const connection = this._connectionMgr.getConnectionInfo(connectionUri);
            const serverInfo = this._connectionMgr.getServerInfo(connection?.credentials);
            // Map friendly type to metadata type name used by scripting
            const mapType = (t: string): string => {
                switch (t) {
                    case "Table":
                        return "Table";
                    case "View":
                        return "View";
                    case "Stored Procedure":
                        return "StoredProcedure";
                    case "Scalar Function":
                        return "ScalarValuedFunction";
                    case "Table-valued Function":
                        return "TableValuedFunction";
                    default:
                        return t;
                }
            };
            // Build an IScriptingObject from search result
            const scriptingObject: IScriptingObject = {
                type: mapType(objType),
                schema: selectedItem.object.schema,
                name: selectedItem.object.name,
            };

            const scriptingParams = this._scriptingService.createScriptingRequestParams(
                serverInfo,
                scriptingObject,
                connectionUri,
                op,
            );
            const script = await this._scriptingService.script(scriptingParams);

            await this._sqlDocumentService.newQuery({
                content: script,
                connectionStrategy: ConnectionStrategy.CopyConnectionFromInfo,
                connectionInfo: connection?.credentials,
            });
        } catch (error) {
            void vscode.window.showErrorMessage(
                LocalizedConstants.searchObjectsErrorWithDetail(getErrorMessage(error)),
            );
        }
    }

    /**
     * Initializes the Object Explorer commands
     * @param objectExplorerProvider provider settable for testing purposes
     */
    private async initializeObjectExplorer(
        objectExplorerProvider?: ObjectExplorerProvider,
    ): Promise<void> {
        // Register the object explorer tree provider
        this._objectExplorerProvider =
            objectExplorerProvider ??
            new ObjectExplorerProvider(
                this._vscodeWrapper,
                this._connectionMgr,
                this.isRichExperiencesEnabled,
            );

        this.objectExplorerTree = vscode.window.createTreeView("objectExplorer", {
            treeDataProvider: this._objectExplorerProvider,
            canSelectMany: false,
            showCollapseAll: true,
            dragAndDropController: new ObjectExplorerDragAndDropController(
                this._vscodeWrapper,
                this._connectionMgr.connectionStore,
            ),
        });
        this._context.subscriptions.push(this.objectExplorerTree);

        // Old style Add connection when experimental features are not enabled

        // Add Object Explorer Node
        this.registerCommandWithArgs(Constants.cmdAddObjectExplorer);
        // eslint-disable-next-line @typescript-eslint/no-explicit-any
        this._event.on(Constants.cmdAddObjectExplorer, async (args: any) => {
            let connectionInfo: IConnectionInfo | undefined = undefined;
            let connectionGroup: IConnectionGroup | undefined = undefined;
            if (args) {
                // validate that `args` is an IConnectionInfo before assigning
                if (isIConnectionInfo(args)) {
                    connectionInfo = args;
                } else {
                    if (args instanceof ConnectionGroupNode) {
                        connectionGroup = args.connectionGroup;
                    }
                }
            }

            const connDialog = new ConnectionDialogWebviewController(
                this._context,
                this._vscodeWrapper,
                this,
                this._objectExplorerProvider,
                connectionInfo,
                connectionGroup,
            );
            connDialog.revealToForeground();
        });

        // Object Explorer New Query
        this._context.subscriptions.push(
            vscode.commands.registerCommand(
                Constants.cmdObjectExplorerNewQuery,
                async (treeNodeInfo: TreeNodeInfo) => {
                    const connectionCredentials = treeNodeInfo.connectionProfile;
                    const databaseName = ObjectExplorerUtils.getDatabaseName(treeNodeInfo);

                    if (
                        databaseName !== connectionCredentials.database &&
                        databaseName !== LocalizedConstants.defaultDatabaseLabel
                    ) {
                        connectionCredentials.database = databaseName;
                    } else if (databaseName === LocalizedConstants.defaultDatabaseLabel) {
                        connectionCredentials.database = "";
                    }
                    treeNodeInfo.updateConnectionProfile(connectionCredentials);
                    await this.sqlDocumentService.newQuery({
                        connectionStrategy: ConnectionStrategy.CopyConnectionFromInfo,
                        connectionInfo: connectionCredentials,
                    });
                },
            ),
        );

        // Remove Object Explorer Node
        this._context.subscriptions.push(
            vscode.commands.registerCommand(
                Constants.cmdRemoveObjectExplorerNode,
                async (treeNodeInfo: ConnectionNode) => {
                    await this._objectExplorerProvider.removeNode(treeNodeInfo);
                },
            ),
        );

        // Refresh Object Explorer Node
        this._context.subscriptions.push(
            vscode.commands.registerCommand(
                Constants.cmdRefreshObjectExplorerNode,
                async (treeNodeInfo: TreeNodeInfo) => {
                    await this._objectExplorerProvider.refreshNode(treeNodeInfo);
                },
            ),
        );

        const connectParentNode = async (node: AccountSignInTreeNode | ConnectTreeNode) => {
            this._objectExplorerProvider.deleteChildrenCache(node.parentNode);
            void this._objectExplorerProvider.refresh(node.parentNode);
        };

        // Sign In into Object Explorer Node
        this._context.subscriptions.push(
            vscode.commands.registerCommand(
                Constants.cmdObjectExplorerNodeSignIn,
                async (node: AccountSignInTreeNode) => {
                    let choice = await this._vscodeWrapper.showErrorMessage(
                        LocalizedConstants.ObjectExplorer.FailedOEConnectionError,
                        LocalizedConstants.ObjectExplorer.FailedOEConnectionErrorRetry,
                        LocalizedConstants.ObjectExplorer.FailedOEConnectionErrorUpdate,
                    );
                    switch (choice) {
                        case LocalizedConstants.ObjectExplorer.FailedOEConnectionErrorUpdate:
                            const connDialog = new ConnectionDialogWebviewController(
                                this._context,
                                this._vscodeWrapper,
                                this,
                                this._objectExplorerProvider,
                                node.parentNode.connectionProfile,
                            );
                            connDialog.revealToForeground();
                            break;
                        case LocalizedConstants.ObjectExplorer.FailedOEConnectionErrorRetry:
                            await connectParentNode(node);
                            break;
                        default:
                            break;
                    }
                },
            ),
        );

        // Connect to Object Explorer Node
        this._context.subscriptions.push(
            vscode.commands.registerCommand(
                Constants.cmdConnectObjectExplorerNode,
                async (node: ConnectTreeNode) => {
                    await connectParentNode(node);
                },
            ),
        );

        // Disconnect Object Explorer Node
        this._context.subscriptions.push(
            vscode.commands.registerCommand(
                Constants.cmdDisconnectObjectExplorerNode,
                async (node: ConnectionNode) => {
                    await this._objectExplorerProvider.disconnectNode(node);
                },
            ),
        );

        this.registerCommand(Constants.cmdConnectionGroupCreate);
        this._event.on(Constants.cmdConnectionGroupCreate, () => {
            const connGroupDialog = new ConnectionGroupWebviewController(
                this._context,
                this._vscodeWrapper,
                this.connectionManager.connectionStore.connectionConfig,
            );
            connGroupDialog.revealToForeground();
        });

        this.registerCommandWithArgs(Constants.cmdConnectionGroupEdit);
        this._event.on(Constants.cmdConnectionGroupEdit, (node: ConnectionGroupNode) => {
            const connGroupDialog = new ConnectionGroupWebviewController(
                this._context,
                this._vscodeWrapper,
                this.connectionManager.connectionStore.connectionConfig,
                node.connectionGroup,
            );
            connGroupDialog.revealToForeground();
        });

        this.registerCommandWithArgs(Constants.cmdConnectionGroupDelete);
        this._event.on(Constants.cmdConnectionGroupDelete, async (node: ConnectionGroupNode) => {
            if (!(node instanceof ConnectionGroupNode)) {
                return;
            }

            let result = undefined;

            if (node.children.length > 0) {
                result = await vscode.window.showInformationMessage(
                    LocalizedConstants.ObjectExplorer.ConnectionGroupDeletionConfirmationWithContents(
                        typeof node.label === "string" ? node.label : node.label.label,
                    ),
                    { modal: true },
                    LocalizedConstants.ObjectExplorer.ConnectionGroupDeleteContents,
                    LocalizedConstants.ObjectExplorer.ConnectionGroupMoveContents,
                );
            } else {
                result = await vscode.window.showInformationMessage(
                    LocalizedConstants.ObjectExplorer.ConnectionGroupDeletionConfirmationWithoutContents(
                        typeof node.label === "string" ? node.label : node.label.label,
                    ),
                    { modal: true },
                    LocalizedConstants.Common.delete,
                );
            }
            if (
                result === LocalizedConstants.ObjectExplorer.ConnectionGroupDeleteContents ||
                result === LocalizedConstants.Common.delete
            ) {
                void this.connectionManager.connectionStore.connectionConfig.removeGroup(
                    node.connectionGroup.id,
                    "delete",
                );
            } else if (result === LocalizedConstants.ObjectExplorer.ConnectionGroupMoveContents) {
                void this.connectionManager.connectionStore.connectionConfig.removeGroup(
                    node.connectionGroup.id,
                    "move",
                );
            }
        });

        if (this.isRichExperiencesEnabled) {
            // Register the command as async and forward all arguments
            this._context.subscriptions.push(
                vscode.commands.registerCommand(
                    Constants.cmdSchemaCompare,
                    async (
                        ...args: (
                            | ConnectionNode
                            | TreeNodeInfo
                            | SchemaCompareEndpointInfo
                            | boolean
                            | string
                            | undefined
                        )[]
                    ) => {
                        let sourceNode = undefined;
                        let targetNode = undefined;
                        let runComparison: boolean | undefined;

                        if (args.length >= 2) {
                            // Positional arguments: [sourceNode, targetNode, runComparison]
                            sourceNode = args[0];
                            targetNode = args[1];
                            runComparison =
                                args.length > 2 && typeof args[2] === "boolean" ? args[2] : false;
                        }

                        await this.onSchemaCompare(sourceNode, targetNode, runComparison);
                    },
                ),
            );

            this._context.subscriptions.push(
                vscode.commands.registerCommand(
                    Constants.cmdSchemaCompareOpenFromCommandPalette,
                    async () => {
                        await this.onSchemaCompare();
                    },
                ),
            );

            this._context.subscriptions.push(
                vscode.commands.registerCommand(
                    Constants.cmdEditConnection,
                    async (node: TreeNodeInfo) => {
                        const connDialog = new ConnectionDialogWebviewController(
                            this._context,
                            this._vscodeWrapper,
                            this,
                            this._objectExplorerProvider,
                            node.connectionProfile,
                        );
                        connDialog.revealToForeground();
                    },
                ),
            );

            this._context.subscriptions.push(
                vscode.commands.registerCommand(
                    Constants.cmdDesignSchema,
                    async (node: TreeNodeInfo) => {
                        const schemaDesigner =
                            await SchemaDesignerWebviewManager.getInstance().getSchemaDesigner(
                                this._context,
                                this._vscodeWrapper,
                                this,
                                this.schemaDesignerService,
                                node.metadata.name,
                                node,
                            );

                        schemaDesigner.revealToForeground();
                    },
                ),
            );

            this._context.subscriptions.push(
                vscode.commands.registerCommand(
                    Constants.cmdNewTable,
                    async (node: TreeNodeInfo) => {
                        const reactPanel = new TableDesignerWebviewController(
                            this._context,
                            this._vscodeWrapper,
                            this.tableDesignerService,
                            this._connectionMgr,
                            this._sqlDocumentService,
                            node,
                            this._objectExplorerProvider,
                            this.objectExplorerTree,
                        );
                        reactPanel.revealToForeground();
                    },
                ),
            );

            this._context.subscriptions.push(
                vscode.commands.registerCommand(
                    Constants.cmdEditTable,
                    async (node: TreeNodeInfo) => {
                        const reactPanel = new TableDesignerWebviewController(
                            this._context,
                            this._vscodeWrapper,
                            this.tableDesignerService,
                            this._connectionMgr,
                            this._sqlDocumentService,
                            node,
                            this._objectExplorerProvider,
                            this.objectExplorerTree,
                        );
                        reactPanel.revealToForeground();
                    },
                ),
            );

            const filterNode = async (node: TreeNodeInfo) => {
                const filters = await ObjectExplorerFilter.getFilters(
                    this._context,
                    this._vscodeWrapper,
                    node,
                );
                if (filters) {
                    node.filters = filters;
                    if (node.collapsibleState === vscode.TreeItemCollapsibleState.Collapsed) {
                        await this._objectExplorerProvider.refreshNode(node);
                    } else if (node.collapsibleState === vscode.TreeItemCollapsibleState.Expanded) {
                        await this._objectExplorerProvider.expandNode(node, node.sessionId);
                    }
                    await this.objectExplorerTree.reveal(node, {
                        select: true,
                        focus: true,
                        expand: true,
                    });
                } else {
                    // User cancelled the operation. Do nothing and focus on the node
                    await this.objectExplorerTree.reveal(node, {
                        select: true,
                        focus: true,
                    });
                    return;
                }
            };

            this._context.subscriptions.push(
                vscode.commands.registerCommand(Constants.cmdFilterNode, filterNode),
            );

            this._context.subscriptions.push(
                vscode.commands.registerCommand(
                    Constants.cmdFilterNodeWithExistingFilters,
                    filterNode,
                ),
            );

            this._context.subscriptions.push(
                vscode.commands.registerCommand(
                    Constants.cmdClearFilters,
                    async (node: TreeNodeInfo) => {
                        node.filters = [];
                        await this._objectExplorerProvider.refreshNode(node);
                        await this.objectExplorerTree.reveal(node, {
                            select: true,
                            focus: true,
                            expand: true,
                        });
                    },
                ),
            );
        }

        // Initiate the scripting service
<<<<<<< HEAD
        this._scriptingService = new ScriptingService(
            this._context,
            this._vscodeWrapper,
            this._connectionMgr,
            this._sqlDocumentService,
            this._outputContentProvider,
            this._statusview,
            this.objectExplorerTree,
=======
        this._scriptingService = new ScriptingService(this._connectionMgr);

        // Script as Select
        this._context.subscriptions.push(
            vscode.commands.registerCommand(
                Constants.cmdScriptSelect,
                async (node: TreeNodeInfo) => {
                    await this.scriptNode(node, ScriptOperation.Select, true /* executeScript */);
                },
            ),
        );

        // Script as Create
        this._context.subscriptions.push(
            vscode.commands.registerCommand(
                Constants.cmdScriptCreate,
                async (node: TreeNodeInfo) => {
                    await this.scriptNode(node, ScriptOperation.Create);
                },
            ),
        );

        // Script as Drop
        this._context.subscriptions.push(
            vscode.commands.registerCommand(
                Constants.cmdScriptDelete,
                async (node: TreeNodeInfo) => {
                    await this.scriptNode(node, ScriptOperation.Delete);
                },
            ),
        );

        // Script as Execute
        this._context.subscriptions.push(
            vscode.commands.registerCommand(
                Constants.cmdScriptExecute,
                async (node: TreeNodeInfo) => {
                    await this.scriptNode(node, ScriptOperation.Execute);
                },
            ),
        );

        // Script as Alter
        this._context.subscriptions.push(
            vscode.commands.registerCommand(
                Constants.cmdScriptAlter,
                async (node: TreeNodeInfo) => {
                    await this.scriptNode(node, ScriptOperation.Alter);
                },
            ),
>>>>>>> 86d0f270
        );

        // Copy object name command
        this._context.subscriptions.push(
            vscode.commands.registerCommand(
                Constants.cmdCopyObjectName,
                async (node: TreeNodeInfo) => {
                    const name = ObjectExplorerUtils.getQualifiedName(node);
                    if (name) {
                        await this._vscodeWrapper.clipboardWriteText(name);
                    }
                },
            ),
        );

        // Start container command
        this._context.subscriptions.push(
            vscode.commands.registerCommand(
                Constants.cmdStartContainer,
                async (node: TreeNodeInfo) => {
                    if (
                        !node ||
                        !node.connectionProfile ||
                        !(await this.isContainerReadyForCommands(node))
                    ) {
                        return;
                    }
                    try {
                        // doing it this way instead of directly calling startContainer
                        // allows for the object explorer item loading UI to show
                        this._objectExplorerProvider.deleteChildrenCache(node);
                        await this._objectExplorerProvider.setNodeLoading(node);
                        this._objectExplorerProvider.refresh(node);
                        await this.objectExplorerTree.reveal(node, {
                            select: true,
                            focus: true,
                            expand: true,
                        });

                        await this.connectionManager.connectionUI
                            .saveProfile(node.connectionProfile as IConnectionProfile)
                            .then(async () => {
                                await this.createObjectExplorerSession(
                                    node.connectionProfile as IConnectionProfile,
                                );
                            });
                    } catch {
                        vscode.window.showErrorMessage(
                            LocalizedConstants.LocalContainers.failStartContainer(
                                node.connectionProfile.containerName,
                            ),
                        );
                    }
                },
            ),
        );

        // Stop container command
        this._context.subscriptions.push(
            vscode.commands.registerCommand(
                Constants.cmdStopContainer,
                async (node: TreeNodeInfo) => {
                    if (
                        !node ||
                        !node.connectionProfile ||
                        !(await this.isContainerReadyForCommands(node))
                    ) {
                        return;
                    }

                    const containerName = node.connectionProfile.containerName;
                    node.loadingLabel =
                        LocalizedConstants.LocalContainers.stoppingContainerLoadingLabel;
                    await this._objectExplorerProvider.setNodeLoading(node);
                    this._objectExplorerProvider.refresh(node);

                    await stopContainer(containerName).then(async (stoppedSuccessfully) => {
                        if (stoppedSuccessfully) {
                            node.loadingLabel =
                                LocalizedConstants.LocalContainers.startingContainerLoadingLabel;

                            await this._objectExplorerProvider
                                .disconnectNode(node as ConnectionNode)
                                .then(() => this._objectExplorerProvider.refresh(undefined));
                        }

                        vscode.window.showInformationMessage(
                            stoppedSuccessfully
                                ? LocalizedConstants.LocalContainers.stoppedContainerSucessfully(
                                      containerName,
                                  )
                                : LocalizedConstants.LocalContainers.failStopContainer(
                                      containerName,
                                  ),
                        );
                    });
                },
            ),
        );
        // Delete container command
        this._context.subscriptions.push(
            vscode.commands.registerCommand(
                Constants.cmdDeleteContainer,
                async (node: TreeNodeInfo) => {
                    if (
                        !node ||
                        !node.connectionProfile ||
                        !(await this.isContainerReadyForCommands(node))
                    ) {
                        return;
                    }

                    const confirmation = await vscode.window.showInformationMessage(
                        LocalizedConstants.LocalContainers.deleteContainerConfirmation(
                            node.connectionProfile.containerName,
                        ),
                        { modal: true },
                        LocalizedConstants.Common.delete,
                    );

                    if (confirmation === LocalizedConstants.Common.delete) {
                        node.loadingLabel =
                            LocalizedConstants.LocalContainers.deletingContainerLoadingLabel;
                        await this._objectExplorerProvider.setNodeLoading(node);
                        this._objectExplorerProvider.refresh(node);

                        const containerName = node.connectionProfile.containerName;
                        const deletedSuccessfully = await deleteContainer(containerName);
                        vscode.window.showInformationMessage(
                            deletedSuccessfully
                                ? LocalizedConstants.LocalContainers.deletedContainerSucessfully(
                                      containerName,
                                  )
                                : LocalizedConstants.LocalContainers.failDeleteContainer(
                                      containerName,
                                  ),
                        );
                        node.loadingLabel =
                            LocalizedConstants.LocalContainers.startingContainerLoadingLabel;
                        if (deletedSuccessfully) {
                            // Delete node from tree
                            await this._objectExplorerProvider.removeNode(
                                node as ConnectionNode,
                                false,
                            );
                            return this._objectExplorerProvider.refresh(undefined);
                        }
                    }
                },
            ),
        );
    }

    /**
     * Initializes the Query History commands
     */
    private initializeQueryHistory(): void {
        let config = this._vscodeWrapper.getConfiguration(Constants.extensionConfigSectionName);
        let queryHistoryFeature = config.get(Constants.configEnableQueryHistoryFeature);
        // If the query history feature is enabled
        if (queryHistoryFeature && !this._queryHistoryRegistered) {
            // Register the query history tree provider
            this._queryHistoryProvider = new QueryHistoryProvider(
                this._connectionMgr,
                this._outputContentProvider,
                this._vscodeWrapper,
                this._sqlDocumentService,
                this._statusview,
                this._prompter,
            );

            this._context.subscriptions.push(
                vscode.window.registerTreeDataProvider("queryHistory", this._queryHistoryProvider),
            );

            // Command to refresh Query History
            this._context.subscriptions.push(
                vscode.commands.registerCommand(
                    Constants.cmdRefreshQueryHistory,
                    (ownerUri: string, hasError: boolean) => {
                        config = this._vscodeWrapper.getConfiguration(
                            Constants.extensionConfigSectionName,
                        );
                        let queryHistoryFeatureEnabled = config.get(
                            Constants.configEnableQueryHistoryFeature,
                        );
                        let queryHistoryCaptureEnabled = config.get(
                            Constants.configEnableQueryHistoryCapture,
                        );
                        if (queryHistoryFeatureEnabled && queryHistoryCaptureEnabled) {
                            const timeStamp = new Date();
                            this._queryHistoryProvider.refresh(ownerUri, timeStamp, hasError);
                        }
                    },
                ),
            );

            // Command to enable clear all entries in Query History
            this._context.subscriptions.push(
                vscode.commands.registerCommand(Constants.cmdClearAllQueryHistory, () => {
                    this._queryHistoryProvider.clearAll();
                }),
            );

            // Command to enable delete an entry in Query History
            this._context.subscriptions.push(
                vscode.commands.registerCommand(
                    Constants.cmdDeleteQueryHistory,
                    (node: QueryHistoryNode) => {
                        this._queryHistoryProvider.deleteQueryHistoryEntry(node);
                    },
                ),
            );

            // Command to enable open a query in Query History
            this._context.subscriptions.push(
                vscode.commands.registerCommand(
                    Constants.cmdOpenQueryHistory,
                    async (node: QueryHistoryNode) => {
                        await this._queryHistoryProvider.openQueryHistoryEntry(node);
                    },
                ),
            );

            // Command to enable run a query in Query History
            this._context.subscriptions.push(
                vscode.commands.registerCommand(
                    Constants.cmdRunQueryHistory,
                    async (node: QueryHistoryNode) => {
                        await this._queryHistoryProvider.openQueryHistoryEntry(node, true);
                    },
                ),
            );

            // Command to start the query history capture
            this._context.subscriptions.push(
                vscode.commands.registerCommand(
                    Constants.cmdStartQueryHistory,
                    async (node: QueryHistoryNode) => {
                        await this._queryHistoryProvider.startQueryHistoryCapture();
                    },
                ),
            );

            // Command to pause the query history capture
            this._context.subscriptions.push(
                vscode.commands.registerCommand(
                    Constants.cmdPauseQueryHistory,
                    async (node: QueryHistoryNode) => {
                        await this._queryHistoryProvider.pauseQueryHistoryCapture();
                    },
                ),
            );

            // Command to open the query history experience in the command palette
            this._context.subscriptions.push(
                vscode.commands.registerCommand(
                    Constants.cmdCommandPaletteQueryHistory,
                    async () => {
                        await this._queryHistoryProvider.showQueryHistoryCommandPalette();
                    },
                ),
            );
            this._queryHistoryRegistered = true;
        }
    }

    /**
     * Handles the command to toggle SQLCMD mode
     */
    private async onToggleSqlCmd(): Promise<void> {
        let isSqlCmd: boolean;
        const uri = this._vscodeWrapper.activeTextEditorUri;
        const queryRunner = this._outputContentProvider.getQueryRunner(uri);
        // if a query runner exists, use it
        if (queryRunner) {
            isSqlCmd = queryRunner.isSqlCmd;
        } else {
            // otherwise create a new query runner
            isSqlCmd = false;
            const editor = this._vscodeWrapper.activeTextEditor;
            const title = path.basename(editor.document.fileName);
            await this._outputContentProvider.createQueryRunner(this._statusview, uri, title);
        }
        await this._outputContentProvider.toggleSqlCmd(this._vscodeWrapper.activeTextEditorUri);
        await this._connectionMgr.onChooseLanguageFlavor(true, !isSqlCmd);
        this._statusview.sqlCmdModeChanged(this._vscodeWrapper.activeTextEditorUri, !isSqlCmd);
    }

    /**
     * Handles the command to cancel queries
     */
    private async onCancelQuery(): Promise<void> {
        if (!this.canRunCommand() || !this.validateTextDocumentHasFocus()) {
            return;
        }
        try {
            let uri = this._vscodeWrapper.activeTextEditorUri;
            await this._outputContentProvider.cancelQuery(uri);
        } catch (err) {
            console.warn(`Unexpected error cancelling query : ${getErrorMessage(err)}`);
        }
    }

    /**
     * Choose a new database from the current server
     */
    public async onChooseDatabase(): Promise<boolean> {
        if (this.canRunCommand() && this.validateTextDocumentHasFocus()) {
            const success = await this._connectionMgr.onChooseDatabase();
            return success;
        }
        return false;
    }

    /**
     * Choose a language flavor for the SQL document. Should be either "MSSQL" or "Other"
     * to indicate that intellisense and other services should not be provided
     */
    private async onChooseLanguageFlavor(): Promise<boolean> {
        if (this.canRunCommand() && this.validateTextDocumentHasFocus()) {
            const fileUri = this._vscodeWrapper.activeTextEditorUri;
            if (fileUri && this._vscodeWrapper.isEditingSqlFile) {
                void this._connectionMgr.onChooseLanguageFlavor();
            } else {
                this._vscodeWrapper.showWarningMessage(LocalizedConstants.msgOpenSqlFile);
            }
        }
        return false;
    }

    /**
     * Close active connection, if any
     */
    private async onDisconnect(): Promise<boolean> {
        if (this.canRunCommand() && this.validateTextDocumentHasFocus()) {
            let fileUri = this._vscodeWrapper.activeTextEditorUri;
            let queryRunner = this._outputContentProvider.getQueryRunner(fileUri);
            if (queryRunner && queryRunner.isExecutingQuery) {
                await this._outputContentProvider.cancelQuery(fileUri);
            }
            const success = await this._connectionMgr.onDisconnect();
            if (success) {
                vscode.commands.executeCommand("setContext", "mssql.editorConnected", false);
            }
            return success;
        }
        return false;
    }

    /**
     * Manage connection profiles (create, edit, remove).
     * Public for testing purposes
     */
    public async onManageProfiles(): Promise<void> {
        if (this.canRunCommand()) {
            await this._connectionMgr.onManageProfiles();
            return;
        }
    }

    /**
     * Clears all pooled connections not in active use.
     */
    public async onClearPooledConnections(): Promise<void> {
        if (this.canRunCommand()) {
            await this._connectionMgr.onClearPooledConnections();
            return;
        }
    }

    /**
     * Let users pick from a list of connections
     */
    public async onNewConnection(): Promise<boolean> {
        if (this.canRunCommand() && this.validateTextDocumentHasFocus()) {
            let credentials = await this._connectionMgr.onNewConnection();
            if (credentials) {
                try {
                    await this.createObjectExplorerSession(credentials);
                } catch (error) {
                    this._connectionMgr.client.logger.error(error);
                }
                return true;
            }
        }
        return false;
    }

    /**
     * Opens a new SQL editor and/or prompts for a connection based on current state and parameters
     * @param forceNewEditor If true, always creates a new editor. If false, uses current editor if it's a SQL file
     * @param forceConnect If true, always prompts for connection even if already connected
     */
    public async onNewQueryWithConnection(
        forceNewEditor?: boolean,
        forceConnect?: boolean,
    ): Promise<boolean> {
        const activeEditor = vscode.window.activeTextEditor;
        const activeUri = activeEditor?.document.uri.toString();
        const isSqlEditor = activeEditor?.document.languageId === Constants.languageId;
        const isConnected = activeUri ? this.connectionManager.isConnected(activeUri) : false;

        sendActionEvent(
            TelemetryViews.MssqlCopilot,
            TelemetryActions.CopilotNewQueryWithConnection,
            {
                forceNewEditor: forceNewEditor?.toString() ?? "false",
                forceConnect: forceConnect?.toString() ?? "false",
                isSqlEditor: isSqlEditor.toString(),
                isConnected: isConnected.toString(),
            },
        );

        // Determine if we need to open a new editor
        const shouldOpenNewEditor = forceNewEditor || !isSqlEditor;

        // Determine if we need to connect
        const shouldConnect = forceConnect || !isConnected;

        // If already connected to a SQL editor and not forcing changes, do nothing
        if (isSqlEditor && isConnected && !forceNewEditor && !forceConnect) {
            return true;
        }

        // Open new editor if needed
        if (shouldOpenNewEditor) {
            const document = await vscode.workspace.openTextDocument({
                language: "sql",
                content: "",
            });
            await vscode.window.showTextDocument(document);
        }

        // Connect if needed
        if (shouldConnect) {
            return await this.onNewConnection();
        }

        return true;
    }

    public onDeployNewDatabase(initialConnectionGroup?: string): void {
        sendActionEvent(TelemetryViews.Deployment, TelemetryActions.OpenDeployment);

        const reactPanel = new DeploymentWebviewController(
            this._context,
            this._vscodeWrapper,
            this,
            initialConnectionGroup,
        );
        reactPanel.revealToForeground();
    }

    /**
     * Makes a connection and save if saveConnection is set to true
     * @param uri The URI of the connection to list the databases for.
     * @param connectionInfo The connection info
     * @param connectionPromise connection promise object
     * @param saveConnection saves the connection profile if sets to true
     * @returns if saveConnection is set to true, returns true for successful connection and saving the profile
     * otherwise returns true for successful connection
     *
     */
    public async connect(
        uri: string,
        connectionInfo: IConnectionInfo,
        saveConnection?: boolean,
        connectionSource?: string,
    ): Promise<boolean> {
        if (this.canRunCommand() && uri && connectionInfo) {
            const connectedSuccessfully = await this._connectionMgr.connect(uri, connectionInfo, {
                connectionSource,
            });
            if (connectedSuccessfully) {
                if (saveConnection) {
                    await this.createObjectExplorerSession(connectionInfo);
                }
                return true;
            }
        }
        return false;
    }

    /**
     * Clear and rebuild the IntelliSense cache
     */
    public onRebuildIntelliSense(): void {
        if (this.canRunCommand() && this.validateTextDocumentHasFocus()) {
            const fileUri = this._vscodeWrapper.activeTextEditorUri;
            if (fileUri && this._vscodeWrapper.isEditingSqlFile) {
                this._statusview.languageServiceStatusChanged(
                    fileUri,
                    LocalizedConstants.updatingIntelliSenseStatus,
                );
                SqlToolsServerClient.instance.sendNotification(
                    RebuildIntelliSenseNotification.type,
                    {
                        ownerUri: fileUri,
                    },
                );
            } else {
                this._vscodeWrapper.showWarningMessage(LocalizedConstants.msgOpenSqlFile);
            }
        }
    }

    /**
     * Send completion extension load request to language service
     */
    public onLoadCompletionExtension(params: CompletionExtensionParams): void {
        SqlToolsServerClient.instance.sendRequest(CompletionExtLoadRequest.type, params);
    }

    /**
     * execute the SQL statement for the current cursor position
     */
    public async onRunCurrentStatement(callbackThis?: MainController): Promise<void> {
        // the 'this' context is lost in retry callback, so capture it here
        let self: MainController = callbackThis ? callbackThis : this;
        try {
            if (!self.canRunCommand()) {
                return;
            }
            if (!self.canRunV2Command()) {
                // Notify the user that this is not supported on this version
                await this._vscodeWrapper.showErrorMessage(
                    LocalizedConstants.macSierraRequiredErrorMessage,
                );
                return;
            }
            if (!self.validateTextDocumentHasFocus()) {
                return;
            }

            // check if we're connected and editing a SQL file
            if (!(await this.checkIsReadyToExecuteQuery())) {
                return;
            }

            let editor = self._vscodeWrapper.activeTextEditor;
            let uri = self._vscodeWrapper.activeTextEditorUri;
            let title = path.basename(editor.document.fileName);

            // return early if the document does contain any text
            if (editor.document.getText(undefined).trim().length === 0) {
                return;
            }

            // only the start line and column are used to determine the current statement
            let querySelection: ISelectionData = {
                startLine: editor.selection.start.line,
                startColumn: editor.selection.start.character,
                endLine: 0,
                endColumn: 0,
            };

            await self._outputContentProvider.runCurrentStatement(
                self._statusview,
                uri,
                querySelection,
                title,
            );
        } catch (err) {
            console.warn(`Unexpected error running current statement : ${err}`);
        }
    }

    /**
     * get the T-SQL query from the editor, run it and show output
     */
    public async onRunQuery(executionPlanOptions?: ExecutionPlanOptions): Promise<void> {
        try {
            if (!this.canRunCommand() || !this.validateTextDocumentHasFocus()) {
                return;
            }

            // check if we're connected and editing a SQL file
            if (!(await this.checkIsReadyToExecuteQuery())) {
                return;
            }

            let editor = this._vscodeWrapper.activeTextEditor;
            let uri = this._vscodeWrapper.activeTextEditorUri;

            // Do not execute when there are multiple selections in the editor until it can be properly handled.
            // Otherwise only the first selection will be executed and cause unexpected issues.
            if (editor.selections?.length > 1) {
                this._vscodeWrapper.showErrorMessage(
                    LocalizedConstants.msgMultipleSelectionModeNotSupported,
                );
                return;
            }

            // Trim down the selection. If it is empty after selecting, then we don't execute
            let selectionToTrim = editor.selection.isEmpty ? undefined : editor.selection;
            if (editor.document.getText(selectionToTrim).trim().length === 0) {
                return;
            }

            // Save the query selection, so that we request execution for the right block
            let title = path.basename(editor.document.fileName);
            let querySelection: ISelectionData;
            // Calculate the selection if we have a selection, otherwise we'll treat null as
            // the entire document's selection
            if (!editor.selection.isEmpty) {
                let selection = editor.selection;
                querySelection = {
                    startLine: selection.start.line,
                    startColumn: selection.start.character,
                    endLine: selection.end.line,
                    endColumn: selection.end.character,
                };
            }

            // create new connection
            if (!this.connectionManager.isConnected(uri)) {
                await this.onNewConnection();
                sendActionEvent(TelemetryViews.QueryEditor, TelemetryActions.CreateConnection);
            }
            // check if current connection is still valid / active - if not, refresh azure account token
            await this._connectionMgr.refreshAzureAccountToken(uri);

            // Delete stored filters and dimension states for result grid when a new query is executed
            store.deleteUriState(uri);

            await this._outputContentProvider.runQuery(
                this._statusview,
                uri,
                querySelection,
                title,
                executionPlanOptions,
            );
        } catch (err) {
            console.warn(`Unexpected error running query : ${err}`);
        }
    }

    /**
     * Checks if there's an active SQL file that has a connection associated with it.
     * @returns true if the file is a SQL file and has a connection, false otherwise
     */
    public async checkIsReadyToExecuteQuery(): Promise<boolean> {
        if (!(await this.checkForActiveSqlFile())) {
            return false;
        }

        if (this._connectionMgr.isConnected(this._vscodeWrapper.activeTextEditorUri)) {
            return true;
        }

        const result = await this.onNewConnection();

        return result;
    }

    /**
     * Executes a callback and logs any errors raised
     */
    private runAndLogErrors<T>(promise: Promise<T>): Promise<T> {
        let self = this;
        return promise.catch((err) => {
            self._vscodeWrapper.showErrorMessage(LocalizedConstants.msgError + err);
            return undefined;
        });
    }

    /**
     * Access the connection manager for testing
     */
    public get connectionManager(): ConnectionManager {
        return this._connectionMgr;
    }

    public set connectionManager(connectionManager: ConnectionManager) {
        this._connectionMgr = connectionManager;
    }

    public get outputContentProvider(): SqlOutputContentProvider {
        return this._outputContentProvider;
    }

    public get statusview(): StatusView {
        return this._statusview;
    }

    public get sqlDocumentService(): SqlDocumentService {
        return this._sqlDocumentService;
    }

    public set sqlDocumentService(sqlDocumentService: SqlDocumentService) {
        this._sqlDocumentService = sqlDocumentService;
    }

    public get objectEpxplorerProvider(): ObjectExplorerProvider {
        return this._objectExplorerProvider;
    }

    /**
     * Verifies the extension is initilized and if not shows an error message
     */
    private canRunCommand(): boolean {
        if (this._connectionMgr === undefined) {
            Utils.showErrorMsg(LocalizedConstants.extensionNotInitializedError);
            return false;
        }
        return true;
    }

    /**
     * Return whether or not some text document currently has focus, and display an error message if not
     */
    private validateTextDocumentHasFocus(): boolean {
        if (this._vscodeWrapper.activeTextEditorUri === undefined) {
            Utils.showErrorMsg(LocalizedConstants.noActiveEditorMsg);
            return false;
        }
        return true;
    }

    /**
     * Checks if the current document is a SQL file
     * @returns true if the current document is a SQL file, false if not or if there's no active document
     */
    private async checkForActiveSqlFile(): Promise<boolean> {
        if (!this.validateTextDocumentHasFocus()) {
            return false;
        }

        if (this._vscodeWrapper.isEditingSqlFile) {
            return true;
        }

        return await this._connectionMgr.connectionUI.promptToChangeLanguageMode();
    }

    /**
     * Verifies the tools service version is high enough to support certain commands
     */
    private canRunV2Command(): boolean {
        let version: number = SqlToolsServerClient.instance.getServiceVersion();
        return version > 1;
    }

    private async showOnLaunchPrompts(): Promise<void> {
        // All prompts should be async and _not_ awaited so that we don't block the rest of the extension

        if (this.shouldShowEnableRichExperiencesPrompt()) {
            void this.showEnableRichExperiencesPrompt();
        } else {
            void this.showFirstLaunchPrompts();
        }
    }

    private shouldShowEnableRichExperiencesPrompt(): boolean {
        return !(
            this._vscodeWrapper
                .getConfiguration()
                .get<boolean>(Constants.configEnableRichExperiencesDoNotShowPrompt) ||
            this._vscodeWrapper
                .getConfiguration()
                .get<boolean>(Constants.configEnableRichExperiences)
        );
    }

    /**
     * Prompts the user to enable rich experiences
     */
    private async showEnableRichExperiencesPrompt(): Promise<void> {
        if (!this.shouldShowEnableRichExperiencesPrompt()) {
            return;
        }

        const response = await this._vscodeWrapper.showInformationMessage(
            LocalizedConstants.enableRichExperiencesPrompt(Constants.richFeaturesLearnMoreLink),
            LocalizedConstants.enableRichExperiences,
            LocalizedConstants.Common.dontShowAgain,
        );

        let telemResponse: string;

        switch (response) {
            case LocalizedConstants.enableRichExperiences:
                telemResponse = "enableRichExperiences";
                break;
            case LocalizedConstants.Common.dontShowAgain:
                telemResponse = "dontShowAgain";
                break;
            default:
                telemResponse = "dismissed";
        }

        sendActionEvent(TelemetryViews.General, TelemetryActions.EnableRichExperiencesPrompt, {
            response: telemResponse,
        });

        this.doesExtensionLaunchedFileExist(); // create the "extensionLaunched" file since this takes the place of the release notes prompt

        if (response === LocalizedConstants.enableRichExperiences) {
            await vscode.commands.executeCommand(Constants.cmdEnableRichExperiencesCommand);
        } else if (response === LocalizedConstants.Common.dontShowAgain) {
            await this._vscodeWrapper
                .getConfiguration()
                .update(
                    Constants.configEnableRichExperiencesDoNotShowPrompt,
                    true,
                    vscode.ConfigurationTarget.Global,
                );
        }
    }

    /**
     * Prompts the user to view release notes, if this is a new extension install
     */
    private async showFirstLaunchPrompts(): Promise<void> {
        let self = this;
        if (!this.doesExtensionLaunchedFileExist()) {
            // ask the user to view release notes document
            let confirmText = LocalizedConstants.viewMore;
            let promiseReleaseNotes = this._vscodeWrapper
                .showInformationMessage(
                    LocalizedConstants.releaseNotesPromptDescription,
                    confirmText,
                )
                .then(async (result) => {
                    if (result === confirmText) {
                        await self.launchReleaseNotesPage();
                    }
                });

            await Promise.all([promiseReleaseNotes]);
        }
    }

    /**
     * Shows the release notes page in the preview browser
     */
    private async launchReleaseNotesPage(): Promise<void> {
        await vscode.env.openExternal(vscode.Uri.parse(Constants.changelogLink));
    }

    /**
     * Shows the Getting Started page in the preview browser
     */
    private async launchGettingStartedPage(): Promise<void> {
        await vscode.env.openExternal(vscode.Uri.parse(Constants.gettingStartedGuideLink));
    }

    /**
     * Handler for the Schema Compare command.
     * Accepts variable arguments, typically:
     *   - [sourceNode, targetNode, runComparison] when invoked from update Project SC or programmatically,
     *   - [sourceNode, undefined] when invoked from a project tree node/ server / database node,
     *   - [] when invoked from the command palette.
     * This method normalizes the arguments and launches the Schema Compare UI.
     */
    public async onSchemaCompare(
        sourceNode?: ConnectionNode | TreeNodeInfo | SchemaCompareEndpointInfo | string | undefined,
        targetNode?: ConnectionNode | TreeNodeInfo | SchemaCompareEndpointInfo | string | undefined,
        runComparison: boolean = false,
    ): Promise<void> {
        const result = await this.schemaCompareService.schemaCompareGetDefaultOptions();
        const schemaCompareWebView = new SchemaCompareWebViewController(
            this._context,
            this._vscodeWrapper,
            sourceNode,
            targetNode,
            runComparison,
            this.schemaCompareService,
            this._connectionMgr,
            result,
            SchemaCompare.Title,
        );

        schemaCompareWebView.revealToForeground();
    }

    /**
     * Handler for the Publish Database Project command.
     * Accepts the project file path as an argument.
     * This method launches the Publish Project UI for the specified database project.
     * @param projectFilePath The file path of the database project to publish.
     */
    public async onPublishDatabaseProject(projectFilePath: string): Promise<void> {
        const deploymentOptions = await this.schemaCompareService.schemaCompareGetDefaultOptions();
        const publishProjectWebView = new PublishProjectWebViewController(
            this._context,
            this._vscodeWrapper,
            this.connectionManager,
            projectFilePath,
            this.sqlProjectsService,
            this.dacFxService,
            deploymentOptions.defaultDeploymentOptions,
        );

        publishProjectWebView.revealToForeground();
    }

    /**
     * Check if the extension launched file exists.
     * This is to detect when we are running in a clean install scenario.
     */
    private doesExtensionLaunchedFileExist(): boolean {
        // check if file already exists on disk
        let filePath = this._context.asAbsolutePath("extensionlaunched.dat");
        try {
            // this will throw if the file does not exist
            fs.statSync(filePath);
            return true;
        } catch (err) {
            try {
                // write out the "first launch" file if it doesn't exist
                fs.writeFile(filePath, "launched", (err) => {
                    return;
                });
            } catch (err) {
                // ignore errors writing first launch file since there isn't really
                // anything we can do to recover in this situation.
            }
            return false;
        }
    }

    private onChangeQueryHistoryConfig(): void {
        let queryHistoryFeatureEnabled = this._vscodeWrapper
            .getConfiguration(Constants.extensionConfigSectionName)
            .get(Constants.configEnableQueryHistoryFeature);
        if (queryHistoryFeatureEnabled) {
            this.initializeQueryHistory();
        }
    }

    /**
     * Called by VS Code when user settings are changed
     * @param ConfigurationChangeEvent event that is fired when config is changed
     */
    public async onDidChangeConfiguration(e: vscode.ConfigurationChangeEvent): Promise<void> {
        if (
            !e.affectsConfiguration(Constants.extensionName) &&
            !e.affectsConfiguration(Constants.sovereignCloudSectionName)
        ) {
            return;
        }

        this.onChangeQueryHistoryConfig();
        const needsRefresh = await this.onChangeConnectionConfig(e);
        await this.onChangeGroupBySchemaConfig(e);

        if (needsRefresh) {
            this._objectExplorerProvider.refresh(undefined);
        }
        if (e.affectsConfiguration(Constants.mssqlPiiLogging)) {
            this.updatePiiLoggingLevel();
        }

        // Prompt to reload VS Code when any of these settings are updated.
        const configSettingsRequiringReload = [
            Constants.enableSqlAuthenticationProvider,
            Constants.enableConnectionPooling,
            Constants.configEnableExperimentalFeatures,
            Constants.configEnableRichExperiences,
            Constants.configSovereignCloudEnvironment,
            Constants.configSovereignCloudCustomEnvironment,
            Constants.configCustomEnvironment,
        ];

        if (configSettingsRequiringReload.some((setting) => e.affectsConfiguration(setting))) {
            await this.displayReloadMessage(LocalizedConstants.reloadPromptGeneric);
        }
    }

    private async onChangeGroupBySchemaConfig(e: vscode.ConfigurationChangeEvent): Promise<void> {
        if (!e.affectsConfiguration(Constants.cmdObjectExplorerGroupBySchemaFlagName)) {
            return;
        }

        this._objectExplorerProvider.refreshConnectedNodes();
    }

    /**
     * Updates the Object Explorer connections based on the user settings, removing stale connections and adding new ones.
     * @returns true if the Object Explorer should be refreshed, false otherwise.
     */
    private async onChangeConnectionConfig(e: vscode.ConfigurationChangeEvent): Promise<boolean> {
        if (
            !e.affectsConfiguration(`mssql.${Constants.connectionsArrayName}`) &&
            !e.affectsConfiguration(`mssql.${Constants.connectionGroupsArrayName}`)
        ) {
            return false;
        }

        let needsRefresh = false;

        // 1. If the connectionsGroup setting has changed, Object Explorer always needs to be refreshed
        if (e.affectsConfiguration(`mssql.${Constants.connectionGroupsArrayName}`)) {
            needsRefresh = true;
        }

        // 2. Handle connections that have been added, removed, or reparented in OE
        let configConnections =
            await this.connectionManager.connectionStore.connectionConfig.getConnections(
                true /* alsoGetFromWorkspace */,
            );
        let objectExplorerConnections = this._objectExplorerProvider.connections;

        let result = await this.handleRemovedConns(objectExplorerConnections, configConnections);
        needsRefresh ||= result;

        result = await this.handleAddedConns(objectExplorerConnections, configConnections);
        needsRefresh ||= result;

        // no side-effects, so can be skipped if OE refresh is already needed
        needsRefresh ||= await this.checkForMovedConns(configConnections);

        // 3. Ensure passwords have been saved to the credential store instead of to config JSON
        await this.sanitizeConnectionProfiles();

        if (
            needsRefresh &&
            this._vscodeWrapper
                .getConfiguration()
                .get<boolean>(Constants.configStatusBarEnableConnectionColor)
        ) {
            // update status bar connection colors
            void this._statusview.updateConnectionColors();
        }

        return needsRefresh;
    }

    /** Determine if any connections have had their groupId changed.
     * This function has no side-effects, so it can be skipped if an OE refresh is already needed.
     */
    private async checkForMovedConns(configConnections: IConnectionProfile[]): Promise<boolean> {
        for (const connProfile of configConnections) {
            if (
                connProfile.groupId !==
                this._objectExplorerProvider.objectExplorerService.getConnectionNodeById(
                    connProfile.id,
                )?.connectionProfile.groupId
            ) {
                return true;
            }
        }

        return false;
    }

    private async handleAddedConns(
        oeConnections: IConnectionProfile[],
        configConnections: IConnectionProfile[],
    ): Promise<boolean> {
        let needsRefresh = false;

        // if a connection was manually added
        let newConnections = configConnections.filter((userConn) => {
            return !oeConnections.some((oeConn) => Utils.isSameConnectionInfo(userConn, oeConn));
        });
        for (let conn of newConnections) {
            // if a connection is not connected, that means it was added manually
            const newConnectionProfile = <IConnectionProfile>conn;
            const uri = ObjectExplorerUtils.getNodeUriFromProfile(newConnectionProfile);
            if (
                !this.connectionManager.isActiveConnection(conn) &&
                !this.connectionManager.isConnecting(uri)
            ) {
                // add a disconnected node for the connection
                this._objectExplorerProvider.addDisconnectedNode(conn);
                needsRefresh = true;
            }
        }

        return needsRefresh;
    }

    private async handleRemovedConns(
        oeConnections: IConnectionProfile[],
        configConnections: IConnectionProfile[],
    ): Promise<boolean> {
        let needsRefresh = false;

        // if a connection was manually removed...
        let staleConnections = oeConnections.filter((oeConn) => {
            return !configConnections.some((configConn) =>
                Utils.isSameConnectionInfo(oeConn, configConn),
            );
        });
        // ...disconnect that connection and remove its creds from the credential store and MRU
        for (let conn of staleConnections) {
            let profile = <IConnectionProfile>conn;
            if (this.connectionManager.isActiveConnection(conn)) {
                const uri = this.connectionManager.getUriForConnection(conn);
                await this.connectionManager.disconnect(uri);
            }
            await this.connectionManager.connectionStore.removeRecentlyUsed(profile);
            if (
                profile.authenticationType === Constants.sqlAuthentication &&
                profile.savePassword
            ) {
                await this.connectionManager.deleteCredential(profile);
            }
        }
        // remove them from object explorer
        await this._objectExplorerProvider.removeConnectionNodes(staleConnections);
        needsRefresh ||= staleConnections.length > 0;

        return needsRefresh;
    }

    /**
     * Updates Pii Logging configuration for Logger.
     */
    private updatePiiLoggingLevel(): void {
        const piiLogging: boolean = vscode.workspace
            .getConfiguration(Constants.extensionName)
            .get(Constants.piiLogging, false);
        SqlToolsServerClient.instance.logger.piiLogging = piiLogging;
    }

    /**
     * Display notification with button to reload
     * return true if button clicked
     * return false if button not clicked
     */
    private async displayReloadMessage(reloadPrompt: string): Promise<boolean> {
        const result = await vscode.window.showInformationMessage(
            reloadPrompt,
            LocalizedConstants.reloadChoice,
        );
        if (result === LocalizedConstants.reloadChoice) {
            await vscode.commands.executeCommand("workbench.action.reloadWindow");
            return true;
        } else {
            return false;
        }
    }

    private async isContainerReadyForCommands(node: TreeNodeInfo): Promise<boolean> {
        const containerName = node.connectionProfile?.containerName;
        return (
            await prepareForDockerContainerCommand(
                containerName,
                node as ConnectionNode,
                this._objectExplorerProvider.objectExplorerService,
            )
        ).success;
    }

    public removeAadAccount(prompter: IPrompter): void {
        void this.connectionManager.removeAccount(prompter);
    }

    public addAadAccount(): void {
        void this.connectionManager.addAccount();
    }

    private ExecutionPlanCustomEditorProvider = class implements vscode.CustomTextEditorProvider {
        constructor(
            public context: vscode.ExtensionContext,
            public vscodeWrapper: VscodeWrapper,
            public executionPlanService: ExecutionPlanService,
            public sqlDocumentService: SqlDocumentService,
        ) {
            this.context = context;
            this.executionPlanService = executionPlanService;
            this.sqlDocumentService = sqlDocumentService;
        }

        public async resolveCustomTextEditor(document: vscode.TextDocument): Promise<void> {
            await this.onOpenExecutionPlanFile(document);
        }

        public async onOpenExecutionPlanFile(document: vscode.TextDocument) {
            const planContents = document.getText();
            let docName = document.fileName;
            docName = docName.substring(docName.lastIndexOf(path.sep) + 1);

            vscode.commands.executeCommand("workbench.action.closeActiveEditor");

            openExecutionPlanWebview(
                this.context,
                this.vscodeWrapper,
                this.executionPlanService,
                this.sqlDocumentService,
                planContents,
                docName,
            );
        }
    };
}<|MERGE_RESOLUTION|>--- conflicted
+++ resolved
@@ -723,182 +723,6 @@
     }
 
     /**
-<<<<<<< HEAD
-=======
-     * Helper to script a node based on the script operation
-     */
-    public async scriptNode(
-        node: TreeNodeInfo,
-        operation: ScriptOperation,
-        executeScript: boolean = false,
-    ): Promise<void> {
-        const scriptNodeOperation = async () => {
-            const nodeUri = ObjectExplorerUtils.getNodeUri(node);
-            let connectionCreds = node.connectionProfile;
-            const databaseName = ObjectExplorerUtils.getDatabaseName(node);
-            // if not connected or different database
-            if (
-                !this.connectionManager.isConnected(nodeUri) ||
-                connectionCreds.database !== databaseName
-            ) {
-                // make a new connection
-                connectionCreds.database = databaseName;
-                if (!this.connectionManager.isConnecting(nodeUri)) {
-                    const isConnected = await this.connectionManager.connect(
-                        nodeUri,
-                        connectionCreds,
-                        {
-                            connectionSource: "scriptNode",
-                        },
-                    );
-                    if (isConnected) {
-                        node.updateEntraTokenInfo(connectionCreds); // may be updated Entra token after connect() call
-                    } else {
-                        /**
-                         * The connection wasn't successful. Stopping scripting operation.
-                         * Not throwing an error because the user is already notified of
-                         * the connection failure in the connection manager.
-                         */
-                        return;
-                    }
-                }
-            }
-
-            const selectStatement = await this._scriptingService.scriptTreeNode(
-                node,
-                nodeUri,
-                operation,
-            );
-            let scriptingObject = this._scriptingService.getObjectFromNode(node);
-            let title = `${scriptingObject.schema}.${scriptingObject.name}`;
-            const editor = await this._sqlDocumentService.newQuery({
-                content: selectStatement,
-                connectionStrategy: ConnectionStrategy.CopyConnectionFromInfo,
-                connectionInfo: connectionCreds,
-            });
-
-            node.updateEntraTokenInfo(connectionCreds); // newQuery calls connect() internally, so may be updated Entra token
-            if (executeScript) {
-                const preventAutoExecute = vscode.workspace
-                    .getConfiguration()
-                    .get<boolean>(Constants.configPreventAutoExecuteScript);
-
-                if (!preventAutoExecute) {
-                    const uri = getUriKey(editor.document.uri);
-                    const queryPromise = new Deferred<boolean>();
-                    await this._outputContentProvider.runQuery(
-                        this._statusview,
-                        uri,
-                        undefined,
-                        title,
-                        undefined,
-                        queryPromise,
-                    );
-                    await queryPromise;
-                    await this.connectionManager.connectionStore.removeRecentlyUsed(
-                        <IConnectionProfile>connectionCreds,
-                    );
-                }
-            }
-
-            let scriptType;
-            switch (operation) {
-                case ScriptOperation.Select:
-                    scriptType = "Select";
-                    break;
-                case ScriptOperation.Create:
-                    scriptType = "Create";
-                    break;
-                case ScriptOperation.Insert:
-                    scriptType = "Insert";
-                    break;
-                case ScriptOperation.Update:
-                    scriptType = "Update";
-                    break;
-                case ScriptOperation.Delete:
-                    scriptType = "Delete";
-                    break;
-                case ScriptOperation.Execute:
-                    scriptType = "Execute";
-                    break;
-                case ScriptOperation.Alter:
-                    scriptType = "Alter";
-                    break;
-                default:
-                    scriptType = "Unknown";
-                    break;
-            }
-            sendActionEvent(
-                TelemetryViews.QueryEditor,
-                TelemetryActions.RunQuery,
-                {
-                    isScriptExecuted: executeScript.toString(),
-                    objectType: node.nodeType,
-                    operation: scriptType,
-                },
-                undefined,
-                connectionCreds as IConnectionProfile,
-                this.connectionManager.getServerInfo(connectionCreds),
-            );
-        };
-
-        let operationType = "";
-        switch (operation) {
-            case ScriptOperation.Select:
-                operationType = LocalizedConstants.ObjectExplorer.ScriptSelectLabel;
-                break;
-            case ScriptOperation.Create:
-                operationType = LocalizedConstants.ObjectExplorer.ScriptCreateLabel;
-                break;
-            case ScriptOperation.Insert:
-                operationType = LocalizedConstants.ObjectExplorer.ScriptInsertLabel;
-                break;
-            case ScriptOperation.Update:
-                operationType = LocalizedConstants.ObjectExplorer.ScriptUpdateLabel;
-                break;
-            case ScriptOperation.Delete:
-                operationType = LocalizedConstants.ObjectExplorer.ScriptDeleteLabel;
-                break;
-            case ScriptOperation.Execute:
-                operationType = LocalizedConstants.ObjectExplorer.ScriptExecuteLabel;
-                break;
-            case ScriptOperation.Alter:
-                operationType = LocalizedConstants.ObjectExplorer.ScriptAlterLabel;
-                break;
-            default:
-                operationType = LocalizedConstants.ObjectExplorer.ScriptSelectLabel;
-        }
-
-        await vscode.window.withProgress(
-            {
-                location: vscode.ProgressLocation.Notification,
-                title: LocalizedConstants.ObjectExplorer.FetchingScriptLabel(operationType),
-            },
-            async () => {
-                const scriptTelemetryActivity = startActivity(
-                    TelemetryViews.ObjectExplorer,
-                    TelemetryActions.ScriptNode,
-                    undefined,
-                    {
-                        operation: operationType,
-                        nodeType: node.nodeType,
-                        subType: node.nodeSubType,
-                    },
-                );
-                try {
-                    await scriptNodeOperation();
-                    scriptTelemetryActivity.end(ActivityStatus.Succeeded);
-                } catch (error) {
-                    scriptTelemetryActivity.endFailed(error, false);
-                }
-            },
-        );
-
-        UserSurvey.getInstance().promptUserForNPSFeedback("scriptAs");
-    }
-
-    /**
->>>>>>> 86d0f270
      * Returns a flag indicating if the extension is initialized
      */
     public isInitialized(): boolean {
@@ -1752,7 +1576,6 @@
         }
 
         // Initiate the scripting service
-<<<<<<< HEAD
         this._scriptingService = new ScriptingService(
             this._context,
             this._vscodeWrapper,
@@ -1761,58 +1584,6 @@
             this._outputContentProvider,
             this._statusview,
             this.objectExplorerTree,
-=======
-        this._scriptingService = new ScriptingService(this._connectionMgr);
-
-        // Script as Select
-        this._context.subscriptions.push(
-            vscode.commands.registerCommand(
-                Constants.cmdScriptSelect,
-                async (node: TreeNodeInfo) => {
-                    await this.scriptNode(node, ScriptOperation.Select, true /* executeScript */);
-                },
-            ),
-        );
-
-        // Script as Create
-        this._context.subscriptions.push(
-            vscode.commands.registerCommand(
-                Constants.cmdScriptCreate,
-                async (node: TreeNodeInfo) => {
-                    await this.scriptNode(node, ScriptOperation.Create);
-                },
-            ),
-        );
-
-        // Script as Drop
-        this._context.subscriptions.push(
-            vscode.commands.registerCommand(
-                Constants.cmdScriptDelete,
-                async (node: TreeNodeInfo) => {
-                    await this.scriptNode(node, ScriptOperation.Delete);
-                },
-            ),
-        );
-
-        // Script as Execute
-        this._context.subscriptions.push(
-            vscode.commands.registerCommand(
-                Constants.cmdScriptExecute,
-                async (node: TreeNodeInfo) => {
-                    await this.scriptNode(node, ScriptOperation.Execute);
-                },
-            ),
-        );
-
-        // Script as Alter
-        this._context.subscriptions.push(
-            vscode.commands.registerCommand(
-                Constants.cmdScriptAlter,
-                async (node: TreeNodeInfo) => {
-                    await this.scriptNode(node, ScriptOperation.Alter);
-                },
-            ),
->>>>>>> 86d0f270
         );
 
         // Copy object name command

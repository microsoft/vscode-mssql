﻿/*---------------------------------------------------------------------------------------------
 *  Copyright (c) Microsoft Corporation. All rights reserved.
 *  Licensed under the MIT License. See License.txt in the project root for license information.
 *--------------------------------------------------------------------------------------------*/

import * as events from "events";
import * as fs from "fs";
import * as path from "path";
import * as vscode from "vscode";
import { IConnectionInfo } from "vscode-mssql";
import { AzureResourceController } from "../azure/azureResourceController";
import * as Constants from "../constants/constants";
import * as LocalizedConstants from "../constants/locConstants";
import SqlToolsServerClient from "../languageservice/serviceclient";
import * as ConnInfo from "../models/connectionInfo";
import {
    CompletionExtensionParams,
    CompletionExtLoadRequest,
    RebuildIntelliSenseNotification,
} from "../models/contracts/languageService";
import { ScriptOperation } from "../models/contracts/scripting/scriptingRequest";
import { SqlOutputContentProvider } from "../models/sqlOutputContentProvider";
import * as Utils from "../models/utils";
import { AccountSignInTreeNode } from "../objectExplorer/accountSignInTreeNode";
import { ConnectTreeNode } from "../objectExplorer/connectTreeNode";
import { ObjectExplorerProvider } from "../objectExplorer/objectExplorerProvider";
import { ObjectExplorerUtils } from "../objectExplorer/objectExplorerUtils";
import { TreeNodeInfo } from "../objectExplorer/treeNodeInfo";
import CodeAdapter from "../prompts/adapter";
import { IPrompter } from "../prompts/question";
import { Deferred } from "../protocol";
import { QueryHistoryNode } from "../queryHistory/queryHistoryNode";
import { QueryHistoryProvider } from "../queryHistory/queryHistoryProvider";
import { ScriptingService } from "../scripting/scriptingService";
import { AzureAccountService } from "../services/azureAccountService";
import { AzureResourceService } from "../services/azureResourceService";
import { DacFxService } from "../services/dacFxService";
import { SqlProjectsService } from "../services/sqlProjectsService";
import { SchemaCompareService } from "../services/schemaCompareService";
import { SqlTasksService } from "../services/sqlTasksService";
import StatusView from "../views/statusView";
import { IConnectionProfile, ISelectionData } from "./../models/interfaces";
import ConnectionManager from "./connectionManager";
import UntitledSqlDocumentService from "./untitledSqlDocumentService";
import VscodeWrapper from "./vscodeWrapper";
import { sendActionEvent } from "../telemetry/telemetry";
import {
    TelemetryActions,
    TelemetryViews,
} from "../sharedInterfaces/telemetry";
import { TableDesignerService } from "../services/tableDesignerService";
import { TableDesignerWebviewController } from "../tableDesigner/tableDesignerWebviewController";
import { ConnectionDialogWebviewController } from "../connectionconfig/connectionDialogWebviewController";
import { ObjectExplorerFilter } from "../objectExplorer/objectExplorerFilter";
import { ExecutionPlanService } from "../services/executionPlanService";
import { ExecutionPlanWebviewController } from "./executionPlanWebviewController";
import { QueryResultWebviewController } from "../queryResult/queryResultWebViewController";
import { MssqlProtocolHandler } from "../mssqlProtocolHandler";
import { getErrorMessage, isIConnectionInfo } from "../utils/utils";
import { getStandardNPSQuestions, UserSurvey } from "../nps/userSurvey";
import { ExecutionPlanOptions } from "../models/contracts/queryExecute";

/**
 * The main controller class that initializes the extension
 */
export default class MainController implements vscode.Disposable {
    private _context: vscode.ExtensionContext;
    private _event: events.EventEmitter = new events.EventEmitter();
    private _outputContentProvider: SqlOutputContentProvider;
    private _queryResultWebviewController: QueryResultWebviewController;
    private _statusview: StatusView;
    private _connectionMgr: ConnectionManager;
    private _prompter: IPrompter;
    private _vscodeWrapper: VscodeWrapper;
    private _initialized: boolean = false;
    private _lastSavedUri: string | undefined;
    private _lastSavedTimer: Utils.Timer | undefined;
    private _lastOpenedUri: string | undefined;
    private _lastOpenedTimer: Utils.Timer | undefined;
    private _untitledSqlDocumentService: UntitledSqlDocumentService;
    private _objectExplorerProvider: ObjectExplorerProvider;
    private _queryHistoryProvider: QueryHistoryProvider;
    private _scriptingService: ScriptingService;
    private _queryHistoryRegistered: boolean = false;
    private _executionPlanOptions: ExecutionPlanOptions = {
        includeEstimatedExecutionPlanXml: false,
        includeActualExecutionPlanXml: false,
    };
    public sqlTasksService: SqlTasksService;
    public dacFxService: DacFxService;
    public schemaCompareService: SchemaCompareService;
    public sqlProjectsService: SqlProjectsService;
    public azureAccountService: AzureAccountService;
    public azureResourceService: AzureResourceService;
    public tableDesignerService: TableDesignerService;
    public configuration: vscode.WorkspaceConfiguration;
    public objectExplorerTree: vscode.TreeView<TreeNodeInfo>;
    public executionPlanService: ExecutionPlanService;

    /**
     * The main controller constructor
     * @constructor
     */
    constructor(
        context: vscode.ExtensionContext,
        connectionManager?: ConnectionManager,
        vscodeWrapper?: VscodeWrapper,
    ) {
        this._context = context;
        if (connectionManager) {
            this._connectionMgr = connectionManager;
        }
        this._vscodeWrapper = vscodeWrapper || new VscodeWrapper();
        this._untitledSqlDocumentService = new UntitledSqlDocumentService(
            this._vscodeWrapper,
        );
        this.configuration = vscode.workspace.getConfiguration();
        UserSurvey.createInstance(this._context);
    }

    /**
     * Helper method to setup command registrations
     */
    public registerCommand(command: string): void {
        const self = this;
        this._context.subscriptions.push(
            vscode.commands.registerCommand(command, () =>
                self._event.emit(command),
            ),
        );
    }

    /**
     * Helper method to setup command registrations with arguments
     */
    private registerCommandWithArgs(command: string): void {
        const self = this;
        this._context.subscriptions.push(
            vscode.commands.registerCommand(command, (args: any) => {
                self._event.emit(command, args);
            }),
        );
    }

    /**
     * Disposes the controller
     */
    dispose(): void {
        void this.deactivate();
    }

    /**
     * Deactivates the extension
     */
    public async deactivate(): Promise<void> {
        Utils.logDebug("de-activated.");
        await this.onDisconnect();
        this._statusview.dispose();
    }

    public get isExperimentalEnabled(): boolean {
        return this.configuration.get(
            Constants.configEnableExperimentalFeatures,
        );
    }

    public get isRichExperiencesEnabled(): boolean {
        return this.configuration.get(Constants.configEnableRichExperiences);
    }

    /**
     * Initializes the extension
     */
    public async activate(): Promise<boolean> {
        // initialize the language client then register the commands
        const didInitialize = await this.initialize();
        if (didInitialize) {
            // register VS Code commands
            this.registerCommand(Constants.cmdConnect);
            this._event.on(Constants.cmdConnect, () => {
                void this.runAndLogErrors(this.onNewConnection());
            });
            this.registerCommand(Constants.cmdDisconnect);
            this._event.on(Constants.cmdDisconnect, () => {
                void this.runAndLogErrors(this.onDisconnect());
            });
            this.registerCommand(Constants.cmdRunQuery);
            this._event.on(Constants.cmdRunQuery, () => {
                void UserSurvey.getInstance().promptUserForNPSFeedback();
                this._executionPlanOptions.includeEstimatedExecutionPlanXml =
                    false;
                void this.onRunQuery();
            });
            this.registerCommand(Constants.cmdManageConnectionProfiles);
            this._event.on(Constants.cmdManageConnectionProfiles, async () => {
                await this.onManageProfiles();
            });
            this.registerCommand(Constants.cmdClearPooledConnections);
            this._event.on(Constants.cmdClearPooledConnections, async () => {
                await this.onClearPooledConnections();
            });
            this.registerCommand(Constants.cmdRunCurrentStatement);
            this._event.on(Constants.cmdRunCurrentStatement, () => {
                void this.onRunCurrentStatement();
            });
            this.registerCommand(Constants.cmdChangeDatabase);
            this._event.on(Constants.cmdChangeDatabase, () => {
                void this.runAndLogErrors(this.onChooseDatabase());
            });
            this.registerCommand(Constants.cmdChooseDatabase);
            this._event.on(Constants.cmdChooseDatabase, () => {
                void this.runAndLogErrors(this.onChooseDatabase());
            });
            this.registerCommand(Constants.cmdChooseLanguageFlavor);
            this._event.on(Constants.cmdChooseLanguageFlavor, () => {
                void this.runAndLogErrors(this.onChooseLanguageFlavor());
            });
            this.registerCommand(Constants.cmdLaunchUserFeedback);
            this._event.on(Constants.cmdLaunchUserFeedback, async () => {
                await UserSurvey.getInstance().launchSurvey(
                    "nps",
                    getStandardNPSQuestions(),
                );
            });
            this.registerCommand(Constants.cmdCancelQuery);
            this._event.on(Constants.cmdCancelQuery, () => {
                this.onCancelQuery();
            });
            this.registerCommand(Constants.cmdShowGettingStarted);
            this._event.on(Constants.cmdShowGettingStarted, async () => {
                await this.launchGettingStartedPage();
            });
            this.registerCommand(Constants.cmdNewQuery);
            this._event.on(Constants.cmdNewQuery, () =>
                this.runAndLogErrors(this.onNewQuery()),
            );
            this.registerCommand(Constants.cmdRebuildIntelliSenseCache);
            this._event.on(Constants.cmdRebuildIntelliSenseCache, () => {
                this.onRebuildIntelliSense();
            });
            this.registerCommandWithArgs(Constants.cmdLoadCompletionExtension);
            this._event.on(
                Constants.cmdLoadCompletionExtension,
                (params: CompletionExtensionParams) => {
                    this.onLoadCompletionExtension(params);
                },
            );
            this.registerCommand(Constants.cmdToggleSqlCmd);
            this._event.on(Constants.cmdToggleSqlCmd, async () => {
                await this.onToggleSqlCmd();
            });
            this.registerCommand(Constants.cmdAadRemoveAccount);
            this._event.on(Constants.cmdAadRemoveAccount, () =>
                this.removeAadAccount(this._prompter),
            );
            this.registerCommand(Constants.cmdAadAddAccount);
            this._event.on(Constants.cmdAadAddAccount, () =>
                this.addAadAccount(),
            );
            this.registerCommandWithArgs(Constants.cmdClearAzureTokenCache);
            this._event.on(Constants.cmdClearAzureTokenCache, () =>
                this.onClearAzureTokenCache(),
            );
            this.registerCommand(Constants.cmdShowExecutionPlanInResults);
            this._event.on(Constants.cmdShowExecutionPlanInResults, () => {
                this._executionPlanOptions.includeEstimatedExecutionPlanXml =
                    true;
                void this.onRunQuery();
            });
            this.initializeObjectExplorer();

            this.registerCommandWithArgs(
                Constants.cmdConnectObjectExplorerProfile,
            );
            this._event.on(
                Constants.cmdConnectObjectExplorerProfile,
                (profile: IConnectionProfile) => {
                    this._connectionMgr.connectionUI
                        .saveProfile(profile)
                        .then(async () => {
                            await this.createObjectExplorerSession(profile);
                        })
                        .catch((err) => {
                            this._vscodeWrapper.showErrorMessage(err);
                        });
                },
            );

            this.registerCommand(
                Constants.cmdObjectExplorerEnableGroupBySchemaCommand,
            );
            this._event.on(
                Constants.cmdObjectExplorerEnableGroupBySchemaCommand,
                () => {
                    vscode.workspace
                        .getConfiguration()
                        .update(
                            Constants.cmdObjectExplorerGroupBySchemaFlagName,
                            true,
                            true,
                        );
                },
            );
            this.registerCommand(
                Constants.cmdObjectExplorerDisableGroupBySchemaCommand,
            );
            this._event.on(
                Constants.cmdObjectExplorerDisableGroupBySchemaCommand,
                () => {
                    vscode.workspace
                        .getConfiguration()
                        .update(
                            Constants.cmdObjectExplorerGroupBySchemaFlagName,
                            false,
                            true,
                        );
                },
            );

            this.initializeQueryHistory();

            this.sqlTasksService = new SqlTasksService(
                SqlToolsServerClient.instance,
                this._untitledSqlDocumentService,
            );
            this.dacFxService = new DacFxService(SqlToolsServerClient.instance);
            this.sqlProjectsService = new SqlProjectsService(
                SqlToolsServerClient.instance,
            );
            this.schemaCompareService = new SchemaCompareService(
                SqlToolsServerClient.instance,
            );
            const azureResourceController = new AzureResourceController();
            this.azureAccountService = new AzureAccountService(
                this._connectionMgr.azureController,
                this._connectionMgr.accountStore,
            );
            this.azureResourceService = new AzureResourceService(
                this._connectionMgr.azureController,
                azureResourceController,
                this._connectionMgr.accountStore,
            );
            this.tableDesignerService = new TableDesignerService(
                SqlToolsServerClient.instance,
            );
            this.executionPlanService = new ExecutionPlanService(
                SqlToolsServerClient.instance,
            );

            this._queryResultWebviewController.setExecutionPlanService(
                this.executionPlanService,
            );
            this._queryResultWebviewController.setUntitledDocumentService(
                this._untitledSqlDocumentService,
            );

            const providerInstance = new this.ExecutionPlanCustomEditorProvider(
                this._context,
                this.executionPlanService,
                this._untitledSqlDocumentService,
            );
            vscode.window.registerCustomEditorProvider(
                "mssql.executionPlanView",
                providerInstance,
            );

            const self = this;
            const uriHandler: vscode.UriHandler = {
                async handleUri(uri: vscode.Uri): Promise<void> {
                    const mssqlProtocolHandler = new MssqlProtocolHandler(
                        self._connectionMgr.client,
                    );

                    const connectionInfo =
                        await mssqlProtocolHandler.handleUri(uri);

                    vscode.commands.executeCommand(
                        Constants.cmdAddObjectExplorer,
                        connectionInfo,
                    );
                },
            };
            vscode.window.registerUriHandler(uriHandler);

            // Add handlers for VS Code generated commands
            this._vscodeWrapper.onDidCloseTextDocument(
                async (params) => await this.onDidCloseTextDocument(params),
            );
            this._vscodeWrapper.onDidOpenTextDocument((params) =>
                this.onDidOpenTextDocument(params),
            );
            this._vscodeWrapper.onDidSaveTextDocument((params) =>
                this.onDidSaveTextDocument(params),
            );
            this._vscodeWrapper.onDidChangeConfiguration((params) =>
                this.onDidChangeConfiguration(params),
            );
            return true;
        }
    }

    /**
     * Helper to script a node based on the script operation
     */
    public async scriptNode(
        node: TreeNodeInfo,
        operation: ScriptOperation,
        executeScript: boolean = false,
    ): Promise<void> {
        const nodeUri = ObjectExplorerUtils.getNodeUri(node);
        let connectionCreds = Object.assign({}, node.connectionInfo);
        const databaseName = ObjectExplorerUtils.getDatabaseName(node);
        // if not connected or different database
        if (
            !this.connectionManager.isConnected(nodeUri) ||
            connectionCreds.database !== databaseName
        ) {
            // make a new connection
            connectionCreds.database = databaseName;
            if (!this.connectionManager.isConnecting(nodeUri)) {
                const promise = new Deferred<boolean>();
                await this.connectionManager.connect(
                    nodeUri,
                    connectionCreds,
                    promise,
                );
                await promise;
            }
        }

        const selectStatement = await this._scriptingService.script(
            node,
            nodeUri,
            operation,
        );
        const editor =
            await this._untitledSqlDocumentService.newQuery(selectStatement);
        let uri = editor.document.uri.toString(true);
        let scriptingObject = this._scriptingService.getObjectFromNode(node);
        let title = `${scriptingObject.schema}.${scriptingObject.name}`;
        const queryUriPromise = new Deferred<boolean>();
        await this.connectionManager.connect(
            uri,
            connectionCreds,
            queryUriPromise,
        );
        await queryUriPromise;
        this._statusview.languageFlavorChanged(
            uri,
            Constants.mssqlProviderName,
        );
        this._statusview.sqlCmdModeChanged(uri, false);
        if (executeScript) {
            const queryPromise = new Deferred<boolean>();
            await this._outputContentProvider.runQuery(
                this._statusview,
                uri,
                undefined,
                title,
                {},
                queryPromise,
            );
            await queryPromise;
            await this.connectionManager.connectionStore.removeRecentlyUsed(
                <IConnectionProfile>connectionCreds,
            );
        }

        let scriptType;
        switch (operation) {
            case ScriptOperation.Select:
                scriptType = "Select";
                break;
            case ScriptOperation.Create:
                scriptType = "Create";
                break;
            case ScriptOperation.Insert:
                scriptType = "Insert";
                break;
            case ScriptOperation.Update:
                scriptType = "Update";
                break;
            case ScriptOperation.Delete:
                scriptType = "Delete";
                break;
            case ScriptOperation.Execute:
                scriptType = "Execute";
                break;
            case ScriptOperation.Alter:
                scriptType = "Alter";
                break;
            default:
                scriptType = "Unknown";
                break;
        }
        sendActionEvent(
            TelemetryViews.QueryEditor,
            TelemetryActions.RunQuery,
            {
                isScriptExecuted: executeScript.toString(),
                objectType: node.nodeType,
                operation: scriptType,
            },
            undefined,
            connectionCreds as IConnectionProfile,
            this.connectionManager.getServerInfo(connectionCreds),
        );
    }

    /**
     * Returns a flag indicating if the extension is initialized
     */
    public isInitialized(): boolean {
        return this._initialized;
    }

    /**
     * Initializes the extension
     */
    public async initialize(): Promise<boolean> {
        // initialize language service client
        await SqlToolsServerClient.instance.initialize(this._context);
        // Init status bar
        this._statusview = new StatusView(this._vscodeWrapper);

        // Init CodeAdapter for use when user response to questions is needed
        this._prompter = new CodeAdapter(this._vscodeWrapper);

        // Init Query Results Webview Controller
        this._queryResultWebviewController = new QueryResultWebviewController(
            this._context,
            this.executionPlanService,
            this.untitledSqlDocumentService,
        );

        // Init content provider for results pane
        this._outputContentProvider = new SqlOutputContentProvider(
            this._context,
            this._statusview,
            this._vscodeWrapper,
        );
        this._outputContentProvider.setQueryResultWebviewController(
            this._queryResultWebviewController,
        );
        this._queryResultWebviewController.setSqlOutputContentProvider(
            this._outputContentProvider,
        );

        // Init connection manager and connection MRU
        this._connectionMgr = new ConnectionManager(
            this._context,
            this._statusview,
            this._prompter,
        );

        void this.showOnLaunchPrompts();

        // Handle case where SQL file is the 1st opened document
        const activeTextEditor = this._vscodeWrapper.activeTextEditor;
        if (activeTextEditor && this._vscodeWrapper.isEditingSqlFile) {
            this.onDidOpenTextDocument(activeTextEditor.document);
        }
        await this.sanitizeConnectionProfiles();
        await this.loadTokenCache();
        Utils.logDebug("activated.");
        this._initialized = true;
        return true;
    }

    private async loadTokenCache(): Promise<void> {
        await this._connectionMgr.azureController.loadTokenCache();
    }

    /**
     * Sanitize the connection profiles in the settings.
     */
    public async sanitizeConnectionProfiles(): Promise<void> {
        const sanitize = async (
            connectionProfiles: IConnectionProfile[],
            target: vscode.ConfigurationTarget,
        ) => {
            let profileChanged = false;
            for (const conn of connectionProfiles) {
                // remove azure account token
                if (
                    conn &&
                    conn.authenticationType !== "AzureMFA" &&
                    conn.azureAccountToken !== undefined
                ) {
                    conn.azureAccountToken = undefined;
                    profileChanged = true;
                }
                // remove password
                if (!Utils.isEmpty(conn.password)) {
                    // save the password in the credential store if save password is true
                    await this.connectionManager.connectionStore.saveProfilePasswordIfNeeded(
                        conn,
                    );
                    conn.password = "";
                    profileChanged = true;
                }
                // Fixup 'Encrypt' property if needed
                let result = ConnInfo.updateEncrypt(conn);
                if (result.updateStatus) {
                    await this.connectionManager.connectionStore.saveProfile(
                        result.connection as IConnectionProfile,
                    );
                }
            }
            if (profileChanged) {
                await this._vscodeWrapper.setConfiguration(
                    Constants.extensionName,
                    Constants.connectionsArrayName,
                    connectionProfiles,
                    target,
                );
            }
        };
        const profileMapping = new Map<
            vscode.ConfigurationTarget,
            IConnectionProfile[]
        >();
        const configuration = this._vscodeWrapper.getConfiguration(
            Constants.extensionName,
            this._vscodeWrapper.activeTextEditorUri,
        );
        const configValue = configuration.inspect<IConnectionProfile[]>(
            Constants.connectionsArrayName,
        );
        profileMapping.set(
            vscode.ConfigurationTarget.Global,
            configValue.globalValue || [],
        );
        profileMapping.set(
            vscode.ConfigurationTarget.Workspace,
            configValue.workspaceValue || [],
        );
        profileMapping.set(
            vscode.ConfigurationTarget.WorkspaceFolder,
            configValue.workspaceFolderValue || [],
        );
        for (const target of profileMapping.keys()) {
            // sanitize the connections and save them back to their original target.
            await sanitize(profileMapping.get(target), target);
        }
    }

    /**
     * Creates a new Object Explorer session
     * @param connectionCredentials Connection credentials to use for the session
     * @returns True if the session was created successfully, false otherwise
     */
    public async createObjectExplorerSession(
        connectionCredentials?: IConnectionInfo,
    ): Promise<boolean> {
        let createSessionPromise = new Deferred<TreeNodeInfo>();
        const sessionId = await this._objectExplorerProvider.createSession(
            createSessionPromise,
            connectionCredentials,
            this._context,
        );
        if (sessionId) {
            const newNode = await createSessionPromise;
            if (newNode) {
                console.log(newNode);
                this._objectExplorerProvider.refresh(undefined);
                return true;
            }
        }
        return false;
    }

    public async createObjectExplorerSessionFromDialog(
        connectionCredentials?: IConnectionInfo,
    ): Promise<TreeNodeInfo> {
        let createSessionPromise = new Deferred<TreeNodeInfo>();
        const sessionId = await this._objectExplorerProvider.createSession(
            createSessionPromise,
            connectionCredentials,
            this._context,
        );
        if (sessionId) {
            const newNode = await createSessionPromise;
            if (newNode) {
                console.log(newNode);
                this._objectExplorerProvider.refresh(undefined);
                return newNode;
            }
        }
        return undefined;
    }

    /**
     * Initializes the Object Explorer commands
     */
    private initializeObjectExplorer(): void {
        const self = this;
        // Register the object explorer tree provider
        this._objectExplorerProvider = new ObjectExplorerProvider(
            this._connectionMgr,
        );
        this.objectExplorerTree = vscode.window.createTreeView(
            "objectExplorer",
            {
                treeDataProvider: this._objectExplorerProvider,
                canSelectMany: false,
            },
        );
        this._context.subscriptions.push(this.objectExplorerTree);

        // Sets the correct current node on any node selection
        this._context.subscriptions.push(
            this.objectExplorerTree.onDidChangeSelection(
                (e: vscode.TreeViewSelectionChangeEvent<TreeNodeInfo>) => {
                    if (e.selection?.length > 0) {
                        self._objectExplorerProvider.currentNode =
                            e.selection[0];
                    }
                },
            ),
        );

        // Old style Add connection when experimental features are not enabled

        // Add Object Explorer Node
        this.registerCommandWithArgs(Constants.cmdAddObjectExplorer);
        // eslint-disable-next-line @typescript-eslint/no-explicit-any
        this._event.on(Constants.cmdAddObjectExplorer, async (args: any) => {
            if (!this.isRichExperiencesEnabled) {
                if (!self._objectExplorerProvider.objectExplorerExists) {
                    self._objectExplorerProvider.objectExplorerExists = true;
                }
                await self.createObjectExplorerSession();
            } else {
                let connectionInfo: IConnectionInfo | undefined = undefined;
                if (args) {
                    // validate that `args` is an IConnectionInfo before assigning
                    if (isIConnectionInfo(args)) {
                        connectionInfo = args;
                    }
                }

                const connDialog = new ConnectionDialogWebviewController(
                    this._context,
                    this,
                    this._objectExplorerProvider,
                    connectionInfo,
                );
                connDialog.revealToForeground();
            }
        });

        // Object Explorer New Query
        this._context.subscriptions.push(
            vscode.commands.registerCommand(
                Constants.cmdObjectExplorerNewQuery,
                async (treeNodeInfo: TreeNodeInfo) => {
                    const connectionCredentials = Object.assign(
                        {},
                        treeNodeInfo.connectionInfo,
                    );
                    const databaseName =
                        ObjectExplorerUtils.getDatabaseName(treeNodeInfo);
                    if (
                        databaseName !== connectionCredentials.database &&
                        databaseName !== LocalizedConstants.defaultDatabaseLabel
                    ) {
                        connectionCredentials.database = databaseName;
                    } else if (
                        databaseName === LocalizedConstants.defaultDatabaseLabel
                    ) {
                        connectionCredentials.database = "";
                    }
                    treeNodeInfo.connectionInfo = connectionCredentials;
                    await self.onNewQuery(treeNodeInfo);
                },
            ),
        );

        // Remove Object Explorer Node
        this._context.subscriptions.push(
            vscode.commands.registerCommand(
                Constants.cmdRemoveObjectExplorerNode,
                async (treeNodeInfo: TreeNodeInfo) => {
                    await this._objectExplorerProvider.removeObjectExplorerNode(
                        treeNodeInfo,
                    );
                    let profile = <IConnectionProfile>(
                        treeNodeInfo.connectionInfo
                    );
                    await this._connectionMgr.connectionStore.removeProfile(
                        profile,
                        false,
                    );
                    return this._objectExplorerProvider.refresh(undefined);
                },
            ),
        );

        // Refresh Object Explorer Node
        this._context.subscriptions.push(
            vscode.commands.registerCommand(
                Constants.cmdRefreshObjectExplorerNode,
                async (treeNodeInfo: TreeNodeInfo) => {
                    await this._objectExplorerProvider.refreshNode(
                        treeNodeInfo,
                    );
                },
            ),
        );

        // Sign In into Object Explorer Node
        this._context.subscriptions.push(
            vscode.commands.registerCommand(
                Constants.cmdObjectExplorerNodeSignIn,
                async (node: AccountSignInTreeNode) => {
                    let profile = <IConnectionProfile>(
                        node.parentNode.connectionInfo
                    );
                    profile =
                        await self.connectionManager.connectionUI.promptForRetryCreateProfile(
                            profile,
                        );
                    if (profile) {
                        node.parentNode.connectionInfo = <IConnectionInfo>(
                            profile
                        );
                        self._objectExplorerProvider.updateNode(
                            node.parentNode,
                        );
                        self._objectExplorerProvider.signInNodeServer(
                            node.parentNode,
                        );
                        return self._objectExplorerProvider.refresh(undefined);
                    }
                },
            ),
        );

        // Connect to Object Explorer Node
        this._context.subscriptions.push(
            vscode.commands.registerCommand(
                Constants.cmdConnectObjectExplorerNode,
                async (node: ConnectTreeNode) => {
                    await self.createObjectExplorerSession(
                        node.parentNode.connectionInfo,
                    );
                },
            ),
        );

        // Disconnect Object Explorer Node
        this._context.subscriptions.push(
            vscode.commands.registerCommand(
                Constants.cmdDisconnectObjectExplorerNode,
                async (node: TreeNodeInfo) => {
                    await this._objectExplorerProvider.removeObjectExplorerNode(
                        node,
                        true,
                    );
                    return this._objectExplorerProvider.refresh(undefined);
                },
            ),
        );

        if (this.isRichExperiencesEnabled) {
            this._context.subscriptions.push(
                vscode.commands.registerCommand(
                    Constants.cmdEditConnection,
                    async (node: TreeNodeInfo) => {
                        const connDialog =
                            new ConnectionDialogWebviewController(
                                this._context,
                                this,
                                this._objectExplorerProvider,
                                node.connectionInfo,
                            );
                        connDialog.revealToForeground();
                    },
                ),
            );

            this._context.subscriptions.push(
                vscode.commands.registerCommand(
                    Constants.cmdNewTable,
                    async (node: TreeNodeInfo) => {
                        const reactPanel = new TableDesignerWebviewController(
                            this._context,
                            this.tableDesignerService,
                            this._connectionMgr,
                            this._untitledSqlDocumentService,
                            node,
                        );
                        reactPanel.revealToForeground();
                    },
                ),
            );

            this._context.subscriptions.push(
                vscode.commands.registerCommand(
                    Constants.cmdEditTable,
                    async (node: TreeNodeInfo) => {
                        const reactPanel = new TableDesignerWebviewController(
                            this._context,
                            this.tableDesignerService,
                            this._connectionMgr,
                            this._untitledSqlDocumentService,
                            node,
                        );
                        reactPanel.revealToForeground();
                    },
                ),
            );

            const filterNode = async (node: TreeNodeInfo) => {
                const filters = await ObjectExplorerFilter.getFilters(
                    this._context,
                    node,
                );
                if (filters) {
                    node.filters = filters;
                    if (
                        node.collapsibleState ===
                        vscode.TreeItemCollapsibleState.Collapsed
                    ) {
                        await this._objectExplorerProvider.refreshNode(node);
                    } else if (
                        node.collapsibleState ===
                        vscode.TreeItemCollapsibleState.Expanded
                    ) {
                        await this._objectExplorerProvider.expandNode(
                            node,
                            node.sessionId,
                            undefined,
                        );
                    }
                    await this.objectExplorerTree.reveal(node, {
                        select: true,
                        focus: true,
                        expand: true,
                    });
                } else {
                    // User cancelled the operation. Do nothing and focus on the node
                    await this.objectExplorerTree.reveal(node, {
                        select: true,
                        focus: true,
                    });
                    return;
                }
            };

            this._context.subscriptions.push(
                vscode.commands.registerCommand(
                    Constants.cmdFilterNode,
                    filterNode,
                ),
            );

            this._context.subscriptions.push(
                vscode.commands.registerCommand(
                    Constants.cmdFilterNodeWithExistingFilters,
                    filterNode,
                ),
            );

            this._context.subscriptions.push(
                vscode.commands.registerCommand(
                    Constants.cmdClearFilters,
                    async (node: TreeNodeInfo) => {
                        node.filters = [];
                        await this._objectExplorerProvider.refreshNode(node);
                        await this.objectExplorerTree.reveal(node, {
                            select: true,
                            focus: true,
                            expand: true,
                        });
                    },
                ),
            );

            this._context.subscriptions.push(
                vscode.window.registerWebviewViewProvider(
                    "queryResult",
                    this._queryResultWebviewController,
                ),
            );
        }

        // Initiate the scripting service
        this._scriptingService = new ScriptingService(this._connectionMgr);

        // Script as Select
        this._context.subscriptions.push(
            vscode.commands.registerCommand(
                Constants.cmdScriptSelect,
                async (node: TreeNodeInfo) => {
                    await this.scriptNode(node, ScriptOperation.Select, true);
                    await UserSurvey.getInstance().promptUserForNPSFeedback();
                },
            ),
        );

        // Script as Create
        this._context.subscriptions.push(
            vscode.commands.registerCommand(
                Constants.cmdScriptCreate,
                async (node: TreeNodeInfo) =>
                    await this.scriptNode(node, ScriptOperation.Create),
            ),
        );

        // Script as Drop
        this._context.subscriptions.push(
            vscode.commands.registerCommand(
                Constants.cmdScriptDelete,
                async (node: TreeNodeInfo) =>
                    await this.scriptNode(node, ScriptOperation.Delete),
            ),
        );

        // Script as Execute
        this._context.subscriptions.push(
            vscode.commands.registerCommand(
                Constants.cmdScriptExecute,
                async (node: TreeNodeInfo) =>
                    await this.scriptNode(node, ScriptOperation.Execute),
            ),
        );

        // Script as Alter
        this._context.subscriptions.push(
            vscode.commands.registerCommand(
                Constants.cmdScriptAlter,
                async (node: TreeNodeInfo) =>
                    await this.scriptNode(node, ScriptOperation.Alter),
            ),
        );

        // Copy object name command
        this._context.subscriptions.push(
            vscode.commands.registerCommand(
                Constants.cmdCopyObjectName,
                async () => {
                    let node = this._objectExplorerProvider.currentNode;
                    // Folder node
                    if (node.context.type === Constants.folderLabel) {
                        return;
                    } else if (
                        node.context.type === Constants.serverLabel ||
                        node.context.type === Constants.disconnectedServerLabel
                    ) {
                        const label =
                            typeof node.label === "string"
                                ? node.label
                                : node.label.label;
                        await this._vscodeWrapper.clipboardWriteText(label);
                    } else {
                        let scriptingObject =
                            this._scriptingService.getObjectFromNode(node);
                        const escapedName = Utils.escapeClosingBrackets(
                            scriptingObject.name,
                        );
                        if (scriptingObject.schema) {
                            let database =
                                ObjectExplorerUtils.getDatabaseName(node);
                            const databaseName =
                                Utils.escapeClosingBrackets(database);
                            const escapedSchema = Utils.escapeClosingBrackets(
                                scriptingObject.schema,
                            );
                            await this._vscodeWrapper.clipboardWriteText(
                                `[${databaseName}].${escapedSchema}.[${escapedName}]`,
                            );
                        } else {
                            await this._vscodeWrapper.clipboardWriteText(
                                `[${escapedName}]`,
                            );
                        }
                    }
                },
            ),
        );
    }

    /**
     * Initializes the Query History commands
     */
    private initializeQueryHistory(): void {
        let config = this._vscodeWrapper.getConfiguration(
            Constants.extensionConfigSectionName,
        );
        let queryHistoryFeature = config.get(
            Constants.configEnableQueryHistoryFeature,
        );
        // If the query history feature is enabled
        if (queryHistoryFeature && !this._queryHistoryRegistered) {
            // Register the query history tree provider
            this._queryHistoryProvider = new QueryHistoryProvider(
                this._connectionMgr,
                this._outputContentProvider,
                this._vscodeWrapper,
                this._untitledSqlDocumentService,
                this._statusview,
                this._prompter,
            );

            this._context.subscriptions.push(
                vscode.window.registerTreeDataProvider(
                    "queryHistory",
                    this._queryHistoryProvider,
                ),
            );

            // Command to refresh Query History
            this._context.subscriptions.push(
                vscode.commands.registerCommand(
                    Constants.cmdRefreshQueryHistory,
                    (ownerUri: string, hasError: boolean) => {
                        config = this._vscodeWrapper.getConfiguration(
                            Constants.extensionConfigSectionName,
                        );
                        let queryHistoryFeatureEnabled = config.get(
                            Constants.configEnableQueryHistoryFeature,
                        );
                        let queryHistoryCaptureEnabled = config.get(
                            Constants.configEnableQueryHistoryCapture,
                        );
                        if (
                            queryHistoryFeatureEnabled &&
                            queryHistoryCaptureEnabled
                        ) {
                            const timeStamp = new Date();
                            this._queryHistoryProvider.refresh(
                                ownerUri,
                                timeStamp,
                                hasError,
                            );
                        }
                    },
                ),
            );

            // Command to enable clear all entries in Query History
            this._context.subscriptions.push(
                vscode.commands.registerCommand(
                    Constants.cmdClearAllQueryHistory,
                    () => {
                        this._queryHistoryProvider.clearAll();
                    },
                ),
            );

            // Command to enable delete an entry in Query History
            this._context.subscriptions.push(
                vscode.commands.registerCommand(
                    Constants.cmdDeleteQueryHistory,
                    (node: QueryHistoryNode) => {
                        this._queryHistoryProvider.deleteQueryHistoryEntry(
                            node,
                        );
                    },
                ),
            );

            // Command to enable open a query in Query History
            this._context.subscriptions.push(
                vscode.commands.registerCommand(
                    Constants.cmdOpenQueryHistory,
                    async (node: QueryHistoryNode) => {
                        await this._queryHistoryProvider.openQueryHistoryEntry(
                            node,
                        );
                    },
                ),
            );

            // Command to enable run a query in Query History
            this._context.subscriptions.push(
                vscode.commands.registerCommand(
                    Constants.cmdRunQueryHistory,
                    async (node: QueryHistoryNode) => {
                        await this._queryHistoryProvider.openQueryHistoryEntry(
                            node,
                            true,
                        );
                    },
                ),
            );

            // Command to start the query history capture
            this._context.subscriptions.push(
                vscode.commands.registerCommand(
                    Constants.cmdStartQueryHistory,
                    async (node: QueryHistoryNode) => {
                        await this._queryHistoryProvider.startQueryHistoryCapture();
                    },
                ),
            );

            // Command to pause the query history capture
            this._context.subscriptions.push(
                vscode.commands.registerCommand(
                    Constants.cmdPauseQueryHistory,
                    async (node: QueryHistoryNode) => {
                        await this._queryHistoryProvider.pauseQueryHistoryCapture();
                    },
                ),
            );

            // Command to open the query history experience in the command palette
            this._context.subscriptions.push(
                vscode.commands.registerCommand(
                    Constants.cmdCommandPaletteQueryHistory,
                    async () => {
                        await this._queryHistoryProvider.showQueryHistoryCommandPalette();
                    },
                ),
            );
            this._queryHistoryRegistered = true;
        }
    }

    /**
     * Handles the command to toggle SQLCMD mode
     */
    private async onToggleSqlCmd(): Promise<void> {
        let isSqlCmd: boolean;
        const uri = this._vscodeWrapper.activeTextEditorUri;
        const queryRunner = this._outputContentProvider.getQueryRunner(uri);
        // if a query runner exists, use it
        if (queryRunner) {
            isSqlCmd = queryRunner.isSqlCmd;
        } else {
            // otherwise create a new query runner
            isSqlCmd = false;
            const editor = this._vscodeWrapper.activeTextEditor;
            const title = path.basename(editor.document.fileName);
            this._outputContentProvider.createQueryRunner(
                this._statusview,
                uri,
                title,
            );
        }
        await this._outputContentProvider.toggleSqlCmd(
            this._vscodeWrapper.activeTextEditorUri,
        );
        await this._connectionMgr.onChooseLanguageFlavor(true, !isSqlCmd);
        this._statusview.sqlCmdModeChanged(
            this._vscodeWrapper.activeTextEditorUri,
            !isSqlCmd,
        );
    }

    /**
     * Handles the command to cancel queries
     */
    private onCancelQuery(): void {
        if (!this.canRunCommand() || !this.validateTextDocumentHasFocus()) {
            return;
        }
        try {
            let uri = this._vscodeWrapper.activeTextEditorUri;
            this._outputContentProvider.cancelQuery(uri);
        } catch (err) {
            console.warn(
                `Unexpected error cancelling query : ${getErrorMessage(err)}`,
            );
        }
    }

    /**
     * Choose a new database from the current server
     */
    private async onChooseDatabase(): Promise<boolean> {
        if (this.canRunCommand() && this.validateTextDocumentHasFocus()) {
            const success = await this._connectionMgr.onChooseDatabase();
            return success;
        }
        return false;
    }

    /**
     * Choose a language flavor for the SQL document. Should be either "MSSQL" or "Other"
     * to indicate that intellisense and other services should not be provided
     */
    private async onChooseLanguageFlavor(): Promise<boolean> {
        if (this.canRunCommand() && this.validateTextDocumentHasFocus()) {
            const fileUri = this._vscodeWrapper.activeTextEditorUri;
            if (fileUri && this._vscodeWrapper.isEditingSqlFile) {
                void this._connectionMgr.onChooseLanguageFlavor();
            } else {
                this._vscodeWrapper.showWarningMessage(
                    LocalizedConstants.msgOpenSqlFile,
                );
            }
        }
        return false;
    }

    /**
     * Close active connection, if any
     */
    private async onDisconnect(): Promise<boolean> {
        if (this.canRunCommand() && this.validateTextDocumentHasFocus()) {
            let fileUri = this._vscodeWrapper.activeTextEditorUri;
            let queryRunner =
                this._outputContentProvider.getQueryRunner(fileUri);
            if (queryRunner && queryRunner.isExecutingQuery) {
                this._outputContentProvider.cancelQuery(fileUri);
            }
            const success = await this._connectionMgr.onDisconnect();
            if (success) {
                vscode.commands.executeCommand(
                    "setContext",
                    "mssql.editorConnected",
                    false,
                );
            }
            return success;
        }
        return false;
    }

    /**
     * Manage connection profiles (create, edit, remove).
     * Public for testing purposes
     */
    public async onManageProfiles(): Promise<void> {
        if (this.canRunCommand()) {
            await this._connectionMgr.onManageProfiles();
            return;
        }
    }

    /**
     * Clears all pooled connections not in active use.
     */
    public async onClearPooledConnections(): Promise<void> {
        if (this.canRunCommand()) {
            await this._connectionMgr.onClearPooledConnections();
            return;
        }
    }

    /**
     * Let users pick from a list of connections
     */
    public async onNewConnection(): Promise<boolean> {
        if (this.canRunCommand() && this.validateTextDocumentHasFocus()) {
            let credentials = await this._connectionMgr.onNewConnection();
            if (credentials) {
                await this.createObjectExplorerSession(credentials);
                return true;
            }
        }
        return false;
    }

    /**
     * Makes a connection and save if saveConnection is set to true
     * @param uri The URI of the connection to list the databases for.
     * @param connectionInfo The connection info
     * @param connectionPromise connection promise object
     * @param saveConnection saves the connection profile if sets to true
     * @returns if saveConnection is set to true, returns true for successful connection and saving the profile
     * otherwise returns true for successful connection
     *
     */
    public async connect(
        uri: string,
        connectionInfo: IConnectionInfo,
        connectionPromise: Deferred<boolean>,
        saveConnection?: boolean,
    ): Promise<boolean> {
        if (this.canRunCommand() && uri && connectionInfo) {
            const connectedSuccessfully = await this._connectionMgr.connect(
                uri,
                connectionInfo,
                connectionPromise,
            );
            if (connectedSuccessfully) {
                if (saveConnection) {
                    await this.createObjectExplorerSession(connectionInfo);
                }
                return true;
            }
        }
        return false;
    }

    /**
     * Clear and rebuild the IntelliSense cache
     */
    public onRebuildIntelliSense(): void {
        if (this.canRunCommand() && this.validateTextDocumentHasFocus()) {
            const fileUri = this._vscodeWrapper.activeTextEditorUri;
            if (fileUri && this._vscodeWrapper.isEditingSqlFile) {
                this._statusview.languageServiceStatusChanged(
                    fileUri,
                    LocalizedConstants.updatingIntelliSenseStatus,
                );
                SqlToolsServerClient.instance.sendNotification(
                    RebuildIntelliSenseNotification.type,
                    {
                        ownerUri: fileUri,
                    },
                );
            } else {
                this._vscodeWrapper.showWarningMessage(
                    LocalizedConstants.msgOpenSqlFile,
                );
            }
        }
    }

    /**
     * Send completion extension load request to language service
     */
    public onLoadCompletionExtension(params: CompletionExtensionParams): void {
        SqlToolsServerClient.instance.sendRequest(
            CompletionExtLoadRequest.type,
            params,
        );
    }

    /**
     * execute the SQL statement for the current cursor position
     */
    public async onRunCurrentStatement(
        callbackThis?: MainController,
    ): Promise<void> {
        // the 'this' context is lost in retry callback, so capture it here
        let self: MainController = callbackThis ? callbackThis : this;
        try {
            if (!self.canRunCommand()) {
                return;
            }
            if (!self.canRunV2Command()) {
                // Notify the user that this is not supported on this version
                await this._vscodeWrapper.showErrorMessage(
                    LocalizedConstants.macSierraRequiredErrorMessage,
                );
                return;
            }
            if (!self.validateTextDocumentHasFocus()) {
                return;
            }

            // check if we're connected and editing a SQL file
            if (
                await self.isRetryRequiredBeforeQuery(
                    self.onRunCurrentStatement,
                )
            ) {
                return;
            }

            let editor = self._vscodeWrapper.activeTextEditor;
            let uri = self._vscodeWrapper.activeTextEditorUri;
            let title = path.basename(editor.document.fileName);

            // return early if the document does contain any text
            if (editor.document.getText(undefined).trim().length === 0) {
                return;
            }

            // only the start line and column are used to determine the current statement
            let querySelection: ISelectionData = {
                startLine: editor.selection.start.line,
                startColumn: editor.selection.start.character,
                endLine: 0,
                endColumn: 0,
            };

            await self._outputContentProvider.runCurrentStatement(
                self._statusview,
                uri,
                querySelection,
                title,
            );
        } catch (err) {
            console.warn(`Unexpected error running current statement : ${err}`);
        }
    }

    /**
     * get the T-SQL query from the editor, run it and show output
     */
    public async onRunQuery(callbackThis?: MainController): Promise<void> {
        // the 'this' context is lost in retry callback, so capture it here
        let self: MainController = callbackThis ? callbackThis : this;
        try {
            if (!self.canRunCommand() || !self.validateTextDocumentHasFocus()) {
                return;
            }

            // check if we're connected and editing a SQL file
            if (await self.isRetryRequiredBeforeQuery(self.onRunQuery)) {
                return;
            }

            let editor = self._vscodeWrapper.activeTextEditor;
            let uri = self._vscodeWrapper.activeTextEditorUri;

            // Do not execute when there are multiple selections in the editor until it can be properly handled.
            // Otherwise only the first selection will be executed and cause unexpected issues.
            if (editor.selections?.length > 1) {
                self._vscodeWrapper.showErrorMessage(
                    LocalizedConstants.msgMultipleSelectionModeNotSupported,
                );
                return;
            }

            // create new connection
            if (!self.connectionManager.isConnected(uri)) {
                await self.onNewConnection();
                sendActionEvent(
                    TelemetryViews.QueryEditor,
                    TelemetryActions.CreateConnection,
                );
            }
            // check if current connection is still valid / active - if not, refresh azure account token
            await self._connectionMgr.refreshAzureAccountToken(uri);

            let title = path.basename(editor.document.fileName);
            let querySelection: ISelectionData;
            // Calculate the selection if we have a selection, otherwise we'll treat null as
            // the entire document's selection
            if (!editor.selection.isEmpty) {
                let selection = editor.selection;
                querySelection = {
                    startLine: selection.start.line,
                    startColumn: selection.start.character,
                    endLine: selection.end.line,
                    endColumn: selection.end.character,
                };
            }

            // Trim down the selection. If it is empty after selecting, then we don't execute
            let selectionToTrim = editor.selection.isEmpty
                ? undefined
                : editor.selection;
            if (editor.document.getText(selectionToTrim).trim().length === 0) {
                return;
            }

            await self._outputContentProvider.runQuery(
                self._statusview,
                uri,
                querySelection,
                title,
                self._executionPlanOptions,
            );
        } catch (err) {
            console.warn(`Unexpected error running query : ${err}`);
        }
    }

    /**
     * Check if the state is ready to execute a query and retry
     * the query execution method if needed
     */
    public async isRetryRequiredBeforeQuery(
        retryMethod: any,
    ): Promise<boolean> {
        let self = this;
        let result: boolean = undefined;
        try {
            if (!self._vscodeWrapper.isEditingSqlFile) {
                // Prompt the user to change the language mode to SQL before running a query
                result =
                    await self._connectionMgr.connectionUI.promptToChangeLanguageMode();
            } else if (
                !self._connectionMgr.isConnected(
                    self._vscodeWrapper.activeTextEditorUri,
                )
            ) {
                result = await self.onNewConnection();
            }
            if (result) {
                await retryMethod(self);
                return true;
            } else {
                // we don't need to do anything to configure environment before running query
                return false;
            }
        } catch (err) {
            await self._vscodeWrapper.showErrorMessage(
                LocalizedConstants.msgError + err,
            );
        }
    }

    /**
     * Executes a callback and logs any errors raised
     */
    private runAndLogErrors<T>(promise: Promise<T>): Promise<T> {
        let self = this;
        return promise.catch((err) => {
            self._vscodeWrapper.showErrorMessage(
                LocalizedConstants.msgError + err,
            );
            return undefined;
        });
    }

    /**
     * Access the connection manager for testing
     */
    public get connectionManager(): ConnectionManager {
        return this._connectionMgr;
    }

    public set connectionManager(connectionManager: ConnectionManager) {
        this._connectionMgr = connectionManager;
    }

    public set untitledSqlDocumentService(
        untitledSqlDocumentService: UntitledSqlDocumentService,
    ) {
        this._untitledSqlDocumentService = untitledSqlDocumentService;
    }

    /**
     * Verifies the extension is initilized and if not shows an error message
     */
    private canRunCommand(): boolean {
        if (this._connectionMgr === undefined) {
            Utils.showErrorMsg(LocalizedConstants.extensionNotInitializedError);
            return false;
        }
        return true;
    }

    /**
     * Return whether or not some text document currently has focus, and display an error message if not
     */
    private validateTextDocumentHasFocus(): boolean {
        if (this._vscodeWrapper.activeTextEditorUri === undefined) {
            Utils.showErrorMsg(LocalizedConstants.noActiveEditorMsg);
            return false;
        }
        return true;
    }

    /**
     * Verifies the tools service version is high enough to support certain commands
     */
    private canRunV2Command(): boolean {
        let version: number = SqlToolsServerClient.instance.getServiceVersion();
        return version > 1;
    }

    private async showOnLaunchPrompts(): Promise<void> {
        // All prompts should be async and _not_ awaited so that we don't block the rest of the extension

        if (this.shouldShowEnableRichExperiencesPrompt()) {
            void this.showEnableRichExperiencesPrompt();
        } else {
            void this.showFirstLaunchPrompts();
        }
    }

    private shouldShowEnableRichExperiencesPrompt(): boolean {
        return !(
            this._vscodeWrapper
                .getConfiguration()
                .get<boolean>(
                    Constants.configEnableRichExperiencesDoNotShowPrompt,
                ) ||
            this._vscodeWrapper
                .getConfiguration()
                .get<boolean>(Constants.configEnableRichExperiences)
        );
    }

    /**
     * Prompts the user to enable rich experiences
     */
    private async showEnableRichExperiencesPrompt(): Promise<void> {
        if (!this.shouldShowEnableRichExperiencesPrompt()) {
            return;
        }

        const response = await this._vscodeWrapper.showInformationMessage(
            LocalizedConstants.enableRichExperiencesPrompt(
                Constants.richFeaturesLearnMoreLink,
            ),
            LocalizedConstants.enableRichExperiences,
            LocalizedConstants.Common.dontShowAgain,
        );
<<<<<<< HEAD

        this.doesExtensionLaunchedFileExist(); // create the "extensionLaunched" file since this takes the place of the release notes prompt

=======
        await sendActionEvent(
            TelemetryViews.General,
            TelemetryActions.EnableRichExperiencesPrompt,
            {
                response,
            },
        );
>>>>>>> 0afb550f
        if (response === LocalizedConstants.enableRichExperiences) {
            await this._vscodeWrapper
                .getConfiguration()
                .update(
                    Constants.configEnableRichExperiences,
                    true,
                    vscode.ConfigurationTarget.Global,
                );

            // reload immediately
            await vscode.commands.executeCommand(
                "workbench.action.reloadWindow",
            );
        } else if (response === LocalizedConstants.Common.dontShowAgain) {
            await this._vscodeWrapper
                .getConfiguration()
                .update(
                    Constants.configEnableRichExperiencesDoNotShowPrompt,
                    true,
                    vscode.ConfigurationTarget.Global,
                );
        }
    }

    /**
     * Prompts the user to view release notes, if this is a new extension install
     */
    private async showFirstLaunchPrompts(): Promise<void> {
        let self = this;
        if (!this.doesExtensionLaunchedFileExist()) {
            // ask the user to view release notes document
            let confirmText = LocalizedConstants.viewMore;
            let promiseReleaseNotes = this._vscodeWrapper
                .showInformationMessage(
                    LocalizedConstants.releaseNotesPromptDescription,
                    confirmText,
                )
                .then(async (result) => {
                    if (result === confirmText) {
                        await self.launchReleaseNotesPage();
                    }
                });

            await Promise.all([promiseReleaseNotes]);
        }
    }

    /**
     * Shows the release notes page in the preview browser
     */
    private async launchReleaseNotesPage(): Promise<void> {
        await vscode.env.openExternal(
            vscode.Uri.parse(Constants.changelogLink),
        );
    }

    /**
     * Shows the Getting Started page in the preview browser
     */
    private async launchGettingStartedPage(): Promise<void> {
        await vscode.env.openExternal(
            vscode.Uri.parse(Constants.gettingStartedGuideLink),
        );
    }

    /**
     * Opens a new query and creates new connection
     */
    public async onNewQuery(
        node?: TreeNodeInfo,
        content?: string,
    ): Promise<boolean> {
        if (this.canRunCommand()) {
            // from the object explorer context menu
            const editor =
                await this._untitledSqlDocumentService.newQuery(content);
            const uri = editor.document.uri.toString(true);
            if (node) {
                // connect to the node if the command came from the context
                const connectionCreds = node.connectionInfo;
                // if the node isn't connected
                if (!node.sessionId) {
                    // connect it first
                    await this.createObjectExplorerSession(node.connectionInfo);
                }
                this._statusview.languageFlavorChanged(
                    uri,
                    Constants.mssqlProviderName,
                );
                // connection string based credential
                if (connectionCreds.connectionString) {
                    if ((connectionCreds as IConnectionProfile).savePassword) {
                        // look up connection string
                        let connectionString =
                            await this._connectionMgr.connectionStore.lookupPassword(
                                connectionCreds,
                                true,
                            );
                        connectionCreds.connectionString = connectionString;
                    }
                }
                await this.connectionManager.connect(uri, connectionCreds);
                this._statusview.sqlCmdModeChanged(uri, false);
                await this.connectionManager.connectionStore.removeRecentlyUsed(
                    <IConnectionProfile>connectionCreds,
                );
                sendActionEvent(
                    TelemetryViews.ObjectExplorer,
                    TelemetryActions.NewQuery,
                    {
                        nodeType: node.nodeType,
                    },
                    undefined,
                    node.connectionInfo as IConnectionProfile,
                    this._connectionMgr.getServerInfo(node.connectionInfo),
                );
                return true;
            } else {
                // new query command
                const credentials = await this._connectionMgr.onNewConnection();

                // initiate a new OE with same connection
                if (credentials) {
                    await this.createObjectExplorerSession(credentials);
                }
                this._statusview.sqlCmdModeChanged(uri, false);
                sendActionEvent(
                    TelemetryViews.CommandPalette,
                    TelemetryActions.NewQuery,
                    undefined,
                    undefined,
                    credentials as IConnectionProfile,
                    this._connectionMgr.getServerInfo(credentials),
                );
                return true;
            }
        }
        return false;
    }

    /**
     * Check if the extension launched file exists.
     * This is to detect when we are running in a clean install scenario.
     */
    private doesExtensionLaunchedFileExist(): boolean {
        // check if file already exists on disk
        let filePath = this._context.asAbsolutePath("extensionlaunched.dat");
        try {
            // this will throw if the file does not exist
            fs.statSync(filePath);
            return true;
        } catch (err) {
            try {
                // write out the "first launch" file if it doesn't exist
                fs.writeFile(filePath, "launched", (err) => {
                    return;
                });
            } catch (err) {
                // ignore errors writing first launch file since there isn't really
                // anything we can do to recover in this situation.
            }
            return false;
        }
    }

    /**
     * Called by VS Code when a text document closes. This will dispatch calls to other
     * controllers as needed. Determines if this was a normal closed file, a untitled closed file,
     * or a renamed file
     * @param doc The document that was closed
     */
    public async onDidCloseTextDocument(
        doc: vscode.TextDocument,
    ): Promise<void> {
        if (this._connectionMgr === undefined) {
            // Avoid processing events before initialization is complete
            return;
        }
        let closedDocumentUri: string = doc.uri.toString(true);
        let closedDocumentUriScheme: string = doc.uri.scheme;

        // Stop timers if they have been started
        if (this._lastSavedTimer) {
            this._lastSavedTimer.end();
        }

        if (this._lastOpenedTimer) {
            this._lastOpenedTimer.end();
        }

        // Determine which event caused this close event

        // If there was a saveTextDoc event just before this closeTextDoc event and it
        // was untitled then we know it was an untitled save
        if (
            this._lastSavedUri &&
            closedDocumentUriScheme === LocalizedConstants.untitledScheme &&
            this._lastSavedTimer.getDuration() <
                Constants.untitledSaveTimeThreshold
        ) {
            // Untitled file was saved and connection will be transfered
            await this._connectionMgr.transferFileConnection(
                closedDocumentUri,
                this._lastSavedUri,
            );

            // If there was an openTextDoc event just before this closeTextDoc event then we know it was a rename
        } else if (
            this._lastOpenedUri &&
            this._lastOpenedTimer.getDuration() <
                Constants.renamedOpenTimeThreshold
        ) {
            // File was renamed and connection will be transfered
            await this._connectionMgr.transferFileConnection(
                closedDocumentUri,
                this._lastOpenedUri,
            );
        } else {
            // Pass along the close event to the other handlers for a normal closed file
            await this._connectionMgr.onDidCloseTextDocument(doc);
            this._outputContentProvider.onDidCloseTextDocument(doc);
        }

        // Reset special case timers and events
        this._lastSavedUri = undefined;
        this._lastSavedTimer = undefined;
        this._lastOpenedTimer = undefined;
        this._lastOpenedUri = undefined;

        // Remove diagnostics for the related file
        let diagnostics = SqlToolsServerClient.instance.diagnosticCollection;
        if (diagnostics.has(doc.uri)) {
            diagnostics.delete(doc.uri);
        }
    }

    /**
     * Called by VS Code when a text document is opened. Checks if a SQL file was opened
     * to enable features of our extension for the document.
     */
    public onDidOpenTextDocument(doc: vscode.TextDocument): void {
        if (this._connectionMgr === undefined) {
            // Avoid processing events before initialization is complete
            return;
        }
        this._connectionMgr.onDidOpenTextDocument(doc);

        if (doc && doc.languageId === Constants.languageId) {
            // set encoding to false
            this._statusview.languageFlavorChanged(
                doc.uri.toString(true),
                Constants.mssqlProviderName,
            );
        }

        if (doc && doc.languageId === Constants.sqlPlanLanguageId) {
            vscode.commands.executeCommand(
                "workbench.action.closeActiveEditor",
            );
        }

        // Setup properties incase of rename
        this._lastOpenedTimer = new Utils.Timer();
        this._lastOpenedTimer.start();
        if (doc && doc.uri) {
            this._lastOpenedUri = doc.uri.toString(true);
        }
    }

    /**
     * Called by VS Code when a text document is saved. Will trigger a timer to
     * help determine if the file was a file saved from an untitled file.
     * @param doc The document that was saved
     */
    public onDidSaveTextDocument(doc: vscode.TextDocument): void {
        if (this._connectionMgr === undefined) {
            // Avoid processing events before initialization is complete
            return;
        }

        // Set encoding to false by giving true as argument
        let savedDocumentUri: string = doc.uri.toString(true);

        // Keep track of which file was last saved and when for detecting the case when we save an untitled document to disk
        this._lastSavedTimer = new Utils.Timer();
        this._lastSavedTimer.start();
        this._lastSavedUri = savedDocumentUri;
    }

    private onChangeQueryHistoryConfig(): void {
        let queryHistoryFeatureEnabled = this._vscodeWrapper
            .getConfiguration(Constants.extensionConfigSectionName)
            .get(Constants.configEnableQueryHistoryFeature);
        if (queryHistoryFeatureEnabled) {
            this.initializeQueryHistory();
        }
    }

    /**
     * Called by VS Code when user settings are changed
     * @param ConfigurationChangeEvent event that is fired when config is changed
     */
    public async onDidChangeConfiguration(
        e: vscode.ConfigurationChangeEvent,
    ): Promise<void> {
        if (e.affectsConfiguration(Constants.extensionName)) {
            // Query History settings change
            this.onChangeQueryHistoryConfig();

            // Connections change
            let needsRefresh = false;
            // user connections is a super set of object explorer connections
            // read the connections from glocal settings and workspace settings.
            let userConnections: any[] =
                this.connectionManager.connectionStore.connectionConfig.getConnections(
                    true,
                );
            let objectExplorerConnections =
                this._objectExplorerProvider.rootNodeConnections;

            // if a connection(s) was/were manually removed
            let staleConnections = objectExplorerConnections.filter(
                (oeConn) => {
                    return !userConnections.some((userConn) =>
                        Utils.isSameConnection(oeConn, userConn),
                    );
                },
            );
            // disconnect that/those connection(s) and then
            // remove its/their credentials from the credential store
            // and MRU
            for (let conn of staleConnections) {
                let profile = <IConnectionProfile>conn;
                if (this.connectionManager.isActiveConnection(conn)) {
                    const uri =
                        this.connectionManager.getUriForConnection(conn);
                    await this.connectionManager.disconnect(uri);
                }
                await this.connectionManager.connectionStore.removeRecentlyUsed(
                    profile,
                );
                if (
                    profile.authenticationType ===
                        Constants.sqlAuthentication &&
                    profile.savePassword
                ) {
                    await this.connectionManager.deleteCredential(profile);
                }
            }
            // remove them from object explorer
            await this._objectExplorerProvider.removeConnectionNodes(
                staleConnections,
            );
            needsRefresh = staleConnections.length > 0;

            // if a connection(s) was/were manually added
            let newConnections = userConnections.filter((userConn) => {
                return !objectExplorerConnections.some((oeConn) =>
                    Utils.isSameConnection(userConn, oeConn),
                );
            });
            for (let conn of newConnections) {
                // if a connection is not connected
                // that means it was added manually
                const newConnectionProfile = <IConnectionProfile>conn;
                const uri =
                    ObjectExplorerUtils.getNodeUriFromProfile(
                        newConnectionProfile,
                    );
                if (
                    !this.connectionManager.isActiveConnection(conn) &&
                    !this.connectionManager.isConnecting(uri)
                ) {
                    // add a disconnected node for the connection
                    this._objectExplorerProvider.addDisconnectedNode(conn);
                    needsRefresh = true;
                }
            }

            await this.sanitizeConnectionProfiles();

            if (
                e.affectsConfiguration(
                    Constants.cmdObjectExplorerGroupBySchemaFlagName,
                )
            ) {
                let errorFoundWhileRefreshing = false;
                (await this._objectExplorerProvider.getChildren()).forEach(
                    (n: TreeNodeInfo) => {
                        try {
                            void this._objectExplorerProvider.refreshNode(n);
                        } catch (e) {
                            errorFoundWhileRefreshing = true;
                            this._connectionMgr.client.logger.error(e);
                        }
                    },
                );
                if (errorFoundWhileRefreshing) {
                    Utils.showErrorMsg(
                        LocalizedConstants.objectExplorerNodeRefreshError,
                    );
                }
            }

            if (needsRefresh) {
                this._objectExplorerProvider.refresh(undefined);
            }
            if (e.affectsConfiguration(Constants.mssqlPiiLogging)) {
                this.updatePiiLoggingLevel();
            }

            // Prompt to reload VS Code when any of these settings are updated.
            const configSettingsRequiringReload = [
                Constants.enableSqlAuthenticationProvider,
                Constants.enableConnectionPooling,
                Constants.configEnableExperimentalFeatures,
                Constants.configEnableRichExperiences,
            ];

            if (
                configSettingsRequiringReload.some((setting) =>
                    e.affectsConfiguration(setting),
                )
            ) {
                await this.displayReloadMessage(
                    LocalizedConstants.reloadPromptGeneric,
                );
            }
        }
    }

    /**
     * Updates Pii Logging configuration for Logger.
     */
    private updatePiiLoggingLevel(): void {
        const piiLogging: boolean = vscode.workspace
            .getConfiguration(Constants.extensionName)
            .get(Constants.piiLogging, false);
        SqlToolsServerClient.instance.logger.piiLogging = piiLogging;
    }

    /**
     * Display notification with button to reload
     * return true if button clicked
     * return false if button not clicked
     */
    private async displayReloadMessage(reloadPrompt: string): Promise<boolean> {
        const result = await vscode.window.showInformationMessage(
            reloadPrompt,
            LocalizedConstants.reloadChoice,
        );
        if (result === LocalizedConstants.reloadChoice) {
            await vscode.commands.executeCommand(
                "workbench.action.reloadWindow",
            );
            return true;
        } else {
            return false;
        }
    }

    public removeAadAccount(prompter: IPrompter): void {
        void this.connectionManager.removeAccount(prompter);
    }

    public addAadAccount(): void {
        void this.connectionManager.addAccount();
    }

    public onClearAzureTokenCache(): void {
        this.connectionManager.onClearTokenCache();
    }

    private ExecutionPlanCustomEditorProvider = class
        implements vscode.CustomTextEditorProvider
    {
        context: vscode.ExtensionContext;
        executionPlanService: ExecutionPlanService;
        untitledSqlService: UntitledSqlDocumentService;
        constructor(
            context: vscode.ExtensionContext,
            executionPlanService: ExecutionPlanService,
            untitledSqlService: UntitledSqlDocumentService,
        ) {
            this.context = context;
            this.executionPlanService = executionPlanService;
            this.untitledSqlService = untitledSqlService;
        }

        public async resolveCustomTextEditor(
            document: vscode.TextDocument,
        ): Promise<void> {
            await this.onOpenExecutionPlanFile(document);
        }

        public async onOpenExecutionPlanFile(document: vscode.TextDocument) {
            const planContents = document.getText();
            let docName = document.fileName;
            docName = docName.substring(docName.lastIndexOf(path.sep) + 1);

            const executionPlanController = new ExecutionPlanWebviewController(
                this.context,
                this.executionPlanService,
                this.untitledSqlService,
                planContents,
                docName,
            );

            executionPlanController.revealToForeground();
        }
    };
}<|MERGE_RESOLUTION|>--- conflicted
+++ resolved
@@ -1689,11 +1689,7 @@
             LocalizedConstants.enableRichExperiences,
             LocalizedConstants.Common.dontShowAgain,
         );
-<<<<<<< HEAD
-
-        this.doesExtensionLaunchedFileExist(); // create the "extensionLaunched" file since this takes the place of the release notes prompt
-
-=======
+
         await sendActionEvent(
             TelemetryViews.General,
             TelemetryActions.EnableRichExperiencesPrompt,
@@ -1701,7 +1697,9 @@
                 response,
             },
         );
->>>>>>> 0afb550f
+
+        this.doesExtensionLaunchedFileExist(); // create the "extensionLaunched" file since this takes the place of the release notes prompt
+
         if (response === LocalizedConstants.enableRichExperiences) {
             await this._vscodeWrapper
                 .getConfiguration()

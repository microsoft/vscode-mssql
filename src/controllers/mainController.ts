/*---------------------------------------------------------------------------------------------
 *  Copyright (c) Microsoft Corporation. All rights reserved.
 *  Licensed under the MIT License. See License.txt in the project root for license information.
 *--------------------------------------------------------------------------------------------*/

import * as events from "events";
import * as fs from "fs";
import * as path from "path";
import * as vscode from "vscode";
import { IConnectionInfo, IScriptingObject, SchemaCompareEndpointInfo } from "vscode-mssql";
import { AzureResourceController } from "../azure/azureResourceController";
import * as Constants from "../constants/constants";
import * as LocalizedConstants from "../constants/locConstants";
import SqlToolsServerClient from "../languageservice/serviceclient";
import * as ConnInfo from "../models/connectionInfo";
import {
    CompletionExtensionParams,
    CompletionExtLoadRequest,
    RebuildIntelliSenseNotification,
} from "../models/contracts/languageService";
import { SqlOutputContentProvider } from "../models/sqlOutputContentProvider";
import * as Utils from "../models/utils";
import { AccountSignInTreeNode } from "../objectExplorer/nodes/accountSignInTreeNode";
import { ConnectTreeNode } from "../objectExplorer/nodes/connectTreeNode";
import { ObjectExplorerProvider } from "../objectExplorer/objectExplorerProvider";
import { ObjectExplorerUtils } from "../objectExplorer/objectExplorerUtils";
import { TreeNodeInfo } from "../objectExplorer/nodes/treeNodeInfo";
import CodeAdapter from "../prompts/adapter";
import { IPrompter } from "../prompts/question";
import { Deferred } from "../protocol";
import { QueryHistoryNode } from "../queryHistory/queryHistoryNode";
import { QueryHistoryProvider } from "../queryHistory/queryHistoryProvider";
import { ScriptingService } from "../scripting/scriptingService";
import { AzureAccountService } from "../services/azureAccountService";
import { AzureResourceService } from "../services/azureResourceService";
import { DacFxService } from "../services/dacFxService";
import { SqlProjectsService } from "../services/sqlProjectsService";
import { SchemaCompareService } from "../services/schemaCompareService";
import { SqlTasksService } from "../services/sqlTasksService";
import StatusView from "../views/statusView";
import { IConnectionGroup, IConnectionProfile, ISelectionData } from "./../models/interfaces";
import ConnectionManager from "./connectionManager";
import SqlDocumentService, { ConnectionStrategy } from "./sqlDocumentService";
import VscodeWrapper from "./vscodeWrapper";
import { sendActionEvent, startActivity } from "../telemetry/telemetry";
import { ActivityStatus, TelemetryActions, TelemetryViews } from "../sharedInterfaces/telemetry";
import { TableDesignerService } from "../services/tableDesignerService";
import { TableDesignerWebviewController } from "../tableDesigner/tableDesignerWebviewController";
import { ConnectionDialogWebviewController } from "../connectionconfig/connectionDialogWebviewController";
import { ObjectExplorerFilter } from "../objectExplorer/objectExplorerFilter";
import {
    DatabaseObjectSearchService,
    DatabaseObject,
} from "../services/databaseObjectSearchService";
import { ExecutionPlanService } from "../services/executionPlanService";
import { ExecutionPlanWebviewController } from "./executionPlanWebviewController";
import { MssqlProtocolHandler } from "../mssqlProtocolHandler";
import { getErrorMessage, getUriKey, isIConnectionInfo } from "../utils/utils";
import { getStandardNPSQuestions, UserSurvey } from "../nps/userSurvey";
import { ExecutionPlanOptions } from "../models/contracts/queryExecute";
import { ObjectExplorerDragAndDropController } from "../objectExplorer/objectExplorerDragAndDropController";
import { SchemaDesignerService } from "../services/schemaDesignerService";
import store from "../queryResult/singletonStore";
import { SchemaCompareWebViewController } from "../schemaCompare/schemaCompareWebViewController";
import { SchemaCompare } from "../constants/locConstants";
import { SchemaDesignerWebviewManager } from "../schemaDesigner/schemaDesignerWebviewManager";
import { PublishProjectWebViewController } from "../publishProject/publishProjectWebViewController";
import { ConnectionNode } from "../objectExplorer/nodes/connectionNode";
import { CopilotService } from "../services/copilotService";
import * as Prompts from "../copilot/prompts";
import { CreateSessionResult } from "../objectExplorer/objectExplorerService";
import { SqlCodeLensProvider } from "../queryResult/sqlCodeLensProvider";
import { ConnectionSharingService } from "../connectionSharing/connectionSharingService";
import { ShowSchemaTool } from "../copilot/tools/showSchemaTool";
import { ConnectTool } from "../copilot/tools/connectTool";
import { ListServersTool } from "../copilot/tools/listServersTool";
import { DisconnectTool } from "../copilot/tools/disconnectTool";
import { GetConnectionDetailsTool } from "../copilot/tools/getConnectionDetailsTool";
import { ChangeDatabaseTool } from "../copilot/tools/changeDatabaseTool";
import { ListDatabasesTool } from "../copilot/tools/listDatabasesTool";
import { ListTablesTool } from "../copilot/tools/listTablesTool";
import { ListSchemasTool } from "../copilot/tools/listSchemasTool";
import { ListViewsTool } from "../copilot/tools/listViewsTool";
import { ListFunctionsTool } from "../copilot/tools/listFunctionsTool";
import { RunQueryTool } from "../copilot/tools/runQueryTool";
import { ConnectionGroupNode } from "../objectExplorer/nodes/connectionGroupNode";
import { ConnectionGroupWebviewController } from "./connectionGroupWebviewController";
import { DeploymentWebviewController } from "../deployment/deploymentWebviewController";
import {
    deleteContainer,
    prepareForDockerContainerCommand,
    stopContainer,
} from "../deployment/dockerUtils";
import { ScriptOperation } from "../models/contracts/scripting/scriptingRequest";

/**
 * The main controller class that initializes the extension
 */
export default class MainController implements vscode.Disposable {
    private _context: vscode.ExtensionContext;
    private _event: events.EventEmitter = new events.EventEmitter();
    private _outputContentProvider: SqlOutputContentProvider;
    private _statusview: StatusView;
    private _connectionMgr: ConnectionManager;
    private _prompter: IPrompter;
    private _vscodeWrapper: VscodeWrapper;
    private _initialized: boolean = false;
    private _sqlDocumentService: SqlDocumentService;
    private _objectExplorerProvider: ObjectExplorerProvider;
    private _queryHistoryProvider: QueryHistoryProvider;
    private _scriptingService: ScriptingService;
    private _queryHistoryRegistered: boolean = false;
    private _availableCommands: string[] | undefined;
    public sqlTasksService: SqlTasksService;
    public dacFxService: DacFxService;
    public schemaCompareService: SchemaCompareService;
    public sqlProjectsService: SqlProjectsService;
    public azureAccountService: AzureAccountService;
    public azureResourceService: AzureResourceService;
    public tableDesignerService: TableDesignerService;
    public copilotService: CopilotService;
    public configuration: vscode.WorkspaceConfiguration;
    public objectExplorerTree: vscode.TreeView<TreeNodeInfo>;
    public executionPlanService: ExecutionPlanService;
    public schemaDesignerService: SchemaDesignerService;
    public connectionSharingService: ConnectionSharingService;

    /**
     * The main controller constructor
     * @constructor
     */
    constructor(
        context: vscode.ExtensionContext,
        connectionManager?: ConnectionManager,
        vscodeWrapper?: VscodeWrapper,
    ) {
        this._context = context;
        if (connectionManager) {
            this._connectionMgr = connectionManager;
        }
        this._vscodeWrapper = vscodeWrapper ?? new VscodeWrapper();
        this.configuration = vscode.workspace.getConfiguration();
        UserSurvey.createInstance(this._context, this._vscodeWrapper);
    }

    /**
     * Helper method to setup command registrations
     */
    public registerCommand(command: string): void {
        const self = this;
        this._context.subscriptions.push(
            vscode.commands.registerCommand(command, () => self._event.emit(command)),
        );
    }

    /**
     * Helper method to setup command registrations with arguments
     */
    private registerCommandWithArgs(command: string): void {
        const self = this;
        this._context.subscriptions.push(
            vscode.commands.registerCommand(command, (args: any) => {
                self._event.emit(command, args);
            }),
        );
    }

    /**
     * Disposes the controller
     */
    dispose(): void {
        void this.deactivate();
    }

    /**
     * Deactivates the extension
     */
    public async deactivate(): Promise<void> {
        Utils.logDebug("de-activated.");
        await this.onDisconnect();
        this._statusview.dispose();
    }

    public get isExperimentalEnabled(): boolean {
        return this.configuration.get(Constants.configEnableExperimentalFeatures);
    }

    public get isRichExperiencesEnabled(): boolean {
        return this.configuration.get(Constants.configEnableRichExperiences);
    }

    public get useLegacyConnectionExperience(): boolean {
        return this.configuration.get(Constants.configUseLegacyConnectionExperience);
    }

    /**
     * Initializes the extension
     */
    public async activate(): Promise<boolean> {
        // initialize the language client then register the commands
        const didInitialize = await this.initialize();
        if (didInitialize) {
            // register VS Code commands
            this.registerCommand(Constants.cmdConnect);
            this._event.on(Constants.cmdConnect, () => {
                void this.runAndLogErrors(this.onNewConnection());
            });
            this.registerCommand(Constants.cmdDisconnect);
            this._event.on(Constants.cmdDisconnect, () => {
                void this.runAndLogErrors(this.onDisconnect());
            });
            this.registerCommand(Constants.cmdRunQuery);
            this._event.on(Constants.cmdRunQuery, () => {
                void UserSurvey.getInstance().promptUserForNPSFeedback();
                void this.onRunQuery();
            });
            this.registerCommand(Constants.cmdManageConnectionProfiles);
            this._event.on(Constants.cmdManageConnectionProfiles, async () => {
                await this.onManageProfiles();
            });
            this.registerCommand(Constants.cmdClearPooledConnections);
            this._event.on(Constants.cmdClearPooledConnections, async () => {
                await this.onClearPooledConnections();
            });
            this.registerCommand(Constants.cmdDeployNewDatabase);
            this._event.on(Constants.cmdDeployNewDatabase, () => {
                this.onDeployNewDatabase();
            });
            this.registerCommand(Constants.cmdRunCurrentStatement);
            this._event.on(Constants.cmdRunCurrentStatement, () => {
                void this.onRunCurrentStatement();
            });
            this.registerCommand(Constants.cmdChangeDatabase);
            this._event.on(Constants.cmdChangeDatabase, () => {
                void this.runAndLogErrors(this.onChooseDatabase());
            });
            this.registerCommand(Constants.cmdChooseDatabase);
            this._event.on(Constants.cmdChooseDatabase, () => {
                void this.runAndLogErrors(this.onChooseDatabase());
            });
            this.registerCommand(Constants.cmdChooseLanguageFlavor);
            this._event.on(Constants.cmdChooseLanguageFlavor, () => {
                void this.runAndLogErrors(this.onChooseLanguageFlavor());
            });
            this.registerCommand(Constants.cmdLaunchUserFeedback);
            this._event.on(Constants.cmdLaunchUserFeedback, async () => {
                await UserSurvey.getInstance().launchSurvey("nps", getStandardNPSQuestions());
            });
            this.registerCommand(Constants.cmdCancelQuery);
            this._event.on(Constants.cmdCancelQuery, async () => {
                await this.onCancelQuery();
            });
            this.registerCommand(Constants.cmdShowGettingStarted);
            this._event.on(Constants.cmdShowGettingStarted, async () => {
                await this.launchGettingStartedPage();
            });
            this.registerCommand(Constants.cmdNewQuery);
            this._event.on(Constants.cmdNewQuery, () => this.runAndLogErrors(this.onNewQuery()));
            this.registerCommand(Constants.cmdRebuildIntelliSenseCache);
            this._event.on(Constants.cmdRebuildIntelliSenseCache, () => {
                this.onRebuildIntelliSense();
            });
            this.registerCommandWithArgs(Constants.cmdLoadCompletionExtension);
            this._event.on(
                Constants.cmdLoadCompletionExtension,
                (params: CompletionExtensionParams) => {
                    this.onLoadCompletionExtension(params);
                },
            );
            this.registerCommand(Constants.cmdToggleSqlCmd);
            this._event.on(Constants.cmdToggleSqlCmd, async () => {
                await this.onToggleSqlCmd();
            });
            this.registerCommand(Constants.cmdAadRemoveAccount);
            this._event.on(Constants.cmdAadRemoveAccount, () =>
                this.removeAadAccount(this._prompter),
            );
            this.registerCommand(Constants.cmdAadAddAccount);
            this._event.on(Constants.cmdAadAddAccount, () => this.addAadAccount());
            this.registerCommandWithArgs(Constants.cmdClearAzureTokenCache);
            this._event.on(Constants.cmdClearAzureTokenCache, () => this.onClearAzureTokenCache());
            this.registerCommand(Constants.cmdShowEstimatedPlan);
            this._event.on(Constants.cmdShowEstimatedPlan, () => {
                void this.onRunQuery({
                    includeEstimatedExecutionPlanXml: true,
                });
            });

            this._context.subscriptions.push(
                vscode.languages.registerCodeLensProvider(
                    { language: "sql" },
                    new SqlCodeLensProvider(this._connectionMgr),
                ),
            );

            this.initializeObjectExplorer();

            this.registerCommandWithArgs(Constants.cmdConnectObjectExplorerProfile);
            this._event.on(
                Constants.cmdConnectObjectExplorerProfile,
                (profile: IConnectionProfile) => {
                    this._connectionMgr.connectionUI
                        .saveProfile(profile)
                        .then(async () => {
                            await this.createObjectExplorerSession(profile);
                        })
                        .catch((err) => {
                            this._vscodeWrapper.showErrorMessage(err);
                        });
                },
            );

            this.registerCommand(Constants.cmdObjectExplorerEnableGroupBySchemaCommand);
            this._event.on(Constants.cmdObjectExplorerEnableGroupBySchemaCommand, () => {
                vscode.workspace
                    .getConfiguration()
                    .update(Constants.cmdObjectExplorerGroupBySchemaFlagName, true, true);
            });
            this.registerCommand(Constants.cmdObjectExplorerDisableGroupBySchemaCommand);
            this._event.on(Constants.cmdObjectExplorerDisableGroupBySchemaCommand, () => {
                vscode.workspace
                    .getConfiguration()
                    .update(Constants.cmdObjectExplorerGroupBySchemaFlagName, false, true);
            });

            this.registerCommand(Constants.cmdEnableRichExperiencesCommand);
            this._event.on(Constants.cmdEnableRichExperiencesCommand, async () => {
                await this._vscodeWrapper
                    .getConfiguration()
                    .update(
                        Constants.configEnableRichExperiences,
                        true,
                        vscode.ConfigurationTarget.Global,
                    );

                // reload immediately so that the changes take effect
                await vscode.commands.executeCommand("workbench.action.reloadWindow");
            });

            const launchEditorChatWithPrompt = async (
                prompt: string,
                selectionPrompt: string | undefined = undefined,
            ) => {
                const activeEditor = vscode.window.activeTextEditor;
                const uri = activeEditor?.document.uri.toString();
                const promptToUse =
                    activeEditor?.selection.isEmpty || !selectionPrompt ? prompt : selectionPrompt;
                if (!uri) {
                    // No active editor, so don't open chat
                    // TODO: Show a message to the user
                    return;
                }
                // create new connection
                if (!this.connectionManager.isConnected(uri)) {
                    await this.onNewConnection();
                    sendActionEvent(TelemetryViews.QueryEditor, TelemetryActions.CreateConnection);
                }

                // Open chat window
                vscode.commands.executeCommand("workbench.action.chat.open", promptToUse);
            };

            this.registerCommandWithArgs(Constants.cmdChatWithDatabase);
            this._event.on(Constants.cmdChatWithDatabase, async (treeNodeInfo: TreeNodeInfo) => {
                sendActionEvent(TelemetryViews.MssqlCopilot, TelemetryActions.ChatWithDatabase);

                const connectionCredentials = Object.assign({}, treeNodeInfo.connectionProfile);
                const databaseName = ObjectExplorerUtils.getDatabaseName(treeNodeInfo);
                if (
                    databaseName !== connectionCredentials.database &&
                    databaseName !== LocalizedConstants.defaultDatabaseLabel
                ) {
                    connectionCredentials.database = databaseName;
                } else if (databaseName === LocalizedConstants.defaultDatabaseLabel) {
                    connectionCredentials.database = "";
                }

                // Check if the active document already has this database as a connection.
                var alreadyActive = false;
                let activeEditor = vscode.window.activeTextEditor;
                if (activeEditor) {
                    const uri = activeEditor.document.uri.toString();
                    const connection = this._connectionMgr.getConnectionInfo(uri);
                    if (connection) {
                        if (
                            connection.credentials.user === connectionCredentials.user &&
                            connection.credentials.database === connectionCredentials.database
                        ) {
                            alreadyActive = true;
                        }
                    }
                }

                if (!alreadyActive) {
                    treeNodeInfo.updateConnectionProfile(connectionCredentials);
                    await this.onNewQuery(treeNodeInfo);

                    // Check if the new editor was created
                    activeEditor = vscode.window.activeTextEditor;
                    if (activeEditor) {
                        const documentText = activeEditor.document.getText();
                        if (documentText.length === 0) {
                            // The editor is empty; safe to insert text
                            const server = connectionCredentials.server;
                            await activeEditor.edit((editBuilder) => {
                                editBuilder.insert(
                                    new vscode.Position(0, 0),
                                    `-- @${Constants.mssqlChatParticipantName} Chat Query Editor (${server}:${connectionCredentials.database}:${connectionCredentials.user})\n`,
                                );
                            });
                        } else {
                            // The editor already contains text
                            console.warn("Chat with database: unable to open editor");
                        }
                    } else {
                        // The editor was somehow not created
                        this._vscodeWrapper.showErrorMessage(
                            "Chat with database: unable to open editor",
                        );
                    }
                }

                if (activeEditor) {
                    // Open chat window
                    vscode.commands.executeCommand(
                        "workbench.action.chat.open",
                        `@${Constants.mssqlChatParticipantName} Hello!`,
                    );
                }
            });

            this.registerCommandWithArgs(Constants.cmdChatWithDatabaseInAgentMode);
            this._event.on(
                Constants.cmdChatWithDatabaseInAgentMode,
                async (treeNodeInfo: TreeNodeInfo) => {
                    sendActionEvent(
                        TelemetryViews.MssqlCopilot,
                        TelemetryActions.ChatWithDatabaseInAgentMode,
                    );

                    const connectionCredentials = Object.assign({}, treeNodeInfo.connectionProfile);
                    const databaseName = ObjectExplorerUtils.getDatabaseName(treeNodeInfo);
                    if (
                        databaseName !== connectionCredentials.database &&
                        databaseName !== LocalizedConstants.defaultDatabaseLabel
                    ) {
                        connectionCredentials.database = databaseName;
                    } else if (databaseName === LocalizedConstants.defaultDatabaseLabel) {
                        connectionCredentials.database = "";
                    }

                    // Use the improved command detection
                    const chatCommand = await this.findChatOpenAgentCommand();
                    if (chatCommand) {
                        vscode.commands.executeCommand(
                            chatCommand,
                            `Connect to ${connectionCredentials.server},${connectionCredentials.database}${connectionCredentials.profileName ? ` using profile ${connectionCredentials.profileName}` : ""}.`,
                        );
                    } else {
                        // Fallback or error handling
                        this._vscodeWrapper.showErrorMessage(
                            LocalizedConstants.MssqlChatAgent.chatCommandNotAvailable,
                        );
                    }
                },
            );

            // -- EXPLAIN QUERY --
            this._context.subscriptions.push(
                vscode.commands.registerCommand(Constants.cmdExplainQuery, async () => {
                    sendActionEvent(TelemetryViews.MssqlCopilot, TelemetryActions.ExplainQuery);

                    await launchEditorChatWithPrompt(
                        Prompts.explainQueryPrompt,
                        Prompts.explainQuerySelectionPrompt,
                    );
                }),
            );

            // -- REWRITE QUERY --
            this._context.subscriptions.push(
                vscode.commands.registerCommand(Constants.cmdRewriteQuery, async () => {
                    sendActionEvent(TelemetryViews.MssqlCopilot, TelemetryActions.RewriteQuery);

                    await launchEditorChatWithPrompt(
                        Prompts.rewriteQueryPrompt,
                        Prompts.rewriteQuerySelectionPrompt,
                    );
                }),
            );

            // -- ANALYZE QUERY PERFORMANCE --
            this._context.subscriptions.push(
                vscode.commands.registerCommand(Constants.cmdAnalyzeQueryPerformance, async () => {
                    sendActionEvent(
                        TelemetryViews.MssqlCopilot,
                        TelemetryActions.AnalyzeQueryPerformance,
                    );

                    await launchEditorChatWithPrompt(Prompts.analyzeQueryPerformancePrompt);
                }),
            );

            this.initializeQueryHistory();

            this.sqlTasksService = new SqlTasksService(
                SqlToolsServerClient.instance,
                this._sqlDocumentService,
            );
            this.dacFxService = new DacFxService(SqlToolsServerClient.instance);
            this.sqlProjectsService = new SqlProjectsService(SqlToolsServerClient.instance);
            this.schemaCompareService = new SchemaCompareService(SqlToolsServerClient.instance);
            const azureResourceController = new AzureResourceController();
            this.azureAccountService = new AzureAccountService(
                this._connectionMgr.azureController,
                this._connectionMgr.accountStore,
            );
            this.azureResourceService = new AzureResourceService(
                this._connectionMgr.azureController,
                azureResourceController,
                this._connectionMgr.accountStore,
            );

            this.tableDesignerService = new TableDesignerService(SqlToolsServerClient.instance);
            this.copilotService = new CopilotService(SqlToolsServerClient.instance);
            this.schemaDesignerService = new SchemaDesignerService(SqlToolsServerClient.instance);

            this.connectionSharingService = new ConnectionSharingService(
                this._context,
                this._connectionMgr.client,
                this._connectionMgr,
                this._vscodeWrapper,
                this._scriptingService,
            );

            const providerInstance = new this.ExecutionPlanCustomEditorProvider(
                this._context,
                this._vscodeWrapper,
                this.executionPlanService,
                this._sqlDocumentService,
            );
            vscode.window.registerCustomEditorProvider("mssql.executionPlanView", providerInstance);

            const self = this;
            const uriHandler: vscode.UriHandler = {
                async handleUri(uri: vscode.Uri): Promise<void> {
                    const mssqlProtocolHandler = new MssqlProtocolHandler(
                        self._vscodeWrapper,
                        self,
                        self._connectionMgr.client,
                    );

                    await mssqlProtocolHandler.handleUri(uri);
                },
            };
            vscode.window.registerUriHandler(uriHandler);

            // Add handlers for VS Code generated commands
            this._vscodeWrapper.onDidChangeConfiguration((params) =>
                this.onDidChangeConfiguration(params),
            );

            this.registerLanguageModelTools();

            return true;
        }
    }

    /**
     * Helper method to register all language model tools
     */
    private registerLanguageModelTools(): void {
        // Register mssql_connect tool
        this._context.subscriptions.push(
            vscode.lm.registerTool(
                Constants.copilotConnectToolName,
                new ConnectTool(this.connectionManager),
            ),
        );

        // Register mssql_disconnect tool
        this._context.subscriptions.push(
            vscode.lm.registerTool(
                Constants.copilotDisconnectToolName,
                new DisconnectTool(this.connectionManager),
            ),
        );

        // Register mssql_list_servers tool
        this._context.subscriptions.push(
            vscode.lm.registerTool(
                Constants.copilotListServersToolName,
                new ListServersTool(this.connectionManager),
            ),
        );

        // Register mssql_list_databases tool
        this._context.subscriptions.push(
            vscode.lm.registerTool(
                Constants.copilotListDatabasesToolName,
                new ListDatabasesTool(this.connectionManager),
            ),
        );

        // Register mssql_get_connection_details tool
        this._context.subscriptions.push(
            vscode.lm.registerTool(
                Constants.copilotGetConnectionDetailsToolName,
                new GetConnectionDetailsTool(this.connectionManager),
            ),
        );

        // Register mssql_change_database tool
        this._context.subscriptions.push(
            vscode.lm.registerTool(
                Constants.copilotChangeDatabaseToolName,
                new ChangeDatabaseTool(this.connectionManager),
            ),
        );
        // Register mssql_show_schema tool
        this._context.subscriptions.push(
            vscode.lm.registerTool(
                Constants.copilotShowSchemaToolName,
                new ShowSchemaTool(
                    this.connectionManager,
                    async (connectionUri: string, database: string) => {
                        const designer =
                            await SchemaDesignerWebviewManager.getInstance().getSchemaDesigner(
                                this._context,
                                this._vscodeWrapper,
                                this,
                                this.schemaDesignerService,
                                database,
                                undefined,
                                connectionUri,
                            );
                        designer.revealToForeground();
                    },
                ),
            ),
        );

        // Register mssql_list_tables tool
        this._context.subscriptions.push(
            vscode.lm.registerTool(
                Constants.copilotListTablesToolName,
                new ListTablesTool(this.connectionManager, SqlToolsServerClient.instance),
            ),
        );

        // Register mssql_list_schemas tool
        this._context.subscriptions.push(
            vscode.lm.registerTool(
                Constants.copilotListSchemasToolName,
                new ListSchemasTool(this.connectionManager, SqlToolsServerClient.instance),
            ),
        );

        // Register mssql_list_views tool
        this._context.subscriptions.push(
            vscode.lm.registerTool(
                Constants.copilotListViewsToolName,
                new ListViewsTool(this.connectionManager, SqlToolsServerClient.instance),
            ),
        );

        // Register mssql_list_functions tool
        this._context.subscriptions.push(
            vscode.lm.registerTool(
                Constants.copilotListFunctionsToolName,
                new ListFunctionsTool(this.connectionManager, SqlToolsServerClient.instance),
            ),
        );

        // Register mssql_run_query tool
        this._context.subscriptions.push(
            vscode.lm.registerTool(
                Constants.copilotRunQueryToolName,
                new RunQueryTool(this.connectionManager, SqlToolsServerClient.instance),
            ),
        );
    }

    /**
     * Helper to script a node based on the script operation
     */
    public async scriptNode(
        node: TreeNodeInfo,
        operation: ScriptOperation,
        executeScript: boolean = false,
    ): Promise<void> {
        const scriptNodeOperation = async () => {
            const nodeUri = ObjectExplorerUtils.getNodeUri(node);
            let connectionCreds = node.connectionProfile;
            const databaseName = ObjectExplorerUtils.getDatabaseName(node);
            // if not connected or different database
            if (
                !this.connectionManager.isConnected(nodeUri) ||
                connectionCreds.database !== databaseName
            ) {
                // make a new connection
                connectionCreds.database = databaseName;
                if (!this.connectionManager.isConnecting(nodeUri)) {
                    const promise = new Deferred<boolean>();
                    await this.connectionManager.connect(nodeUri, connectionCreds, promise);
                    await promise;
                }
            }

            const selectStatement = await this._scriptingService.scriptTreeNode(
                node,
                nodeUri,
                operation,
            );
            let scriptingObject = this._scriptingService.getObjectFromNode(node);
            let title = `${scriptingObject.schema}.${scriptingObject.name}`;
            const editor = await this._sqlDocumentService.newQuery({
                content: selectStatement,
                connectionStrategy: ConnectionStrategy.CopyConnectionFromInfo,
                connectionInfo: connectionCreds,
            });
            if (executeScript) {
                const uri = getUriKey(editor.document.uri);
                const queryPromise = new Deferred<boolean>();
                await this._outputContentProvider.runQuery(
                    this._statusview,
                    uri,
                    undefined,
                    title,
                    undefined,
                    queryPromise,
                );
                await queryPromise;
                await this.connectionManager.connectionStore.removeRecentlyUsed(
                    <IConnectionProfile>connectionCreds,
                );
            }

            let scriptType;
            switch (operation) {
                case ScriptOperation.Select:
                    scriptType = "Select";
                    break;
                case ScriptOperation.Create:
                    scriptType = "Create";
                    break;
                case ScriptOperation.Insert:
                    scriptType = "Insert";
                    break;
                case ScriptOperation.Update:
                    scriptType = "Update";
                    break;
                case ScriptOperation.Delete:
                    scriptType = "Delete";
                    break;
                case ScriptOperation.Execute:
                    scriptType = "Execute";
                    break;
                case ScriptOperation.Alter:
                    scriptType = "Alter";
                    break;
                default:
                    scriptType = "Unknown";
                    break;
            }
            sendActionEvent(
                TelemetryViews.QueryEditor,
                TelemetryActions.RunQuery,
                {
                    isScriptExecuted: executeScript.toString(),
                    objectType: node.nodeType,
                    operation: scriptType,
                },
                undefined,
                connectionCreds as IConnectionProfile,
                this.connectionManager.getServerInfo(connectionCreds),
            );
        };

        let operationType = "";
        switch (operation) {
            case ScriptOperation.Select:
                operationType = LocalizedConstants.ObjectExplorer.ScriptSelectLabel;
                break;
            case ScriptOperation.Create:
                operationType = LocalizedConstants.ObjectExplorer.ScriptCreateLabel;
                break;
            case ScriptOperation.Insert:
                operationType = LocalizedConstants.ObjectExplorer.ScriptInsertLabel;
                break;
            case ScriptOperation.Update:
                operationType = LocalizedConstants.ObjectExplorer.ScriptUpdateLabel;
                break;
            case ScriptOperation.Delete:
                operationType = LocalizedConstants.ObjectExplorer.ScriptDeleteLabel;
                break;
            case ScriptOperation.Execute:
                operationType = LocalizedConstants.ObjectExplorer.ScriptExecuteLabel;
                break;
            case ScriptOperation.Alter:
                operationType = LocalizedConstants.ObjectExplorer.ScriptAlterLabel;
                break;
            default:
                operationType = LocalizedConstants.ObjectExplorer.ScriptSelectLabel;
        }

        await vscode.window.withProgress(
            {
                location: vscode.ProgressLocation.Notification,
                title: LocalizedConstants.ObjectExplorer.FetchingScriptLabel(operationType),
            },
            async () => {
                const scriptTelemetryActivity = startActivity(
                    TelemetryViews.ObjectExplorer,
                    TelemetryActions.ScriptNode,
                    undefined,
                    {
                        operation: operationType,
                        nodeType: node.nodeType,
                        subType: node.nodeSubType,
                    },
                );
                try {
                    await scriptNodeOperation();
                    scriptTelemetryActivity.end(ActivityStatus.Succeeded);
                } catch (error) {
                    scriptTelemetryActivity.endFailed(error, false);
                }
            },
        );
    }

    /**
     * Returns a flag indicating if the extension is initialized
     */
    public isInitialized(): boolean {
        return this._initialized;
    }

    /**
     * Get available VS Code commands (cached for performance)
     */
    private async getAvailableCommands(): Promise<string[]> {
        if (!this._availableCommands) {
            this._availableCommands = await vscode.commands.getCommands();
        }
        return this._availableCommands;
    }

    /**
     * Find the correct chat open agent command variant that exists in the current VS Code version
     */
    private async findChatOpenAgentCommand(): Promise<string | undefined> {
        const commands = await this.getAvailableCommands();

        // Try to find the correct command, checking both variants
        const possibleCommands = [
            Constants.vscodeWorkbenchChatOpenAgent, // Current VS Code
            Constants.vscodeWorkbenchChatOpenAgentLegacy, // Legacy VS Code
        ];

        for (const cmd of possibleCommands) {
            if (commands.includes(cmd)) {
                return cmd;
            }
        }

        return undefined;
    }

    public get context(): vscode.ExtensionContext {
        return this._context;
    }

    /**
     * Initializes the extension
     */
    public async initialize(): Promise<boolean> {
        // initialize language service client
        await SqlToolsServerClient.instance.initialize(this._context);
        // Init status bar
        this._statusview = new StatusView(this._vscodeWrapper);

        // Init CodeAdapter for use when user response to questions is needed
        this._prompter = new CodeAdapter(this._vscodeWrapper);

        /**
         * TODO: aaskhan
         * Good candidate for dependency injection.
         */
        this.executionPlanService = new ExecutionPlanService(SqlToolsServerClient.instance);

        // Init content provider for results pane
        this._outputContentProvider = new SqlOutputContentProvider(
            this._context,
            this._statusview,
            this._vscodeWrapper,
            this.executionPlanService,
        );

        // Init connection manager and connection MRU
        this._connectionMgr = new ConnectionManager(
            this._context,
            this._statusview,
            this._prompter,
            this.useLegacyConnectionExperience,
        );

        this._sqlDocumentService = new SqlDocumentService(this);

        this._outputContentProvider.queryResultWebviewController.sqlDocumentService =
            this._sqlDocumentService;

        void this.showOnLaunchPrompts();

        // Handle case where SQL file is the 1st opened document
        const activeTextEditor = this._vscodeWrapper.activeTextEditor;
        if (activeTextEditor && this._vscodeWrapper.isEditingSqlFile) {
            await this.sqlDocumentService.onDidOpenTextDocument(activeTextEditor.document);
        }
        await this.sanitizeConnectionProfiles();
        await this.loadTokenCache();
        Utils.logDebug("activated.");

        // capture basic metadata
        sendActionEvent(TelemetryViews.General, TelemetryActions.Activated, {
            experimentalFeaturesEnabled: this.isExperimentalEnabled.toString(),
            modernFeaturesEnabled: this.isRichExperiencesEnabled.toString(),
            useLegacyConnections: this.useLegacyConnectionExperience.toString(),
        });

        await this._connectionMgr.initialized;

        this._statusview.setConnectionStore(this._connectionMgr.connectionStore);

        this._initialized = true;
        return true;
    }

    private async loadTokenCache(): Promise<void> {
        await this._connectionMgr.azureController.loadTokenCache();
    }

    /**
     * Sanitize the connection profiles in the settings.
     */
    public async sanitizeConnectionProfiles(): Promise<void> {
        const sanitize = async (
            connectionProfiles: IConnectionProfile[],
            target: vscode.ConfigurationTarget,
        ) => {
            let profileChanged = false;
            for (const conn of connectionProfiles) {
                // remove azure account token
                if (
                    conn &&
                    conn.authenticationType !== "AzureMFA" &&
                    conn.azureAccountToken !== undefined
                ) {
                    conn.azureAccountToken = undefined;
                    profileChanged = true;
                }
                // remove password
                if (!Utils.isEmpty(conn.password)) {
                    // save the password in the credential store if save password is true
                    await this.connectionManager.connectionStore.saveProfilePasswordIfNeeded(conn);
                    conn.password = "";
                    profileChanged = true;
                }
                // Fixup 'Encrypt' property if needed
                let result = ConnInfo.updateEncrypt(conn);
                if (result.updateStatus) {
                    await this.connectionManager.connectionStore.saveProfile(
                        result.connection as IConnectionProfile,
                    );
                }
            }
            if (profileChanged) {
                await this._vscodeWrapper.setConfiguration(
                    Constants.extensionName,
                    Constants.connectionsArrayName,
                    connectionProfiles,
                    target,
                );
            }
        };
        const profileMapping = new Map<vscode.ConfigurationTarget, IConnectionProfile[]>();
        const configuration = this._vscodeWrapper.getConfiguration(
            Constants.extensionName,
            this._vscodeWrapper.activeTextEditorUri,
        );
        const configValue = configuration.inspect<IConnectionProfile[]>(
            Constants.connectionsArrayName,
        );
        profileMapping.set(vscode.ConfigurationTarget.Global, configValue.globalValue || []);
        profileMapping.set(vscode.ConfigurationTarget.Workspace, configValue.workspaceValue || []);
        profileMapping.set(
            vscode.ConfigurationTarget.WorkspaceFolder,
            configValue.workspaceFolderValue || [],
        );
        for (const target of profileMapping.keys()) {
            // sanitize the connections and save them back to their original target.
            await sanitize(profileMapping.get(target), target);
        }
    }

    /**
     * Creates a new Object Explorer session
     * @param connectionCredentials Connection credentials to use for the session
     * @returns OE node if the session was created successfully, undefined otherwise
     */
    public async createObjectExplorerSession(
        connectionCredentials?: IConnectionInfo,
    ): Promise<TreeNodeInfo> {
        let retry = true;
        // There can be many reasons for the session creation to fail, so we will retry until we get a successful result or the user cancels the operation.
        let sessionCreationResult: CreateSessionResult = undefined;
        while (retry) {
            retry = false;
            sessionCreationResult =
                await this._objectExplorerProvider.createSession(connectionCredentials);
            if (sessionCreationResult?.shouldRetryOnFailure) {
                retry = true;
            }
        }
        if (sessionCreationResult) {
            const newNode = await sessionCreationResult.connectionNode;
            if (newNode) {
                this._objectExplorerProvider.refresh(undefined);
                return newNode;
            }
        }
        return undefined;
    }

    /**
     * Handles the search objects command
     * @param node Optional connection node to search within
     */
    public async onSearchObjects(node?: ConnectionNode): Promise<void> {
        try {
            // Get the connection URI and database name
            let connectionUri: string;
            let databaseName: string | undefined;

            if (node && node.connectionProfile) {
                // Called from Object Explorer context menu
                connectionUri = ObjectExplorerUtils.getNodeUri(node);
                databaseName = node.connectionProfile.database;

                // Ensure we have an active connection for this URI
                if (!this.connectionManager.isConnected(connectionUri)) {
                    let connectionCreds = node.connectionProfile;
                    const nodeDatabaseName = ObjectExplorerUtils.getDatabaseName(node);
                    if (nodeDatabaseName !== connectionCreds.database) {
                        connectionCreds.database = nodeDatabaseName;
                        databaseName = nodeDatabaseName;
                    }

                    if (!this.connectionManager.isConnecting(connectionUri)) {
                        const promise = new Deferred<boolean>();
                        await this.connectionManager.connect(
                            connectionUri,
                            connectionCreds,
                            promise,
                        );
                        await promise;
                    }
                }
            } else {
                // Called from command palette - use active connection
                const activeUri = this._vscodeWrapper.activeTextEditorUri;
                if (!activeUri) {
                    void vscode.window.showErrorMessage(
                        LocalizedConstants.searchObjectsNoConnection,
                    );
                    return;
                }
                const connection = this._connectionMgr.getConnectionInfo(activeUri);
                if (!connection) {
                    void vscode.window.showErrorMessage(
                        LocalizedConstants.searchObjectsNoConnection,
                    );
                    return;
                }
                connectionUri = activeUri;
                databaseName = connection.credentials.database;
            }

            // Validate the connection URI before proceeding
            if (!connectionUri || connectionUri.trim() === "") {
                void vscode.window.showErrorMessage(
                    LocalizedConstants.searchObjectsInvalidConnectionUri,
                );
                return;
            }

            // Live, debounced QuickPick search using cached metadata
            const searchService = new DatabaseObjectSearchService(this._connectionMgr.client);
            await searchService.warmCache(connectionUri).catch(() => undefined);

            type SearchPick = vscode.QuickPickItem & { object?: DatabaseObject };
            const qp = vscode.window.createQuickPick<SearchPick>();
            qp.placeholder = LocalizedConstants.searchObjectsPlaceholder;
            qp.matchOnDescription = true;
            qp.matchOnDetail = true;
            qp.ignoreFocusOut = true;
            qp.items = [];

            let lastToken = 0;
            let debounceHandle: NodeJS.Timeout | undefined;

            const runSearch = async (value: string, token: number) => {
                const term = value?.trim();
                if (!term) {
                    qp.items = [];
                    return;
                }
                const result = await searchService.searchObjects(connectionUri, term, databaseName);
                if (token !== lastToken) {
                    return; // stale response
                }
                if (!result.success) {
                    qp.items = [
                        {
                            label: LocalizedConstants.searchObjectsErrorWithDetail(result.error),
                            description: "",
                            detail: "",
                        },
                    ];
                    return;
                }
                if (result.objects.length === 0) {
                    const msg = LocalizedConstants.searchObjectsNoResultsMessage(term);
                    qp.items = [
                        {
                            label: msg,
                            description: "",
                            detail: "",
                        },
                    ];
                    return;
                }
                qp.items = result.objects.map((r) => ({
                    label: r.name,
                    description: r.type,
                    detail: r.schema ? `${r.schema}.${r.name}` : r.name,
                    object: r,
                }));
            };

            const onChangeDisp = qp.onDidChangeValue((value) => {
                lastToken++;
                const current = lastToken;
                if (debounceHandle) {
                    clearTimeout(debounceHandle);
                }
                qp.busy = true;
                debounceHandle = setTimeout(() => {
                    void runSearch(value, current).finally(() => {
                        if (current === lastToken) {
                            qp.busy = false;
                        }
                    });
                }, 200);
            });

            let selectedItem: SearchPick | undefined;
            const onAcceptDisp = qp.onDidAccept(() => {
                selectedItem = qp.selectedItems?.[0];
                qp.hide();
            });
            const onHide = new Promise<void>((resolve) => {
                const d = qp.onDidHide(() => {
                    d.dispose();
                    resolve();
                });
            });
            qp.show();
            await onHide;
            onChangeDisp.dispose();
            onAcceptDisp.dispose();
            qp.dispose();

            if (!selectedItem || !selectedItem.object) {
                return; // cancelled or picked an info row
            }

            // Let user pick what kind of script to generate based on object type
            const objType = selectedItem.object.type;
            const operations: { label: string; op: ScriptOperation }[] = [];
            if (objType === "Table" || objType === "View") {
                operations.push(
                    {
                        label: LocalizedConstants.ObjectExplorer.ScriptSelectLabel,
                        op: ScriptOperation.Select,
                    },
                    {
                        label: LocalizedConstants.ObjectExplorer.ScriptCreateLabel,
                        op: ScriptOperation.Create,
                    },
                );
            } else if (objType === "Stored Procedure") {
                operations.push(
                    {
                        label: LocalizedConstants.ObjectExplorer.ScriptExecuteLabel,
                        op: ScriptOperation.Execute,
                    },
                    {
                        label: LocalizedConstants.ObjectExplorer.ScriptAlterLabel,
                        op: ScriptOperation.Alter,
                    },
                );
            } else if (objType === "Scalar Function" || objType === "Table-valued Function") {
                operations.push(
                    {
                        label: LocalizedConstants.ObjectExplorer.ScriptSelectLabel,
                        op: ScriptOperation.Select,
                    },
                    {
                        label: LocalizedConstants.ObjectExplorer.ScriptAlterLabel,
                        op: ScriptOperation.Alter,
                    },
                );
            } else {
                operations.push({
                    label: LocalizedConstants.ObjectExplorer.ScriptSelectLabel,
                    op: ScriptOperation.Select,
                });
            }

            const selectedOp = await vscode.window.showQuickPick(
                operations.map((o) => o.label),
                {
                    placeHolder: LocalizedConstants.ObjectExplorer.FetchingScriptLabel("…"),
                    ignoreFocusOut: true,
                },
            );
            if (!selectedOp) {
                return;
            }
            const op = operations.find((o) => o.label === selectedOp)?.op ?? ScriptOperation.Select;

            // Use ScriptingService to generate script and open connected untitled doc
            const connection = this._connectionMgr.getConnectionInfo(connectionUri);
            const serverInfo = this._connectionMgr.getServerInfo(connection?.credentials);
            // Map friendly type to metadata type name used by scripting
            const mapType = (t: string): string => {
                switch (t) {
                    case "Table":
                        return "Table";
                    case "View":
                        return "View";
                    case "Stored Procedure":
                        return "StoredProcedure";
                    case "Scalar Function":
                        return "ScalarValuedFunction";
                    case "Table-valued Function":
                        return "TableValuedFunction";
                    default:
                        return t;
                }
            };
            // Build an IScriptingObject from search result
            const scriptingObject: IScriptingObject = {
                type: mapType(objType),
                schema: selectedItem.object.schema,
                name: selectedItem.object.name,
            };

            const scriptingParams = this._scriptingService.createScriptingParams(
                serverInfo,
                scriptingObject,
                connectionUri,
                op,
            );
            const script = await this._scriptingService.script(scriptingParams);

            await this._sqlDocumentService.newQuery({
                content: script,
                connectionStrategy: ConnectionStrategy.CopyConnectionFromInfo,
                connectionInfo: connection?.credentials,
            });
        } catch (error) {
            void vscode.window.showErrorMessage(
                LocalizedConstants.searchObjectsErrorWithDetail(getErrorMessage(error)),
            );
        }
    }

    /**
     * Initializes the Object Explorer commands
     * @param objectExplorerProvider provider settable for testing purposes
     */
    private initializeObjectExplorer(objectExplorerProvider?: ObjectExplorerProvider): void {
        const self = this;
        // Register the object explorer tree provider
        this._objectExplorerProvider =
            objectExplorerProvider ??
            new ObjectExplorerProvider(
                this._vscodeWrapper,
                this._connectionMgr,
                this.isRichExperiencesEnabled,
            );

        this.objectExplorerTree = vscode.window.createTreeView("objectExplorer", {
            treeDataProvider: this._objectExplorerProvider,
            canSelectMany: false,
            showCollapseAll: true,
            dragAndDropController: new ObjectExplorerDragAndDropController(
                this._vscodeWrapper,
                this._connectionMgr.connectionStore,
            ),
        });
        this._context.subscriptions.push(this.objectExplorerTree);

        // Old style Add connection when experimental features are not enabled

        // Add Object Explorer Node
        this.registerCommandWithArgs(Constants.cmdAddObjectExplorer);
        // eslint-disable-next-line @typescript-eslint/no-explicit-any
        this._event.on(Constants.cmdAddObjectExplorer, async (args: any) => {
            if (this.useLegacyConnectionExperience) {
                await self.createObjectExplorerSession();
            } else {
                let connectionInfo: IConnectionInfo | undefined = undefined;
                let connectionGroup: IConnectionGroup | undefined = undefined;
                if (args) {
                    // validate that `args` is an IConnectionInfo before assigning
                    if (isIConnectionInfo(args)) {
                        connectionInfo = args;
                    } else {
                        if (args instanceof ConnectionGroupNode) {
                            connectionGroup = args.connectionGroup;
                        }
                    }
                }

                const connDialog = new ConnectionDialogWebviewController(
                    this._context,
                    this._vscodeWrapper,
                    this,
                    this._objectExplorerProvider,
                    connectionInfo,
                    connectionGroup,
                );
                connDialog.revealToForeground();
            }
        });

        // redirect the "Legacy" command to the core command; that handler will differentiate
        this.registerCommandWithArgs(Constants.cmdAddObjectExplorerLegacy);
        this._event.on(Constants.cmdAddObjectExplorerLegacy, (args) => {
            vscode.commands.executeCommand(Constants.cmdAddObjectExplorer, args);
        });

        // Object Explorer New Query
        this._context.subscriptions.push(
            vscode.commands.registerCommand(
                Constants.cmdObjectExplorerNewQuery,
                async (treeNodeInfo: TreeNodeInfo) => {
                    const connectionCredentials = treeNodeInfo.connectionProfile;
                    const databaseName = ObjectExplorerUtils.getDatabaseName(treeNodeInfo);

                    if (
                        databaseName !== connectionCredentials.database &&
                        databaseName !== LocalizedConstants.defaultDatabaseLabel
                    ) {
                        connectionCredentials.database = databaseName;
                    } else if (databaseName === LocalizedConstants.defaultDatabaseLabel) {
                        connectionCredentials.database = "";
                    }
                    treeNodeInfo.updateConnectionProfile(connectionCredentials);
                    await self.onNewQuery(treeNodeInfo);
                },
            ),
        );

        // Remove Object Explorer Node
        this._context.subscriptions.push(
            vscode.commands.registerCommand(
                Constants.cmdRemoveObjectExplorerNode,
                async (treeNodeInfo: ConnectionNode) => {
                    await this._objectExplorerProvider.removeNode(treeNodeInfo);
                },
            ),
        );

        // Refresh Object Explorer Node
        this._context.subscriptions.push(
            vscode.commands.registerCommand(
                Constants.cmdRefreshObjectExplorerNode,
                async (treeNodeInfo: TreeNodeInfo) => {
                    await this._objectExplorerProvider.refreshNode(treeNodeInfo);
                },
            ),
        );

        const connectParentNode = async (node: AccountSignInTreeNode | ConnectTreeNode) => {
            this._objectExplorerProvider.deleteChildrenCache(node.parentNode);
            void this._objectExplorerProvider.refresh(node.parentNode);
        };

        // Sign In into Object Explorer Node
        this._context.subscriptions.push(
            vscode.commands.registerCommand(
                Constants.cmdObjectExplorerNodeSignIn,
                async (node: AccountSignInTreeNode) => {
                    let choice = await this._vscodeWrapper.showErrorMessage(
                        LocalizedConstants.ObjectExplorer.FailedOEConnectionError,
                        LocalizedConstants.ObjectExplorer.FailedOEConnectionErrorRetry,
                        LocalizedConstants.ObjectExplorer.FailedOEConnectionErrorUpdate,
                    );
                    switch (choice) {
                        case LocalizedConstants.ObjectExplorer.FailedOEConnectionErrorUpdate:
                            const connDialog = new ConnectionDialogWebviewController(
                                this._context,
                                this._vscodeWrapper,
                                this,
                                this._objectExplorerProvider,
                                node.parentNode.connectionProfile,
                            );
                            connDialog.revealToForeground();
                            break;
                        case LocalizedConstants.ObjectExplorer.FailedOEConnectionErrorRetry:
                            await connectParentNode(node);
                            break;
                        default:
                            break;
                    }
                },
            ),
        );

        // Connect to Object Explorer Node
        this._context.subscriptions.push(
            vscode.commands.registerCommand(
                Constants.cmdConnectObjectExplorerNode,
                async (node: ConnectTreeNode) => {
                    await connectParentNode(node);
                },
            ),
        );

        // Disconnect Object Explorer Node
        this._context.subscriptions.push(
            vscode.commands.registerCommand(
                Constants.cmdDisconnectObjectExplorerNode,
                async (node: ConnectionNode) => {
                    await this._objectExplorerProvider.disconnectNode(node);
                },
            ),
        );

        this.registerCommand(Constants.cmdConnectionGroupCreate);
        this._event.on(Constants.cmdConnectionGroupCreate, () => {
            const connGroupDialog = new ConnectionGroupWebviewController(
                this._context,
                this._vscodeWrapper,
                this.connectionManager.connectionStore.connectionConfig,
            );
            connGroupDialog.revealToForeground();
        });

        this.registerCommandWithArgs(Constants.cmdConnectionGroupEdit);
        this._event.on(Constants.cmdConnectionGroupEdit, (node: ConnectionGroupNode) => {
            const connGroupDialog = new ConnectionGroupWebviewController(
                this._context,
                this._vscodeWrapper,
                this.connectionManager.connectionStore.connectionConfig,
                node.connectionGroup,
            );
            connGroupDialog.revealToForeground();
        });

        this.registerCommandWithArgs(Constants.cmdConnectionGroupDelete);
        this._event.on(Constants.cmdConnectionGroupDelete, async (node: ConnectionGroupNode) => {
            if (!(node instanceof ConnectionGroupNode)) {
                return;
            }

            let result = undefined;

            if (node.children.length > 0) {
                result = await vscode.window.showInformationMessage(
                    LocalizedConstants.ObjectExplorer.ConnectionGroupDeletionConfirmationWithContents(
                        typeof node.label === "string" ? node.label : node.label.label,
                    ),
                    { modal: true },
                    LocalizedConstants.ObjectExplorer.ConnectionGroupDeleteContents,
                    LocalizedConstants.ObjectExplorer.ConnectionGroupMoveContents,
                );
            } else {
                result = await vscode.window.showInformationMessage(
                    LocalizedConstants.ObjectExplorer.ConnectionGroupDeletionConfirmationWithoutContents(
                        typeof node.label === "string" ? node.label : node.label.label,
                    ),
                    { modal: true },
                    LocalizedConstants.Common.delete,
                );
            }
            if (
                result === LocalizedConstants.ObjectExplorer.ConnectionGroupDeleteContents ||
                result === LocalizedConstants.Common.delete
            ) {
                void this.connectionManager.connectionStore.connectionConfig.removeGroup(
                    node.connectionGroup.id,
                    "delete",
                );
            } else if (result === LocalizedConstants.ObjectExplorer.ConnectionGroupMoveContents) {
                void this.connectionManager.connectionStore.connectionConfig.removeGroup(
                    node.connectionGroup.id,
                    "move",
                );
            }
        });

        if (this.isRichExperiencesEnabled) {
            // Register the command as async and forward all arguments
            this._context.subscriptions.push(
                vscode.commands.registerCommand(
                    Constants.cmdSchemaCompare,
                    async (
                        ...args: (
                            | ConnectionNode
                            | TreeNodeInfo
                            | SchemaCompareEndpointInfo
                            | boolean
                            | string
                            | undefined
                        )[]
                    ) => {
                        let sourceNode = undefined;
                        let targetNode = undefined;
                        let runComparison: boolean | undefined;

                        if (args.length >= 2) {
                            // Positional arguments: [sourceNode, targetNode, runComparison]
                            sourceNode = args[0];
                            targetNode = args[1];
                            runComparison =
                                args.length > 2 && typeof args[2] === "boolean" ? args[2] : false;
                        }

                        await this.onSchemaCompare(sourceNode, targetNode, runComparison);
                    },
                ),
            );

            this._context.subscriptions.push(
                vscode.commands.registerCommand(
                    Constants.cmdSchemaCompareOpenFromCommandPalette,
                    async () => {
                        await this.onSchemaCompare();
                    },
                ),
            );

            this._context.subscriptions.push(
                vscode.commands.registerCommand(
                    Constants.cmdPublishDatabaseProject,
                    async (projectFilePath: string) => {
                        await this.onPublishDatabaseProject(projectFilePath);
                    },
                ),
            );

            this._context.subscriptions.push(
                vscode.commands.registerCommand(
                    Constants.cmdEditConnection,
                    async (node: TreeNodeInfo) => {
                        const connDialog = new ConnectionDialogWebviewController(
                            this._context,
                            this._vscodeWrapper,
                            this,
                            this._objectExplorerProvider,
                            node.connectionProfile,
                        );
                        connDialog.revealToForeground();
                    },
                ),
            );

            this._context.subscriptions.push(
                vscode.commands.registerCommand(
                    Constants.cmdDesignSchema,
                    async (node: TreeNodeInfo) => {
                        const schemaDesigner =
                            await SchemaDesignerWebviewManager.getInstance().getSchemaDesigner(
                                this._context,
                                this._vscodeWrapper,
                                this,
                                this.schemaDesignerService,
                                node.metadata.name,
                                node,
                            );

                        schemaDesigner.revealToForeground();
                    },
                ),
            );

            this._context.subscriptions.push(
                vscode.commands.registerCommand(
                    Constants.cmdNewTable,
                    async (node: TreeNodeInfo) => {
                        const reactPanel = new TableDesignerWebviewController(
                            this._context,
                            this._vscodeWrapper,
                            this.tableDesignerService,
                            this._connectionMgr,
                            this._sqlDocumentService,
                            node,
                            this._objectExplorerProvider,
                            this.objectExplorerTree,
                        );
                        reactPanel.revealToForeground();
                    },
                ),
            );

            this._context.subscriptions.push(
                vscode.commands.registerCommand(
                    Constants.cmdEditTable,
                    async (node: TreeNodeInfo) => {
                        const reactPanel = new TableDesignerWebviewController(
                            this._context,
                            this._vscodeWrapper,
                            this.tableDesignerService,
                            this._connectionMgr,
                            this._sqlDocumentService,
                            node,
                            this._objectExplorerProvider,
                            this.objectExplorerTree,
                        );
                        reactPanel.revealToForeground();
                    },
                ),
            );

            const filterNode = async (node: TreeNodeInfo) => {
                const filters = await ObjectExplorerFilter.getFilters(
                    this._context,
                    this._vscodeWrapper,
                    node,
                );
                if (filters) {
                    node.filters = filters;
                    if (node.collapsibleState === vscode.TreeItemCollapsibleState.Collapsed) {
                        await this._objectExplorerProvider.refreshNode(node);
                    } else if (node.collapsibleState === vscode.TreeItemCollapsibleState.Expanded) {
                        await this._objectExplorerProvider.expandNode(
                            node,
                            node.sessionId,
                            undefined,
                        );
                    }
                    await this.objectExplorerTree.reveal(node, {
                        select: true,
                        focus: true,
                        expand: true,
                    });
                } else {
                    // User cancelled the operation. Do nothing and focus on the node
                    await this.objectExplorerTree.reveal(node, {
                        select: true,
                        focus: true,
                    });
                    return;
                }
            };

            this._context.subscriptions.push(
                vscode.commands.registerCommand(Constants.cmdFilterNode, filterNode),
            );

            this._context.subscriptions.push(
                vscode.commands.registerCommand(
                    Constants.cmdFilterNodeWithExistingFilters,
                    filterNode,
                ),
            );

            this._context.subscriptions.push(
                vscode.commands.registerCommand(
                    Constants.cmdClearFilters,
                    async (node: TreeNodeInfo) => {
                        node.filters = [];
                        await this._objectExplorerProvider.refreshNode(node);
                        await this.objectExplorerTree.reveal(node, {
                            select: true,
                            focus: true,
                            expand: true,
                        });
                    },
                ),
            );
        }

        // Initiate the scripting service
        this._scriptingService = new ScriptingService(this._connectionMgr);

        // Script as Select
        this._context.subscriptions.push(
            vscode.commands.registerCommand(
                Constants.cmdScriptSelect,
                async (node: TreeNodeInfo) => {
                    await this.scriptNode(node, ScriptOperation.Select, true);
                    UserSurvey.getInstance().promptUserForNPSFeedback();
                },
            ),
        );

        // Script as Create
        this._context.subscriptions.push(
            vscode.commands.registerCommand(
                Constants.cmdScriptCreate,
                async (node: TreeNodeInfo) => await this.scriptNode(node, ScriptOperation.Create),
            ),
        );

        // Script as Drop
        this._context.subscriptions.push(
            vscode.commands.registerCommand(
                Constants.cmdScriptDelete,
                async (node: TreeNodeInfo) => await this.scriptNode(node, ScriptOperation.Delete),
            ),
        );

        // Script as Execute
        this._context.subscriptions.push(
            vscode.commands.registerCommand(
                Constants.cmdScriptExecute,
                async (node: TreeNodeInfo) => await this.scriptNode(node, ScriptOperation.Execute),
            ),
        );

        // Script as Alter
        this._context.subscriptions.push(
            vscode.commands.registerCommand(
                Constants.cmdScriptAlter,
                async (node: TreeNodeInfo) => await this.scriptNode(node, ScriptOperation.Alter),
            ),
        );

        // Copy object name command
        this._context.subscriptions.push(
            vscode.commands.registerCommand(
                Constants.cmdCopyObjectName,
                async (node: TreeNodeInfo) => {
                    const name = ObjectExplorerUtils.getQualifiedName(node);
                    if (name) {
                        await this._vscodeWrapper.clipboardWriteText(name);
                    }
                },
            ),
        );

        // Start container command
        this._context.subscriptions.push(
            vscode.commands.registerCommand(
                Constants.cmdStartContainer,
                async (node: TreeNodeInfo) => {
                    if (
                        !node ||
                        !node.connectionProfile ||
                        !(await this.isContainerReadyForCommands(node))
                    ) {
                        return;
                    }
                    try {
                        // doing it this way instead of directly calling startContainer
                        // allows for the object explorer item loading UI to show
                        this._objectExplorerProvider.deleteChildrenCache(node);
                        await this._objectExplorerProvider.setNodeLoading(node);
                        this._objectExplorerProvider.refresh(node);
                        await this.objectExplorerTree.reveal(node, {
                            select: true,
                            focus: true,
                            expand: true,
                        });

                        await this.connectionManager.connectionUI
                            .saveProfile(node.connectionProfile as IConnectionProfile)
                            .then(async () => {
                                await this.createObjectExplorerSession(
                                    node.connectionProfile as IConnectionProfile,
                                );
                            });
                    } catch {
                        vscode.window.showErrorMessage(
                            LocalizedConstants.LocalContainers.failStartContainer(
                                node.connectionProfile.containerName,
                            ),
                        );
                    }
                },
            ),
        );

        // Stop container command
        this._context.subscriptions.push(
            vscode.commands.registerCommand(
                Constants.cmdStopContainer,
                async (node: TreeNodeInfo) => {
                    if (
                        !node ||
                        !node.connectionProfile ||
                        !(await this.isContainerReadyForCommands(node))
                    ) {
                        return;
                    }

                    const containerName = node.connectionProfile.containerName;
                    node.loadingLabel =
                        LocalizedConstants.LocalContainers.stoppingContainerLoadingLabel;
                    await this._objectExplorerProvider.setNodeLoading(node);
                    this._objectExplorerProvider.refresh(node);

                    await stopContainer(containerName).then(async (stoppedSuccessfully) => {
                        if (stoppedSuccessfully) {
                            node.loadingLabel =
                                LocalizedConstants.LocalContainers.startingContainerLoadingLabel;

                            await this._objectExplorerProvider
                                .disconnectNode(node as ConnectionNode)
                                .then(() => this._objectExplorerProvider.refresh(undefined));
                        }

                        vscode.window.showInformationMessage(
                            stoppedSuccessfully
                                ? LocalizedConstants.LocalContainers.stoppedContainerSucessfully(
                                      containerName,
                                  )
                                : LocalizedConstants.LocalContainers.failStopContainer(
                                      containerName,
                                  ),
                        );
                    });
                },
            ),
        );
        // Delete container command
        this._context.subscriptions.push(
            vscode.commands.registerCommand(
                Constants.cmdDeleteContainer,
                async (node: TreeNodeInfo) => {
                    if (
                        !node ||
                        !node.connectionProfile ||
                        !(await this.isContainerReadyForCommands(node))
                    ) {
                        return;
                    }

                    const confirmation = await vscode.window.showInformationMessage(
                        LocalizedConstants.LocalContainers.deleteContainerConfirmation(
                            node.connectionProfile.containerName,
                        ),
                        { modal: true },
                        LocalizedConstants.Common.delete,
                    );

                    if (confirmation === LocalizedConstants.Common.delete) {
                        node.loadingLabel =
                            LocalizedConstants.LocalContainers.deletingContainerLoadingLabel;
                        await this._objectExplorerProvider.setNodeLoading(node);
                        this._objectExplorerProvider.refresh(node);

                        const containerName = node.connectionProfile.containerName;
                        const deletedSuccessfully = await deleteContainer(containerName);
                        vscode.window.showInformationMessage(
                            deletedSuccessfully
                                ? LocalizedConstants.LocalContainers.deletedContainerSucessfully(
                                      containerName,
                                  )
                                : LocalizedConstants.LocalContainers.failDeleteContainer(
                                      containerName,
                                  ),
                        );
                        node.loadingLabel =
                            LocalizedConstants.LocalContainers.startingContainerLoadingLabel;
                        if (deletedSuccessfully) {
                            // Delete node from tree
                            await this._objectExplorerProvider.removeNode(
                                node as ConnectionNode,
                                false,
                            );
                            return this._objectExplorerProvider.refresh(undefined);
                        }
                    }
                },
            ),
        );
    }

    /**
     * Initializes the Query History commands
     */
    private initializeQueryHistory(): void {
        let config = this._vscodeWrapper.getConfiguration(Constants.extensionConfigSectionName);
        let queryHistoryFeature = config.get(Constants.configEnableQueryHistoryFeature);
        // If the query history feature is enabled
        if (queryHistoryFeature && !this._queryHistoryRegistered) {
            // Register the query history tree provider
            this._queryHistoryProvider = new QueryHistoryProvider(
                this._connectionMgr,
                this._outputContentProvider,
                this._vscodeWrapper,
                this._sqlDocumentService,
                this._statusview,
                this._prompter,
            );

            this._context.subscriptions.push(
                vscode.window.registerTreeDataProvider("queryHistory", this._queryHistoryProvider),
            );

            // Command to refresh Query History
            this._context.subscriptions.push(
                vscode.commands.registerCommand(
                    Constants.cmdRefreshQueryHistory,
                    (ownerUri: string, hasError: boolean) => {
                        config = this._vscodeWrapper.getConfiguration(
                            Constants.extensionConfigSectionName,
                        );
                        let queryHistoryFeatureEnabled = config.get(
                            Constants.configEnableQueryHistoryFeature,
                        );
                        let queryHistoryCaptureEnabled = config.get(
                            Constants.configEnableQueryHistoryCapture,
                        );
                        if (queryHistoryFeatureEnabled && queryHistoryCaptureEnabled) {
                            const timeStamp = new Date();
                            this._queryHistoryProvider.refresh(ownerUri, timeStamp, hasError);
                        }
                    },
                ),
            );

            // Command to enable clear all entries in Query History
            this._context.subscriptions.push(
                vscode.commands.registerCommand(Constants.cmdClearAllQueryHistory, () => {
                    this._queryHistoryProvider.clearAll();
                }),
            );

            // Command to enable delete an entry in Query History
            this._context.subscriptions.push(
                vscode.commands.registerCommand(
                    Constants.cmdDeleteQueryHistory,
                    (node: QueryHistoryNode) => {
                        this._queryHistoryProvider.deleteQueryHistoryEntry(node);
                    },
                ),
            );

            // Command to enable open a query in Query History
            this._context.subscriptions.push(
                vscode.commands.registerCommand(
                    Constants.cmdOpenQueryHistory,
                    async (node: QueryHistoryNode) => {
                        await this._queryHistoryProvider.openQueryHistoryEntry(node);
                    },
                ),
            );

            // Command to enable run a query in Query History
            this._context.subscriptions.push(
                vscode.commands.registerCommand(
                    Constants.cmdRunQueryHistory,
                    async (node: QueryHistoryNode) => {
                        await this._queryHistoryProvider.openQueryHistoryEntry(node, true);
                    },
                ),
            );

            // Command to start the query history capture
            this._context.subscriptions.push(
                vscode.commands.registerCommand(
                    Constants.cmdStartQueryHistory,
                    async (node: QueryHistoryNode) => {
                        await this._queryHistoryProvider.startQueryHistoryCapture();
                    },
                ),
            );

            // Command to pause the query history capture
            this._context.subscriptions.push(
                vscode.commands.registerCommand(
                    Constants.cmdPauseQueryHistory,
                    async (node: QueryHistoryNode) => {
                        await this._queryHistoryProvider.pauseQueryHistoryCapture();
                    },
                ),
            );

            // Command to open the query history experience in the command palette
            this._context.subscriptions.push(
                vscode.commands.registerCommand(
                    Constants.cmdCommandPaletteQueryHistory,
                    async () => {
                        await this._queryHistoryProvider.showQueryHistoryCommandPalette();
                    },
                ),
            );
            this._queryHistoryRegistered = true;
        }
    }

    /**
     * Handles the command to toggle SQLCMD mode
     */
    private async onToggleSqlCmd(): Promise<void> {
        let isSqlCmd: boolean;
        const uri = this._vscodeWrapper.activeTextEditorUri;
        const queryRunner = this._outputContentProvider.getQueryRunner(uri);
        // if a query runner exists, use it
        if (queryRunner) {
            isSqlCmd = queryRunner.isSqlCmd;
        } else {
            // otherwise create a new query runner
            isSqlCmd = false;
            const editor = this._vscodeWrapper.activeTextEditor;
            const title = path.basename(editor.document.fileName);
            this._outputContentProvider.createQueryRunner(this._statusview, uri, title);
        }
        await this._outputContentProvider.toggleSqlCmd(this._vscodeWrapper.activeTextEditorUri);
        await this._connectionMgr.onChooseLanguageFlavor(true, !isSqlCmd);
        this._statusview.sqlCmdModeChanged(this._vscodeWrapper.activeTextEditorUri, !isSqlCmd);
    }

    /**
     * Handles the command to cancel queries
     */
    private async onCancelQuery(): Promise<void> {
        if (!this.canRunCommand() || !this.validateTextDocumentHasFocus()) {
            return;
        }
        try {
            let uri = this._vscodeWrapper.activeTextEditorUri;
            await this._outputContentProvider.cancelQuery(uri);
        } catch (err) {
            console.warn(`Unexpected error cancelling query : ${getErrorMessage(err)}`);
        }
    }

    /**
     * Choose a new database from the current server
     */
    public async onChooseDatabase(): Promise<boolean> {
        if (this.canRunCommand() && this.validateTextDocumentHasFocus()) {
            const success = await this._connectionMgr.onChooseDatabase();
            return success;
        }
        return false;
    }

    /**
     * Choose a language flavor for the SQL document. Should be either "MSSQL" or "Other"
     * to indicate that intellisense and other services should not be provided
     */
    private async onChooseLanguageFlavor(): Promise<boolean> {
        if (this.canRunCommand() && this.validateTextDocumentHasFocus()) {
            const fileUri = this._vscodeWrapper.activeTextEditorUri;
            if (fileUri && this._vscodeWrapper.isEditingSqlFile) {
                void this._connectionMgr.onChooseLanguageFlavor();
            } else {
                this._vscodeWrapper.showWarningMessage(LocalizedConstants.msgOpenSqlFile);
            }
        }
        return false;
    }

    /**
     * Close active connection, if any
     */
    private async onDisconnect(): Promise<boolean> {
        if (this.canRunCommand() && this.validateTextDocumentHasFocus()) {
            let fileUri = this._vscodeWrapper.activeTextEditorUri;
            let queryRunner = this._outputContentProvider.getQueryRunner(fileUri);
            if (queryRunner && queryRunner.isExecutingQuery) {
                await this._outputContentProvider.cancelQuery(fileUri);
            }
            const success = await this._connectionMgr.onDisconnect();
            if (success) {
                vscode.commands.executeCommand("setContext", "mssql.editorConnected", false);
            }
            return success;
        }
        return false;
    }

    /**
     * Manage connection profiles (create, edit, remove).
     * Public for testing purposes
     */
    public async onManageProfiles(): Promise<void> {
        if (this.canRunCommand()) {
            await this._connectionMgr.onManageProfiles();
            return;
        }
    }

    /**
     * Clears all pooled connections not in active use.
     */
    public async onClearPooledConnections(): Promise<void> {
        if (this.canRunCommand()) {
            await this._connectionMgr.onClearPooledConnections();
            return;
        }
    }

    /**
     * Let users pick from a list of connections
     */
    public async onNewConnection(): Promise<boolean> {
        if (this.canRunCommand() && this.validateTextDocumentHasFocus()) {
            let credentials = await this._connectionMgr.onNewConnection();
            if (credentials) {
                await this.createObjectExplorerSession(credentials);
                return true;
            }
        }
        return false;
    }

    public onDeployNewDatabase(): void {
        sendActionEvent(TelemetryViews.Deployment, TelemetryActions.OpenDeployment);

        const reactPanel = new DeploymentWebviewController(
            this._context,
            this._vscodeWrapper,
            this,
        );
        reactPanel.revealToForeground();
    }

    /**
     * Makes a connection and save if saveConnection is set to true
     * @param uri The URI of the connection to list the databases for.
     * @param connectionInfo The connection info
     * @param connectionPromise connection promise object
     * @param saveConnection saves the connection profile if sets to true
     * @returns if saveConnection is set to true, returns true for successful connection and saving the profile
     * otherwise returns true for successful connection
     *
     */
    public async connect(
        uri: string,
        connectionInfo: IConnectionInfo,
        connectionPromise: Deferred<boolean>,
        saveConnection?: boolean,
    ): Promise<boolean> {
        if (this.canRunCommand() && uri && connectionInfo) {
            const connectedSuccessfully = await this._connectionMgr.connect(
                uri,
                connectionInfo,
                connectionPromise,
            );
            if (connectedSuccessfully) {
                if (saveConnection) {
                    await this.createObjectExplorerSession(connectionInfo);
                }
                return true;
            }
        }
        return false;
    }

    /**
     * Clear and rebuild the IntelliSense cache
     */
    public onRebuildIntelliSense(): void {
        if (this.canRunCommand() && this.validateTextDocumentHasFocus()) {
            const fileUri = this._vscodeWrapper.activeTextEditorUri;
            if (fileUri && this._vscodeWrapper.isEditingSqlFile) {
                this._statusview.languageServiceStatusChanged(
                    fileUri,
                    LocalizedConstants.updatingIntelliSenseStatus,
                );
                SqlToolsServerClient.instance.sendNotification(
                    RebuildIntelliSenseNotification.type,
                    {
                        ownerUri: fileUri,
                    },
                );
            } else {
                this._vscodeWrapper.showWarningMessage(LocalizedConstants.msgOpenSqlFile);
            }
        }
    }

    /**
     * Send completion extension load request to language service
     */
    public onLoadCompletionExtension(params: CompletionExtensionParams): void {
        SqlToolsServerClient.instance.sendRequest(CompletionExtLoadRequest.type, params);
    }

    /**
     * execute the SQL statement for the current cursor position
     */
    public async onRunCurrentStatement(callbackThis?: MainController): Promise<void> {
        // the 'this' context is lost in retry callback, so capture it here
        let self: MainController = callbackThis ? callbackThis : this;
        try {
            if (!self.canRunCommand()) {
                return;
            }
            if (!self.canRunV2Command()) {
                // Notify the user that this is not supported on this version
                await this._vscodeWrapper.showErrorMessage(
                    LocalizedConstants.macSierraRequiredErrorMessage,
                );
                return;
            }
            if (!self.validateTextDocumentHasFocus()) {
                return;
            }

            // check if we're connected and editing a SQL file
            if (!(await this.checkIsReadyToExecuteQuery())) {
                return;
            }

            let editor = self._vscodeWrapper.activeTextEditor;
            let uri = self._vscodeWrapper.activeTextEditorUri;
            let title = path.basename(editor.document.fileName);

            // return early if the document does contain any text
            if (editor.document.getText(undefined).trim().length === 0) {
                return;
            }

            // only the start line and column are used to determine the current statement
            let querySelection: ISelectionData = {
                startLine: editor.selection.start.line,
                startColumn: editor.selection.start.character,
                endLine: 0,
                endColumn: 0,
            };

            await self._outputContentProvider.runCurrentStatement(
                self._statusview,
                uri,
                querySelection,
                title,
            );
        } catch (err) {
            console.warn(`Unexpected error running current statement : ${err}`);
        }
    }

    /**
     * get the T-SQL query from the editor, run it and show output
     */
    public async onRunQuery(executionPlanOptions?: ExecutionPlanOptions): Promise<void> {
        try {
            if (!this.canRunCommand() || !this.validateTextDocumentHasFocus()) {
                return;
            }

            // check if we're connected and editing a SQL file
            if (!(await this.checkIsReadyToExecuteQuery())) {
                return;
            }

            let editor = this._vscodeWrapper.activeTextEditor;
            let uri = this._vscodeWrapper.activeTextEditorUri;

            // Do not execute when there are multiple selections in the editor until it can be properly handled.
            // Otherwise only the first selection will be executed and cause unexpected issues.
            if (editor.selections?.length > 1) {
                this._vscodeWrapper.showErrorMessage(
                    LocalizedConstants.msgMultipleSelectionModeNotSupported,
                );
                return;
            }

            // create new connection
            if (!this.connectionManager.isConnected(uri)) {
                await this.onNewConnection();
                sendActionEvent(TelemetryViews.QueryEditor, TelemetryActions.CreateConnection);
            }
            // check if current connection is still valid / active - if not, refresh azure account token
            await this._connectionMgr.refreshAzureAccountToken(uri);

            let title = path.basename(editor.document.fileName);
            let querySelection: ISelectionData;
            // Calculate the selection if we have a selection, otherwise we'll treat null as
            // the entire document's selection
            if (!editor.selection.isEmpty) {
                let selection = editor.selection;
                querySelection = {
                    startLine: selection.start.line,
                    startColumn: selection.start.character,
                    endLine: selection.end.line,
                    endColumn: selection.end.character,
                };
            }

            // Trim down the selection. If it is empty after selecting, then we don't execute
            let selectionToTrim = editor.selection.isEmpty ? undefined : editor.selection;
            if (editor.document.getText(selectionToTrim).trim().length === 0) {
                return;
            }
            // Delete stored filters and dimension states for result grid when a new query is executed
            store.deleteMainKey(uri);

            await this._outputContentProvider.runQuery(
                this._statusview,
                uri,
                querySelection,
                title,
                executionPlanOptions,
            );
        } catch (err) {
            console.warn(`Unexpected error running query : ${err}`);
        }
    }

    /**
     * Checks if there's an active SQL file that has a connection associated with it.
     * @returns true if the file is a SQL file and has a connection, false otherwise
     */
    public async checkIsReadyToExecuteQuery(): Promise<boolean> {
        if (!(await this.checkForActiveSqlFile())) {
            return false;
        }

        if (this._connectionMgr.isConnected(this._vscodeWrapper.activeTextEditorUri)) {
            return true;
        }

        const result = await this.onNewConnection();

        return result;
    }

    /**
     * Executes a callback and logs any errors raised
     */
    private runAndLogErrors<T>(promise: Promise<T>): Promise<T> {
        let self = this;
        return promise.catch((err) => {
            self._vscodeWrapper.showErrorMessage(LocalizedConstants.msgError + err);
            return undefined;
        });
    }

    /**
     * Access the connection manager for testing
     */
    public get connectionManager(): ConnectionManager {
        return this._connectionMgr;
    }

    public set connectionManager(connectionManager: ConnectionManager) {
        this._connectionMgr = connectionManager;
    }

    public get outputContentProvider(): SqlOutputContentProvider {
        return this._outputContentProvider;
    }

    public get statusview(): StatusView {
        return this._statusview;
    }

    public get sqlDocumentService(): SqlDocumentService {
        return this._sqlDocumentService;
    }

    public set sqlDocumentService(sqlDocumentService: SqlDocumentService) {
        this._sqlDocumentService = sqlDocumentService;
    }

    public get objectEpxplorerProvider(): ObjectExplorerProvider {
        return this._objectExplorerProvider;
    }

    /**
     * Verifies the extension is initilized and if not shows an error message
     */
    private canRunCommand(): boolean {
        if (this._connectionMgr === undefined) {
            Utils.showErrorMsg(LocalizedConstants.extensionNotInitializedError);
            return false;
        }
        return true;
    }

    /**
     * Return whether or not some text document currently has focus, and display an error message if not
     */
    private validateTextDocumentHasFocus(): boolean {
        if (this._vscodeWrapper.activeTextEditorUri === undefined) {
            Utils.showErrorMsg(LocalizedConstants.noActiveEditorMsg);
            return false;
        }
        return true;
    }

    /**
     * Checks if the current document is a SQL file
     * @returns true if the current document is a SQL file, false if not or if there's no active document
     */
    private async checkForActiveSqlFile(): Promise<boolean> {
        if (!this.validateTextDocumentHasFocus()) {
            return false;
        }

        if (this._vscodeWrapper.isEditingSqlFile) {
            return true;
        }

        return await this._connectionMgr.connectionUI.promptToChangeLanguageMode();
    }

    /**
     * Verifies the tools service version is high enough to support certain commands
     */
    private canRunV2Command(): boolean {
        let version: number = SqlToolsServerClient.instance.getServiceVersion();
        return version > 1;
    }

    private async showOnLaunchPrompts(): Promise<void> {
        // All prompts should be async and _not_ awaited so that we don't block the rest of the extension

        if (this.shouldShowEnableRichExperiencesPrompt()) {
            void this.showEnableRichExperiencesPrompt();
        } else {
            void this.showFirstLaunchPrompts();
        }
    }

    private shouldShowEnableRichExperiencesPrompt(): boolean {
        return !(
            this._vscodeWrapper
                .getConfiguration()
                .get<boolean>(Constants.configEnableRichExperiencesDoNotShowPrompt) ||
            this._vscodeWrapper
                .getConfiguration()
                .get<boolean>(Constants.configEnableRichExperiences)
        );
    }

    /**
     * Prompts the user to enable rich experiences
     */
    private async showEnableRichExperiencesPrompt(): Promise<void> {
        if (!this.shouldShowEnableRichExperiencesPrompt()) {
            return;
        }

        const response = await this._vscodeWrapper.showInformationMessage(
            LocalizedConstants.enableRichExperiencesPrompt(Constants.richFeaturesLearnMoreLink),
            LocalizedConstants.enableRichExperiences,
            LocalizedConstants.Common.dontShowAgain,
        );

        let telemResponse: string;

        switch (response) {
            case LocalizedConstants.enableRichExperiences:
                telemResponse = "enableRichExperiences";
                break;
            case LocalizedConstants.Common.dontShowAgain:
                telemResponse = "dontShowAgain";
                break;
            default:
                telemResponse = "dismissed";
        }

        sendActionEvent(TelemetryViews.General, TelemetryActions.EnableRichExperiencesPrompt, {
            response: telemResponse,
        });

        this.doesExtensionLaunchedFileExist(); // create the "extensionLaunched" file since this takes the place of the release notes prompt

        if (response === LocalizedConstants.enableRichExperiences) {
            await vscode.commands.executeCommand(Constants.cmdEnableRichExperiencesCommand);
        } else if (response === LocalizedConstants.Common.dontShowAgain) {
            await this._vscodeWrapper
                .getConfiguration()
                .update(
                    Constants.configEnableRichExperiencesDoNotShowPrompt,
                    true,
                    vscode.ConfigurationTarget.Global,
                );
        }
    }

    /**
     * Prompts the user to view release notes, if this is a new extension install
     */
    private async showFirstLaunchPrompts(): Promise<void> {
        let self = this;
        if (!this.doesExtensionLaunchedFileExist()) {
            // ask the user to view release notes document
            let confirmText = LocalizedConstants.viewMore;
            let promiseReleaseNotes = this._vscodeWrapper
                .showInformationMessage(
                    LocalizedConstants.releaseNotesPromptDescription,
                    confirmText,
                )
                .then(async (result) => {
                    if (result === confirmText) {
                        await self.launchReleaseNotesPage();
                    }
                });

            await Promise.all([promiseReleaseNotes]);
        }
    }

    /**
     * Shows the release notes page in the preview browser
     */
    private async launchReleaseNotesPage(): Promise<void> {
        await vscode.env.openExternal(vscode.Uri.parse(Constants.changelogLink));
    }

    /**
     * Shows the Getting Started page in the preview browser
     */
    private async launchGettingStartedPage(): Promise<void> {
        await vscode.env.openExternal(vscode.Uri.parse(Constants.gettingStartedGuideLink));
    }

    /**
     * Opens a new query and creates new connection. Connection precedence is:
     * 1. User right-clicked on an OE node and selected "New Query": use that node's connection profile
     * 2. User triggered "New Query" from command palette and the active document has a connection: copy that to the new document
     * 3. User triggered "New Query" from command palette while they have a connected OE node selected: use that node's connection profile
     * 4. User triggered "New Query" from command palette and there's no reasonable context: prompt for connection to use
     */
    public async onNewQuery(node?: TreeNodeInfo, content?: string): Promise<boolean> {
        if (!this.canRunCommand()) {
            return;
        }

        let activeEditor = vscode.window.activeTextEditor;

        let connectionCreds: IConnectionInfo | undefined;
        let nodeType: string | undefined;

        if (node) {
            // Case 1: User right-clicked on an OE node and selected "New Query"
            connectionCreds = node.connectionProfile;
            nodeType = node.nodeType;
        } else if (activeEditor) {
            // Case 2: User triggered "New Query" from command palette and the active document has a connection
            connectionCreds = undefined;
            nodeType = "previousEditor";
        } else if (this.objectExplorerTree.selection?.length === 1) {
            // Case 3: User triggered "New Query" from command palette while they have a connected OE node selected
            connectionCreds = this.objectExplorerTree.selection[0].connectionProfile;
            nodeType = this.objectExplorerTree.selection[0].nodeType;
        }

        if (connectionCreds) {
            await this.connectionManager.handlePasswordBasedCredentials(connectionCreds);
        }

        await this.sqlDocumentService.newQuery({
            content,
            connectionStrategy: connectionCreds
                ? ConnectionStrategy.CopyConnectionFromInfo
                : ConnectionStrategy.PromptForConnection,
            connectionInfo: connectionCreds,
        });

        await this.connectionManager.connectionStore.removeRecentlyUsed(
            connectionCreds as IConnectionProfile,
        );

        sendActionEvent(
            TelemetryViews.CommandPalette,
            TelemetryActions.NewQuery,
            {
                nodeType: nodeType,
                isContainer: connectionCreds?.containerName ? "true" : "false",
            },
            undefined,
            connectionCreds as IConnectionProfile,
            this._connectionMgr.getServerInfo(connectionCreds),
        );
    }

    /**
     * Handler for the Schema Compare command.
     * Accepts variable arguments, typically:
     *   - [sourceNode, targetNode, runComparison] when invoked from update Project SC or programmatically,
     *   - [sourceNode, undefined] when invoked from a project tree node/ server / database node,
     *   - [] when invoked from the command palette.
     * This method normalizes the arguments and launches the Schema Compare UI.
     */
    public async onSchemaCompare(
        sourceNode?: ConnectionNode | TreeNodeInfo | SchemaCompareEndpointInfo | string | undefined,
        targetNode?: ConnectionNode | TreeNodeInfo | SchemaCompareEndpointInfo | string | undefined,
        runComparison: boolean = false,
    ): Promise<void> {
        const result = await this.schemaCompareService.schemaCompareGetDefaultOptions();
        const schemaCompareWebView = new SchemaCompareWebViewController(
            this._context,
            this._vscodeWrapper,
            sourceNode,
            targetNode,
            runComparison,
            this.schemaCompareService,
            this._connectionMgr,
            result,
            SchemaCompare.Title,
        );

        schemaCompareWebView.revealToForeground();
    }

    /**
     * Handler for the Publish Database Project command.
     * Accepts the project file path as an argument.
     * This method launches the Publish Project UI for the specified database project.
     * @param projectFilePath The file path of the database project to publish.
     */
    public async onPublishDatabaseProject(projectFilePath: string): Promise<void> {
<<<<<<< HEAD
        const defaultsPublishOptions =
            await this.schemaCompareService.schemaCompareGetDefaultOptions();
=======
>>>>>>> 0c24390e
        const publishProjectWebView = new PublishProjectWebViewController(
            this._context,
            this._vscodeWrapper,
            projectFilePath,
            defaultsPublishOptions,
        );

        publishProjectWebView.revealToForeground();
    }

    /**
     * Check if the extension launched file exists.
     * This is to detect when we are running in a clean install scenario.
     */
    private doesExtensionLaunchedFileExist(): boolean {
        // check if file already exists on disk
        let filePath = this._context.asAbsolutePath("extensionlaunched.dat");
        try {
            // this will throw if the file does not exist
            fs.statSync(filePath);
            return true;
        } catch (err) {
            try {
                // write out the "first launch" file if it doesn't exist
                fs.writeFile(filePath, "launched", (err) => {
                    return;
                });
            } catch (err) {
                // ignore errors writing first launch file since there isn't really
                // anything we can do to recover in this situation.
            }
            return false;
        }
    }

    private onChangeQueryHistoryConfig(): void {
        let queryHistoryFeatureEnabled = this._vscodeWrapper
            .getConfiguration(Constants.extensionConfigSectionName)
            .get(Constants.configEnableQueryHistoryFeature);
        if (queryHistoryFeatureEnabled) {
            this.initializeQueryHistory();
        }
    }

    /**
     * Called by VS Code when user settings are changed
     * @param ConfigurationChangeEvent event that is fired when config is changed
     */
    public async onDidChangeConfiguration(e: vscode.ConfigurationChangeEvent): Promise<void> {
        if (!e.affectsConfiguration(Constants.extensionName)) {
            return;
        }

        this.onChangeQueryHistoryConfig();
        const needsRefresh = await this.onChangeConnectionConfig(e);
        await this.onChangeGroupBySchemaConfig(e);

        if (needsRefresh) {
            this._objectExplorerProvider.refresh(undefined);
        }
        if (e.affectsConfiguration(Constants.mssqlPiiLogging)) {
            this.updatePiiLoggingLevel();
        }

        // Prompt to reload VS Code when any of these settings are updated.
        const configSettingsRequiringReload = [
            Constants.enableSqlAuthenticationProvider,
            Constants.enableConnectionPooling,
            Constants.configEnableExperimentalFeatures,
            Constants.configEnableRichExperiences,
            Constants.configUseLegacyConnectionExperience,
        ];

        if (configSettingsRequiringReload.some((setting) => e.affectsConfiguration(setting))) {
            await this.displayReloadMessage(LocalizedConstants.reloadPromptGeneric);
        }
    }

    private async onChangeGroupBySchemaConfig(e: vscode.ConfigurationChangeEvent): Promise<void> {
        if (!e.affectsConfiguration(Constants.cmdObjectExplorerGroupBySchemaFlagName)) {
            return;
        }

        let errorFoundWhileRefreshing = false;
        (await this._objectExplorerProvider.getChildren()).forEach((n: TreeNodeInfo) => {
            try {
                void this._objectExplorerProvider.refreshNode(n);
            } catch (e) {
                errorFoundWhileRefreshing = true;
                this._connectionMgr.client.logger.error(e);
            }
        });
        if (errorFoundWhileRefreshing) {
            Utils.showErrorMsg(LocalizedConstants.objectExplorerNodeRefreshError);
        }
    }

    /**
     * Updates the Object Explorer connections based on the user settings, removing stale connections and adding new ones.
     * @returns true if the Object Explorer should be refreshed, false otherwise.
     */
    private async onChangeConnectionConfig(e: vscode.ConfigurationChangeEvent): Promise<boolean> {
        if (
            !e.affectsConfiguration(`mssql.${Constants.connectionsArrayName}`) &&
            !e.affectsConfiguration(`mssql.${Constants.connectionGroupsArrayName}`)
        ) {
            return false;
        }

        let needsRefresh = false;

        // 1. If the connectionsGroup setting has changed, Object Explorer always needs to be refreshed
        if (e.affectsConfiguration(`mssql.${Constants.connectionGroupsArrayName}`)) {
            needsRefresh = true;
        }

        // 2. Handle connections that have been added, removed, or reparented in OE
        let configConnections =
            await this.connectionManager.connectionStore.connectionConfig.getConnections(
                true /* alsoGetFromWorkspace */,
            );
        let objectExplorerConnections = this._objectExplorerProvider.connections;

        let result = await this.handleRemovedConns(objectExplorerConnections, configConnections);
        needsRefresh ||= result;

        result = await this.handleAddedConns(objectExplorerConnections, configConnections);
        needsRefresh ||= result;

        // no side-effects, so can be skipped if OE refresh is already needed
        needsRefresh ||= await this.checkForMovedConns(configConnections);

        // 3. Ensure passwords have been saved to the credential store instead of to config JSON
        await this.sanitizeConnectionProfiles();

        if (
            needsRefresh &&
            this._vscodeWrapper
                .getConfiguration()
                .get<boolean>(Constants.configStatusBarEnableConnectionColor)
        ) {
            // update status bar connection colors
            void this._statusview.updateConnectionColors();
        }

        return needsRefresh;
    }

    /** Determine if any connections have had their groupId changed.
     * This function has no side-effects, so it can be skipped if an OE refresh is already needed.
     */
    private async checkForMovedConns(configConnections: IConnectionProfile[]): Promise<boolean> {
        for (const connProfile of configConnections) {
            if (
                connProfile.groupId !==
                this._objectExplorerProvider.objectExplorerService.getConnectionNodeById(
                    connProfile.id,
                )?.connectionProfile.groupId
            ) {
                return true;
            }
        }

        return false;
    }

    private async handleAddedConns(
        oeConnections: IConnectionProfile[],
        configConnections: IConnectionProfile[],
    ): Promise<boolean> {
        let needsRefresh = false;

        // if a connection was manually added
        let newConnections = configConnections.filter((userConn) => {
            return !oeConnections.some((oeConn) => Utils.isSameConnectionInfo(userConn, oeConn));
        });
        for (let conn of newConnections) {
            // if a connection is not connected, that means it was added manually
            const newConnectionProfile = <IConnectionProfile>conn;
            const uri = ObjectExplorerUtils.getNodeUriFromProfile(newConnectionProfile);
            if (
                !this.connectionManager.isActiveConnection(conn) &&
                !this.connectionManager.isConnecting(uri)
            ) {
                // add a disconnected node for the connection
                this._objectExplorerProvider.addDisconnectedNode(conn);
                needsRefresh = true;
            }
        }

        return needsRefresh;
    }

    private async handleRemovedConns(
        oeConnections: IConnectionProfile[],
        configConnections: IConnectionProfile[],
    ): Promise<boolean> {
        let needsRefresh = false;

        // if a connection was manually removed...
        let staleConnections = oeConnections.filter((oeConn) => {
            return !configConnections.some((configConn) =>
                Utils.isSameConnectionInfo(oeConn, configConn),
            );
        });
        // ...disconnect that connection and remove its creds from the credential store and MRU
        for (let conn of staleConnections) {
            let profile = <IConnectionProfile>conn;
            if (this.connectionManager.isActiveConnection(conn)) {
                const uri = this.connectionManager.getUriForConnection(conn);
                await this.connectionManager.disconnect(uri);
            }
            await this.connectionManager.connectionStore.removeRecentlyUsed(profile);
            if (
                profile.authenticationType === Constants.sqlAuthentication &&
                profile.savePassword
            ) {
                await this.connectionManager.deleteCredential(profile);
            }
        }
        // remove them from object explorer
        await this._objectExplorerProvider.removeConnectionNodes(staleConnections);
        needsRefresh ||= staleConnections.length > 0;

        return needsRefresh;
    }

    /**
     * Updates Pii Logging configuration for Logger.
     */
    private updatePiiLoggingLevel(): void {
        const piiLogging: boolean = vscode.workspace
            .getConfiguration(Constants.extensionName)
            .get(Constants.piiLogging, false);
        SqlToolsServerClient.instance.logger.piiLogging = piiLogging;
    }

    /**
     * Display notification with button to reload
     * return true if button clicked
     * return false if button not clicked
     */
    private async displayReloadMessage(reloadPrompt: string): Promise<boolean> {
        const result = await vscode.window.showInformationMessage(
            reloadPrompt,
            LocalizedConstants.reloadChoice,
        );
        if (result === LocalizedConstants.reloadChoice) {
            await vscode.commands.executeCommand("workbench.action.reloadWindow");
            return true;
        } else {
            return false;
        }
    }

    private async isContainerReadyForCommands(node: TreeNodeInfo): Promise<boolean> {
        const containerName = node.connectionProfile?.containerName;
        return (
            await prepareForDockerContainerCommand(
                containerName,
                node as ConnectionNode,
                this._objectExplorerProvider.objectExplorerService,
            )
        ).success;
    }

    public removeAadAccount(prompter: IPrompter): void {
        void this.connectionManager.removeAccount(prompter);
    }

    public addAadAccount(): void {
        void this.connectionManager.addAccount();
    }

    public onClearAzureTokenCache(): void {
        this.connectionManager.onClearTokenCache();
    }

    private ExecutionPlanCustomEditorProvider = class implements vscode.CustomTextEditorProvider {
        constructor(
            public context: vscode.ExtensionContext,
            public vscodeWrapper: VscodeWrapper,
            public executionPlanService: ExecutionPlanService,
            public sqlDocumentService: SqlDocumentService,
        ) {
            this.context = context;
            this.executionPlanService = executionPlanService;
            this.sqlDocumentService = sqlDocumentService;
        }

        public async resolveCustomTextEditor(document: vscode.TextDocument): Promise<void> {
            await this.onOpenExecutionPlanFile(document);
        }

        public async onOpenExecutionPlanFile(document: vscode.TextDocument) {
            const planContents = document.getText();
            let docName = document.fileName;
            docName = docName.substring(docName.lastIndexOf(path.sep) + 1);

            vscode.commands.executeCommand("workbench.action.closeActiveEditor");

            const executionPlanController = new ExecutionPlanWebviewController(
                this.context,
                this.vscodeWrapper,
                this.executionPlanService,
                this.sqlDocumentService,
                planContents,
                docName,
            );

            executionPlanController.revealToForeground();

            sendActionEvent(TelemetryViews.ExecutionPlan, TelemetryActions.Open);
        }
    };
}<|MERGE_RESOLUTION|>--- conflicted
+++ resolved
@@ -2627,11 +2627,8 @@
      * @param projectFilePath The file path of the database project to publish.
      */
     public async onPublishDatabaseProject(projectFilePath: string): Promise<void> {
-<<<<<<< HEAD
         const defaultsPublishOptions =
             await this.schemaCompareService.schemaCompareGetDefaultOptions();
-=======
->>>>>>> 0c24390e
         const publishProjectWebView = new PublishProjectWebViewController(
             this._context,
             this._vscodeWrapper,

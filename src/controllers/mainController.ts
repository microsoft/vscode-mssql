--- conflicted
+++ resolved
@@ -200,11 +200,7 @@
      * Choose a new database from the current server
      */
     private onChooseDatabase(): Promise<boolean> {
-<<<<<<< HEAD
         if (this.canRunCommand() && this.validateTextDocumentHasFocus()) {
-=======
-        if (this.canRunCommand()) {
->>>>>>> b23f43e2
             return this._connectionMgr.onChooseDatabase();
         }
         return Promise.resolve(false);
@@ -214,11 +210,7 @@
      * Close active connection, if any
      */
     private onDisconnect(): Promise<any> {
-<<<<<<< HEAD
         if (this.canRunCommand() && this.validateTextDocumentHasFocus()) {
-=======
-        if (this.canRunCommand()) {
->>>>>>> b23f43e2
             let fileUri = this._vscodeWrapper.activeTextEditorUri;
             let queryRunner = this._outputContentProvider.getQueryRunner(fileUri);
             if (queryRunner && queryRunner.isExecutingQuery) {
@@ -244,11 +236,7 @@
      * Let users pick from a list of connections
      */
     public onNewConnection(): Promise<boolean> {
-<<<<<<< HEAD
         if (this.canRunCommand() && this.validateTextDocumentHasFocus()) {
-=======
-        if (this.canRunCommand()) {
->>>>>>> b23f43e2
             return this._connectionMgr.onNewConnection();
         }
         return Promise.resolve(false);
@@ -258,11 +246,7 @@
      * Clear and rebuild the IntelliSense cache
      */
     public onRebuildIntelliSense(): void {
-<<<<<<< HEAD
         if (this.canRunCommand() && this.validateTextDocumentHasFocus()) {
-=======
-        if (this.canRunCommand()) {
->>>>>>> b23f43e2
             const fileUri = this._vscodeWrapper.activeTextEditorUri;
             if (fileUri && this._vscodeWrapper.isEditingSqlFile) {
                 this._statusview.languageServiceStatusChanged(fileUri, LocalizedConstants.updatingIntelliSenseStatus);
@@ -282,16 +266,15 @@
         // the 'this' context is lost in retry callback, so capture it here
         let self: MainController = callbackThis ? callbackThis : this;
         try {
-<<<<<<< HEAD
-            if (!self.canRunCommand() || !self.validateTextDocumentHasFocus()) {
-=======
             if (!self.canRunCommand()) {
                 return;
             }
             if (!self.canRunV2Command()) {
                 // Notify the user that this is not supported on this version
                 this._vscodeWrapper.showErrorMessage(LocalizedConstants.macSierraRequiredErrorMessage);
->>>>>>> b23f43e2
+                return;
+            }
+            if (!self.validateTextDocumentHasFocus()) {
                 return;
             }
 
@@ -332,11 +315,7 @@
         // the 'this' context is lost in retry callback, so capture it here
         let self: MainController = callbackThis ? callbackThis : this;
         try {
-<<<<<<< HEAD
             if (!self.canRunCommand() || !self.validateTextDocumentHasFocus()) {
-=======
-            if (!self.canRunCommand()) {
->>>>>>> b23f43e2
                 return;
             }
 
@@ -450,7 +429,6 @@
     }
 
     /**
-<<<<<<< HEAD
      * Return whether or not some text document currently has focus, and display an error message if not
      */
     private validateTextDocumentHasFocus(): boolean {
@@ -459,13 +437,14 @@
             return false;
         }
         return true;
-=======
+    }
+
+     /*
      * Verifies the tools service version is high enough to support certain commands
      */
     private canRunV2Command(): boolean {
         let version: number = SqlToolsServerClient.instance.getServiceVersion();
         return version > 1;
->>>>>>> b23f43e2
     }
 
     /**

/*---------------------------------------------------------------------------------------------
 *  Copyright (c) Microsoft Corporation. All rights reserved.
 *  Licensed under the MIT License. See License.txt in the project root for license information.
 *--------------------------------------------------------------------------------------------*/

import * as events from "events";
import * as fs from "fs";
import * as path from "path";
import * as vscode from "vscode";
import { IConnectionInfo } from "vscode-mssql";
import { AzureResourceController } from "../azure/azureResourceController";
import * as Constants from "../constants/constants";
import * as LocalizedConstants from "../constants/locConstants";
import SqlToolsServerClient from "../languageservice/serviceclient";
import * as ConnInfo from "../models/connectionInfo";
import {
    CompletionExtensionParams,
    CompletionExtLoadRequest,
    RebuildIntelliSenseNotification,
} from "../models/contracts/languageService";
import { ScriptOperation } from "../models/contracts/scripting/scriptingRequest";
import { SqlOutputContentProvider } from "../models/sqlOutputContentProvider";
import * as Utils from "../models/utils";
import { AccountSignInTreeNode } from "../objectExplorer/nodes/accountSignInTreeNode";
import { ConnectTreeNode } from "../objectExplorer/nodes/connectTreeNode";
import { ObjectExplorerProvider } from "../objectExplorer/objectExplorerProvider";
import { ObjectExplorerUtils } from "../objectExplorer/objectExplorerUtils";
import { TreeNodeInfo } from "../objectExplorer/nodes/treeNodeInfo";
import CodeAdapter from "../prompts/adapter";
import { IPrompter } from "../prompts/question";
import { Deferred } from "../protocol";
import { QueryHistoryNode } from "../queryHistory/queryHistoryNode";
import { QueryHistoryProvider } from "../queryHistory/queryHistoryProvider";
import { ScriptingService } from "../scripting/scriptingService";
import { AzureAccountService } from "../services/azureAccountService";
import { AzureResourceService } from "../services/azureResourceService";
import { DacFxService } from "../services/dacFxService";
import { SqlProjectsService } from "../services/sqlProjectsService";
import { SchemaCompareService } from "../services/schemaCompareService";
import { SqlTasksService } from "../services/sqlTasksService";
import StatusView from "../views/statusView";
import { IConnectionProfile, ISelectionData } from "./../models/interfaces";
import ConnectionManager from "./connectionManager";
import UntitledSqlDocumentService from "./untitledSqlDocumentService";
import VscodeWrapper from "./vscodeWrapper";
import { sendActionEvent } from "../telemetry/telemetry";
import { TelemetryActions, TelemetryViews } from "../sharedInterfaces/telemetry";
import { TableDesignerService } from "../services/tableDesignerService";
import { TableDesignerWebviewController } from "../tableDesigner/tableDesignerWebviewController";
import { ConnectionDialogWebviewController } from "../connectionconfig/connectionDialogWebviewController";
import { ObjectExplorerFilter } from "../objectExplorer/objectExplorerFilter";
import { ExecutionPlanService } from "../services/executionPlanService";
import { ExecutionPlanWebviewController } from "./executionPlanWebviewController";
import { QueryResultWebviewController } from "../queryResult/queryResultWebViewController";
import { MssqlProtocolHandler } from "../mssqlProtocolHandler";
import { getErrorMessage, isIConnectionInfo } from "../utils/utils";
import { getStandardNPSQuestions, UserSurvey } from "../nps/userSurvey";
import { ExecutionPlanOptions } from "../models/contracts/queryExecute";
import { ObjectExplorerDragAndDropController } from "../objectExplorer/objectExplorerDragAndDropController";
import { SchemaDesignerService } from "../services/schemaDesignerService";
import store from "../queryResult/singletonStore";
import { SchemaCompareWebViewController } from "../schemaCompare/schemaCompareWebViewController";
import { SchemaCompare } from "../constants/locConstants";
import { SchemaDesignerWebviewManager } from "../schemaDesigner/schemaDesignerWebviewManager";
import { DefaultWebviewNotifications } from "./reactWebviewBaseController";
import { ConnectionNode } from "../objectExplorer/nodes/connectionNode";
import { CopilotService } from "../services/copilotService";
import * as Prompts from "../chat/prompts";

/**
 * The main controller class that initializes the extension
 */
export default class MainController implements vscode.Disposable {
    private _context: vscode.ExtensionContext;
    private _event: events.EventEmitter = new events.EventEmitter();
    private _outputContentProvider: SqlOutputContentProvider;
    private _queryResultWebviewController: QueryResultWebviewController;
    private _statusview: StatusView;
    private _connectionMgr: ConnectionManager;
    private _prompter: IPrompter;
    private _vscodeWrapper: VscodeWrapper;
    private _initialized: boolean = false;
    private _lastSavedUri: string | undefined;
    private _lastSavedTimer: Utils.Timer | undefined;
    private _lastOpenedUri: string | undefined;
    private _lastOpenedTimer: Utils.Timer | undefined;
    private _untitledSqlDocumentService: UntitledSqlDocumentService;
    private _objectExplorerProvider: ObjectExplorerProvider;
    private _queryHistoryProvider: QueryHistoryProvider;
    private _scriptingService: ScriptingService;
    private _queryHistoryRegistered: boolean = false;
    private _executionPlanOptions: ExecutionPlanOptions = {
        includeEstimatedExecutionPlanXml: false,
        includeActualExecutionPlanXml: false,
    };
    public sqlTasksService: SqlTasksService;
    public dacFxService: DacFxService;
    public schemaCompareService: SchemaCompareService;
    public sqlProjectsService: SqlProjectsService;
    public azureAccountService: AzureAccountService;
    public azureResourceService: AzureResourceService;
    public tableDesignerService: TableDesignerService;
    public copilotService: CopilotService;
    public configuration: vscode.WorkspaceConfiguration;
    public objectExplorerTree: vscode.TreeView<TreeNodeInfo>;
    public executionPlanService: ExecutionPlanService;
    public schemaDesignerService: SchemaDesignerService;

    /**
     * The main controller constructor
     * @constructor
     */
    constructor(
        context: vscode.ExtensionContext,
        connectionManager?: ConnectionManager,
        vscodeWrapper?: VscodeWrapper,
    ) {
        this._context = context;
        if (connectionManager) {
            this._connectionMgr = connectionManager;
        }
        this._vscodeWrapper = vscodeWrapper ?? new VscodeWrapper();
        this._untitledSqlDocumentService = new UntitledSqlDocumentService(this._vscodeWrapper);
        this.configuration = vscode.workspace.getConfiguration();
        UserSurvey.createInstance(this._context, this._vscodeWrapper);
    }

    /**
     * Helper method to setup command registrations
     */
    public registerCommand(command: string): void {
        const self = this;
        this._context.subscriptions.push(
            vscode.commands.registerCommand(command, () => self._event.emit(command)),
        );
    }

    /**
     * Helper method to setup command registrations with arguments
     */
    private registerCommandWithArgs(command: string): void {
        const self = this;
        this._context.subscriptions.push(
            vscode.commands.registerCommand(command, (args: any) => {
                self._event.emit(command, args);
            }),
        );
    }

    /**
     * Disposes the controller
     */
    dispose(): void {
        void this.deactivate();
    }

    /**
     * Deactivates the extension
     */
    public async deactivate(): Promise<void> {
        Utils.logDebug("de-activated.");
        await this.onDisconnect();
        this._statusview.dispose();
    }

    public get isExperimentalEnabled(): boolean {
        return this.configuration.get(Constants.configEnableExperimentalFeatures);
    }

    public get isRichExperiencesEnabled(): boolean {
        return this.configuration.get(Constants.configEnableRichExperiences);
    }

    /**
     * Initializes the extension
     */
    public async activate(): Promise<boolean> {
        // initialize the language client then register the commands
        const didInitialize = await this.initialize();
        if (didInitialize) {
            // register VS Code commands
            this.registerCommand(Constants.cmdConnect);
            this._event.on(Constants.cmdConnect, () => {
                void this.runAndLogErrors(this.onNewConnection());
            });
            this.registerCommand(Constants.cmdDisconnect);
            this._event.on(Constants.cmdDisconnect, () => {
                void this.runAndLogErrors(this.onDisconnect());
            });
            this.registerCommand(Constants.cmdRunQuery);
            this._event.on(Constants.cmdRunQuery, () => {
                void UserSurvey.getInstance().promptUserForNPSFeedback();
                this._executionPlanOptions.includeEstimatedExecutionPlanXml = false;
                void this.onRunQuery();
            });
            this.registerCommand(Constants.cmdManageConnectionProfiles);
            this._event.on(Constants.cmdManageConnectionProfiles, async () => {
                await this.onManageProfiles();
            });
            this.registerCommand(Constants.cmdClearPooledConnections);
            this._event.on(Constants.cmdClearPooledConnections, async () => {
                await this.onClearPooledConnections();
            });
            this.registerCommand(Constants.cmdRunCurrentStatement);
            this._event.on(Constants.cmdRunCurrentStatement, () => {
                void this.onRunCurrentStatement();
            });
            this.registerCommand(Constants.cmdChangeDatabase);
            this._event.on(Constants.cmdChangeDatabase, () => {
                void this.runAndLogErrors(this.onChooseDatabase());
            });
            this.registerCommand(Constants.cmdChooseDatabase);
            this._event.on(Constants.cmdChooseDatabase, () => {
                void this.runAndLogErrors(this.onChooseDatabase());
            });
            this.registerCommand(Constants.cmdChooseLanguageFlavor);
            this._event.on(Constants.cmdChooseLanguageFlavor, () => {
                void this.runAndLogErrors(this.onChooseLanguageFlavor());
            });
            this.registerCommand(Constants.cmdLaunchUserFeedback);
            this._event.on(Constants.cmdLaunchUserFeedback, async () => {
                await UserSurvey.getInstance().launchSurvey("nps", getStandardNPSQuestions());
            });
            this.registerCommand(Constants.cmdCancelQuery);
            this._event.on(Constants.cmdCancelQuery, () => {
                this.onCancelQuery();
            });
            this.registerCommand(Constants.cmdShowGettingStarted);
            this._event.on(Constants.cmdShowGettingStarted, async () => {
                await this.launchGettingStartedPage();
            });
            this.registerCommand(Constants.cmdNewQuery);
            this._event.on(Constants.cmdNewQuery, () => this.runAndLogErrors(this.onNewQuery()));
            this.registerCommand(Constants.cmdRebuildIntelliSenseCache);
            this._event.on(Constants.cmdRebuildIntelliSenseCache, () => {
                this.onRebuildIntelliSense();
            });
            this.registerCommandWithArgs(Constants.cmdLoadCompletionExtension);
            this._event.on(
                Constants.cmdLoadCompletionExtension,
                (params: CompletionExtensionParams) => {
                    this.onLoadCompletionExtension(params);
                },
            );
            this.registerCommand(Constants.cmdToggleSqlCmd);
            this._event.on(Constants.cmdToggleSqlCmd, async () => {
                await this.onToggleSqlCmd();
            });
            this.registerCommand(Constants.cmdAadRemoveAccount);
            this._event.on(Constants.cmdAadRemoveAccount, () =>
                this.removeAadAccount(this._prompter),
            );
            this.registerCommand(Constants.cmdAadAddAccount);
            this._event.on(Constants.cmdAadAddAccount, () => this.addAadAccount());
            this.registerCommandWithArgs(Constants.cmdClearAzureTokenCache);
            this._event.on(Constants.cmdClearAzureTokenCache, () => this.onClearAzureTokenCache());
            this.registerCommand(Constants.cmdShowExecutionPlanInResults);
            this._event.on(Constants.cmdShowExecutionPlanInResults, () => {
                this._executionPlanOptions.includeEstimatedExecutionPlanXml = true;
                void this.onRunQuery();
            });
            this.registerCommand(Constants.cmdEnableActualPlan);
            this._event.on(Constants.cmdEnableActualPlan, () => {
                this.onToggleActualPlan(true);
            });
            this.registerCommand(Constants.cmdDisableActualPlan);
            this._event.on(Constants.cmdDisableActualPlan, () => {
                this.onToggleActualPlan(false);
            });
            this.initializeObjectExplorer();

            this.registerCommandWithArgs(Constants.cmdConnectObjectExplorerProfile);
            this._event.on(
                Constants.cmdConnectObjectExplorerProfile,
                (profile: IConnectionProfile) => {
                    this._connectionMgr.connectionUI
                        .saveProfile(profile)
                        .then(async () => {
                            await this.createObjectExplorerSession(profile);
                        })
                        .catch((err) => {
                            this._vscodeWrapper.showErrorMessage(err);
                        });
                },
            );

            this.registerCommand(Constants.cmdObjectExplorerEnableGroupBySchemaCommand);
            this._event.on(Constants.cmdObjectExplorerEnableGroupBySchemaCommand, () => {
                vscode.workspace
                    .getConfiguration()
                    .update(Constants.cmdObjectExplorerGroupBySchemaFlagName, true, true);
            });
            this.registerCommand(Constants.cmdObjectExplorerDisableGroupBySchemaCommand);
            this._event.on(Constants.cmdObjectExplorerDisableGroupBySchemaCommand, () => {
                vscode.workspace
                    .getConfiguration()
                    .update(Constants.cmdObjectExplorerGroupBySchemaFlagName, false, true);
            });

            this.registerCommand(Constants.cmdEnableRichExperiencesCommand);
            this._event.on(Constants.cmdEnableRichExperiencesCommand, async () => {
                await this._vscodeWrapper
                    .getConfiguration()
                    .update(
                        Constants.configEnableRichExperiences,
                        true,
                        vscode.ConfigurationTarget.Global,
                    );

                // reload immediately so that the changes take effect
                await vscode.commands.executeCommand("workbench.action.reloadWindow");
            });

            const launchEditorChatWithPrompt = async (
                prompt: string,
                selectionPrompt: string | undefined = undefined,
            ) => {
                const activeEditor = vscode.window.activeTextEditor;
                const uri = activeEditor?.document.uri.toString();
                const promptToUse =
                    activeEditor?.selection.isEmpty || !selectionPrompt ? prompt : selectionPrompt;
                if (!uri) {
                    // No active editor, so don't open chat
                    // TODO: Show a message to the user
                    return;
                }
                // create new connection
                if (!this.connectionManager.isConnected(uri)) {
                    await this.onNewConnection();
                    sendActionEvent(TelemetryViews.QueryEditor, TelemetryActions.CreateConnection);
                }

                // Open chat window
                vscode.commands.executeCommand("workbench.action.chat.open", promptToUse);
            };

            this.registerCommandWithArgs(Constants.cmdChatWithDatabase);
            this._event.on(Constants.cmdChatWithDatabase, async (treeNodeInfo: TreeNodeInfo) => {
<<<<<<< HEAD
                const connectionCredentials = Object.assign({}, treeNodeInfo.connectionProfile);
=======
                sendActionEvent(TelemetryViews.MssqlCopilot, TelemetryActions.ChatWithDatabase);

                const connectionCredentials = Object.assign({}, treeNodeInfo.connectionInfo);
>>>>>>> e5dcaef8
                const databaseName = ObjectExplorerUtils.getDatabaseName(treeNodeInfo);
                if (
                    databaseName !== connectionCredentials.database &&
                    databaseName !== LocalizedConstants.defaultDatabaseLabel
                ) {
                    connectionCredentials.database = databaseName;
                } else if (databaseName === LocalizedConstants.defaultDatabaseLabel) {
                    connectionCredentials.database = "";
                }

                // Check if the active document already has this database as a connection.
                var alreadyActive = false;
                let activeEditor = vscode.window.activeTextEditor;
                if (activeEditor) {
                    const uri = activeEditor.document.uri.toString();
                    const connection = this._connectionMgr.getConnectionInfo(uri);
                    if (connection) {
                        if (
                            connection.credentials.user === connectionCredentials.user &&
                            connection.credentials.database === connectionCredentials.database
                        ) {
                            alreadyActive = true;
                        }
                    }
                }

                if (!alreadyActive) {
                    treeNodeInfo.updateConnectionProfile(connectionCredentials);
                    await this.onNewQuery(treeNodeInfo);

                    // Check if the new editor was created
                    activeEditor = vscode.window.activeTextEditor;
                    if (activeEditor) {
                        const documentText = activeEditor.document.getText();
                        if (documentText.length === 0) {
                            // The editor is empty; safe to insert text
                            const server = connectionCredentials.server;
                            await activeEditor.edit((editBuilder) => {
                                editBuilder.insert(
                                    new vscode.Position(0, 0),
                                    `-- @${Constants.mssqlChatParticipantName} Chat Query Editor (${server}:${connectionCredentials.database}:${connectionCredentials.user})\n`,
                                );
                            });
                        } else {
                            // The editor already contains text
                            console.warn("Chat with database: unable to open editor");
                        }
                    } else {
                        // The editor was somehow not created
                        this._vscodeWrapper.showErrorMessage(
                            "Chat with database: unable to open editor",
                        );
                    }
                }

                if (activeEditor) {
                    // Open chat window
                    vscode.commands.executeCommand(
                        "workbench.action.chat.open",
                        `@${Constants.mssqlChatParticipantName} Hello!`,
                    );
                }
            });

            // -- EXPLAIN QUERY --
            this._context.subscriptions.push(
                vscode.commands.registerCommand(Constants.cmdExplainQuery, async () => {
                    sendActionEvent(TelemetryViews.MssqlCopilot, TelemetryActions.ExplainQuery);

                    await launchEditorChatWithPrompt(
                        Prompts.explainQueryPrompt,
                        Prompts.explainQuerySelectionPrompt,
                    );
                }),
            );

            // -- REWRITE QUERY --
            this._context.subscriptions.push(
                vscode.commands.registerCommand(Constants.cmdRewriteQuery, async () => {
                    sendActionEvent(TelemetryViews.MssqlCopilot, TelemetryActions.RewriteQuery);

                    await launchEditorChatWithPrompt(
                        Prompts.rewriteQueryPrompt,
                        Prompts.rewriteQuerySelectionPrompt,
                    );
                }),
            );

            // -- ANALYZE QUERY PERFORMANCE --
            this._context.subscriptions.push(
                vscode.commands.registerCommand(Constants.cmdAnalyzeQueryPerformance, async () => {
                    sendActionEvent(
                        TelemetryViews.MssqlCopilot,
                        TelemetryActions.AnalyzeQueryPerformance,
                    );

                    await launchEditorChatWithPrompt(Prompts.analyzeQueryPerformancePrompt);
                }),
            );

            this.initializeQueryHistory();

            this.sqlTasksService = new SqlTasksService(
                SqlToolsServerClient.instance,
                this._untitledSqlDocumentService,
            );
            this.dacFxService = new DacFxService(SqlToolsServerClient.instance);
            this.sqlProjectsService = new SqlProjectsService(SqlToolsServerClient.instance);
            this.schemaCompareService = new SchemaCompareService(SqlToolsServerClient.instance);
            const azureResourceController = new AzureResourceController();
            this.azureAccountService = new AzureAccountService(
                this._connectionMgr.azureController,
                this._connectionMgr.accountStore,
            );
            this.azureResourceService = new AzureResourceService(
                this._connectionMgr.azureController,
                azureResourceController,
                this._connectionMgr.accountStore,
            );
            this.tableDesignerService = new TableDesignerService(SqlToolsServerClient.instance);
            this.executionPlanService = new ExecutionPlanService(SqlToolsServerClient.instance);
            this.copilotService = new CopilotService(SqlToolsServerClient.instance);

            this._queryResultWebviewController.setExecutionPlanService(this.executionPlanService);
            this._queryResultWebviewController.setUntitledDocumentService(
                this._untitledSqlDocumentService,
            );

            this.schemaDesignerService = new SchemaDesignerService(SqlToolsServerClient.instance);

            const providerInstance = new this.ExecutionPlanCustomEditorProvider(
                this._context,
                this._vscodeWrapper,
                this.executionPlanService,
                this._untitledSqlDocumentService,
            );
            vscode.window.registerCustomEditorProvider("mssql.executionPlanView", providerInstance);

            const self = this;
            const uriHandler: vscode.UriHandler = {
                async handleUri(uri: vscode.Uri): Promise<void> {
                    const mssqlProtocolHandler = new MssqlProtocolHandler(
                        self._connectionMgr.client,
                    );

                    const connectionInfo = await mssqlProtocolHandler.handleUri(uri);

                    vscode.commands.executeCommand(Constants.cmdAddObjectExplorer, connectionInfo);
                },
            };
            vscode.window.registerUriHandler(uriHandler);

            // Add handlers for VS Code generated commands
            this._vscodeWrapper.onDidCloseTextDocument(
                async (params) => await this.onDidCloseTextDocument(params),
            );
            this._vscodeWrapper.onDidOpenTextDocument((params) =>
                this.onDidOpenTextDocument(params),
            );
            this._vscodeWrapper.onDidSaveTextDocument((params) =>
                this.onDidSaveTextDocument(params),
            );
            this._vscodeWrapper.onDidChangeConfiguration((params) =>
                this.onDidChangeConfiguration(params),
            );

            return true;
        }
    }

    /**
     * Helper to script a node based on the script operation
     */
    public async scriptNode(
        node: TreeNodeInfo,
        operation: ScriptOperation,
        executeScript: boolean = false,
    ): Promise<void> {
        const scriptNodeOperation = async () => {
            const nodeUri = ObjectExplorerUtils.getNodeUri(node);
            let connectionCreds = node.connectionProfile;
            const databaseName = ObjectExplorerUtils.getDatabaseName(node);
            // if not connected or different database
            if (
                !this.connectionManager.isConnected(nodeUri) ||
                connectionCreds.database !== databaseName
            ) {
                // make a new connection
                connectionCreds.database = databaseName;
                if (!this.connectionManager.isConnecting(nodeUri)) {
                    const promise = new Deferred<boolean>();
                    await this.connectionManager.connect(nodeUri, connectionCreds, promise);
                    await promise;
                }
            }

            const selectStatement = await this._scriptingService.script(node, nodeUri, operation);
            const editor = await this._untitledSqlDocumentService.newQuery(selectStatement);
            let uri = editor.document.uri.toString(true);
            let scriptingObject = this._scriptingService.getObjectFromNode(node);
            let title = `${scriptingObject.schema}.${scriptingObject.name}`;
            const queryUriPromise = new Deferred<boolean>();
            await this.connectionManager.connect(uri, connectionCreds, queryUriPromise);
            await queryUriPromise;
            this._statusview.languageFlavorChanged(uri, Constants.mssqlProviderName);
            this._statusview.sqlCmdModeChanged(uri, false);
            if (executeScript) {
                const queryPromise = new Deferred<boolean>();
                await this._outputContentProvider.runQuery(
                    this._statusview,
                    uri,
                    undefined,
                    title,
                    {},
                    queryPromise,
                );
                await queryPromise;
                await this.connectionManager.connectionStore.removeRecentlyUsed(
                    <IConnectionProfile>connectionCreds,
                );
            }

            let scriptType;
            switch (operation) {
                case ScriptOperation.Select:
                    scriptType = "Select";
                    break;
                case ScriptOperation.Create:
                    scriptType = "Create";
                    break;
                case ScriptOperation.Insert:
                    scriptType = "Insert";
                    break;
                case ScriptOperation.Update:
                    scriptType = "Update";
                    break;
                case ScriptOperation.Delete:
                    scriptType = "Delete";
                    break;
                case ScriptOperation.Execute:
                    scriptType = "Execute";
                    break;
                case ScriptOperation.Alter:
                    scriptType = "Alter";
                    break;
                default:
                    scriptType = "Unknown";
                    break;
            }
            sendActionEvent(
                TelemetryViews.QueryEditor,
                TelemetryActions.RunQuery,
                {
                    isScriptExecuted: executeScript.toString(),
                    objectType: node.nodeType,
                    operation: scriptType,
                },
                undefined,
                connectionCreds as IConnectionProfile,
                this.connectionManager.getServerInfo(connectionCreds),
            );
        };

        let operationType = "";
        switch (operation) {
            case ScriptOperation.Select:
                operationType = LocalizedConstants.ObjectExplorer.ScriptSelectLabel;
                break;
            case ScriptOperation.Create:
                operationType = LocalizedConstants.ObjectExplorer.ScriptCreateLabel;
                break;
            case ScriptOperation.Insert:
                operationType = LocalizedConstants.ObjectExplorer.ScriptInsertLabel;
                break;
            case ScriptOperation.Update:
                operationType = LocalizedConstants.ObjectExplorer.ScriptUpdateLabel;
                break;
            case ScriptOperation.Delete:
                operationType = LocalizedConstants.ObjectExplorer.ScriptDeleteLabel;
                break;
            case ScriptOperation.Execute:
                operationType = LocalizedConstants.ObjectExplorer.ScriptExecuteLabel;
                break;
            case ScriptOperation.Alter:
                operationType = LocalizedConstants.ObjectExplorer.ScriptAlterLabel;
                break;
            default:
                operationType = LocalizedConstants.ObjectExplorer.ScriptSelectLabel;
        }

        await vscode.window.withProgress(
            {
                location: vscode.ProgressLocation.Window,
                title: LocalizedConstants.ObjectExplorer.FetchingScriptLabel(operationType),
            },
            async () => {
                await scriptNodeOperation();
            },
        );
    }

    /**
     * Returns a flag indicating if the extension is initialized
     */
    public isInitialized(): boolean {
        return this._initialized;
    }

    /**
     * Initializes the extension
     */
    public async initialize(): Promise<boolean> {
        // initialize language service client
        await SqlToolsServerClient.instance.initialize(this._context);
        // Init status bar
        this._statusview = new StatusView(this._vscodeWrapper);

        // Init CodeAdapter for use when user response to questions is needed
        this._prompter = new CodeAdapter(this._vscodeWrapper);

        // Init Query Results Webview Controller
        this._queryResultWebviewController = new QueryResultWebviewController(
            this._context,
            this._vscodeWrapper,
            this.executionPlanService,
            this.untitledSqlDocumentService,
        );

        // Init content provider for results pane
        this._outputContentProvider = new SqlOutputContentProvider(
            this._context,
            this._statusview,
            this._vscodeWrapper,
        );
        this._outputContentProvider.setQueryResultWebviewController(
            this._queryResultWebviewController,
        );
        this._queryResultWebviewController.setSqlOutputContentProvider(this._outputContentProvider);

        // Init connection manager and connection MRU
        this._connectionMgr = new ConnectionManager(
            this._context,
            this._statusview,
            this._prompter,
            this.isRichExperiencesEnabled,
        );

        void this.showOnLaunchPrompts();

        // Handle case where SQL file is the 1st opened document
        const activeTextEditor = this._vscodeWrapper.activeTextEditor;
        if (activeTextEditor && this._vscodeWrapper.isEditingSqlFile) {
            this.onDidOpenTextDocument(activeTextEditor.document);
        }
        await this.sanitizeConnectionProfiles();
        await this.loadTokenCache();
        Utils.logDebug("activated.");

        // capture basic metadata
        sendActionEvent(TelemetryViews.General, TelemetryActions.Activated, {
            experimentalFeaturesEnabled: this.isExperimentalEnabled.toString(),
            modernFeaturesEnabled: this.isRichExperiencesEnabled.toString(),
        });

        this._initialized = true;
        return true;
    }

    private async loadTokenCache(): Promise<void> {
        await this._connectionMgr.azureController.loadTokenCache();
    }

    /**
     * Sanitize the connection profiles in the settings.
     */
    public async sanitizeConnectionProfiles(): Promise<void> {
        const sanitize = async (
            connectionProfiles: IConnectionProfile[],
            target: vscode.ConfigurationTarget,
        ) => {
            let profileChanged = false;
            for (const conn of connectionProfiles) {
                // remove azure account token
                if (
                    conn &&
                    conn.authenticationType !== "AzureMFA" &&
                    conn.azureAccountToken !== undefined
                ) {
                    conn.azureAccountToken = undefined;
                    profileChanged = true;
                }
                // remove password
                if (!Utils.isEmpty(conn.password)) {
                    // save the password in the credential store if save password is true
                    await this.connectionManager.connectionStore.saveProfilePasswordIfNeeded(conn);
                    conn.password = "";
                    profileChanged = true;
                }
                // Fixup 'Encrypt' property if needed
                let result = ConnInfo.updateEncrypt(conn);
                if (result.updateStatus) {
                    await this.connectionManager.connectionStore.saveProfile(
                        result.connection as IConnectionProfile,
                    );
                }
            }
            if (profileChanged) {
                await this._vscodeWrapper.setConfiguration(
                    Constants.extensionName,
                    Constants.connectionsArrayName,
                    connectionProfiles,
                    target,
                );
            }
        };
        const profileMapping = new Map<vscode.ConfigurationTarget, IConnectionProfile[]>();
        const configuration = this._vscodeWrapper.getConfiguration(
            Constants.extensionName,
            this._vscodeWrapper.activeTextEditorUri,
        );
        const configValue = configuration.inspect<IConnectionProfile[]>(
            Constants.connectionsArrayName,
        );
        profileMapping.set(vscode.ConfigurationTarget.Global, configValue.globalValue || []);
        profileMapping.set(vscode.ConfigurationTarget.Workspace, configValue.workspaceValue || []);
        profileMapping.set(
            vscode.ConfigurationTarget.WorkspaceFolder,
            configValue.workspaceFolderValue || [],
        );
        for (const target of profileMapping.keys()) {
            // sanitize the connections and save them back to their original target.
            await sanitize(profileMapping.get(target), target);
        }
    }

    /**
     * Creates a new Object Explorer session
     * @param connectionCredentials Connection credentials to use for the session
     * @returns OE node if the session was created successfully, undefined otherwise
     */
    public async createObjectExplorerSession(
        connectionCredentials?: IConnectionInfo,
    ): Promise<TreeNodeInfo> {
        const sessionCreationResult =
            await this._objectExplorerProvider.createSession(connectionCredentials);
        if (sessionCreationResult) {
            const newNode = await sessionCreationResult.connectionNode;
            if (newNode) {
                this._objectExplorerProvider.refresh(undefined);
                return newNode;
            }
        }
        return undefined;
    }

    /**
     * Initializes the Object Explorer commands
     * @param objectExplorerProvider provider settable for testing purposes
     */
    private initializeObjectExplorer(objectExplorerProvider?: ObjectExplorerProvider): void {
        const self = this;
        // Register the object explorer tree provider
        this._objectExplorerProvider =
            objectExplorerProvider ??
            new ObjectExplorerProvider(this._vscodeWrapper, this._connectionMgr);

        this.objectExplorerTree = vscode.window.createTreeView("objectExplorer", {
            treeDataProvider: this._objectExplorerProvider,
            canSelectMany: false,
            showCollapseAll: true,
            dragAndDropController: new ObjectExplorerDragAndDropController(),
        });
        this._context.subscriptions.push(this.objectExplorerTree);

        // Old style Add connection when experimental features are not enabled

        // Add Object Explorer Node
        this.registerCommandWithArgs(Constants.cmdAddObjectExplorer);
        // eslint-disable-next-line @typescript-eslint/no-explicit-any
        this._event.on(Constants.cmdAddObjectExplorer, async (args: any) => {
            if (!this.isRichExperiencesEnabled) {
                await self.createObjectExplorerSession();
            } else {
                let connectionInfo: IConnectionInfo | undefined = undefined;
                if (args) {
                    // validate that `args` is an IConnectionInfo before assigning
                    if (isIConnectionInfo(args)) {
                        connectionInfo = args;
                    }
                }

                const connDialog = new ConnectionDialogWebviewController(
                    this._context,
                    this._vscodeWrapper,
                    this,
                    this._objectExplorerProvider,
                    connectionInfo,
                );
                connDialog.revealToForeground();
            }
        });

        // redirect the "(preview)" command to the original command
        this.registerCommandWithArgs(Constants.cmdAddObjectExplorerPreview);
        this._event.on(Constants.cmdAddObjectExplorerPreview, (args) => {
            vscode.commands.executeCommand(Constants.cmdAddObjectExplorer, args);
        });

        // Object Explorer New Query
        this._context.subscriptions.push(
            vscode.commands.registerCommand(
                Constants.cmdObjectExplorerNewQuery,
                async (treeNodeInfo: TreeNodeInfo) => {
                    const connectionCredentials = treeNodeInfo.connectionProfile;
                    const databaseName = ObjectExplorerUtils.getDatabaseName(treeNodeInfo);

                    if (
                        databaseName !== connectionCredentials.database &&
                        databaseName !== LocalizedConstants.defaultDatabaseLabel
                    ) {
                        connectionCredentials.database = databaseName;
                    } else if (databaseName === LocalizedConstants.defaultDatabaseLabel) {
                        connectionCredentials.database = "";
                    }
                    treeNodeInfo.updateConnectionProfile(connectionCredentials);
                    await self.onNewQuery(treeNodeInfo);
                },
            ),
        );

        // Remove Object Explorer Node
        this._context.subscriptions.push(
            vscode.commands.registerCommand(
                Constants.cmdRemoveObjectExplorerNode,
                async (treeNodeInfo: ConnectionNode) => {
                    await this._objectExplorerProvider.removeNode(treeNodeInfo);
                },
            ),
        );

        // Refresh Object Explorer Node
        this._context.subscriptions.push(
            vscode.commands.registerCommand(
                Constants.cmdRefreshObjectExplorerNode,
                async (treeNodeInfo: TreeNodeInfo) => {
                    await this._objectExplorerProvider.refreshNode(treeNodeInfo);
                },
            ),
        );

        const connectParentNode = async (node: AccountSignInTreeNode | ConnectTreeNode) => {
            this._objectExplorerProvider.deleteChildrenCache(node.parentNode);
            void this._objectExplorerProvider.refresh(node.parentNode);
        };

        // Sign In into Object Explorer Node
        this._context.subscriptions.push(
            vscode.commands.registerCommand(
                Constants.cmdObjectExplorerNodeSignIn,
                async (node: AccountSignInTreeNode) => {
                    let choice = await this._vscodeWrapper.showErrorMessage(
                        LocalizedConstants.ObjectExplorer.FailedOEConnectionError,
                        LocalizedConstants.ObjectExplorer.FailedOEConnectionErrorRetry,
                        LocalizedConstants.ObjectExplorer.FailedOEConnectionErrorUpdate,
                    );
                    switch (choice) {
                        case LocalizedConstants.ObjectExplorer.FailedOEConnectionErrorUpdate:
                            const connDialog = new ConnectionDialogWebviewController(
                                this._context,
                                this._vscodeWrapper,
                                this,
                                this._objectExplorerProvider,
                                node.parentNode.connectionProfile,
                            );
                            connDialog.revealToForeground();
                            break;
                        case LocalizedConstants.ObjectExplorer.FailedOEConnectionErrorRetry:
                            await connectParentNode(node);
                            break;
                        default:
                            break;
                    }
                },
            ),
        );

        // Connect to Object Explorer Node
        this._context.subscriptions.push(
            vscode.commands.registerCommand(
                Constants.cmdConnectObjectExplorerNode,
                async (node: ConnectTreeNode) => {
                    await connectParentNode(node);
                },
            ),
        );

        // Disconnect Object Explorer Node
        this._context.subscriptions.push(
            vscode.commands.registerCommand(
                Constants.cmdDisconnectObjectExplorerNode,
                async (node: ConnectionNode) => {
                    await this._objectExplorerProvider.disconnectNode(node);
                },
            ),
        );

        if (this.isRichExperiencesEnabled) {
            this._context.subscriptions.push(
                vscode.commands.registerCommand(Constants.cmdSchemaCompare, async (node: any) =>
                    this.onSchemaCompare(node),
                ),
            );

            this._context.subscriptions.push(
                vscode.commands.registerCommand(
                    Constants.cmdSchemaCompareOpenFromCommandPalette,
                    async () => {
                        await this.onSchemaCompare();
                    },
                ),
            );

            this._context.subscriptions.push(
                vscode.commands.registerCommand(
                    Constants.cmdEditConnection,
                    async (node: TreeNodeInfo) => {
                        const connDialog = new ConnectionDialogWebviewController(
                            this._context,
                            this._vscodeWrapper,
                            this,
                            this._objectExplorerProvider,
                            node.connectionProfile,
                        );
                        connDialog.revealToForeground();
                    },
                ),
            );

            this._context.subscriptions.push(
                vscode.commands.registerCommand(
                    Constants.cmdDesignSchema,
                    async (node: TreeNodeInfo) => {
                        const schemaDesigner =
                            await SchemaDesignerWebviewManager.getInstance().getSchemaDesigner(
                                this._context,
                                this._vscodeWrapper,
                                this,
                                this.schemaDesignerService,
                                node.metadata.name,
                                node,
                            );

                        schemaDesigner.revealToForeground();
                    },
                ),
            );

            this._context.subscriptions.push(
                vscode.commands.registerCommand(
                    Constants.cmdNewTable,
                    async (node: TreeNodeInfo) => {
                        const reactPanel = new TableDesignerWebviewController(
                            this._context,
                            this._vscodeWrapper,
                            this.tableDesignerService,
                            this._connectionMgr,
                            this._untitledSqlDocumentService,
                            node,
                            this._objectExplorerProvider,
                            this.objectExplorerTree,
                        );
                        reactPanel.revealToForeground();
                    },
                ),
            );

            this._context.subscriptions.push(
                vscode.commands.registerCommand(
                    Constants.cmdEditTable,
                    async (node: TreeNodeInfo) => {
                        const reactPanel = new TableDesignerWebviewController(
                            this._context,
                            this._vscodeWrapper,
                            this.tableDesignerService,
                            this._connectionMgr,
                            this._untitledSqlDocumentService,
                            node,
                            this._objectExplorerProvider,
                            this.objectExplorerTree,
                        );
                        reactPanel.revealToForeground();
                    },
                ),
            );

            const filterNode = async (node: TreeNodeInfo) => {
                const filters = await ObjectExplorerFilter.getFilters(
                    this._context,
                    this._vscodeWrapper,
                    node,
                );
                if (filters) {
                    node.filters = filters;
                    if (node.collapsibleState === vscode.TreeItemCollapsibleState.Collapsed) {
                        await this._objectExplorerProvider.refreshNode(node);
                    } else if (node.collapsibleState === vscode.TreeItemCollapsibleState.Expanded) {
                        await this._objectExplorerProvider.expandNode(
                            node,
                            node.sessionId,
                            undefined,
                        );
                    }
                    await this.objectExplorerTree.reveal(node, {
                        select: true,
                        focus: true,
                        expand: true,
                    });
                } else {
                    // User cancelled the operation. Do nothing and focus on the node
                    await this.objectExplorerTree.reveal(node, {
                        select: true,
                        focus: true,
                    });
                    return;
                }
            };

            this._context.subscriptions.push(
                vscode.commands.registerCommand(Constants.cmdFilterNode, filterNode),
            );

            this._context.subscriptions.push(
                vscode.commands.registerCommand(
                    Constants.cmdFilterNodeWithExistingFilters,
                    filterNode,
                ),
            );

            this._context.subscriptions.push(
                vscode.commands.registerCommand(
                    Constants.cmdClearFilters,
                    async (node: TreeNodeInfo) => {
                        node.filters = [];
                        await this._objectExplorerProvider.refreshNode(node);
                        await this.objectExplorerTree.reveal(node, {
                            select: true,
                            focus: true,
                            expand: true,
                        });
                    },
                ),
            );

            this._context.subscriptions.push(
                vscode.window.registerWebviewViewProvider(
                    "queryResult",
                    this._queryResultWebviewController,
                ),
            );
        }

        // Initiate the scripting service
        this._scriptingService = new ScriptingService(this._connectionMgr);

        // Script as Select
        this._context.subscriptions.push(
            vscode.commands.registerCommand(
                Constants.cmdScriptSelect,
                async (node: TreeNodeInfo) => {
                    await this.scriptNode(node, ScriptOperation.Select, true);
                    UserSurvey.getInstance().promptUserForNPSFeedback();
                },
            ),
        );

        // Script as Create
        this._context.subscriptions.push(
            vscode.commands.registerCommand(
                Constants.cmdScriptCreate,
                async (node: TreeNodeInfo) => await this.scriptNode(node, ScriptOperation.Create),
            ),
        );

        // Script as Drop
        this._context.subscriptions.push(
            vscode.commands.registerCommand(
                Constants.cmdScriptDelete,
                async (node: TreeNodeInfo) => await this.scriptNode(node, ScriptOperation.Delete),
            ),
        );

        // Script as Execute
        this._context.subscriptions.push(
            vscode.commands.registerCommand(
                Constants.cmdScriptExecute,
                async (node: TreeNodeInfo) => await this.scriptNode(node, ScriptOperation.Execute),
            ),
        );

        // Script as Alter
        this._context.subscriptions.push(
            vscode.commands.registerCommand(
                Constants.cmdScriptAlter,
                async (node: TreeNodeInfo) => await this.scriptNode(node, ScriptOperation.Alter),
            ),
        );

        // Copy object name command
        this._context.subscriptions.push(
            vscode.commands.registerCommand(
                Constants.cmdCopyObjectName,
                async (node: TreeNodeInfo) => {
                    const name = ObjectExplorerUtils.getQualifiedName(node);
                    if (name) {
                        await this._vscodeWrapper.clipboardWriteText(name);
                    }
                },
            ),
        );

        // Reveal Query Results command
        this._context.subscriptions.push(
            vscode.commands.registerCommand(Constants.cmdrevealQueryResultPanel, () => {
                vscode.commands.executeCommand("queryResult.focus", {
                    preserveFocus: true,
                });
            }),
        );

        // Query Results copy messages command
        this._context.subscriptions.push(
            vscode.commands.registerCommand(Constants.cmdCopyAll, async (context) => {
                const uri = context.uri;
                await this._queryResultWebviewController.copyAllMessagesToClipboard(uri);
            }),
        );
    }

    /**
     * Initializes the Query History commands
     */
    private initializeQueryHistory(): void {
        let config = this._vscodeWrapper.getConfiguration(Constants.extensionConfigSectionName);
        let queryHistoryFeature = config.get(Constants.configEnableQueryHistoryFeature);
        // If the query history feature is enabled
        if (queryHistoryFeature && !this._queryHistoryRegistered) {
            // Register the query history tree provider
            this._queryHistoryProvider = new QueryHistoryProvider(
                this._connectionMgr,
                this._outputContentProvider,
                this._vscodeWrapper,
                this._untitledSqlDocumentService,
                this._statusview,
                this._prompter,
            );

            this._context.subscriptions.push(
                vscode.window.registerTreeDataProvider("queryHistory", this._queryHistoryProvider),
            );

            // Command to refresh Query History
            this._context.subscriptions.push(
                vscode.commands.registerCommand(
                    Constants.cmdRefreshQueryHistory,
                    (ownerUri: string, hasError: boolean) => {
                        config = this._vscodeWrapper.getConfiguration(
                            Constants.extensionConfigSectionName,
                        );
                        let queryHistoryFeatureEnabled = config.get(
                            Constants.configEnableQueryHistoryFeature,
                        );
                        let queryHistoryCaptureEnabled = config.get(
                            Constants.configEnableQueryHistoryCapture,
                        );
                        if (queryHistoryFeatureEnabled && queryHistoryCaptureEnabled) {
                            const timeStamp = new Date();
                            this._queryHistoryProvider.refresh(ownerUri, timeStamp, hasError);
                        }
                    },
                ),
            );

            // Command to enable clear all entries in Query History
            this._context.subscriptions.push(
                vscode.commands.registerCommand(Constants.cmdClearAllQueryHistory, () => {
                    this._queryHistoryProvider.clearAll();
                }),
            );

            // Command to enable delete an entry in Query History
            this._context.subscriptions.push(
                vscode.commands.registerCommand(
                    Constants.cmdDeleteQueryHistory,
                    (node: QueryHistoryNode) => {
                        this._queryHistoryProvider.deleteQueryHistoryEntry(node);
                    },
                ),
            );

            // Command to enable open a query in Query History
            this._context.subscriptions.push(
                vscode.commands.registerCommand(
                    Constants.cmdOpenQueryHistory,
                    async (node: QueryHistoryNode) => {
                        await this._queryHistoryProvider.openQueryHistoryEntry(node);
                    },
                ),
            );

            // Command to enable run a query in Query History
            this._context.subscriptions.push(
                vscode.commands.registerCommand(
                    Constants.cmdRunQueryHistory,
                    async (node: QueryHistoryNode) => {
                        await this._queryHistoryProvider.openQueryHistoryEntry(node, true);
                    },
                ),
            );

            // Command to start the query history capture
            this._context.subscriptions.push(
                vscode.commands.registerCommand(
                    Constants.cmdStartQueryHistory,
                    async (node: QueryHistoryNode) => {
                        await this._queryHistoryProvider.startQueryHistoryCapture();
                    },
                ),
            );

            // Command to pause the query history capture
            this._context.subscriptions.push(
                vscode.commands.registerCommand(
                    Constants.cmdPauseQueryHistory,
                    async (node: QueryHistoryNode) => {
                        await this._queryHistoryProvider.pauseQueryHistoryCapture();
                    },
                ),
            );

            // Command to open the query history experience in the command palette
            this._context.subscriptions.push(
                vscode.commands.registerCommand(
                    Constants.cmdCommandPaletteQueryHistory,
                    async () => {
                        await this._queryHistoryProvider.showQueryHistoryCommandPalette();
                    },
                ),
            );
            this._queryHistoryRegistered = true;
        }
    }

    /**
     * Handles the command to toggle SQLCMD mode
     */
    private async onToggleSqlCmd(): Promise<void> {
        let isSqlCmd: boolean;
        const uri = this._vscodeWrapper.activeTextEditorUri;
        const queryRunner = this._outputContentProvider.getQueryRunner(uri);
        // if a query runner exists, use it
        if (queryRunner) {
            isSqlCmd = queryRunner.isSqlCmd;
        } else {
            // otherwise create a new query runner
            isSqlCmd = false;
            const editor = this._vscodeWrapper.activeTextEditor;
            const title = path.basename(editor.document.fileName);
            this._outputContentProvider.createQueryRunner(this._statusview, uri, title);
        }
        await this._outputContentProvider.toggleSqlCmd(this._vscodeWrapper.activeTextEditorUri);
        await this._connectionMgr.onChooseLanguageFlavor(true, !isSqlCmd);
        this._statusview.sqlCmdModeChanged(this._vscodeWrapper.activeTextEditorUri, !isSqlCmd);
    }

    /**
     * Handles the command to cancel queries
     */
    private onCancelQuery(): void {
        if (!this.canRunCommand() || !this.validateTextDocumentHasFocus()) {
            return;
        }
        try {
            let uri = this._vscodeWrapper.activeTextEditorUri;
            this._outputContentProvider.cancelQuery(uri);
        } catch (err) {
            console.warn(`Unexpected error cancelling query : ${getErrorMessage(err)}`);
        }
    }

    /**
     * Choose a new database from the current server
     */
    private async onChooseDatabase(): Promise<boolean> {
        if (this.canRunCommand() && this.validateTextDocumentHasFocus()) {
            const success = await this._connectionMgr.onChooseDatabase();
            return success;
        }
        return false;
    }

    /**
     * Choose a language flavor for the SQL document. Should be either "MSSQL" or "Other"
     * to indicate that intellisense and other services should not be provided
     */
    private async onChooseLanguageFlavor(): Promise<boolean> {
        if (this.canRunCommand() && this.validateTextDocumentHasFocus()) {
            const fileUri = this._vscodeWrapper.activeTextEditorUri;
            if (fileUri && this._vscodeWrapper.isEditingSqlFile) {
                void this._connectionMgr.onChooseLanguageFlavor();
            } else {
                this._vscodeWrapper.showWarningMessage(LocalizedConstants.msgOpenSqlFile);
            }
        }
        return false;
    }

    /**
     * Close active connection, if any
     */
    private async onDisconnect(): Promise<boolean> {
        if (this.canRunCommand() && this.validateTextDocumentHasFocus()) {
            let fileUri = this._vscodeWrapper.activeTextEditorUri;
            let queryRunner = this._outputContentProvider.getQueryRunner(fileUri);
            if (queryRunner && queryRunner.isExecutingQuery) {
                this._outputContentProvider.cancelQuery(fileUri);
            }
            const success = await this._connectionMgr.onDisconnect();
            if (success) {
                vscode.commands.executeCommand("setContext", "mssql.editorConnected", false);
            }
            return success;
        }
        return false;
    }

    /**
     * Manage connection profiles (create, edit, remove).
     * Public for testing purposes
     */
    public async onManageProfiles(): Promise<void> {
        if (this.canRunCommand()) {
            await this._connectionMgr.onManageProfiles();
            return;
        }
    }

    /**
     * Clears all pooled connections not in active use.
     */
    public async onClearPooledConnections(): Promise<void> {
        if (this.canRunCommand()) {
            await this._connectionMgr.onClearPooledConnections();
            return;
        }
    }

    /**
     * Let users pick from a list of connections
     */
    public async onNewConnection(): Promise<boolean> {
        if (this.canRunCommand() && this.validateTextDocumentHasFocus()) {
            let credentials = await this._connectionMgr.onNewConnection();
            if (credentials) {
                await this.createObjectExplorerSession(credentials);
                return true;
            }
        }
        return false;
    }

    /**
     * Makes a connection and save if saveConnection is set to true
     * @param uri The URI of the connection to list the databases for.
     * @param connectionInfo The connection info
     * @param connectionPromise connection promise object
     * @param saveConnection saves the connection profile if sets to true
     * @returns if saveConnection is set to true, returns true for successful connection and saving the profile
     * otherwise returns true for successful connection
     *
     */
    public async connect(
        uri: string,
        connectionInfo: IConnectionInfo,
        connectionPromise: Deferred<boolean>,
        saveConnection?: boolean,
    ): Promise<boolean> {
        if (this.canRunCommand() && uri && connectionInfo) {
            const connectedSuccessfully = await this._connectionMgr.connect(
                uri,
                connectionInfo,
                connectionPromise,
            );
            if (connectedSuccessfully) {
                if (saveConnection) {
                    await this.createObjectExplorerSession(connectionInfo);
                }
                return true;
            }
        }
        return false;
    }

    /**
     * Clear and rebuild the IntelliSense cache
     */
    public onRebuildIntelliSense(): void {
        if (this.canRunCommand() && this.validateTextDocumentHasFocus()) {
            const fileUri = this._vscodeWrapper.activeTextEditorUri;
            if (fileUri && this._vscodeWrapper.isEditingSqlFile) {
                this._statusview.languageServiceStatusChanged(
                    fileUri,
                    LocalizedConstants.updatingIntelliSenseStatus,
                );
                SqlToolsServerClient.instance.sendNotification(
                    RebuildIntelliSenseNotification.type,
                    {
                        ownerUri: fileUri,
                    },
                );
            } else {
                this._vscodeWrapper.showWarningMessage(LocalizedConstants.msgOpenSqlFile);
            }
        }
    }

    /**
     * Send completion extension load request to language service
     */
    public onLoadCompletionExtension(params: CompletionExtensionParams): void {
        SqlToolsServerClient.instance.sendRequest(CompletionExtLoadRequest.type, params);
    }

    /**
     * execute the SQL statement for the current cursor position
     */
    public async onRunCurrentStatement(callbackThis?: MainController): Promise<void> {
        // the 'this' context is lost in retry callback, so capture it here
        let self: MainController = callbackThis ? callbackThis : this;
        try {
            if (!self.canRunCommand()) {
                return;
            }
            if (!self.canRunV2Command()) {
                // Notify the user that this is not supported on this version
                await this._vscodeWrapper.showErrorMessage(
                    LocalizedConstants.macSierraRequiredErrorMessage,
                );
                return;
            }
            if (!self.validateTextDocumentHasFocus()) {
                return;
            }

            // check if we're connected and editing a SQL file
            if (!(await this.checkIsReadyToExecuteQuery())) {
                return;
            }

            let editor = self._vscodeWrapper.activeTextEditor;
            let uri = self._vscodeWrapper.activeTextEditorUri;
            let title = path.basename(editor.document.fileName);

            // return early if the document does contain any text
            if (editor.document.getText(undefined).trim().length === 0) {
                return;
            }

            // only the start line and column are used to determine the current statement
            let querySelection: ISelectionData = {
                startLine: editor.selection.start.line,
                startColumn: editor.selection.start.character,
                endLine: 0,
                endColumn: 0,
            };

            await self._outputContentProvider.runCurrentStatement(
                self._statusview,
                uri,
                querySelection,
                title,
            );
        } catch (err) {
            console.warn(`Unexpected error running current statement : ${err}`);
        }
    }

    /**
     * get the T-SQL query from the editor, run it and show output
     */
    public async onRunQuery(callbackThis?: MainController): Promise<void> {
        // the 'this' context is lost in retry callback, so capture it here
        let self: MainController = callbackThis ? callbackThis : this;
        try {
            if (!self.canRunCommand() || !self.validateTextDocumentHasFocus()) {
                return;
            }

            // check if we're connected and editing a SQL file
            if (!(await self.checkIsReadyToExecuteQuery())) {
                return;
            }

            let editor = self._vscodeWrapper.activeTextEditor;
            let uri = self._vscodeWrapper.activeTextEditorUri;

            if (self._queryResultWebviewController) {
                self._executionPlanOptions.includeActualExecutionPlanXml =
                    self._queryResultWebviewController.actualPlanStatuses.includes(uri);
            } else {
                self._executionPlanOptions.includeActualExecutionPlanXml = false;
            }

            // Do not execute when there are multiple selections in the editor until it can be properly handled.
            // Otherwise only the first selection will be executed and cause unexpected issues.
            if (editor.selections?.length > 1) {
                self._vscodeWrapper.showErrorMessage(
                    LocalizedConstants.msgMultipleSelectionModeNotSupported,
                );
                return;
            }

            // create new connection
            if (!self.connectionManager.isConnected(uri)) {
                await self.onNewConnection();
                sendActionEvent(TelemetryViews.QueryEditor, TelemetryActions.CreateConnection);
            }
            // check if current connection is still valid / active - if not, refresh azure account token
            await self._connectionMgr.refreshAzureAccountToken(uri);

            let title = path.basename(editor.document.fileName);
            let querySelection: ISelectionData;
            // Calculate the selection if we have a selection, otherwise we'll treat null as
            // the entire document's selection
            if (!editor.selection.isEmpty) {
                let selection = editor.selection;
                querySelection = {
                    startLine: selection.start.line,
                    startColumn: selection.start.character,
                    endLine: selection.end.line,
                    endColumn: selection.end.character,
                };
            }

            // Trim down the selection. If it is empty after selecting, then we don't execute
            let selectionToTrim = editor.selection.isEmpty ? undefined : editor.selection;
            if (editor.document.getText(selectionToTrim).trim().length === 0) {
                return;
            }
            // Delete query result filters for the current uri when we run a new query
            store.delete(uri);

            await self._outputContentProvider.runQuery(
                self._statusview,
                uri,
                querySelection,
                title,
                self._executionPlanOptions,
            );
        } catch (err) {
            console.warn(`Unexpected error running query : ${err}`);
        }
    }

    /**
     * Checks if there's an active SQL file that has a connection associated with it.
     * @returns true if the file is a SQL file and has a connection, false otherwise
     */
    public async checkIsReadyToExecuteQuery(): Promise<boolean> {
        if (!(await this.checkForActiveSqlFile())) {
            return false;
        }

        if (this._connectionMgr.isConnected(this._vscodeWrapper.activeTextEditorUri)) {
            return true;
        }

        const result = await this.onNewConnection();

        return result;
    }

    /**
     * Executes a callback and logs any errors raised
     */
    private runAndLogErrors<T>(promise: Promise<T>): Promise<T> {
        let self = this;
        return promise.catch((err) => {
            self._vscodeWrapper.showErrorMessage(LocalizedConstants.msgError + err);
            return undefined;
        });
    }

    public onToggleActualPlan(isEnable: boolean): void {
        const uri = this._vscodeWrapper.activeTextEditorUri;
        let actualPlanStatuses = this._queryResultWebviewController.actualPlanStatuses;

        // adds the current uri to the list of uris with actual plan enabled
        // or removes the uri if the user is disabling it
        if (isEnable && !actualPlanStatuses.includes(uri)) {
            actualPlanStatuses.push(uri);
        } else {
            this._queryResultWebviewController.actualPlanStatuses = actualPlanStatuses.filter(
                (statusUri) => statusUri != uri,
            );
        }

        // sets the vscode context variable associated with the
        // actual plan statuses; this is used in the package.json to
        // know when to change the enabling/disabling icon
        void vscode.commands.executeCommand(
            "setContext",
            "mssql.executionPlan.urisWithActualPlanEnabled",
            this._queryResultWebviewController.actualPlanStatuses,
        );
    }

    /**
     * Access the connection manager for testing
     */
    public get connectionManager(): ConnectionManager {
        return this._connectionMgr;
    }

    public set connectionManager(connectionManager: ConnectionManager) {
        this._connectionMgr = connectionManager;
    }

    public set untitledSqlDocumentService(untitledSqlDocumentService: UntitledSqlDocumentService) {
        this._untitledSqlDocumentService = untitledSqlDocumentService;
    }

    /**
     * Verifies the extension is initilized and if not shows an error message
     */
    private canRunCommand(): boolean {
        if (this._connectionMgr === undefined) {
            Utils.showErrorMsg(LocalizedConstants.extensionNotInitializedError);
            return false;
        }
        return true;
    }

    /**
     * Return whether or not some text document currently has focus, and display an error message if not
     */
    private validateTextDocumentHasFocus(): boolean {
        if (this._vscodeWrapper.activeTextEditorUri === undefined) {
            Utils.showErrorMsg(LocalizedConstants.noActiveEditorMsg);
            return false;
        }
        return true;
    }

    /**
     * Checks if the current document is a SQL file
     * @returns true if the current document is a SQL file, false if not or if there's no active document
     */
    private async checkForActiveSqlFile(): Promise<boolean> {
        if (!this.validateTextDocumentHasFocus()) {
            return false;
        }

        if (this._vscodeWrapper.isEditingSqlFile) {
            return true;
        }

        return await this._connectionMgr.connectionUI.promptToChangeLanguageMode();
    }

    /**
     * Verifies the tools service version is high enough to support certain commands
     */
    private canRunV2Command(): boolean {
        let version: number = SqlToolsServerClient.instance.getServiceVersion();
        return version > 1;
    }

    private async showOnLaunchPrompts(): Promise<void> {
        // All prompts should be async and _not_ awaited so that we don't block the rest of the extension

        if (this.shouldShowEnableRichExperiencesPrompt()) {
            void this.showEnableRichExperiencesPrompt();
        } else {
            void this.showFirstLaunchPrompts();
        }
    }

    private shouldShowEnableRichExperiencesPrompt(): boolean {
        return !(
            this._vscodeWrapper
                .getConfiguration()
                .get<boolean>(Constants.configEnableRichExperiencesDoNotShowPrompt) ||
            this._vscodeWrapper
                .getConfiguration()
                .get<boolean>(Constants.configEnableRichExperiences)
        );
    }

    /**
     * Prompts the user to enable rich experiences
     */
    private async showEnableRichExperiencesPrompt(): Promise<void> {
        if (!this.shouldShowEnableRichExperiencesPrompt()) {
            return;
        }

        const response = await this._vscodeWrapper.showInformationMessage(
            LocalizedConstants.enableRichExperiencesPrompt(Constants.richFeaturesLearnMoreLink),
            LocalizedConstants.enableRichExperiences,
            LocalizedConstants.Common.dontShowAgain,
        );

        let telemResponse: string;

        switch (response) {
            case LocalizedConstants.enableRichExperiences:
                telemResponse = "enableRichExperiences";
                break;
            case LocalizedConstants.Common.dontShowAgain:
                telemResponse = "dontShowAgain";
                break;
            default:
                telemResponse = "dismissed";
        }

        sendActionEvent(TelemetryViews.General, TelemetryActions.EnableRichExperiencesPrompt, {
            response: telemResponse,
        });

        this.doesExtensionLaunchedFileExist(); // create the "extensionLaunched" file since this takes the place of the release notes prompt

        if (response === LocalizedConstants.enableRichExperiences) {
            await vscode.commands.executeCommand(Constants.cmdEnableRichExperiencesCommand);
        } else if (response === LocalizedConstants.Common.dontShowAgain) {
            await this._vscodeWrapper
                .getConfiguration()
                .update(
                    Constants.configEnableRichExperiencesDoNotShowPrompt,
                    true,
                    vscode.ConfigurationTarget.Global,
                );
        }
    }

    /**
     * Prompts the user to view release notes, if this is a new extension install
     */
    private async showFirstLaunchPrompts(): Promise<void> {
        let self = this;
        if (!this.doesExtensionLaunchedFileExist()) {
            // ask the user to view release notes document
            let confirmText = LocalizedConstants.viewMore;
            let promiseReleaseNotes = this._vscodeWrapper
                .showInformationMessage(
                    LocalizedConstants.releaseNotesPromptDescription,
                    confirmText,
                )
                .then(async (result) => {
                    if (result === confirmText) {
                        await self.launchReleaseNotesPage();
                    }
                });

            await Promise.all([promiseReleaseNotes]);
        }
    }

    /**
     * Shows the release notes page in the preview browser
     */
    private async launchReleaseNotesPage(): Promise<void> {
        await vscode.env.openExternal(vscode.Uri.parse(Constants.changelogLink));
    }

    /**
     * Shows the Getting Started page in the preview browser
     */
    private async launchGettingStartedPage(): Promise<void> {
        await vscode.env.openExternal(vscode.Uri.parse(Constants.gettingStartedGuideLink));
    }

    /**
     * Opens a new query and creates new connection
     */
    public async onNewQuery(node?: TreeNodeInfo, content?: string): Promise<boolean> {
        if (this.canRunCommand()) {
            // from the object explorer context menu
            const editor = await this._untitledSqlDocumentService.newQuery(content);
            const uri = editor.document.uri.toString(true);
            if (node) {
                // connect to the node if the command came from the context
                const connectionCreds = node.connectionProfile;
                // if the node isn't connected
                if (!node.sessionId) {
                    // connect it first
                    await this.createObjectExplorerSession(node.connectionProfile);
                }
                this._statusview.languageFlavorChanged(uri, Constants.mssqlProviderName);
                // connection string based credential
                if (connectionCreds.connectionString) {
                    if ((connectionCreds as IConnectionProfile).savePassword) {
                        // look up connection string
                        let connectionString =
                            await this._connectionMgr.connectionStore.lookupPassword(
                                connectionCreds,
                                true,
                            );
                        connectionCreds.connectionString = connectionString;
                    }
                }
                await this.connectionManager.connect(uri, connectionCreds);
                this._statusview.sqlCmdModeChanged(uri, false);
                await this.connectionManager.connectionStore.removeRecentlyUsed(
                    <IConnectionProfile>connectionCreds,
                );
                sendActionEvent(
                    TelemetryViews.ObjectExplorer,
                    TelemetryActions.NewQuery,
                    {
                        nodeType: node.nodeType,
                    },
                    undefined,
                    node.connectionProfile as IConnectionProfile,
                    this._connectionMgr.getServerInfo(node.connectionProfile),
                );
                return true;
            } else {
                // new query command
                const credentials = await this._connectionMgr.onNewConnection();

                // initiate a new OE with same connection
                if (credentials) {
                    await this.createObjectExplorerSession(credentials);
                }
                this._statusview.sqlCmdModeChanged(uri, false);
                sendActionEvent(
                    TelemetryViews.CommandPalette,
                    TelemetryActions.NewQuery,
                    undefined,
                    undefined,
                    credentials as IConnectionProfile,
                    this._connectionMgr.getServerInfo(credentials),
                );
                return true;
            }
        }
        return false;
    }

    public async onSchemaCompare(node?: any): Promise<void> {
        const result = await this.schemaCompareService.schemaCompareGetDefaultOptions();
        const schemaCompareWebView = new SchemaCompareWebViewController(
            this._context,
            this._vscodeWrapper,
            node,
            this.schemaCompareService,
            this._connectionMgr,
            result,
            SchemaCompare.Title,
        );

        schemaCompareWebView.revealToForeground();
    }

    /**
     * Check if the extension launched file exists.
     * This is to detect when we are running in a clean install scenario.
     */
    private doesExtensionLaunchedFileExist(): boolean {
        // check if file already exists on disk
        let filePath = this._context.asAbsolutePath("extensionlaunched.dat");
        try {
            // this will throw if the file does not exist
            fs.statSync(filePath);
            return true;
        } catch (err) {
            try {
                // write out the "first launch" file if it doesn't exist
                fs.writeFile(filePath, "launched", (err) => {
                    return;
                });
            } catch (err) {
                // ignore errors writing first launch file since there isn't really
                // anything we can do to recover in this situation.
            }
            return false;
        }
    }

    /**
     * Called by VS Code when a text document closes. This will dispatch calls to other
     * controllers as needed. Determines if this was a normal closed file, a untitled closed file,
     * or a renamed file
     * @param doc The document that was closed
     */
    public async onDidCloseTextDocument(doc: vscode.TextDocument): Promise<void> {
        if (this._connectionMgr === undefined || doc === undefined || doc.uri === undefined) {
            // Avoid processing events before initialization is complete
            return;
        }
        let closedDocumentUri: string = doc.uri.toString(true);
        let closedDocumentUriScheme: string = doc.uri.scheme;

        // Stop timers if they have been started
        if (this._lastSavedTimer) {
            this._lastSavedTimer.end();
        }

        if (this._lastOpenedTimer) {
            this._lastOpenedTimer.end();
        }

        // Determine which event caused this close event

        // If there was a saveTextDoc event just before this closeTextDoc event and it
        // was untitled then we know it was an untitled save
        if (
            this._lastSavedUri &&
            closedDocumentUriScheme === LocalizedConstants.untitledScheme &&
            this._lastSavedTimer.getDuration() < Constants.untitledSaveTimeThreshold
        ) {
            // Untitled file was saved and connection will be transfered
            await this.updateUri(closedDocumentUri, this._lastSavedUri);

            // If there was an openTextDoc event just before this closeTextDoc event then we know it was a rename
        } else if (
            this._lastOpenedUri &&
            this._lastSavedTimer.getDuration() < Constants.untitledSaveTimeThreshold
        ) {
            await this.updateUri(closedDocumentUri, this._lastOpenedUri);
        } else {
            // Pass along the close event to the other handlers for a normal closed file
            await this._connectionMgr.onDidCloseTextDocument(doc);
            this._outputContentProvider.onDidCloseTextDocument(doc);
        }

        // clean up: if a document is closed with actual plan enabled, remove it
        // from our status list
        if (this._queryResultWebviewController.actualPlanStatuses.includes(closedDocumentUri)) {
            this._queryResultWebviewController.actualPlanStatuses.filter(
                (uri) => uri != closedDocumentUri,
            );
            vscode.commands.executeCommand(
                "setContext",
                "mssql.executionPlan.urisWithActualPlanEnabled",
                this._queryResultWebviewController.actualPlanStatuses,
            );
        }

        // Reset special case timers and events
        this._lastSavedUri = undefined;
        this._lastSavedTimer = undefined;
        this._lastOpenedTimer = undefined;
        this._lastOpenedUri = undefined;

        // Remove diagnostics for the related file
        let diagnostics = SqlToolsServerClient.instance.diagnosticCollection;
        if (diagnostics.has(doc.uri)) {
            diagnostics.delete(doc.uri);
        }

        // Delete query result fiters for the closed uri
        store.delete(closedDocumentUri);
    }

    private async updateUri(oldUri: string, newUri: string) {
        // Transfer the connection to the new URI
        await this._connectionMgr.transferFileConnection(oldUri, newUri);

        // Call STS  & Query Runner to update URI
        this._outputContentProvider.updateQueryRunnerUri(oldUri, newUri);

        // Update the URI in the output content provider query result map
        this._outputContentProvider.onUntitledFileSaved(oldUri, newUri);

        let state = this._queryResultWebviewController.getQueryResultState(oldUri);
        if (state) {
            state.uri = newUri;

            // Post a notification to the webview to update the state of the query result
            this._queryResultWebviewController.postNotification(
                DefaultWebviewNotifications.updateState,
                state,
            );

            //Update the URI in the query result webview state
            this._queryResultWebviewController.setQueryResultState(newUri, state);
            this._queryResultWebviewController.deleteQueryResultState(oldUri);
        }
    }

    /**
     * Called by VS Code when a text document is opened. Checks if a SQL file was opened
     * to enable features of our extension for the document.
     */
    public onDidOpenTextDocument(doc: vscode.TextDocument): void {
        if (this._connectionMgr === undefined) {
            // Avoid processing events before initialization is complete
            return;
        }
        this._connectionMgr.onDidOpenTextDocument(doc);

        if (doc && doc.languageId === Constants.languageId) {
            // set encoding to false
            this._statusview.languageFlavorChanged(
                doc.uri.toString(true),
                Constants.mssqlProviderName,
            );
        }

        // Setup properties incase of rename
        this._lastOpenedTimer = new Utils.Timer();
        this._lastOpenedTimer.start();
        if (doc && doc.uri) {
            this._lastOpenedUri = doc.uri.toString(true);
        }
    }

    /**
     * Called by VS Code when a text document is saved. Will trigger a timer to
     * help determine if the file was a file saved from an untitled file.
     * @param doc The document that was saved
     */
    public onDidSaveTextDocument(doc: vscode.TextDocument): void {
        if (this._connectionMgr === undefined) {
            // Avoid processing events before initialization is complete
            return;
        }

        // Set encoding to false by giving true as argument
        let savedDocumentUri: string = doc.uri.toString(true);

        // Keep track of which file was last saved and when for detecting the case when we save an untitled document to disk
        this._lastSavedTimer = new Utils.Timer();
        this._lastSavedTimer.start();
        this._lastSavedUri = savedDocumentUri;
    }

    private onChangeQueryHistoryConfig(): void {
        let queryHistoryFeatureEnabled = this._vscodeWrapper
            .getConfiguration(Constants.extensionConfigSectionName)
            .get(Constants.configEnableQueryHistoryFeature);
        if (queryHistoryFeatureEnabled) {
            this.initializeQueryHistory();
        }
    }

    /**
     * Called by VS Code when user settings are changed
     * @param ConfigurationChangeEvent event that is fired when config is changed
     */
    public async onDidChangeConfiguration(e: vscode.ConfigurationChangeEvent): Promise<void> {
        if (e.affectsConfiguration(Constants.extensionName)) {
            // Query History settings change
            this.onChangeQueryHistoryConfig();

            // Connections change
            let needsRefresh = false;
            // user connections is a super set of object explorer connections
            // read the connections from glocal settings and workspace settings.
            let userConnections: any[] =
                await this.connectionManager.connectionStore.connectionConfig.getConnections(true);
            let objectExplorerConnections = this._objectExplorerProvider.rootNodeConnections;

            // if a connection(s) was/were manually removed
            let staleConnections = objectExplorerConnections.filter((oeConn) => {
                return !userConnections.some((userConn) =>
                    Utils.isSameConnectionInfo(oeConn, userConn),
                );
            });
            // disconnect that/those connection(s) and then
            // remove its/their credentials from the credential store
            // and MRU
            for (let conn of staleConnections) {
                let profile = <IConnectionProfile>conn;
                if (this.connectionManager.isActiveConnection(conn)) {
                    const uri = this.connectionManager.getUriForConnection(conn);
                    await this.connectionManager.disconnect(uri);
                }
                await this.connectionManager.connectionStore.removeRecentlyUsed(profile);
                if (
                    profile.authenticationType === Constants.sqlAuthentication &&
                    profile.savePassword
                ) {
                    await this.connectionManager.deleteCredential(profile);
                }
            }
            // remove them from object explorer
            await this._objectExplorerProvider.removeConnectionNodes(staleConnections);
            needsRefresh = staleConnections.length > 0;

            // if a connection(s) was/were manually added
            let newConnections = userConnections.filter((userConn) => {
                return !objectExplorerConnections.some((oeConn) =>
                    Utils.isSameConnectionInfo(userConn, oeConn),
                );
            });
            for (let conn of newConnections) {
                // if a connection is not connected
                // that means it was added manually
                const newConnectionProfile = <IConnectionProfile>conn;
                const uri = ObjectExplorerUtils.getNodeUriFromProfile(newConnectionProfile);
                if (
                    !this.connectionManager.isActiveConnection(conn) &&
                    !this.connectionManager.isConnecting(uri)
                ) {
                    // add a disconnected node for the connection
                    this._objectExplorerProvider.addDisconnectedNode(conn);
                    needsRefresh = true;
                }
            }

            await this.sanitizeConnectionProfiles();

            if (e.affectsConfiguration(Constants.cmdObjectExplorerGroupBySchemaFlagName)) {
                let errorFoundWhileRefreshing = false;
                (await this._objectExplorerProvider.getChildren()).forEach((n: TreeNodeInfo) => {
                    try {
                        void this._objectExplorerProvider.refreshNode(n);
                    } catch (e) {
                        errorFoundWhileRefreshing = true;
                        this._connectionMgr.client.logger.error(e);
                    }
                });
                if (errorFoundWhileRefreshing) {
                    Utils.showErrorMsg(LocalizedConstants.objectExplorerNodeRefreshError);
                }
            }

            if (needsRefresh) {
                this._objectExplorerProvider.refresh(undefined);
            }
            if (e.affectsConfiguration(Constants.mssqlPiiLogging)) {
                this.updatePiiLoggingLevel();
            }

            // Prompt to reload VS Code when any of these settings are updated.
            const configSettingsRequiringReload = [
                Constants.enableSqlAuthenticationProvider,
                Constants.enableConnectionPooling,
                Constants.configEnableExperimentalFeatures,
                Constants.configEnableRichExperiences,
            ];

            if (configSettingsRequiringReload.some((setting) => e.affectsConfiguration(setting))) {
                await this.displayReloadMessage(LocalizedConstants.reloadPromptGeneric);
            }
        }
    }

    /**
     * Updates Pii Logging configuration for Logger.
     */
    private updatePiiLoggingLevel(): void {
        const piiLogging: boolean = vscode.workspace
            .getConfiguration(Constants.extensionName)
            .get(Constants.piiLogging, false);
        SqlToolsServerClient.instance.logger.piiLogging = piiLogging;
    }

    /**
     * Display notification with button to reload
     * return true if button clicked
     * return false if button not clicked
     */
    private async displayReloadMessage(reloadPrompt: string): Promise<boolean> {
        const result = await vscode.window.showInformationMessage(
            reloadPrompt,
            LocalizedConstants.reloadChoice,
        );
        if (result === LocalizedConstants.reloadChoice) {
            await vscode.commands.executeCommand("workbench.action.reloadWindow");
            return true;
        } else {
            return false;
        }
    }

    public removeAadAccount(prompter: IPrompter): void {
        void this.connectionManager.removeAccount(prompter);
    }

    public addAadAccount(): void {
        void this.connectionManager.addAccount();
    }

    public onClearAzureTokenCache(): void {
        this.connectionManager.onClearTokenCache();
    }

    private ExecutionPlanCustomEditorProvider = class implements vscode.CustomTextEditorProvider {
        constructor(
            public context: vscode.ExtensionContext,
            public vscodeWrapper: VscodeWrapper,
            public executionPlanService: ExecutionPlanService,
            public untitledSqlService: UntitledSqlDocumentService,
        ) {
            this.context = context;
            this.executionPlanService = executionPlanService;
            this.untitledSqlService = untitledSqlService;
        }

        public async resolveCustomTextEditor(document: vscode.TextDocument): Promise<void> {
            await this.onOpenExecutionPlanFile(document);
        }

        public async onOpenExecutionPlanFile(document: vscode.TextDocument) {
            const planContents = document.getText();
            let docName = document.fileName;
            docName = docName.substring(docName.lastIndexOf(path.sep) + 1);

            vscode.commands.executeCommand("workbench.action.closeActiveEditor");

            const executionPlanController = new ExecutionPlanWebviewController(
                this.context,
                this.vscodeWrapper,
                this.executionPlanService,
                this.untitledSqlService,
                planContents,
                vscode.l10n.t({
                    message: "{0} (Preview)",
                    args: [docName],
                    comment: "{0} is the file name",
                }),
            );

            executionPlanController.revealToForeground();
        }
    };
}<|MERGE_RESOLUTION|>--- conflicted
+++ resolved
@@ -336,13 +336,9 @@
 
             this.registerCommandWithArgs(Constants.cmdChatWithDatabase);
             this._event.on(Constants.cmdChatWithDatabase, async (treeNodeInfo: TreeNodeInfo) => {
-<<<<<<< HEAD
+                sendActionEvent(TelemetryViews.MssqlCopilot, TelemetryActions.ChatWithDatabase);
+
                 const connectionCredentials = Object.assign({}, treeNodeInfo.connectionProfile);
-=======
-                sendActionEvent(TelemetryViews.MssqlCopilot, TelemetryActions.ChatWithDatabase);
-
-                const connectionCredentials = Object.assign({}, treeNodeInfo.connectionInfo);
->>>>>>> e5dcaef8
                 const databaseName = ObjectExplorerUtils.getDatabaseName(treeNodeInfo);
                 if (
                     databaseName !== connectionCredentials.database &&

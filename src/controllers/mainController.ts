--- conflicted
+++ resolved
@@ -144,73 +144,7 @@
 
                 this.initializeObjectExplorer();
 
-<<<<<<< HEAD
                 this.initializeQueryHistory();
-=======
-                // Sign In into Object Explorer Node
-                this._context.subscriptions.push(
-                    vscode.commands.registerCommand(
-                        Constants.cmdObjectExplorerNodeSignIn, async (node: AccountSignInTreeNode) => {
-                    let profile = <IConnectionProfile>node.parentNode.connectionCredentials;
-                    profile = await self.connectionManager.connectionUI.promptForRetryCreateProfile(profile);
-                    if (profile) {
-                        node.parentNode.connectionCredentials = <IConnectionCredentials>profile;
-                        self._objectExplorerProvider.updateNode(node.parentNode);
-                        self._objectExplorerProvider.signInNodeServer(node.parentNode);
-                        return self._objectExplorerProvider.refresh(undefined);
-                    }
-                }));
-
-                // Connect to Object Explorer Node
-                this._context.subscriptions.push(
-                    vscode.commands.registerCommand(
-                        Constants.cmdConnectObjectExplorerNode, async (node: ConnectTreeNode) => {
-                        self._objectExplorerProvider.currentNode = node.parentNode;
-                        await self.createObjectExplorerSession(node.parentNode.connectionCredentials);
-                }));
-
-                // Disconnect Object Explorer Node
-                this._context.subscriptions.push(
-                    vscode.commands.registerCommand(
-                        Constants.cmdDisconnectObjectExplorerNode, async (node: TreeNodeInfo) => {
-                    await this._objectExplorerProvider.removeObjectExplorerNode(node, true);
-                    return this._objectExplorerProvider.refresh(undefined);
-                }));
-
-                // Initiate the scripting service
-                this._scriptingService = new ScriptingService(this._connectionMgr);
-
-                // Script as Select
-                this._context.subscriptions.push(
-                    vscode.commands.registerCommand(
-                    Constants.cmdScriptSelect, async (node: TreeNodeInfo) => {
-                        await this.scriptNode(node, ScriptOperation.Select, true);
-                    }));
-
-                // Script as Create
-                this._context.subscriptions.push(
-                    vscode.commands.registerCommand(
-                    Constants.cmdScriptCreate, async (node: TreeNodeInfo) =>
-                    await this.scriptNode(node, ScriptOperation.Create)));
-
-                // Script as Drop
-                this._context.subscriptions.push(
-                    vscode.commands.registerCommand(
-                    Constants.cmdScriptDelete, async (node: TreeNodeInfo) =>
-                    await this.scriptNode(node, ScriptOperation.Delete)));
-
-                // Script as Execute
-                this._context.subscriptions.push(
-                    vscode.commands.registerCommand(
-                    Constants.cmdScriptExecute, async (node: TreeNodeInfo) =>
-                    await this.scriptNode(node, ScriptOperation.Execute)));
-
-                // Script as Alter
-                this._context.subscriptions.push(
-                    vscode.commands.registerCommand(
-                    Constants.cmdScriptAlter, async (node: TreeNodeInfo) =>
-                    await this.scriptNode(node, ScriptOperation.Alter)));
->>>>>>> 6f3ee1b7
 
                 // Add handlers for VS Code generated commands
                 this._vscodeWrapper.onDidCloseTextDocument(async (params) => await this.onDidCloseTextDocument(params));
@@ -425,32 +359,32 @@
         this._context.subscriptions.push(
             vscode.commands.registerCommand(
             Constants.cmdScriptSelect, async (node: TreeNodeInfo) => {
-                this.scriptNode(node, ScriptOperation.Select, true);
+                await this.scriptNode(node, ScriptOperation.Select, true);
             }));
 
         // Script as Create
         this._context.subscriptions.push(
             vscode.commands.registerCommand(
             Constants.cmdScriptCreate, async (node: TreeNodeInfo) =>
-            this.scriptNode(node, ScriptOperation.Create)));
+            await this.scriptNode(node, ScriptOperation.Create)));
 
         // Script as Drop
         this._context.subscriptions.push(
             vscode.commands.registerCommand(
             Constants.cmdScriptDelete, async (node: TreeNodeInfo) =>
-            this.scriptNode(node, ScriptOperation.Delete)));
+            await this.scriptNode(node, ScriptOperation.Delete)));
 
         // Script as Execute
         this._context.subscriptions.push(
             vscode.commands.registerCommand(
             Constants.cmdScriptExecute, async (node: TreeNodeInfo) =>
-            this.scriptNode(node, ScriptOperation.Execute)));
+            await this.scriptNode(node, ScriptOperation.Execute)));
 
         // Script as Alter
         this._context.subscriptions.push(
             vscode.commands.registerCommand(
             Constants.cmdScriptAlter, async (node: TreeNodeInfo) =>
-            this.scriptNode(node, ScriptOperation.Alter)));
+            await this.scriptNode(node, ScriptOperation.Alter)));
     }
 
     /**

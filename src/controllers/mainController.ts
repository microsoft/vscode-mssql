--- conflicted
+++ resolved
@@ -841,14 +841,7 @@
         this.registerCommandWithArgs(Constants.cmdAddObjectExplorer);
         // eslint-disable-next-line @typescript-eslint/no-explicit-any
         this._event.on(Constants.cmdAddObjectExplorer, async (args: any) => {
-<<<<<<< HEAD
-            if (
-                !this.isRichExperiencesEnabled ||
-                this.configuration.get(Constants.configEnableNewConnectionFeature) === false
-            ) {
-=======
             if (this.useLegacyConnectionExperience) {
->>>>>>> 71cd2d7c
                 await self.createObjectExplorerSession();
             } else {
                 let connectionInfo: IConnectionInfo | undefined = undefined;

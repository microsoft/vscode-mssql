﻿/*---------------------------------------------------------------------------------------------
 *  Copyright (c) Microsoft Corporation. All rights reserved.
 *  Licensed under the MIT License. See License.txt in the project root for license information.
 *--------------------------------------------------------------------------------------------*/

import * as events from "events";
import * as fs from "fs";
import * as path from "path";
import * as vscode from "vscode";
import { IConnectionInfo } from "vscode-mssql";
import { AzureResourceController } from "../azure/azureResourceController";
import * as Constants from "../constants/constants";
import * as LocalizedConstants from "../constants/locConstants";
import SqlToolsServerClient from "../languageservice/serviceclient";
import * as ConnInfo from "../models/connectionInfo";
import {
    CompletionExtensionParams,
    CompletionExtLoadRequest,
    RebuildIntelliSenseNotification,
} from "../models/contracts/languageService";
import { ScriptOperation } from "../models/contracts/scripting/scriptingRequest";
import { SqlOutputContentProvider } from "../models/sqlOutputContentProvider";
import * as Utils from "../models/utils";
import { AccountSignInTreeNode } from "../objectExplorer/accountSignInTreeNode";
import { ConnectTreeNode } from "../objectExplorer/connectTreeNode";
import { ObjectExplorerProvider } from "../objectExplorer/objectExplorerProvider";
import { ObjectExplorerUtils } from "../objectExplorer/objectExplorerUtils";
import { TreeNodeInfo } from "../objectExplorer/treeNodeInfo";
import CodeAdapter from "../prompts/adapter";
import { IPrompter } from "../prompts/question";
import { Deferred } from "../protocol";
import { QueryHistoryNode } from "../queryHistory/queryHistoryNode";
import { QueryHistoryProvider } from "../queryHistory/queryHistoryProvider";
import { ScriptingService } from "../scripting/scriptingService";
import { AzureAccountService } from "../services/azureAccountService";
import { AzureResourceService } from "../services/azureResourceService";
import { DacFxService } from "../services/dacFxService";
import { SqlProjectsService } from "../services/sqlProjectsService";
import { SchemaCompareService } from "../services/schemaCompareService";
import { SqlTasksService } from "../services/sqlTasksService";
import StatusView from "../views/statusView";
import { IConnectionProfile, ISelectionData } from "./../models/interfaces";
import ConnectionManager from "./connectionManager";
import UntitledSqlDocumentService from "./untitledSqlDocumentService";
import VscodeWrapper from "./vscodeWrapper";
import { sendActionEvent } from "../telemetry/telemetry";
import {
    TelemetryActions,
    TelemetryViews,
} from "../sharedInterfaces/telemetry";
import { TableDesignerService } from "../services/tableDesignerService";
import { TableDesignerWebviewController } from "../tableDesigner/tableDesignerWebviewController";
import { ConnectionDialogWebviewController } from "../connectionconfig/connectionDialogWebviewController";
import { ObjectExplorerFilter } from "../objectExplorer/objectExplorerFilter";
import { ExecutionPlanService } from "../services/executionPlanService";
import { ExecutionPlanWebviewController } from "./executionPlanWebviewController";
import { QueryResultWebviewController } from "../queryResult/queryResultWebViewController";
import { MssqlProtocolHandler } from "../mssqlProtocolHandler";
import { isIConnectionInfo } from "../utils/utils";
<<<<<<< HEAD
import { ExecutionPlanOptions } from "../models/contracts/queryExecute";
=======
import { UserSurvey } from "../nps/userSurvey";
>>>>>>> 5c02715a

/**
 * The main controller class that initializes the extension
 */
export default class MainController implements vscode.Disposable {
    private _context: vscode.ExtensionContext;
    private _event: events.EventEmitter = new events.EventEmitter();
    private _outputContentProvider: SqlOutputContentProvider;
    private _queryResultWebviewController: QueryResultWebviewController;
    private _statusview: StatusView;
    private _connectionMgr: ConnectionManager;
    private _prompter: IPrompter;
    private _vscodeWrapper: VscodeWrapper;
    private _initialized: boolean = false;
    private _lastSavedUri: string | undefined;
    private _lastSavedTimer: Utils.Timer | undefined;
    private _lastOpenedUri: string | undefined;
    private _lastOpenedTimer: Utils.Timer | undefined;
    private _untitledSqlDocumentService: UntitledSqlDocumentService;
    private _objectExplorerProvider: ObjectExplorerProvider;
    private _queryHistoryProvider: QueryHistoryProvider;
    private _scriptingService: ScriptingService;
    private _queryHistoryRegistered: boolean = false;
    private _executionPlanOptions: ExecutionPlanOptions = {
        includeEstimatedExecutionPlanXml: false,
        includeActualExecutionPlanXml: false
    };
    public sqlTasksService: SqlTasksService;
    public dacFxService: DacFxService;
    public schemaCompareService: SchemaCompareService;
    public sqlProjectsService: SqlProjectsService;
    public azureAccountService: AzureAccountService;
    public azureResourceService: AzureResourceService;
    public tableDesignerService: TableDesignerService;
    public configuration: vscode.WorkspaceConfiguration;
    public objectExplorerTree: vscode.TreeView<TreeNodeInfo>;
    public executionPlanService: ExecutionPlanService;

    /**
     * The main controller constructor
     * @constructor
     */
    constructor(
        context: vscode.ExtensionContext,
        connectionManager?: ConnectionManager,
        vscodeWrapper?: VscodeWrapper,
    ) {
        this._context = context;
        if (connectionManager) {
            this._connectionMgr = connectionManager;
        }
        this._vscodeWrapper = vscodeWrapper || new VscodeWrapper();
        this._untitledSqlDocumentService = new UntitledSqlDocumentService(
            this._vscodeWrapper,
        );
        this.configuration = vscode.workspace.getConfiguration();
        UserSurvey.createInstance(this._context);
    }

    /**
     * Helper method to setup command registrations
     */
    public registerCommand(command: string): void {
        const self = this;
        this._context.subscriptions.push(
            vscode.commands.registerCommand(command, () =>
                self._event.emit(command),
            ),
        );
    }

    /**
     * Helper method to setup command registrations with arguments
     */
    private registerCommandWithArgs(command: string): void {
        const self = this;
        this._context.subscriptions.push(
            vscode.commands.registerCommand(command, (args: any) => {
                self._event.emit(command, args);
            }),
        );
    }

    /**
     * Disposes the controller
     */
    dispose(): void {
        this.deactivate();
    }

    /**
     * Deactivates the extension
     */
    public async deactivate(): Promise<void> {
        Utils.logDebug("de-activated.");
        await this.onDisconnect();
        this._statusview.dispose();
    }

    public get isExperimentalEnabled(): boolean {
        return this.configuration.get(
            Constants.configEnableExperimentalFeatures,
        );
    }

    // Use a separate flag so it won't be enabled with the experimental features flag
    public get isNewQueryResultFeatureEnabled(): boolean {
        let config = this._vscodeWrapper.getConfiguration(
            Constants.extensionConfigSectionName,
        );
        return config.get(Constants.configEnableNewQueryResultFeature);
    }

    /**
     * Initializes the extension
     */
    public async activate(): Promise<boolean> {
        // initialize the language client then register the commands
        const didInitialize = await this.initialize();
        if (didInitialize) {
            // register VS Code commands
            this.registerCommand(Constants.cmdConnect);
            this._event.on(Constants.cmdConnect, () => {
                this.runAndLogErrors(this.onNewConnection());
            });
            this.registerCommand(Constants.cmdDisconnect);
            this._event.on(Constants.cmdDisconnect, () => {
                this.runAndLogErrors(this.onDisconnect());
            });
            this.registerCommand(Constants.cmdRunQuery);
            this._event.on(Constants.cmdRunQuery, () => {
<<<<<<< HEAD
                this._executionPlanOptions.includeEstimatedExecutionPlanXml = false;
=======
                UserSurvey.getInstance().promptUserForNPSFeedback();
>>>>>>> 5c02715a
                this.onRunQuery();
            });
            this.registerCommand(Constants.cmdManageConnectionProfiles);
            this._event.on(Constants.cmdManageConnectionProfiles, async () => {
                await this.onManageProfiles();
            });
            this.registerCommand(Constants.cmdClearPooledConnections);
            this._event.on(Constants.cmdClearPooledConnections, async () => {
                await this.onClearPooledConnections();
            });
            this.registerCommand(Constants.cmdRunCurrentStatement);
            this._event.on(Constants.cmdRunCurrentStatement, () => {
                this.onRunCurrentStatement();
            });
            this.registerCommand(Constants.cmdChangeDatabase);
            this._event.on(Constants.cmdChangeDatabase, () => {
                this.runAndLogErrors(this.onChooseDatabase());
            });
            this.registerCommand(Constants.cmdChooseDatabase);
            this._event.on(Constants.cmdChooseDatabase, () => {
                this.runAndLogErrors(this.onChooseDatabase());
            });
            this.registerCommand(Constants.cmdChooseLanguageFlavor);
            this._event.on(Constants.cmdChooseLanguageFlavor, () => {
                this.runAndLogErrors(this.onChooseLanguageFlavor());
            });
            this.registerCommand(Constants.cmdLaunchUserFeedback);
            this._event.on(Constants.cmdLaunchUserFeedback, async () => {
                await UserSurvey.getInstance().promptUserForNPSFeedback();
            });
            this.registerCommand(Constants.cmdCancelQuery);
            this._event.on(Constants.cmdCancelQuery, () => {
                this.onCancelQuery();
            });
            this.registerCommand(Constants.cmdShowGettingStarted);
            this._event.on(Constants.cmdShowGettingStarted, async () => {
                await this.launchGettingStartedPage();
            });
            this.registerCommand(Constants.cmdNewQuery);
            this._event.on(Constants.cmdNewQuery, () =>
                this.runAndLogErrors(this.onNewQuery()),
            );
            this.registerCommand(Constants.cmdRebuildIntelliSenseCache);
            this._event.on(Constants.cmdRebuildIntelliSenseCache, () => {
                this.onRebuildIntelliSense();
            });
            this.registerCommandWithArgs(Constants.cmdLoadCompletionExtension);
            this._event.on(
                Constants.cmdLoadCompletionExtension,
                (params: CompletionExtensionParams) => {
                    this.onLoadCompletionExtension(params);
                },
            );
            this.registerCommand(Constants.cmdToggleSqlCmd);
            this._event.on(Constants.cmdToggleSqlCmd, async () => {
                await this.onToggleSqlCmd();
            });
            this.registerCommand(Constants.cmdAadRemoveAccount);
            this._event.on(Constants.cmdAadRemoveAccount, () =>
                this.removeAadAccount(this._prompter),
            );
            this.registerCommand(Constants.cmdAadAddAccount);
            this._event.on(Constants.cmdAadAddAccount, () =>
                this.addAadAccount(),
            );
            this.registerCommandWithArgs(Constants.cmdClearAzureTokenCache);
            this._event.on(Constants.cmdClearAzureTokenCache, () =>
                this.onClearAzureTokenCache(),
            );
            this.registerCommand(Constants.cmdShowExecutionPlanInResults);
            this._event.on(Constants.cmdShowExecutionPlanInResults, async () => {
                this._executionPlanOptions.includeEstimatedExecutionPlanXml = true;
                this.onRunQuery()
            });
            this.initializeObjectExplorer();

            this.registerCommandWithArgs(
                Constants.cmdConnectObjectExplorerProfile,
            );
            this._event.on(
                Constants.cmdConnectObjectExplorerProfile,
                (profile: IConnectionProfile) => {
                    this._connectionMgr.connectionUI
                        .saveProfile(profile)
                        .then(async () => {
                            await this.createObjectExplorerSession(profile);
                        })
                        .catch((err) => {
                            this._vscodeWrapper.showErrorMessage(err);
                        });
                },
            );

            this.registerCommand(
                Constants.cmdObjectExplorerEnableGroupBySchemaCommand,
            );
            this._event.on(
                Constants.cmdObjectExplorerEnableGroupBySchemaCommand,
                () => {
                    vscode.workspace
                        .getConfiguration()
                        .update(
                            Constants.cmdObjectExplorerGroupBySchemaFlagName,
                            true,
                            true,
                        );
                },
            );
            this.registerCommand(
                Constants.cmdObjectExplorerDisableGroupBySchemaCommand,
            );
            this._event.on(
                Constants.cmdObjectExplorerDisableGroupBySchemaCommand,
                () => {
                    vscode.workspace
                        .getConfiguration()
                        .update(
                            Constants.cmdObjectExplorerGroupBySchemaFlagName,
                            false,
                            true,
                        );
                },
            );

            this.initializeQueryHistory();

            this.sqlTasksService = new SqlTasksService(
                SqlToolsServerClient.instance,
                this._untitledSqlDocumentService,
            );
            this.dacFxService = new DacFxService(SqlToolsServerClient.instance);
            this.sqlProjectsService = new SqlProjectsService(
                SqlToolsServerClient.instance,
            );
            this.schemaCompareService = new SchemaCompareService(
                SqlToolsServerClient.instance,
            );
            const azureResourceController = new AzureResourceController();
            this.azureAccountService = new AzureAccountService(
                this._connectionMgr.azureController,
                this._connectionMgr.accountStore,
            );
            this.azureResourceService = new AzureResourceService(
                this._connectionMgr.azureController,
                azureResourceController,
                this._connectionMgr.accountStore,
            );
            this.tableDesignerService = new TableDesignerService(
                SqlToolsServerClient.instance,
            );
            this.executionPlanService = new ExecutionPlanService(
                SqlToolsServerClient.instance,
            );

            this._queryResultWebviewController.setExecutionPlanService(this.executionPlanService);
            this._queryResultWebviewController.setUntitledDocumentService(this._untitledSqlDocumentService);

            const providerInstance = new this.ExecutionPlanCustomEditorProvider(
                this._context,
                this.executionPlanService,
                this._untitledSqlDocumentService,
            );
            vscode.window.registerCustomEditorProvider(
                "mssql.executionPlanView",
                providerInstance,
            );

            const self = this;
            const uriHandler: vscode.UriHandler = {
                handleUri(uri: vscode.Uri): vscode.ProviderResult<void> {
                    if (self.isExperimentalEnabled) {
                        const mssqlProtocolHandler = new MssqlProtocolHandler();

                        const connectionInfo =
                            mssqlProtocolHandler.handleUri(uri);

                        vscode.commands.executeCommand(
                            Constants.cmdAddObjectExplorer,
                            connectionInfo,
                        );
                    }
                },
            };
            vscode.window.registerUriHandler(uriHandler);

            // Add handlers for VS Code generated commands
            this._vscodeWrapper.onDidCloseTextDocument(
                async (params) => await this.onDidCloseTextDocument(params),
            );
            this._vscodeWrapper.onDidOpenTextDocument((params) =>
                this.onDidOpenTextDocument(params),
            );
            this._vscodeWrapper.onDidSaveTextDocument((params) =>
                this.onDidSaveTextDocument(params),
            );
            this._vscodeWrapper.onDidChangeConfiguration((params) =>
                this.onDidChangeConfiguration(params),
            );
            return true;
        }
    }

    /**
     * Helper to script a node based on the script operation
     */
    public async scriptNode(
        node: TreeNodeInfo,
        operation: ScriptOperation,
        executeScript: boolean = false,
    ): Promise<void> {
        const nodeUri = ObjectExplorerUtils.getNodeUri(node);
        let connectionCreds = Object.assign({}, node.connectionInfo);
        const databaseName = ObjectExplorerUtils.getDatabaseName(node);
        // if not connected or different database
        if (
            !this.connectionManager.isConnected(nodeUri) ||
            connectionCreds.database !== databaseName
        ) {
            // make a new connection
            connectionCreds.database = databaseName;
            if (!this.connectionManager.isConnecting(nodeUri)) {
                const promise = new Deferred<boolean>();
                await this.connectionManager.connect(
                    nodeUri,
                    connectionCreds,
                    promise,
                );
                await promise;
            }
        }

        const selectStatement = await this._scriptingService.script(
            node,
            nodeUri,
            operation,
        );
        const editor =
            await this._untitledSqlDocumentService.newQuery(selectStatement);
        let uri = editor.document.uri.toString(true);
        let scriptingObject = this._scriptingService.getObjectFromNode(node);
        let title = `${scriptingObject.schema}.${scriptingObject.name}`;
        const queryUriPromise = new Deferred<boolean>();
        await this.connectionManager.connect(
            uri,
            connectionCreds,
            queryUriPromise,
        );
        await queryUriPromise;
        this._statusview.languageFlavorChanged(
            uri,
            Constants.mssqlProviderName,
        );
        this._statusview.sqlCmdModeChanged(uri, false);
        if (executeScript) {
            const queryPromise = new Deferred<boolean>();
            await this._outputContentProvider.runQuery(
                this._statusview,
                uri,
                undefined,
                title,
                {},
                queryPromise,
            );
            await queryPromise;
            await this.connectionManager.connectionStore.removeRecentlyUsed(
                <IConnectionProfile>connectionCreds,
            );
        }

        let scriptType;
        switch (operation) {
            case ScriptOperation.Select:
                scriptType = "Select";
                break;
            case ScriptOperation.Create:
                scriptType = "Create";
                break;
            case ScriptOperation.Insert:
                scriptType = "Insert";
                break;
            case ScriptOperation.Update:
                scriptType = "Update";
                break;
            case ScriptOperation.Delete:
                scriptType = "Delete";
                break;
            case ScriptOperation.Execute:
                scriptType = "Execute";
                break;
            case ScriptOperation.Alter:
                scriptType = "Alter";
                break;
            default:
                scriptType = "Unknown";
                break;
        }
        sendActionEvent(
            TelemetryViews.QueryEditor,
            TelemetryActions.RunQuery,
            {
                isScriptExecuted: executeScript.toString(),
                objectType: node.nodeType,
                operation: scriptType,
            },
            undefined,
            connectionCreds as IConnectionProfile,
            this.connectionManager.getServerInfo(connectionCreds),
        );
    }

    /**
     * Returns a flag indicating if the extension is initialized
     */
    public isInitialized(): boolean {
        return this._initialized;
    }

    /**
     * Initializes the extension
     */
    public async initialize(): Promise<boolean> {
        // initialize language service client
        await SqlToolsServerClient.instance.initialize(this._context);
        // Init status bar
        this._statusview = new StatusView(this._vscodeWrapper);

        // Init CodeAdapter for use when user response to questions is needed
        this._prompter = new CodeAdapter(this._vscodeWrapper);

        // Init Query Results Webview Controller
        this._queryResultWebviewController = new QueryResultWebviewController(
            this._context,
            this.executionPlanService,
            this.untitledSqlDocumentService
        );

        // Init content provider for results pane
        this._outputContentProvider = new SqlOutputContentProvider(
            this._context,
            this._statusview,
            this._vscodeWrapper,
        );
        this._outputContentProvider.setQueryResultWebviewController(
            this._queryResultWebviewController,
        );
        this._queryResultWebviewController.setSqlOutputContentProvider(
            this._outputContentProvider,
        );

        // Init connection manager and connection MRU
        this._connectionMgr = new ConnectionManager(
            this._context,
            this._statusview,
            this._prompter,
        );

        // Shows first time notifications on extension installation or update
        // This call is intentionally not awaited to avoid blocking extension activation
        this.showFirstLaunchPrompts();

        // Handle case where SQL file is the 1st opened document
        const activeTextEditor = this._vscodeWrapper.activeTextEditor;
        if (activeTextEditor && this._vscodeWrapper.isEditingSqlFile) {
            this.onDidOpenTextDocument(activeTextEditor.document);
        }
        await this.sanitizeConnectionProfiles();
        await this.loadTokenCache();
        Utils.logDebug("activated.");
        this._initialized = true;
        return true;
    }

    private async loadTokenCache(): Promise<void> {
        await this._connectionMgr.azureController.loadTokenCache();
    }

    /**
     * Sanitize the connection profiles in the settings.
     */
    public async sanitizeConnectionProfiles(): Promise<void> {
        const sanitize = async (
            connectionProfiles: IConnectionProfile[],
            target: vscode.ConfigurationTarget,
        ) => {
            let profileChanged = false;
            for (const conn of connectionProfiles) {
                // remove azure account token
                if (
                    conn &&
                    conn.authenticationType !== "AzureMFA" &&
                    conn.azureAccountToken !== undefined
                ) {
                    conn.azureAccountToken = undefined;
                    profileChanged = true;
                }
                // remove password
                if (!Utils.isEmpty(conn.password)) {
                    // save the password in the credential store if save password is true
                    await this.connectionManager.connectionStore.saveProfilePasswordIfNeeded(
                        conn,
                    );
                    conn.password = "";
                    profileChanged = true;
                }
                // Fixup 'Encrypt' property if needed
                let result = ConnInfo.updateEncrypt(conn);
                if (result.updateStatus) {
                    await this.connectionManager.connectionStore.saveProfile(
                        result.connection as IConnectionProfile,
                    );
                }
            }
            if (profileChanged) {
                await this._vscodeWrapper.setConfiguration(
                    Constants.extensionName,
                    Constants.connectionsArrayName,
                    connectionProfiles,
                    target,
                );
            }
        };
        const profileMapping = new Map<
            vscode.ConfigurationTarget,
            IConnectionProfile[]
        >();
        const configuration = this._vscodeWrapper.getConfiguration(
            Constants.extensionName,
            this._vscodeWrapper.activeTextEditorUri,
        );
        const configValue = configuration.inspect<IConnectionProfile[]>(
            Constants.connectionsArrayName,
        );
        profileMapping.set(
            vscode.ConfigurationTarget.Global,
            configValue.globalValue || [],
        );
        profileMapping.set(
            vscode.ConfigurationTarget.Workspace,
            configValue.workspaceValue || [],
        );
        profileMapping.set(
            vscode.ConfigurationTarget.WorkspaceFolder,
            configValue.workspaceFolderValue || [],
        );
        for (const target of profileMapping.keys()) {
            // sanitize the connections and save them back to their original target.
            await sanitize(profileMapping.get(target), target);
        }
    }

    /**
     * Creates a new Object Explorer session
     * @param connectionCredentials Connection credentials to use for the session
     * @returns True if the session was created successfully, false otherwise
     */
    public async createObjectExplorerSession(
        connectionCredentials?: IConnectionInfo,
    ): Promise<boolean> {
        let createSessionPromise = new Deferred<TreeNodeInfo>();
        const sessionId = await this._objectExplorerProvider.createSession(
            createSessionPromise,
            connectionCredentials,
            this._context,
        );
        if (sessionId) {
            const newNode = await createSessionPromise;
            if (newNode) {
                console.log(newNode);
                this._objectExplorerProvider.refresh(undefined);
                return true;
            }
        }
        return false;
    }

    public async createObjectExplorerSessionFromDialog(
        connectionCredentials?: IConnectionInfo,
    ): Promise<TreeNodeInfo> {
        let createSessionPromise = new Deferred<TreeNodeInfo>();
        const sessionId = await this._objectExplorerProvider.createSession(
            createSessionPromise,
            connectionCredentials,
            this._context,
        );
        if (sessionId) {
            const newNode = await createSessionPromise;
            if (newNode) {
                console.log(newNode);
                this._objectExplorerProvider.refresh(undefined);
                return newNode;
            }
        }
        return undefined;
    }

    /**
     * Initializes the Object Explorer commands
     */
    private initializeObjectExplorer(): void {
        const self = this;
        // Register the object explorer tree provider
        this._objectExplorerProvider = new ObjectExplorerProvider(
            this._connectionMgr,
        );
        this.objectExplorerTree = vscode.window.createTreeView(
            "objectExplorer",
            {
                treeDataProvider: this._objectExplorerProvider,
                canSelectMany: false,
            },
        );
        this._context.subscriptions.push(this.objectExplorerTree);

        // Sets the correct current node on any node selection
        this._context.subscriptions.push(
            this.objectExplorerTree.onDidChangeSelection(
                (e: vscode.TreeViewSelectionChangeEvent<TreeNodeInfo>) => {
                    if (e.selection?.length > 0) {
                        self._objectExplorerProvider.currentNode =
                            e.selection[0];
                    }
                },
            ),
        );

        // Old style Add connection when experimental features are not enabled

        // Add Object Explorer Node
        this.registerCommandWithArgs(Constants.cmdAddObjectExplorer);
        this._event.on(Constants.cmdAddObjectExplorer, async (args: any) => {
            if (!this.isExperimentalEnabled) {
                if (!self._objectExplorerProvider.objectExplorerExists) {
                    self._objectExplorerProvider.objectExplorerExists = true;
                }
                await self.createObjectExplorerSession();
            } else {
                let connectionInfo: IConnectionInfo | undefined = undefined;
                if (args) {
                    // validate that `args` is an IConnectionInfo before assigning
                    if (isIConnectionInfo(args)) {
                        connectionInfo = args;
                    }
                }

                const connDialog = new ConnectionDialogWebviewController(
                    this._context,
                    this,
                    this._objectExplorerProvider,
                    connectionInfo,
                );
                connDialog.revealToForeground();
            }
        });

        // Object Explorer New Query
        this._context.subscriptions.push(
            vscode.commands.registerCommand(
                Constants.cmdObjectExplorerNewQuery,
                async (treeNodeInfo: TreeNodeInfo) => {
                    const connectionCredentials = Object.assign(
                        {},
                        treeNodeInfo.connectionInfo,
                    );
                    const databaseName =
                        ObjectExplorerUtils.getDatabaseName(treeNodeInfo);
                    if (
                        databaseName !== connectionCredentials.database &&
                        databaseName !== LocalizedConstants.defaultDatabaseLabel
                    ) {
                        connectionCredentials.database = databaseName;
                    } else if (
                        databaseName === LocalizedConstants.defaultDatabaseLabel
                    ) {
                        connectionCredentials.database = "";
                    }
                    treeNodeInfo.connectionInfo = connectionCredentials;
                    await self.onNewQuery(treeNodeInfo);
                },
            ),
        );

        // Remove Object Explorer Node
        this._context.subscriptions.push(
            vscode.commands.registerCommand(
                Constants.cmdRemoveObjectExplorerNode,
                async (treeNodeInfo: TreeNodeInfo) => {
                    await this._objectExplorerProvider.removeObjectExplorerNode(
                        treeNodeInfo,
                    );
                    let profile = <IConnectionProfile>(
                        treeNodeInfo.connectionInfo
                    );
                    await this._connectionMgr.connectionStore.removeProfile(
                        profile,
                        false,
                    );
                    return this._objectExplorerProvider.refresh(undefined);
                },
            ),
        );

        // Refresh Object Explorer Node
        this._context.subscriptions.push(
            vscode.commands.registerCommand(
                Constants.cmdRefreshObjectExplorerNode,
                async (treeNodeInfo: TreeNodeInfo) => {
                    await this._objectExplorerProvider.refreshNode(
                        treeNodeInfo,
                    );
                },
            ),
        );

        // Sign In into Object Explorer Node
        this._context.subscriptions.push(
            vscode.commands.registerCommand(
                Constants.cmdObjectExplorerNodeSignIn,
                async (node: AccountSignInTreeNode) => {
                    let profile = <IConnectionProfile>(
                        node.parentNode.connectionInfo
                    );
                    profile =
                        await self.connectionManager.connectionUI.promptForRetryCreateProfile(
                            profile,
                        );
                    if (profile) {
                        node.parentNode.connectionInfo = <IConnectionInfo>(
                            profile
                        );
                        self._objectExplorerProvider.updateNode(
                            node.parentNode,
                        );
                        self._objectExplorerProvider.signInNodeServer(
                            node.parentNode,
                        );
                        return self._objectExplorerProvider.refresh(undefined);
                    }
                },
            ),
        );

        // Connect to Object Explorer Node
        this._context.subscriptions.push(
            vscode.commands.registerCommand(
                Constants.cmdConnectObjectExplorerNode,
                async (node: ConnectTreeNode) => {
                    await self.createObjectExplorerSession(
                        node.parentNode.connectionInfo,
                    );
                },
            ),
        );

        // Disconnect Object Explorer Node
        this._context.subscriptions.push(
            vscode.commands.registerCommand(
                Constants.cmdDisconnectObjectExplorerNode,
                async (node: TreeNodeInfo) => {
                    await this._objectExplorerProvider.removeObjectExplorerNode(
                        node,
                        true,
                    );
                    return this._objectExplorerProvider.refresh(undefined);
                },
            ),
        );

        if (this.isExperimentalEnabled) {
            this._context.subscriptions.push(
                vscode.commands.registerCommand(
                    Constants.cmdEditConnection,
                    async (node: TreeNodeInfo) => {
                        const connDialog =
                            new ConnectionDialogWebviewController(
                                this._context,
                                this,
                                this._objectExplorerProvider,
                                node.connectionInfo,
                            );
                        connDialog.revealToForeground();
                    },
                ),
            );

            this._context.subscriptions.push(
                vscode.commands.registerCommand(
                    Constants.cmdNewTable,
                    async (node: TreeNodeInfo) => {
                        const reactPanel = new TableDesignerWebviewController(
                            this._context,
                            this.tableDesignerService,
                            this._connectionMgr,
                            this._untitledSqlDocumentService,
                            node,
                        );
                        reactPanel.revealToForeground();
                    },
                ),
            );

            this._context.subscriptions.push(
                vscode.commands.registerCommand(
                    Constants.cmdEditTable,
                    async (node: TreeNodeInfo) => {
                        const reactPanel = new TableDesignerWebviewController(
                            this._context,
                            this.tableDesignerService,
                            this._connectionMgr,
                            this._untitledSqlDocumentService,
                            node,
                        );
                        reactPanel.revealToForeground();
                    },
                ),
            );

            const filterNode = async (node: TreeNodeInfo) => {
                const filters = await ObjectExplorerFilter.getFilters(
                    this._context,
                    node,
                );
                if (filters) {
                    node.filters = filters;
                    if (
                        node.collapsibleState ===
                        vscode.TreeItemCollapsibleState.Collapsed
                    ) {
                        await this._objectExplorerProvider.refreshNode(node);
                    } else if (
                        node.collapsibleState ===
                        vscode.TreeItemCollapsibleState.Expanded
                    ) {
                        await this._objectExplorerProvider.expandNode(
                            node,
                            node.sessionId,
                            undefined,
                        );
                    }
                    await this.objectExplorerTree.reveal(node, {
                        select: true,
                        focus: true,
                        expand: true,
                    });
                } else {
                    // User cancelled the operation. Do nothing and focus on the node
                    await this.objectExplorerTree.reveal(node, {
                        select: true,
                        focus: true,
                    });
                    return;
                }
            };

            this._context.subscriptions.push(
                vscode.commands.registerCommand(
                    Constants.cmdFilterNode,
                    filterNode,
                ),
            );

            this._context.subscriptions.push(
                vscode.commands.registerCommand(
                    Constants.cmdFilterNodeWithExistingFilters,
                    filterNode,
                ),
            );

            this._context.subscriptions.push(
                vscode.commands.registerCommand(
                    Constants.cmdClearFilters,
                    async (node: TreeNodeInfo) => {
                        node.filters = [];
                        await this._objectExplorerProvider.refreshNode(node);
                        await this.objectExplorerTree.reveal(node, {
                            select: true,
                            focus: true,
                            expand: true,
                        });
                    },
                ),
            );
        }

        if (this.isNewQueryResultFeatureEnabled) {
            this._context.subscriptions.push(
                vscode.window.registerWebviewViewProvider(
                    "queryResult",
                    this._queryResultWebviewController,
                ),
            );
        }

        // Initiate the scripting service
        this._scriptingService = new ScriptingService(this._connectionMgr);

        // Script as Select
        this._context.subscriptions.push(
            vscode.commands.registerCommand(
                Constants.cmdScriptSelect,
                async (node: TreeNodeInfo) => {
                    await this.scriptNode(node, ScriptOperation.Select, true);
                    await UserSurvey.getInstance().promptUserForNPSFeedback();
                },
            ),
        );

        // Script as Create
        this._context.subscriptions.push(
            vscode.commands.registerCommand(
                Constants.cmdScriptCreate,
                async (node: TreeNodeInfo) =>
                    await this.scriptNode(node, ScriptOperation.Create),
            ),
        );

        // Script as Drop
        this._context.subscriptions.push(
            vscode.commands.registerCommand(
                Constants.cmdScriptDelete,
                async (node: TreeNodeInfo) =>
                    await this.scriptNode(node, ScriptOperation.Delete),
            ),
        );

        // Script as Execute
        this._context.subscriptions.push(
            vscode.commands.registerCommand(
                Constants.cmdScriptExecute,
                async (node: TreeNodeInfo) =>
                    await this.scriptNode(node, ScriptOperation.Execute),
            ),
        );

        // Script as Alter
        this._context.subscriptions.push(
            vscode.commands.registerCommand(
                Constants.cmdScriptAlter,
                async (node: TreeNodeInfo) =>
                    await this.scriptNode(node, ScriptOperation.Alter),
            ),
        );

        // Copy object name command
        this._context.subscriptions.push(
            vscode.commands.registerCommand(
                Constants.cmdCopyObjectName,
                async () => {
                    let node = this._objectExplorerProvider.currentNode;
                    // Folder node
                    if (node.context.type === Constants.folderLabel) {
                        return;
                    } else if (
                        node.context.type === Constants.serverLabel ||
                        node.context.type === Constants.disconnectedServerLabel
                    ) {
                        const label =
                            typeof node.label === "string"
                                ? node.label
                                : node.label.label;
                        await this._vscodeWrapper.clipboardWriteText(label);
                    } else {
                        let scriptingObject =
                            this._scriptingService.getObjectFromNode(node);
                        const escapedName = Utils.escapeClosingBrackets(
                            scriptingObject.name,
                        );
                        if (scriptingObject.schema) {
                            let database =
                                ObjectExplorerUtils.getDatabaseName(node);
                            const databaseName =
                                Utils.escapeClosingBrackets(database);
                            const escapedSchema = Utils.escapeClosingBrackets(
                                scriptingObject.schema,
                            );
                            await this._vscodeWrapper.clipboardWriteText(
                                `[${databaseName}].${escapedSchema}.[${escapedName}]`,
                            );
                        } else {
                            await this._vscodeWrapper.clipboardWriteText(
                                `[${escapedName}]`,
                            );
                        }
                    }
                },
            ),
        );
    }

    /**
     * Initializes the Query History commands
     */
    private initializeQueryHistory(): void {
        let config = this._vscodeWrapper.getConfiguration(
            Constants.extensionConfigSectionName,
        );
        let queryHistoryFeature = config.get(
            Constants.configEnableQueryHistoryFeature,
        );
        // If the query history feature is enabled
        if (queryHistoryFeature && !this._queryHistoryRegistered) {
            // Register the query history tree provider
            this._queryHistoryProvider = new QueryHistoryProvider(
                this._connectionMgr,
                this._outputContentProvider,
                this._vscodeWrapper,
                this._untitledSqlDocumentService,
                this._statusview,
                this._prompter,
            );

            this._context.subscriptions.push(
                vscode.window.registerTreeDataProvider(
                    "queryHistory",
                    this._queryHistoryProvider,
                ),
            );

            // Command to refresh Query History
            this._context.subscriptions.push(
                vscode.commands.registerCommand(
                    Constants.cmdRefreshQueryHistory,
                    (ownerUri: string, hasError: boolean) => {
                        config = this._vscodeWrapper.getConfiguration(
                            Constants.extensionConfigSectionName,
                        );
                        let queryHistoryFeatureEnabled = config.get(
                            Constants.configEnableQueryHistoryFeature,
                        );
                        let queryHistoryCaptureEnabled = config.get(
                            Constants.configEnableQueryHistoryCapture,
                        );
                        if (
                            queryHistoryFeatureEnabled &&
                            queryHistoryCaptureEnabled
                        ) {
                            const timeStamp = new Date();
                            this._queryHistoryProvider.refresh(
                                ownerUri,
                                timeStamp,
                                hasError,
                            );
                        }
                    },
                ),
            );

            // Command to enable clear all entries in Query History
            this._context.subscriptions.push(
                vscode.commands.registerCommand(
                    Constants.cmdClearAllQueryHistory,
                    () => {
                        this._queryHistoryProvider.clearAll();
                    },
                ),
            );

            // Command to enable delete an entry in Query History
            this._context.subscriptions.push(
                vscode.commands.registerCommand(
                    Constants.cmdDeleteQueryHistory,
                    (node: QueryHistoryNode) => {
                        this._queryHistoryProvider.deleteQueryHistoryEntry(
                            node,
                        );
                    },
                ),
            );

            // Command to enable open a query in Query History
            this._context.subscriptions.push(
                vscode.commands.registerCommand(
                    Constants.cmdOpenQueryHistory,
                    async (node: QueryHistoryNode) => {
                        await this._queryHistoryProvider.openQueryHistoryEntry(
                            node,
                        );
                    },
                ),
            );

            // Command to enable run a query in Query History
            this._context.subscriptions.push(
                vscode.commands.registerCommand(
                    Constants.cmdRunQueryHistory,
                    async (node: QueryHistoryNode) => {
                        await this._queryHistoryProvider.openQueryHistoryEntry(
                            node,
                            true,
                        );
                    },
                ),
            );

            // Command to start the query history capture
            this._context.subscriptions.push(
                vscode.commands.registerCommand(
                    Constants.cmdStartQueryHistory,
                    async (node: QueryHistoryNode) => {
                        await this._queryHistoryProvider.startQueryHistoryCapture();
                    },
                ),
            );

            // Command to pause the query history capture
            this._context.subscriptions.push(
                vscode.commands.registerCommand(
                    Constants.cmdPauseQueryHistory,
                    async (node: QueryHistoryNode) => {
                        await this._queryHistoryProvider.pauseQueryHistoryCapture();
                    },
                ),
            );

            // Command to open the query history experience in the command palette
            this._context.subscriptions.push(
                vscode.commands.registerCommand(
                    Constants.cmdCommandPaletteQueryHistory,
                    async () => {
                        await this._queryHistoryProvider.showQueryHistoryCommandPalette();
                    },
                ),
            );
            this._queryHistoryRegistered = true;
        }
    }

    /**
     * Handles the command to toggle SQLCMD mode
     */
    private async onToggleSqlCmd(): Promise<void> {
        let isSqlCmd: boolean;
        const uri = this._vscodeWrapper.activeTextEditorUri;
        const queryRunner = this._outputContentProvider.getQueryRunner(uri);
        // if a query runner exists, use it
        if (queryRunner) {
            isSqlCmd = queryRunner.isSqlCmd;
        } else {
            // otherwise create a new query runner
            isSqlCmd = false;
            const editor = this._vscodeWrapper.activeTextEditor;
            const title = path.basename(editor.document.fileName);
            this._outputContentProvider.createQueryRunner(
                this._statusview,
                uri,
                title,
            );
        }
        await this._outputContentProvider.toggleSqlCmd(
            this._vscodeWrapper.activeTextEditorUri,
        );
        await this._connectionMgr.onChooseLanguageFlavor(true, !isSqlCmd);
        this._statusview.sqlCmdModeChanged(
            this._vscodeWrapper.activeTextEditorUri,
            !isSqlCmd,
        );
    }

    /**
     * Handles the command to cancel queries
     */
    private onCancelQuery(): void {
        if (!this.canRunCommand() || !this.validateTextDocumentHasFocus()) {
            return;
        }
        try {
            let uri = this._vscodeWrapper.activeTextEditorUri;
            this._outputContentProvider.cancelQuery(uri);
        } catch (err) {
            console.warn(`Unexpected error cancelling query : ${err}`);
        }
    }

    /**
     * Choose a new database from the current server
     */
    private async onChooseDatabase(): Promise<boolean> {
        if (this.canRunCommand() && this.validateTextDocumentHasFocus()) {
            const success = await this._connectionMgr.onChooseDatabase();
            return success;
        }
        return false;
    }

    /**
     * Choose a language flavor for the SQL document. Should be either "MSSQL" or "Other"
     * to indicate that intellisense and other services should not be provided
     */
    private async onChooseLanguageFlavor(): Promise<boolean> {
        if (this.canRunCommand() && this.validateTextDocumentHasFocus()) {
            const fileUri = this._vscodeWrapper.activeTextEditorUri;
            if (fileUri && this._vscodeWrapper.isEditingSqlFile) {
                this._connectionMgr.onChooseLanguageFlavor();
            } else {
                this._vscodeWrapper.showWarningMessage(
                    LocalizedConstants.msgOpenSqlFile,
                );
            }
        }
        return false;
    }

    /**
     * Close active connection, if any
     */
    private async onDisconnect(): Promise<boolean> {
        if (this.canRunCommand() && this.validateTextDocumentHasFocus()) {
            let fileUri = this._vscodeWrapper.activeTextEditorUri;
            let queryRunner =
                this._outputContentProvider.getQueryRunner(fileUri);
            if (queryRunner && queryRunner.isExecutingQuery) {
                this._outputContentProvider.cancelQuery(fileUri);
            }
            const success = await this._connectionMgr.onDisconnect();
            if (success) {
                vscode.commands.executeCommand(
                    "setContext",
                    "mssql.editorConnected",
                    false,
                );
            }
            return success;
        }
        return false;
    }

    /**
     * Manage connection profiles (create, edit, remove).
     * Public for testing purposes
     */
    public async onManageProfiles(): Promise<void> {
        if (this.canRunCommand()) {
            await this._connectionMgr.onManageProfiles();
            return;
        }
    }

    /**
     * Clears all pooled connections not in active use.
     */
    public async onClearPooledConnections(): Promise<void> {
        if (this.canRunCommand()) {
            await this._connectionMgr.onClearPooledConnections();
            return;
        }
    }

    /**
     * Let users pick from a list of connections
     */
    public async onNewConnection(): Promise<boolean> {
        if (this.canRunCommand() && this.validateTextDocumentHasFocus()) {
            let credentials = await this._connectionMgr.onNewConnection();
            if (credentials) {
                await this.createObjectExplorerSession(credentials);
                return true;
            }
        }
        return false;
    }

    /**
     * Makes a connection and save if saveConnection is set to true
     * @param uri The URI of the connection to list the databases for.
     * @param connectionInfo The connection info
     * @param connectionPromise connection promise object
     * @param saveConnection saves the connection profile if sets to true
     * @returns if saveConnection is set to true, returns true for successful connection and saving the profile
     * otherwise returns true for successful connection
     *
     */
    public async connect(
        uri: string,
        connectionInfo: IConnectionInfo,
        connectionPromise: Deferred<boolean>,
        saveConnection?: boolean,
    ): Promise<boolean> {
        if (this.canRunCommand() && uri && connectionInfo) {
            const connectedSuccessfully = await this._connectionMgr.connect(
                uri,
                connectionInfo,
                connectionPromise,
            );
            if (connectedSuccessfully) {
                if (saveConnection) {
                    await this.createObjectExplorerSession(connectionInfo);
                }
                return true;
            }
        }
        return false;
    }

    /**
     * Clear and rebuild the IntelliSense cache
     */
    public onRebuildIntelliSense(): void {
        if (this.canRunCommand() && this.validateTextDocumentHasFocus()) {
            const fileUri = this._vscodeWrapper.activeTextEditorUri;
            if (fileUri && this._vscodeWrapper.isEditingSqlFile) {
                this._statusview.languageServiceStatusChanged(
                    fileUri,
                    LocalizedConstants.updatingIntelliSenseStatus,
                );
                SqlToolsServerClient.instance.sendNotification(
                    RebuildIntelliSenseNotification.type,
                    {
                        ownerUri: fileUri,
                    },
                );
            } else {
                this._vscodeWrapper.showWarningMessage(
                    LocalizedConstants.msgOpenSqlFile,
                );
            }
        }
    }

    /**
     * Send completion extension load request to language service
     */
    public onLoadCompletionExtension(params: CompletionExtensionParams): void {
        SqlToolsServerClient.instance.sendRequest(
            CompletionExtLoadRequest.type,
            params,
        );
    }

    /**
     * execute the SQL statement for the current cursor position
     */
    public async onRunCurrentStatement(
        callbackThis?: MainController,
    ): Promise<void> {
        // the 'this' context is lost in retry callback, so capture it here
        let self: MainController = callbackThis ? callbackThis : this;
        try {
            if (!self.canRunCommand()) {
                return;
            }
            if (!self.canRunV2Command()) {
                // Notify the user that this is not supported on this version
                await this._vscodeWrapper.showErrorMessage(
                    LocalizedConstants.macSierraRequiredErrorMessage,
                );
                return;
            }
            if (!self.validateTextDocumentHasFocus()) {
                return;
            }

            // check if we're connected and editing a SQL file
            if (
                await self.isRetryRequiredBeforeQuery(
                    self.onRunCurrentStatement,
                )
            ) {
                return;
            }

            let editor = self._vscodeWrapper.activeTextEditor;
            let uri = self._vscodeWrapper.activeTextEditorUri;
            let title = path.basename(editor.document.fileName);

            // return early if the document does contain any text
            if (editor.document.getText(undefined).trim().length === 0) {
                return;
            }

            // only the start line and column are used to determine the current statement
            let querySelection: ISelectionData = {
                startLine: editor.selection.start.line,
                startColumn: editor.selection.start.character,
                endLine: 0,
                endColumn: 0,
            };

            await self._outputContentProvider.runCurrentStatement(
                self._statusview,
                uri,
                querySelection,
                title,
            );
        } catch (err) {
            console.warn(`Unexpected error running current statement : ${err}`);
        }
    }

    /**
     * get the T-SQL query from the editor, run it and show output
     */
    public async onRunQuery(callbackThis?: MainController): Promise<void> {
        // the 'this' context is lost in retry callback, so capture it here
        let self: MainController = callbackThis ? callbackThis : this;
        try {
            if (!self.canRunCommand() || !self.validateTextDocumentHasFocus()) {
                return;
            }

            // check if we're connected and editing a SQL file
            if (await self.isRetryRequiredBeforeQuery(self.onRunQuery)) {
                return;
            }

            let editor = self._vscodeWrapper.activeTextEditor;
            let uri = self._vscodeWrapper.activeTextEditorUri;

            // Do not execute when there are multiple selections in the editor until it can be properly handled.
            // Otherwise only the first selection will be executed and cause unexpected issues.
            if (editor.selections?.length > 1) {
                self._vscodeWrapper.showErrorMessage(
                    LocalizedConstants.msgMultipleSelectionModeNotSupported,
                );
                return;
            }

            // create new connection
            if (!self.connectionManager.isConnected(uri)) {
                await self.onNewConnection();
                sendActionEvent(
                    TelemetryViews.QueryEditor,
                    TelemetryActions.CreateConnection,
                );
            }
            // check if current connection is still valid / active - if not, refresh azure account token
            await self._connectionMgr.refreshAzureAccountToken(uri);

            let title = path.basename(editor.document.fileName);
            let querySelection: ISelectionData;
            // Calculate the selection if we have a selection, otherwise we'll treat null as
            // the entire document's selection
            if (!editor.selection.isEmpty) {
                let selection = editor.selection;
                querySelection = {
                    startLine: selection.start.line,
                    startColumn: selection.start.character,
                    endLine: selection.end.line,
                    endColumn: selection.end.character,
                };
            }

            // Trim down the selection. If it is empty after selecting, then we don't execute
            let selectionToTrim = editor.selection.isEmpty
                ? undefined
                : editor.selection;
            if (editor.document.getText(selectionToTrim).trim().length === 0) {
                return;
            }

            await self._outputContentProvider.runQuery(
                self._statusview,
                uri,
                querySelection,
                title,
                self._executionPlanOptions
            );
        } catch (err) {
            console.warn(`Unexpected error running query : ${err}`);
        }
    }

    /**
     * Check if the state is ready to execute a query and retry
     * the query execution method if needed
     */
    public async isRetryRequiredBeforeQuery(
        retryMethod: any,
    ): Promise<boolean> {
        let self = this;
        let result: boolean = undefined;
        try {
            if (!self._vscodeWrapper.isEditingSqlFile) {
                // Prompt the user to change the language mode to SQL before running a query
                result =
                    await self._connectionMgr.connectionUI.promptToChangeLanguageMode();
            } else if (
                !self._connectionMgr.isConnected(
                    self._vscodeWrapper.activeTextEditorUri,
                )
            ) {
                result = await self.onNewConnection();
            }
            if (result) {
                await retryMethod(self);
                return true;
            } else {
                // we don't need to do anything to configure environment before running query
                return false;
            }
        } catch (err) {
            await self._vscodeWrapper.showErrorMessage(
                LocalizedConstants.msgError + err,
            );
        }
    }

    /**
     * Executes a callback and logs any errors raised
     */
    private runAndLogErrors<T>(promise: Promise<T>): Promise<T> {
        let self = this;
        return promise.catch((err) => {
            self._vscodeWrapper.showErrorMessage(
                LocalizedConstants.msgError + err,
            );
            return undefined;
        });
    }

    /**
     * Access the connection manager for testing
     */
    public get connectionManager(): ConnectionManager {
        return this._connectionMgr;
    }

    public set connectionManager(connectionManager: ConnectionManager) {
        this._connectionMgr = connectionManager;
    }

    public set untitledSqlDocumentService(
        untitledSqlDocumentService: UntitledSqlDocumentService,
    ) {
        this._untitledSqlDocumentService = untitledSqlDocumentService;
    }

    /**
     * Verifies the extension is initilized and if not shows an error message
     */
    private canRunCommand(): boolean {
        if (this._connectionMgr === undefined) {
            Utils.showErrorMsg(LocalizedConstants.extensionNotInitializedError);
            return false;
        }
        return true;
    }

    /**
     * Return whether or not some text document currently has focus, and display an error message if not
     */
    private validateTextDocumentHasFocus(): boolean {
        if (this._vscodeWrapper.activeTextEditorUri === undefined) {
            Utils.showErrorMsg(LocalizedConstants.noActiveEditorMsg);
            return false;
        }
        return true;
    }

    /**
     * Verifies the tools service version is high enough to support certain commands
     */
    private canRunV2Command(): boolean {
        let version: number = SqlToolsServerClient.instance.getServiceVersion();
        return version > 1;
    }

    /**
     * Prompts the user to view release notes, if this is a new extension install
     */
    private async showFirstLaunchPrompts(): Promise<void> {
        let self = this;
        if (!this.doesExtensionLaunchedFileExist()) {
            // ask the user to view release notes document
            let confirmText = LocalizedConstants.viewMore;
            let promiseReleaseNotes = this._vscodeWrapper
                .showInformationMessage(
                    LocalizedConstants.releaseNotesPromptDescription,
                    confirmText,
                )
                .then(async (result) => {
                    if (result === confirmText) {
                        await self.launchReleaseNotesPage();
                    }
                });

            await Promise.all([promiseReleaseNotes]);
        }
    }

    /**
     * Shows the release notes page in the preview browser
     */
    private async launchReleaseNotesPage(): Promise<void> {
        await vscode.env.openExternal(
            vscode.Uri.parse(Constants.changelogLink),
        );
    }

    /**
     * Shows the Getting Started page in the preview browser
     */
    private async launchGettingStartedPage(): Promise<void> {
        await vscode.env.openExternal(
            vscode.Uri.parse(Constants.gettingStartedGuideLink),
        );
    }

    /**
     * Opens a new query and creates new connection
     */
    public async onNewQuery(
        node?: TreeNodeInfo,
        content?: string,
    ): Promise<boolean> {
        if (this.canRunCommand()) {
            // from the object explorer context menu
            const editor =
                await this._untitledSqlDocumentService.newQuery(content);
            const uri = editor.document.uri.toString(true);
            if (node) {
                // connect to the node if the command came from the context
                const connectionCreds = node.connectionInfo;
                // if the node isn't connected
                if (!node.sessionId) {
                    // connect it first
                    await this.createObjectExplorerSession(node.connectionInfo);
                }
                this._statusview.languageFlavorChanged(
                    uri,
                    Constants.mssqlProviderName,
                );
                // connection string based credential
                if (connectionCreds.connectionString) {
                    if ((connectionCreds as IConnectionProfile).savePassword) {
                        // look up connection string
                        let connectionString =
                            await this._connectionMgr.connectionStore.lookupPassword(
                                connectionCreds,
                                true,
                            );
                        connectionCreds.connectionString = connectionString;
                    }
                }
                await this.connectionManager.connect(uri, connectionCreds);
                this._statusview.sqlCmdModeChanged(uri, false);
                await this.connectionManager.connectionStore.removeRecentlyUsed(
                    <IConnectionProfile>connectionCreds,
                );
                sendActionEvent(
                    TelemetryViews.ObjectExplorer,
                    TelemetryActions.NewQuery,
                    {
                        nodeType: node.nodeType,
                    },
                    undefined,
                    node.connectionInfo as IConnectionProfile,
                    this._connectionMgr.getServerInfo(node.connectionInfo),
                );
                return true;
            } else {
                // new query command
                const credentials = await this._connectionMgr.onNewConnection();

                // initiate a new OE with same connection
                if (credentials) {
                    await this.createObjectExplorerSession(credentials);
                }
                this._statusview.sqlCmdModeChanged(uri, false);
                sendActionEvent(
                    TelemetryViews.CommandPalette,
                    TelemetryActions.NewQuery,
                    undefined,
                    undefined,
                    credentials as IConnectionProfile,
                    this._connectionMgr.getServerInfo(credentials),
                );
                return true;
            }
        }
        return false;
    }

    /**
     * Check if the extension launched file exists.
     * This is to detect when we are running in a clean install scenario.
     */
    private doesExtensionLaunchedFileExist(): boolean {
        // check if file already exists on disk
        let filePath = this._context.asAbsolutePath("extensionlaunched.dat");
        try {
            // this will throw if the file does not exist
            fs.statSync(filePath);
            return true;
        } catch (err) {
            try {
                // write out the "first launch" file if it doesn't exist
                fs.writeFile(filePath, "launched", (err) => {
                    return;
                });
            } catch (err) {
                // ignore errors writing first launch file since there isn't really
                // anything we can do to recover in this situation.
            }
            return false;
        }
    }

    /**
     * Called by VS Code when a text document closes. This will dispatch calls to other
     * controllers as needed. Determines if this was a normal closed file, a untitled closed file,
     * or a renamed file
     * @param doc The document that was closed
     */
    public async onDidCloseTextDocument(
        doc: vscode.TextDocument,
    ): Promise<void> {
        if (this._connectionMgr === undefined) {
            // Avoid processing events before initialization is complete
            return;
        }
        let closedDocumentUri: string = doc.uri.toString(true);
        let closedDocumentUriScheme: string = doc.uri.scheme;

        // Stop timers if they have been started
        if (this._lastSavedTimer) {
            this._lastSavedTimer.end();
        }

        if (this._lastOpenedTimer) {
            this._lastOpenedTimer.end();
        }

        // Determine which event caused this close event

        // If there was a saveTextDoc event just before this closeTextDoc event and it
        // was untitled then we know it was an untitled save
        if (
            this._lastSavedUri &&
            closedDocumentUriScheme === LocalizedConstants.untitledScheme &&
            this._lastSavedTimer.getDuration() <
                Constants.untitledSaveTimeThreshold
        ) {
            // Untitled file was saved and connection will be transfered
            await this._connectionMgr.transferFileConnection(
                closedDocumentUri,
                this._lastSavedUri,
            );

            // If there was an openTextDoc event just before this closeTextDoc event then we know it was a rename
        } else if (
            this._lastOpenedUri &&
            this._lastOpenedTimer.getDuration() <
                Constants.renamedOpenTimeThreshold
        ) {
            // File was renamed and connection will be transfered
            await this._connectionMgr.transferFileConnection(
                closedDocumentUri,
                this._lastOpenedUri,
            );
        } else {
            // Pass along the close event to the other handlers for a normal closed file
            await this._connectionMgr.onDidCloseTextDocument(doc);
            this._outputContentProvider.onDidCloseTextDocument(doc);
        }

        // Reset special case timers and events
        this._lastSavedUri = undefined;
        this._lastSavedTimer = undefined;
        this._lastOpenedTimer = undefined;
        this._lastOpenedUri = undefined;

        // Remove diagnostics for the related file
        let diagnostics = SqlToolsServerClient.instance.diagnosticCollection;
        if (diagnostics.has(doc.uri)) {
            diagnostics.delete(doc.uri);
        }
    }

    /**
     * Called by VS Code when a text document is opened. Checks if a SQL file was opened
     * to enable features of our extension for the document.
     */
    public onDidOpenTextDocument(doc: vscode.TextDocument): void {
        if (this._connectionMgr === undefined) {
            // Avoid processing events before initialization is complete
            return;
        }
        this._connectionMgr.onDidOpenTextDocument(doc);

        if (doc && doc.languageId === Constants.languageId) {
            // set encoding to false
            this._statusview.languageFlavorChanged(
                doc.uri.toString(true),
                Constants.mssqlProviderName,
            );
        }

        if (doc && doc.languageId === Constants.sqlPlanLanguageId) {
            vscode.commands.executeCommand(
                "workbench.action.closeActiveEditor",
            );
        }

        // Setup properties incase of rename
        this._lastOpenedTimer = new Utils.Timer();
        this._lastOpenedTimer.start();
        if (doc && doc.uri) {
            this._lastOpenedUri = doc.uri.toString(true);
        }
    }

    /**
     * Called by VS Code when a text document is saved. Will trigger a timer to
     * help determine if the file was a file saved from an untitled file.
     * @param doc The document that was saved
     */
    public onDidSaveTextDocument(doc: vscode.TextDocument): void {
        if (this._connectionMgr === undefined) {
            // Avoid processing events before initialization is complete
            return;
        }

        // Set encoding to false by giving true as argument
        let savedDocumentUri: string = doc.uri.toString(true);

        // Keep track of which file was last saved and when for detecting the case when we save an untitled document to disk
        this._lastSavedTimer = new Utils.Timer();
        this._lastSavedTimer.start();
        this._lastSavedUri = savedDocumentUri;
    }

    private onChangeQueryHistoryConfig(): void {
        let queryHistoryFeatureEnabled = this._vscodeWrapper
            .getConfiguration(Constants.extensionConfigSectionName)
            .get(Constants.configEnableQueryHistoryFeature);
        if (queryHistoryFeatureEnabled) {
            this.initializeQueryHistory();
        }
    }

    /**
     * Called by VS Code when user settings are changed
     * @param ConfigurationChangeEvent event that is fired when config is changed
     */
    public async onDidChangeConfiguration(
        e: vscode.ConfigurationChangeEvent,
    ): Promise<void> {
        if (e.affectsConfiguration(Constants.extensionName)) {
            // Query History settings change
            this.onChangeQueryHistoryConfig();

            // Connections change
            let needsRefresh = false;
            // user connections is a super set of object explorer connections
            // read the connections from glocal settings and workspace settings.
            let userConnections: any[] =
                this.connectionManager.connectionStore.connectionConfig.getConnections(
                    true,
                );
            let objectExplorerConnections =
                this._objectExplorerProvider.rootNodeConnections;

            // if a connection(s) was/were manually removed
            let staleConnections = objectExplorerConnections.filter(
                (oeConn) => {
                    return !userConnections.some((userConn) =>
                        Utils.isSameConnection(oeConn, userConn),
                    );
                },
            );
            // disconnect that/those connection(s) and then
            // remove its/their credentials from the credential store
            // and MRU
            for (let conn of staleConnections) {
                let profile = <IConnectionProfile>conn;
                if (this.connectionManager.isActiveConnection(conn)) {
                    const uri =
                        this.connectionManager.getUriForConnection(conn);
                    await this.connectionManager.disconnect(uri);
                }
                await this.connectionManager.connectionStore.removeRecentlyUsed(
                    profile,
                );
                if (
                    profile.authenticationType ===
                        Constants.sqlAuthentication &&
                    profile.savePassword
                ) {
                    await this.connectionManager.deleteCredential(profile);
                }
            }
            // remove them from object explorer
            await this._objectExplorerProvider.removeConnectionNodes(
                staleConnections,
            );
            needsRefresh = staleConnections.length > 0;

            // if a connection(s) was/were manually added
            let newConnections = userConnections.filter((userConn) => {
                return !objectExplorerConnections.some((oeConn) =>
                    Utils.isSameConnection(userConn, oeConn),
                );
            });
            for (let conn of newConnections) {
                // if a connection is not connected
                // that means it was added manually
                const newConnectionProfile = <IConnectionProfile>conn;
                const uri =
                    ObjectExplorerUtils.getNodeUriFromProfile(
                        newConnectionProfile,
                    );
                if (
                    !this.connectionManager.isActiveConnection(conn) &&
                    !this.connectionManager.isConnecting(uri)
                ) {
                    // add a disconnected node for the connection
                    this._objectExplorerProvider.addDisconnectedNode(conn);
                    needsRefresh = true;
                }
            }

            await this.sanitizeConnectionProfiles();

            if (
                e.affectsConfiguration(
                    Constants.cmdObjectExplorerGroupBySchemaFlagName,
                )
            ) {
                let errorFoundWhileRefreshing = false;
                (await this._objectExplorerProvider.getChildren()).forEach(
                    (n: TreeNodeInfo) => {
                        try {
                            this._objectExplorerProvider.refreshNode(n);
                        } catch (e) {
                            errorFoundWhileRefreshing = true;
                            this._connectionMgr.client.logger.error(e);
                        }
                    },
                );
                if (errorFoundWhileRefreshing) {
                    Utils.showErrorMsg(
                        LocalizedConstants.objectExplorerNodeRefreshError,
                    );
                }
            }

            if (needsRefresh) {
                this._objectExplorerProvider.refresh(undefined);
            }
            if (e.affectsConfiguration(Constants.mssqlPiiLogging)) {
                this.updatePiiLoggingLevel();
            }

            // Prompt to reload VS Code when below settings are updated.
            if (
                e.affectsConfiguration(
                    Constants.enableSqlAuthenticationProvider,
                )
            ) {
                await this.displayReloadMessage(
                    LocalizedConstants.reloadPromptGeneric,
                );
            }

            // Prompt to reload VS Code when below settings are updated.
            if (e.affectsConfiguration(Constants.enableConnectionPooling)) {
                await this.displayReloadMessage(
                    LocalizedConstants.reloadPromptGeneric,
                );
            }

            if (
                e.affectsConfiguration(
                    Constants.configEnableExperimentalFeatures,
                )
            ) {
                await this.displayReloadMessage(
                    LocalizedConstants.reloadPromptGeneric,
                );
            }
        }
    }

    /**
     * Updates Pii Logging configuration for Logger.
     */
    private updatePiiLoggingLevel(): void {
        const piiLogging: boolean = vscode.workspace
            .getConfiguration(Constants.extensionName)
            .get(Constants.piiLogging, false);
        SqlToolsServerClient.instance.logger.piiLogging = piiLogging;
    }

    /**
     * Display notification with button to reload
     * return true if button clicked
     * return false if button not clicked
     */
    private async displayReloadMessage(reloadPrompt: string): Promise<boolean> {
        const result = await vscode.window.showInformationMessage(
            reloadPrompt,
            LocalizedConstants.reloadChoice,
        );
        if (result === LocalizedConstants.reloadChoice) {
            await vscode.commands.executeCommand(
                "workbench.action.reloadWindow",
            );
            return true;
        } else {
            return false;
        }
    }

    public removeAadAccount(prompter: IPrompter): void {
        this.connectionManager.removeAccount(prompter);
    }

    public addAadAccount(): void {
        this.connectionManager.addAccount();
    }

    public onClearAzureTokenCache(): void {
        this.connectionManager.onClearTokenCache();
    }

    private ExecutionPlanCustomEditorProvider = class
        implements vscode.CustomTextEditorProvider
    {
        context: vscode.ExtensionContext;
        executionPlanService: ExecutionPlanService;
        untitledSqlService: UntitledSqlDocumentService;
        constructor(
            context: vscode.ExtensionContext,
            executionPlanService: ExecutionPlanService,
            untitledSqlService: UntitledSqlDocumentService,
        ) {
            this.context = context;
            this.executionPlanService = executionPlanService;
            this.untitledSqlService = untitledSqlService;
        }

        public async resolveCustomTextEditor(
            document: vscode.TextDocument,
        ): Promise<void> {
            await this.onOpenExecutionPlanFile(document);
        }

        public async onOpenExecutionPlanFile(document: vscode.TextDocument) {
            const planContents = document.getText();
            let docName = document.fileName;
            docName = docName.substring(docName.lastIndexOf(path.sep) + 1);

            const executionPlanController = new ExecutionPlanWebviewController(
                this.context,
                this.executionPlanService,
                this.untitledSqlService,
                planContents,
                docName,
            );

            executionPlanController.revealToForeground();
        }
    };
}<|MERGE_RESOLUTION|>--- conflicted
+++ resolved
@@ -57,11 +57,8 @@
 import { QueryResultWebviewController } from "../queryResult/queryResultWebViewController";
 import { MssqlProtocolHandler } from "../mssqlProtocolHandler";
 import { isIConnectionInfo } from "../utils/utils";
-<<<<<<< HEAD
+import { UserSurvey } from "../nps/userSurvey";
 import { ExecutionPlanOptions } from "../models/contracts/queryExecute";
-=======
-import { UserSurvey } from "../nps/userSurvey";
->>>>>>> 5c02715a
 
 /**
  * The main controller class that initializes the extension
@@ -87,7 +84,7 @@
     private _queryHistoryRegistered: boolean = false;
     private _executionPlanOptions: ExecutionPlanOptions = {
         includeEstimatedExecutionPlanXml: false,
-        includeActualExecutionPlanXml: false
+        includeActualExecutionPlanXml: false,
     };
     public sqlTasksService: SqlTasksService;
     public dacFxService: DacFxService;
@@ -193,11 +190,9 @@
             });
             this.registerCommand(Constants.cmdRunQuery);
             this._event.on(Constants.cmdRunQuery, () => {
-<<<<<<< HEAD
-                this._executionPlanOptions.includeEstimatedExecutionPlanXml = false;
-=======
                 UserSurvey.getInstance().promptUserForNPSFeedback();
->>>>>>> 5c02715a
+                this._executionPlanOptions.includeEstimatedExecutionPlanXml =
+                    false;
                 this.onRunQuery();
             });
             this.registerCommand(Constants.cmdManageConnectionProfiles);
@@ -268,10 +263,14 @@
                 this.onClearAzureTokenCache(),
             );
             this.registerCommand(Constants.cmdShowExecutionPlanInResults);
-            this._event.on(Constants.cmdShowExecutionPlanInResults, async () => {
-                this._executionPlanOptions.includeEstimatedExecutionPlanXml = true;
-                this.onRunQuery()
-            });
+            this._event.on(
+                Constants.cmdShowExecutionPlanInResults,
+                async () => {
+                    this._executionPlanOptions.includeEstimatedExecutionPlanXml =
+                        true;
+                    this.onRunQuery();
+                },
+            );
             this.initializeObjectExplorer();
 
             this.registerCommandWithArgs(
@@ -352,8 +351,12 @@
                 SqlToolsServerClient.instance,
             );
 
-            this._queryResultWebviewController.setExecutionPlanService(this.executionPlanService);
-            this._queryResultWebviewController.setUntitledDocumentService(this._untitledSqlDocumentService);
+            this._queryResultWebviewController.setExecutionPlanService(
+                this.executionPlanService,
+            );
+            this._queryResultWebviewController.setUntitledDocumentService(
+                this._untitledSqlDocumentService,
+            );
 
             const providerInstance = new this.ExecutionPlanCustomEditorProvider(
                 this._context,
@@ -531,7 +534,7 @@
         this._queryResultWebviewController = new QueryResultWebviewController(
             this._context,
             this.executionPlanService,
-            this.untitledSqlDocumentService
+            this.untitledSqlDocumentService,
         );
 
         // Init content provider for results pane
@@ -1551,7 +1554,7 @@
                 uri,
                 querySelection,
                 title,
-                self._executionPlanOptions
+                self._executionPlanOptions,
             );
         } catch (err) {
             console.warn(`Unexpected error running query : ${err}`);

/*---------------------------------------------------------------------------------------------
 *  Copyright (c) Microsoft Corporation. All rights reserved.
 *  Licensed under the MIT License. See License.txt in the project root for license information.
 *--------------------------------------------------------------------------------------------*/

import * as events from "events";
import * as fs from "fs";
import * as path from "path";
import * as vscode from "vscode";
import { IConnectionInfo } from "vscode-mssql";
import { AzureResourceController } from "../azure/azureResourceController";
import * as Constants from "../constants/constants";
import * as LocalizedConstants from "../constants/locConstants";
import SqlToolsServerClient from "../languageservice/serviceclient";
import * as ConnInfo from "../models/connectionInfo";
import {
    CompletionExtensionParams,
    CompletionExtLoadRequest,
    RebuildIntelliSenseNotification,
} from "../models/contracts/languageService";
import { ScriptOperation } from "../models/contracts/scripting/scriptingRequest";
import { SqlOutputContentProvider } from "../models/sqlOutputContentProvider";
import * as Utils from "../models/utils";
import { AccountSignInTreeNode } from "../objectExplorer/accountSignInTreeNode";
import { ConnectTreeNode } from "../objectExplorer/connectTreeNode";
import { ObjectExplorerProvider } from "../objectExplorer/objectExplorerProvider";
import { ObjectExplorerUtils } from "../objectExplorer/objectExplorerUtils";
import { TreeNodeInfo } from "../objectExplorer/treeNodeInfo";
import CodeAdapter from "../prompts/adapter";
import { IPrompter } from "../prompts/question";
import { Deferred } from "../protocol";
import { QueryHistoryNode } from "../queryHistory/queryHistoryNode";
import { QueryHistoryProvider } from "../queryHistory/queryHistoryProvider";
import { ScriptingService } from "../scripting/scriptingService";
import { AzureAccountService } from "../services/azureAccountService";
import { AzureResourceService } from "../services/azureResourceService";
import { DacFxService } from "../services/dacFxService";
import { SqlProjectsService } from "../services/sqlProjectsService";
import { SchemaCompareService } from "../services/schemaCompareService";
import { SqlTasksService } from "../services/sqlTasksService";
import StatusView from "../views/statusView";
import { IConnectionProfile, ISelectionData } from "./../models/interfaces";
import ConnectionManager from "./connectionManager";
import UntitledSqlDocumentService from "./untitledSqlDocumentService";
import VscodeWrapper from "./vscodeWrapper";
import { sendActionEvent } from "../telemetry/telemetry";
import { TelemetryActions, TelemetryViews } from "../sharedInterfaces/telemetry";
import { TableDesignerService } from "../services/tableDesignerService";
import { TableDesignerWebviewController } from "../tableDesigner/tableDesignerWebviewController";
import { ConnectionDialogWebviewController } from "../connectionconfig/connectionDialogWebviewController";
import { ObjectExplorerFilter } from "../objectExplorer/objectExplorerFilter";
import { ExecutionPlanService } from "../services/executionPlanService";
import { ExecutionPlanWebviewController } from "./executionPlanWebviewController";
import { QueryResultWebviewController } from "../queryResult/queryResultWebViewController";
import { MssqlProtocolHandler } from "../mssqlProtocolHandler";
import { getErrorMessage, isIConnectionInfo } from "../utils/utils";
import { getStandardNPSQuestions, UserSurvey } from "../nps/userSurvey";
import { ExecutionPlanOptions } from "../models/contracts/queryExecute";
import { ObjectExplorerDragAndDropController } from "../objectExplorer/objectExplorerDragAndDropController";
import { SchemaDesignerService } from "../services/schemaDesignerService";
import store from "../queryResult/singletonStore";
import { SchemaCompareWebViewController } from "../schemaCompare/schemaCompareWebViewController";
import { SchemaCompare } from "../constants/locConstants";
import { SchemaDesignerWebviewManager } from "../schemaDesigner/schemaDesignerWebviewManager";

/**
 * The main controller class that initializes the extension
 */
export default class MainController implements vscode.Disposable {
    private _context: vscode.ExtensionContext;
    private _event: events.EventEmitter = new events.EventEmitter();
    private _outputContentProvider: SqlOutputContentProvider;
    private _queryResultWebviewController: QueryResultWebviewController;
    private _statusview: StatusView;
    private _connectionMgr: ConnectionManager;
    private _prompter: IPrompter;
    private _vscodeWrapper: VscodeWrapper;
    private _initialized: boolean = false;
    private _lastSavedUri: string | undefined;
    private _lastSavedTimer: Utils.Timer | undefined;
    private _lastOpenedUri: string | undefined;
    private _lastOpenedTimer: Utils.Timer | undefined;
    private _untitledSqlDocumentService: UntitledSqlDocumentService;
    private _objectExplorerProvider: ObjectExplorerProvider;
    private _queryHistoryProvider: QueryHistoryProvider;
    private _scriptingService: ScriptingService;
    private _queryHistoryRegistered: boolean = false;
    private _executionPlanOptions: ExecutionPlanOptions = {
        includeEstimatedExecutionPlanXml: false,
        includeActualExecutionPlanXml: false,
    };
    public sqlTasksService: SqlTasksService;
    public dacFxService: DacFxService;
    public schemaCompareService: SchemaCompareService;
    public sqlProjectsService: SqlProjectsService;
    public azureAccountService: AzureAccountService;
    public azureResourceService: AzureResourceService;
    public tableDesignerService: TableDesignerService;
    public configuration: vscode.WorkspaceConfiguration;
    public objectExplorerTree: vscode.TreeView<TreeNodeInfo>;
    public executionPlanService: ExecutionPlanService;
    public schemaDesignerService: SchemaDesignerService;

    /**
     * The main controller constructor
     * @constructor
     */
    constructor(
        context: vscode.ExtensionContext,
        connectionManager?: ConnectionManager,
        vscodeWrapper?: VscodeWrapper,
    ) {
        this._context = context;
        if (connectionManager) {
            this._connectionMgr = connectionManager;
        }
        this._vscodeWrapper = vscodeWrapper ?? new VscodeWrapper();
        this._untitledSqlDocumentService = new UntitledSqlDocumentService(this._vscodeWrapper);
        this.configuration = vscode.workspace.getConfiguration();
        UserSurvey.createInstance(this._context, this._vscodeWrapper);
    }

    /**
     * Helper method to setup command registrations
     */
    public registerCommand(command: string): void {
        const self = this;
        this._context.subscriptions.push(
            vscode.commands.registerCommand(command, () => self._event.emit(command)),
        );
    }

    /**
     * Helper method to setup command registrations with arguments
     */
    private registerCommandWithArgs(command: string): void {
        const self = this;
        this._context.subscriptions.push(
            vscode.commands.registerCommand(command, (args: any) => {
                self._event.emit(command, args);
            }),
        );
    }

    /**
     * Disposes the controller
     */
    dispose(): void {
        void this.deactivate();
    }

    /**
     * Deactivates the extension
     */
    public async deactivate(): Promise<void> {
        Utils.logDebug("de-activated.");
        await this.onDisconnect();
        this._statusview.dispose();
    }

    public get isExperimentalEnabled(): boolean {
        return this.configuration.get(Constants.configEnableExperimentalFeatures);
    }

    public get isRichExperiencesEnabled(): boolean {
        return this.configuration.get(Constants.configEnableRichExperiences);
    }

    /**
     * Initializes the extension
     */
    public async activate(): Promise<boolean> {
        // initialize the language client then register the commands
        const didInitialize = await this.initialize();
        if (didInitialize) {
            // register VS Code commands
            this.registerCommand(Constants.cmdConnect);
            this._event.on(Constants.cmdConnect, () => {
                void this.runAndLogErrors(this.onNewConnection());
            });
            this.registerCommand(Constants.cmdDisconnect);
            this._event.on(Constants.cmdDisconnect, () => {
                void this.runAndLogErrors(this.onDisconnect());
            });
            this.registerCommand(Constants.cmdRunQuery);
            this._event.on(Constants.cmdRunQuery, () => {
                void UserSurvey.getInstance().promptUserForNPSFeedback();
                this._executionPlanOptions.includeEstimatedExecutionPlanXml = false;
                void this.onRunQuery();
            });
            this.registerCommand(Constants.cmdManageConnectionProfiles);
            this._event.on(Constants.cmdManageConnectionProfiles, async () => {
                await this.onManageProfiles();
            });
            this.registerCommand(Constants.cmdClearPooledConnections);
            this._event.on(Constants.cmdClearPooledConnections, async () => {
                await this.onClearPooledConnections();
            });
            this.registerCommand(Constants.cmdRunCurrentStatement);
            this._event.on(Constants.cmdRunCurrentStatement, () => {
                void this.onRunCurrentStatement();
            });
            this.registerCommand(Constants.cmdChangeDatabase);
            this._event.on(Constants.cmdChangeDatabase, () => {
                void this.runAndLogErrors(this.onChooseDatabase());
            });
            this.registerCommand(Constants.cmdChooseDatabase);
            this._event.on(Constants.cmdChooseDatabase, () => {
                void this.runAndLogErrors(this.onChooseDatabase());
            });
            this.registerCommand(Constants.cmdChooseLanguageFlavor);
            this._event.on(Constants.cmdChooseLanguageFlavor, () => {
                void this.runAndLogErrors(this.onChooseLanguageFlavor());
            });
            this.registerCommand(Constants.cmdLaunchUserFeedback);
            this._event.on(Constants.cmdLaunchUserFeedback, async () => {
                await UserSurvey.getInstance().launchSurvey("nps", getStandardNPSQuestions());
            });
            this.registerCommand(Constants.cmdCancelQuery);
            this._event.on(Constants.cmdCancelQuery, () => {
                this.onCancelQuery();
            });
            this.registerCommand(Constants.cmdShowGettingStarted);
            this._event.on(Constants.cmdShowGettingStarted, async () => {
                await this.launchGettingStartedPage();
            });
            this.registerCommand(Constants.cmdNewQuery);
            this._event.on(Constants.cmdNewQuery, () => this.runAndLogErrors(this.onNewQuery()));
            this.registerCommand(Constants.cmdRebuildIntelliSenseCache);
            this._event.on(Constants.cmdRebuildIntelliSenseCache, () => {
                this.onRebuildIntelliSense();
            });
            this.registerCommandWithArgs(Constants.cmdLoadCompletionExtension);
            this._event.on(
                Constants.cmdLoadCompletionExtension,
                (params: CompletionExtensionParams) => {
                    this.onLoadCompletionExtension(params);
                },
            );
            this.registerCommand(Constants.cmdToggleSqlCmd);
            this._event.on(Constants.cmdToggleSqlCmd, async () => {
                await this.onToggleSqlCmd();
            });
            this.registerCommand(Constants.cmdAadRemoveAccount);
            this._event.on(Constants.cmdAadRemoveAccount, () =>
                this.removeAadAccount(this._prompter),
            );
            this.registerCommand(Constants.cmdAadAddAccount);
            this._event.on(Constants.cmdAadAddAccount, () => this.addAadAccount());
            this.registerCommandWithArgs(Constants.cmdClearAzureTokenCache);
            this._event.on(Constants.cmdClearAzureTokenCache, () => this.onClearAzureTokenCache());
            this.registerCommand(Constants.cmdShowExecutionPlanInResults);
            this._event.on(Constants.cmdShowExecutionPlanInResults, () => {
                this._executionPlanOptions.includeEstimatedExecutionPlanXml = true;
                void this.onRunQuery();
            });
            this.registerCommand(Constants.cmdEnableActualPlan);
            this._event.on(Constants.cmdEnableActualPlan, () => {
                this.onToggleActualPlan(true);
            });
            this.registerCommand(Constants.cmdDisableActualPlan);
            this._event.on(Constants.cmdDisableActualPlan, () => {
                this.onToggleActualPlan(false);
            });
            this.initializeObjectExplorer();

            this.registerCommandWithArgs(Constants.cmdConnectObjectExplorerProfile);
            this._event.on(
                Constants.cmdConnectObjectExplorerProfile,
                (profile: IConnectionProfile) => {
                    this._connectionMgr.connectionUI
                        .saveProfile(profile)
                        .then(async () => {
                            await this.createObjectExplorerSession(profile);
                        })
                        .catch((err) => {
                            this._vscodeWrapper.showErrorMessage(err);
                        });
                },
            );

            this.registerCommand(Constants.cmdObjectExplorerEnableGroupBySchemaCommand);
            this._event.on(Constants.cmdObjectExplorerEnableGroupBySchemaCommand, () => {
                vscode.workspace
                    .getConfiguration()
                    .update(Constants.cmdObjectExplorerGroupBySchemaFlagName, true, true);
            });
            this.registerCommand(Constants.cmdObjectExplorerDisableGroupBySchemaCommand);
            this._event.on(Constants.cmdObjectExplorerDisableGroupBySchemaCommand, () => {
                vscode.workspace
                    .getConfiguration()
                    .update(Constants.cmdObjectExplorerGroupBySchemaFlagName, false, true);
            });

            this.registerCommand(Constants.cmdEnableRichExperiencesCommand);
            this._event.on(Constants.cmdEnableRichExperiencesCommand, async () => {
                await this._vscodeWrapper
                    .getConfiguration()
                    .update(
                        Constants.configEnableRichExperiences,
                        true,
                        vscode.ConfigurationTarget.Global,
                    );

                // reload immediately so that the changes take effect
                await vscode.commands.executeCommand("workbench.action.reloadWindow");
            });

            this.initializeQueryHistory();

            this.sqlTasksService = new SqlTasksService(
                SqlToolsServerClient.instance,
                this._untitledSqlDocumentService,
            );
            this.dacFxService = new DacFxService(SqlToolsServerClient.instance);
            this.sqlProjectsService = new SqlProjectsService(SqlToolsServerClient.instance);
            this.schemaCompareService = new SchemaCompareService(SqlToolsServerClient.instance);
            const azureResourceController = new AzureResourceController();
            this.azureAccountService = new AzureAccountService(
                this._connectionMgr.azureController,
                this._connectionMgr.accountStore,
            );
            this.azureResourceService = new AzureResourceService(
                this._connectionMgr.azureController,
                azureResourceController,
                this._connectionMgr.accountStore,
            );
            this.tableDesignerService = new TableDesignerService(SqlToolsServerClient.instance);
            this.executionPlanService = new ExecutionPlanService(SqlToolsServerClient.instance);

            this._queryResultWebviewController.setExecutionPlanService(this.executionPlanService);
            this._queryResultWebviewController.setUntitledDocumentService(
                this._untitledSqlDocumentService,
            );

            this.schemaDesignerService = new SchemaDesignerService(SqlToolsServerClient.instance);

            const providerInstance = new this.ExecutionPlanCustomEditorProvider(
                this._context,
                this._vscodeWrapper,
                this.executionPlanService,
                this._untitledSqlDocumentService,
            );
            vscode.window.registerCustomEditorProvider("mssql.executionPlanView", providerInstance);

            const self = this;
            const uriHandler: vscode.UriHandler = {
                async handleUri(uri: vscode.Uri): Promise<void> {
                    const mssqlProtocolHandler = new MssqlProtocolHandler(
                        self._connectionMgr.client,
                    );

                    const connectionInfo = await mssqlProtocolHandler.handleUri(uri);

                    vscode.commands.executeCommand(Constants.cmdAddObjectExplorer, connectionInfo);
                },
            };
            vscode.window.registerUriHandler(uriHandler);

            // Add handlers for VS Code generated commands
            this._vscodeWrapper.onDidCloseTextDocument(
                async (params) => await this.onDidCloseTextDocument(params),
            );
            this._vscodeWrapper.onDidOpenTextDocument((params) =>
                this.onDidOpenTextDocument(params),
            );
            this._vscodeWrapper.onDidSaveTextDocument((params) =>
                this.onDidSaveTextDocument(params),
            );
            this._vscodeWrapper.onDidChangeConfiguration((params) =>
                this.onDidChangeConfiguration(params),
            );

            return true;
        }
    }

    /**
     * Helper to script a node based on the script operation
     */
    public async scriptNode(
        node: TreeNodeInfo,
        operation: ScriptOperation,
        executeScript: boolean = false,
    ): Promise<void> {
        const nodeUri = ObjectExplorerUtils.getNodeUri(node);
        let connectionCreds = node.connectionInfo;
        const databaseName = ObjectExplorerUtils.getDatabaseName(node);
        // if not connected or different database
        if (
            !this.connectionManager.isConnected(nodeUri) ||
            connectionCreds.database !== databaseName
        ) {
            // make a new connection
            connectionCreds.database = databaseName;
            if (!this.connectionManager.isConnecting(nodeUri)) {
                const promise = new Deferred<boolean>();
                await this.connectionManager.connect(nodeUri, connectionCreds, promise);
                await promise;
            }
        }

        const selectStatement = await this._scriptingService.script(node, nodeUri, operation);
        const editor = await this._untitledSqlDocumentService.newQuery(selectStatement);
        let uri = editor.document.uri.toString(true);
        let scriptingObject = this._scriptingService.getObjectFromNode(node);
        let title = `${scriptingObject.schema}.${scriptingObject.name}`;
        const queryUriPromise = new Deferred<boolean>();
        await this.connectionManager.connect(uri, connectionCreds, queryUriPromise);
        await queryUriPromise;
        this._statusview.languageFlavorChanged(uri, Constants.mssqlProviderName);
        this._statusview.sqlCmdModeChanged(uri, false);
        if (executeScript) {
            const queryPromise = new Deferred<boolean>();
            await this._outputContentProvider.runQuery(
                this._statusview,
                uri,
                undefined,
                title,
                {},
                queryPromise,
            );
            await queryPromise;
            await this.connectionManager.connectionStore.removeRecentlyUsed(
                <IConnectionProfile>connectionCreds,
            );
        }

        let scriptType;
        switch (operation) {
            case ScriptOperation.Select:
                scriptType = "Select";
                break;
            case ScriptOperation.Create:
                scriptType = "Create";
                break;
            case ScriptOperation.Insert:
                scriptType = "Insert";
                break;
            case ScriptOperation.Update:
                scriptType = "Update";
                break;
            case ScriptOperation.Delete:
                scriptType = "Delete";
                break;
            case ScriptOperation.Execute:
                scriptType = "Execute";
                break;
            case ScriptOperation.Alter:
                scriptType = "Alter";
                break;
            default:
                scriptType = "Unknown";
                break;
        }
        sendActionEvent(
            TelemetryViews.QueryEditor,
            TelemetryActions.RunQuery,
            {
                isScriptExecuted: executeScript.toString(),
                objectType: node.nodeType,
                operation: scriptType,
            },
            undefined,
            connectionCreds as IConnectionProfile,
            this.connectionManager.getServerInfo(connectionCreds),
        );
    }

    /**
     * Returns a flag indicating if the extension is initialized
     */
    public isInitialized(): boolean {
        return this._initialized;
    }

    /**
     * Initializes the extension
     */
    public async initialize(): Promise<boolean> {
        // initialize language service client
        await SqlToolsServerClient.instance.initialize(this._context);
        // Init status bar
        this._statusview = new StatusView(this._vscodeWrapper);

        // Init CodeAdapter for use when user response to questions is needed
        this._prompter = new CodeAdapter(this._vscodeWrapper);

        // Init Query Results Webview Controller
        this._queryResultWebviewController = new QueryResultWebviewController(
            this._context,
            this._vscodeWrapper,
            this.executionPlanService,
            this.untitledSqlDocumentService,
        );

        // Init content provider for results pane
        this._outputContentProvider = new SqlOutputContentProvider(
            this._context,
            this._statusview,
            this._vscodeWrapper,
        );
        this._outputContentProvider.setQueryResultWebviewController(
            this._queryResultWebviewController,
        );
        this._queryResultWebviewController.setSqlOutputContentProvider(this._outputContentProvider);

        // Init connection manager and connection MRU
        this._connectionMgr = new ConnectionManager(
            this._context,
            this._statusview,
            this._prompter,
        );

        void this.showOnLaunchPrompts();

        // Handle case where SQL file is the 1st opened document
        const activeTextEditor = this._vscodeWrapper.activeTextEditor;
        if (activeTextEditor && this._vscodeWrapper.isEditingSqlFile) {
            this.onDidOpenTextDocument(activeTextEditor.document);
        }
        await this.sanitizeConnectionProfiles();
        await this.loadTokenCache();
        Utils.logDebug("activated.");

        // capture basic metadata
        sendActionEvent(TelemetryViews.General, TelemetryActions.Activated, {
            experimentalFeaturesEnabled: this.isExperimentalEnabled.toString(),
            modernFeaturesEnabled: this.isRichExperiencesEnabled.toString(),
        });

        this._initialized = true;
        return true;
    }

    private async loadTokenCache(): Promise<void> {
        await this._connectionMgr.azureController.loadTokenCache();
    }

    /**
     * Sanitize the connection profiles in the settings.
     */
    public async sanitizeConnectionProfiles(): Promise<void> {
        const sanitize = async (
            connectionProfiles: IConnectionProfile[],
            target: vscode.ConfigurationTarget,
        ) => {
            let profileChanged = false;
            for (const conn of connectionProfiles) {
                // remove azure account token
                if (
                    conn &&
                    conn.authenticationType !== "AzureMFA" &&
                    conn.azureAccountToken !== undefined
                ) {
                    conn.azureAccountToken = undefined;
                    profileChanged = true;
                }
                // remove password
                if (!Utils.isEmpty(conn.password)) {
                    // save the password in the credential store if save password is true
                    await this.connectionManager.connectionStore.saveProfilePasswordIfNeeded(conn);
                    conn.password = "";
                    profileChanged = true;
                }
                // Fixup 'Encrypt' property if needed
                let result = ConnInfo.updateEncrypt(conn);
                if (result.updateStatus) {
                    await this.connectionManager.connectionStore.saveProfile(
                        result.connection as IConnectionProfile,
                    );
                }
            }
            if (profileChanged) {
                await this._vscodeWrapper.setConfiguration(
                    Constants.extensionName,
                    Constants.connectionsArrayName,
                    connectionProfiles,
                    target,
                );
            }
        };
        const profileMapping = new Map<vscode.ConfigurationTarget, IConnectionProfile[]>();
        const configuration = this._vscodeWrapper.getConfiguration(
            Constants.extensionName,
            this._vscodeWrapper.activeTextEditorUri,
        );
        const configValue = configuration.inspect<IConnectionProfile[]>(
            Constants.connectionsArrayName,
        );
        profileMapping.set(vscode.ConfigurationTarget.Global, configValue.globalValue || []);
        profileMapping.set(vscode.ConfigurationTarget.Workspace, configValue.workspaceValue || []);
        profileMapping.set(
            vscode.ConfigurationTarget.WorkspaceFolder,
            configValue.workspaceFolderValue || [],
        );
        for (const target of profileMapping.keys()) {
            // sanitize the connections and save them back to their original target.
            await sanitize(profileMapping.get(target), target);
        }
    }

    /**
     * Creates a new Object Explorer session
     * @param connectionCredentials Connection credentials to use for the session
     * @returns True if the session was created successfully, false otherwise
     */
    public async createObjectExplorerSession(
        connectionCredentials?: IConnectionInfo,
    ): Promise<boolean> {
        let createSessionPromise = new Deferred<TreeNodeInfo>();
        const sessionId = await this._objectExplorerProvider.createSession(
            createSessionPromise,
            connectionCredentials,
            this._context,
        );
        if (sessionId) {
            const newNode = await createSessionPromise;
            if (newNode) {
                console.log(newNode);
                this._objectExplorerProvider.refresh(undefined);
                return true;
            }
        }
        return false;
    }

    public async createObjectExplorerSessionFromDialog(
        connectionCredentials?: IConnectionInfo,
    ): Promise<TreeNodeInfo> {
        let createSessionPromise = new Deferred<TreeNodeInfo>();
        const sessionId = await this._objectExplorerProvider.createSession(
            createSessionPromise,
            connectionCredentials,
            this._context,
        );
        if (sessionId) {
            const newNode = await createSessionPromise;
            if (newNode) {
                console.log(newNode);
                this._objectExplorerProvider.refresh(undefined);
                return newNode;
            }
        }
        return undefined;
    }

    /**
     * Initializes the Object Explorer commands
     */
    private initializeObjectExplorer(): void {
        const self = this;
        // Register the object explorer tree provider
        this._objectExplorerProvider = new ObjectExplorerProvider(
            this._vscodeWrapper,
            this._connectionMgr,
        );
        this.objectExplorerTree = vscode.window.createTreeView("objectExplorer", {
            treeDataProvider: this._objectExplorerProvider,
            canSelectMany: false,
            dragAndDropController: new ObjectExplorerDragAndDropController(),
        });
        this._context.subscriptions.push(this.objectExplorerTree);

        // Sets the correct current node on any node selection
        this._context.subscriptions.push(
            this.objectExplorerTree.onDidChangeSelection(
                (e: vscode.TreeViewSelectionChangeEvent<TreeNodeInfo>) => {
                    if (e.selection?.length > 0) {
                        self._objectExplorerProvider.currentNode = e.selection[0];
                    }
                },
            ),
        );

        // Old style Add connection when experimental features are not enabled

        // Add Object Explorer Node
        this.registerCommandWithArgs(Constants.cmdAddObjectExplorer);
        // eslint-disable-next-line @typescript-eslint/no-explicit-any
        this._event.on(Constants.cmdAddObjectExplorer, async (args: any) => {
            if (!this.isRichExperiencesEnabled) {
                if (!self._objectExplorerProvider.objectExplorerExists) {
                    self._objectExplorerProvider.objectExplorerExists = true;
                }
                await self.createObjectExplorerSession();
            } else {
                let connectionInfo: IConnectionInfo | undefined = undefined;
                if (args) {
                    // validate that `args` is an IConnectionInfo before assigning
                    if (isIConnectionInfo(args)) {
                        connectionInfo = args;
                    }
                }

                const connDialog = new ConnectionDialogWebviewController(
                    this._context,
                    this._vscodeWrapper,
                    this,
                    this._objectExplorerProvider,
                    connectionInfo,
                );
                connDialog.revealToForeground();
            }
        });

        // redirect the "(preview)" command to the original command
        this.registerCommandWithArgs(Constants.cmdAddObjectExplorerPreview);
        this._event.on(Constants.cmdAddObjectExplorerPreview, (args) => {
            vscode.commands.executeCommand(Constants.cmdAddObjectExplorer, args);
        });

        // Object Explorer New Query
        this._context.subscriptions.push(
            vscode.commands.registerCommand(
                Constants.cmdObjectExplorerNewQuery,
                async (treeNodeInfo: TreeNodeInfo) => {
                    const connectionCredentials = treeNodeInfo.connectionInfo;
                    const databaseName = ObjectExplorerUtils.getDatabaseName(treeNodeInfo);

                    if (
                        databaseName !== connectionCredentials.database &&
                        databaseName !== LocalizedConstants.defaultDatabaseLabel
                    ) {
                        connectionCredentials.database = databaseName;
                    } else if (databaseName === LocalizedConstants.defaultDatabaseLabel) {
                        connectionCredentials.database = "";
                    }
                    treeNodeInfo.updateConnectionInfo(connectionCredentials);
                    await self.onNewQuery(treeNodeInfo);
                },
            ),
        );

        // Remove Object Explorer Node
        this._context.subscriptions.push(
            vscode.commands.registerCommand(
                Constants.cmdRemoveObjectExplorerNode,
                async (treeNodeInfo: TreeNodeInfo) => {
                    await this._objectExplorerProvider.removeObjectExplorerNode(treeNodeInfo);
                    let profile = <IConnectionProfile>treeNodeInfo.connectionInfo;
                    await this._connectionMgr.connectionStore.removeProfile(profile, false);
                    return this._objectExplorerProvider.refresh(undefined);
                },
            ),
        );

        // Refresh Object Explorer Node
        this._context.subscriptions.push(
            vscode.commands.registerCommand(
                Constants.cmdRefreshObjectExplorerNode,
                async (treeNodeInfo: TreeNodeInfo) => {
                    await this._objectExplorerProvider.refreshNode(treeNodeInfo);
                },
            ),
        );

        // Sign In into Object Explorer Node
        this._context.subscriptions.push(
            vscode.commands.registerCommand(
                Constants.cmdObjectExplorerNodeSignIn,
                async (node: AccountSignInTreeNode) => {
                    let profile = <IConnectionProfile>node.parentNode.connectionInfo;
                    profile =
                        await self.connectionManager.connectionUI.promptForRetryCreateProfile(
                            profile,
                        );
                    if (profile) {
                        node.parentNode.updateConnectionInfo(profile);
                        self._objectExplorerProvider.updateNode(node.parentNode);
                        self._objectExplorerProvider.signInNodeServer(node.parentNode);
                        return self._objectExplorerProvider.refresh(undefined);
                    }
                },
            ),
        );

        // Connect to Object Explorer Node
        this._context.subscriptions.push(
            vscode.commands.registerCommand(
                Constants.cmdConnectObjectExplorerNode,
                async (node: ConnectTreeNode) => {
                    await self.createObjectExplorerSession(node.parentNode.connectionInfo);
                },
            ),
        );

        // Disconnect Object Explorer Node
        this._context.subscriptions.push(
            vscode.commands.registerCommand(
                Constants.cmdDisconnectObjectExplorerNode,
                async (node: TreeNodeInfo) => {
                    await this._objectExplorerProvider.removeObjectExplorerNode(node, true);
                    return this._objectExplorerProvider.refresh(undefined);
                },
            ),
        );

        if (this.isRichExperiencesEnabled) {
            this._context.subscriptions.push(
                vscode.commands.registerCommand(Constants.cmdSchemaCompare, async (node: any) =>
                    this.onSchemaCompare(node),
                ),
            );

            this._context.subscriptions.push(
                vscode.commands.registerCommand(
                    Constants.cmdEditConnection,
                    async (node: TreeNodeInfo) => {
                        const connDialog = new ConnectionDialogWebviewController(
                            this._context,
                            this._vscodeWrapper,
                            this,
                            this._objectExplorerProvider,
                            node.connectionInfo,
                        );
                        connDialog.revealToForeground();
                    },
                ),
            );

            this._context.subscriptions.push(
                vscode.commands.registerCommand(
                    Constants.cmdDesignSchema,
                    async (node: TreeNodeInfo) => {
<<<<<<< HEAD
                        const connectionUri =
                            this.connectionManager.getUriForConnection(
                                node.connectionInfo,
                            );

                        const schemaDesigner =
                            SchemaDesignerWebviewManager.getInstance().getSchemaDesigner(
                                this._context,
                                this._vscodeWrapper,
                                this,
                                this.schemaDesignerService,
                                connectionUri,
                                node.metadata.name,
                                node,
                            );
=======
                        const uri = this.connectionManager.getUriForConnection(node.connectionInfo);
                        const schema = await this.schemaDesignerService.getSchemaModel({
                            connectionUri: uri,
                            databaseName: node.metadata.name,
                        });

                        console.log(schema);

                        const schemaDesignerWebvie = new SchemaDesignerWebviewController(
                            this._context,
                            this._vscodeWrapper,
                            this.schemaDesignerService,
                            node.metadata.name,
                            schema,
                        );
>>>>>>> 2285966c

                        schemaDesigner.revealToForeground();
                    },
                ),
            );

            this._context.subscriptions.push(
                vscode.commands.registerCommand(
                    Constants.cmdNewTable,
                    async (node: TreeNodeInfo) => {
                        const reactPanel = new TableDesignerWebviewController(
                            this._context,
                            this._vscodeWrapper,
                            this.tableDesignerService,
                            this._connectionMgr,
                            this._untitledSqlDocumentService,
                            node,
                            this._objectExplorerProvider,
                            this.objectExplorerTree,
                        );
                        reactPanel.revealToForeground();
                    },
                ),
            );

            this._context.subscriptions.push(
                vscode.commands.registerCommand(
                    Constants.cmdEditTable,
                    async (node: TreeNodeInfo) => {
                        const reactPanel = new TableDesignerWebviewController(
                            this._context,
                            this._vscodeWrapper,
                            this.tableDesignerService,
                            this._connectionMgr,
                            this._untitledSqlDocumentService,
                            node,
                            this._objectExplorerProvider,
                            this.objectExplorerTree,
                        );
                        reactPanel.revealToForeground();
                    },
                ),
            );

            const filterNode = async (node: TreeNodeInfo) => {
                const filters = await ObjectExplorerFilter.getFilters(
                    this._context,
                    this._vscodeWrapper,
                    node,
                );
                if (filters) {
                    node.filters = filters;
                    if (node.collapsibleState === vscode.TreeItemCollapsibleState.Collapsed) {
                        await this._objectExplorerProvider.refreshNode(node);
                    } else if (node.collapsibleState === vscode.TreeItemCollapsibleState.Expanded) {
                        await this._objectExplorerProvider.expandNode(
                            node,
                            node.sessionId,
                            undefined,
                        );
                    }
                    await this.objectExplorerTree.reveal(node, {
                        select: true,
                        focus: true,
                        expand: true,
                    });
                } else {
                    // User cancelled the operation. Do nothing and focus on the node
                    await this.objectExplorerTree.reveal(node, {
                        select: true,
                        focus: true,
                    });
                    return;
                }
            };

            this._context.subscriptions.push(
                vscode.commands.registerCommand(Constants.cmdFilterNode, filterNode),
            );

            this._context.subscriptions.push(
                vscode.commands.registerCommand(
                    Constants.cmdFilterNodeWithExistingFilters,
                    filterNode,
                ),
            );

            this._context.subscriptions.push(
                vscode.commands.registerCommand(
                    Constants.cmdClearFilters,
                    async (node: TreeNodeInfo) => {
                        node.filters = [];
                        await this._objectExplorerProvider.refreshNode(node);
                        await this.objectExplorerTree.reveal(node, {
                            select: true,
                            focus: true,
                            expand: true,
                        });
                    },
                ),
            );

            this._context.subscriptions.push(
                vscode.window.registerWebviewViewProvider(
                    "queryResult",
                    this._queryResultWebviewController,
                ),
            );
        }

        // Initiate the scripting service
        this._scriptingService = new ScriptingService(this._connectionMgr);

        // Script as Select
        this._context.subscriptions.push(
            vscode.commands.registerCommand(
                Constants.cmdScriptSelect,
                async (node: TreeNodeInfo) => {
                    await this.scriptNode(node, ScriptOperation.Select, true);
                    UserSurvey.getInstance().promptUserForNPSFeedback();
                },
            ),
        );

        // Script as Create
        this._context.subscriptions.push(
            vscode.commands.registerCommand(
                Constants.cmdScriptCreate,
                async (node: TreeNodeInfo) => await this.scriptNode(node, ScriptOperation.Create),
            ),
        );

        // Script as Drop
        this._context.subscriptions.push(
            vscode.commands.registerCommand(
                Constants.cmdScriptDelete,
                async (node: TreeNodeInfo) => await this.scriptNode(node, ScriptOperation.Delete),
            ),
        );

        // Script as Execute
        this._context.subscriptions.push(
            vscode.commands.registerCommand(
                Constants.cmdScriptExecute,
                async (node: TreeNodeInfo) => await this.scriptNode(node, ScriptOperation.Execute),
            ),
        );

        // Script as Alter
        this._context.subscriptions.push(
            vscode.commands.registerCommand(
                Constants.cmdScriptAlter,
                async (node: TreeNodeInfo) => await this.scriptNode(node, ScriptOperation.Alter),
            ),
        );

        // Copy object name command
        this._context.subscriptions.push(
            vscode.commands.registerCommand(Constants.cmdCopyObjectName, async () => {
                let node = this._objectExplorerProvider.currentNode;
                // Folder node
                if (node.context.type === Constants.folderLabel) {
                    return;
                } else if (
                    node.context.type === Constants.serverLabel ||
                    node.context.type === Constants.disconnectedServerNodeType
                ) {
                    const label = typeof node.label === "string" ? node.label : node.label.label;
                    await this._vscodeWrapper.clipboardWriteText(label);
                } else {
                    let scriptingObject = this._scriptingService.getObjectFromNode(node);
                    const escapedName = Utils.escapeClosingBrackets(scriptingObject.name);
                    if (scriptingObject.schema) {
                        let database = ObjectExplorerUtils.getDatabaseName(node);
                        const databaseName = Utils.escapeClosingBrackets(database);
                        const escapedSchema = Utils.escapeClosingBrackets(scriptingObject.schema);
                        await this._vscodeWrapper.clipboardWriteText(
                            `[${databaseName}].${escapedSchema}.[${escapedName}]`,
                        );
                    } else {
                        await this._vscodeWrapper.clipboardWriteText(`[${escapedName}]`);
                    }
                }
            }),
        );

        // Reveal Query Results command
        this._context.subscriptions.push(
            vscode.commands.registerCommand(Constants.cmdrevealQueryResultPanel, () => {
                vscode.commands.executeCommand("queryResult.focus", {
                    preserveFocus: true,
                });
            }),
        );

        // Query Results copy messages command
        this._context.subscriptions.push(
            vscode.commands.registerCommand(Constants.cmdCopyAll, async (context) => {
                const uri = context.uri;
                await this._queryResultWebviewController.copyAllMessagesToClipboard(uri);
            }),
        );
    }

    /**
     * Initializes the Query History commands
     */
    private initializeQueryHistory(): void {
        let config = this._vscodeWrapper.getConfiguration(Constants.extensionConfigSectionName);
        let queryHistoryFeature = config.get(Constants.configEnableQueryHistoryFeature);
        // If the query history feature is enabled
        if (queryHistoryFeature && !this._queryHistoryRegistered) {
            // Register the query history tree provider
            this._queryHistoryProvider = new QueryHistoryProvider(
                this._connectionMgr,
                this._outputContentProvider,
                this._vscodeWrapper,
                this._untitledSqlDocumentService,
                this._statusview,
                this._prompter,
            );

            this._context.subscriptions.push(
                vscode.window.registerTreeDataProvider("queryHistory", this._queryHistoryProvider),
            );

            // Command to refresh Query History
            this._context.subscriptions.push(
                vscode.commands.registerCommand(
                    Constants.cmdRefreshQueryHistory,
                    (ownerUri: string, hasError: boolean) => {
                        config = this._vscodeWrapper.getConfiguration(
                            Constants.extensionConfigSectionName,
                        );
                        let queryHistoryFeatureEnabled = config.get(
                            Constants.configEnableQueryHistoryFeature,
                        );
                        let queryHistoryCaptureEnabled = config.get(
                            Constants.configEnableQueryHistoryCapture,
                        );
                        if (queryHistoryFeatureEnabled && queryHistoryCaptureEnabled) {
                            const timeStamp = new Date();
                            this._queryHistoryProvider.refresh(ownerUri, timeStamp, hasError);
                        }
                    },
                ),
            );

            // Command to enable clear all entries in Query History
            this._context.subscriptions.push(
                vscode.commands.registerCommand(Constants.cmdClearAllQueryHistory, () => {
                    this._queryHistoryProvider.clearAll();
                }),
            );

            // Command to enable delete an entry in Query History
            this._context.subscriptions.push(
                vscode.commands.registerCommand(
                    Constants.cmdDeleteQueryHistory,
                    (node: QueryHistoryNode) => {
                        this._queryHistoryProvider.deleteQueryHistoryEntry(node);
                    },
                ),
            );

            // Command to enable open a query in Query History
            this._context.subscriptions.push(
                vscode.commands.registerCommand(
                    Constants.cmdOpenQueryHistory,
                    async (node: QueryHistoryNode) => {
                        await this._queryHistoryProvider.openQueryHistoryEntry(node);
                    },
                ),
            );

            // Command to enable run a query in Query History
            this._context.subscriptions.push(
                vscode.commands.registerCommand(
                    Constants.cmdRunQueryHistory,
                    async (node: QueryHistoryNode) => {
                        await this._queryHistoryProvider.openQueryHistoryEntry(node, true);
                    },
                ),
            );

            // Command to start the query history capture
            this._context.subscriptions.push(
                vscode.commands.registerCommand(
                    Constants.cmdStartQueryHistory,
                    async (node: QueryHistoryNode) => {
                        await this._queryHistoryProvider.startQueryHistoryCapture();
                    },
                ),
            );

            // Command to pause the query history capture
            this._context.subscriptions.push(
                vscode.commands.registerCommand(
                    Constants.cmdPauseQueryHistory,
                    async (node: QueryHistoryNode) => {
                        await this._queryHistoryProvider.pauseQueryHistoryCapture();
                    },
                ),
            );

            // Command to open the query history experience in the command palette
            this._context.subscriptions.push(
                vscode.commands.registerCommand(
                    Constants.cmdCommandPaletteQueryHistory,
                    async () => {
                        await this._queryHistoryProvider.showQueryHistoryCommandPalette();
                    },
                ),
            );
            this._queryHistoryRegistered = true;
        }
    }

    /**
     * Handles the command to toggle SQLCMD mode
     */
    private async onToggleSqlCmd(): Promise<void> {
        let isSqlCmd: boolean;
        const uri = this._vscodeWrapper.activeTextEditorUri;
        const queryRunner = this._outputContentProvider.getQueryRunner(uri);
        // if a query runner exists, use it
        if (queryRunner) {
            isSqlCmd = queryRunner.isSqlCmd;
        } else {
            // otherwise create a new query runner
            isSqlCmd = false;
            const editor = this._vscodeWrapper.activeTextEditor;
            const title = path.basename(editor.document.fileName);
            this._outputContentProvider.createQueryRunner(this._statusview, uri, title);
        }
        await this._outputContentProvider.toggleSqlCmd(this._vscodeWrapper.activeTextEditorUri);
        await this._connectionMgr.onChooseLanguageFlavor(true, !isSqlCmd);
        this._statusview.sqlCmdModeChanged(this._vscodeWrapper.activeTextEditorUri, !isSqlCmd);
    }

    /**
     * Handles the command to cancel queries
     */
    private onCancelQuery(): void {
        if (!this.canRunCommand() || !this.validateTextDocumentHasFocus()) {
            return;
        }
        try {
            let uri = this._vscodeWrapper.activeTextEditorUri;
            this._outputContentProvider.cancelQuery(uri);
        } catch (err) {
            console.warn(`Unexpected error cancelling query : ${getErrorMessage(err)}`);
        }
    }

    /**
     * Choose a new database from the current server
     */
    private async onChooseDatabase(): Promise<boolean> {
        if (this.canRunCommand() && this.validateTextDocumentHasFocus()) {
            const success = await this._connectionMgr.onChooseDatabase();
            return success;
        }
        return false;
    }

    /**
     * Choose a language flavor for the SQL document. Should be either "MSSQL" or "Other"
     * to indicate that intellisense and other services should not be provided
     */
    private async onChooseLanguageFlavor(): Promise<boolean> {
        if (this.canRunCommand() && this.validateTextDocumentHasFocus()) {
            const fileUri = this._vscodeWrapper.activeTextEditorUri;
            if (fileUri && this._vscodeWrapper.isEditingSqlFile) {
                void this._connectionMgr.onChooseLanguageFlavor();
            } else {
                this._vscodeWrapper.showWarningMessage(LocalizedConstants.msgOpenSqlFile);
            }
        }
        return false;
    }

    /**
     * Close active connection, if any
     */
    private async onDisconnect(): Promise<boolean> {
        if (this.canRunCommand() && this.validateTextDocumentHasFocus()) {
            let fileUri = this._vscodeWrapper.activeTextEditorUri;
            let queryRunner = this._outputContentProvider.getQueryRunner(fileUri);
            if (queryRunner && queryRunner.isExecutingQuery) {
                this._outputContentProvider.cancelQuery(fileUri);
            }
            const success = await this._connectionMgr.onDisconnect();
            if (success) {
                vscode.commands.executeCommand("setContext", "mssql.editorConnected", false);
            }
            return success;
        }
        return false;
    }

    /**
     * Manage connection profiles (create, edit, remove).
     * Public for testing purposes
     */
    public async onManageProfiles(): Promise<void> {
        if (this.canRunCommand()) {
            await this._connectionMgr.onManageProfiles();
            return;
        }
    }

    /**
     * Clears all pooled connections not in active use.
     */
    public async onClearPooledConnections(): Promise<void> {
        if (this.canRunCommand()) {
            await this._connectionMgr.onClearPooledConnections();
            return;
        }
    }

    /**
     * Let users pick from a list of connections
     */
    public async onNewConnection(): Promise<boolean> {
        if (this.canRunCommand() && this.validateTextDocumentHasFocus()) {
            let credentials = await this._connectionMgr.onNewConnection();
            if (credentials) {
                await this.createObjectExplorerSession(credentials);
                return true;
            }
        }
        return false;
    }

    /**
     * Makes a connection and save if saveConnection is set to true
     * @param uri The URI of the connection to list the databases for.
     * @param connectionInfo The connection info
     * @param connectionPromise connection promise object
     * @param saveConnection saves the connection profile if sets to true
     * @returns if saveConnection is set to true, returns true for successful connection and saving the profile
     * otherwise returns true for successful connection
     *
     */
    public async connect(
        uri: string,
        connectionInfo: IConnectionInfo,
        connectionPromise: Deferred<boolean>,
        saveConnection?: boolean,
    ): Promise<boolean> {
        if (this.canRunCommand() && uri && connectionInfo) {
            const connectedSuccessfully = await this._connectionMgr.connect(
                uri,
                connectionInfo,
                connectionPromise,
            );
            if (connectedSuccessfully) {
                if (saveConnection) {
                    await this.createObjectExplorerSession(connectionInfo);
                }
                return true;
            }
        }
        return false;
    }

    /**
     * Clear and rebuild the IntelliSense cache
     */
    public onRebuildIntelliSense(): void {
        if (this.canRunCommand() && this.validateTextDocumentHasFocus()) {
            const fileUri = this._vscodeWrapper.activeTextEditorUri;
            if (fileUri && this._vscodeWrapper.isEditingSqlFile) {
                this._statusview.languageServiceStatusChanged(
                    fileUri,
                    LocalizedConstants.updatingIntelliSenseStatus,
                );
                SqlToolsServerClient.instance.sendNotification(
                    RebuildIntelliSenseNotification.type,
                    {
                        ownerUri: fileUri,
                    },
                );
            } else {
                this._vscodeWrapper.showWarningMessage(LocalizedConstants.msgOpenSqlFile);
            }
        }
    }

    /**
     * Send completion extension load request to language service
     */
    public onLoadCompletionExtension(params: CompletionExtensionParams): void {
        SqlToolsServerClient.instance.sendRequest(CompletionExtLoadRequest.type, params);
    }

    /**
     * execute the SQL statement for the current cursor position
     */
    public async onRunCurrentStatement(callbackThis?: MainController): Promise<void> {
        // the 'this' context is lost in retry callback, so capture it here
        let self: MainController = callbackThis ? callbackThis : this;
        try {
            if (!self.canRunCommand()) {
                return;
            }
            if (!self.canRunV2Command()) {
                // Notify the user that this is not supported on this version
                await this._vscodeWrapper.showErrorMessage(
                    LocalizedConstants.macSierraRequiredErrorMessage,
                );
                return;
            }
            if (!self.validateTextDocumentHasFocus()) {
                return;
            }

            // check if we're connected and editing a SQL file
            if (await self.isRetryRequiredBeforeQuery(self.onRunCurrentStatement)) {
                return;
            }

            let editor = self._vscodeWrapper.activeTextEditor;
            let uri = self._vscodeWrapper.activeTextEditorUri;
            let title = path.basename(editor.document.fileName);

            // return early if the document does contain any text
            if (editor.document.getText(undefined).trim().length === 0) {
                return;
            }

            // only the start line and column are used to determine the current statement
            let querySelection: ISelectionData = {
                startLine: editor.selection.start.line,
                startColumn: editor.selection.start.character,
                endLine: 0,
                endColumn: 0,
            };

            await self._outputContentProvider.runCurrentStatement(
                self._statusview,
                uri,
                querySelection,
                title,
            );
        } catch (err) {
            console.warn(`Unexpected error running current statement : ${err}`);
        }
    }

    /**
     * get the T-SQL query from the editor, run it and show output
     */
    public async onRunQuery(callbackThis?: MainController): Promise<void> {
        // the 'this' context is lost in retry callback, so capture it here
        let self: MainController = callbackThis ? callbackThis : this;
        try {
            if (!self.canRunCommand() || !self.validateTextDocumentHasFocus()) {
                return;
            }

            // check if we're connected and editing a SQL file
            if (await self.isRetryRequiredBeforeQuery(self.onRunQuery)) {
                return;
            }

            let editor = self._vscodeWrapper.activeTextEditor;
            let uri = self._vscodeWrapper.activeTextEditorUri;

            if (self._queryResultWebviewController) {
                self._executionPlanOptions.includeActualExecutionPlanXml =
                    self._queryResultWebviewController.actualPlanStatuses.includes(uri);
            } else {
                self._executionPlanOptions.includeActualExecutionPlanXml = false;
            }

            // Do not execute when there are multiple selections in the editor until it can be properly handled.
            // Otherwise only the first selection will be executed and cause unexpected issues.
            if (editor.selections?.length > 1) {
                self._vscodeWrapper.showErrorMessage(
                    LocalizedConstants.msgMultipleSelectionModeNotSupported,
                );
                return;
            }

            // create new connection
            if (!self.connectionManager.isConnected(uri)) {
                await self.onNewConnection();
                sendActionEvent(TelemetryViews.QueryEditor, TelemetryActions.CreateConnection);
            }
            // check if current connection is still valid / active - if not, refresh azure account token
            await self._connectionMgr.refreshAzureAccountToken(uri);

            let title = path.basename(editor.document.fileName);
            let querySelection: ISelectionData;
            // Calculate the selection if we have a selection, otherwise we'll treat null as
            // the entire document's selection
            if (!editor.selection.isEmpty) {
                let selection = editor.selection;
                querySelection = {
                    startLine: selection.start.line,
                    startColumn: selection.start.character,
                    endLine: selection.end.line,
                    endColumn: selection.end.character,
                };
            }

            // Trim down the selection. If it is empty after selecting, then we don't execute
            let selectionToTrim = editor.selection.isEmpty ? undefined : editor.selection;
            if (editor.document.getText(selectionToTrim).trim().length === 0) {
                return;
            }
            // Delete query result filters for the current uri when we run a new query
            store.delete(uri);

            await self._outputContentProvider.runQuery(
                self._statusview,
                uri,
                querySelection,
                title,
                self._executionPlanOptions,
            );
        } catch (err) {
            console.warn(`Unexpected error running query : ${err}`);
        }
    }

    /**
     * Check if the state is ready to execute a query and retry
     * the query execution method if needed
     */
    public async isRetryRequiredBeforeQuery(retryMethod: any): Promise<boolean> {
        let self = this;
        let result: boolean = undefined;
        try {
            if (!self._vscodeWrapper.isEditingSqlFile) {
                // Prompt the user to change the language mode to SQL before running a query
                result = await self._connectionMgr.connectionUI.promptToChangeLanguageMode();
            } else if (!self._connectionMgr.isConnected(self._vscodeWrapper.activeTextEditorUri)) {
                result = await self.onNewConnection();
            }
            if (result) {
                await retryMethod(self);
                return true;
            } else {
                // we don't need to do anything to configure environment before running query
                return false;
            }
        } catch (err) {
            await self._vscodeWrapper.showErrorMessage(LocalizedConstants.msgError + err);
        }
    }

    /**
     * Executes a callback and logs any errors raised
     */
    private runAndLogErrors<T>(promise: Promise<T>): Promise<T> {
        let self = this;
        return promise.catch((err) => {
            self._vscodeWrapper.showErrorMessage(LocalizedConstants.msgError + err);
            return undefined;
        });
    }

    public onToggleActualPlan(isEnable: boolean): void {
        const uri = this._vscodeWrapper.activeTextEditorUri;
        let actualPlanStatuses = this._queryResultWebviewController.actualPlanStatuses;

        // adds the current uri to the list of uris with actual plan enabled
        // or removes the uri if the user is disabling it
        if (isEnable && !actualPlanStatuses.includes(uri)) {
            actualPlanStatuses.push(uri);
        } else {
            this._queryResultWebviewController.actualPlanStatuses = actualPlanStatuses.filter(
                (statusUri) => statusUri != uri,
            );
        }

        // sets the vscode context variable associated with the
        // actual plan statuses; this is used in the package.json to
        // know when to change the enabling/disabling icon
        void vscode.commands.executeCommand(
            "setContext",
            "mssql.executionPlan.urisWithActualPlanEnabled",
            this._queryResultWebviewController.actualPlanStatuses,
        );
    }

    /**
     * Access the connection manager for testing
     */
    public get connectionManager(): ConnectionManager {
        return this._connectionMgr;
    }

    public set connectionManager(connectionManager: ConnectionManager) {
        this._connectionMgr = connectionManager;
    }

    public set untitledSqlDocumentService(untitledSqlDocumentService: UntitledSqlDocumentService) {
        this._untitledSqlDocumentService = untitledSqlDocumentService;
    }

    /**
     * Verifies the extension is initilized and if not shows an error message
     */
    private canRunCommand(): boolean {
        if (this._connectionMgr === undefined) {
            Utils.showErrorMsg(LocalizedConstants.extensionNotInitializedError);
            return false;
        }
        return true;
    }

    /**
     * Return whether or not some text document currently has focus, and display an error message if not
     */
    private validateTextDocumentHasFocus(): boolean {
        if (this._vscodeWrapper.activeTextEditorUri === undefined) {
            Utils.showErrorMsg(LocalizedConstants.noActiveEditorMsg);
            return false;
        }
        return true;
    }

    /**
     * Verifies the tools service version is high enough to support certain commands
     */
    private canRunV2Command(): boolean {
        let version: number = SqlToolsServerClient.instance.getServiceVersion();
        return version > 1;
    }

    private async showOnLaunchPrompts(): Promise<void> {
        // All prompts should be async and _not_ awaited so that we don't block the rest of the extension

        if (this.shouldShowEnableRichExperiencesPrompt()) {
            void this.showEnableRichExperiencesPrompt();
        } else {
            void this.showFirstLaunchPrompts();
        }
    }

    private shouldShowEnableRichExperiencesPrompt(): boolean {
        return !(
            this._vscodeWrapper
                .getConfiguration()
                .get<boolean>(Constants.configEnableRichExperiencesDoNotShowPrompt) ||
            this._vscodeWrapper
                .getConfiguration()
                .get<boolean>(Constants.configEnableRichExperiences)
        );
    }

    /**
     * Prompts the user to enable rich experiences
     */
    private async showEnableRichExperiencesPrompt(): Promise<void> {
        if (!this.shouldShowEnableRichExperiencesPrompt()) {
            return;
        }

        const response = await this._vscodeWrapper.showInformationMessage(
            LocalizedConstants.enableRichExperiencesPrompt(Constants.richFeaturesLearnMoreLink),
            LocalizedConstants.enableRichExperiences,
            LocalizedConstants.Common.dontShowAgain,
        );

        let telemResponse: string;

        switch (response) {
            case LocalizedConstants.enableRichExperiences:
                telemResponse = "enableRichExperiences";
                break;
            case LocalizedConstants.Common.dontShowAgain:
                telemResponse = "dontShowAgain";
                break;
            default:
                telemResponse = "dismissed";
        }

        sendActionEvent(TelemetryViews.General, TelemetryActions.EnableRichExperiencesPrompt, {
            response: telemResponse,
        });

        this.doesExtensionLaunchedFileExist(); // create the "extensionLaunched" file since this takes the place of the release notes prompt

        if (response === LocalizedConstants.enableRichExperiences) {
            await vscode.commands.executeCommand(Constants.cmdEnableRichExperiencesCommand);
        } else if (response === LocalizedConstants.Common.dontShowAgain) {
            await this._vscodeWrapper
                .getConfiguration()
                .update(
                    Constants.configEnableRichExperiencesDoNotShowPrompt,
                    true,
                    vscode.ConfigurationTarget.Global,
                );
        }
    }

    /**
     * Prompts the user to view release notes, if this is a new extension install
     */
    private async showFirstLaunchPrompts(): Promise<void> {
        let self = this;
        if (!this.doesExtensionLaunchedFileExist()) {
            // ask the user to view release notes document
            let confirmText = LocalizedConstants.viewMore;
            let promiseReleaseNotes = this._vscodeWrapper
                .showInformationMessage(
                    LocalizedConstants.releaseNotesPromptDescription,
                    confirmText,
                )
                .then(async (result) => {
                    if (result === confirmText) {
                        await self.launchReleaseNotesPage();
                    }
                });

            await Promise.all([promiseReleaseNotes]);
        }
    }

    /**
     * Shows the release notes page in the preview browser
     */
    private async launchReleaseNotesPage(): Promise<void> {
        await vscode.env.openExternal(vscode.Uri.parse(Constants.changelogLink));
    }

    /**
     * Shows the Getting Started page in the preview browser
     */
    private async launchGettingStartedPage(): Promise<void> {
        await vscode.env.openExternal(vscode.Uri.parse(Constants.gettingStartedGuideLink));
    }

    /**
     * Opens a new query and creates new connection
     */
    public async onNewQuery(node?: TreeNodeInfo, content?: string): Promise<boolean> {
        if (this.canRunCommand()) {
            // from the object explorer context menu
            const editor = await this._untitledSqlDocumentService.newQuery(content);
            const uri = editor.document.uri.toString(true);
            if (node) {
                // connect to the node if the command came from the context
                const connectionCreds = node.connectionInfo;
                // if the node isn't connected
                if (!node.sessionId) {
                    // connect it first
                    await this.createObjectExplorerSession(node.connectionInfo);
                }
                this._statusview.languageFlavorChanged(uri, Constants.mssqlProviderName);
                // connection string based credential
                if (connectionCreds.connectionString) {
                    if ((connectionCreds as IConnectionProfile).savePassword) {
                        // look up connection string
                        let connectionString =
                            await this._connectionMgr.connectionStore.lookupPassword(
                                connectionCreds,
                                true,
                            );
                        connectionCreds.connectionString = connectionString;
                    }
                }
                await this.connectionManager.connect(uri, connectionCreds);
                this._statusview.sqlCmdModeChanged(uri, false);
                await this.connectionManager.connectionStore.removeRecentlyUsed(
                    <IConnectionProfile>connectionCreds,
                );
                sendActionEvent(
                    TelemetryViews.ObjectExplorer,
                    TelemetryActions.NewQuery,
                    {
                        nodeType: node.nodeType,
                    },
                    undefined,
                    node.connectionInfo as IConnectionProfile,
                    this._connectionMgr.getServerInfo(node.connectionInfo),
                );
                return true;
            } else {
                // new query command
                const credentials = await this._connectionMgr.onNewConnection();

                // initiate a new OE with same connection
                if (credentials) {
                    await this.createObjectExplorerSession(credentials);
                }
                this._statusview.sqlCmdModeChanged(uri, false);
                sendActionEvent(
                    TelemetryViews.CommandPalette,
                    TelemetryActions.NewQuery,
                    undefined,
                    undefined,
                    credentials as IConnectionProfile,
                    this._connectionMgr.getServerInfo(credentials),
                );
                return true;
            }
        }
        return false;
    }

    public async onSchemaCompare(node: any): Promise<void> {
        const result = await this.schemaCompareService.schemaCompareGetDefaultOptions();
        const schemaCompareWebView = new SchemaCompareWebViewController(
            this._context,
            this._vscodeWrapper,
            node,
            this.schemaCompareService,
            this._connectionMgr,
            result,
            SchemaCompare.Title,
        );

        schemaCompareWebView.revealToForeground();
    }

    /**
     * Check if the extension launched file exists.
     * This is to detect when we are running in a clean install scenario.
     */
    private doesExtensionLaunchedFileExist(): boolean {
        // check if file already exists on disk
        let filePath = this._context.asAbsolutePath("extensionlaunched.dat");
        try {
            // this will throw if the file does not exist
            fs.statSync(filePath);
            return true;
        } catch (err) {
            try {
                // write out the "first launch" file if it doesn't exist
                fs.writeFile(filePath, "launched", (err) => {
                    return;
                });
            } catch (err) {
                // ignore errors writing first launch file since there isn't really
                // anything we can do to recover in this situation.
            }
            return false;
        }
    }

    /**
     * Called by VS Code when a text document closes. This will dispatch calls to other
     * controllers as needed. Determines if this was a normal closed file, a untitled closed file,
     * or a renamed file
     * @param doc The document that was closed
     */
    public async onDidCloseTextDocument(doc: vscode.TextDocument): Promise<void> {
        if (this._connectionMgr === undefined || doc === undefined || doc.uri === undefined) {
            // Avoid processing events before initialization is complete
            return;
        }
        let closedDocumentUri: string = doc.uri.toString(true);
        let closedDocumentUriScheme: string = doc.uri.scheme;

        // Stop timers if they have been started
        if (this._lastSavedTimer) {
            this._lastSavedTimer.end();
        }

        if (this._lastOpenedTimer) {
            this._lastOpenedTimer.end();
        }

        // Determine which event caused this close event

        // If there was a saveTextDoc event just before this closeTextDoc event and it
        // was untitled then we know it was an untitled save
        if (
            this._lastSavedUri &&
            closedDocumentUriScheme === LocalizedConstants.untitledScheme &&
            this._lastSavedTimer.getDuration() < Constants.untitledSaveTimeThreshold
        ) {
            // Untitled file was saved and connection will be transfered
            await this._connectionMgr.transferFileConnection(closedDocumentUri, this._lastSavedUri);

            // If there was an openTextDoc event just before this closeTextDoc event then we know it was a rename
        } else if (
            this._lastOpenedUri &&
            this._lastOpenedTimer.getDuration() < Constants.renamedOpenTimeThreshold
        ) {
            // File was renamed and connection will be transfered
            await this._connectionMgr.transferFileConnection(
                closedDocumentUri,
                this._lastOpenedUri,
            );
        } else {
            // Pass along the close event to the other handlers for a normal closed file
            await this._connectionMgr.onDidCloseTextDocument(doc);
            this._outputContentProvider.onDidCloseTextDocument(doc);
        }

        // clean up: if a document is closed with actual plan enabled, remove it
        // from our status list
        if (this._queryResultWebviewController.actualPlanStatuses.includes(closedDocumentUri)) {
            this._queryResultWebviewController.actualPlanStatuses.filter(
                (uri) => uri != closedDocumentUri,
            );
            vscode.commands.executeCommand(
                "setContext",
                "mssql.executionPlan.urisWithActualPlanEnabled",
                this._queryResultWebviewController.actualPlanStatuses,
            );
        }

        // Reset special case timers and events
        this._lastSavedUri = undefined;
        this._lastSavedTimer = undefined;
        this._lastOpenedTimer = undefined;
        this._lastOpenedUri = undefined;

        // Remove diagnostics for the related file
        let diagnostics = SqlToolsServerClient.instance.diagnosticCollection;
        if (diagnostics.has(doc.uri)) {
            diagnostics.delete(doc.uri);
        }

        // Delete query result fiters for the closed uri
        store.delete(closedDocumentUri);
    }

    /**
     * Called by VS Code when a text document is opened. Checks if a SQL file was opened
     * to enable features of our extension for the document.
     */
    public onDidOpenTextDocument(doc: vscode.TextDocument): void {
        if (this._connectionMgr === undefined) {
            // Avoid processing events before initialization is complete
            return;
        }
        this._connectionMgr.onDidOpenTextDocument(doc);

        if (doc && doc.languageId === Constants.languageId) {
            // set encoding to false
            this._statusview.languageFlavorChanged(
                doc.uri.toString(true),
                Constants.mssqlProviderName,
            );
        }

        // Setup properties incase of rename
        this._lastOpenedTimer = new Utils.Timer();
        this._lastOpenedTimer.start();
        if (doc && doc.uri) {
            this._lastOpenedUri = doc.uri.toString(true);
        }
    }

    /**
     * Called by VS Code when a text document is saved. Will trigger a timer to
     * help determine if the file was a file saved from an untitled file.
     * @param doc The document that was saved
     */
    public onDidSaveTextDocument(doc: vscode.TextDocument): void {
        if (this._connectionMgr === undefined) {
            // Avoid processing events before initialization is complete
            return;
        }

        // Set encoding to false by giving true as argument
        let savedDocumentUri: string = doc.uri.toString(true);

        // Keep track of which file was last saved and when for detecting the case when we save an untitled document to disk
        this._lastSavedTimer = new Utils.Timer();
        this._lastSavedTimer.start();
        this._lastSavedUri = savedDocumentUri;
    }

    private onChangeQueryHistoryConfig(): void {
        let queryHistoryFeatureEnabled = this._vscodeWrapper
            .getConfiguration(Constants.extensionConfigSectionName)
            .get(Constants.configEnableQueryHistoryFeature);
        if (queryHistoryFeatureEnabled) {
            this.initializeQueryHistory();
        }
    }

    /**
     * Called by VS Code when user settings are changed
     * @param ConfigurationChangeEvent event that is fired when config is changed
     */
    public async onDidChangeConfiguration(e: vscode.ConfigurationChangeEvent): Promise<void> {
        if (e.affectsConfiguration(Constants.extensionName)) {
            // Query History settings change
            this.onChangeQueryHistoryConfig();

            // Connections change
            let needsRefresh = false;
            // user connections is a super set of object explorer connections
            // read the connections from glocal settings and workspace settings.
            let userConnections: any[] =
                await this.connectionManager.connectionStore.connectionConfig.getConnections(true);
            let objectExplorerConnections = this._objectExplorerProvider.rootNodeConnections;

            // if a connection(s) was/were manually removed
            let staleConnections = objectExplorerConnections.filter((oeConn) => {
                return !userConnections.some((userConn) =>
                    Utils.isSameConnectionInfo(oeConn, userConn),
                );
            });
            // disconnect that/those connection(s) and then
            // remove its/their credentials from the credential store
            // and MRU
            for (let conn of staleConnections) {
                let profile = <IConnectionProfile>conn;
                if (this.connectionManager.isActiveConnection(conn)) {
                    const uri = this.connectionManager.getUriForConnection(conn);
                    await this.connectionManager.disconnect(uri);
                }
                await this.connectionManager.connectionStore.removeRecentlyUsed(profile);
                if (
                    profile.authenticationType === Constants.sqlAuthentication &&
                    profile.savePassword
                ) {
                    await this.connectionManager.deleteCredential(profile);
                }
            }
            // remove them from object explorer
            await this._objectExplorerProvider.removeConnectionNodes(staleConnections);
            needsRefresh = staleConnections.length > 0;

            // if a connection(s) was/were manually added
            let newConnections = userConnections.filter((userConn) => {
                return !objectExplorerConnections.some((oeConn) =>
                    Utils.isSameConnectionInfo(userConn, oeConn),
                );
            });
            for (let conn of newConnections) {
                // if a connection is not connected
                // that means it was added manually
                const newConnectionProfile = <IConnectionProfile>conn;
                const uri = ObjectExplorerUtils.getNodeUriFromProfile(newConnectionProfile);
                if (
                    !this.connectionManager.isActiveConnection(conn) &&
                    !this.connectionManager.isConnecting(uri)
                ) {
                    // add a disconnected node for the connection
                    this._objectExplorerProvider.addDisconnectedNode(conn);
                    needsRefresh = true;
                }
            }

            await this.sanitizeConnectionProfiles();

            if (e.affectsConfiguration(Constants.cmdObjectExplorerGroupBySchemaFlagName)) {
                let errorFoundWhileRefreshing = false;
                (await this._objectExplorerProvider.getChildren()).forEach((n: TreeNodeInfo) => {
                    try {
                        void this._objectExplorerProvider.refreshNode(n);
                    } catch (e) {
                        errorFoundWhileRefreshing = true;
                        this._connectionMgr.client.logger.error(e);
                    }
                });
                if (errorFoundWhileRefreshing) {
                    Utils.showErrorMsg(LocalizedConstants.objectExplorerNodeRefreshError);
                }
            }

            if (needsRefresh) {
                this._objectExplorerProvider.refresh(undefined);
            }
            if (e.affectsConfiguration(Constants.mssqlPiiLogging)) {
                this.updatePiiLoggingLevel();
            }

            // Prompt to reload VS Code when any of these settings are updated.
            const configSettingsRequiringReload = [
                Constants.enableSqlAuthenticationProvider,
                Constants.enableConnectionPooling,
                Constants.configEnableExperimentalFeatures,
                Constants.configEnableRichExperiences,
            ];

            if (configSettingsRequiringReload.some((setting) => e.affectsConfiguration(setting))) {
                await this.displayReloadMessage(LocalizedConstants.reloadPromptGeneric);
            }
        }
    }

    /**
     * Updates Pii Logging configuration for Logger.
     */
    private updatePiiLoggingLevel(): void {
        const piiLogging: boolean = vscode.workspace
            .getConfiguration(Constants.extensionName)
            .get(Constants.piiLogging, false);
        SqlToolsServerClient.instance.logger.piiLogging = piiLogging;
    }

    /**
     * Display notification with button to reload
     * return true if button clicked
     * return false if button not clicked
     */
    private async displayReloadMessage(reloadPrompt: string): Promise<boolean> {
        const result = await vscode.window.showInformationMessage(
            reloadPrompt,
            LocalizedConstants.reloadChoice,
        );
        if (result === LocalizedConstants.reloadChoice) {
            await vscode.commands.executeCommand("workbench.action.reloadWindow");
            return true;
        } else {
            return false;
        }
    }

    public removeAadAccount(prompter: IPrompter): void {
        void this.connectionManager.removeAccount(prompter);
    }

    public addAadAccount(): void {
        void this.connectionManager.addAccount();
    }

    public onClearAzureTokenCache(): void {
        this.connectionManager.onClearTokenCache();
    }

    private ExecutionPlanCustomEditorProvider = class implements vscode.CustomTextEditorProvider {
        constructor(
            public context: vscode.ExtensionContext,
            public vscodeWrapper: VscodeWrapper,
            public executionPlanService: ExecutionPlanService,
            public untitledSqlService: UntitledSqlDocumentService,
        ) {
            this.context = context;
            this.executionPlanService = executionPlanService;
            this.untitledSqlService = untitledSqlService;
        }

        public async resolveCustomTextEditor(document: vscode.TextDocument): Promise<void> {
            await this.onOpenExecutionPlanFile(document);
        }

        public async onOpenExecutionPlanFile(document: vscode.TextDocument) {
            const planContents = document.getText();
            let docName = document.fileName;
            docName = docName.substring(docName.lastIndexOf(path.sep) + 1);

            vscode.commands.executeCommand("workbench.action.closeActiveEditor");

            const executionPlanController = new ExecutionPlanWebviewController(
                this.context,
                this.vscodeWrapper,
                this.executionPlanService,
                this.untitledSqlService,
                planContents,
                vscode.l10n.t({
                    message: "{0} (Preview)",
                    args: [docName],
                    comment: "{0} is the file name",
                }),
            );

            executionPlanController.revealToForeground();
        }
    };
}<|MERGE_RESOLUTION|>--- conflicted
+++ resolved
@@ -823,11 +823,9 @@
                 vscode.commands.registerCommand(
                     Constants.cmdDesignSchema,
                     async (node: TreeNodeInfo) => {
-<<<<<<< HEAD
-                        const connectionUri =
-                            this.connectionManager.getUriForConnection(
-                                node.connectionInfo,
-                            );
+                        const connectionUri = this.connectionManager.getUriForConnection(
+                            node.connectionInfo,
+                        );
 
                         const schemaDesigner =
                             SchemaDesignerWebviewManager.getInstance().getSchemaDesigner(
@@ -839,23 +837,6 @@
                                 node.metadata.name,
                                 node,
                             );
-=======
-                        const uri = this.connectionManager.getUriForConnection(node.connectionInfo);
-                        const schema = await this.schemaDesignerService.getSchemaModel({
-                            connectionUri: uri,
-                            databaseName: node.metadata.name,
-                        });
-
-                        console.log(schema);
-
-                        const schemaDesignerWebvie = new SchemaDesignerWebviewController(
-                            this._context,
-                            this._vscodeWrapper,
-                            this.schemaDesignerService,
-                            node.metadata.name,
-                            schema,
-                        );
->>>>>>> 2285966c
 
                         schemaDesigner.revealToForeground();
                     },

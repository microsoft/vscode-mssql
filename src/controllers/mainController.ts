--- conflicted
+++ resolved
@@ -58,11 +58,7 @@
 import { ExecutionPlanOptions } from "../models/contracts/queryExecute";
 import { ObjectExplorerDragAndDropController } from "../objectExplorer/objectExplorerDragAndDropController";
 import { SchemaDesignerService } from "../services/schemaDesignerService";
-<<<<<<< HEAD
-import { SchemaDesignerWebviewController } from "../schemaDesigner/schemaDesignerWebviewController";
 import { CopilotService } from "../services/copilotService";
-=======
->>>>>>> 307b2ba0
 import store from "../queryResult/singletonStore";
 import { SchemaCompareWebViewController } from "../schemaCompare/schemaCompareWebViewController";
 import { SchemaCompare } from "../constants/locConstants";
@@ -413,20 +409,11 @@
                 azureResourceController,
                 this._connectionMgr.accountStore,
             );
-<<<<<<< HEAD
-            this.tableDesignerService = new TableDesignerService(
-                SqlToolsServerClient.instance,
-            );
-            this.executionPlanService = new ExecutionPlanService(
-                SqlToolsServerClient.instance,
-            );
-            this.copilotService = new CopilotService(
-                SqlToolsServerClient.instance,
-            );
-=======
             this.tableDesignerService = new TableDesignerService(SqlToolsServerClient.instance);
             this.executionPlanService = new ExecutionPlanService(SqlToolsServerClient.instance);
->>>>>>> 307b2ba0
+	    this.copilotService = new CopilotService(
+                SqlToolsServerClient.instance,
+            );
 
             this._queryResultWebviewController.setExecutionPlanService(this.executionPlanService);
             this._queryResultWebviewController.setUntitledDocumentService(

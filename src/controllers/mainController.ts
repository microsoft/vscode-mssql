--- conflicted
+++ resolved
@@ -190,15 +190,10 @@
             });
             this.registerCommand(Constants.cmdRunQuery);
             this._event.on(Constants.cmdRunQuery, () => {
-<<<<<<< HEAD
-                UserSurvey.getInstance().promptUserForNPSFeedback();
+                void UserSurvey.getInstance().promptUserForNPSFeedback();
                 this._executionPlanOptions.includeEstimatedExecutionPlanXml =
                     false;
-                this.onRunQuery();
-=======
-                void UserSurvey.getInstance().promptUserForNPSFeedback();
                 void this.onRunQuery();
->>>>>>> e7b0d47e
             });
             this.registerCommand(Constants.cmdManageConnectionProfiles);
             this._event.on(Constants.cmdManageConnectionProfiles, async () => {
@@ -271,14 +266,11 @@
                 this.onClearAzureTokenCache(),
             );
             this.registerCommand(Constants.cmdShowExecutionPlanInResults);
-            this._event.on(
-                Constants.cmdShowExecutionPlanInResults,
-                async () => {
-                    this._executionPlanOptions.includeEstimatedExecutionPlanXml =
-                        true;
-                    this.onRunQuery();
-                },
-            );
+            this._event.on(Constants.cmdShowExecutionPlanInResults, () => {
+                this._executionPlanOptions.includeEstimatedExecutionPlanXml =
+                    true;
+                void this.onRunQuery();
+            });
             this.initializeObjectExplorer();
 
             this.registerCommandWithArgs(

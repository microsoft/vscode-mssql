--- conflicted
+++ resolved
@@ -1699,10 +1699,6 @@
             LocalizedConstants.enableRichExperiences,
             LocalizedConstants.Common.dontShowAgain,
         );
-<<<<<<< HEAD
-
-=======
->>>>>>> 19cc43b3
         await sendActionEvent(
             TelemetryViews.General,
             TelemetryActions.EnableRichExperiencesPrompt,
@@ -1710,12 +1706,9 @@
                 response,
             },
         );
-<<<<<<< HEAD
 
         this.doesExtensionLaunchedFileExist(); // create the "extensionLaunched" file since this takes the place of the release notes prompt
 
-=======
->>>>>>> 19cc43b3
         if (response === LocalizedConstants.enableRichExperiences) {
             await this._vscodeWrapper
                 .getConfiguration()

﻿/*---------------------------------------------------------------------------------------------
 *  Copyright (c) Microsoft Corporation. All rights reserved.
 *  Licensed under the MIT License. See License.txt in the project root for license information.
 *--------------------------------------------------------------------------------------------*/

import * as events from "events";
import * as fs from "fs";
import * as path from "path";
import * as vscode from "vscode";
import { IConnectionInfo } from "vscode-mssql";
import { AzureResourceController } from "../azure/azureResourceController";
import * as Constants from "../constants/constants";
import * as LocalizedConstants from "../constants/locConstants";
import SqlToolsServerClient from "../languageservice/serviceclient";
import * as ConnInfo from "../models/connectionInfo";
import {
    CompletionExtensionParams,
    CompletionExtLoadRequest,
    RebuildIntelliSenseNotification,
} from "../models/contracts/languageService";
import { ScriptOperation } from "../models/contracts/scripting/scriptingRequest";
import { SqlOutputContentProvider } from "../models/sqlOutputContentProvider";
import * as Utils from "../models/utils";
import { AccountSignInTreeNode } from "../objectExplorer/accountSignInTreeNode";
import { ConnectTreeNode } from "../objectExplorer/connectTreeNode";
import { ObjectExplorerProvider } from "../objectExplorer/objectExplorerProvider";
import { ObjectExplorerUtils } from "../objectExplorer/objectExplorerUtils";
import { TreeNodeInfo } from "../objectExplorer/treeNodeInfo";
import CodeAdapter from "../prompts/adapter";
import { IPrompter } from "../prompts/question";
import { Deferred } from "../protocol";
import { QueryHistoryNode } from "../queryHistory/queryHistoryNode";
import { QueryHistoryProvider } from "../queryHistory/queryHistoryProvider";
import { ScriptingService } from "../scripting/scriptingService";
import { AzureAccountService } from "../services/azureAccountService";
import { AzureResourceService } from "../services/azureResourceService";
import { DacFxService } from "../services/dacFxService";
import { SqlProjectsService } from "../services/sqlProjectsService";
import { SchemaCompareService } from "../services/schemaCompareService";
import { SqlTasksService } from "../services/sqlTasksService";
import StatusView from "../views/statusView";
import { IConnectionProfile, ISelectionData } from "./../models/interfaces";
import ConnectionManager from "./connectionManager";
import UntitledSqlDocumentService from "./untitledSqlDocumentService";
import VscodeWrapper from "./vscodeWrapper";
import { sendActionEvent } from "../telemetry/telemetry";
import {
    TelemetryActions,
    TelemetryViews,
} from "../sharedInterfaces/telemetry";
import { TableDesignerService } from "../services/tableDesignerService";
import { TableDesignerWebviewController } from "../tableDesigner/tableDesignerWebviewController";
import { ConnectionDialogWebviewController } from "../connectionconfig/connectionDialogWebviewController";
import { ObjectExplorerFilter } from "../objectExplorer/objectExplorerFilter";
import { ExecutionPlanService } from "../services/executionPlanService";
import { ExecutionPlanWebviewController } from "./executionPlanWebviewController";
import { QueryResultWebviewController } from "../queryResult/queryResultWebViewController";
import { MssqlProtocolHandler } from "../mssqlProtocolHandler";
import { getErrorMessage, isIConnectionInfo } from "../utils/utils";
import { getStandardNPSQuestions, UserSurvey } from "../nps/userSurvey";
import { ExecutionPlanOptions } from "../models/contracts/queryExecute";

/**
 * The main controller class that initializes the extension
 */
export default class MainController implements vscode.Disposable {
    private _context: vscode.ExtensionContext;
    private _event: events.EventEmitter = new events.EventEmitter();
    private _outputContentProvider: SqlOutputContentProvider;
    private _queryResultWebviewController: QueryResultWebviewController;
    private _statusview: StatusView;
    private _connectionMgr: ConnectionManager;
    private _prompter: IPrompter;
    private _vscodeWrapper: VscodeWrapper;
    private _initialized: boolean = false;
    private _lastSavedUri: string | undefined;
    private _lastSavedTimer: Utils.Timer | undefined;
    private _lastOpenedUri: string | undefined;
    private _lastOpenedTimer: Utils.Timer | undefined;
    private _untitledSqlDocumentService: UntitledSqlDocumentService;
    private _objectExplorerProvider: ObjectExplorerProvider;
    private _queryHistoryProvider: QueryHistoryProvider;
    private _scriptingService: ScriptingService;
    private _queryHistoryRegistered: boolean = false;
    private _executionPlanOptions: ExecutionPlanOptions = {
        includeEstimatedExecutionPlanXml: false,
        includeActualExecutionPlanXml: false,
    };
    public sqlTasksService: SqlTasksService;
    public dacFxService: DacFxService;
    public schemaCompareService: SchemaCompareService;
    public sqlProjectsService: SqlProjectsService;
    public azureAccountService: AzureAccountService;
    public azureResourceService: AzureResourceService;
    public tableDesignerService: TableDesignerService;
    public configuration: vscode.WorkspaceConfiguration;
    public objectExplorerTree: vscode.TreeView<TreeNodeInfo>;
    public executionPlanService: ExecutionPlanService;

    /**
     * The main controller constructor
     * @constructor
     */
    constructor(
        context: vscode.ExtensionContext,
        connectionManager?: ConnectionManager,
        vscodeWrapper?: VscodeWrapper,
    ) {
        this._context = context;
        if (connectionManager) {
            this._connectionMgr = connectionManager;
        }
        this._vscodeWrapper = vscodeWrapper || new VscodeWrapper();
        this._untitledSqlDocumentService = new UntitledSqlDocumentService(
            this._vscodeWrapper,
        );
        this.configuration = vscode.workspace.getConfiguration();
        UserSurvey.createInstance(this._context);
    }

    /**
     * Helper method to setup command registrations
     */
    public registerCommand(command: string): void {
        const self = this;
        this._context.subscriptions.push(
            vscode.commands.registerCommand(command, () =>
                self._event.emit(command),
            ),
        );
    }

    /**
     * Helper method to setup command registrations with arguments
     */
    private registerCommandWithArgs(command: string): void {
        const self = this;
        this._context.subscriptions.push(
            vscode.commands.registerCommand(command, (args: any) => {
                self._event.emit(command, args);
            }),
        );
    }

    /**
     * Disposes the controller
     */
    dispose(): void {
        void this.deactivate();
    }

    /**
     * Deactivates the extension
     */
    public async deactivate(): Promise<void> {
        Utils.logDebug("de-activated.");
        await this.onDisconnect();
        this._statusview.dispose();
    }

    public get isExperimentalEnabled(): boolean {
        return this.configuration.get(
            Constants.configEnableExperimentalFeatures,
        );
    }

    public get isRichExperiencesEnabled(): boolean {
        return this.configuration.get(Constants.configEnableRichExperiences);
    }

    /**
     * Initializes the extension
     */
    public async activate(): Promise<boolean> {
        // initialize the language client then register the commands
        const didInitialize = await this.initialize();
        if (didInitialize) {
            // register VS Code commands
            this.registerCommand(Constants.cmdConnect);
            this._event.on(Constants.cmdConnect, () => {
                void this.runAndLogErrors(this.onNewConnection());
            });
            this.registerCommand(Constants.cmdDisconnect);
            this._event.on(Constants.cmdDisconnect, () => {
                void this.runAndLogErrors(this.onDisconnect());
            });
            this.registerCommand(Constants.cmdRunQuery);
            this._event.on(Constants.cmdRunQuery, () => {
                void UserSurvey.getInstance().promptUserForNPSFeedback();
                this._executionPlanOptions.includeEstimatedExecutionPlanXml =
                    false;
                void this.onRunQuery();
            });
            this.registerCommand(Constants.cmdManageConnectionProfiles);
            this._event.on(Constants.cmdManageConnectionProfiles, async () => {
                await this.onManageProfiles();
            });
            this.registerCommand(Constants.cmdClearPooledConnections);
            this._event.on(Constants.cmdClearPooledConnections, async () => {
                await this.onClearPooledConnections();
            });
            this.registerCommand(Constants.cmdRunCurrentStatement);
            this._event.on(Constants.cmdRunCurrentStatement, () => {
                void this.onRunCurrentStatement();
            });
            this.registerCommand(Constants.cmdChangeDatabase);
            this._event.on(Constants.cmdChangeDatabase, () => {
                void this.runAndLogErrors(this.onChooseDatabase());
            });
            this.registerCommand(Constants.cmdChooseDatabase);
            this._event.on(Constants.cmdChooseDatabase, () => {
                void this.runAndLogErrors(this.onChooseDatabase());
            });
            this.registerCommand(Constants.cmdChooseLanguageFlavor);
            this._event.on(Constants.cmdChooseLanguageFlavor, () => {
                void this.runAndLogErrors(this.onChooseLanguageFlavor());
            });
            this.registerCommand(Constants.cmdLaunchUserFeedback);
            this._event.on(Constants.cmdLaunchUserFeedback, async () => {
                await UserSurvey.getInstance().launchSurvey(
                    "nps",
                    getStandardNPSQuestions(),
                );
            });
            this.registerCommand(Constants.cmdCancelQuery);
            this._event.on(Constants.cmdCancelQuery, () => {
                this.onCancelQuery();
            });
            this.registerCommand(Constants.cmdShowGettingStarted);
            this._event.on(Constants.cmdShowGettingStarted, async () => {
                await this.launchGettingStartedPage();
            });
            this.registerCommand(Constants.cmdNewQuery);
            this._event.on(Constants.cmdNewQuery, () =>
                this.runAndLogErrors(this.onNewQuery()),
            );
            this.registerCommand(Constants.cmdRebuildIntelliSenseCache);
            this._event.on(Constants.cmdRebuildIntelliSenseCache, () => {
                this.onRebuildIntelliSense();
            });
            this.registerCommandWithArgs(Constants.cmdLoadCompletionExtension);
            this._event.on(
                Constants.cmdLoadCompletionExtension,
                (params: CompletionExtensionParams) => {
                    this.onLoadCompletionExtension(params);
                },
            );
            this.registerCommand(Constants.cmdToggleSqlCmd);
            this._event.on(Constants.cmdToggleSqlCmd, async () => {
                await this.onToggleSqlCmd();
            });
            this.registerCommand(Constants.cmdAadRemoveAccount);
            this._event.on(Constants.cmdAadRemoveAccount, () =>
                this.removeAadAccount(this._prompter),
            );
            this.registerCommand(Constants.cmdAadAddAccount);
            this._event.on(Constants.cmdAadAddAccount, () =>
                this.addAadAccount(),
            );
            this.registerCommandWithArgs(Constants.cmdClearAzureTokenCache);
            this._event.on(Constants.cmdClearAzureTokenCache, () =>
                this.onClearAzureTokenCache(),
            );
            this.registerCommand(Constants.cmdShowExecutionPlanInResults);
            this._event.on(Constants.cmdShowExecutionPlanInResults, () => {
                this._executionPlanOptions.includeEstimatedExecutionPlanXml =
                    true;
                void this.onRunQuery();
            });
            this.initializeObjectExplorer();

            this.registerCommandWithArgs(
                Constants.cmdConnectObjectExplorerProfile,
            );
            this._event.on(
                Constants.cmdConnectObjectExplorerProfile,
                (profile: IConnectionProfile) => {
                    this._connectionMgr.connectionUI
                        .saveProfile(profile)
                        .then(async () => {
                            await this.createObjectExplorerSession(profile);
                        })
                        .catch((err) => {
                            this._vscodeWrapper.showErrorMessage(err);
                        });
                },
            );

            this.registerCommand(
                Constants.cmdObjectExplorerEnableGroupBySchemaCommand,
            );
            this._event.on(
                Constants.cmdObjectExplorerEnableGroupBySchemaCommand,
                () => {
                    vscode.workspace
                        .getConfiguration()
                        .update(
                            Constants.cmdObjectExplorerGroupBySchemaFlagName,
                            true,
                            true,
                        );
                },
            );
            this.registerCommand(
                Constants.cmdObjectExplorerDisableGroupBySchemaCommand,
            );
            this._event.on(
                Constants.cmdObjectExplorerDisableGroupBySchemaCommand,
                () => {
                    vscode.workspace
                        .getConfiguration()
                        .update(
                            Constants.cmdObjectExplorerGroupBySchemaFlagName,
                            false,
                            true,
                        );
                },
            );

            this.initializeQueryHistory();

            this.sqlTasksService = new SqlTasksService(
                SqlToolsServerClient.instance,
                this._untitledSqlDocumentService,
            );
            this.dacFxService = new DacFxService(SqlToolsServerClient.instance);
            this.sqlProjectsService = new SqlProjectsService(
                SqlToolsServerClient.instance,
            );
            this.schemaCompareService = new SchemaCompareService(
                SqlToolsServerClient.instance,
            );
            const azureResourceController = new AzureResourceController();
            this.azureAccountService = new AzureAccountService(
                this._connectionMgr.azureController,
                this._connectionMgr.accountStore,
            );
            this.azureResourceService = new AzureResourceService(
                this._connectionMgr.azureController,
                azureResourceController,
                this._connectionMgr.accountStore,
            );
            this.tableDesignerService = new TableDesignerService(
                SqlToolsServerClient.instance,
            );
            this.executionPlanService = new ExecutionPlanService(
                SqlToolsServerClient.instance,
            );

            this._queryResultWebviewController.setExecutionPlanService(
                this.executionPlanService,
            );
            this._queryResultWebviewController.setUntitledDocumentService(
                this._untitledSqlDocumentService,
            );

            const providerInstance = new this.ExecutionPlanCustomEditorProvider(
                this._context,
                this.executionPlanService,
                this._untitledSqlDocumentService,
            );
            vscode.window.registerCustomEditorProvider(
                "mssql.executionPlanView",
                providerInstance,
            );

            const uriHandler: vscode.UriHandler = {
<<<<<<< HEAD
                handleUri(uri: vscode.Uri): vscode.ProviderResult<void> {
                    const mssqlProtocolHandler = new MssqlProtocolHandler();

                    const connectionInfo = mssqlProtocolHandler.handleUri(uri);
=======
                async handleUri(uri: vscode.Uri): Promise<void> {
                    if (self.isExperimentalEnabled) {
                        const mssqlProtocolHandler = new MssqlProtocolHandler(
                            self._connectionMgr.client,
                        );

                        const connectionInfo =
                            await mssqlProtocolHandler.handleUri(uri);
>>>>>>> 67307e9b

                    vscode.commands.executeCommand(
                        Constants.cmdAddObjectExplorer,
                        connectionInfo,
                    );
                },
            };
            vscode.window.registerUriHandler(uriHandler);

            // Add handlers for VS Code generated commands
            this._vscodeWrapper.onDidCloseTextDocument(
                async (params) => await this.onDidCloseTextDocument(params),
            );
            this._vscodeWrapper.onDidOpenTextDocument((params) =>
                this.onDidOpenTextDocument(params),
            );
            this._vscodeWrapper.onDidSaveTextDocument((params) =>
                this.onDidSaveTextDocument(params),
            );
            this._vscodeWrapper.onDidChangeConfiguration((params) =>
                this.onDidChangeConfiguration(params),
            );
            return true;
        }
    }

    /**
     * Helper to script a node based on the script operation
     */
    public async scriptNode(
        node: TreeNodeInfo,
        operation: ScriptOperation,
        executeScript: boolean = false,
    ): Promise<void> {
        const nodeUri = ObjectExplorerUtils.getNodeUri(node);
        let connectionCreds = Object.assign({}, node.connectionInfo);
        const databaseName = ObjectExplorerUtils.getDatabaseName(node);
        // if not connected or different database
        if (
            !this.connectionManager.isConnected(nodeUri) ||
            connectionCreds.database !== databaseName
        ) {
            // make a new connection
            connectionCreds.database = databaseName;
            if (!this.connectionManager.isConnecting(nodeUri)) {
                const promise = new Deferred<boolean>();
                await this.connectionManager.connect(
                    nodeUri,
                    connectionCreds,
                    promise,
                );
                await promise;
            }
        }

        const selectStatement = await this._scriptingService.script(
            node,
            nodeUri,
            operation,
        );
        const editor =
            await this._untitledSqlDocumentService.newQuery(selectStatement);
        let uri = editor.document.uri.toString(true);
        let scriptingObject = this._scriptingService.getObjectFromNode(node);
        let title = `${scriptingObject.schema}.${scriptingObject.name}`;
        const queryUriPromise = new Deferred<boolean>();
        await this.connectionManager.connect(
            uri,
            connectionCreds,
            queryUriPromise,
        );
        await queryUriPromise;
        this._statusview.languageFlavorChanged(
            uri,
            Constants.mssqlProviderName,
        );
        this._statusview.sqlCmdModeChanged(uri, false);
        if (executeScript) {
            const queryPromise = new Deferred<boolean>();
            await this._outputContentProvider.runQuery(
                this._statusview,
                uri,
                undefined,
                title,
                {},
                queryPromise,
            );
            await queryPromise;
            await this.connectionManager.connectionStore.removeRecentlyUsed(
                <IConnectionProfile>connectionCreds,
            );
        }

        let scriptType;
        switch (operation) {
            case ScriptOperation.Select:
                scriptType = "Select";
                break;
            case ScriptOperation.Create:
                scriptType = "Create";
                break;
            case ScriptOperation.Insert:
                scriptType = "Insert";
                break;
            case ScriptOperation.Update:
                scriptType = "Update";
                break;
            case ScriptOperation.Delete:
                scriptType = "Delete";
                break;
            case ScriptOperation.Execute:
                scriptType = "Execute";
                break;
            case ScriptOperation.Alter:
                scriptType = "Alter";
                break;
            default:
                scriptType = "Unknown";
                break;
        }
        sendActionEvent(
            TelemetryViews.QueryEditor,
            TelemetryActions.RunQuery,
            {
                isScriptExecuted: executeScript.toString(),
                objectType: node.nodeType,
                operation: scriptType,
            },
            undefined,
            connectionCreds as IConnectionProfile,
            this.connectionManager.getServerInfo(connectionCreds),
        );
    }

    /**
     * Returns a flag indicating if the extension is initialized
     */
    public isInitialized(): boolean {
        return this._initialized;
    }

    /**
     * Initializes the extension
     */
    public async initialize(): Promise<boolean> {
        // initialize language service client
        await SqlToolsServerClient.instance.initialize(this._context);
        // Init status bar
        this._statusview = new StatusView(this._vscodeWrapper);

        // Init CodeAdapter for use when user response to questions is needed
        this._prompter = new CodeAdapter(this._vscodeWrapper);

        // Init Query Results Webview Controller
        this._queryResultWebviewController = new QueryResultWebviewController(
            this._context,
            this.executionPlanService,
            this.untitledSqlDocumentService,
        );

        // Init content provider for results pane
        this._outputContentProvider = new SqlOutputContentProvider(
            this._context,
            this._statusview,
            this._vscodeWrapper,
        );
        this._outputContentProvider.setQueryResultWebviewController(
            this._queryResultWebviewController,
        );
        this._queryResultWebviewController.setSqlOutputContentProvider(
            this._outputContentProvider,
        );

        // Init connection manager and connection MRU
        this._connectionMgr = new ConnectionManager(
            this._context,
            this._statusview,
            this._prompter,
        );

        void this.showOnLaunchPrompts();

        // Handle case where SQL file is the 1st opened document
        const activeTextEditor = this._vscodeWrapper.activeTextEditor;
        if (activeTextEditor && this._vscodeWrapper.isEditingSqlFile) {
            this.onDidOpenTextDocument(activeTextEditor.document);
        }
        await this.sanitizeConnectionProfiles();
        await this.loadTokenCache();
        Utils.logDebug("activated.");
        this._initialized = true;
        return true;
    }

    private async loadTokenCache(): Promise<void> {
        await this._connectionMgr.azureController.loadTokenCache();
    }

    /**
     * Sanitize the connection profiles in the settings.
     */
    public async sanitizeConnectionProfiles(): Promise<void> {
        const sanitize = async (
            connectionProfiles: IConnectionProfile[],
            target: vscode.ConfigurationTarget,
        ) => {
            let profileChanged = false;
            for (const conn of connectionProfiles) {
                // remove azure account token
                if (
                    conn &&
                    conn.authenticationType !== "AzureMFA" &&
                    conn.azureAccountToken !== undefined
                ) {
                    conn.azureAccountToken = undefined;
                    profileChanged = true;
                }
                // remove password
                if (!Utils.isEmpty(conn.password)) {
                    // save the password in the credential store if save password is true
                    await this.connectionManager.connectionStore.saveProfilePasswordIfNeeded(
                        conn,
                    );
                    conn.password = "";
                    profileChanged = true;
                }
                // Fixup 'Encrypt' property if needed
                let result = ConnInfo.updateEncrypt(conn);
                if (result.updateStatus) {
                    await this.connectionManager.connectionStore.saveProfile(
                        result.connection as IConnectionProfile,
                    );
                }
            }
            if (profileChanged) {
                await this._vscodeWrapper.setConfiguration(
                    Constants.extensionName,
                    Constants.connectionsArrayName,
                    connectionProfiles,
                    target,
                );
            }
        };
        const profileMapping = new Map<
            vscode.ConfigurationTarget,
            IConnectionProfile[]
        >();
        const configuration = this._vscodeWrapper.getConfiguration(
            Constants.extensionName,
            this._vscodeWrapper.activeTextEditorUri,
        );
        const configValue = configuration.inspect<IConnectionProfile[]>(
            Constants.connectionsArrayName,
        );
        profileMapping.set(
            vscode.ConfigurationTarget.Global,
            configValue.globalValue || [],
        );
        profileMapping.set(
            vscode.ConfigurationTarget.Workspace,
            configValue.workspaceValue || [],
        );
        profileMapping.set(
            vscode.ConfigurationTarget.WorkspaceFolder,
            configValue.workspaceFolderValue || [],
        );
        for (const target of profileMapping.keys()) {
            // sanitize the connections and save them back to their original target.
            await sanitize(profileMapping.get(target), target);
        }
    }

    /**
     * Creates a new Object Explorer session
     * @param connectionCredentials Connection credentials to use for the session
     * @returns True if the session was created successfully, false otherwise
     */
    public async createObjectExplorerSession(
        connectionCredentials?: IConnectionInfo,
    ): Promise<boolean> {
        let createSessionPromise = new Deferred<TreeNodeInfo>();
        const sessionId = await this._objectExplorerProvider.createSession(
            createSessionPromise,
            connectionCredentials,
            this._context,
        );
        if (sessionId) {
            const newNode = await createSessionPromise;
            if (newNode) {
                console.log(newNode);
                this._objectExplorerProvider.refresh(undefined);
                return true;
            }
        }
        return false;
    }

    public async createObjectExplorerSessionFromDialog(
        connectionCredentials?: IConnectionInfo,
    ): Promise<TreeNodeInfo> {
        let createSessionPromise = new Deferred<TreeNodeInfo>();
        const sessionId = await this._objectExplorerProvider.createSession(
            createSessionPromise,
            connectionCredentials,
            this._context,
        );
        if (sessionId) {
            const newNode = await createSessionPromise;
            if (newNode) {
                console.log(newNode);
                this._objectExplorerProvider.refresh(undefined);
                return newNode;
            }
        }
        return undefined;
    }

    /**
     * Initializes the Object Explorer commands
     */
    private initializeObjectExplorer(): void {
        const self = this;
        // Register the object explorer tree provider
        this._objectExplorerProvider = new ObjectExplorerProvider(
            this._connectionMgr,
        );
        this.objectExplorerTree = vscode.window.createTreeView(
            "objectExplorer",
            {
                treeDataProvider: this._objectExplorerProvider,
                canSelectMany: false,
            },
        );
        this._context.subscriptions.push(this.objectExplorerTree);

        // Sets the correct current node on any node selection
        this._context.subscriptions.push(
            this.objectExplorerTree.onDidChangeSelection(
                (e: vscode.TreeViewSelectionChangeEvent<TreeNodeInfo>) => {
                    if (e.selection?.length > 0) {
                        self._objectExplorerProvider.currentNode =
                            e.selection[0];
                    }
                },
            ),
        );

        // Old style Add connection when experimental features are not enabled

        // Add Object Explorer Node
        this.registerCommandWithArgs(Constants.cmdAddObjectExplorer);
        // eslint-disable-next-line @typescript-eslint/no-explicit-any
        this._event.on(Constants.cmdAddObjectExplorer, async (args: any) => {
            if (!this.isRichExperiencesEnabled) {
                if (!self._objectExplorerProvider.objectExplorerExists) {
                    self._objectExplorerProvider.objectExplorerExists = true;
                }
                await self.createObjectExplorerSession();
            } else {
                let connectionInfo: IConnectionInfo | undefined = undefined;
                if (args) {
                    // validate that `args` is an IConnectionInfo before assigning
                    if (isIConnectionInfo(args)) {
                        connectionInfo = args;
                    }
                }

                const connDialog = new ConnectionDialogWebviewController(
                    this._context,
                    this,
                    this._objectExplorerProvider,
                    connectionInfo,
                );
                connDialog.revealToForeground();
            }
        });

        // Object Explorer New Query
        this._context.subscriptions.push(
            vscode.commands.registerCommand(
                Constants.cmdObjectExplorerNewQuery,
                async (treeNodeInfo: TreeNodeInfo) => {
                    const connectionCredentials = Object.assign(
                        {},
                        treeNodeInfo.connectionInfo,
                    );
                    const databaseName =
                        ObjectExplorerUtils.getDatabaseName(treeNodeInfo);
                    if (
                        databaseName !== connectionCredentials.database &&
                        databaseName !== LocalizedConstants.defaultDatabaseLabel
                    ) {
                        connectionCredentials.database = databaseName;
                    } else if (
                        databaseName === LocalizedConstants.defaultDatabaseLabel
                    ) {
                        connectionCredentials.database = "";
                    }
                    treeNodeInfo.connectionInfo = connectionCredentials;
                    await self.onNewQuery(treeNodeInfo);
                },
            ),
        );

        // Remove Object Explorer Node
        this._context.subscriptions.push(
            vscode.commands.registerCommand(
                Constants.cmdRemoveObjectExplorerNode,
                async (treeNodeInfo: TreeNodeInfo) => {
                    await this._objectExplorerProvider.removeObjectExplorerNode(
                        treeNodeInfo,
                    );
                    let profile = <IConnectionProfile>(
                        treeNodeInfo.connectionInfo
                    );
                    await this._connectionMgr.connectionStore.removeProfile(
                        profile,
                        false,
                    );
                    return this._objectExplorerProvider.refresh(undefined);
                },
            ),
        );

        // Refresh Object Explorer Node
        this._context.subscriptions.push(
            vscode.commands.registerCommand(
                Constants.cmdRefreshObjectExplorerNode,
                async (treeNodeInfo: TreeNodeInfo) => {
                    await this._objectExplorerProvider.refreshNode(
                        treeNodeInfo,
                    );
                },
            ),
        );

        // Sign In into Object Explorer Node
        this._context.subscriptions.push(
            vscode.commands.registerCommand(
                Constants.cmdObjectExplorerNodeSignIn,
                async (node: AccountSignInTreeNode) => {
                    let profile = <IConnectionProfile>(
                        node.parentNode.connectionInfo
                    );
                    profile =
                        await self.connectionManager.connectionUI.promptForRetryCreateProfile(
                            profile,
                        );
                    if (profile) {
                        node.parentNode.connectionInfo = <IConnectionInfo>(
                            profile
                        );
                        self._objectExplorerProvider.updateNode(
                            node.parentNode,
                        );
                        self._objectExplorerProvider.signInNodeServer(
                            node.parentNode,
                        );
                        return self._objectExplorerProvider.refresh(undefined);
                    }
                },
            ),
        );

        // Connect to Object Explorer Node
        this._context.subscriptions.push(
            vscode.commands.registerCommand(
                Constants.cmdConnectObjectExplorerNode,
                async (node: ConnectTreeNode) => {
                    await self.createObjectExplorerSession(
                        node.parentNode.connectionInfo,
                    );
                },
            ),
        );

        // Disconnect Object Explorer Node
        this._context.subscriptions.push(
            vscode.commands.registerCommand(
                Constants.cmdDisconnectObjectExplorerNode,
                async (node: TreeNodeInfo) => {
                    await this._objectExplorerProvider.removeObjectExplorerNode(
                        node,
                        true,
                    );
                    return this._objectExplorerProvider.refresh(undefined);
                },
            ),
        );

        if (this.isRichExperiencesEnabled) {
            this._context.subscriptions.push(
                vscode.commands.registerCommand(
                    Constants.cmdEditConnection,
                    async (node: TreeNodeInfo) => {
                        const connDialog =
                            new ConnectionDialogWebviewController(
                                this._context,
                                this,
                                this._objectExplorerProvider,
                                node.connectionInfo,
                            );
                        connDialog.revealToForeground();
                    },
                ),
            );

            this._context.subscriptions.push(
                vscode.commands.registerCommand(
                    Constants.cmdNewTable,
                    async (node: TreeNodeInfo) => {
                        const reactPanel = new TableDesignerWebviewController(
                            this._context,
                            this.tableDesignerService,
                            this._connectionMgr,
                            this._untitledSqlDocumentService,
                            node,
                        );
                        reactPanel.revealToForeground();
                    },
                ),
            );

            this._context.subscriptions.push(
                vscode.commands.registerCommand(
                    Constants.cmdEditTable,
                    async (node: TreeNodeInfo) => {
                        const reactPanel = new TableDesignerWebviewController(
                            this._context,
                            this.tableDesignerService,
                            this._connectionMgr,
                            this._untitledSqlDocumentService,
                            node,
                        );
                        reactPanel.revealToForeground();
                    },
                ),
            );

            const filterNode = async (node: TreeNodeInfo) => {
                const filters = await ObjectExplorerFilter.getFilters(
                    this._context,
                    node,
                );
                if (filters) {
                    node.filters = filters;
                    if (
                        node.collapsibleState ===
                        vscode.TreeItemCollapsibleState.Collapsed
                    ) {
                        await this._objectExplorerProvider.refreshNode(node);
                    } else if (
                        node.collapsibleState ===
                        vscode.TreeItemCollapsibleState.Expanded
                    ) {
                        await this._objectExplorerProvider.expandNode(
                            node,
                            node.sessionId,
                            undefined,
                        );
                    }
                    await this.objectExplorerTree.reveal(node, {
                        select: true,
                        focus: true,
                        expand: true,
                    });
                } else {
                    // User cancelled the operation. Do nothing and focus on the node
                    await this.objectExplorerTree.reveal(node, {
                        select: true,
                        focus: true,
                    });
                    return;
                }
            };

            this._context.subscriptions.push(
                vscode.commands.registerCommand(
                    Constants.cmdFilterNode,
                    filterNode,
                ),
            );

            this._context.subscriptions.push(
                vscode.commands.registerCommand(
                    Constants.cmdFilterNodeWithExistingFilters,
                    filterNode,
                ),
            );

            this._context.subscriptions.push(
                vscode.commands.registerCommand(
                    Constants.cmdClearFilters,
                    async (node: TreeNodeInfo) => {
                        node.filters = [];
                        await this._objectExplorerProvider.refreshNode(node);
                        await this.objectExplorerTree.reveal(node, {
                            select: true,
                            focus: true,
                            expand: true,
                        });
                    },
                ),
            );

            this._context.subscriptions.push(
                vscode.window.registerWebviewViewProvider(
                    "queryResult",
                    this._queryResultWebviewController,
                ),
            );
        }

        // Initiate the scripting service
        this._scriptingService = new ScriptingService(this._connectionMgr);

        // Script as Select
        this._context.subscriptions.push(
            vscode.commands.registerCommand(
                Constants.cmdScriptSelect,
                async (node: TreeNodeInfo) => {
                    await this.scriptNode(node, ScriptOperation.Select, true);
                    await UserSurvey.getInstance().promptUserForNPSFeedback();
                },
            ),
        );

        // Script as Create
        this._context.subscriptions.push(
            vscode.commands.registerCommand(
                Constants.cmdScriptCreate,
                async (node: TreeNodeInfo) =>
                    await this.scriptNode(node, ScriptOperation.Create),
            ),
        );

        // Script as Drop
        this._context.subscriptions.push(
            vscode.commands.registerCommand(
                Constants.cmdScriptDelete,
                async (node: TreeNodeInfo) =>
                    await this.scriptNode(node, ScriptOperation.Delete),
            ),
        );

        // Script as Execute
        this._context.subscriptions.push(
            vscode.commands.registerCommand(
                Constants.cmdScriptExecute,
                async (node: TreeNodeInfo) =>
                    await this.scriptNode(node, ScriptOperation.Execute),
            ),
        );

        // Script as Alter
        this._context.subscriptions.push(
            vscode.commands.registerCommand(
                Constants.cmdScriptAlter,
                async (node: TreeNodeInfo) =>
                    await this.scriptNode(node, ScriptOperation.Alter),
            ),
        );

        // Copy object name command
        this._context.subscriptions.push(
            vscode.commands.registerCommand(
                Constants.cmdCopyObjectName,
                async () => {
                    let node = this._objectExplorerProvider.currentNode;
                    // Folder node
                    if (node.context.type === Constants.folderLabel) {
                        return;
                    } else if (
                        node.context.type === Constants.serverLabel ||
                        node.context.type === Constants.disconnectedServerLabel
                    ) {
                        const label =
                            typeof node.label === "string"
                                ? node.label
                                : node.label.label;
                        await this._vscodeWrapper.clipboardWriteText(label);
                    } else {
                        let scriptingObject =
                            this._scriptingService.getObjectFromNode(node);
                        const escapedName = Utils.escapeClosingBrackets(
                            scriptingObject.name,
                        );
                        if (scriptingObject.schema) {
                            let database =
                                ObjectExplorerUtils.getDatabaseName(node);
                            const databaseName =
                                Utils.escapeClosingBrackets(database);
                            const escapedSchema = Utils.escapeClosingBrackets(
                                scriptingObject.schema,
                            );
                            await this._vscodeWrapper.clipboardWriteText(
                                `[${databaseName}].${escapedSchema}.[${escapedName}]`,
                            );
                        } else {
                            await this._vscodeWrapper.clipboardWriteText(
                                `[${escapedName}]`,
                            );
                        }
                    }
                },
            ),
        );
    }

    /**
     * Initializes the Query History commands
     */
    private initializeQueryHistory(): void {
        let config = this._vscodeWrapper.getConfiguration(
            Constants.extensionConfigSectionName,
        );
        let queryHistoryFeature = config.get(
            Constants.configEnableQueryHistoryFeature,
        );
        // If the query history feature is enabled
        if (queryHistoryFeature && !this._queryHistoryRegistered) {
            // Register the query history tree provider
            this._queryHistoryProvider = new QueryHistoryProvider(
                this._connectionMgr,
                this._outputContentProvider,
                this._vscodeWrapper,
                this._untitledSqlDocumentService,
                this._statusview,
                this._prompter,
            );

            this._context.subscriptions.push(
                vscode.window.registerTreeDataProvider(
                    "queryHistory",
                    this._queryHistoryProvider,
                ),
            );

            // Command to refresh Query History
            this._context.subscriptions.push(
                vscode.commands.registerCommand(
                    Constants.cmdRefreshQueryHistory,
                    (ownerUri: string, hasError: boolean) => {
                        config = this._vscodeWrapper.getConfiguration(
                            Constants.extensionConfigSectionName,
                        );
                        let queryHistoryFeatureEnabled = config.get(
                            Constants.configEnableQueryHistoryFeature,
                        );
                        let queryHistoryCaptureEnabled = config.get(
                            Constants.configEnableQueryHistoryCapture,
                        );
                        if (
                            queryHistoryFeatureEnabled &&
                            queryHistoryCaptureEnabled
                        ) {
                            const timeStamp = new Date();
                            this._queryHistoryProvider.refresh(
                                ownerUri,
                                timeStamp,
                                hasError,
                            );
                        }
                    },
                ),
            );

            // Command to enable clear all entries in Query History
            this._context.subscriptions.push(
                vscode.commands.registerCommand(
                    Constants.cmdClearAllQueryHistory,
                    () => {
                        this._queryHistoryProvider.clearAll();
                    },
                ),
            );

            // Command to enable delete an entry in Query History
            this._context.subscriptions.push(
                vscode.commands.registerCommand(
                    Constants.cmdDeleteQueryHistory,
                    (node: QueryHistoryNode) => {
                        this._queryHistoryProvider.deleteQueryHistoryEntry(
                            node,
                        );
                    },
                ),
            );

            // Command to enable open a query in Query History
            this._context.subscriptions.push(
                vscode.commands.registerCommand(
                    Constants.cmdOpenQueryHistory,
                    async (node: QueryHistoryNode) => {
                        await this._queryHistoryProvider.openQueryHistoryEntry(
                            node,
                        );
                    },
                ),
            );

            // Command to enable run a query in Query History
            this._context.subscriptions.push(
                vscode.commands.registerCommand(
                    Constants.cmdRunQueryHistory,
                    async (node: QueryHistoryNode) => {
                        await this._queryHistoryProvider.openQueryHistoryEntry(
                            node,
                            true,
                        );
                    },
                ),
            );

            // Command to start the query history capture
            this._context.subscriptions.push(
                vscode.commands.registerCommand(
                    Constants.cmdStartQueryHistory,
                    async (node: QueryHistoryNode) => {
                        await this._queryHistoryProvider.startQueryHistoryCapture();
                    },
                ),
            );

            // Command to pause the query history capture
            this._context.subscriptions.push(
                vscode.commands.registerCommand(
                    Constants.cmdPauseQueryHistory,
                    async (node: QueryHistoryNode) => {
                        await this._queryHistoryProvider.pauseQueryHistoryCapture();
                    },
                ),
            );

            // Command to open the query history experience in the command palette
            this._context.subscriptions.push(
                vscode.commands.registerCommand(
                    Constants.cmdCommandPaletteQueryHistory,
                    async () => {
                        await this._queryHistoryProvider.showQueryHistoryCommandPalette();
                    },
                ),
            );
            this._queryHistoryRegistered = true;
        }
    }

    /**
     * Handles the command to toggle SQLCMD mode
     */
    private async onToggleSqlCmd(): Promise<void> {
        let isSqlCmd: boolean;
        const uri = this._vscodeWrapper.activeTextEditorUri;
        const queryRunner = this._outputContentProvider.getQueryRunner(uri);
        // if a query runner exists, use it
        if (queryRunner) {
            isSqlCmd = queryRunner.isSqlCmd;
        } else {
            // otherwise create a new query runner
            isSqlCmd = false;
            const editor = this._vscodeWrapper.activeTextEditor;
            const title = path.basename(editor.document.fileName);
            this._outputContentProvider.createQueryRunner(
                this._statusview,
                uri,
                title,
            );
        }
        await this._outputContentProvider.toggleSqlCmd(
            this._vscodeWrapper.activeTextEditorUri,
        );
        await this._connectionMgr.onChooseLanguageFlavor(true, !isSqlCmd);
        this._statusview.sqlCmdModeChanged(
            this._vscodeWrapper.activeTextEditorUri,
            !isSqlCmd,
        );
    }

    /**
     * Handles the command to cancel queries
     */
    private onCancelQuery(): void {
        if (!this.canRunCommand() || !this.validateTextDocumentHasFocus()) {
            return;
        }
        try {
            let uri = this._vscodeWrapper.activeTextEditorUri;
            this._outputContentProvider.cancelQuery(uri);
        } catch (err) {
            console.warn(
                `Unexpected error cancelling query : ${getErrorMessage(err)}`,
            );
        }
    }

    /**
     * Choose a new database from the current server
     */
    private async onChooseDatabase(): Promise<boolean> {
        if (this.canRunCommand() && this.validateTextDocumentHasFocus()) {
            const success = await this._connectionMgr.onChooseDatabase();
            return success;
        }
        return false;
    }

    /**
     * Choose a language flavor for the SQL document. Should be either "MSSQL" or "Other"
     * to indicate that intellisense and other services should not be provided
     */
    private async onChooseLanguageFlavor(): Promise<boolean> {
        if (this.canRunCommand() && this.validateTextDocumentHasFocus()) {
            const fileUri = this._vscodeWrapper.activeTextEditorUri;
            if (fileUri && this._vscodeWrapper.isEditingSqlFile) {
                void this._connectionMgr.onChooseLanguageFlavor();
            } else {
                this._vscodeWrapper.showWarningMessage(
                    LocalizedConstants.msgOpenSqlFile,
                );
            }
        }
        return false;
    }

    /**
     * Close active connection, if any
     */
    private async onDisconnect(): Promise<boolean> {
        if (this.canRunCommand() && this.validateTextDocumentHasFocus()) {
            let fileUri = this._vscodeWrapper.activeTextEditorUri;
            let queryRunner =
                this._outputContentProvider.getQueryRunner(fileUri);
            if (queryRunner && queryRunner.isExecutingQuery) {
                this._outputContentProvider.cancelQuery(fileUri);
            }
            const success = await this._connectionMgr.onDisconnect();
            if (success) {
                vscode.commands.executeCommand(
                    "setContext",
                    "mssql.editorConnected",
                    false,
                );
            }
            return success;
        }
        return false;
    }

    /**
     * Manage connection profiles (create, edit, remove).
     * Public for testing purposes
     */
    public async onManageProfiles(): Promise<void> {
        if (this.canRunCommand()) {
            await this._connectionMgr.onManageProfiles();
            return;
        }
    }

    /**
     * Clears all pooled connections not in active use.
     */
    public async onClearPooledConnections(): Promise<void> {
        if (this.canRunCommand()) {
            await this._connectionMgr.onClearPooledConnections();
            return;
        }
    }

    /**
     * Let users pick from a list of connections
     */
    public async onNewConnection(): Promise<boolean> {
        if (this.canRunCommand() && this.validateTextDocumentHasFocus()) {
            let credentials = await this._connectionMgr.onNewConnection();
            if (credentials) {
                await this.createObjectExplorerSession(credentials);
                return true;
            }
        }
        return false;
    }

    /**
     * Makes a connection and save if saveConnection is set to true
     * @param uri The URI of the connection to list the databases for.
     * @param connectionInfo The connection info
     * @param connectionPromise connection promise object
     * @param saveConnection saves the connection profile if sets to true
     * @returns if saveConnection is set to true, returns true for successful connection and saving the profile
     * otherwise returns true for successful connection
     *
     */
    public async connect(
        uri: string,
        connectionInfo: IConnectionInfo,
        connectionPromise: Deferred<boolean>,
        saveConnection?: boolean,
    ): Promise<boolean> {
        if (this.canRunCommand() && uri && connectionInfo) {
            const connectedSuccessfully = await this._connectionMgr.connect(
                uri,
                connectionInfo,
                connectionPromise,
            );
            if (connectedSuccessfully) {
                if (saveConnection) {
                    await this.createObjectExplorerSession(connectionInfo);
                }
                return true;
            }
        }
        return false;
    }

    /**
     * Clear and rebuild the IntelliSense cache
     */
    public onRebuildIntelliSense(): void {
        if (this.canRunCommand() && this.validateTextDocumentHasFocus()) {
            const fileUri = this._vscodeWrapper.activeTextEditorUri;
            if (fileUri && this._vscodeWrapper.isEditingSqlFile) {
                this._statusview.languageServiceStatusChanged(
                    fileUri,
                    LocalizedConstants.updatingIntelliSenseStatus,
                );
                SqlToolsServerClient.instance.sendNotification(
                    RebuildIntelliSenseNotification.type,
                    {
                        ownerUri: fileUri,
                    },
                );
            } else {
                this._vscodeWrapper.showWarningMessage(
                    LocalizedConstants.msgOpenSqlFile,
                );
            }
        }
    }

    /**
     * Send completion extension load request to language service
     */
    public onLoadCompletionExtension(params: CompletionExtensionParams): void {
        SqlToolsServerClient.instance.sendRequest(
            CompletionExtLoadRequest.type,
            params,
        );
    }

    /**
     * execute the SQL statement for the current cursor position
     */
    public async onRunCurrentStatement(
        callbackThis?: MainController,
    ): Promise<void> {
        // the 'this' context is lost in retry callback, so capture it here
        let self: MainController = callbackThis ? callbackThis : this;
        try {
            if (!self.canRunCommand()) {
                return;
            }
            if (!self.canRunV2Command()) {
                // Notify the user that this is not supported on this version
                await this._vscodeWrapper.showErrorMessage(
                    LocalizedConstants.macSierraRequiredErrorMessage,
                );
                return;
            }
            if (!self.validateTextDocumentHasFocus()) {
                return;
            }

            // check if we're connected and editing a SQL file
            if (
                await self.isRetryRequiredBeforeQuery(
                    self.onRunCurrentStatement,
                )
            ) {
                return;
            }

            let editor = self._vscodeWrapper.activeTextEditor;
            let uri = self._vscodeWrapper.activeTextEditorUri;
            let title = path.basename(editor.document.fileName);

            // return early if the document does contain any text
            if (editor.document.getText(undefined).trim().length === 0) {
                return;
            }

            // only the start line and column are used to determine the current statement
            let querySelection: ISelectionData = {
                startLine: editor.selection.start.line,
                startColumn: editor.selection.start.character,
                endLine: 0,
                endColumn: 0,
            };

            await self._outputContentProvider.runCurrentStatement(
                self._statusview,
                uri,
                querySelection,
                title,
            );
        } catch (err) {
            console.warn(`Unexpected error running current statement : ${err}`);
        }
    }

    /**
     * get the T-SQL query from the editor, run it and show output
     */
    public async onRunQuery(callbackThis?: MainController): Promise<void> {
        // the 'this' context is lost in retry callback, so capture it here
        let self: MainController = callbackThis ? callbackThis : this;
        try {
            if (!self.canRunCommand() || !self.validateTextDocumentHasFocus()) {
                return;
            }

            // check if we're connected and editing a SQL file
            if (await self.isRetryRequiredBeforeQuery(self.onRunQuery)) {
                return;
            }

            let editor = self._vscodeWrapper.activeTextEditor;
            let uri = self._vscodeWrapper.activeTextEditorUri;

            // Do not execute when there are multiple selections in the editor until it can be properly handled.
            // Otherwise only the first selection will be executed and cause unexpected issues.
            if (editor.selections?.length > 1) {
                self._vscodeWrapper.showErrorMessage(
                    LocalizedConstants.msgMultipleSelectionModeNotSupported,
                );
                return;
            }

            // create new connection
            if (!self.connectionManager.isConnected(uri)) {
                await self.onNewConnection();
                sendActionEvent(
                    TelemetryViews.QueryEditor,
                    TelemetryActions.CreateConnection,
                );
            }
            // check if current connection is still valid / active - if not, refresh azure account token
            await self._connectionMgr.refreshAzureAccountToken(uri);

            let title = path.basename(editor.document.fileName);
            let querySelection: ISelectionData;
            // Calculate the selection if we have a selection, otherwise we'll treat null as
            // the entire document's selection
            if (!editor.selection.isEmpty) {
                let selection = editor.selection;
                querySelection = {
                    startLine: selection.start.line,
                    startColumn: selection.start.character,
                    endLine: selection.end.line,
                    endColumn: selection.end.character,
                };
            }

            // Trim down the selection. If it is empty after selecting, then we don't execute
            let selectionToTrim = editor.selection.isEmpty
                ? undefined
                : editor.selection;
            if (editor.document.getText(selectionToTrim).trim().length === 0) {
                return;
            }

            await self._outputContentProvider.runQuery(
                self._statusview,
                uri,
                querySelection,
                title,
                self._executionPlanOptions,
            );
        } catch (err) {
            console.warn(`Unexpected error running query : ${err}`);
        }
    }

    /**
     * Check if the state is ready to execute a query and retry
     * the query execution method if needed
     */
    public async isRetryRequiredBeforeQuery(
        retryMethod: any,
    ): Promise<boolean> {
        let self = this;
        let result: boolean = undefined;
        try {
            if (!self._vscodeWrapper.isEditingSqlFile) {
                // Prompt the user to change the language mode to SQL before running a query
                result =
                    await self._connectionMgr.connectionUI.promptToChangeLanguageMode();
            } else if (
                !self._connectionMgr.isConnected(
                    self._vscodeWrapper.activeTextEditorUri,
                )
            ) {
                result = await self.onNewConnection();
            }
            if (result) {
                await retryMethod(self);
                return true;
            } else {
                // we don't need to do anything to configure environment before running query
                return false;
            }
        } catch (err) {
            await self._vscodeWrapper.showErrorMessage(
                LocalizedConstants.msgError + err,
            );
        }
    }

    /**
     * Executes a callback and logs any errors raised
     */
    private runAndLogErrors<T>(promise: Promise<T>): Promise<T> {
        let self = this;
        return promise.catch((err) => {
            self._vscodeWrapper.showErrorMessage(
                LocalizedConstants.msgError + err,
            );
            return undefined;
        });
    }

    /**
     * Access the connection manager for testing
     */
    public get connectionManager(): ConnectionManager {
        return this._connectionMgr;
    }

    public set connectionManager(connectionManager: ConnectionManager) {
        this._connectionMgr = connectionManager;
    }

    public set untitledSqlDocumentService(
        untitledSqlDocumentService: UntitledSqlDocumentService,
    ) {
        this._untitledSqlDocumentService = untitledSqlDocumentService;
    }

    /**
     * Verifies the extension is initilized and if not shows an error message
     */
    private canRunCommand(): boolean {
        if (this._connectionMgr === undefined) {
            Utils.showErrorMsg(LocalizedConstants.extensionNotInitializedError);
            return false;
        }
        return true;
    }

    /**
     * Return whether or not some text document currently has focus, and display an error message if not
     */
    private validateTextDocumentHasFocus(): boolean {
        if (this._vscodeWrapper.activeTextEditorUri === undefined) {
            Utils.showErrorMsg(LocalizedConstants.noActiveEditorMsg);
            return false;
        }
        return true;
    }

    /**
     * Verifies the tools service version is high enough to support certain commands
     */
    private canRunV2Command(): boolean {
        let version: number = SqlToolsServerClient.instance.getServiceVersion();
        return version > 1;
    }

    private async showOnLaunchPrompts(): Promise<void> {
        // All prompts should be async and _not_ awaited so that we don't block the rest of the extension
        void this.showFirstLaunchPrompts();
        void this.showEnableRichExperiencesPrompt();
    }

    /**
     * Prompts the user to enable rich experiences
     */
    private async showEnableRichExperiencesPrompt(): Promise<void> {
        if (
            this._vscodeWrapper
                .getConfiguration()
                .get<boolean>(
                    Constants.configEnableRichExperiencesDoNotShowPrompt,
                ) ||
            this._vscodeWrapper
                .getConfiguration()
                .get<boolean>(Constants.configEnableRichExperiences)
        ) {
            return;
        }

        const response = await this._vscodeWrapper.showInformationMessage(
            LocalizedConstants.enableRichExperiencesPrompt,
            LocalizedConstants.enableRichExperiences,
            LocalizedConstants.Common.learnMore,
            LocalizedConstants.Common.dontShowAgain,
        );

        if (response === LocalizedConstants.enableRichExperiences) {
            await this._vscodeWrapper
                .getConfiguration()
                .update(
                    Constants.configEnableRichExperiences,
                    true,
                    vscode.ConfigurationTarget.Global,
                );
        } else if (response === LocalizedConstants.Common.learnMore) {
            // open github page with more information
        } else if (response === LocalizedConstants.Common.dontShowAgain) {
            await this._vscodeWrapper
                .getConfiguration()
                .update(
                    Constants.configEnableRichExperiencesDoNotShowPrompt,
                    true,
                    vscode.ConfigurationTarget.Global,
                );
        }
    }

    /**
     * Prompts the user to view release notes, if this is a new extension install
     */
    private async showFirstLaunchPrompts(): Promise<void> {
        let self = this;
        if (!this.doesExtensionLaunchedFileExist()) {
            // ask the user to view release notes document
            let confirmText = LocalizedConstants.viewMore;
            let promiseReleaseNotes = this._vscodeWrapper
                .showInformationMessage(
                    LocalizedConstants.releaseNotesPromptDescription,
                    confirmText,
                )
                .then(async (result) => {
                    if (result === confirmText) {
                        await self.launchReleaseNotesPage();
                    }
                });

            await Promise.all([promiseReleaseNotes]);
        }
    }

    /**
     * Shows the release notes page in the preview browser
     */
    private async launchReleaseNotesPage(): Promise<void> {
        await vscode.env.openExternal(
            vscode.Uri.parse(Constants.changelogLink),
        );
    }

    /**
     * Shows the Getting Started page in the preview browser
     */
    private async launchGettingStartedPage(): Promise<void> {
        await vscode.env.openExternal(
            vscode.Uri.parse(Constants.gettingStartedGuideLink),
        );
    }

    /**
     * Opens a new query and creates new connection
     */
    public async onNewQuery(
        node?: TreeNodeInfo,
        content?: string,
    ): Promise<boolean> {
        if (this.canRunCommand()) {
            // from the object explorer context menu
            const editor =
                await this._untitledSqlDocumentService.newQuery(content);
            const uri = editor.document.uri.toString(true);
            if (node) {
                // connect to the node if the command came from the context
                const connectionCreds = node.connectionInfo;
                // if the node isn't connected
                if (!node.sessionId) {
                    // connect it first
                    await this.createObjectExplorerSession(node.connectionInfo);
                }
                this._statusview.languageFlavorChanged(
                    uri,
                    Constants.mssqlProviderName,
                );
                // connection string based credential
                if (connectionCreds.connectionString) {
                    if ((connectionCreds as IConnectionProfile).savePassword) {
                        // look up connection string
                        let connectionString =
                            await this._connectionMgr.connectionStore.lookupPassword(
                                connectionCreds,
                                true,
                            );
                        connectionCreds.connectionString = connectionString;
                    }
                }
                await this.connectionManager.connect(uri, connectionCreds);
                this._statusview.sqlCmdModeChanged(uri, false);
                await this.connectionManager.connectionStore.removeRecentlyUsed(
                    <IConnectionProfile>connectionCreds,
                );
                sendActionEvent(
                    TelemetryViews.ObjectExplorer,
                    TelemetryActions.NewQuery,
                    {
                        nodeType: node.nodeType,
                    },
                    undefined,
                    node.connectionInfo as IConnectionProfile,
                    this._connectionMgr.getServerInfo(node.connectionInfo),
                );
                return true;
            } else {
                // new query command
                const credentials = await this._connectionMgr.onNewConnection();

                // initiate a new OE with same connection
                if (credentials) {
                    await this.createObjectExplorerSession(credentials);
                }
                this._statusview.sqlCmdModeChanged(uri, false);
                sendActionEvent(
                    TelemetryViews.CommandPalette,
                    TelemetryActions.NewQuery,
                    undefined,
                    undefined,
                    credentials as IConnectionProfile,
                    this._connectionMgr.getServerInfo(credentials),
                );
                return true;
            }
        }
        return false;
    }

    /**
     * Check if the extension launched file exists.
     * This is to detect when we are running in a clean install scenario.
     */
    private doesExtensionLaunchedFileExist(): boolean {
        // check if file already exists on disk
        let filePath = this._context.asAbsolutePath("extensionlaunched.dat");
        try {
            // this will throw if the file does not exist
            fs.statSync(filePath);
            return true;
        } catch (err) {
            try {
                // write out the "first launch" file if it doesn't exist
                fs.writeFile(filePath, "launched", (err) => {
                    return;
                });
            } catch (err) {
                // ignore errors writing first launch file since there isn't really
                // anything we can do to recover in this situation.
            }
            return false;
        }
    }

    /**
     * Called by VS Code when a text document closes. This will dispatch calls to other
     * controllers as needed. Determines if this was a normal closed file, a untitled closed file,
     * or a renamed file
     * @param doc The document that was closed
     */
    public async onDidCloseTextDocument(
        doc: vscode.TextDocument,
    ): Promise<void> {
        if (this._connectionMgr === undefined) {
            // Avoid processing events before initialization is complete
            return;
        }
        let closedDocumentUri: string = doc.uri.toString(true);
        let closedDocumentUriScheme: string = doc.uri.scheme;

        // Stop timers if they have been started
        if (this._lastSavedTimer) {
            this._lastSavedTimer.end();
        }

        if (this._lastOpenedTimer) {
            this._lastOpenedTimer.end();
        }

        // Determine which event caused this close event

        // If there was a saveTextDoc event just before this closeTextDoc event and it
        // was untitled then we know it was an untitled save
        if (
            this._lastSavedUri &&
            closedDocumentUriScheme === LocalizedConstants.untitledScheme &&
            this._lastSavedTimer.getDuration() <
                Constants.untitledSaveTimeThreshold
        ) {
            // Untitled file was saved and connection will be transfered
            await this._connectionMgr.transferFileConnection(
                closedDocumentUri,
                this._lastSavedUri,
            );

            // If there was an openTextDoc event just before this closeTextDoc event then we know it was a rename
        } else if (
            this._lastOpenedUri &&
            this._lastOpenedTimer.getDuration() <
                Constants.renamedOpenTimeThreshold
        ) {
            // File was renamed and connection will be transfered
            await this._connectionMgr.transferFileConnection(
                closedDocumentUri,
                this._lastOpenedUri,
            );
        } else {
            // Pass along the close event to the other handlers for a normal closed file
            await this._connectionMgr.onDidCloseTextDocument(doc);
            this._outputContentProvider.onDidCloseTextDocument(doc);
        }

        // Reset special case timers and events
        this._lastSavedUri = undefined;
        this._lastSavedTimer = undefined;
        this._lastOpenedTimer = undefined;
        this._lastOpenedUri = undefined;

        // Remove diagnostics for the related file
        let diagnostics = SqlToolsServerClient.instance.diagnosticCollection;
        if (diagnostics.has(doc.uri)) {
            diagnostics.delete(doc.uri);
        }
    }

    /**
     * Called by VS Code when a text document is opened. Checks if a SQL file was opened
     * to enable features of our extension for the document.
     */
    public onDidOpenTextDocument(doc: vscode.TextDocument): void {
        if (this._connectionMgr === undefined) {
            // Avoid processing events before initialization is complete
            return;
        }
        this._connectionMgr.onDidOpenTextDocument(doc);

        if (doc && doc.languageId === Constants.languageId) {
            // set encoding to false
            this._statusview.languageFlavorChanged(
                doc.uri.toString(true),
                Constants.mssqlProviderName,
            );
        }

        if (doc && doc.languageId === Constants.sqlPlanLanguageId) {
            vscode.commands.executeCommand(
                "workbench.action.closeActiveEditor",
            );
        }

        // Setup properties incase of rename
        this._lastOpenedTimer = new Utils.Timer();
        this._lastOpenedTimer.start();
        if (doc && doc.uri) {
            this._lastOpenedUri = doc.uri.toString(true);
        }
    }

    /**
     * Called by VS Code when a text document is saved. Will trigger a timer to
     * help determine if the file was a file saved from an untitled file.
     * @param doc The document that was saved
     */
    public onDidSaveTextDocument(doc: vscode.TextDocument): void {
        if (this._connectionMgr === undefined) {
            // Avoid processing events before initialization is complete
            return;
        }

        // Set encoding to false by giving true as argument
        let savedDocumentUri: string = doc.uri.toString(true);

        // Keep track of which file was last saved and when for detecting the case when we save an untitled document to disk
        this._lastSavedTimer = new Utils.Timer();
        this._lastSavedTimer.start();
        this._lastSavedUri = savedDocumentUri;
    }

    private onChangeQueryHistoryConfig(): void {
        let queryHistoryFeatureEnabled = this._vscodeWrapper
            .getConfiguration(Constants.extensionConfigSectionName)
            .get(Constants.configEnableQueryHistoryFeature);
        if (queryHistoryFeatureEnabled) {
            this.initializeQueryHistory();
        }
    }

    /**
     * Called by VS Code when user settings are changed
     * @param ConfigurationChangeEvent event that is fired when config is changed
     */
    public async onDidChangeConfiguration(
        e: vscode.ConfigurationChangeEvent,
    ): Promise<void> {
        if (e.affectsConfiguration(Constants.extensionName)) {
            // Query History settings change
            this.onChangeQueryHistoryConfig();

            // Connections change
            let needsRefresh = false;
            // user connections is a super set of object explorer connections
            // read the connections from glocal settings and workspace settings.
            let userConnections: any[] =
                this.connectionManager.connectionStore.connectionConfig.getConnections(
                    true,
                );
            let objectExplorerConnections =
                this._objectExplorerProvider.rootNodeConnections;

            // if a connection(s) was/were manually removed
            let staleConnections = objectExplorerConnections.filter(
                (oeConn) => {
                    return !userConnections.some((userConn) =>
                        Utils.isSameConnection(oeConn, userConn),
                    );
                },
            );
            // disconnect that/those connection(s) and then
            // remove its/their credentials from the credential store
            // and MRU
            for (let conn of staleConnections) {
                let profile = <IConnectionProfile>conn;
                if (this.connectionManager.isActiveConnection(conn)) {
                    const uri =
                        this.connectionManager.getUriForConnection(conn);
                    await this.connectionManager.disconnect(uri);
                }
                await this.connectionManager.connectionStore.removeRecentlyUsed(
                    profile,
                );
                if (
                    profile.authenticationType ===
                        Constants.sqlAuthentication &&
                    profile.savePassword
                ) {
                    await this.connectionManager.deleteCredential(profile);
                }
            }
            // remove them from object explorer
            await this._objectExplorerProvider.removeConnectionNodes(
                staleConnections,
            );
            needsRefresh = staleConnections.length > 0;

            // if a connection(s) was/were manually added
            let newConnections = userConnections.filter((userConn) => {
                return !objectExplorerConnections.some((oeConn) =>
                    Utils.isSameConnection(userConn, oeConn),
                );
            });
            for (let conn of newConnections) {
                // if a connection is not connected
                // that means it was added manually
                const newConnectionProfile = <IConnectionProfile>conn;
                const uri =
                    ObjectExplorerUtils.getNodeUriFromProfile(
                        newConnectionProfile,
                    );
                if (
                    !this.connectionManager.isActiveConnection(conn) &&
                    !this.connectionManager.isConnecting(uri)
                ) {
                    // add a disconnected node for the connection
                    this._objectExplorerProvider.addDisconnectedNode(conn);
                    needsRefresh = true;
                }
            }

            await this.sanitizeConnectionProfiles();

            if (
                e.affectsConfiguration(
                    Constants.cmdObjectExplorerGroupBySchemaFlagName,
                )
            ) {
                let errorFoundWhileRefreshing = false;
                (await this._objectExplorerProvider.getChildren()).forEach(
                    (n: TreeNodeInfo) => {
                        try {
                            void this._objectExplorerProvider.refreshNode(n);
                        } catch (e) {
                            errorFoundWhileRefreshing = true;
                            this._connectionMgr.client.logger.error(e);
                        }
                    },
                );
                if (errorFoundWhileRefreshing) {
                    Utils.showErrorMsg(
                        LocalizedConstants.objectExplorerNodeRefreshError,
                    );
                }
            }

            if (needsRefresh) {
                this._objectExplorerProvider.refresh(undefined);
            }
            if (e.affectsConfiguration(Constants.mssqlPiiLogging)) {
                this.updatePiiLoggingLevel();
            }

            // Prompt to reload VS Code when any of these settings are updated.
            const configSettingsRequiringReload = [
                Constants.enableSqlAuthenticationProvider,
                Constants.enableConnectionPooling,
                Constants.configEnableExperimentalFeatures,
                Constants.configEnableRichExperiences,
            ];

            if (
                configSettingsRequiringReload.some((setting) =>
                    e.affectsConfiguration(setting),
                )
            ) {
                await this.displayReloadMessage(
                    LocalizedConstants.reloadPromptGeneric,
                );
            }
        }
    }

    /**
     * Updates Pii Logging configuration for Logger.
     */
    private updatePiiLoggingLevel(): void {
        const piiLogging: boolean = vscode.workspace
            .getConfiguration(Constants.extensionName)
            .get(Constants.piiLogging, false);
        SqlToolsServerClient.instance.logger.piiLogging = piiLogging;
    }

    /**
     * Display notification with button to reload
     * return true if button clicked
     * return false if button not clicked
     */
    private async displayReloadMessage(reloadPrompt: string): Promise<boolean> {
        const result = await vscode.window.showInformationMessage(
            reloadPrompt,
            LocalizedConstants.reloadChoice,
        );
        if (result === LocalizedConstants.reloadChoice) {
            await vscode.commands.executeCommand(
                "workbench.action.reloadWindow",
            );
            return true;
        } else {
            return false;
        }
    }

    public removeAadAccount(prompter: IPrompter): void {
        void this.connectionManager.removeAccount(prompter);
    }

    public addAadAccount(): void {
        void this.connectionManager.addAccount();
    }

    public onClearAzureTokenCache(): void {
        this.connectionManager.onClearTokenCache();
    }

    private ExecutionPlanCustomEditorProvider = class
        implements vscode.CustomTextEditorProvider
    {
        context: vscode.ExtensionContext;
        executionPlanService: ExecutionPlanService;
        untitledSqlService: UntitledSqlDocumentService;
        constructor(
            context: vscode.ExtensionContext,
            executionPlanService: ExecutionPlanService,
            untitledSqlService: UntitledSqlDocumentService,
        ) {
            this.context = context;
            this.executionPlanService = executionPlanService;
            this.untitledSqlService = untitledSqlService;
        }

        public async resolveCustomTextEditor(
            document: vscode.TextDocument,
        ): Promise<void> {
            await this.onOpenExecutionPlanFile(document);
        }

        public async onOpenExecutionPlanFile(document: vscode.TextDocument) {
            const planContents = document.getText();
            let docName = document.fileName;
            docName = docName.substring(docName.lastIndexOf(path.sep) + 1);

            const executionPlanController = new ExecutionPlanWebviewController(
                this.context,
                this.executionPlanService,
                this.untitledSqlService,
                planContents,
                docName,
            );

            executionPlanController.revealToForeground();
        }
    };
}<|MERGE_RESOLUTION|>--- conflicted
+++ resolved
@@ -365,21 +365,13 @@
             );
 
             const uriHandler: vscode.UriHandler = {
-<<<<<<< HEAD
-                handleUri(uri: vscode.Uri): vscode.ProviderResult<void> {
-                    const mssqlProtocolHandler = new MssqlProtocolHandler();
-
-                    const connectionInfo = mssqlProtocolHandler.handleUri(uri);
-=======
                 async handleUri(uri: vscode.Uri): Promise<void> {
-                    if (self.isExperimentalEnabled) {
-                        const mssqlProtocolHandler = new MssqlProtocolHandler(
-                            self._connectionMgr.client,
-                        );
-
-                        const connectionInfo =
-                            await mssqlProtocolHandler.handleUri(uri);
->>>>>>> 67307e9b
+                    const mssqlProtocolHandler = new MssqlProtocolHandler(
+                        self._connectionMgr.client,
+                    );
+
+                    const connectionInfo =
+                        await mssqlProtocolHandler.handleUri(uri);
 
                     vscode.commands.executeCommand(
                         Constants.cmdAddObjectExplorer,

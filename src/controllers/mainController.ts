/*---------------------------------------------------------------------------------------------
 *  Copyright (c) Microsoft Corporation. All rights reserved.
 *  Licensed under the MIT License. See License.txt in the project root for license information.
 *--------------------------------------------------------------------------------------------*/

import * as events from "events";
import * as fs from "fs";
import * as path from "path";
import * as vscode from "vscode";
import { IConnectionInfo } from "vscode-mssql";
import { AzureResourceController } from "../azure/azureResourceController";
import * as Constants from "../constants/constants";
import * as LocalizedConstants from "../constants/locConstants";
import SqlToolsServerClient from "../languageservice/serviceclient";
import * as ConnInfo from "../models/connectionInfo";
import {
    CompletionExtensionParams,
    CompletionExtLoadRequest,
    RebuildIntelliSenseNotification,
} from "../models/contracts/languageService";
import { ScriptOperation } from "../models/contracts/scripting/scriptingRequest";
import { SqlOutputContentProvider } from "../models/sqlOutputContentProvider";
import * as Utils from "../models/utils";
import { AccountSignInTreeNode } from "../objectExplorer/accountSignInTreeNode";
import { ConnectTreeNode } from "../objectExplorer/connectTreeNode";
import { ObjectExplorerProvider } from "../objectExplorer/objectExplorerProvider";
import { ObjectExplorerUtils } from "../objectExplorer/objectExplorerUtils";
import { TreeNodeInfo } from "../objectExplorer/treeNodeInfo";
import CodeAdapter from "../prompts/adapter";
import { IPrompter } from "../prompts/question";
import { Deferred } from "../protocol";
import { QueryHistoryNode } from "../queryHistory/queryHistoryNode";
import { QueryHistoryProvider } from "../queryHistory/queryHistoryProvider";
import { ScriptingService } from "../scripting/scriptingService";
import { AzureAccountService } from "../services/azureAccountService";
import { AzureResourceService } from "../services/azureResourceService";
import { DacFxService } from "../services/dacFxService";
import { SqlProjectsService } from "../services/sqlProjectsService";
import { SchemaCompareService } from "../services/schemaCompareService";
import { SqlTasksService } from "../services/sqlTasksService";
import StatusView from "../views/statusView";
import { IConnectionProfile, ISelectionData } from "./../models/interfaces";
import ConnectionManager from "./connectionManager";
import UntitledSqlDocumentService from "./untitledSqlDocumentService";
import VscodeWrapper from "./vscodeWrapper";
import { sendActionEvent } from "../telemetry/telemetry";
import {
    TelemetryActions,
    TelemetryViews,
} from "../telemetry/telemetryInterfaces";
import { TableDesignerService } from "../services/tableDesignerService";
import { TableDesignerWebviewController } from "../tableDesigner/tableDesignerWebviewController";
import { ConnectionDialogWebviewController } from "../connectionconfig/connectionDialogWebviewController";
import { ObjectExplorerFilter } from "../objectExplorer/objectExplorerFilter";
import { ExecutionPlanService } from "../services/executionPlanService";
import { ExecutionPlanWebviewController } from "./executionPlanWebviewController";
import { QueryResultWebviewController } from "../queryResult/queryResultWebViewController";

/**
 * The main controller class that initializes the extension
 */
export default class MainController implements vscode.Disposable {
<<<<<<< HEAD
	private _context: vscode.ExtensionContext;
	private _event: events.EventEmitter = new events.EventEmitter();
	private _outputContentProvider: SqlOutputContentProvider;
	private _queryResultWebviewController: QueryResultWebviewController;
	private _statusview: StatusView;
	private _connectionMgr: ConnectionManager;
	private _prompter: IPrompter;
	private _vscodeWrapper: VscodeWrapper;
	private _initialized: boolean = false;
	private _lastSavedUri: string | undefined;
	private _lastSavedTimer: Utils.Timer | undefined;
	private _lastOpenedUri: string | undefined;
	private _lastOpenedTimer: Utils.Timer | undefined;
	private _untitledSqlDocumentService: UntitledSqlDocumentService;
	private _objectExplorerProvider: ObjectExplorerProvider;
	private _queryHistoryProvider: QueryHistoryProvider;
	private _scriptingService: ScriptingService;
	private _queryHistoryRegistered: boolean = false;
	public sqlTasksService: SqlTasksService;
	public dacFxService: DacFxService;
	public schemaCompareService: SchemaCompareService;
	public sqlProjectsService: SqlProjectsService;
	public azureAccountService: AzureAccountService;
	public azureResourceService: AzureResourceService;
	public tableDesignerService: TableDesignerService;
	public configuration: vscode.WorkspaceConfiguration;
	public objectExplorerTree: vscode.TreeView<TreeNodeInfo>;
	public executionPlanService: ExecutionPlanService;

	/**
	 * The main controller constructor
	 * @constructor
	 */
	constructor(context: vscode.ExtensionContext,
		connectionManager?: ConnectionManager,
		vscodeWrapper?: VscodeWrapper) {
		this._context = context;
		if (connectionManager) {
			this._connectionMgr = connectionManager;
		}
		this._vscodeWrapper = vscodeWrapper || new VscodeWrapper();
		this._untitledSqlDocumentService = new UntitledSqlDocumentService(this._vscodeWrapper);
		this.configuration = vscode.workspace.getConfiguration();
	}

	/**
	 * Helper method to setup command registrations
	 */
	public registerCommand(command: string): void {
		const self = this;
		this._context.subscriptions.push(vscode.commands.registerCommand(command, () => self._event.emit(command)));
	}

	/**
	 * Helper method to setup command registrations with arguments
	 */
	private registerCommandWithArgs(command: string): void {
		const self = this;
		this._context.subscriptions.push(vscode.commands.registerCommand(command, (args: any) => {
			self._event.emit(command, args);
		}));
	}

	/**
	 * Disposes the controller
	 */
	dispose(): void {
		this.deactivate();
	}

	/**
	 * Deactivates the extension
	 */
	public async deactivate(): Promise<void> {
		Utils.logDebug('de-activated.');
		await this.onDisconnect();
		this._statusview.dispose();
	}

	public get isExperimentalEnabled(): boolean {
		return this.configuration.get(Constants.configEnableExperimentalFeatures);
	}

	// Use a separate flag so it won't be enabled with the experimental features flag
	public get isNewQueryResultFeatureEnabled(): boolean {
		let config = this._vscodeWrapper.getConfiguration(Constants.extensionConfigSectionName);
		return config.get(Constants.configEnableNewQueryResultFeature);
	}

	/**
	 * Initializes the extension
	 */
	public async activate(): Promise<boolean> {
		// initialize the language client then register the commands
		const didInitialize = await this.initialize();
		if (didInitialize) {
			// register VS Code commands
			this.registerCommand(Constants.cmdConnect);
			this._event.on(Constants.cmdConnect, () => { this.runAndLogErrors(this.onNewConnection()); });
			this.registerCommand(Constants.cmdDisconnect);
			this._event.on(Constants.cmdDisconnect, () => { this.runAndLogErrors(this.onDisconnect()); });
			this.registerCommand(Constants.cmdRunQuery);
			this._event.on(Constants.cmdRunQuery, () => { this.onRunQuery(); });
			this.registerCommand(Constants.cmdManageConnectionProfiles);
			this._event.on(Constants.cmdManageConnectionProfiles, async () => { await this.onManageProfiles(); });
			this.registerCommand(Constants.cmdClearPooledConnections);
			this._event.on(Constants.cmdClearPooledConnections, async () => { await this.onClearPooledConnections(); });
			this.registerCommand(Constants.cmdRunCurrentStatement);
			this._event.on(Constants.cmdRunCurrentStatement, () => { this.onRunCurrentStatement(); });
			this.registerCommand(Constants.cmdChangeDatabase);
			this._event.on(Constants.cmdChangeDatabase, () => { this.runAndLogErrors(this.onChooseDatabase()); });
			this.registerCommand(Constants.cmdChooseDatabase);
			this._event.on(Constants.cmdChooseDatabase, () => { this.runAndLogErrors(this.onChooseDatabase()); });
			this.registerCommand(Constants.cmdChooseLanguageFlavor);
			this._event.on(Constants.cmdChooseLanguageFlavor, () => { this.runAndLogErrors(this.onChooseLanguageFlavor()); });
			this.registerCommand(Constants.cmdCancelQuery);
			this._event.on(Constants.cmdCancelQuery, () => { this.onCancelQuery(); });
			this.registerCommand(Constants.cmdShowGettingStarted);
			this._event.on(Constants.cmdShowGettingStarted, async () => { await this.launchGettingStartedPage(); });
			this.registerCommand(Constants.cmdNewQuery);
			this._event.on(Constants.cmdNewQuery, () => this.runAndLogErrors(this.onNewQuery()));
			this.registerCommand(Constants.cmdRebuildIntelliSenseCache);
			this._event.on(Constants.cmdRebuildIntelliSenseCache, () => { this.onRebuildIntelliSense(); });
			this.registerCommandWithArgs(Constants.cmdLoadCompletionExtension);
			this._event.on(Constants.cmdLoadCompletionExtension, (params: CompletionExtensionParams) => { this.onLoadCompletionExtension(params); });
			this.registerCommand(Constants.cmdToggleSqlCmd);
			this._event.on(Constants.cmdToggleSqlCmd, async () => { await this.onToggleSqlCmd(); });
			this.registerCommand(Constants.cmdAadRemoveAccount);
			this._event.on(Constants.cmdAadRemoveAccount, () => this.removeAadAccount(this._prompter));
			this.registerCommand(Constants.cmdAadAddAccount);
			this._event.on(Constants.cmdAadAddAccount, () => this.addAadAccount());
			this.registerCommandWithArgs(Constants.cmdClearAzureTokenCache);
			this._event.on(Constants.cmdClearAzureTokenCache, () => this.onClearAzureTokenCache());
			this.initializeObjectExplorer();

			this.registerCommandWithArgs(Constants.cmdConnectObjectExplorerProfile);
			this._event.on(Constants.cmdConnectObjectExplorerProfile, (profile: IConnectionProfile) => {
				this._connectionMgr.connectionUI.saveProfile(profile)
					.then(async () => {
						await this.createObjectExplorerSession(profile);
					})
					.catch(err => {
						this._vscodeWrapper.showErrorMessage(err);
					});
			});

			this.registerCommand(Constants.cmdObjectExplorerEnableGroupBySchemaCommand);
			this._event.on(Constants.cmdObjectExplorerEnableGroupBySchemaCommand, () => {
				vscode.workspace.getConfiguration().update(Constants.cmdObjectExplorerGroupBySchemaFlagName, true, true);
			});
			this.registerCommand(Constants.cmdObjectExplorerDisableGroupBySchemaCommand);
			this._event.on(Constants.cmdObjectExplorerDisableGroupBySchemaCommand, () => {
				vscode.workspace.getConfiguration().update(Constants.cmdObjectExplorerGroupBySchemaFlagName, false, true);
			});

			this.initializeQueryHistory();

			this.sqlTasksService = new SqlTasksService(SqlToolsServerClient.instance, this._untitledSqlDocumentService);
			this.dacFxService = new DacFxService(SqlToolsServerClient.instance);
			this.sqlProjectsService = new SqlProjectsService(SqlToolsServerClient.instance);
			this.schemaCompareService = new SchemaCompareService(SqlToolsServerClient.instance);
			const azureResourceController = new AzureResourceController();
			this.azureAccountService = new AzureAccountService(this._connectionMgr.azureController, this._connectionMgr.accountStore);
			this.azureResourceService = new AzureResourceService(this._connectionMgr.azureController, azureResourceController, this._connectionMgr.accountStore);
			this.tableDesignerService = new TableDesignerService(SqlToolsServerClient.instance);
			this.executionPlanService = new ExecutionPlanService(SqlToolsServerClient.instance);

			const providerInstance = new this.ExecutionPlanCustomEditorProvider(this._context, this.executionPlanService, this._untitledSqlDocumentService);
			vscode.window.registerCustomEditorProvider('mssql.executionPlanView', providerInstance);

			// Add handlers for VS Code generated commands
			this._vscodeWrapper.onDidCloseTextDocument(async (params) => await this.onDidCloseTextDocument(params));
			this._vscodeWrapper.onDidOpenTextDocument(params => this.onDidOpenTextDocument(params));
			this._vscodeWrapper.onDidSaveTextDocument(params => this.onDidSaveTextDocument(params));
			this._vscodeWrapper.onDidChangeConfiguration(params => this.onDidChangeConfiguration(params));
			return true;
		}
	}

	/**
	 * Helper to script a node based on the script operation
	 */
	public async scriptNode(node: TreeNodeInfo, operation: ScriptOperation, executeScript: boolean = false): Promise<void> {
		const nodeUri = ObjectExplorerUtils.getNodeUri(node);
		let connectionCreds = Object.assign({}, node.connectionInfo);
		const databaseName = ObjectExplorerUtils.getDatabaseName(node);
		// if not connected or different database
		if (!this.connectionManager.isConnected(nodeUri) ||
			connectionCreds.database !== databaseName) {
			// make a new connection
			connectionCreds.database = databaseName;
			if (!this.connectionManager.isConnecting(nodeUri)) {
				const promise = new Deferred<boolean>();
				await this.connectionManager.connect(nodeUri, connectionCreds, promise);
				await promise;
			}
		}

		const selectStatement = await this._scriptingService.script(node, nodeUri, operation);
		const editor = await this._untitledSqlDocumentService.newQuery(selectStatement);
		let uri = editor.document.uri.toString(true);
		let scriptingObject = this._scriptingService.getObjectFromNode(node);
		let title = `${scriptingObject.schema}.${scriptingObject.name}`;
		const queryUriPromise = new Deferred<boolean>();
		await this.connectionManager.connect(uri, connectionCreds, queryUriPromise);
		await queryUriPromise;
		this._statusview.languageFlavorChanged(uri, Constants.mssqlProviderName);
		this._statusview.sqlCmdModeChanged(uri, false);
		if (executeScript) {
			const queryPromise = new Deferred<boolean>();
			await this._outputContentProvider.runQuery(this._statusview, uri, undefined, title, queryPromise);
			await queryPromise;
			await this.connectionManager.connectionStore.removeRecentlyUsed(<IConnectionProfile>connectionCreds);

		}

		let scriptType;
		switch (operation) {
			case ScriptOperation.Select:
				scriptType = 'Select';
				break;
			case ScriptOperation.Create:
				scriptType = 'Create';
				break;
			case ScriptOperation.Insert:
				scriptType = 'Insert';
				break;
			case ScriptOperation.Update:
				scriptType = 'Update';
				break;
			case ScriptOperation.Delete:
				scriptType = 'Delete';
				break;
			case ScriptOperation.Execute:
				scriptType = 'Execute';
				break;
			case ScriptOperation.Alter:
				scriptType = 'Alter';
				break;
			default:
				scriptType = 'Unknown';
				break;
		}
		sendActionEvent(
			TelemetryViews.QueryEditor,
			TelemetryActions.RunQuery,
			{
				isScriptExecuted: executeScript.toString(),
				objectType: node.nodeType,
				operation: scriptType
			},
			undefined,
			connectionCreds as IConnectionProfile,
			this.connectionManager.getServerInfo(connectionCreds)
		);
	}

	/**
	 * Returns a flag indicating if the extension is initialized
	 */
	public isInitialized(): boolean {
		return this._initialized;
	}

	/**
	 * Initializes the extension
	 */
	public async initialize(): Promise<boolean> {
		// initialize language service client
		await SqlToolsServerClient.instance.initialize(this._context);
		// Init status bar
		this._statusview = new StatusView(this._vscodeWrapper);

		// Init CodeAdapter for use when user response to questions is needed
		this._prompter = new CodeAdapter(this._vscodeWrapper);

		// Init Query Results Webview Controller
		this._queryResultWebviewController = new QueryResultWebviewController(this._context);

		// Init content provider for results pane
		this._outputContentProvider = new SqlOutputContentProvider(this._context, this._statusview, this._vscodeWrapper);
		this._outputContentProvider.setQueryResultWebviewController(this._queryResultWebviewController);
		this._queryResultWebviewController.setSqlOutputContentProvider(this._outputContentProvider);

		// Init connection manager and connection MRU
		this._connectionMgr = new ConnectionManager(this._context, this._statusview, this._prompter);

		// Shows first time notifications on extension installation or update
		// This call is intentionally not awaited to avoid blocking extension activation
		this.showFirstLaunchPrompts();

		// Handle case where SQL file is the 1st opened document
		const activeTextEditor = this._vscodeWrapper.activeTextEditor;
		if (activeTextEditor && this._vscodeWrapper.isEditingSqlFile) {
			this.onDidOpenTextDocument(activeTextEditor.document);
		}
		await this.sanitizeConnectionProfiles();
		await this.loadTokenCache();
		Utils.logDebug('activated.');
		this._initialized = true;
		return true;
	}

	private async loadTokenCache(): Promise<void> {
		await this._connectionMgr.azureController.loadTokenCache();
	}

	/**
	 * Sanitize the connection profiles in the settings.
	 */
	public async sanitizeConnectionProfiles(): Promise<void> {
		const sanitize = async (connectionProfiles: IConnectionProfile[], target: vscode.ConfigurationTarget) => {
			let profileChanged = false;
			for (const conn of connectionProfiles) {
				// remove azure account token
				if (conn && conn.authenticationType !== 'AzureMFA' && conn.azureAccountToken !== undefined) {
					conn.azureAccountToken = undefined;
					profileChanged = true;
				}
				// remove password
				if (!Utils.isEmpty(conn.password)) {
					// save the password in the credential store if save password is true
					await this.connectionManager.connectionStore.saveProfilePasswordIfNeeded(conn);
					conn.password = '';
					profileChanged = true;
				}
				// Fixup 'Encrypt' property if needed
				let result = ConnInfo.updateEncrypt(conn);
				if (result.updateStatus) {
					await this.connectionManager.connectionStore.saveProfile(result.connection as IConnectionProfile);
				}
			}
			if (profileChanged) {
				await this._vscodeWrapper.setConfiguration(Constants.extensionName, Constants.connectionsArrayName, connectionProfiles, target);
			}
		};
		const profileMapping = new Map<vscode.ConfigurationTarget, IConnectionProfile[]>();
		const configuration = this._vscodeWrapper.getConfiguration(Constants.extensionName, this._vscodeWrapper.activeTextEditorUri);
		const configValue = configuration.inspect<IConnectionProfile[]>(Constants.connectionsArrayName);
		profileMapping.set(vscode.ConfigurationTarget.Global, configValue.globalValue || []);
		profileMapping.set(vscode.ConfigurationTarget.Workspace, configValue.workspaceValue || []);
		profileMapping.set(vscode.ConfigurationTarget.WorkspaceFolder, configValue.workspaceFolderValue || []);
		for (const target of profileMapping.keys()) {
			// sanitize the connections and save them back to their original target.
			await sanitize(profileMapping.get(target), target);
		}
	}

	/**
	 * Creates a new Object Explorer session
	 * @param connectionCredentials Connection credentials to use for the session
	 * @returns True if the session was created successfully, false otherwise
	 */
	public async createObjectExplorerSession(connectionCredentials?: IConnectionInfo): Promise<boolean> {
		let createSessionPromise = new Deferred<TreeNodeInfo>();
		const sessionId = await this._objectExplorerProvider.createSession(createSessionPromise, connectionCredentials, this._context);
		if (sessionId) {
			const newNode = await createSessionPromise;
			if (newNode) {
				console.log(newNode);
				this._objectExplorerProvider.refresh(undefined);
				return true;
			}
		}
		return false;
	}

	public async createObjectExplorerSessionFromDialog(connectionCredentials?: IConnectionInfo): Promise<TreeNodeInfo> {
		let createSessionPromise = new Deferred<TreeNodeInfo>();
		const sessionId = await this._objectExplorerProvider.createSession(createSessionPromise, connectionCredentials, this._context);
		if (sessionId) {
			const newNode = await createSessionPromise;
			if (newNode) {
				console.log(newNode);
				this._objectExplorerProvider.refresh(undefined);
				return newNode;
			}
		}
		return undefined;
	}

	/**
	 * Initializes the Object Explorer commands
	 */
	private initializeObjectExplorer(): void {
		const self = this;
		// Register the object explorer tree provider
		this._objectExplorerProvider = new ObjectExplorerProvider(this._connectionMgr);
		this.objectExplorerTree = vscode.window.createTreeView('objectExplorer', {
			treeDataProvider: this._objectExplorerProvider,
			canSelectMany: false
		});
		this._context.subscriptions.push(this.objectExplorerTree);

		// Sets the correct current node on any node selection
		this._context.subscriptions.push(this.objectExplorerTree.onDidChangeSelection((e: vscode.TreeViewSelectionChangeEvent<TreeNodeInfo>) => {
			if (e.selection?.length > 0) {
				self._objectExplorerProvider.currentNode = e.selection[0];
			}
		}));

		// Old style Add connection when experimental features are not enabled

		// Add Object Explorer Node
		this.registerCommand(Constants.cmdAddObjectExplorer);
		this._event.on(Constants.cmdAddObjectExplorer, async () => {
			if (!this.isExperimentalEnabled) {
				if (!self._objectExplorerProvider.objectExplorerExists) {
					self._objectExplorerProvider.objectExplorerExists = true;
				}
				await self.createObjectExplorerSession();
			} else {
				const connDialog = new ConnectionDialogWebviewController(
					this._context,
					this,
					this._objectExplorerProvider
				);
				connDialog.revealToForeground();
			}
		});


		// Object Explorer New Query
		this._context.subscriptions.push(
			vscode.commands.registerCommand(
				Constants.cmdObjectExplorerNewQuery, async (treeNodeInfo: TreeNodeInfo) => {
					const connectionCredentials = Object.assign({}, treeNodeInfo.connectionInfo);
					const databaseName = ObjectExplorerUtils.getDatabaseName(treeNodeInfo);
					if (databaseName !== connectionCredentials.database &&
						databaseName !== LocalizedConstants.defaultDatabaseLabel) {
						connectionCredentials.database = databaseName;
					} else if (databaseName === LocalizedConstants.defaultDatabaseLabel) {
						connectionCredentials.database = '';
					}
					treeNodeInfo.connectionInfo = connectionCredentials;
					await self.onNewQuery(treeNodeInfo);
				}));

		// Remove Object Explorer Node
		this._context.subscriptions.push(
			vscode.commands.registerCommand(
				Constants.cmdRemoveObjectExplorerNode, async (treeNodeInfo: TreeNodeInfo) => {
					await this._objectExplorerProvider.removeObjectExplorerNode(treeNodeInfo);
					let profile = <IConnectionProfile>treeNodeInfo.connectionInfo;
					await this._connectionMgr.connectionStore.removeProfile(profile, false);
					return this._objectExplorerProvider.refresh(undefined);
				}));

		// Refresh Object Explorer Node
		this._context.subscriptions.push(
			vscode.commands.registerCommand(
				Constants.cmdRefreshObjectExplorerNode, async (treeNodeInfo: TreeNodeInfo) => {
					await this._objectExplorerProvider.refreshNode(treeNodeInfo);
				}));

		// Sign In into Object Explorer Node
		this._context.subscriptions.push(
			vscode.commands.registerCommand(
				Constants.cmdObjectExplorerNodeSignIn, async (node: AccountSignInTreeNode) => {
					let profile = <IConnectionProfile>node.parentNode.connectionInfo;
					profile = await self.connectionManager.connectionUI.promptForRetryCreateProfile(profile);
					if (profile) {
						node.parentNode.connectionInfo = <IConnectionInfo>profile;
						self._objectExplorerProvider.updateNode(node.parentNode);
						self._objectExplorerProvider.signInNodeServer(node.parentNode);
						return self._objectExplorerProvider.refresh(undefined);
					}
				}));

		// Connect to Object Explorer Node
		this._context.subscriptions.push(
			vscode.commands.registerCommand(
				Constants.cmdConnectObjectExplorerNode, async (node: ConnectTreeNode) => {
					await self.createObjectExplorerSession(node.parentNode.connectionInfo);
				}));

		// Disconnect Object Explorer Node
		this._context.subscriptions.push(
			vscode.commands.registerCommand(
				Constants.cmdDisconnectObjectExplorerNode, async (node: TreeNodeInfo) => {
					await this._objectExplorerProvider.removeObjectExplorerNode(node, true);
					return this._objectExplorerProvider.refresh(undefined);
				}));

		if (this.isExperimentalEnabled) {
			this._context.subscriptions.push(
				vscode.commands.registerCommand(
					Constants.cmdEditConnection, async (node: TreeNodeInfo) => {
						const connDialog = new ConnectionDialogWebviewController(
							this._context,
							this,
							this._objectExplorerProvider,
							node.connectionInfo,
						);
						connDialog.revealToForeground();
					}
				));

			this._context.subscriptions.push(
				vscode.commands.registerCommand(
					Constants.cmdNewTable, async (node: TreeNodeInfo) => {
						const reactPanel = new TableDesignerWebviewController(
							this._context,
							this.tableDesignerService,
							this._connectionMgr,
							this._untitledSqlDocumentService,
							node
						);
						reactPanel.revealToForeground();
					}));

			this._context.subscriptions.push(
				vscode.commands.registerCommand(
					Constants.cmdEditTable, async (node: TreeNodeInfo) => {
						const reactPanel = new TableDesignerWebviewController(
							this._context,
							this.tableDesignerService,
							this._connectionMgr,
							this._untitledSqlDocumentService,
							node
						);
						reactPanel.revealToForeground();
					}));

			const filterNode = async (node: TreeNodeInfo) => {
				const filters = await ObjectExplorerFilter.getFilters(this._context, node);
				if (filters) {
					node.filters = filters;
					if(node.collapsibleState === vscode.TreeItemCollapsibleState.Collapsed) {
						await this._objectExplorerProvider.refreshNode(node);
					} else if (node.collapsibleState === vscode.TreeItemCollapsibleState.Expanded) {
						await this._objectExplorerProvider.expandNode(node, node.sessionId, undefined);
					}
					await this.objectExplorerTree.reveal(node, {select: true, focus: true, expand: true});
				} else {
					// User cancelled the operation. Do nothing and focus on the node
					await this.objectExplorerTree.reveal(node, {select: true, focus: true});
					return;
				}
			};

			this._context.subscriptions.push(
				vscode.commands.registerCommand(
					Constants.cmdFilterNode, filterNode));

			this._context.subscriptions.push(
				vscode.commands.registerCommand(
					Constants.cmdFilterNodeWithExistingFilters, filterNode));

			this._context.subscriptions.push(
				vscode.commands.registerCommand(
					Constants.cmdClearFilters, async(node: TreeNodeInfo) => {
						node.filters = [];
						await this._objectExplorerProvider.refreshNode(node);
						await this.objectExplorerTree.reveal(node, {select: true, focus: true, expand: true});
					})
				);

		}

		if (this.isNewQueryResultFeatureEnabled) {
			this._context.subscriptions.push(
				vscode.window.registerWebviewViewProvider("queryResult", this._queryResultWebviewController));
		}

		// Initiate the scripting service
		this._scriptingService = new ScriptingService(this._connectionMgr);

		// Script as Select
		this._context.subscriptions.push(
			vscode.commands.registerCommand(
				Constants.cmdScriptSelect, async (node: TreeNodeInfo) => {
					await this.scriptNode(node, ScriptOperation.Select, true);
				}));

		// Script as Create
		this._context.subscriptions.push(
			vscode.commands.registerCommand(
				Constants.cmdScriptCreate, async (node: TreeNodeInfo) =>
				await this.scriptNode(node, ScriptOperation.Create)));

		// Script as Drop
		this._context.subscriptions.push(
			vscode.commands.registerCommand(
				Constants.cmdScriptDelete, async (node: TreeNodeInfo) =>
				await this.scriptNode(node, ScriptOperation.Delete)));

		// Script as Execute
		this._context.subscriptions.push(
			vscode.commands.registerCommand(
				Constants.cmdScriptExecute, async (node: TreeNodeInfo) =>
				await this.scriptNode(node, ScriptOperation.Execute)));

		// Script as Alter
		this._context.subscriptions.push(
			vscode.commands.registerCommand(
				Constants.cmdScriptAlter, async (node: TreeNodeInfo) =>
				await this.scriptNode(node, ScriptOperation.Alter)));

		// Copy object name command
		this._context.subscriptions.push(
			vscode.commands.registerCommand(Constants.cmdCopyObjectName, async () => {
				let node = this._objectExplorerProvider.currentNode;
				// Folder node
				if (node.context.type === Constants.folderLabel) {
					return;
				} else if (node.context.type === Constants.serverLabel ||
					node.context.type === Constants.disconnectedServerLabel) {
					const label = typeof node.label === 'string' ? node.label : node.label.label;
					await this._vscodeWrapper.clipboardWriteText(label);
				} else {
					let scriptingObject = this._scriptingService.getObjectFromNode(node);
					const escapedName = Utils.escapeClosingBrackets(scriptingObject.name);
					if (scriptingObject.schema) {
						let database = ObjectExplorerUtils.getDatabaseName(node);
						const databaseName = Utils.escapeClosingBrackets(database);
						const escapedSchema = Utils.escapeClosingBrackets(scriptingObject.schema);
						await this._vscodeWrapper.clipboardWriteText(`[${databaseName}].${escapedSchema}.[${escapedName}]`);
					} else {
						await this._vscodeWrapper.clipboardWriteText(`[${escapedName}]`);
					}
				}
			}));
	}

	/**
	 * Initializes the Query History commands
	 */
	private initializeQueryHistory(): void {

		let config = this._vscodeWrapper.getConfiguration(Constants.extensionConfigSectionName);
		let queryHistoryFeature = config.get(Constants.configEnableQueryHistoryFeature);
		// If the query history feature is enabled
		if (queryHistoryFeature && !this._queryHistoryRegistered) {
			// Register the query history tree provider
			this._queryHistoryProvider = new QueryHistoryProvider(this._connectionMgr, this._outputContentProvider,
				this._vscodeWrapper, this._untitledSqlDocumentService, this._statusview, this._prompter);

			this._context.subscriptions.push(
				vscode.window.registerTreeDataProvider('queryHistory', this._queryHistoryProvider)
			);

			// Command to refresh Query History
			this._context.subscriptions.push(
				vscode.commands.registerCommand(
					Constants.cmdRefreshQueryHistory, (ownerUri: string, hasError: boolean) => {
						config = this._vscodeWrapper.getConfiguration(Constants.extensionConfigSectionName);
						let queryHistoryFeatureEnabled = config.get(Constants.configEnableQueryHistoryFeature);
						let queryHistoryCaptureEnabled = config.get(Constants.configEnableQueryHistoryCapture);
						if (queryHistoryFeatureEnabled && queryHistoryCaptureEnabled) {
							const timeStamp = new Date();
							this._queryHistoryProvider.refresh(ownerUri, timeStamp, hasError);
						}
					}));

			// Command to enable clear all entries in Query History
			this._context.subscriptions.push(
				vscode.commands.registerCommand(
					Constants.cmdClearAllQueryHistory, () => {
						this._queryHistoryProvider.clearAll();
					}));

			// Command to enable delete an entry in Query History
			this._context.subscriptions.push(
				vscode.commands.registerCommand(
					Constants.cmdDeleteQueryHistory, (node: QueryHistoryNode) => {
						this._queryHistoryProvider.deleteQueryHistoryEntry(node);
					}));

			// Command to enable open a query in Query History
			this._context.subscriptions.push(
				vscode.commands.registerCommand(
					Constants.cmdOpenQueryHistory, async (node: QueryHistoryNode) => {
						await this._queryHistoryProvider.openQueryHistoryEntry(node);
					}));

			// Command to enable run a query in Query History
			this._context.subscriptions.push(
				vscode.commands.registerCommand(
					Constants.cmdRunQueryHistory, async (node: QueryHistoryNode) => {
						await this._queryHistoryProvider.openQueryHistoryEntry(node, true);
					}));

			// Command to start the query history capture
			this._context.subscriptions.push(
				vscode.commands.registerCommand(
					Constants.cmdStartQueryHistory, async (node: QueryHistoryNode) => {
						await this._queryHistoryProvider.startQueryHistoryCapture();
					}));

			// Command to pause the query history capture
			this._context.subscriptions.push(
				vscode.commands.registerCommand(
					Constants.cmdPauseQueryHistory, async (node: QueryHistoryNode) => {
						await this._queryHistoryProvider.pauseQueryHistoryCapture();
					}));

			// Command to open the query history experience in the command palette
			this._context.subscriptions.push(
				vscode.commands.registerCommand(
					Constants.cmdCommandPaletteQueryHistory, async () => {
						await this._queryHistoryProvider.showQueryHistoryCommandPalette();
					}));
			this._queryHistoryRegistered = true;
		}
	}

	/**
	 * Handles the command to toggle SQLCMD mode
	 */
	private async onToggleSqlCmd(): Promise<void> {
		let isSqlCmd: boolean;
		const uri = this._vscodeWrapper.activeTextEditorUri;
		const queryRunner = this._outputContentProvider.getQueryRunner(uri);
		// if a query runner exists, use it
		if (queryRunner) {
			isSqlCmd = queryRunner.isSqlCmd;
		} else {
			// otherwise create a new query runner
			isSqlCmd = false;
			const editor = this._vscodeWrapper.activeTextEditor;
			const title = path.basename(editor.document.fileName);
			this._outputContentProvider.createQueryRunner(this._statusview, uri, title);
		}
		await this._outputContentProvider.toggleSqlCmd(this._vscodeWrapper.activeTextEditorUri);
		await this._connectionMgr.onChooseLanguageFlavor(true, !isSqlCmd);
		this._statusview.sqlCmdModeChanged(this._vscodeWrapper.activeTextEditorUri, !isSqlCmd);
	}

	/**
	 * Handles the command to cancel queries
	 */
	private onCancelQuery(): void {
		if (!this.canRunCommand() || !this.validateTextDocumentHasFocus()) {
			return;
		}
		try {
			let uri = this._vscodeWrapper.activeTextEditorUri;
			this._outputContentProvider.cancelQuery(uri);
		} catch (err) {
			console.warn(`Unexpected error cancelling query : ${err}`);
		}
	}

	/**
	 * Choose a new database from the current server
	 */
	private async onChooseDatabase(): Promise<boolean> {
		if (this.canRunCommand() && this.validateTextDocumentHasFocus()) {
			const success = await this._connectionMgr.onChooseDatabase();
			return success;
		}
		return false;
	}

	/**
	 * Choose a language flavor for the SQL document. Should be either "MSSQL" or "Other"
	 * to indicate that intellisense and other services should not be provided
	 */
	private async onChooseLanguageFlavor(): Promise<boolean> {
		if (this.canRunCommand() && this.validateTextDocumentHasFocus()) {
			const fileUri = this._vscodeWrapper.activeTextEditorUri;
			if (fileUri && this._vscodeWrapper.isEditingSqlFile) {
				this._connectionMgr.onChooseLanguageFlavor();
			} else {
				this._vscodeWrapper.showWarningMessage(LocalizedConstants.msgOpenSqlFile);
			}
		}
		return false;
	}

	/**
	 * Close active connection, if any
	 */
	private async onDisconnect(): Promise<boolean> {
		if (this.canRunCommand() && this.validateTextDocumentHasFocus()) {
			let fileUri = this._vscodeWrapper.activeTextEditorUri;
			let queryRunner = this._outputContentProvider.getQueryRunner(fileUri);
			if (queryRunner && queryRunner.isExecutingQuery) {
				this._outputContentProvider.cancelQuery(fileUri);
			}
			const success = await this._connectionMgr.onDisconnect();
			if (success) {
				vscode.commands.executeCommand('setContext', 'mssql.editorConnected', false);
			}
			return success;
		}
		return false;
	}

	/**
	 * Manage connection profiles (create, edit, remove).
	 * Public for testing purposes
	 */
	public async onManageProfiles(): Promise<void> {
		if (this.canRunCommand()) {
			await this._connectionMgr.onManageProfiles();
			return;
		}
	}

	/**
	 * Clears all pooled connections not in active use.
	 */
	public async onClearPooledConnections(): Promise<void> {
		if (this.canRunCommand()) {
			await this._connectionMgr.onClearPooledConnections();
			return;
		}
	}

	/**
	 * Let users pick from a list of connections
	 */
	public async onNewConnection(): Promise<boolean> {
		if (this.canRunCommand() && this.validateTextDocumentHasFocus()) {
			let credentials = await this._connectionMgr.onNewConnection();
			if (credentials) {
				await this.createObjectExplorerSession(credentials);
				return true;
			}
		}
		return false;
	}

	/**
	 * Makes a connection and save if saveConnection is set to true
	 * @param uri The URI of the connection to list the databases for.
	 * @param connectionInfo The connection info
	 * @param connectionPromise connection promise object
	 * @param saveConnection saves the connection profile if sets to true
	 * @returns if saveConnection is set to true, returns true for successful connection and saving the profile
	 * otherwise returns true for successful connection
	 *
	 */
	public async connect(uri: string, connectionInfo: IConnectionInfo, connectionPromise: Deferred<boolean>, saveConnection?: boolean): Promise<boolean> {
		if (this.canRunCommand() && uri && connectionInfo) {
			const connectedSuccessfully = await this._connectionMgr.connect(uri, connectionInfo, connectionPromise);
			if (connectedSuccessfully) {
				if (saveConnection) {
					await this.createObjectExplorerSession(connectionInfo);
				}
				return true;
			}
		}
		return false;
	}

	/**
	 * Clear and rebuild the IntelliSense cache
	 */
	public onRebuildIntelliSense(): void {
		if (this.canRunCommand() && this.validateTextDocumentHasFocus()) {
			const fileUri = this._vscodeWrapper.activeTextEditorUri;
			if (fileUri && this._vscodeWrapper.isEditingSqlFile) {
				this._statusview.languageServiceStatusChanged(fileUri, LocalizedConstants.updatingIntelliSenseStatus);
				SqlToolsServerClient.instance.sendNotification(RebuildIntelliSenseNotification.type, {
					ownerUri: fileUri
				});
			} else {
				this._vscodeWrapper.showWarningMessage(LocalizedConstants.msgOpenSqlFile);
			}
		}
	}

	/**
	 * Send completion extension load request to language service
	 */
	public onLoadCompletionExtension(params: CompletionExtensionParams): void {
		SqlToolsServerClient.instance.sendRequest(CompletionExtLoadRequest.type, params);
	}

	/**
	 * execute the SQL statement for the current cursor position
	 */
	public async onRunCurrentStatement(callbackThis?: MainController): Promise<void> {
		// the 'this' context is lost in retry callback, so capture it here
		let self: MainController = callbackThis ? callbackThis : this;
		try {
			if (!self.canRunCommand()) {
				return;
			}
			if (!self.canRunV2Command()) {
				// Notify the user that this is not supported on this version
				await this._vscodeWrapper.showErrorMessage(LocalizedConstants.macSierraRequiredErrorMessage);
				return;
			}
			if (!self.validateTextDocumentHasFocus()) {
				return;
			}

			// check if we're connected and editing a SQL file
			if (await self.isRetryRequiredBeforeQuery(self.onRunCurrentStatement)) {
				return;
			}

			let editor = self._vscodeWrapper.activeTextEditor;
			let uri = self._vscodeWrapper.activeTextEditorUri;
			let title = path.basename(editor.document.fileName);

			// return early if the document does contain any text
			if (editor.document.getText(undefined).trim().length === 0) {
				return;
			}

			// only the start line and column are used to determine the current statement
			let querySelection: ISelectionData = {
				startLine: editor.selection.start.line,
				startColumn: editor.selection.start.character,
				endLine: 0,
				endColumn: 0
			};

			await self._outputContentProvider.runCurrentStatement(self._statusview, uri, querySelection, title);
		} catch (err) {
			console.warn(`Unexpected error running current statement : ${err}`);
		}
	}

	/**
	 * get the T-SQL query from the editor, run it and show output
	 */
	public async onRunQuery(callbackThis?: MainController): Promise<void> {
		// the 'this' context is lost in retry callback, so capture it here
		let self: MainController = callbackThis ? callbackThis : this;
		try {
			if (!self.canRunCommand() || !self.validateTextDocumentHasFocus()) {
				return;
			}

			// check if we're connected and editing a SQL file
			if (await self.isRetryRequiredBeforeQuery(self.onRunQuery)) {
				return;
			}

			let editor = self._vscodeWrapper.activeTextEditor;
			let uri = self._vscodeWrapper.activeTextEditorUri;

			// Do not execute when there are multiple selections in the editor until it can be properly handled.
			// Otherwise only the first selection will be executed and cause unexpected issues.
			if (editor.selections?.length > 1) {
				self._vscodeWrapper.showErrorMessage(LocalizedConstants.msgMultipleSelectionModeNotSupported);
				return;
			}

			// create new connection
			if (!self.connectionManager.isConnected(uri)) {
				await self.onNewConnection();
				sendActionEvent(TelemetryViews.QueryEditor,
					TelemetryActions.CreateConnection);
			}
			// check if current connection is still valid / active - if not, refresh azure account token
			await self._connectionMgr.refreshAzureAccountToken(uri);

			let title = path.basename(editor.document.fileName);
			let querySelection: ISelectionData;
			// Calculate the selection if we have a selection, otherwise we'll treat null as
			// the entire document's selection
			if (!editor.selection.isEmpty) {
				let selection = editor.selection;
				querySelection = {
					startLine: selection.start.line,
					startColumn: selection.start.character,
					endLine: selection.end.line,
					endColumn: selection.end.character
				};
			}

			// Trim down the selection. If it is empty after selecting, then we don't execute
			let selectionToTrim = editor.selection.isEmpty ? undefined : editor.selection;
			if (editor.document.getText(selectionToTrim).trim().length === 0) {
				return;
			}
			await self._outputContentProvider.runQuery(self._statusview, uri, querySelection, title);
		} catch (err) {
			console.warn(`Unexpected error running query : ${err}`);
		}
	}

	/**
	 * Check if the state is ready to execute a query and retry
	 * the query execution method if needed
	 */
	public async isRetryRequiredBeforeQuery(retryMethod: any): Promise<boolean> {
		let self = this;
		let result: boolean = undefined;
		try {
			if (!self._vscodeWrapper.isEditingSqlFile) {
				// Prompt the user to change the language mode to SQL before running a query
				result = await self._connectionMgr.connectionUI.promptToChangeLanguageMode();
			} else if (!self._connectionMgr.isConnected(self._vscodeWrapper.activeTextEditorUri)) {
				result = await self.onNewConnection();
			}
			if (result) {
				await retryMethod(self);
				return true;
			} else {
				// we don't need to do anything to configure environment before running query
				return false;
			}
		} catch (err) {
			await self._vscodeWrapper.showErrorMessage(LocalizedConstants.msgError + err);
		}
	}

	/**
	 * Executes a callback and logs any errors raised
	 */
	private runAndLogErrors<T>(promise: Promise<T>): Promise<T> {
		let self = this;
		return promise.catch(err => {
			self._vscodeWrapper.showErrorMessage(LocalizedConstants.msgError + err);
			return undefined;
		});
	}

	/**
	 * Access the connection manager for testing
	 */
	public get connectionManager(): ConnectionManager {
		return this._connectionMgr;
	}

	public set connectionManager(connectionManager: ConnectionManager) {
		this._connectionMgr = connectionManager;
	}

	public set untitledSqlDocumentService(untitledSqlDocumentService: UntitledSqlDocumentService) {
		this._untitledSqlDocumentService = untitledSqlDocumentService;
	}


	/**
	 * Verifies the extension is initilized and if not shows an error message
	 */
	private canRunCommand(): boolean {
		if (this._connectionMgr === undefined) {
			Utils.showErrorMsg(LocalizedConstants.extensionNotInitializedError);
			return false;
		}
		return true;
	}

	/**
	 * Return whether or not some text document currently has focus, and display an error message if not
	 */
	private validateTextDocumentHasFocus(): boolean {
		if (this._vscodeWrapper.activeTextEditorUri === undefined) {
			Utils.showErrorMsg(LocalizedConstants.noActiveEditorMsg);
			return false;
		}
		return true;
	}

	/**
	 * Verifies the tools service version is high enough to support certain commands
	 */
	private canRunV2Command(): boolean {
		let version: number = SqlToolsServerClient.instance.getServiceVersion();
		return version > 1;
	}

	/**
	 * Prompts the user to view release notes, if this is a new extension install
	 */
	private async showFirstLaunchPrompts(): Promise<void> {
		let self = this;
		if (!this.doesExtensionLaunchedFileExist()) {
			// ask the user to view release notes document
			let confirmText = LocalizedConstants.viewMore;
			let promiseReleaseNotes = this._vscodeWrapper.showInformationMessage(
				LocalizedConstants.releaseNotesPromptDescription, confirmText)
				.then(async (result) => {
					if (result === confirmText) {
						await self.launchReleaseNotesPage();
					}
				});

			await Promise.all([promiseReleaseNotes]);
		}
	}

	/**
	 * Shows the release notes page in the preview browser
	 */
	private async launchReleaseNotesPage(): Promise<void> {
		await vscode.env.openExternal(vscode.Uri.parse(Constants.changelogLink));
	}

	/**
	 * Shows the Getting Started page in the preview browser
	 */
	private async launchGettingStartedPage(): Promise<void> {
		await vscode.env.openExternal(vscode.Uri.parse(Constants.gettingStartedGuideLink));
	}

	/**
	 * Opens a new query and creates new connection
	 */
	public async onNewQuery(node?: TreeNodeInfo, content?: string): Promise<boolean> {
		if (this.canRunCommand()) {
			// from the object explorer context menu
			const editor = await this._untitledSqlDocumentService.newQuery(content);
			const uri = editor.document.uri.toString(true);
			if (node) {
				// connect to the node if the command came from the context
				const connectionCreds = node.connectionInfo;
				// if the node isn't connected
				if (!node.sessionId) {
					// connect it first
					await this.createObjectExplorerSession(node.connectionInfo);
				}
				this._statusview.languageFlavorChanged(uri, Constants.mssqlProviderName);
				// connection string based credential
				if (connectionCreds.connectionString) {
					if ((connectionCreds as IConnectionProfile).savePassword) {
						// look up connection string
						let connectionString = await this._connectionMgr.connectionStore.lookupPassword(connectionCreds, true);
						connectionCreds.connectionString = connectionString;
					}
				}
				await this.connectionManager.connect(uri, connectionCreds);
				this._statusview.sqlCmdModeChanged(uri, false);
				await this.connectionManager.connectionStore.removeRecentlyUsed(<IConnectionProfile>connectionCreds);
				sendActionEvent(
					TelemetryViews.ObjectExplorer,
					TelemetryActions.NewQuery,
					{
						nodeType: node.nodeType
					},
					undefined,
					node.connectionInfo as IConnectionProfile,
					this._connectionMgr.getServerInfo(node.connectionInfo)
				);
				return true;
			} else {
				// new query command
				const credentials = await this._connectionMgr.onNewConnection();

				// initiate a new OE with same connection
				if (credentials) {
					await this.createObjectExplorerSession(credentials);
				}
				this._statusview.sqlCmdModeChanged(uri, false);
				sendActionEvent(
					TelemetryViews.CommandPallet,
					TelemetryActions.NewQuery,
					undefined,
					undefined,
					credentials as IConnectionProfile,
					this._connectionMgr.getServerInfo(credentials)
				);
				return true;
			}
		}
		return false;
	}

	/**
	 * Check if the extension launched file exists.
	 * This is to detect when we are running in a clean install scenario.
	 */
	private doesExtensionLaunchedFileExist(): boolean {
		// check if file already exists on disk
		let filePath = this._context.asAbsolutePath('extensionlaunched.dat');
		try {
			// this will throw if the file does not exist
			fs.statSync(filePath);
			return true;
		} catch (err) {
			try {
				// write out the "first launch" file if it doesn't exist
				fs.writeFile(filePath, 'launched', (err) => {
					return;
				});
			} catch (err) {
				// ignore errors writing first launch file since there isn't really
				// anything we can do to recover in this situation.
			}
			return false;
		}
	}

	/**
	 * Called by VS Code when a text document closes. This will dispatch calls to other
	 * controllers as needed. Determines if this was a normal closed file, a untitled closed file,
	 * or a renamed file
	 * @param doc The document that was closed
	 */
	public async onDidCloseTextDocument(doc: vscode.TextDocument): Promise<void> {
		if (this._connectionMgr === undefined) {
			// Avoid processing events before initialization is complete
			return;
		}
		let closedDocumentUri: string = doc.uri.toString(true);
		let closedDocumentUriScheme: string = doc.uri.scheme;

		// Stop timers if they have been started
		if (this._lastSavedTimer) {
			this._lastSavedTimer.end();
		}

		if (this._lastOpenedTimer) {
			this._lastOpenedTimer.end();
		}

		// Determine which event caused this close event

		// If there was a saveTextDoc event just before this closeTextDoc event and it
		// was untitled then we know it was an untitled save
		if (this._lastSavedUri &&
			closedDocumentUriScheme === LocalizedConstants.untitledScheme &&
			this._lastSavedTimer.getDuration() < Constants.untitledSaveTimeThreshold) {
			// Untitled file was saved and connection will be transfered
			await this._connectionMgr.transferFileConnection(closedDocumentUri, this._lastSavedUri);

			// If there was an openTextDoc event just before this closeTextDoc event then we know it was a rename
		} else if (this._lastOpenedUri &&
			this._lastOpenedTimer.getDuration() < Constants.renamedOpenTimeThreshold) {
			// File was renamed and connection will be transfered
			await this._connectionMgr.transferFileConnection(closedDocumentUri, this._lastOpenedUri);

		} else {
			// Pass along the close event to the other handlers for a normal closed file
			await this._connectionMgr.onDidCloseTextDocument(doc);
			this._outputContentProvider.onDidCloseTextDocument(doc);
		}

		// Reset special case timers and events
		this._lastSavedUri = undefined;
		this._lastSavedTimer = undefined;
		this._lastOpenedTimer = undefined;
		this._lastOpenedUri = undefined;

		// Remove diagnostics for the related file
		let diagnostics = SqlToolsServerClient.instance.diagnosticCollection;
		if (diagnostics.has(doc.uri)) {
			diagnostics.delete(doc.uri);
		}
	}

	/**
	 * Called by VS Code when a text document is opened. Checks if a SQL file was opened
	 * to enable features of our extension for the document.
	 */
	public onDidOpenTextDocument(doc: vscode.TextDocument): void {
		if (this._connectionMgr === undefined) {
			// Avoid processing events before initialization is complete
			return;
		}
		this._connectionMgr.onDidOpenTextDocument(doc);

		if (doc && doc.languageId === Constants.languageId) {
			// set encoding to false
			this._statusview.languageFlavorChanged(doc.uri.toString(true), Constants.mssqlProviderName);
		}

		if (doc && doc.languageId === Constants.sqlPlanLanguageId) {
			vscode.commands.executeCommand('workbench.action.closeActiveEditor');
		}

		// Setup properties incase of rename
		this._lastOpenedTimer = new Utils.Timer();
		this._lastOpenedTimer.start();
		if (doc && doc.uri) {
			this._lastOpenedUri = doc.uri.toString(true);
		}
	}

	/**
	 * Called by VS Code when a text document is saved. Will trigger a timer to
	 * help determine if the file was a file saved from an untitled file.
	 * @param doc The document that was saved
	 */
	public onDidSaveTextDocument(doc: vscode.TextDocument): void {
		if (this._connectionMgr === undefined) {
			// Avoid processing events before initialization is complete
			return;
		}

		// Set encoding to false by giving true as argument
		let savedDocumentUri: string = doc.uri.toString(true);

		// Keep track of which file was last saved and when for detecting the case when we save an untitled document to disk
		this._lastSavedTimer = new Utils.Timer();
		this._lastSavedTimer.start();
		this._lastSavedUri = savedDocumentUri;
	}

	private onChangeQueryHistoryConfig(): void {
		let queryHistoryFeatureEnabled = this._vscodeWrapper.getConfiguration(Constants.extensionConfigSectionName)
			.get(Constants.configEnableQueryHistoryFeature);
		if (queryHistoryFeatureEnabled) {
			this.initializeQueryHistory();
		}
	}

	/**
	 * Called by VS Code when user settings are changed
	 * @param ConfigurationChangeEvent event that is fired when config is changed
	 */
	public async onDidChangeConfiguration(e: vscode.ConfigurationChangeEvent): Promise<void> {
		if (e.affectsConfiguration(Constants.extensionName)) {
			// Query History settings change
			this.onChangeQueryHistoryConfig();

			// Connections change
			let needsRefresh = false;
			// user connections is a super set of object explorer connections
			// read the connections from glocal settings and workspace settings.
			let userConnections: any[] = this.connectionManager.connectionStore.connectionConfig.getConnections(true);
			let objectExplorerConnections = this._objectExplorerProvider.rootNodeConnections;

			// if a connection(s) was/were manually removed
			let staleConnections = objectExplorerConnections.filter((oeConn) => {
				return !userConnections.some((userConn) => Utils.isSameConnection(oeConn, userConn));
			});
			// disconnect that/those connection(s) and then
			// remove its/their credentials from the credential store
			// and MRU
			for (let conn of staleConnections) {
				let profile = <IConnectionProfile>conn;
				if (this.connectionManager.isActiveConnection(conn)) {
					const uri = this.connectionManager.getUriForConnection(conn);
					await this.connectionManager.disconnect(uri);
				}
				await this.connectionManager.connectionStore.removeRecentlyUsed(profile);
				if (profile.authenticationType === Constants.sqlAuthentication &&
					profile.savePassword) {
					await this.connectionManager.deleteCredential(profile);
				}
			}
			// remove them from object explorer
			await this._objectExplorerProvider.removeConnectionNodes(staleConnections);
			needsRefresh = staleConnections.length > 0;

			// if a connection(s) was/were manually added
			let newConnections = userConnections.filter((userConn) => {
				return !objectExplorerConnections.some((oeConn) => Utils.isSameConnection(userConn, oeConn));
			});
			for (let conn of newConnections) {
				// if a connection is not connected
				// that means it was added manually
				const newConnectionProfile = <IConnectionProfile>conn;
				const uri = ObjectExplorerUtils.getNodeUriFromProfile(newConnectionProfile);
				if (!this.connectionManager.isActiveConnection(conn) &&
					!this.connectionManager.isConnecting(uri)) {
					// add a disconnected node for the connection
					this._objectExplorerProvider.addDisconnectedNode(conn);
					needsRefresh = true;
				}
			}

			await this.sanitizeConnectionProfiles();

			if (e.affectsConfiguration(Constants.cmdObjectExplorerGroupBySchemaFlagName)) {
				let errorFoundWhileRefreshing = false;
				(await this._objectExplorerProvider.getChildren()).forEach((n: TreeNodeInfo) => {
					try {
						this._objectExplorerProvider.refreshNode(n);
					} catch (e) {
						errorFoundWhileRefreshing = true;
						this._connectionMgr.client.logger.error(e);
					}
				});
				if (errorFoundWhileRefreshing) {
					Utils.showErrorMsg(LocalizedConstants.objectExplorerNodeRefreshError);
				}
			}

			if (needsRefresh) {
				this._objectExplorerProvider.refresh(undefined);
			}
			if (e.affectsConfiguration(Constants.mssqlPiiLogging)) {
				this.updatePiiLoggingLevel();
			}

			// Prompt to reload VS Code when below settings are updated.
			if (e.affectsConfiguration(Constants.enableSqlAuthenticationProvider)) {
				await this.displayReloadMessage(LocalizedConstants.reloadPromptGeneric);
			}

			// Prompt to reload VS Code when below settings are updated.
			if (e.affectsConfiguration(Constants.enableConnectionPooling)) {
				await this.displayReloadMessage(LocalizedConstants.reloadPromptGeneric);
			}

			if(e.affectsConfiguration(Constants.configEnableExperimentalFeatures)) {
				await this.displayReloadMessage(LocalizedConstants.reloadPromptGeneric);
			}
		}
	}

	/**
	 * Updates Pii Logging configuration for Logger.
	 */
	private updatePiiLoggingLevel(): void {
		const piiLogging: boolean = vscode.workspace.getConfiguration(Constants.extensionName).get(Constants.piiLogging, false);
		SqlToolsServerClient.instance.logger.piiLogging = piiLogging;
	}

	/**
	 * Display notification with button to reload
	 * return true if button clicked
	 * return false if button not clicked
	 */
	private async displayReloadMessage(reloadPrompt: string): Promise<boolean> {
		const result = await vscode.window.showInformationMessage(reloadPrompt, LocalizedConstants.reloadChoice);
		if (result === LocalizedConstants.reloadChoice) {
			await vscode.commands.executeCommand('workbench.action.reloadWindow');
			return true;
		} else {
			return false;
		}
	}

	public removeAadAccount(prompter: IPrompter): void {
		this.connectionManager.removeAccount(prompter);
	}

	public addAadAccount(): void {
		this.connectionManager.addAccount();
	}

	public onClearAzureTokenCache(): void {
		this.connectionManager.onClearTokenCache();
	}

	private ExecutionPlanCustomEditorProvider = class implements vscode.CustomTextEditorProvider {
		context: vscode.ExtensionContext;
		executionPlanService: ExecutionPlanService;
		untitledSqlService: UntitledSqlDocumentService
=======
    private _context: vscode.ExtensionContext;
    private _event: events.EventEmitter = new events.EventEmitter();
    private _outputContentProvider: SqlOutputContentProvider;
    private _queryResultWebviewController: QueryResultWebviewController;
    private _statusview: StatusView;
    private _connectionMgr: ConnectionManager;
    private _prompter: IPrompter;
    private _vscodeWrapper: VscodeWrapper;
    private _initialized: boolean = false;
    private _lastSavedUri: string | undefined;
    private _lastSavedTimer: Utils.Timer | undefined;
    private _lastOpenedUri: string | undefined;
    private _lastOpenedTimer: Utils.Timer | undefined;
    private _untitledSqlDocumentService: UntitledSqlDocumentService;
    private _objectExplorerProvider: ObjectExplorerProvider;
    private _queryHistoryProvider: QueryHistoryProvider;
    private _scriptingService: ScriptingService;
    private _queryHistoryRegistered: boolean = false;
    public sqlTasksService: SqlTasksService;
    public dacFxService: DacFxService;
    public schemaCompareService: SchemaCompareService;
    public sqlProjectsService: SqlProjectsService;
    public azureAccountService: AzureAccountService;
    public azureResourceService: AzureResourceService;
    public tableDesignerService: TableDesignerService;
    public configuration: vscode.WorkspaceConfiguration;
    public objectExplorerTree: vscode.TreeView<TreeNodeInfo>;
    public executionPlanService: ExecutionPlanService;

    /**
     * The main controller constructor
     * @constructor
     */
    constructor(
        context: vscode.ExtensionContext,
        connectionManager?: ConnectionManager,
        vscodeWrapper?: VscodeWrapper,
    ) {
        this._context = context;
        if (connectionManager) {
            this._connectionMgr = connectionManager;
        }
        this._vscodeWrapper = vscodeWrapper || new VscodeWrapper();
        this._untitledSqlDocumentService = new UntitledSqlDocumentService(
            this._vscodeWrapper,
        );
        this.configuration = vscode.workspace.getConfiguration();
    }

    /**
     * Helper method to setup command registrations
     */
    public registerCommand(command: string): void {
        const self = this;
        this._context.subscriptions.push(
            vscode.commands.registerCommand(command, () =>
                self._event.emit(command),
            ),
        );
    }

    /**
     * Helper method to setup command registrations with arguments
     */
    private registerCommandWithArgs(command: string): void {
        const self = this;
        this._context.subscriptions.push(
            vscode.commands.registerCommand(command, (args: any) => {
                self._event.emit(command, args);
            }),
        );
    }

    /**
     * Disposes the controller
     */
    dispose(): void {
        this.deactivate();
    }

    /**
     * Deactivates the extension
     */
    public async deactivate(): Promise<void> {
        Utils.logDebug("de-activated.");
        await this.onDisconnect();
        this._statusview.dispose();
    }

    public get isExperimentalEnabled(): boolean {
        return this.configuration.get(
            Constants.configEnableExperimentalFeatures,
        );
    }

    // Use a separate flag so it won't be enabled with the experimental features flag
    public get isNewQueryResultFeatureEnabled(): boolean {
        let config = this._vscodeWrapper.getConfiguration(
            Constants.extensionConfigSectionName,
        );
        return config.get(Constants.configEnableNewQueryResultFeature);
    }

    /**
     * Initializes the extension
     */
    public async activate(): Promise<boolean> {
        // initialize the language client then register the commands
        const didInitialize = await this.initialize();
        if (didInitialize) {
            // register VS Code commands
            this.registerCommand(Constants.cmdConnect);
            this._event.on(Constants.cmdConnect, () => {
                this.runAndLogErrors(this.onNewConnection());
            });
            this.registerCommand(Constants.cmdDisconnect);
            this._event.on(Constants.cmdDisconnect, () => {
                this.runAndLogErrors(this.onDisconnect());
            });
            this.registerCommand(Constants.cmdRunQuery);
            this._event.on(Constants.cmdRunQuery, () => {
                this.onRunQuery();
            });
            this.registerCommand(Constants.cmdManageConnectionProfiles);
            this._event.on(Constants.cmdManageConnectionProfiles, async () => {
                await this.onManageProfiles();
            });
            this.registerCommand(Constants.cmdClearPooledConnections);
            this._event.on(Constants.cmdClearPooledConnections, async () => {
                await this.onClearPooledConnections();
            });
            this.registerCommand(Constants.cmdRunCurrentStatement);
            this._event.on(Constants.cmdRunCurrentStatement, () => {
                this.onRunCurrentStatement();
            });
            this.registerCommand(Constants.cmdChangeDatabase);
            this._event.on(Constants.cmdChangeDatabase, () => {
                this.runAndLogErrors(this.onChooseDatabase());
            });
            this.registerCommand(Constants.cmdChooseDatabase);
            this._event.on(Constants.cmdChooseDatabase, () => {
                this.runAndLogErrors(this.onChooseDatabase());
            });
            this.registerCommand(Constants.cmdChooseLanguageFlavor);
            this._event.on(Constants.cmdChooseLanguageFlavor, () => {
                this.runAndLogErrors(this.onChooseLanguageFlavor());
            });
            this.registerCommand(Constants.cmdCancelQuery);
            this._event.on(Constants.cmdCancelQuery, () => {
                this.onCancelQuery();
            });
            this.registerCommand(Constants.cmdShowGettingStarted);
            this._event.on(Constants.cmdShowGettingStarted, async () => {
                await this.launchGettingStartedPage();
            });
            this.registerCommand(Constants.cmdNewQuery);
            this._event.on(Constants.cmdNewQuery, () =>
                this.runAndLogErrors(this.onNewQuery()),
            );
            this.registerCommand(Constants.cmdRebuildIntelliSenseCache);
            this._event.on(Constants.cmdRebuildIntelliSenseCache, () => {
                this.onRebuildIntelliSense();
            });
            this.registerCommandWithArgs(Constants.cmdLoadCompletionExtension);
            this._event.on(
                Constants.cmdLoadCompletionExtension,
                (params: CompletionExtensionParams) => {
                    this.onLoadCompletionExtension(params);
                },
            );
            this.registerCommand(Constants.cmdToggleSqlCmd);
            this._event.on(Constants.cmdToggleSqlCmd, async () => {
                await this.onToggleSqlCmd();
            });
            this.registerCommand(Constants.cmdAadRemoveAccount);
            this._event.on(Constants.cmdAadRemoveAccount, () =>
                this.removeAadAccount(this._prompter),
            );
            this.registerCommand(Constants.cmdAadAddAccount);
            this._event.on(Constants.cmdAadAddAccount, () =>
                this.addAadAccount(),
            );
            this.registerCommandWithArgs(Constants.cmdClearAzureTokenCache);
            this._event.on(Constants.cmdClearAzureTokenCache, () =>
                this.onClearAzureTokenCache(),
            );
            this.initializeObjectExplorer();

            this.registerCommandWithArgs(
                Constants.cmdConnectObjectExplorerProfile,
            );
            this._event.on(
                Constants.cmdConnectObjectExplorerProfile,
                (profile: IConnectionProfile) => {
                    this._connectionMgr.connectionUI
                        .saveProfile(profile)
                        .then(async () => {
                            await this.createObjectExplorerSession(profile);
                        })
                        .catch((err) => {
                            this._vscodeWrapper.showErrorMessage(err);
                        });
                },
            );

            this.registerCommand(
                Constants.cmdObjectExplorerEnableGroupBySchemaCommand,
            );
            this._event.on(
                Constants.cmdObjectExplorerEnableGroupBySchemaCommand,
                () => {
                    vscode.workspace
                        .getConfiguration()
                        .update(
                            Constants.cmdObjectExplorerGroupBySchemaFlagName,
                            true,
                            true,
                        );
                },
            );
            this.registerCommand(
                Constants.cmdObjectExplorerDisableGroupBySchemaCommand,
            );
            this._event.on(
                Constants.cmdObjectExplorerDisableGroupBySchemaCommand,
                () => {
                    vscode.workspace
                        .getConfiguration()
                        .update(
                            Constants.cmdObjectExplorerGroupBySchemaFlagName,
                            false,
                            true,
                        );
                },
            );

            this.initializeQueryHistory();

            this.sqlTasksService = new SqlTasksService(
                SqlToolsServerClient.instance,
                this._untitledSqlDocumentService,
            );
            this.dacFxService = new DacFxService(SqlToolsServerClient.instance);
            this.sqlProjectsService = new SqlProjectsService(
                SqlToolsServerClient.instance,
            );
            this.schemaCompareService = new SchemaCompareService(
                SqlToolsServerClient.instance,
            );
            const azureResourceController = new AzureResourceController();
            this.azureAccountService = new AzureAccountService(
                this._connectionMgr.azureController,
                this._connectionMgr.accountStore,
            );
            this.azureResourceService = new AzureResourceService(
                this._connectionMgr.azureController,
                azureResourceController,
                this._connectionMgr.accountStore,
            );
            this.tableDesignerService = new TableDesignerService(
                SqlToolsServerClient.instance,
            );
            this.executionPlanService = new ExecutionPlanService(
                SqlToolsServerClient.instance,
            );

            const providerInstance = new this.ExecutionPlanCustomEditorProvider(
                this._context,
                this.executionPlanService,
                this._untitledSqlDocumentService,
            );
            vscode.window.registerCustomEditorProvider(
                "mssql.executionPlanView",
                providerInstance,
            );

            // Add handlers for VS Code generated commands
            this._vscodeWrapper.onDidCloseTextDocument(
                async (params) => await this.onDidCloseTextDocument(params),
            );
            this._vscodeWrapper.onDidOpenTextDocument((params) =>
                this.onDidOpenTextDocument(params),
            );
            this._vscodeWrapper.onDidSaveTextDocument((params) =>
                this.onDidSaveTextDocument(params),
            );
            this._vscodeWrapper.onDidChangeConfiguration((params) =>
                this.onDidChangeConfiguration(params),
            );
            return true;
        }
    }

    /**
     * Helper to script a node based on the script operation
     */
    public async scriptNode(
        node: TreeNodeInfo,
        operation: ScriptOperation,
        executeScript: boolean = false,
    ): Promise<void> {
        const nodeUri = ObjectExplorerUtils.getNodeUri(node);
        let connectionCreds = Object.assign({}, node.connectionInfo);
        const databaseName = ObjectExplorerUtils.getDatabaseName(node);
        // if not connected or different database
        if (
            !this.connectionManager.isConnected(nodeUri) ||
            connectionCreds.database !== databaseName
        ) {
            // make a new connection
            connectionCreds.database = databaseName;
            if (!this.connectionManager.isConnecting(nodeUri)) {
                const promise = new Deferred<boolean>();
                await this.connectionManager.connect(
                    nodeUri,
                    connectionCreds,
                    promise,
                );
                await promise;
            }
        }

        const selectStatement = await this._scriptingService.script(
            node,
            nodeUri,
            operation,
        );
        const editor =
            await this._untitledSqlDocumentService.newQuery(selectStatement);
        let uri = editor.document.uri.toString(true);
        let scriptingObject = this._scriptingService.getObjectFromNode(node);
        let title = `${scriptingObject.schema}.${scriptingObject.name}`;
        const queryUriPromise = new Deferred<boolean>();
        await this.connectionManager.connect(
            uri,
            connectionCreds,
            queryUriPromise,
        );
        await queryUriPromise;
        this._statusview.languageFlavorChanged(
            uri,
            Constants.mssqlProviderName,
        );
        this._statusview.sqlCmdModeChanged(uri, false);
        if (executeScript) {
            const queryPromise = new Deferred<boolean>();
            await this._outputContentProvider.runQuery(
                this._statusview,
                uri,
                undefined,
                title,
                queryPromise,
            );
            await queryPromise;
            await this.connectionManager.connectionStore.removeRecentlyUsed(
                <IConnectionProfile>connectionCreds,
            );
        }

        let scriptType;
        switch (operation) {
            case ScriptOperation.Select:
                scriptType = "Select";
                break;
            case ScriptOperation.Create:
                scriptType = "Create";
                break;
            case ScriptOperation.Insert:
                scriptType = "Insert";
                break;
            case ScriptOperation.Update:
                scriptType = "Update";
                break;
            case ScriptOperation.Delete:
                scriptType = "Delete";
                break;
            case ScriptOperation.Execute:
                scriptType = "Execute";
                break;
            case ScriptOperation.Alter:
                scriptType = "Alter";
                break;
            default:
                scriptType = "Unknown";
                break;
        }
        sendActionEvent(
            TelemetryViews.QueryEditor,
            TelemetryActions.RunQuery,
            {
                isScriptExecuted: executeScript.toString(),
                objectType: node.nodeType,
                operation: scriptType,
            },
            undefined,
            connectionCreds as IConnectionProfile,
            this.connectionManager.getServerInfo(connectionCreds),
        );
    }

    /**
     * Returns a flag indicating if the extension is initialized
     */
    public isInitialized(): boolean {
        return this._initialized;
    }

    /**
     * Initializes the extension
     */
    public async initialize(): Promise<boolean> {
        // initialize language service client
        await SqlToolsServerClient.instance.initialize(this._context);
        // Init status bar
        this._statusview = new StatusView(this._vscodeWrapper);

        // Init CodeAdapter for use when user response to questions is needed
        this._prompter = new CodeAdapter(this._vscodeWrapper);

        // Init Query Results Webview Controller
        this._queryResultWebviewController = new QueryResultWebviewController(
            this._context,
        );

        // Init content provider for results pane
        this._outputContentProvider = new SqlOutputContentProvider(
            this._context,
            this._statusview,
            this._vscodeWrapper,
        );
        this._outputContentProvider.setQueryResultWebviewController(
            this._queryResultWebviewController,
        );
        this._queryResultWebviewController.setRowRequestHandler(
            (
                uri: string,
                batchId: number,
                resultId: number,
                rowStart: number,
                numberOfRows: number,
            ) =>
                this._outputContentProvider.rowRequestHandler(
                    uri,
                    batchId,
                    resultId,
                    rowStart,
                    numberOfRows,
                ),
        );

        // Init connection manager and connection MRU
        this._connectionMgr = new ConnectionManager(
            this._context,
            this._statusview,
            this._prompter,
        );

        // Shows first time notifications on extension installation or update
        // This call is intentionally not awaited to avoid blocking extension activation
        this.showFirstLaunchPrompts();

        // Handle case where SQL file is the 1st opened document
        const activeTextEditor = this._vscodeWrapper.activeTextEditor;
        if (activeTextEditor && this._vscodeWrapper.isEditingSqlFile) {
            this.onDidOpenTextDocument(activeTextEditor.document);
        }
        await this.sanitizeConnectionProfiles();
        await this.loadTokenCache();
        Utils.logDebug("activated.");
        this._initialized = true;
        return true;
    }

    private async loadTokenCache(): Promise<void> {
        await this._connectionMgr.azureController.loadTokenCache();
    }

    /**
     * Sanitize the connection profiles in the settings.
     */
    public async sanitizeConnectionProfiles(): Promise<void> {
        const sanitize = async (
            connectionProfiles: IConnectionProfile[],
            target: vscode.ConfigurationTarget,
        ) => {
            let profileChanged = false;
            for (const conn of connectionProfiles) {
                // remove azure account token
                if (
                    conn &&
                    conn.authenticationType !== "AzureMFA" &&
                    conn.azureAccountToken !== undefined
                ) {
                    conn.azureAccountToken = undefined;
                    profileChanged = true;
                }
                // remove password
                if (!Utils.isEmpty(conn.password)) {
                    // save the password in the credential store if save password is true
                    await this.connectionManager.connectionStore.saveProfilePasswordIfNeeded(
                        conn,
                    );
                    conn.password = "";
                    profileChanged = true;
                }
                // Fixup 'Encrypt' property if needed
                let result = ConnInfo.updateEncrypt(conn);
                if (result.updateStatus) {
                    await this.connectionManager.connectionStore.saveProfile(
                        result.connection as IConnectionProfile,
                    );
                }
            }
            if (profileChanged) {
                await this._vscodeWrapper.setConfiguration(
                    Constants.extensionName,
                    Constants.connectionsArrayName,
                    connectionProfiles,
                    target,
                );
            }
        };
        const profileMapping = new Map<
            vscode.ConfigurationTarget,
            IConnectionProfile[]
        >();
        const configuration = this._vscodeWrapper.getConfiguration(
            Constants.extensionName,
            this._vscodeWrapper.activeTextEditorUri,
        );
        const configValue = configuration.inspect<IConnectionProfile[]>(
            Constants.connectionsArrayName,
        );
        profileMapping.set(
            vscode.ConfigurationTarget.Global,
            configValue.globalValue || [],
        );
        profileMapping.set(
            vscode.ConfigurationTarget.Workspace,
            configValue.workspaceValue || [],
        );
        profileMapping.set(
            vscode.ConfigurationTarget.WorkspaceFolder,
            configValue.workspaceFolderValue || [],
        );
        for (const target of profileMapping.keys()) {
            // sanitize the connections and save them back to their original target.
            await sanitize(profileMapping.get(target), target);
        }
    }

    /**
     * Creates a new Object Explorer session
     * @param connectionCredentials Connection credentials to use for the session
     * @returns True if the session was created successfully, false otherwise
     */
    public async createObjectExplorerSession(
        connectionCredentials?: IConnectionInfo,
    ): Promise<boolean> {
        let createSessionPromise = new Deferred<TreeNodeInfo>();
        const sessionId = await this._objectExplorerProvider.createSession(
            createSessionPromise,
            connectionCredentials,
            this._context,
        );
        if (sessionId) {
            const newNode = await createSessionPromise;
            if (newNode) {
                console.log(newNode);
                this._objectExplorerProvider.refresh(undefined);
                return true;
            }
        }
        return false;
    }

    public async createObjectExplorerSessionFromDialog(
        connectionCredentials?: IConnectionInfo,
    ): Promise<TreeNodeInfo> {
        let createSessionPromise = new Deferred<TreeNodeInfo>();
        const sessionId = await this._objectExplorerProvider.createSession(
            createSessionPromise,
            connectionCredentials,
            this._context,
        );
        if (sessionId) {
            const newNode = await createSessionPromise;
            if (newNode) {
                console.log(newNode);
                this._objectExplorerProvider.refresh(undefined);
                return newNode;
            }
        }
        return undefined;
    }

    /**
     * Initializes the Object Explorer commands
     */
    private initializeObjectExplorer(): void {
        const self = this;
        // Register the object explorer tree provider
        this._objectExplorerProvider = new ObjectExplorerProvider(
            this._connectionMgr,
        );
        this.objectExplorerTree = vscode.window.createTreeView(
            "objectExplorer",
            {
                treeDataProvider: this._objectExplorerProvider,
                canSelectMany: false,
            },
        );
        this._context.subscriptions.push(this.objectExplorerTree);

        // Sets the correct current node on any node selection
        this._context.subscriptions.push(
            this.objectExplorerTree.onDidChangeSelection(
                (e: vscode.TreeViewSelectionChangeEvent<TreeNodeInfo>) => {
                    if (e.selection?.length > 0) {
                        self._objectExplorerProvider.currentNode =
                            e.selection[0];
                    }
                },
            ),
        );

        // Old style Add connection when experimental features are not enabled

        // Add Object Explorer Node
        this.registerCommand(Constants.cmdAddObjectExplorer);
        this._event.on(Constants.cmdAddObjectExplorer, async () => {
            if (!this.isExperimentalEnabled) {
                if (!self._objectExplorerProvider.objectExplorerExists) {
                    self._objectExplorerProvider.objectExplorerExists = true;
                }
                await self.createObjectExplorerSession();
            } else {
                const connDialog = new ConnectionDialogWebviewController(
                    this._context,
                    this,
                    this._objectExplorerProvider,
                );
                connDialog.revealToForeground();
            }
        });

        // Object Explorer New Query
        this._context.subscriptions.push(
            vscode.commands.registerCommand(
                Constants.cmdObjectExplorerNewQuery,
                async (treeNodeInfo: TreeNodeInfo) => {
                    const connectionCredentials = Object.assign(
                        {},
                        treeNodeInfo.connectionInfo,
                    );
                    const databaseName =
                        ObjectExplorerUtils.getDatabaseName(treeNodeInfo);
                    if (
                        databaseName !== connectionCredentials.database &&
                        databaseName !== LocalizedConstants.defaultDatabaseLabel
                    ) {
                        connectionCredentials.database = databaseName;
                    } else if (
                        databaseName === LocalizedConstants.defaultDatabaseLabel
                    ) {
                        connectionCredentials.database = "";
                    }
                    treeNodeInfo.connectionInfo = connectionCredentials;
                    await self.onNewQuery(treeNodeInfo);
                },
            ),
        );

        // Remove Object Explorer Node
        this._context.subscriptions.push(
            vscode.commands.registerCommand(
                Constants.cmdRemoveObjectExplorerNode,
                async (treeNodeInfo: TreeNodeInfo) => {
                    await this._objectExplorerProvider.removeObjectExplorerNode(
                        treeNodeInfo,
                    );
                    let profile = <IConnectionProfile>(
                        treeNodeInfo.connectionInfo
                    );
                    await this._connectionMgr.connectionStore.removeProfile(
                        profile,
                        false,
                    );
                    return this._objectExplorerProvider.refresh(undefined);
                },
            ),
        );

        // Refresh Object Explorer Node
        this._context.subscriptions.push(
            vscode.commands.registerCommand(
                Constants.cmdRefreshObjectExplorerNode,
                async (treeNodeInfo: TreeNodeInfo) => {
                    await this._objectExplorerProvider.refreshNode(
                        treeNodeInfo,
                    );
                },
            ),
        );

        // Sign In into Object Explorer Node
        this._context.subscriptions.push(
            vscode.commands.registerCommand(
                Constants.cmdObjectExplorerNodeSignIn,
                async (node: AccountSignInTreeNode) => {
                    let profile = <IConnectionProfile>(
                        node.parentNode.connectionInfo
                    );
                    profile =
                        await self.connectionManager.connectionUI.promptForRetryCreateProfile(
                            profile,
                        );
                    if (profile) {
                        node.parentNode.connectionInfo = <IConnectionInfo>(
                            profile
                        );
                        self._objectExplorerProvider.updateNode(
                            node.parentNode,
                        );
                        self._objectExplorerProvider.signInNodeServer(
                            node.parentNode,
                        );
                        return self._objectExplorerProvider.refresh(undefined);
                    }
                },
            ),
        );

        // Connect to Object Explorer Node
        this._context.subscriptions.push(
            vscode.commands.registerCommand(
                Constants.cmdConnectObjectExplorerNode,
                async (node: ConnectTreeNode) => {
                    await self.createObjectExplorerSession(
                        node.parentNode.connectionInfo,
                    );
                },
            ),
        );

        // Disconnect Object Explorer Node
        this._context.subscriptions.push(
            vscode.commands.registerCommand(
                Constants.cmdDisconnectObjectExplorerNode,
                async (node: TreeNodeInfo) => {
                    await this._objectExplorerProvider.removeObjectExplorerNode(
                        node,
                        true,
                    );
                    return this._objectExplorerProvider.refresh(undefined);
                },
            ),
        );

        if (this.isExperimentalEnabled) {
            this._context.subscriptions.push(
                vscode.commands.registerCommand(
                    Constants.cmdEditConnection,
                    async (node: TreeNodeInfo) => {
                        const connDialog =
                            new ConnectionDialogWebviewController(
                                this._context,
                                this,
                                this._objectExplorerProvider,
                                node.connectionInfo,
                            );
                        connDialog.revealToForeground();
                    },
                ),
            );

            this._context.subscriptions.push(
                vscode.commands.registerCommand(
                    Constants.cmdNewTable,
                    async (node: TreeNodeInfo) => {
                        const reactPanel = new TableDesignerWebviewController(
                            this._context,
                            this.tableDesignerService,
                            this._connectionMgr,
                            this._untitledSqlDocumentService,
                            node,
                        );
                        reactPanel.revealToForeground();
                    },
                ),
            );

            this._context.subscriptions.push(
                vscode.commands.registerCommand(
                    Constants.cmdEditTable,
                    async (node: TreeNodeInfo) => {
                        const reactPanel = new TableDesignerWebviewController(
                            this._context,
                            this.tableDesignerService,
                            this._connectionMgr,
                            this._untitledSqlDocumentService,
                            node,
                        );
                        reactPanel.revealToForeground();
                    },
                ),
            );

            const filterNode = async (node: TreeNodeInfo) => {
                const filters = await ObjectExplorerFilter.getFilters(
                    this._context,
                    node,
                );
                if (filters) {
                    node.filters = filters;
                    if (
                        node.collapsibleState ===
                        vscode.TreeItemCollapsibleState.Collapsed
                    ) {
                        await this._objectExplorerProvider.refreshNode(node);
                    } else if (
                        node.collapsibleState ===
                        vscode.TreeItemCollapsibleState.Expanded
                    ) {
                        await this._objectExplorerProvider.expandNode(
                            node,
                            node.sessionId,
                            undefined,
                        );
                    }
                    await this.objectExplorerTree.reveal(node, {
                        select: true,
                        focus: true,
                        expand: true,
                    });
                } else {
                    // User cancelled the operation. Do nothing and focus on the node
                    await this.objectExplorerTree.reveal(node, {
                        select: true,
                        focus: true,
                    });
                    return;
                }
            };

            this._context.subscriptions.push(
                vscode.commands.registerCommand(
                    Constants.cmdFilterNode,
                    filterNode,
                ),
            );

            this._context.subscriptions.push(
                vscode.commands.registerCommand(
                    Constants.cmdFilterNodeWithExistingFilters,
                    filterNode,
                ),
            );

            this._context.subscriptions.push(
                vscode.commands.registerCommand(
                    Constants.cmdClearFilters,
                    async (node: TreeNodeInfo) => {
                        node.filters = [];
                        await this._objectExplorerProvider.refreshNode(node);
                        await this.objectExplorerTree.reveal(node, {
                            select: true,
                            focus: true,
                            expand: true,
                        });
                    },
                ),
            );
        }

        if (this.isNewQueryResultFeatureEnabled) {
            this._context.subscriptions.push(
                vscode.window.registerWebviewViewProvider(
                    "queryResult",
                    this._queryResultWebviewController,
                ),
            );
        }

        // Initiate the scripting service
        this._scriptingService = new ScriptingService(this._connectionMgr);

        // Script as Select
        this._context.subscriptions.push(
            vscode.commands.registerCommand(
                Constants.cmdScriptSelect,
                async (node: TreeNodeInfo) => {
                    await this.scriptNode(node, ScriptOperation.Select, true);
                },
            ),
        );

        // Script as Create
        this._context.subscriptions.push(
            vscode.commands.registerCommand(
                Constants.cmdScriptCreate,
                async (node: TreeNodeInfo) =>
                    await this.scriptNode(node, ScriptOperation.Create),
            ),
        );

        // Script as Drop
        this._context.subscriptions.push(
            vscode.commands.registerCommand(
                Constants.cmdScriptDelete,
                async (node: TreeNodeInfo) =>
                    await this.scriptNode(node, ScriptOperation.Delete),
            ),
        );

        // Script as Execute
        this._context.subscriptions.push(
            vscode.commands.registerCommand(
                Constants.cmdScriptExecute,
                async (node: TreeNodeInfo) =>
                    await this.scriptNode(node, ScriptOperation.Execute),
            ),
        );

        // Script as Alter
        this._context.subscriptions.push(
            vscode.commands.registerCommand(
                Constants.cmdScriptAlter,
                async (node: TreeNodeInfo) =>
                    await this.scriptNode(node, ScriptOperation.Alter),
            ),
        );

        // Copy object name command
        this._context.subscriptions.push(
            vscode.commands.registerCommand(
                Constants.cmdCopyObjectName,
                async () => {
                    let node = this._objectExplorerProvider.currentNode;
                    // Folder node
                    if (node.context.type === Constants.folderLabel) {
                        return;
                    } else if (
                        node.context.type === Constants.serverLabel ||
                        node.context.type === Constants.disconnectedServerLabel
                    ) {
                        const label =
                            typeof node.label === "string"
                                ? node.label
                                : node.label.label;
                        await this._vscodeWrapper.clipboardWriteText(label);
                    } else {
                        let scriptingObject =
                            this._scriptingService.getObjectFromNode(node);
                        const escapedName = Utils.escapeClosingBrackets(
                            scriptingObject.name,
                        );
                        if (scriptingObject.schema) {
                            let database =
                                ObjectExplorerUtils.getDatabaseName(node);
                            const databaseName =
                                Utils.escapeClosingBrackets(database);
                            const escapedSchema = Utils.escapeClosingBrackets(
                                scriptingObject.schema,
                            );
                            await this._vscodeWrapper.clipboardWriteText(
                                `[${databaseName}].${escapedSchema}.[${escapedName}]`,
                            );
                        } else {
                            await this._vscodeWrapper.clipboardWriteText(
                                `[${escapedName}]`,
                            );
                        }
                    }
                },
            ),
        );
    }

    /**
     * Initializes the Query History commands
     */
    private initializeQueryHistory(): void {
        let config = this._vscodeWrapper.getConfiguration(
            Constants.extensionConfigSectionName,
        );
        let queryHistoryFeature = config.get(
            Constants.configEnableQueryHistoryFeature,
        );
        // If the query history feature is enabled
        if (queryHistoryFeature && !this._queryHistoryRegistered) {
            // Register the query history tree provider
            this._queryHistoryProvider = new QueryHistoryProvider(
                this._connectionMgr,
                this._outputContentProvider,
                this._vscodeWrapper,
                this._untitledSqlDocumentService,
                this._statusview,
                this._prompter,
            );

            this._context.subscriptions.push(
                vscode.window.registerTreeDataProvider(
                    "queryHistory",
                    this._queryHistoryProvider,
                ),
            );

            // Command to refresh Query History
            this._context.subscriptions.push(
                vscode.commands.registerCommand(
                    Constants.cmdRefreshQueryHistory,
                    (ownerUri: string, hasError: boolean) => {
                        config = this._vscodeWrapper.getConfiguration(
                            Constants.extensionConfigSectionName,
                        );
                        let queryHistoryFeatureEnabled = config.get(
                            Constants.configEnableQueryHistoryFeature,
                        );
                        let queryHistoryCaptureEnabled = config.get(
                            Constants.configEnableQueryHistoryCapture,
                        );
                        if (
                            queryHistoryFeatureEnabled &&
                            queryHistoryCaptureEnabled
                        ) {
                            const timeStamp = new Date();
                            this._queryHistoryProvider.refresh(
                                ownerUri,
                                timeStamp,
                                hasError,
                            );
                        }
                    },
                ),
            );

            // Command to enable clear all entries in Query History
            this._context.subscriptions.push(
                vscode.commands.registerCommand(
                    Constants.cmdClearAllQueryHistory,
                    () => {
                        this._queryHistoryProvider.clearAll();
                    },
                ),
            );

            // Command to enable delete an entry in Query History
            this._context.subscriptions.push(
                vscode.commands.registerCommand(
                    Constants.cmdDeleteQueryHistory,
                    (node: QueryHistoryNode) => {
                        this._queryHistoryProvider.deleteQueryHistoryEntry(
                            node,
                        );
                    },
                ),
            );

            // Command to enable open a query in Query History
            this._context.subscriptions.push(
                vscode.commands.registerCommand(
                    Constants.cmdOpenQueryHistory,
                    async (node: QueryHistoryNode) => {
                        await this._queryHistoryProvider.openQueryHistoryEntry(
                            node,
                        );
                    },
                ),
            );

            // Command to enable run a query in Query History
            this._context.subscriptions.push(
                vscode.commands.registerCommand(
                    Constants.cmdRunQueryHistory,
                    async (node: QueryHistoryNode) => {
                        await this._queryHistoryProvider.openQueryHistoryEntry(
                            node,
                            true,
                        );
                    },
                ),
            );

            // Command to start the query history capture
            this._context.subscriptions.push(
                vscode.commands.registerCommand(
                    Constants.cmdStartQueryHistory,
                    async (node: QueryHistoryNode) => {
                        await this._queryHistoryProvider.startQueryHistoryCapture();
                    },
                ),
            );

            // Command to pause the query history capture
            this._context.subscriptions.push(
                vscode.commands.registerCommand(
                    Constants.cmdPauseQueryHistory,
                    async (node: QueryHistoryNode) => {
                        await this._queryHistoryProvider.pauseQueryHistoryCapture();
                    },
                ),
            );

            // Command to open the query history experience in the command palette
            this._context.subscriptions.push(
                vscode.commands.registerCommand(
                    Constants.cmdCommandPaletteQueryHistory,
                    async () => {
                        await this._queryHistoryProvider.showQueryHistoryCommandPalette();
                    },
                ),
            );
            this._queryHistoryRegistered = true;
        }
    }

    /**
     * Handles the command to toggle SQLCMD mode
     */
    private async onToggleSqlCmd(): Promise<void> {
        let isSqlCmd: boolean;
        const uri = this._vscodeWrapper.activeTextEditorUri;
        const queryRunner = this._outputContentProvider.getQueryRunner(uri);
        // if a query runner exists, use it
        if (queryRunner) {
            isSqlCmd = queryRunner.isSqlCmd;
        } else {
            // otherwise create a new query runner
            isSqlCmd = false;
            const editor = this._vscodeWrapper.activeTextEditor;
            const title = path.basename(editor.document.fileName);
            this._outputContentProvider.createQueryRunner(
                this._statusview,
                uri,
                title,
            );
        }
        await this._outputContentProvider.toggleSqlCmd(
            this._vscodeWrapper.activeTextEditorUri,
        );
        await this._connectionMgr.onChooseLanguageFlavor(true, !isSqlCmd);
        this._statusview.sqlCmdModeChanged(
            this._vscodeWrapper.activeTextEditorUri,
            !isSqlCmd,
        );
    }

    /**
     * Handles the command to cancel queries
     */
    private onCancelQuery(): void {
        if (!this.canRunCommand() || !this.validateTextDocumentHasFocus()) {
            return;
        }
        try {
            let uri = this._vscodeWrapper.activeTextEditorUri;
            this._outputContentProvider.cancelQuery(uri);
        } catch (err) {
            console.warn(`Unexpected error cancelling query : ${err}`);
        }
    }

    /**
     * Choose a new database from the current server
     */
    private async onChooseDatabase(): Promise<boolean> {
        if (this.canRunCommand() && this.validateTextDocumentHasFocus()) {
            const success = await this._connectionMgr.onChooseDatabase();
            return success;
        }
        return false;
    }

    /**
     * Choose a language flavor for the SQL document. Should be either "MSSQL" or "Other"
     * to indicate that intellisense and other services should not be provided
     */
    private async onChooseLanguageFlavor(): Promise<boolean> {
        if (this.canRunCommand() && this.validateTextDocumentHasFocus()) {
            const fileUri = this._vscodeWrapper.activeTextEditorUri;
            if (fileUri && this._vscodeWrapper.isEditingSqlFile) {
                this._connectionMgr.onChooseLanguageFlavor();
            } else {
                this._vscodeWrapper.showWarningMessage(
                    LocalizedConstants.msgOpenSqlFile,
                );
            }
        }
        return false;
    }

    /**
     * Close active connection, if any
     */
    private async onDisconnect(): Promise<boolean> {
        if (this.canRunCommand() && this.validateTextDocumentHasFocus()) {
            let fileUri = this._vscodeWrapper.activeTextEditorUri;
            let queryRunner =
                this._outputContentProvider.getQueryRunner(fileUri);
            if (queryRunner && queryRunner.isExecutingQuery) {
                this._outputContentProvider.cancelQuery(fileUri);
            }
            const success = await this._connectionMgr.onDisconnect();
            if (success) {
                vscode.commands.executeCommand(
                    "setContext",
                    "mssql.editorConnected",
                    false,
                );
            }
            return success;
        }
        return false;
    }

    /**
     * Manage connection profiles (create, edit, remove).
     * Public for testing purposes
     */
    public async onManageProfiles(): Promise<void> {
        if (this.canRunCommand()) {
            await this._connectionMgr.onManageProfiles();
            return;
        }
    }

    /**
     * Clears all pooled connections not in active use.
     */
    public async onClearPooledConnections(): Promise<void> {
        if (this.canRunCommand()) {
            await this._connectionMgr.onClearPooledConnections();
            return;
        }
    }

    /**
     * Let users pick from a list of connections
     */
    public async onNewConnection(): Promise<boolean> {
        if (this.canRunCommand() && this.validateTextDocumentHasFocus()) {
            let credentials = await this._connectionMgr.onNewConnection();
            if (credentials) {
                await this.createObjectExplorerSession(credentials);
                return true;
            }
        }
        return false;
    }

    /**
     * Makes a connection and save if saveConnection is set to true
     * @param uri The URI of the connection to list the databases for.
     * @param connectionInfo The connection info
     * @param connectionPromise connection promise object
     * @param saveConnection saves the connection profile if sets to true
     * @returns if saveConnection is set to true, returns true for successful connection and saving the profile
     * otherwise returns true for successful connection
     *
     */
    public async connect(
        uri: string,
        connectionInfo: IConnectionInfo,
        connectionPromise: Deferred<boolean>,
        saveConnection?: boolean,
    ): Promise<boolean> {
        if (this.canRunCommand() && uri && connectionInfo) {
            const connectedSuccessfully = await this._connectionMgr.connect(
                uri,
                connectionInfo,
                connectionPromise,
            );
            if (connectedSuccessfully) {
                if (saveConnection) {
                    await this.createObjectExplorerSession(connectionInfo);
                }
                return true;
            }
        }
        return false;
    }

    /**
     * Clear and rebuild the IntelliSense cache
     */
    public onRebuildIntelliSense(): void {
        if (this.canRunCommand() && this.validateTextDocumentHasFocus()) {
            const fileUri = this._vscodeWrapper.activeTextEditorUri;
            if (fileUri && this._vscodeWrapper.isEditingSqlFile) {
                this._statusview.languageServiceStatusChanged(
                    fileUri,
                    LocalizedConstants.updatingIntelliSenseStatus,
                );
                SqlToolsServerClient.instance.sendNotification(
                    RebuildIntelliSenseNotification.type,
                    {
                        ownerUri: fileUri,
                    },
                );
            } else {
                this._vscodeWrapper.showWarningMessage(
                    LocalizedConstants.msgOpenSqlFile,
                );
            }
        }
    }

    /**
     * Send completion extension load request to language service
     */
    public onLoadCompletionExtension(params: CompletionExtensionParams): void {
        SqlToolsServerClient.instance.sendRequest(
            CompletionExtLoadRequest.type,
            params,
        );
    }

    /**
     * execute the SQL statement for the current cursor position
     */
    public async onRunCurrentStatement(
        callbackThis?: MainController,
    ): Promise<void> {
        // the 'this' context is lost in retry callback, so capture it here
        let self: MainController = callbackThis ? callbackThis : this;
        try {
            if (!self.canRunCommand()) {
                return;
            }
            if (!self.canRunV2Command()) {
                // Notify the user that this is not supported on this version
                await this._vscodeWrapper.showErrorMessage(
                    LocalizedConstants.macSierraRequiredErrorMessage,
                );
                return;
            }
            if (!self.validateTextDocumentHasFocus()) {
                return;
            }

            // check if we're connected and editing a SQL file
            if (
                await self.isRetryRequiredBeforeQuery(
                    self.onRunCurrentStatement,
                )
            ) {
                return;
            }

            let editor = self._vscodeWrapper.activeTextEditor;
            let uri = self._vscodeWrapper.activeTextEditorUri;
            let title = path.basename(editor.document.fileName);

            // return early if the document does contain any text
            if (editor.document.getText(undefined).trim().length === 0) {
                return;
            }

            // only the start line and column are used to determine the current statement
            let querySelection: ISelectionData = {
                startLine: editor.selection.start.line,
                startColumn: editor.selection.start.character,
                endLine: 0,
                endColumn: 0,
            };

            await self._outputContentProvider.runCurrentStatement(
                self._statusview,
                uri,
                querySelection,
                title,
            );
        } catch (err) {
            console.warn(`Unexpected error running current statement : ${err}`);
        }
    }

    /**
     * get the T-SQL query from the editor, run it and show output
     */
    public async onRunQuery(callbackThis?: MainController): Promise<void> {
        // the 'this' context is lost in retry callback, so capture it here
        let self: MainController = callbackThis ? callbackThis : this;
        try {
            if (!self.canRunCommand() || !self.validateTextDocumentHasFocus()) {
                return;
            }

            // check if we're connected and editing a SQL file
            if (await self.isRetryRequiredBeforeQuery(self.onRunQuery)) {
                return;
            }

            let editor = self._vscodeWrapper.activeTextEditor;
            let uri = self._vscodeWrapper.activeTextEditorUri;

            // Do not execute when there are multiple selections in the editor until it can be properly handled.
            // Otherwise only the first selection will be executed and cause unexpected issues.
            if (editor.selections?.length > 1) {
                self._vscodeWrapper.showErrorMessage(
                    LocalizedConstants.msgMultipleSelectionModeNotSupported,
                );
                return;
            }

            // create new connection
            if (!self.connectionManager.isConnected(uri)) {
                await self.onNewConnection();
                sendActionEvent(
                    TelemetryViews.QueryEditor,
                    TelemetryActions.CreateConnection,
                );
            }
            // check if current connection is still valid / active - if not, refresh azure account token
            await self._connectionMgr.refreshAzureAccountToken(uri);

            let title = path.basename(editor.document.fileName);
            let querySelection: ISelectionData;
            // Calculate the selection if we have a selection, otherwise we'll treat null as
            // the entire document's selection
            if (!editor.selection.isEmpty) {
                let selection = editor.selection;
                querySelection = {
                    startLine: selection.start.line,
                    startColumn: selection.start.character,
                    endLine: selection.end.line,
                    endColumn: selection.end.character,
                };
            }

            // Trim down the selection. If it is empty after selecting, then we don't execute
            let selectionToTrim = editor.selection.isEmpty
                ? undefined
                : editor.selection;
            if (editor.document.getText(selectionToTrim).trim().length === 0) {
                return;
            }
            await self._outputContentProvider.runQuery(
                self._statusview,
                uri,
                querySelection,
                title,
            );
        } catch (err) {
            console.warn(`Unexpected error running query : ${err}`);
        }
    }

    /**
     * Check if the state is ready to execute a query and retry
     * the query execution method if needed
     */
    public async isRetryRequiredBeforeQuery(
        retryMethod: any,
    ): Promise<boolean> {
        let self = this;
        let result: boolean = undefined;
        try {
            if (!self._vscodeWrapper.isEditingSqlFile) {
                // Prompt the user to change the language mode to SQL before running a query
                result =
                    await self._connectionMgr.connectionUI.promptToChangeLanguageMode();
            } else if (
                !self._connectionMgr.isConnected(
                    self._vscodeWrapper.activeTextEditorUri,
                )
            ) {
                result = await self.onNewConnection();
            }
            if (result) {
                await retryMethod(self);
                return true;
            } else {
                // we don't need to do anything to configure environment before running query
                return false;
            }
        } catch (err) {
            await self._vscodeWrapper.showErrorMessage(
                LocalizedConstants.msgError + err,
            );
        }
    }

    /**
     * Executes a callback and logs any errors raised
     */
    private runAndLogErrors<T>(promise: Promise<T>): Promise<T> {
        let self = this;
        return promise.catch((err) => {
            self._vscodeWrapper.showErrorMessage(
                LocalizedConstants.msgError + err,
            );
            return undefined;
        });
    }

    /**
     * Access the connection manager for testing
     */
    public get connectionManager(): ConnectionManager {
        return this._connectionMgr;
    }

    public set connectionManager(connectionManager: ConnectionManager) {
        this._connectionMgr = connectionManager;
    }

    public set untitledSqlDocumentService(
        untitledSqlDocumentService: UntitledSqlDocumentService,
    ) {
        this._untitledSqlDocumentService = untitledSqlDocumentService;
    }

    /**
     * Verifies the extension is initilized and if not shows an error message
     */
    private canRunCommand(): boolean {
        if (this._connectionMgr === undefined) {
            Utils.showErrorMsg(LocalizedConstants.extensionNotInitializedError);
            return false;
        }
        return true;
    }

    /**
     * Return whether or not some text document currently has focus, and display an error message if not
     */
    private validateTextDocumentHasFocus(): boolean {
        if (this._vscodeWrapper.activeTextEditorUri === undefined) {
            Utils.showErrorMsg(LocalizedConstants.noActiveEditorMsg);
            return false;
        }
        return true;
    }

    /**
     * Verifies the tools service version is high enough to support certain commands
     */
    private canRunV2Command(): boolean {
        let version: number = SqlToolsServerClient.instance.getServiceVersion();
        return version > 1;
    }

    /**
     * Prompts the user to view release notes, if this is a new extension install
     */
    private async showFirstLaunchPrompts(): Promise<void> {
        let self = this;
        if (!this.doesExtensionLaunchedFileExist()) {
            // ask the user to view release notes document
            let confirmText = LocalizedConstants.viewMore;
            let promiseReleaseNotes = this._vscodeWrapper
                .showInformationMessage(
                    LocalizedConstants.releaseNotesPromptDescription,
                    confirmText,
                )
                .then(async (result) => {
                    if (result === confirmText) {
                        await self.launchReleaseNotesPage();
                    }
                });

            await Promise.all([promiseReleaseNotes]);
        }
    }

    /**
     * Shows the release notes page in the preview browser
     */
    private async launchReleaseNotesPage(): Promise<void> {
        await vscode.env.openExternal(
            vscode.Uri.parse(Constants.changelogLink),
        );
    }

    /**
     * Shows the Getting Started page in the preview browser
     */
    private async launchGettingStartedPage(): Promise<void> {
        await vscode.env.openExternal(
            vscode.Uri.parse(Constants.gettingStartedGuideLink),
        );
    }

    /**
     * Opens a new query and creates new connection
     */
    public async onNewQuery(
        node?: TreeNodeInfo,
        content?: string,
    ): Promise<boolean> {
        if (this.canRunCommand()) {
            // from the object explorer context menu
            const editor =
                await this._untitledSqlDocumentService.newQuery(content);
            const uri = editor.document.uri.toString(true);
            if (node) {
                // connect to the node if the command came from the context
                const connectionCreds = node.connectionInfo;
                // if the node isn't connected
                if (!node.sessionId) {
                    // connect it first
                    await this.createObjectExplorerSession(node.connectionInfo);
                }
                this._statusview.languageFlavorChanged(
                    uri,
                    Constants.mssqlProviderName,
                );
                // connection string based credential
                if (connectionCreds.connectionString) {
                    if ((connectionCreds as IConnectionProfile).savePassword) {
                        // look up connection string
                        let connectionString =
                            await this._connectionMgr.connectionStore.lookupPassword(
                                connectionCreds,
                                true,
                            );
                        connectionCreds.connectionString = connectionString;
                    }
                }
                await this.connectionManager.connect(uri, connectionCreds);
                this._statusview.sqlCmdModeChanged(uri, false);
                await this.connectionManager.connectionStore.removeRecentlyUsed(
                    <IConnectionProfile>connectionCreds,
                );
                sendActionEvent(
                    TelemetryViews.ObjectExplorer,
                    TelemetryActions.NewQuery,
                    {
                        nodeType: node.nodeType,
                    },
                    undefined,
                    node.connectionInfo as IConnectionProfile,
                    this._connectionMgr.getServerInfo(node.connectionInfo),
                );
                return true;
            } else {
                // new query command
                const credentials = await this._connectionMgr.onNewConnection();

                // initiate a new OE with same connection
                if (credentials) {
                    await this.createObjectExplorerSession(credentials);
                }
                this._statusview.sqlCmdModeChanged(uri, false);
                sendActionEvent(
                    TelemetryViews.CommandPallet,
                    TelemetryActions.NewQuery,
                    undefined,
                    undefined,
                    credentials as IConnectionProfile,
                    this._connectionMgr.getServerInfo(credentials),
                );
                return true;
            }
        }
        return false;
    }

    /**
     * Check if the extension launched file exists.
     * This is to detect when we are running in a clean install scenario.
     */
    private doesExtensionLaunchedFileExist(): boolean {
        // check if file already exists on disk
        let filePath = this._context.asAbsolutePath("extensionlaunched.dat");
        try {
            // this will throw if the file does not exist
            fs.statSync(filePath);
            return true;
        } catch (err) {
            try {
                // write out the "first launch" file if it doesn't exist
                fs.writeFile(filePath, "launched", (err) => {
                    return;
                });
            } catch (err) {
                // ignore errors writing first launch file since there isn't really
                // anything we can do to recover in this situation.
            }
            return false;
        }
    }

    /**
     * Called by VS Code when a text document closes. This will dispatch calls to other
     * controllers as needed. Determines if this was a normal closed file, a untitled closed file,
     * or a renamed file
     * @param doc The document that was closed
     */
    public async onDidCloseTextDocument(
        doc: vscode.TextDocument,
    ): Promise<void> {
        if (this._connectionMgr === undefined) {
            // Avoid processing events before initialization is complete
            return;
        }
        let closedDocumentUri: string = doc.uri.toString(true);
        let closedDocumentUriScheme: string = doc.uri.scheme;

        // Stop timers if they have been started
        if (this._lastSavedTimer) {
            this._lastSavedTimer.end();
        }

        if (this._lastOpenedTimer) {
            this._lastOpenedTimer.end();
        }

        // Determine which event caused this close event

        // If there was a saveTextDoc event just before this closeTextDoc event and it
        // was untitled then we know it was an untitled save
        if (
            this._lastSavedUri &&
            closedDocumentUriScheme === LocalizedConstants.untitledScheme &&
            this._lastSavedTimer.getDuration() <
                Constants.untitledSaveTimeThreshold
        ) {
            // Untitled file was saved and connection will be transfered
            await this._connectionMgr.transferFileConnection(
                closedDocumentUri,
                this._lastSavedUri,
            );

            // If there was an openTextDoc event just before this closeTextDoc event then we know it was a rename
        } else if (
            this._lastOpenedUri &&
            this._lastOpenedTimer.getDuration() <
                Constants.renamedOpenTimeThreshold
        ) {
            // File was renamed and connection will be transfered
            await this._connectionMgr.transferFileConnection(
                closedDocumentUri,
                this._lastOpenedUri,
            );
        } else {
            // Pass along the close event to the other handlers for a normal closed file
            await this._connectionMgr.onDidCloseTextDocument(doc);
            this._outputContentProvider.onDidCloseTextDocument(doc);
        }

        // Reset special case timers and events
        this._lastSavedUri = undefined;
        this._lastSavedTimer = undefined;
        this._lastOpenedTimer = undefined;
        this._lastOpenedUri = undefined;

        // Remove diagnostics for the related file
        let diagnostics = SqlToolsServerClient.instance.diagnosticCollection;
        if (diagnostics.has(doc.uri)) {
            diagnostics.delete(doc.uri);
        }
    }

    /**
     * Called by VS Code when a text document is opened. Checks if a SQL file was opened
     * to enable features of our extension for the document.
     */
    public onDidOpenTextDocument(doc: vscode.TextDocument): void {
        if (this._connectionMgr === undefined) {
            // Avoid processing events before initialization is complete
            return;
        }
        this._connectionMgr.onDidOpenTextDocument(doc);

        if (doc && doc.languageId === Constants.languageId) {
            // set encoding to false
            this._statusview.languageFlavorChanged(
                doc.uri.toString(true),
                Constants.mssqlProviderName,
            );
        }

        if (doc && doc.languageId === Constants.sqlPlanLanguageId) {
            vscode.commands.executeCommand(
                "workbench.action.closeActiveEditor",
            );
        }

        // Setup properties incase of rename
        this._lastOpenedTimer = new Utils.Timer();
        this._lastOpenedTimer.start();
        if (doc && doc.uri) {
            this._lastOpenedUri = doc.uri.toString(true);
        }
    }

    /**
     * Called by VS Code when a text document is saved. Will trigger a timer to
     * help determine if the file was a file saved from an untitled file.
     * @param doc The document that was saved
     */
    public onDidSaveTextDocument(doc: vscode.TextDocument): void {
        if (this._connectionMgr === undefined) {
            // Avoid processing events before initialization is complete
            return;
        }

        // Set encoding to false by giving true as argument
        let savedDocumentUri: string = doc.uri.toString(true);

        // Keep track of which file was last saved and when for detecting the case when we save an untitled document to disk
        this._lastSavedTimer = new Utils.Timer();
        this._lastSavedTimer.start();
        this._lastSavedUri = savedDocumentUri;
    }

    private onChangeQueryHistoryConfig(): void {
        let queryHistoryFeatureEnabled = this._vscodeWrapper
            .getConfiguration(Constants.extensionConfigSectionName)
            .get(Constants.configEnableQueryHistoryFeature);
        if (queryHistoryFeatureEnabled) {
            this.initializeQueryHistory();
        }
    }

    /**
     * Called by VS Code when user settings are changed
     * @param ConfigurationChangeEvent event that is fired when config is changed
     */
    public async onDidChangeConfiguration(
        e: vscode.ConfigurationChangeEvent,
    ): Promise<void> {
        if (e.affectsConfiguration(Constants.extensionName)) {
            // Query History settings change
            this.onChangeQueryHistoryConfig();

            // Connections change
            let needsRefresh = false;
            // user connections is a super set of object explorer connections
            // read the connections from glocal settings and workspace settings.
            let userConnections: any[] =
                this.connectionManager.connectionStore.connectionConfig.getConnections(
                    true,
                );
            let objectExplorerConnections =
                this._objectExplorerProvider.rootNodeConnections;

            // if a connection(s) was/were manually removed
            let staleConnections = objectExplorerConnections.filter(
                (oeConn) => {
                    return !userConnections.some((userConn) =>
                        Utils.isSameConnection(oeConn, userConn),
                    );
                },
            );
            // disconnect that/those connection(s) and then
            // remove its/their credentials from the credential store
            // and MRU
            for (let conn of staleConnections) {
                let profile = <IConnectionProfile>conn;
                if (this.connectionManager.isActiveConnection(conn)) {
                    const uri =
                        this.connectionManager.getUriForConnection(conn);
                    await this.connectionManager.disconnect(uri);
                }
                await this.connectionManager.connectionStore.removeRecentlyUsed(
                    profile,
                );
                if (
                    profile.authenticationType ===
                        Constants.sqlAuthentication &&
                    profile.savePassword
                ) {
                    await this.connectionManager.deleteCredential(profile);
                }
            }
            // remove them from object explorer
            await this._objectExplorerProvider.removeConnectionNodes(
                staleConnections,
            );
            needsRefresh = staleConnections.length > 0;

            // if a connection(s) was/were manually added
            let newConnections = userConnections.filter((userConn) => {
                return !objectExplorerConnections.some((oeConn) =>
                    Utils.isSameConnection(userConn, oeConn),
                );
            });
            for (let conn of newConnections) {
                // if a connection is not connected
                // that means it was added manually
                const newConnectionProfile = <IConnectionProfile>conn;
                const uri =
                    ObjectExplorerUtils.getNodeUriFromProfile(
                        newConnectionProfile,
                    );
                if (
                    !this.connectionManager.isActiveConnection(conn) &&
                    !this.connectionManager.isConnecting(uri)
                ) {
                    // add a disconnected node for the connection
                    this._objectExplorerProvider.addDisconnectedNode(conn);
                    needsRefresh = true;
                }
            }

            await this.sanitizeConnectionProfiles();

            if (
                e.affectsConfiguration(
                    Constants.cmdObjectExplorerGroupBySchemaFlagName,
                )
            ) {
                let errorFoundWhileRefreshing = false;
                (await this._objectExplorerProvider.getChildren()).forEach(
                    (n: TreeNodeInfo) => {
                        try {
                            this._objectExplorerProvider.refreshNode(n);
                        } catch (e) {
                            errorFoundWhileRefreshing = true;
                            this._connectionMgr.client.logger.error(e);
                        }
                    },
                );
                if (errorFoundWhileRefreshing) {
                    Utils.showErrorMsg(
                        LocalizedConstants.objectExplorerNodeRefreshError,
                    );
                }
            }

            if (needsRefresh) {
                this._objectExplorerProvider.refresh(undefined);
            }
            if (e.affectsConfiguration(Constants.mssqlPiiLogging)) {
                this.updatePiiLoggingLevel();
            }

            // Prompt to reload VS Code when below settings are updated.
            if (
                e.affectsConfiguration(
                    Constants.enableSqlAuthenticationProvider,
                )
            ) {
                await this.displayReloadMessage(
                    LocalizedConstants.reloadPromptGeneric,
                );
            }

            // Prompt to reload VS Code when below settings are updated.
            if (e.affectsConfiguration(Constants.enableConnectionPooling)) {
                await this.displayReloadMessage(
                    LocalizedConstants.reloadPromptGeneric,
                );
            }

            if (
                e.affectsConfiguration(
                    Constants.configEnableExperimentalFeatures,
                )
            ) {
                await this.displayReloadMessage(
                    LocalizedConstants.reloadPromptGeneric,
                );
            }
        }
    }

    /**
     * Updates Pii Logging configuration for Logger.
     */
    private updatePiiLoggingLevel(): void {
        const piiLogging: boolean = vscode.workspace
            .getConfiguration(Constants.extensionName)
            .get(Constants.piiLogging, false);
        SqlToolsServerClient.instance.logger.piiLogging = piiLogging;
    }

    /**
     * Display notification with button to reload
     * return true if button clicked
     * return false if button not clicked
     */
    private async displayReloadMessage(reloadPrompt: string): Promise<boolean> {
        const result = await vscode.window.showInformationMessage(
            reloadPrompt,
            LocalizedConstants.reloadChoice,
        );
        if (result === LocalizedConstants.reloadChoice) {
            await vscode.commands.executeCommand(
                "workbench.action.reloadWindow",
            );
            return true;
        } else {
            return false;
        }
    }

    public removeAadAccount(prompter: IPrompter): void {
        this.connectionManager.removeAccount(prompter);
    }

    public addAadAccount(): void {
        this.connectionManager.addAccount();
    }

    public onClearAzureTokenCache(): void {
        this.connectionManager.onClearTokenCache();
    }

    private ExecutionPlanCustomEditorProvider = class
        implements vscode.CustomTextEditorProvider
    {
        context: vscode.ExtensionContext;
        executionPlanService: ExecutionPlanService;
        untitledSqlService: UntitledSqlDocumentService;
>>>>>>> aa522540
        constructor(
            context: vscode.ExtensionContext,
            executionPlanService: ExecutionPlanService,
            untitledSqlService: UntitledSqlDocumentService,
        ) {
            this.context = context;
            this.executionPlanService = executionPlanService;
            this.untitledSqlService = untitledSqlService;
        }

        public async resolveCustomTextEditor(
            document: vscode.TextDocument,
        ): Promise<void> {
            await this.onOpenExecutionPlanFile(document);
        }

        public async onOpenExecutionPlanFile(document: vscode.TextDocument) {
            const planContents = document.getText();
            let docName = document.fileName;
            docName = docName.substring(docName.lastIndexOf(path.sep) + 1);

            const executionPlanController = new ExecutionPlanWebviewController(
                this.context,
                this.executionPlanService,
                this.untitledSqlService,
                planContents,
                docName,
            );

            executionPlanController.revealToForeground();
        }
    };
}<|MERGE_RESOLUTION|>--- conflicted
+++ resolved
@@ -60,1440 +60,6 @@
  * The main controller class that initializes the extension
  */
 export default class MainController implements vscode.Disposable {
-<<<<<<< HEAD
-	private _context: vscode.ExtensionContext;
-	private _event: events.EventEmitter = new events.EventEmitter();
-	private _outputContentProvider: SqlOutputContentProvider;
-	private _queryResultWebviewController: QueryResultWebviewController;
-	private _statusview: StatusView;
-	private _connectionMgr: ConnectionManager;
-	private _prompter: IPrompter;
-	private _vscodeWrapper: VscodeWrapper;
-	private _initialized: boolean = false;
-	private _lastSavedUri: string | undefined;
-	private _lastSavedTimer: Utils.Timer | undefined;
-	private _lastOpenedUri: string | undefined;
-	private _lastOpenedTimer: Utils.Timer | undefined;
-	private _untitledSqlDocumentService: UntitledSqlDocumentService;
-	private _objectExplorerProvider: ObjectExplorerProvider;
-	private _queryHistoryProvider: QueryHistoryProvider;
-	private _scriptingService: ScriptingService;
-	private _queryHistoryRegistered: boolean = false;
-	public sqlTasksService: SqlTasksService;
-	public dacFxService: DacFxService;
-	public schemaCompareService: SchemaCompareService;
-	public sqlProjectsService: SqlProjectsService;
-	public azureAccountService: AzureAccountService;
-	public azureResourceService: AzureResourceService;
-	public tableDesignerService: TableDesignerService;
-	public configuration: vscode.WorkspaceConfiguration;
-	public objectExplorerTree: vscode.TreeView<TreeNodeInfo>;
-	public executionPlanService: ExecutionPlanService;
-
-	/**
-	 * The main controller constructor
-	 * @constructor
-	 */
-	constructor(context: vscode.ExtensionContext,
-		connectionManager?: ConnectionManager,
-		vscodeWrapper?: VscodeWrapper) {
-		this._context = context;
-		if (connectionManager) {
-			this._connectionMgr = connectionManager;
-		}
-		this._vscodeWrapper = vscodeWrapper || new VscodeWrapper();
-		this._untitledSqlDocumentService = new UntitledSqlDocumentService(this._vscodeWrapper);
-		this.configuration = vscode.workspace.getConfiguration();
-	}
-
-	/**
-	 * Helper method to setup command registrations
-	 */
-	public registerCommand(command: string): void {
-		const self = this;
-		this._context.subscriptions.push(vscode.commands.registerCommand(command, () => self._event.emit(command)));
-	}
-
-	/**
-	 * Helper method to setup command registrations with arguments
-	 */
-	private registerCommandWithArgs(command: string): void {
-		const self = this;
-		this._context.subscriptions.push(vscode.commands.registerCommand(command, (args: any) => {
-			self._event.emit(command, args);
-		}));
-	}
-
-	/**
-	 * Disposes the controller
-	 */
-	dispose(): void {
-		this.deactivate();
-	}
-
-	/**
-	 * Deactivates the extension
-	 */
-	public async deactivate(): Promise<void> {
-		Utils.logDebug('de-activated.');
-		await this.onDisconnect();
-		this._statusview.dispose();
-	}
-
-	public get isExperimentalEnabled(): boolean {
-		return this.configuration.get(Constants.configEnableExperimentalFeatures);
-	}
-
-	// Use a separate flag so it won't be enabled with the experimental features flag
-	public get isNewQueryResultFeatureEnabled(): boolean {
-		let config = this._vscodeWrapper.getConfiguration(Constants.extensionConfigSectionName);
-		return config.get(Constants.configEnableNewQueryResultFeature);
-	}
-
-	/**
-	 * Initializes the extension
-	 */
-	public async activate(): Promise<boolean> {
-		// initialize the language client then register the commands
-		const didInitialize = await this.initialize();
-		if (didInitialize) {
-			// register VS Code commands
-			this.registerCommand(Constants.cmdConnect);
-			this._event.on(Constants.cmdConnect, () => { this.runAndLogErrors(this.onNewConnection()); });
-			this.registerCommand(Constants.cmdDisconnect);
-			this._event.on(Constants.cmdDisconnect, () => { this.runAndLogErrors(this.onDisconnect()); });
-			this.registerCommand(Constants.cmdRunQuery);
-			this._event.on(Constants.cmdRunQuery, () => { this.onRunQuery(); });
-			this.registerCommand(Constants.cmdManageConnectionProfiles);
-			this._event.on(Constants.cmdManageConnectionProfiles, async () => { await this.onManageProfiles(); });
-			this.registerCommand(Constants.cmdClearPooledConnections);
-			this._event.on(Constants.cmdClearPooledConnections, async () => { await this.onClearPooledConnections(); });
-			this.registerCommand(Constants.cmdRunCurrentStatement);
-			this._event.on(Constants.cmdRunCurrentStatement, () => { this.onRunCurrentStatement(); });
-			this.registerCommand(Constants.cmdChangeDatabase);
-			this._event.on(Constants.cmdChangeDatabase, () => { this.runAndLogErrors(this.onChooseDatabase()); });
-			this.registerCommand(Constants.cmdChooseDatabase);
-			this._event.on(Constants.cmdChooseDatabase, () => { this.runAndLogErrors(this.onChooseDatabase()); });
-			this.registerCommand(Constants.cmdChooseLanguageFlavor);
-			this._event.on(Constants.cmdChooseLanguageFlavor, () => { this.runAndLogErrors(this.onChooseLanguageFlavor()); });
-			this.registerCommand(Constants.cmdCancelQuery);
-			this._event.on(Constants.cmdCancelQuery, () => { this.onCancelQuery(); });
-			this.registerCommand(Constants.cmdShowGettingStarted);
-			this._event.on(Constants.cmdShowGettingStarted, async () => { await this.launchGettingStartedPage(); });
-			this.registerCommand(Constants.cmdNewQuery);
-			this._event.on(Constants.cmdNewQuery, () => this.runAndLogErrors(this.onNewQuery()));
-			this.registerCommand(Constants.cmdRebuildIntelliSenseCache);
-			this._event.on(Constants.cmdRebuildIntelliSenseCache, () => { this.onRebuildIntelliSense(); });
-			this.registerCommandWithArgs(Constants.cmdLoadCompletionExtension);
-			this._event.on(Constants.cmdLoadCompletionExtension, (params: CompletionExtensionParams) => { this.onLoadCompletionExtension(params); });
-			this.registerCommand(Constants.cmdToggleSqlCmd);
-			this._event.on(Constants.cmdToggleSqlCmd, async () => { await this.onToggleSqlCmd(); });
-			this.registerCommand(Constants.cmdAadRemoveAccount);
-			this._event.on(Constants.cmdAadRemoveAccount, () => this.removeAadAccount(this._prompter));
-			this.registerCommand(Constants.cmdAadAddAccount);
-			this._event.on(Constants.cmdAadAddAccount, () => this.addAadAccount());
-			this.registerCommandWithArgs(Constants.cmdClearAzureTokenCache);
-			this._event.on(Constants.cmdClearAzureTokenCache, () => this.onClearAzureTokenCache());
-			this.initializeObjectExplorer();
-
-			this.registerCommandWithArgs(Constants.cmdConnectObjectExplorerProfile);
-			this._event.on(Constants.cmdConnectObjectExplorerProfile, (profile: IConnectionProfile) => {
-				this._connectionMgr.connectionUI.saveProfile(profile)
-					.then(async () => {
-						await this.createObjectExplorerSession(profile);
-					})
-					.catch(err => {
-						this._vscodeWrapper.showErrorMessage(err);
-					});
-			});
-
-			this.registerCommand(Constants.cmdObjectExplorerEnableGroupBySchemaCommand);
-			this._event.on(Constants.cmdObjectExplorerEnableGroupBySchemaCommand, () => {
-				vscode.workspace.getConfiguration().update(Constants.cmdObjectExplorerGroupBySchemaFlagName, true, true);
-			});
-			this.registerCommand(Constants.cmdObjectExplorerDisableGroupBySchemaCommand);
-			this._event.on(Constants.cmdObjectExplorerDisableGroupBySchemaCommand, () => {
-				vscode.workspace.getConfiguration().update(Constants.cmdObjectExplorerGroupBySchemaFlagName, false, true);
-			});
-
-			this.initializeQueryHistory();
-
-			this.sqlTasksService = new SqlTasksService(SqlToolsServerClient.instance, this._untitledSqlDocumentService);
-			this.dacFxService = new DacFxService(SqlToolsServerClient.instance);
-			this.sqlProjectsService = new SqlProjectsService(SqlToolsServerClient.instance);
-			this.schemaCompareService = new SchemaCompareService(SqlToolsServerClient.instance);
-			const azureResourceController = new AzureResourceController();
-			this.azureAccountService = new AzureAccountService(this._connectionMgr.azureController, this._connectionMgr.accountStore);
-			this.azureResourceService = new AzureResourceService(this._connectionMgr.azureController, azureResourceController, this._connectionMgr.accountStore);
-			this.tableDesignerService = new TableDesignerService(SqlToolsServerClient.instance);
-			this.executionPlanService = new ExecutionPlanService(SqlToolsServerClient.instance);
-
-			const providerInstance = new this.ExecutionPlanCustomEditorProvider(this._context, this.executionPlanService, this._untitledSqlDocumentService);
-			vscode.window.registerCustomEditorProvider('mssql.executionPlanView', providerInstance);
-
-			// Add handlers for VS Code generated commands
-			this._vscodeWrapper.onDidCloseTextDocument(async (params) => await this.onDidCloseTextDocument(params));
-			this._vscodeWrapper.onDidOpenTextDocument(params => this.onDidOpenTextDocument(params));
-			this._vscodeWrapper.onDidSaveTextDocument(params => this.onDidSaveTextDocument(params));
-			this._vscodeWrapper.onDidChangeConfiguration(params => this.onDidChangeConfiguration(params));
-			return true;
-		}
-	}
-
-	/**
-	 * Helper to script a node based on the script operation
-	 */
-	public async scriptNode(node: TreeNodeInfo, operation: ScriptOperation, executeScript: boolean = false): Promise<void> {
-		const nodeUri = ObjectExplorerUtils.getNodeUri(node);
-		let connectionCreds = Object.assign({}, node.connectionInfo);
-		const databaseName = ObjectExplorerUtils.getDatabaseName(node);
-		// if not connected or different database
-		if (!this.connectionManager.isConnected(nodeUri) ||
-			connectionCreds.database !== databaseName) {
-			// make a new connection
-			connectionCreds.database = databaseName;
-			if (!this.connectionManager.isConnecting(nodeUri)) {
-				const promise = new Deferred<boolean>();
-				await this.connectionManager.connect(nodeUri, connectionCreds, promise);
-				await promise;
-			}
-		}
-
-		const selectStatement = await this._scriptingService.script(node, nodeUri, operation);
-		const editor = await this._untitledSqlDocumentService.newQuery(selectStatement);
-		let uri = editor.document.uri.toString(true);
-		let scriptingObject = this._scriptingService.getObjectFromNode(node);
-		let title = `${scriptingObject.schema}.${scriptingObject.name}`;
-		const queryUriPromise = new Deferred<boolean>();
-		await this.connectionManager.connect(uri, connectionCreds, queryUriPromise);
-		await queryUriPromise;
-		this._statusview.languageFlavorChanged(uri, Constants.mssqlProviderName);
-		this._statusview.sqlCmdModeChanged(uri, false);
-		if (executeScript) {
-			const queryPromise = new Deferred<boolean>();
-			await this._outputContentProvider.runQuery(this._statusview, uri, undefined, title, queryPromise);
-			await queryPromise;
-			await this.connectionManager.connectionStore.removeRecentlyUsed(<IConnectionProfile>connectionCreds);
-
-		}
-
-		let scriptType;
-		switch (operation) {
-			case ScriptOperation.Select:
-				scriptType = 'Select';
-				break;
-			case ScriptOperation.Create:
-				scriptType = 'Create';
-				break;
-			case ScriptOperation.Insert:
-				scriptType = 'Insert';
-				break;
-			case ScriptOperation.Update:
-				scriptType = 'Update';
-				break;
-			case ScriptOperation.Delete:
-				scriptType = 'Delete';
-				break;
-			case ScriptOperation.Execute:
-				scriptType = 'Execute';
-				break;
-			case ScriptOperation.Alter:
-				scriptType = 'Alter';
-				break;
-			default:
-				scriptType = 'Unknown';
-				break;
-		}
-		sendActionEvent(
-			TelemetryViews.QueryEditor,
-			TelemetryActions.RunQuery,
-			{
-				isScriptExecuted: executeScript.toString(),
-				objectType: node.nodeType,
-				operation: scriptType
-			},
-			undefined,
-			connectionCreds as IConnectionProfile,
-			this.connectionManager.getServerInfo(connectionCreds)
-		);
-	}
-
-	/**
-	 * Returns a flag indicating if the extension is initialized
-	 */
-	public isInitialized(): boolean {
-		return this._initialized;
-	}
-
-	/**
-	 * Initializes the extension
-	 */
-	public async initialize(): Promise<boolean> {
-		// initialize language service client
-		await SqlToolsServerClient.instance.initialize(this._context);
-		// Init status bar
-		this._statusview = new StatusView(this._vscodeWrapper);
-
-		// Init CodeAdapter for use when user response to questions is needed
-		this._prompter = new CodeAdapter(this._vscodeWrapper);
-
-		// Init Query Results Webview Controller
-		this._queryResultWebviewController = new QueryResultWebviewController(this._context);
-
-		// Init content provider for results pane
-		this._outputContentProvider = new SqlOutputContentProvider(this._context, this._statusview, this._vscodeWrapper);
-		this._outputContentProvider.setQueryResultWebviewController(this._queryResultWebviewController);
-		this._queryResultWebviewController.setSqlOutputContentProvider(this._outputContentProvider);
-
-		// Init connection manager and connection MRU
-		this._connectionMgr = new ConnectionManager(this._context, this._statusview, this._prompter);
-
-		// Shows first time notifications on extension installation or update
-		// This call is intentionally not awaited to avoid blocking extension activation
-		this.showFirstLaunchPrompts();
-
-		// Handle case where SQL file is the 1st opened document
-		const activeTextEditor = this._vscodeWrapper.activeTextEditor;
-		if (activeTextEditor && this._vscodeWrapper.isEditingSqlFile) {
-			this.onDidOpenTextDocument(activeTextEditor.document);
-		}
-		await this.sanitizeConnectionProfiles();
-		await this.loadTokenCache();
-		Utils.logDebug('activated.');
-		this._initialized = true;
-		return true;
-	}
-
-	private async loadTokenCache(): Promise<void> {
-		await this._connectionMgr.azureController.loadTokenCache();
-	}
-
-	/**
-	 * Sanitize the connection profiles in the settings.
-	 */
-	public async sanitizeConnectionProfiles(): Promise<void> {
-		const sanitize = async (connectionProfiles: IConnectionProfile[], target: vscode.ConfigurationTarget) => {
-			let profileChanged = false;
-			for (const conn of connectionProfiles) {
-				// remove azure account token
-				if (conn && conn.authenticationType !== 'AzureMFA' && conn.azureAccountToken !== undefined) {
-					conn.azureAccountToken = undefined;
-					profileChanged = true;
-				}
-				// remove password
-				if (!Utils.isEmpty(conn.password)) {
-					// save the password in the credential store if save password is true
-					await this.connectionManager.connectionStore.saveProfilePasswordIfNeeded(conn);
-					conn.password = '';
-					profileChanged = true;
-				}
-				// Fixup 'Encrypt' property if needed
-				let result = ConnInfo.updateEncrypt(conn);
-				if (result.updateStatus) {
-					await this.connectionManager.connectionStore.saveProfile(result.connection as IConnectionProfile);
-				}
-			}
-			if (profileChanged) {
-				await this._vscodeWrapper.setConfiguration(Constants.extensionName, Constants.connectionsArrayName, connectionProfiles, target);
-			}
-		};
-		const profileMapping = new Map<vscode.ConfigurationTarget, IConnectionProfile[]>();
-		const configuration = this._vscodeWrapper.getConfiguration(Constants.extensionName, this._vscodeWrapper.activeTextEditorUri);
-		const configValue = configuration.inspect<IConnectionProfile[]>(Constants.connectionsArrayName);
-		profileMapping.set(vscode.ConfigurationTarget.Global, configValue.globalValue || []);
-		profileMapping.set(vscode.ConfigurationTarget.Workspace, configValue.workspaceValue || []);
-		profileMapping.set(vscode.ConfigurationTarget.WorkspaceFolder, configValue.workspaceFolderValue || []);
-		for (const target of profileMapping.keys()) {
-			// sanitize the connections and save them back to their original target.
-			await sanitize(profileMapping.get(target), target);
-		}
-	}
-
-	/**
-	 * Creates a new Object Explorer session
-	 * @param connectionCredentials Connection credentials to use for the session
-	 * @returns True if the session was created successfully, false otherwise
-	 */
-	public async createObjectExplorerSession(connectionCredentials?: IConnectionInfo): Promise<boolean> {
-		let createSessionPromise = new Deferred<TreeNodeInfo>();
-		const sessionId = await this._objectExplorerProvider.createSession(createSessionPromise, connectionCredentials, this._context);
-		if (sessionId) {
-			const newNode = await createSessionPromise;
-			if (newNode) {
-				console.log(newNode);
-				this._objectExplorerProvider.refresh(undefined);
-				return true;
-			}
-		}
-		return false;
-	}
-
-	public async createObjectExplorerSessionFromDialog(connectionCredentials?: IConnectionInfo): Promise<TreeNodeInfo> {
-		let createSessionPromise = new Deferred<TreeNodeInfo>();
-		const sessionId = await this._objectExplorerProvider.createSession(createSessionPromise, connectionCredentials, this._context);
-		if (sessionId) {
-			const newNode = await createSessionPromise;
-			if (newNode) {
-				console.log(newNode);
-				this._objectExplorerProvider.refresh(undefined);
-				return newNode;
-			}
-		}
-		return undefined;
-	}
-
-	/**
-	 * Initializes the Object Explorer commands
-	 */
-	private initializeObjectExplorer(): void {
-		const self = this;
-		// Register the object explorer tree provider
-		this._objectExplorerProvider = new ObjectExplorerProvider(this._connectionMgr);
-		this.objectExplorerTree = vscode.window.createTreeView('objectExplorer', {
-			treeDataProvider: this._objectExplorerProvider,
-			canSelectMany: false
-		});
-		this._context.subscriptions.push(this.objectExplorerTree);
-
-		// Sets the correct current node on any node selection
-		this._context.subscriptions.push(this.objectExplorerTree.onDidChangeSelection((e: vscode.TreeViewSelectionChangeEvent<TreeNodeInfo>) => {
-			if (e.selection?.length > 0) {
-				self._objectExplorerProvider.currentNode = e.selection[0];
-			}
-		}));
-
-		// Old style Add connection when experimental features are not enabled
-
-		// Add Object Explorer Node
-		this.registerCommand(Constants.cmdAddObjectExplorer);
-		this._event.on(Constants.cmdAddObjectExplorer, async () => {
-			if (!this.isExperimentalEnabled) {
-				if (!self._objectExplorerProvider.objectExplorerExists) {
-					self._objectExplorerProvider.objectExplorerExists = true;
-				}
-				await self.createObjectExplorerSession();
-			} else {
-				const connDialog = new ConnectionDialogWebviewController(
-					this._context,
-					this,
-					this._objectExplorerProvider
-				);
-				connDialog.revealToForeground();
-			}
-		});
-
-
-		// Object Explorer New Query
-		this._context.subscriptions.push(
-			vscode.commands.registerCommand(
-				Constants.cmdObjectExplorerNewQuery, async (treeNodeInfo: TreeNodeInfo) => {
-					const connectionCredentials = Object.assign({}, treeNodeInfo.connectionInfo);
-					const databaseName = ObjectExplorerUtils.getDatabaseName(treeNodeInfo);
-					if (databaseName !== connectionCredentials.database &&
-						databaseName !== LocalizedConstants.defaultDatabaseLabel) {
-						connectionCredentials.database = databaseName;
-					} else if (databaseName === LocalizedConstants.defaultDatabaseLabel) {
-						connectionCredentials.database = '';
-					}
-					treeNodeInfo.connectionInfo = connectionCredentials;
-					await self.onNewQuery(treeNodeInfo);
-				}));
-
-		// Remove Object Explorer Node
-		this._context.subscriptions.push(
-			vscode.commands.registerCommand(
-				Constants.cmdRemoveObjectExplorerNode, async (treeNodeInfo: TreeNodeInfo) => {
-					await this._objectExplorerProvider.removeObjectExplorerNode(treeNodeInfo);
-					let profile = <IConnectionProfile>treeNodeInfo.connectionInfo;
-					await this._connectionMgr.connectionStore.removeProfile(profile, false);
-					return this._objectExplorerProvider.refresh(undefined);
-				}));
-
-		// Refresh Object Explorer Node
-		this._context.subscriptions.push(
-			vscode.commands.registerCommand(
-				Constants.cmdRefreshObjectExplorerNode, async (treeNodeInfo: TreeNodeInfo) => {
-					await this._objectExplorerProvider.refreshNode(treeNodeInfo);
-				}));
-
-		// Sign In into Object Explorer Node
-		this._context.subscriptions.push(
-			vscode.commands.registerCommand(
-				Constants.cmdObjectExplorerNodeSignIn, async (node: AccountSignInTreeNode) => {
-					let profile = <IConnectionProfile>node.parentNode.connectionInfo;
-					profile = await self.connectionManager.connectionUI.promptForRetryCreateProfile(profile);
-					if (profile) {
-						node.parentNode.connectionInfo = <IConnectionInfo>profile;
-						self._objectExplorerProvider.updateNode(node.parentNode);
-						self._objectExplorerProvider.signInNodeServer(node.parentNode);
-						return self._objectExplorerProvider.refresh(undefined);
-					}
-				}));
-
-		// Connect to Object Explorer Node
-		this._context.subscriptions.push(
-			vscode.commands.registerCommand(
-				Constants.cmdConnectObjectExplorerNode, async (node: ConnectTreeNode) => {
-					await self.createObjectExplorerSession(node.parentNode.connectionInfo);
-				}));
-
-		// Disconnect Object Explorer Node
-		this._context.subscriptions.push(
-			vscode.commands.registerCommand(
-				Constants.cmdDisconnectObjectExplorerNode, async (node: TreeNodeInfo) => {
-					await this._objectExplorerProvider.removeObjectExplorerNode(node, true);
-					return this._objectExplorerProvider.refresh(undefined);
-				}));
-
-		if (this.isExperimentalEnabled) {
-			this._context.subscriptions.push(
-				vscode.commands.registerCommand(
-					Constants.cmdEditConnection, async (node: TreeNodeInfo) => {
-						const connDialog = new ConnectionDialogWebviewController(
-							this._context,
-							this,
-							this._objectExplorerProvider,
-							node.connectionInfo,
-						);
-						connDialog.revealToForeground();
-					}
-				));
-
-			this._context.subscriptions.push(
-				vscode.commands.registerCommand(
-					Constants.cmdNewTable, async (node: TreeNodeInfo) => {
-						const reactPanel = new TableDesignerWebviewController(
-							this._context,
-							this.tableDesignerService,
-							this._connectionMgr,
-							this._untitledSqlDocumentService,
-							node
-						);
-						reactPanel.revealToForeground();
-					}));
-
-			this._context.subscriptions.push(
-				vscode.commands.registerCommand(
-					Constants.cmdEditTable, async (node: TreeNodeInfo) => {
-						const reactPanel = new TableDesignerWebviewController(
-							this._context,
-							this.tableDesignerService,
-							this._connectionMgr,
-							this._untitledSqlDocumentService,
-							node
-						);
-						reactPanel.revealToForeground();
-					}));
-
-			const filterNode = async (node: TreeNodeInfo) => {
-				const filters = await ObjectExplorerFilter.getFilters(this._context, node);
-				if (filters) {
-					node.filters = filters;
-					if(node.collapsibleState === vscode.TreeItemCollapsibleState.Collapsed) {
-						await this._objectExplorerProvider.refreshNode(node);
-					} else if (node.collapsibleState === vscode.TreeItemCollapsibleState.Expanded) {
-						await this._objectExplorerProvider.expandNode(node, node.sessionId, undefined);
-					}
-					await this.objectExplorerTree.reveal(node, {select: true, focus: true, expand: true});
-				} else {
-					// User cancelled the operation. Do nothing and focus on the node
-					await this.objectExplorerTree.reveal(node, {select: true, focus: true});
-					return;
-				}
-			};
-
-			this._context.subscriptions.push(
-				vscode.commands.registerCommand(
-					Constants.cmdFilterNode, filterNode));
-
-			this._context.subscriptions.push(
-				vscode.commands.registerCommand(
-					Constants.cmdFilterNodeWithExistingFilters, filterNode));
-
-			this._context.subscriptions.push(
-				vscode.commands.registerCommand(
-					Constants.cmdClearFilters, async(node: TreeNodeInfo) => {
-						node.filters = [];
-						await this._objectExplorerProvider.refreshNode(node);
-						await this.objectExplorerTree.reveal(node, {select: true, focus: true, expand: true});
-					})
-				);
-
-		}
-
-		if (this.isNewQueryResultFeatureEnabled) {
-			this._context.subscriptions.push(
-				vscode.window.registerWebviewViewProvider("queryResult", this._queryResultWebviewController));
-		}
-
-		// Initiate the scripting service
-		this._scriptingService = new ScriptingService(this._connectionMgr);
-
-		// Script as Select
-		this._context.subscriptions.push(
-			vscode.commands.registerCommand(
-				Constants.cmdScriptSelect, async (node: TreeNodeInfo) => {
-					await this.scriptNode(node, ScriptOperation.Select, true);
-				}));
-
-		// Script as Create
-		this._context.subscriptions.push(
-			vscode.commands.registerCommand(
-				Constants.cmdScriptCreate, async (node: TreeNodeInfo) =>
-				await this.scriptNode(node, ScriptOperation.Create)));
-
-		// Script as Drop
-		this._context.subscriptions.push(
-			vscode.commands.registerCommand(
-				Constants.cmdScriptDelete, async (node: TreeNodeInfo) =>
-				await this.scriptNode(node, ScriptOperation.Delete)));
-
-		// Script as Execute
-		this._context.subscriptions.push(
-			vscode.commands.registerCommand(
-				Constants.cmdScriptExecute, async (node: TreeNodeInfo) =>
-				await this.scriptNode(node, ScriptOperation.Execute)));
-
-		// Script as Alter
-		this._context.subscriptions.push(
-			vscode.commands.registerCommand(
-				Constants.cmdScriptAlter, async (node: TreeNodeInfo) =>
-				await this.scriptNode(node, ScriptOperation.Alter)));
-
-		// Copy object name command
-		this._context.subscriptions.push(
-			vscode.commands.registerCommand(Constants.cmdCopyObjectName, async () => {
-				let node = this._objectExplorerProvider.currentNode;
-				// Folder node
-				if (node.context.type === Constants.folderLabel) {
-					return;
-				} else if (node.context.type === Constants.serverLabel ||
-					node.context.type === Constants.disconnectedServerLabel) {
-					const label = typeof node.label === 'string' ? node.label : node.label.label;
-					await this._vscodeWrapper.clipboardWriteText(label);
-				} else {
-					let scriptingObject = this._scriptingService.getObjectFromNode(node);
-					const escapedName = Utils.escapeClosingBrackets(scriptingObject.name);
-					if (scriptingObject.schema) {
-						let database = ObjectExplorerUtils.getDatabaseName(node);
-						const databaseName = Utils.escapeClosingBrackets(database);
-						const escapedSchema = Utils.escapeClosingBrackets(scriptingObject.schema);
-						await this._vscodeWrapper.clipboardWriteText(`[${databaseName}].${escapedSchema}.[${escapedName}]`);
-					} else {
-						await this._vscodeWrapper.clipboardWriteText(`[${escapedName}]`);
-					}
-				}
-			}));
-	}
-
-	/**
-	 * Initializes the Query History commands
-	 */
-	private initializeQueryHistory(): void {
-
-		let config = this._vscodeWrapper.getConfiguration(Constants.extensionConfigSectionName);
-		let queryHistoryFeature = config.get(Constants.configEnableQueryHistoryFeature);
-		// If the query history feature is enabled
-		if (queryHistoryFeature && !this._queryHistoryRegistered) {
-			// Register the query history tree provider
-			this._queryHistoryProvider = new QueryHistoryProvider(this._connectionMgr, this._outputContentProvider,
-				this._vscodeWrapper, this._untitledSqlDocumentService, this._statusview, this._prompter);
-
-			this._context.subscriptions.push(
-				vscode.window.registerTreeDataProvider('queryHistory', this._queryHistoryProvider)
-			);
-
-			// Command to refresh Query History
-			this._context.subscriptions.push(
-				vscode.commands.registerCommand(
-					Constants.cmdRefreshQueryHistory, (ownerUri: string, hasError: boolean) => {
-						config = this._vscodeWrapper.getConfiguration(Constants.extensionConfigSectionName);
-						let queryHistoryFeatureEnabled = config.get(Constants.configEnableQueryHistoryFeature);
-						let queryHistoryCaptureEnabled = config.get(Constants.configEnableQueryHistoryCapture);
-						if (queryHistoryFeatureEnabled && queryHistoryCaptureEnabled) {
-							const timeStamp = new Date();
-							this._queryHistoryProvider.refresh(ownerUri, timeStamp, hasError);
-						}
-					}));
-
-			// Command to enable clear all entries in Query History
-			this._context.subscriptions.push(
-				vscode.commands.registerCommand(
-					Constants.cmdClearAllQueryHistory, () => {
-						this._queryHistoryProvider.clearAll();
-					}));
-
-			// Command to enable delete an entry in Query History
-			this._context.subscriptions.push(
-				vscode.commands.registerCommand(
-					Constants.cmdDeleteQueryHistory, (node: QueryHistoryNode) => {
-						this._queryHistoryProvider.deleteQueryHistoryEntry(node);
-					}));
-
-			// Command to enable open a query in Query History
-			this._context.subscriptions.push(
-				vscode.commands.registerCommand(
-					Constants.cmdOpenQueryHistory, async (node: QueryHistoryNode) => {
-						await this._queryHistoryProvider.openQueryHistoryEntry(node);
-					}));
-
-			// Command to enable run a query in Query History
-			this._context.subscriptions.push(
-				vscode.commands.registerCommand(
-					Constants.cmdRunQueryHistory, async (node: QueryHistoryNode) => {
-						await this._queryHistoryProvider.openQueryHistoryEntry(node, true);
-					}));
-
-			// Command to start the query history capture
-			this._context.subscriptions.push(
-				vscode.commands.registerCommand(
-					Constants.cmdStartQueryHistory, async (node: QueryHistoryNode) => {
-						await this._queryHistoryProvider.startQueryHistoryCapture();
-					}));
-
-			// Command to pause the query history capture
-			this._context.subscriptions.push(
-				vscode.commands.registerCommand(
-					Constants.cmdPauseQueryHistory, async (node: QueryHistoryNode) => {
-						await this._queryHistoryProvider.pauseQueryHistoryCapture();
-					}));
-
-			// Command to open the query history experience in the command palette
-			this._context.subscriptions.push(
-				vscode.commands.registerCommand(
-					Constants.cmdCommandPaletteQueryHistory, async () => {
-						await this._queryHistoryProvider.showQueryHistoryCommandPalette();
-					}));
-			this._queryHistoryRegistered = true;
-		}
-	}
-
-	/**
-	 * Handles the command to toggle SQLCMD mode
-	 */
-	private async onToggleSqlCmd(): Promise<void> {
-		let isSqlCmd: boolean;
-		const uri = this._vscodeWrapper.activeTextEditorUri;
-		const queryRunner = this._outputContentProvider.getQueryRunner(uri);
-		// if a query runner exists, use it
-		if (queryRunner) {
-			isSqlCmd = queryRunner.isSqlCmd;
-		} else {
-			// otherwise create a new query runner
-			isSqlCmd = false;
-			const editor = this._vscodeWrapper.activeTextEditor;
-			const title = path.basename(editor.document.fileName);
-			this._outputContentProvider.createQueryRunner(this._statusview, uri, title);
-		}
-		await this._outputContentProvider.toggleSqlCmd(this._vscodeWrapper.activeTextEditorUri);
-		await this._connectionMgr.onChooseLanguageFlavor(true, !isSqlCmd);
-		this._statusview.sqlCmdModeChanged(this._vscodeWrapper.activeTextEditorUri, !isSqlCmd);
-	}
-
-	/**
-	 * Handles the command to cancel queries
-	 */
-	private onCancelQuery(): void {
-		if (!this.canRunCommand() || !this.validateTextDocumentHasFocus()) {
-			return;
-		}
-		try {
-			let uri = this._vscodeWrapper.activeTextEditorUri;
-			this._outputContentProvider.cancelQuery(uri);
-		} catch (err) {
-			console.warn(`Unexpected error cancelling query : ${err}`);
-		}
-	}
-
-	/**
-	 * Choose a new database from the current server
-	 */
-	private async onChooseDatabase(): Promise<boolean> {
-		if (this.canRunCommand() && this.validateTextDocumentHasFocus()) {
-			const success = await this._connectionMgr.onChooseDatabase();
-			return success;
-		}
-		return false;
-	}
-
-	/**
-	 * Choose a language flavor for the SQL document. Should be either "MSSQL" or "Other"
-	 * to indicate that intellisense and other services should not be provided
-	 */
-	private async onChooseLanguageFlavor(): Promise<boolean> {
-		if (this.canRunCommand() && this.validateTextDocumentHasFocus()) {
-			const fileUri = this._vscodeWrapper.activeTextEditorUri;
-			if (fileUri && this._vscodeWrapper.isEditingSqlFile) {
-				this._connectionMgr.onChooseLanguageFlavor();
-			} else {
-				this._vscodeWrapper.showWarningMessage(LocalizedConstants.msgOpenSqlFile);
-			}
-		}
-		return false;
-	}
-
-	/**
-	 * Close active connection, if any
-	 */
-	private async onDisconnect(): Promise<boolean> {
-		if (this.canRunCommand() && this.validateTextDocumentHasFocus()) {
-			let fileUri = this._vscodeWrapper.activeTextEditorUri;
-			let queryRunner = this._outputContentProvider.getQueryRunner(fileUri);
-			if (queryRunner && queryRunner.isExecutingQuery) {
-				this._outputContentProvider.cancelQuery(fileUri);
-			}
-			const success = await this._connectionMgr.onDisconnect();
-			if (success) {
-				vscode.commands.executeCommand('setContext', 'mssql.editorConnected', false);
-			}
-			return success;
-		}
-		return false;
-	}
-
-	/**
-	 * Manage connection profiles (create, edit, remove).
-	 * Public for testing purposes
-	 */
-	public async onManageProfiles(): Promise<void> {
-		if (this.canRunCommand()) {
-			await this._connectionMgr.onManageProfiles();
-			return;
-		}
-	}
-
-	/**
-	 * Clears all pooled connections not in active use.
-	 */
-	public async onClearPooledConnections(): Promise<void> {
-		if (this.canRunCommand()) {
-			await this._connectionMgr.onClearPooledConnections();
-			return;
-		}
-	}
-
-	/**
-	 * Let users pick from a list of connections
-	 */
-	public async onNewConnection(): Promise<boolean> {
-		if (this.canRunCommand() && this.validateTextDocumentHasFocus()) {
-			let credentials = await this._connectionMgr.onNewConnection();
-			if (credentials) {
-				await this.createObjectExplorerSession(credentials);
-				return true;
-			}
-		}
-		return false;
-	}
-
-	/**
-	 * Makes a connection and save if saveConnection is set to true
-	 * @param uri The URI of the connection to list the databases for.
-	 * @param connectionInfo The connection info
-	 * @param connectionPromise connection promise object
-	 * @param saveConnection saves the connection profile if sets to true
-	 * @returns if saveConnection is set to true, returns true for successful connection and saving the profile
-	 * otherwise returns true for successful connection
-	 *
-	 */
-	public async connect(uri: string, connectionInfo: IConnectionInfo, connectionPromise: Deferred<boolean>, saveConnection?: boolean): Promise<boolean> {
-		if (this.canRunCommand() && uri && connectionInfo) {
-			const connectedSuccessfully = await this._connectionMgr.connect(uri, connectionInfo, connectionPromise);
-			if (connectedSuccessfully) {
-				if (saveConnection) {
-					await this.createObjectExplorerSession(connectionInfo);
-				}
-				return true;
-			}
-		}
-		return false;
-	}
-
-	/**
-	 * Clear and rebuild the IntelliSense cache
-	 */
-	public onRebuildIntelliSense(): void {
-		if (this.canRunCommand() && this.validateTextDocumentHasFocus()) {
-			const fileUri = this._vscodeWrapper.activeTextEditorUri;
-			if (fileUri && this._vscodeWrapper.isEditingSqlFile) {
-				this._statusview.languageServiceStatusChanged(fileUri, LocalizedConstants.updatingIntelliSenseStatus);
-				SqlToolsServerClient.instance.sendNotification(RebuildIntelliSenseNotification.type, {
-					ownerUri: fileUri
-				});
-			} else {
-				this._vscodeWrapper.showWarningMessage(LocalizedConstants.msgOpenSqlFile);
-			}
-		}
-	}
-
-	/**
-	 * Send completion extension load request to language service
-	 */
-	public onLoadCompletionExtension(params: CompletionExtensionParams): void {
-		SqlToolsServerClient.instance.sendRequest(CompletionExtLoadRequest.type, params);
-	}
-
-	/**
-	 * execute the SQL statement for the current cursor position
-	 */
-	public async onRunCurrentStatement(callbackThis?: MainController): Promise<void> {
-		// the 'this' context is lost in retry callback, so capture it here
-		let self: MainController = callbackThis ? callbackThis : this;
-		try {
-			if (!self.canRunCommand()) {
-				return;
-			}
-			if (!self.canRunV2Command()) {
-				// Notify the user that this is not supported on this version
-				await this._vscodeWrapper.showErrorMessage(LocalizedConstants.macSierraRequiredErrorMessage);
-				return;
-			}
-			if (!self.validateTextDocumentHasFocus()) {
-				return;
-			}
-
-			// check if we're connected and editing a SQL file
-			if (await self.isRetryRequiredBeforeQuery(self.onRunCurrentStatement)) {
-				return;
-			}
-
-			let editor = self._vscodeWrapper.activeTextEditor;
-			let uri = self._vscodeWrapper.activeTextEditorUri;
-			let title = path.basename(editor.document.fileName);
-
-			// return early if the document does contain any text
-			if (editor.document.getText(undefined).trim().length === 0) {
-				return;
-			}
-
-			// only the start line and column are used to determine the current statement
-			let querySelection: ISelectionData = {
-				startLine: editor.selection.start.line,
-				startColumn: editor.selection.start.character,
-				endLine: 0,
-				endColumn: 0
-			};
-
-			await self._outputContentProvider.runCurrentStatement(self._statusview, uri, querySelection, title);
-		} catch (err) {
-			console.warn(`Unexpected error running current statement : ${err}`);
-		}
-	}
-
-	/**
-	 * get the T-SQL query from the editor, run it and show output
-	 */
-	public async onRunQuery(callbackThis?: MainController): Promise<void> {
-		// the 'this' context is lost in retry callback, so capture it here
-		let self: MainController = callbackThis ? callbackThis : this;
-		try {
-			if (!self.canRunCommand() || !self.validateTextDocumentHasFocus()) {
-				return;
-			}
-
-			// check if we're connected and editing a SQL file
-			if (await self.isRetryRequiredBeforeQuery(self.onRunQuery)) {
-				return;
-			}
-
-			let editor = self._vscodeWrapper.activeTextEditor;
-			let uri = self._vscodeWrapper.activeTextEditorUri;
-
-			// Do not execute when there are multiple selections in the editor until it can be properly handled.
-			// Otherwise only the first selection will be executed and cause unexpected issues.
-			if (editor.selections?.length > 1) {
-				self._vscodeWrapper.showErrorMessage(LocalizedConstants.msgMultipleSelectionModeNotSupported);
-				return;
-			}
-
-			// create new connection
-			if (!self.connectionManager.isConnected(uri)) {
-				await self.onNewConnection();
-				sendActionEvent(TelemetryViews.QueryEditor,
-					TelemetryActions.CreateConnection);
-			}
-			// check if current connection is still valid / active - if not, refresh azure account token
-			await self._connectionMgr.refreshAzureAccountToken(uri);
-
-			let title = path.basename(editor.document.fileName);
-			let querySelection: ISelectionData;
-			// Calculate the selection if we have a selection, otherwise we'll treat null as
-			// the entire document's selection
-			if (!editor.selection.isEmpty) {
-				let selection = editor.selection;
-				querySelection = {
-					startLine: selection.start.line,
-					startColumn: selection.start.character,
-					endLine: selection.end.line,
-					endColumn: selection.end.character
-				};
-			}
-
-			// Trim down the selection. If it is empty after selecting, then we don't execute
-			let selectionToTrim = editor.selection.isEmpty ? undefined : editor.selection;
-			if (editor.document.getText(selectionToTrim).trim().length === 0) {
-				return;
-			}
-			await self._outputContentProvider.runQuery(self._statusview, uri, querySelection, title);
-		} catch (err) {
-			console.warn(`Unexpected error running query : ${err}`);
-		}
-	}
-
-	/**
-	 * Check if the state is ready to execute a query and retry
-	 * the query execution method if needed
-	 */
-	public async isRetryRequiredBeforeQuery(retryMethod: any): Promise<boolean> {
-		let self = this;
-		let result: boolean = undefined;
-		try {
-			if (!self._vscodeWrapper.isEditingSqlFile) {
-				// Prompt the user to change the language mode to SQL before running a query
-				result = await self._connectionMgr.connectionUI.promptToChangeLanguageMode();
-			} else if (!self._connectionMgr.isConnected(self._vscodeWrapper.activeTextEditorUri)) {
-				result = await self.onNewConnection();
-			}
-			if (result) {
-				await retryMethod(self);
-				return true;
-			} else {
-				// we don't need to do anything to configure environment before running query
-				return false;
-			}
-		} catch (err) {
-			await self._vscodeWrapper.showErrorMessage(LocalizedConstants.msgError + err);
-		}
-	}
-
-	/**
-	 * Executes a callback and logs any errors raised
-	 */
-	private runAndLogErrors<T>(promise: Promise<T>): Promise<T> {
-		let self = this;
-		return promise.catch(err => {
-			self._vscodeWrapper.showErrorMessage(LocalizedConstants.msgError + err);
-			return undefined;
-		});
-	}
-
-	/**
-	 * Access the connection manager for testing
-	 */
-	public get connectionManager(): ConnectionManager {
-		return this._connectionMgr;
-	}
-
-	public set connectionManager(connectionManager: ConnectionManager) {
-		this._connectionMgr = connectionManager;
-	}
-
-	public set untitledSqlDocumentService(untitledSqlDocumentService: UntitledSqlDocumentService) {
-		this._untitledSqlDocumentService = untitledSqlDocumentService;
-	}
-
-
-	/**
-	 * Verifies the extension is initilized and if not shows an error message
-	 */
-	private canRunCommand(): boolean {
-		if (this._connectionMgr === undefined) {
-			Utils.showErrorMsg(LocalizedConstants.extensionNotInitializedError);
-			return false;
-		}
-		return true;
-	}
-
-	/**
-	 * Return whether or not some text document currently has focus, and display an error message if not
-	 */
-	private validateTextDocumentHasFocus(): boolean {
-		if (this._vscodeWrapper.activeTextEditorUri === undefined) {
-			Utils.showErrorMsg(LocalizedConstants.noActiveEditorMsg);
-			return false;
-		}
-		return true;
-	}
-
-	/**
-	 * Verifies the tools service version is high enough to support certain commands
-	 */
-	private canRunV2Command(): boolean {
-		let version: number = SqlToolsServerClient.instance.getServiceVersion();
-		return version > 1;
-	}
-
-	/**
-	 * Prompts the user to view release notes, if this is a new extension install
-	 */
-	private async showFirstLaunchPrompts(): Promise<void> {
-		let self = this;
-		if (!this.doesExtensionLaunchedFileExist()) {
-			// ask the user to view release notes document
-			let confirmText = LocalizedConstants.viewMore;
-			let promiseReleaseNotes = this._vscodeWrapper.showInformationMessage(
-				LocalizedConstants.releaseNotesPromptDescription, confirmText)
-				.then(async (result) => {
-					if (result === confirmText) {
-						await self.launchReleaseNotesPage();
-					}
-				});
-
-			await Promise.all([promiseReleaseNotes]);
-		}
-	}
-
-	/**
-	 * Shows the release notes page in the preview browser
-	 */
-	private async launchReleaseNotesPage(): Promise<void> {
-		await vscode.env.openExternal(vscode.Uri.parse(Constants.changelogLink));
-	}
-
-	/**
-	 * Shows the Getting Started page in the preview browser
-	 */
-	private async launchGettingStartedPage(): Promise<void> {
-		await vscode.env.openExternal(vscode.Uri.parse(Constants.gettingStartedGuideLink));
-	}
-
-	/**
-	 * Opens a new query and creates new connection
-	 */
-	public async onNewQuery(node?: TreeNodeInfo, content?: string): Promise<boolean> {
-		if (this.canRunCommand()) {
-			// from the object explorer context menu
-			const editor = await this._untitledSqlDocumentService.newQuery(content);
-			const uri = editor.document.uri.toString(true);
-			if (node) {
-				// connect to the node if the command came from the context
-				const connectionCreds = node.connectionInfo;
-				// if the node isn't connected
-				if (!node.sessionId) {
-					// connect it first
-					await this.createObjectExplorerSession(node.connectionInfo);
-				}
-				this._statusview.languageFlavorChanged(uri, Constants.mssqlProviderName);
-				// connection string based credential
-				if (connectionCreds.connectionString) {
-					if ((connectionCreds as IConnectionProfile).savePassword) {
-						// look up connection string
-						let connectionString = await this._connectionMgr.connectionStore.lookupPassword(connectionCreds, true);
-						connectionCreds.connectionString = connectionString;
-					}
-				}
-				await this.connectionManager.connect(uri, connectionCreds);
-				this._statusview.sqlCmdModeChanged(uri, false);
-				await this.connectionManager.connectionStore.removeRecentlyUsed(<IConnectionProfile>connectionCreds);
-				sendActionEvent(
-					TelemetryViews.ObjectExplorer,
-					TelemetryActions.NewQuery,
-					{
-						nodeType: node.nodeType
-					},
-					undefined,
-					node.connectionInfo as IConnectionProfile,
-					this._connectionMgr.getServerInfo(node.connectionInfo)
-				);
-				return true;
-			} else {
-				// new query command
-				const credentials = await this._connectionMgr.onNewConnection();
-
-				// initiate a new OE with same connection
-				if (credentials) {
-					await this.createObjectExplorerSession(credentials);
-				}
-				this._statusview.sqlCmdModeChanged(uri, false);
-				sendActionEvent(
-					TelemetryViews.CommandPallet,
-					TelemetryActions.NewQuery,
-					undefined,
-					undefined,
-					credentials as IConnectionProfile,
-					this._connectionMgr.getServerInfo(credentials)
-				);
-				return true;
-			}
-		}
-		return false;
-	}
-
-	/**
-	 * Check if the extension launched file exists.
-	 * This is to detect when we are running in a clean install scenario.
-	 */
-	private doesExtensionLaunchedFileExist(): boolean {
-		// check if file already exists on disk
-		let filePath = this._context.asAbsolutePath('extensionlaunched.dat');
-		try {
-			// this will throw if the file does not exist
-			fs.statSync(filePath);
-			return true;
-		} catch (err) {
-			try {
-				// write out the "first launch" file if it doesn't exist
-				fs.writeFile(filePath, 'launched', (err) => {
-					return;
-				});
-			} catch (err) {
-				// ignore errors writing first launch file since there isn't really
-				// anything we can do to recover in this situation.
-			}
-			return false;
-		}
-	}
-
-	/**
-	 * Called by VS Code when a text document closes. This will dispatch calls to other
-	 * controllers as needed. Determines if this was a normal closed file, a untitled closed file,
-	 * or a renamed file
-	 * @param doc The document that was closed
-	 */
-	public async onDidCloseTextDocument(doc: vscode.TextDocument): Promise<void> {
-		if (this._connectionMgr === undefined) {
-			// Avoid processing events before initialization is complete
-			return;
-		}
-		let closedDocumentUri: string = doc.uri.toString(true);
-		let closedDocumentUriScheme: string = doc.uri.scheme;
-
-		// Stop timers if they have been started
-		if (this._lastSavedTimer) {
-			this._lastSavedTimer.end();
-		}
-
-		if (this._lastOpenedTimer) {
-			this._lastOpenedTimer.end();
-		}
-
-		// Determine which event caused this close event
-
-		// If there was a saveTextDoc event just before this closeTextDoc event and it
-		// was untitled then we know it was an untitled save
-		if (this._lastSavedUri &&
-			closedDocumentUriScheme === LocalizedConstants.untitledScheme &&
-			this._lastSavedTimer.getDuration() < Constants.untitledSaveTimeThreshold) {
-			// Untitled file was saved and connection will be transfered
-			await this._connectionMgr.transferFileConnection(closedDocumentUri, this._lastSavedUri);
-
-			// If there was an openTextDoc event just before this closeTextDoc event then we know it was a rename
-		} else if (this._lastOpenedUri &&
-			this._lastOpenedTimer.getDuration() < Constants.renamedOpenTimeThreshold) {
-			// File was renamed and connection will be transfered
-			await this._connectionMgr.transferFileConnection(closedDocumentUri, this._lastOpenedUri);
-
-		} else {
-			// Pass along the close event to the other handlers for a normal closed file
-			await this._connectionMgr.onDidCloseTextDocument(doc);
-			this._outputContentProvider.onDidCloseTextDocument(doc);
-		}
-
-		// Reset special case timers and events
-		this._lastSavedUri = undefined;
-		this._lastSavedTimer = undefined;
-		this._lastOpenedTimer = undefined;
-		this._lastOpenedUri = undefined;
-
-		// Remove diagnostics for the related file
-		let diagnostics = SqlToolsServerClient.instance.diagnosticCollection;
-		if (diagnostics.has(doc.uri)) {
-			diagnostics.delete(doc.uri);
-		}
-	}
-
-	/**
-	 * Called by VS Code when a text document is opened. Checks if a SQL file was opened
-	 * to enable features of our extension for the document.
-	 */
-	public onDidOpenTextDocument(doc: vscode.TextDocument): void {
-		if (this._connectionMgr === undefined) {
-			// Avoid processing events before initialization is complete
-			return;
-		}
-		this._connectionMgr.onDidOpenTextDocument(doc);
-
-		if (doc && doc.languageId === Constants.languageId) {
-			// set encoding to false
-			this._statusview.languageFlavorChanged(doc.uri.toString(true), Constants.mssqlProviderName);
-		}
-
-		if (doc && doc.languageId === Constants.sqlPlanLanguageId) {
-			vscode.commands.executeCommand('workbench.action.closeActiveEditor');
-		}
-
-		// Setup properties incase of rename
-		this._lastOpenedTimer = new Utils.Timer();
-		this._lastOpenedTimer.start();
-		if (doc && doc.uri) {
-			this._lastOpenedUri = doc.uri.toString(true);
-		}
-	}
-
-	/**
-	 * Called by VS Code when a text document is saved. Will trigger a timer to
-	 * help determine if the file was a file saved from an untitled file.
-	 * @param doc The document that was saved
-	 */
-	public onDidSaveTextDocument(doc: vscode.TextDocument): void {
-		if (this._connectionMgr === undefined) {
-			// Avoid processing events before initialization is complete
-			return;
-		}
-
-		// Set encoding to false by giving true as argument
-		let savedDocumentUri: string = doc.uri.toString(true);
-
-		// Keep track of which file was last saved and when for detecting the case when we save an untitled document to disk
-		this._lastSavedTimer = new Utils.Timer();
-		this._lastSavedTimer.start();
-		this._lastSavedUri = savedDocumentUri;
-	}
-
-	private onChangeQueryHistoryConfig(): void {
-		let queryHistoryFeatureEnabled = this._vscodeWrapper.getConfiguration(Constants.extensionConfigSectionName)
-			.get(Constants.configEnableQueryHistoryFeature);
-		if (queryHistoryFeatureEnabled) {
-			this.initializeQueryHistory();
-		}
-	}
-
-	/**
-	 * Called by VS Code when user settings are changed
-	 * @param ConfigurationChangeEvent event that is fired when config is changed
-	 */
-	public async onDidChangeConfiguration(e: vscode.ConfigurationChangeEvent): Promise<void> {
-		if (e.affectsConfiguration(Constants.extensionName)) {
-			// Query History settings change
-			this.onChangeQueryHistoryConfig();
-
-			// Connections change
-			let needsRefresh = false;
-			// user connections is a super set of object explorer connections
-			// read the connections from glocal settings and workspace settings.
-			let userConnections: any[] = this.connectionManager.connectionStore.connectionConfig.getConnections(true);
-			let objectExplorerConnections = this._objectExplorerProvider.rootNodeConnections;
-
-			// if a connection(s) was/were manually removed
-			let staleConnections = objectExplorerConnections.filter((oeConn) => {
-				return !userConnections.some((userConn) => Utils.isSameConnection(oeConn, userConn));
-			});
-			// disconnect that/those connection(s) and then
-			// remove its/their credentials from the credential store
-			// and MRU
-			for (let conn of staleConnections) {
-				let profile = <IConnectionProfile>conn;
-				if (this.connectionManager.isActiveConnection(conn)) {
-					const uri = this.connectionManager.getUriForConnection(conn);
-					await this.connectionManager.disconnect(uri);
-				}
-				await this.connectionManager.connectionStore.removeRecentlyUsed(profile);
-				if (profile.authenticationType === Constants.sqlAuthentication &&
-					profile.savePassword) {
-					await this.connectionManager.deleteCredential(profile);
-				}
-			}
-			// remove them from object explorer
-			await this._objectExplorerProvider.removeConnectionNodes(staleConnections);
-			needsRefresh = staleConnections.length > 0;
-
-			// if a connection(s) was/were manually added
-			let newConnections = userConnections.filter((userConn) => {
-				return !objectExplorerConnections.some((oeConn) => Utils.isSameConnection(userConn, oeConn));
-			});
-			for (let conn of newConnections) {
-				// if a connection is not connected
-				// that means it was added manually
-				const newConnectionProfile = <IConnectionProfile>conn;
-				const uri = ObjectExplorerUtils.getNodeUriFromProfile(newConnectionProfile);
-				if (!this.connectionManager.isActiveConnection(conn) &&
-					!this.connectionManager.isConnecting(uri)) {
-					// add a disconnected node for the connection
-					this._objectExplorerProvider.addDisconnectedNode(conn);
-					needsRefresh = true;
-				}
-			}
-
-			await this.sanitizeConnectionProfiles();
-
-			if (e.affectsConfiguration(Constants.cmdObjectExplorerGroupBySchemaFlagName)) {
-				let errorFoundWhileRefreshing = false;
-				(await this._objectExplorerProvider.getChildren()).forEach((n: TreeNodeInfo) => {
-					try {
-						this._objectExplorerProvider.refreshNode(n);
-					} catch (e) {
-						errorFoundWhileRefreshing = true;
-						this._connectionMgr.client.logger.error(e);
-					}
-				});
-				if (errorFoundWhileRefreshing) {
-					Utils.showErrorMsg(LocalizedConstants.objectExplorerNodeRefreshError);
-				}
-			}
-
-			if (needsRefresh) {
-				this._objectExplorerProvider.refresh(undefined);
-			}
-			if (e.affectsConfiguration(Constants.mssqlPiiLogging)) {
-				this.updatePiiLoggingLevel();
-			}
-
-			// Prompt to reload VS Code when below settings are updated.
-			if (e.affectsConfiguration(Constants.enableSqlAuthenticationProvider)) {
-				await this.displayReloadMessage(LocalizedConstants.reloadPromptGeneric);
-			}
-
-			// Prompt to reload VS Code when below settings are updated.
-			if (e.affectsConfiguration(Constants.enableConnectionPooling)) {
-				await this.displayReloadMessage(LocalizedConstants.reloadPromptGeneric);
-			}
-
-			if(e.affectsConfiguration(Constants.configEnableExperimentalFeatures)) {
-				await this.displayReloadMessage(LocalizedConstants.reloadPromptGeneric);
-			}
-		}
-	}
-
-	/**
-	 * Updates Pii Logging configuration for Logger.
-	 */
-	private updatePiiLoggingLevel(): void {
-		const piiLogging: boolean = vscode.workspace.getConfiguration(Constants.extensionName).get(Constants.piiLogging, false);
-		SqlToolsServerClient.instance.logger.piiLogging = piiLogging;
-	}
-
-	/**
-	 * Display notification with button to reload
-	 * return true if button clicked
-	 * return false if button not clicked
-	 */
-	private async displayReloadMessage(reloadPrompt: string): Promise<boolean> {
-		const result = await vscode.window.showInformationMessage(reloadPrompt, LocalizedConstants.reloadChoice);
-		if (result === LocalizedConstants.reloadChoice) {
-			await vscode.commands.executeCommand('workbench.action.reloadWindow');
-			return true;
-		} else {
-			return false;
-		}
-	}
-
-	public removeAadAccount(prompter: IPrompter): void {
-		this.connectionManager.removeAccount(prompter);
-	}
-
-	public addAadAccount(): void {
-		this.connectionManager.addAccount();
-	}
-
-	public onClearAzureTokenCache(): void {
-		this.connectionManager.onClearTokenCache();
-	}
-
-	private ExecutionPlanCustomEditorProvider = class implements vscode.CustomTextEditorProvider {
-		context: vscode.ExtensionContext;
-		executionPlanService: ExecutionPlanService;
-		untitledSqlService: UntitledSqlDocumentService
-=======
     private _context: vscode.ExtensionContext;
     private _event: events.EventEmitter = new events.EventEmitter();
     private _outputContentProvider: SqlOutputContentProvider;
@@ -1927,22 +493,7 @@
         this._outputContentProvider.setQueryResultWebviewController(
             this._queryResultWebviewController,
         );
-        this._queryResultWebviewController.setRowRequestHandler(
-            (
-                uri: string,
-                batchId: number,
-                resultId: number,
-                rowStart: number,
-                numberOfRows: number,
-            ) =>
-                this._outputContentProvider.rowRequestHandler(
-                    uri,
-                    batchId,
-                    resultId,
-                    rowStart,
-                    numberOfRows,
-                ),
-        );
+        this._queryResultWebviewController.setSqlOutputContentProvider(this._outputContentProvider);
 
         // Init connection manager and connection MRU
         this._connectionMgr = new ConnectionManager(
@@ -3503,7 +2054,6 @@
         context: vscode.ExtensionContext;
         executionPlanService: ExecutionPlanService;
         untitledSqlService: UntitledSqlDocumentService;
->>>>>>> aa522540
         constructor(
             context: vscode.ExtensionContext,
             executionPlanService: ExecutionPlanService,

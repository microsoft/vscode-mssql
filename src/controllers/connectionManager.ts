/*---------------------------------------------------------------------------------------------
 *  Copyright (c) Microsoft Corporation. All rights reserved.
 *  Licensed under the MIT License. See License.txt in the project root for license information.
 *--------------------------------------------------------------------------------------------*/

import * as vscode from "vscode";
import { NotificationHandler, RequestType } from "vscode-languageclient";
import { ConnectionDetails, IConnectionInfo, IServerInfo } from "vscode-mssql";
import { AccountService } from "../azure/accountService";
import { AccountStore } from "../azure/accountStore";
import { AzureController } from "../azure/azureController";
import { MsalAzureController } from "../azure/msal/msalAzureController";
import providerSettings from "../azure/providerSettings";
import * as Constants from "../constants/constants";
import * as LocalizedConstants from "../constants/locConstants";
import { CredentialStore } from "../credentialstore/credentialstore";
import { FirewallService } from "../firewall/firewallService";
import SqlToolsServerClient from "../languageservice/serviceclient";
import { ConnectionCredentials } from "../models/connectionCredentials";
import { ConnectionProfile } from "../models/connectionProfile";
import { ConnectionStore } from "../models/connectionStore";
import { IAccount } from "../models/contracts/azure";
import * as ConnectionContracts from "../models/contracts/connection";
import { ClearPooledConnectionsRequest, ConnectionSummary } from "../models/contracts/connection";
import * as LanguageServiceContracts from "../models/contracts/languageService";
import { EncryptOptions, IConnectionProfile } from "../models/interfaces";
import { PlatformInformation, Runtime } from "../models/platform";
import * as Utils from "../models/utils";
import { IPrompter, IQuestion, QuestionTypes } from "../prompts/question";
import { Deferred } from "../protocol";
import { ConnectionUI } from "../views/connectionUI";
import StatusView from "../views/statusView";
import VscodeWrapper from "./vscodeWrapper";
import { sendActionEvent, sendErrorEvent } from "../telemetry/telemetry";
import { TelemetryActions, TelemetryViews } from "../sharedInterfaces/telemetry";
import { ObjectExplorerUtils } from "../objectExplorer/objectExplorerUtils";
import { changeLanguageServiceForFile } from "../languageservice/utils";
import * as events from "events";

/**
 * Information for a document's connection. Exported for testing purposes.
 */
export class ConnectionInfo {
    /**
     * Connection GUID returned from the service host
     */
    public connectionId: string;

    /**
     * Credentials used to connect
     */
    public credentials: IConnectionInfo;

    /**
     * Callback for when a connection notification is received.
     */
    public connectHandler: (result: boolean, error?: any) => void;

    public connectionCompleteHandler: (
        result: ConnectionContracts.ConnectionCompleteParams,
    ) => void;

    /**
     * Information about the SQL Server instance.
     */
    public serverInfo: IServerInfo;

    /**
     * Whether the connection is in the process of connecting.
     */
    public connecting: boolean;

    /**
     * The MS SQL error number coming from the server
     */
    public errorNumber: number;

    /**
     * The MS SQL error message coming from the server
     */
    public errorMessage: string;

    public get loginFailed(): boolean {
        return this.errorNumber !== undefined && this.errorNumber === Constants.errorLoginFailed;
    }
}

export interface IReconnectAction {
    (profile: IConnectionInfo): Promise<void>;
}

// ConnectionManager class is the main controller for connection management
export default class ConnectionManager {
    private _statusView: StatusView;
    private _connections: { [fileUri: string]: ConnectionInfo };
    private _connectionCredentialsToServerInfoMap: Map<IConnectionInfo, IServerInfo>;
    private _uriToConnectionPromiseMap: Map<string, Deferred<boolean>>;
    private _uriToConnectionCompleteParamsMap: Map<
        string,
        Deferred<ConnectionContracts.ConnectionCompleteParams>
    >;
    private _failedUriToFirewallIpMap: Map<string, string>;
    private _failedUriToSSLMap: Map<string, string>;
    private _accountService: AccountService;
    private _firewallService: FirewallService;
    public azureController: AzureController;

    private _event: events.EventEmitter = new events.EventEmitter();

    constructor(
        context: vscode.ExtensionContext,
        statusView: StatusView,
        prompter: IPrompter,
        private _client?: SqlToolsServerClient,
        private _vscodeWrapper?: VscodeWrapper,
        private _connectionStore?: ConnectionStore,
        private _credentialStore?: CredentialStore,
        private _connectionUI?: ConnectionUI,
        private _accountStore?: AccountStore,
    ) {
        this._statusView = statusView;
        this._connections = {};
        this._connectionCredentialsToServerInfoMap = new Map<IConnectionInfo, IServerInfo>();
        this._uriToConnectionPromiseMap = new Map<string, Deferred<boolean>>();
        this._uriToConnectionCompleteParamsMap = new Map<
            string,
            Deferred<ConnectionContracts.ConnectionCompleteParams>
        >();
        if (!this.client) {
            this.client = SqlToolsServerClient.instance;
        }
        if (!this.vscodeWrapper) {
            this.vscodeWrapper = new VscodeWrapper();
        }

        if (!this._credentialStore) {
            this._credentialStore = new CredentialStore(context);
        }

        if (!this._connectionStore) {
            this._connectionStore = new ConnectionStore(
                context,
                this.client?.logger,
                this._credentialStore,
            );
        }

        if (!this._accountStore) {
            this._accountStore = new AccountStore(context, this.client?.logger);
        }

        if (!this._connectionUI) {
            this._connectionUI = new ConnectionUI(
                this,
                context,
                this._connectionStore,
                this._accountStore,
                prompter,
                this.vscodeWrapper,
            );
        }

        if (!this.azureController) {
            this.azureController = new MsalAzureController(
                context,
                prompter,
                this._credentialStore,
            );

            this.azureController.init();
        }

        // Initiate the firewall service
        this._accountService = new AccountService(
            this.client,
            this._accountStore,
            this.azureController,
        );
        this._firewallService = new FirewallService(this._accountService);
        this._failedUriToFirewallIpMap = new Map<string, string>();
        this._failedUriToSSLMap = new Map<string, string>();

        if (this.client !== undefined) {
            this.client.onNotification(
                ConnectionContracts.ConnectionChangedNotification.type,
                this.handleConnectionChangedNotification(),
            );
            this.client.onNotification(
                ConnectionContracts.ConnectionCompleteNotification.type,
                this.handleConnectionCompleteNotification(),
            );
            this.client.onNotification(
                LanguageServiceContracts.IntelliSenseReadyNotification.type,
                this.handleLanguageServiceUpdateNotification(),
            );
            this.client.onNotification(
                LanguageServiceContracts.NonTSqlNotification.type,
                this.handleNonTSqlNotification(),
            );
        }
    }

    public get initialized(): Deferred<void> {
        return this.connectionStore.initialized;
    }

    /**
     * Exposed for testing purposes
     */
    public get vscodeWrapper(): VscodeWrapper {
        return this._vscodeWrapper!;
    }

    /**
     * Exposed for testing purposes
     */
    public set vscodeWrapper(wrapper: VscodeWrapper) {
        this._vscodeWrapper = wrapper;
    }

    public get activeConnections(): { [fileUri: string]: ConnectionInfo } {
        return this._connections;
    }

    /**
     * Exposed for testing purposes
     */
    public get client(): SqlToolsServerClient {
        return this._client!;
    }

    /**
     * Exposed for testing purposes
     */
    public set client(client: SqlToolsServerClient) {
        this._client = client;
    }

    /**
     * Get the connection view.
     */
    public get connectionUI(): ConnectionUI {
        return this._connectionUI!;
    }

    /**
     * Exposed for testing purposes
     */
    public get statusView(): StatusView {
        return this._statusView;
    }

    /**
     * Exposed for testing purposes
     */
    public set statusView(value: StatusView) {
        this._statusView = value;
    }

    /**
     * Exposed for testing purposes
     */
    public get connectionStore(): ConnectionStore {
        return this._connectionStore!;
    }

    /**
     * Exposed for testing purposes
     */
    public set connectionStore(value: ConnectionStore) {
        this._connectionStore = value;
    }

    /**
     * Exposed for testing purposes
     */
    public get accountStore(): AccountStore {
        return this._accountStore!;
    }

    /**
     * Exposed for testing purposes
     */
    public set accountStore(value: AccountStore) {
        this._accountStore = value;
    }

    /**
     * Exposed for testing purposes
     */
    public get connectionCount(): number {
        return Object.keys(this._connections).length;
    }

    public get failedUriToFirewallIpMap(): Map<string, string> {
        return this._failedUriToFirewallIpMap;
    }

    public get failedUriToSSLMap(): Map<string, string> {
        return this._failedUriToSSLMap;
    }

    public get accountService(): AccountService {
        return this._accountService;
    }

    public get firewallService(): FirewallService {
        return this._firewallService;
    }

    public isActiveConnection(credential: IConnectionInfo): boolean {
        const connectedCredentials = Object.keys(this._connections).map(
            (uri) => this._connections[uri].credentials,
        );
        for (let connectedCredential of connectedCredentials) {
            if (Utils.isSameConnectionInfo(credential, connectedCredential)) {
                return true;
            }
        }
        return false;
    }

    public getUriForConnection(connection: IConnectionInfo): string {
        for (let uri of Object.keys(this._connections)) {
            if (Utils.isSameConnectionInfo(this._connections[uri].credentials, connection)) {
                return uri;
            }
        }
        return undefined;
    }

    public isConnected(fileUri: string): boolean {
        return (
            fileUri in this._connections &&
            this._connections[fileUri].connectionId &&
            Utils.isNotEmpty(this._connections[fileUri].connectionId)
        );
    }

    public isConnecting(fileUri: string): boolean {
        return fileUri in this._connections && this._connections[fileUri].connecting;
    }

    /**
     * Get the connection string for the provided connection Uri or ConnectionDetails.
     * @param connectionUriOrDetails Either the connection Uri for the connection or the connection details for the connection is required.
     * @param includePassword (optional) if password should be included in connection string.
     * @param includeApplicationName (optional) if application name should be included in connection string.
     * @returns connection string for the connection
     */
    public async getConnectionString(
        connectionUriOrDetails: string | ConnectionDetails,
        includePassword: boolean = false,
        includeApplicationName: boolean = true,
    ): Promise<string> {
        const listParams = new ConnectionContracts.GetConnectionStringParams();
        if (typeof connectionUriOrDetails === "string") {
            listParams.ownerUri = connectionUriOrDetails;
        } else {
            listParams.connectionDetails = connectionUriOrDetails;
        }
        listParams.includePassword = includePassword;
        listParams.includeApplicationName = includeApplicationName;
        return this.client.sendRequest(
            ConnectionContracts.GetConnectionStringRequest.type,
            listParams,
        );
    }

    public async buildConnectionDetails(connectionString: string): Promise<ConnectionDetails> {
        return await this.client.sendRequest(
            ConnectionContracts.BuildConnectionDetailsRequest.type,
            connectionString,
        );
    }

    /**
     * Set connection details for the provided connection info
     * Able to use this for getConnectionString requests to STS that require ConnectionDetails type
     * @param connectionInfo connection info of the connection
     * @returns connection details credentials for the connection
     */
    public createConnectionDetails(connectionInfo: IConnectionInfo): ConnectionDetails {
        return ConnectionCredentials.createConnectionDetails(connectionInfo);
    }

    /**
     * Send a request to the SQL Tools Server client
     * @param requestType The type of the request
     * @param params The params to pass with the request
     * @returns A promise object for when the request receives a response
     */
    public async sendRequest<P, R, E, R0>(
        requestType: RequestType<P, R, E, R0>,
        params?: P,
    ): Promise<R> {
        return await this.client.sendRequest(requestType, params);
    }

    /**
     * Exposed for testing purposes.
     */
    public getConnectionInfo(fileUri: string): ConnectionInfo {
        return this._connections[fileUri];
    }

    /**
     * Public for testing purposes only.
     */
    public handleLanguageServiceUpdateNotification(): NotificationHandler<LanguageServiceContracts.IntelliSenseReadyParams> {
        // Using a lambda here to perform variable capture on the 'this' reference
        return (event: LanguageServiceContracts.IntelliSenseReadyParams): void => {
            this._statusView.languageServiceStatusChanged(
                event.ownerUri,
                LocalizedConstants.intelliSenseUpdatedStatus,
            );
        };
    }

    public handleNonTSqlNotification(): NotificationHandler<LanguageServiceContracts.NonTSqlParams> {
        // Using a lambda here to perform variable capture on the 'this' reference

        return async (event: LanguageServiceContracts.NonTSqlParams): Promise<void> => {
            const autoDisable: boolean | undefined = await this._vscodeWrapper
                .getConfiguration()
                .get(Constants.configAutoDisableNonTSqlLanguageService);

            // autoDisable set to false, so do nothing
            if (autoDisable === false) {
                return;
            }
            // autoDisable set to true, so disable language service
            else if (autoDisable) {
                changeLanguageServiceForFile(
                    SqlToolsServerClient.instance,
                    event.ownerUri,
                    Constants.noneProviderName,
                    this._statusView,
                );
            }
            // autoDisable not set yet; prompt the user for what to do
            else {
                const selectedOption = await vscode.window.showInformationMessage(
                    LocalizedConstants.autoDisableNonTSqlLanguageServicePrompt,
                    LocalizedConstants.msgYes,
                    LocalizedConstants.msgNo,
                );

                if (selectedOption === LocalizedConstants.msgYes) {
                    changeLanguageServiceForFile(
                        SqlToolsServerClient.instance,
                        event.ownerUri,
                        Constants.noneProviderName,
                        this._statusView,
                    );

                    sendActionEvent(
                        TelemetryViews.QueryEditor,
                        TelemetryActions.DisableLanguageServiceForNonTSqlFiles,
                        { selectedOption: LocalizedConstants.msgYes },
                    );

                    await this._vscodeWrapper
                        .getConfiguration()
                        .update(
                            Constants.configAutoDisableNonTSqlLanguageService,
                            true,
                            vscode.ConfigurationTarget.Global,
                        );
                } else if (selectedOption === LocalizedConstants.msgNo) {
                    await this._vscodeWrapper
                        .getConfiguration()
                        .update(
                            Constants.configAutoDisableNonTSqlLanguageService,
                            false,
                            vscode.ConfigurationTarget.Global,
                        );
                    sendActionEvent(
                        TelemetryViews.QueryEditor,
                        TelemetryActions.DisableLanguageServiceForNonTSqlFiles,
                        { selectedOption: LocalizedConstants.msgNo },
                    );
                } else {
                    sendActionEvent(
                        TelemetryViews.QueryEditor,
                        TelemetryActions.DisableLanguageServiceForNonTSqlFiles,
                        { selectedOption: LocalizedConstants.dismiss },
                    );
                }
            }
        };
    }

    /**
     * Public for testing purposes only.
     */
    public handleConnectionChangedNotification(): NotificationHandler<ConnectionContracts.ConnectionChangedParams> {
        // Using a lambda here to perform variable capture on the 'this' reference
        const self = this;
        return (event: ConnectionContracts.ConnectionChangedParams): void => {
            if (self.isConnected(event.ownerUri)) {
                let connectionInfo: ConnectionInfo = self._connections[event.ownerUri];
                connectionInfo.credentials.server = event.connection.serverName;
                connectionInfo.credentials.database = event.connection.databaseName;
                connectionInfo.credentials.user = event.connection.userName;

                self._statusView.connectSuccess(
                    event.ownerUri,
                    connectionInfo.credentials,
                    connectionInfo.serverInfo,
                );

                let logMessage = LocalizedConstants.msgChangedDatabaseContext(
                    event.connection.databaseName,
                    event.ownerUri,
                );

                self.vscodeWrapper.logToOutputChannel(logMessage);
            }
        };
    }

    /**
     * Public for testing purposes only.
     */
    public handleConnectionCompleteNotification(): NotificationHandler<ConnectionContracts.ConnectionCompleteParams> {
        // Using a lambda here to perform variable capture on the 'this' reference
        const self = this;
        return async (result: ConnectionContracts.ConnectionCompleteParams): Promise<void> => {
            let fileUri = result.ownerUri;
            let connection = self.getConnectionInfo(fileUri);
            connection.connecting = false;

            let mruConnection: IConnectionInfo = <any>{};

            if (Utils.isNotEmpty(result.connectionId)) {
                // Use the original connection information to save the MRU connection.
                // for connections that a database is not provided, the database information will be updated
                // to the default database name, if we use the new information as the MRU connection,
                // the connection information will be different from the saved connections (saved connection's database property is empty).
                // When deleting the saved connection, we won't be able to find its corresponding recent connection,
                // and the saved connection credentials will become orphaned.
                mruConnection = Utils.deepClone(connection.credentials);
                // Convert to credentials if it's a connection string based connection
                if (connection.credentials.connectionString) {
                    connection.credentials = await this.populateCredentialsFromConnectionString(
                        connection.credentials,
                        result.connectionSummary,
                    );
                }
                this._connectionCredentialsToServerInfoMap.set(
                    connection.credentials,
                    result.serverInfo,
                );

                // We have a valid connection
                // Copy credentials as the database name will be updated
                let newCredentials: IConnectionInfo = <any>{};
                Object.assign<IConnectionInfo, IConnectionInfo>(
                    newCredentials,
                    connection.credentials,
                );
                if (result.connectionSummary && result.connectionSummary.databaseName) {
                    newCredentials.database = result.connectionSummary.databaseName;
                    mruConnection.database = result.connectionSummary.databaseName;
                }
                self.handleConnectionSuccess(fileUri, connection, newCredentials, result);
                const promise = self._uriToConnectionPromiseMap.get(result.ownerUri);
                if (promise) {
                    promise.resolve(true);
                    self._uriToConnectionPromiseMap.delete(result.ownerUri);
                }
                const completePromise = self._uriToConnectionCompleteParamsMap.get(result.ownerUri);
                if (completePromise) {
                    completePromise.resolve(result);
                    self._uriToConnectionCompleteParamsMap.delete(result.ownerUri);
                }
            } else {
                mruConnection = undefined;
                const promise = self._uriToConnectionPromiseMap.get(result.ownerUri);
                if (promise) {
                    if (result.errorMessage) {
                        await self.handleConnectionErrors(fileUri, connection, result);
                        promise.reject(result.errorMessage);
                        self._uriToConnectionPromiseMap.delete(result.ownerUri);
                    } else if (result.messages) {
                        promise.reject(result.messages);
                        self._uriToConnectionPromiseMap.delete(result.ownerUri);
                    }
                }
                const completePromise = self._uriToConnectionCompleteParamsMap.get(result.ownerUri);
                if (completePromise) {
                    completePromise.resolve(result);
                    self._uriToConnectionCompleteParamsMap.delete(result.ownerUri);
                }
                await self.handleConnectionErrors(fileUri, connection, result);
            }

            await self.tryAddMruConnection(connection, mruConnection);
        };
    }

    private handleConnectionSuccess(
        fileUri: string,
        connection: ConnectionInfo,
        newCredentials: IConnectionInfo,
        result: ConnectionContracts.ConnectionCompleteParams,
    ): void {
        connection.connectionId = result.connectionId;
        connection.serverInfo = result.serverInfo;
        connection.credentials = newCredentials;
        connection.errorNumber = undefined;
        connection.errorMessage = undefined;

        this.statusView.connectSuccess(fileUri, newCredentials, connection.serverInfo);
        this.statusView.languageServiceStatusChanged(
            fileUri,
            LocalizedConstants.updatingIntelliSenseStatus,
        );

        this._vscodeWrapper.logToOutputChannel(
            LocalizedConstants.msgConnectedServerInfo(
                connection.credentials.server,
                fileUri,
                JSON.stringify(connection.serverInfo),
            ),
        );
        sendActionEvent(
            TelemetryViews.ConnectionPrompt,
            TelemetryActions.CreateConnectionResult,
            undefined,
            undefined,
            newCredentials as IConnectionProfile,
            result.serverInfo,
        );
    }

    private async handleConnectionErrors(
        fileUri: string,
        connection: ConnectionInfo,
        result: ConnectionContracts.ConnectionCompleteParams,
    ): Promise<void> {
        if (result.errorNumber && result.errorMessage && !Utils.isEmpty(result.errorMessage)) {
            // Check if the error is an expired password
            if (
                result.errorNumber === Constants.errorPasswordExpired ||
                result.errorNumber === Constants.errorPasswordNeedsReset
            ) {
                // TODO: we should allow the user to change their password here once corefx supports SqlConnection.ChangePassword()
                Utils.showErrorMsg(
                    LocalizedConstants.msgConnectionErrorPasswordExpired(
                        result.errorNumber,
                        result.errorMessage,
                    ),
                );
            } else if (result.errorNumber === Constants.errorSSLCertificateValidationFailed) {
                // check if it's an SSL failed error
                this._failedUriToSSLMap.set(fileUri, result.errorMessage);
            } else if (result.errorNumber === Constants.errorFirewallRule) {
                // check whether it's a firewall rule error
                let firewallResult = await this.firewallService.handleFirewallRule(
                    result.errorNumber,
                    result.errorMessage,
                );
                if (firewallResult.result && firewallResult.ipAddress) {
                    this.failedUriToFirewallIpMap.set(fileUri, firewallResult.ipAddress);
                } else {
                    Utils.showErrorMsg(
                        LocalizedConstants.msgConnectionError(
                            result.errorNumber,
                            result.errorMessage,
                        ),
                    );
                }
            } else {
                Utils.showErrorMsg(
                    LocalizedConstants.msgConnectionError(result.errorNumber, result.errorMessage),
                );
            }
            connection.errorNumber = result.errorNumber;
            connection.errorMessage = result.errorMessage;
        } else {
            const platformInfo = await PlatformInformation.getCurrent();
            if (
                !platformInfo.isWindows &&
                result.errorMessage &&
                result.errorMessage.includes("Kerberos")
            ) {
                const action = await this.vscodeWrapper.showErrorMessage(
                    LocalizedConstants.msgConnectionError2(result.errorMessage),
                    LocalizedConstants.macOpenSslHelpButton,
                );
                if (action && action === LocalizedConstants.macOpenSslHelpButton) {
                    await vscode.env.openExternal(
                        vscode.Uri.parse(Constants.integratedAuthHelpLink),
                    );
                }
            } else if (
                platformInfo.runtimeId === Runtime.OSX_10_11_64 &&
                result.messages.indexOf(
                    "Unable to load DLL 'System.Security.Cryptography.Native'",
                ) !== -1
            ) {
                const action = await this.vscodeWrapper.showErrorMessage(
                    LocalizedConstants.msgConnectionError2(
                        LocalizedConstants.macOpenSslErrorMessage,
                    ),
                    LocalizedConstants.macOpenSslHelpButton,
                );
                if (action && action === LocalizedConstants.macOpenSslHelpButton) {
                    await vscode.env.openExternal(vscode.Uri.parse(Constants.macOpenSslHelpLink));
                }
            } else {
                Utils.showErrorMsg(LocalizedConstants.msgConnectionError2(result.messages));
            }
        }
        this.statusView.connectError(fileUri, connection.credentials, result);
        this.vscodeWrapper.logToOutputChannel(
            LocalizedConstants.msgConnectionFailed(
                connection.credentials.server,
                result.errorMessage ? result.errorMessage : result.messages,
            ),
        );
        sendErrorEvent(
            TelemetryViews.ConnectionPrompt,
            TelemetryActions.CreateConnectionResult,
            new Error(result.errorMessage),
            false,
            result.errorNumber?.toString(),
            undefined,
            {
                containsError: "true",
            },
            undefined,
            connection.credentials as IConnectionProfile,
            result.serverInfo,
        );
    }

    public async showInstructionTextAsWarning(
        profile: IConnectionInfo,
        reconnectAction: IReconnectAction,
    ): Promise<void> {
        const selection = await this.vscodeWrapper.showWarningMessageAdvanced(
            LocalizedConstants.msgPromptSSLCertificateValidationFailed,
            { modal: false },
            [
                LocalizedConstants.enableTrustServerCertificate,
                LocalizedConstants.readMore,
                LocalizedConstants.Common.cancel,
            ],
        );
        if (selection === LocalizedConstants.enableTrustServerCertificate) {
            if (profile.connectionString) {
                // Append connection string with encryption options
                profile.connectionString = profile.connectionString.concat(
                    "; Encrypt=true; Trust Server Certificate=true;",
                );
            }
            profile.encrypt = EncryptOptions.Mandatory;
            profile.trustServerCertificate = true;
            await reconnectAction(profile);
        } else if (selection === LocalizedConstants.readMore) {
            this.vscodeWrapper.openExternal(Constants.encryptionBlogLink);
            await this.showInstructionTextAsWarning(profile, reconnectAction);
        }
    }

    public async handleSSLError(
        uri: string,
        profile: IConnectionProfile,
    ): Promise<IConnectionInfo | undefined> {
        let updatedConn: IConnectionInfo | undefined;
        await this.showInstructionTextAsWarning(profile, async (updatedConnection) => {
            vscode.commands.executeCommand(
                Constants.cmdConnectObjectExplorerProfile,
                updatedConnection,
            );
            updatedConn = updatedConnection;
        });
        this.failedUriToSSLMap.delete(uri);
        return updatedConn;
    }

    private async tryAddMruConnection(
        connection: ConnectionInfo,
        newConnection: IConnectionInfo,
    ): Promise<void> {
        if (newConnection) {
            let connectionToSave: IConnectionInfo = Object.assign({}, newConnection);
            try {
                await this._connectionStore.addRecentlyUsed(connectionToSave);
                connection.connectHandler(true);
            } catch (err) {
                connection.connectHandler(false, err);
            }
        } else {
            connection.connectHandler(false);
        }
    }

    /**
     * Populates a credential object based on the credential connection string
     */
    private async populateCredentialsFromConnectionString(
        credentials: IConnectionInfo,
        connectionSummary: ConnectionSummary,
    ): Promise<IConnectionInfo> {
        // populate credential details
        credentials.database = connectionSummary.databaseName;
        credentials.user = connectionSummary.userName;
        credentials.server = connectionSummary.serverName;

        // save credentials if needed
        let isPasswordBased: boolean = ConnectionCredentials.isPasswordBasedConnectionString(
            credentials.connectionString,
        );
        if (isPasswordBased) {
            // save the connection string here
            await this._connectionStore.saveProfileWithConnectionString(
                credentials as IConnectionProfile,
            );
            // replace the conn string from the profile
            credentials.connectionString = ConnectionStore.formatCredentialId(
                credentials.server,
                credentials.database,
                credentials.user,
                ConnectionStore.CRED_PROFILE_USER,
                true,
            );

            // set auth type
            credentials.authenticationType = Constants.sqlAuthentication;

            // set savePassword to true so that credentials are automatically
            // deleted if the settings file is manually changed
            (credentials as IConnectionProfile).savePassword = true;
        } else {
            credentials.authenticationType = Constants.integratedauth;
        }

        return credentials;
    }

    /**
     * Clear the recently used connections list in the connection store.
     * @returns a boolean value indicating whether the credentials were deleted successfully.
     */
    public clearRecentConnectionsList(): Promise<boolean> {
        return this.connectionStore.clearRecentlyUsed();
    }

    // choose database to use on current server from UI
    public async onChooseDatabase(): Promise<boolean> {
        const fileUri = this.vscodeWrapper.activeTextEditorUri;
        if (!this.isConnected(fileUri)) {
            this.vscodeWrapper.showWarningMessage(LocalizedConstants.msgChooseDatabaseNotConnected);
            return false;
        }

        // Get list of databases on current server
        let listParams = new ConnectionContracts.ListDatabasesParams();
        listParams.ownerUri = fileUri;
        const result: ConnectionContracts.ListDatabasesResult = await this.client.sendRequest(
            ConnectionContracts.ListDatabasesRequest.type,
            listParams,
        );
        // Then let the user select a new database to connect to
        const newDatabaseCredentials = await this.connectionUI.showDatabasesOnCurrentServer(
            this._connections[fileUri].credentials,
            result.databaseNames,
        );
        if (newDatabaseCredentials) {
            this.vscodeWrapper.logToOutputChannel(
                LocalizedConstants.msgChangingDatabase(
                    newDatabaseCredentials.database,
                    newDatabaseCredentials.server,
                    fileUri,
                ),
            );
            await this.disconnect(fileUri);
            await this.connect(fileUri, newDatabaseCredentials);
            this.vscodeWrapper.logToOutputChannel(
                LocalizedConstants.msgChangedDatabase(
                    newDatabaseCredentials.database,
                    newDatabaseCredentials.server,
                    fileUri,
                ),
            );
            return true;
        } else {
            return false;
        }
    }

    /**
     * Retrieves the list of databases for the connection specified by the given URI.
     * @param connectionUri The URI of the connection to list the databases for
     * @returns The list of databases retrieved from the connection
     */
    public async listDatabases(connectionUri: string): Promise<string[]> {
        await this.refreshAzureAccountToken(connectionUri);
        const listParams = new ConnectionContracts.ListDatabasesParams();
        listParams.ownerUri = connectionUri;
        const result: ConnectionContracts.ListDatabasesResult = await this.client.sendRequest(
            ConnectionContracts.ListDatabasesRequest.type,
            listParams,
        );
        return result.databaseNames;
    }

    public async changeDatabase(newDatabaseCredentials: IConnectionInfo): Promise<boolean> {
        const fileUri = this.vscodeWrapper.activeTextEditorUri;
        if (!this.isConnected(fileUri)) {
            this.vscodeWrapper.showWarningMessage(LocalizedConstants.msgChooseDatabaseNotConnected);
            return false;
        }
        await this.disconnect(fileUri);
        await this.connect(fileUri, newDatabaseCredentials);
        this.vscodeWrapper.logToOutputChannel(
            LocalizedConstants.msgChangedDatabase(
                newDatabaseCredentials.database,
                newDatabaseCredentials.server,
                fileUri,
            ),
        );
        return true;
    }

    public async onChooseLanguageFlavor(
        isSqlCmdMode: boolean = false,
        isSqlCmd: boolean = false,
    ): Promise<boolean> {
        const fileUri = this._vscodeWrapper.activeTextEditorUri;
        if (fileUri && this._vscodeWrapper.isEditingSqlFile) {
            if (isSqlCmdMode) {
                SqlToolsServerClient.instance.sendNotification(
                    LanguageServiceContracts.LanguageFlavorChangedNotification.type,
                    <LanguageServiceContracts.DidChangeLanguageFlavorParams>{
                        uri: fileUri,
                        language: isSqlCmd ? "sqlcmd" : "sql",
                        flavor: "MSSQL",
                    },
                );
                return true;
            }
            const flavor = await this.connectionUI.promptLanguageFlavor();
            if (!flavor) {
                return false;
            }
            this.statusView.languageFlavorChanged(fileUri, flavor);
            SqlToolsServerClient.instance.sendNotification(
                LanguageServiceContracts.LanguageFlavorChangedNotification.type,
                <LanguageServiceContracts.DidChangeLanguageFlavorParams>{
                    uri: fileUri,
                    language: "sql",
                    flavor: flavor,
                },
            );
            return true;
        } else {
            await this._vscodeWrapper.showWarningMessage(LocalizedConstants.msgOpenSqlFile);
            return false;
        }
    }

    // close active connection, if any
    public onDisconnect(): Promise<boolean> {
        return this.disconnect(this.vscodeWrapper.activeTextEditorUri);
    }

    public async disconnect(fileUri: string): Promise<boolean> {
        if (this.isConnected(fileUri)) {
            let disconnectParams = new ConnectionContracts.DisconnectParams();
            disconnectParams.ownerUri = fileUri;

            const result: ConnectionContracts.DisconnectResult = await this.client.sendRequest(
                ConnectionContracts.DisconnectRequest.type,
                disconnectParams,
            );
            if (this.statusView) {
                this.statusView.notConnected(fileUri);
            }
            if (result) {
                this.vscodeWrapper.logToOutputChannel(LocalizedConstants.msgDisconnected(fileUri));
            }

<<<<<<< HEAD
            this.removeActiveConnection(fileUri);
            vscode.commands.executeCommand(
                "setContext",
                "mssql.connections",
                this._connections,
            );
=======
            delete this._connections[fileUri];
            vscode.commands.executeCommand("setContext", "mssql.connections", this._connections);
>>>>>>> 2285966c
            return result;
        } else if (this.isConnecting(fileUri)) {
            // Prompt the user to cancel connecting
            await this.onCancelConnect();
            return true;
        } else {
            return true;
        }
    }

    /**
     * Helper to show all connections and perform connect logic.
     */
    public async showConnectionsAndConnect(fileUri: string): Promise<IConnectionInfo> {
        // show connection picklist
        const connectionProfileList = await this._connectionStore.getPickListItems();
        const connectionCreds = await this.connectionUI.promptForConnection(connectionProfileList);
        if (connectionCreds) {
            // close active connection
            await this.disconnect(fileUri);
            // connect to the server/database
            const result = await this.connect(fileUri, connectionCreds);
            await this.handleConnectionResult(result, fileUri, connectionCreds);
        }
        return connectionCreds;
    }

    /**
     * Get the server info for a connection
     * @param connectionCreds
     */
    public getServerInfo(connectionCredentials: IConnectionInfo): IServerInfo {
        if (this._connectionCredentialsToServerInfoMap.has(connectionCredentials)) {
            return this._connectionCredentialsToServerInfoMap.get(connectionCredentials);
        }
    }

    /**
     * Verifies the connection result. If connection failed because of invalid credentials,
     * tries to connect again by asking user for different credentials
     * @param result Connection result
     * @param fileUri file Uri
     * @param connectionCreds Connection Profile
     */
    public async handleConnectionResult(
        result: boolean,
        fileUri: string,
        connectionCreds: IConnectionInfo,
    ): Promise<boolean> {
        let connection = this._connections[fileUri];
        if (!result && connection && connection.loginFailed) {
            const newConnection =
                await this.connectionUI.createProfileWithDifferentCredentials(connectionCreds);
            if (newConnection) {
                const newResult = await this.connect(fileUri, newConnection);
                connection = this._connections[fileUri];
                if (!newResult && connection && connection.loginFailed) {
                    Utils.showErrorMsg(
                        LocalizedConstants.msgConnectionError(
                            connection.errorNumber,
                            connection.errorMessage,
                        ),
                    );
                }
                return newResult;
            } else {
                return true;
            }
        } else {
            return true;
        }
    }

    /**
     * Delete a credential from the credential store
     */
    public async deleteCredential(profile: IConnectionProfile): Promise<boolean> {
        return await this._connectionStore.deleteCredential(profile);
    }

    // let users pick from a picklist of connections
    public async onNewConnection(): Promise<IConnectionInfo> {
        const fileUri = this.vscodeWrapper.activeTextEditorUri;
        if (!fileUri) {
            // A text document needs to be open before we can connect
            this.vscodeWrapper.showWarningMessage(LocalizedConstants.msgOpenSqlFile);
            return undefined;
        } else if (!this.vscodeWrapper.isEditingSqlFile) {
            const result = await this.connectionUI.promptToChangeLanguageMode();
            if (result) {
                const credentials = await this.showConnectionsAndConnect(fileUri);
                return credentials;
            } else {
                return undefined;
            }
        }
        const creds = await this.showConnectionsAndConnect(fileUri);
        return creds;
    }

    /**
     * Checks the Entra token's validity, and refreshes if necessary.
     * Does nothing if connection is not using Entra auth.
     */
    public async confirmEntraTokenValidity(connectionInfo: IConnectionInfo) {
        if (connectionInfo.authenticationType !== Constants.azureMfa) {
            // Connection not using Entra auth, nothing to validate
            return;
        }

        if (
            AzureController.isTokenValid(connectionInfo.azureAccountToken, connectionInfo.expiresOn)
        ) {
            // Token not expired, nothing to refresh
            return;
        }

        let account: IAccount;
        let profile: ConnectionProfile;

        if (connectionInfo.accountId) {
            account = this.accountStore.getAccount(connectionInfo.accountId);
            profile = new ConnectionProfile(connectionInfo);
        } else {
            throw new Error(LocalizedConstants.cannotConnect);
        }

        if (!account) {
            throw new Error(LocalizedConstants.msgAccountNotFound);
        }

        // Always set username
        connectionInfo.user = account.displayInfo.displayName;
        connectionInfo.email = account.displayInfo.email;
        profile.user = account.displayInfo.displayName;
        profile.email = account.displayInfo.email;

        const azureAccountToken = await this.azureController.refreshAccessToken(
            account,
            this.accountStore,
            profile.tenantId,
            providerSettings.resources.databaseResource!,
        );

        if (!azureAccountToken) {
            let errorMessage = LocalizedConstants.msgAccountRefreshFailed;
            let refreshResult = await this.vscodeWrapper.showErrorMessage(
                errorMessage,
                LocalizedConstants.refreshTokenLabel,
            );
            if (refreshResult === LocalizedConstants.refreshTokenLabel) {
                await this.azureController.populateAccountProperties(
                    profile,
                    this.accountStore,
                    providerSettings.resources.databaseResource!,
                );
            } else {
                throw new Error(LocalizedConstants.cannotConnect);
            }
        } else {
            connectionInfo.azureAccountToken = azureAccountToken.token;
            connectionInfo.expiresOn = azureAccountToken.expiresOn;
        }
    }

    /**
     * create a new connection with the connectionCreds provided
     * @param fileUri
     * @param connectionCreds ConnectionInfo to connect with
     * @param promise Deferred promise to resolve when connection is complete
     * @returns true if connection is successful, false otherwise
     */
    public async connect(
        fileUri: string,
        connectionCreds: IConnectionInfo,
        promise?: Deferred<boolean>,
    ): Promise<boolean> {
        return await vscode.window.withProgress(
            {
                location: vscode.ProgressLocation.Notification,
                title: LocalizedConstants.connectProgressNoticationTitle,
                cancellable: false,
            },
            async (_progress, _cancellationToken) => {
                if (!connectionCreds.server && !connectionCreds.connectionString) {
                    throw new Error(LocalizedConstants.serverNameMissing);
                }

                if (connectionCreds.authenticationType === Constants.azureMfa) {
                    await this.confirmEntraTokenValidity(connectionCreds);
                }

<<<<<<< HEAD
                let connectionPromise = new Promise<boolean>(
                    async (resolve, reject) => {
                        if (
                            connectionCreds.connectionString?.includes(
                                ConnectionStore.CRED_PREFIX,
                            ) &&
                            connectionCreds.connectionString?.includes(
                                "isConnectionString:true",
                            )
                        ) {
                            let connectionString =
                                await this.connectionStore.lookupPassword(
                                    connectionCreds,
                                    true,
                                );
                            connectionCreds.connectionString = connectionString;
                        }

                        let connectionInfo: ConnectionInfo =
                            new ConnectionInfo();
                        connectionInfo.credentials = connectionCreds;
                        connectionInfo.connecting = true;
                        this.addActiveConnection(fileUri, connectionInfo);

                        // Note: must call flavor changed before connecting, or the timer showing an animation doesn't occur
                        if (this.statusView) {
                            this.statusView.languageFlavorChanged(
                                fileUri,
                                Constants.mssqlProviderName,
                            );
                            this.statusView.connecting(
                                fileUri,
                                connectionCreds,
                            );
                            this.statusView.languageFlavorChanged(
                                fileUri,
                                Constants.mssqlProviderName,
                            );
                        }
                        this.vscodeWrapper.logToOutputChannel(
                            LocalizedConstants.msgConnecting(
                                connectionCreds.server,
                                fileUri,
                            ),
=======
                let connectionPromise = new Promise<boolean>(async (resolve, reject) => {
                    if (
                        connectionCreds.connectionString?.includes(ConnectionStore.CRED_PREFIX) &&
                        connectionCreds.connectionString?.includes("isConnectionString:true")
                    ) {
                        let connectionString = await this.connectionStore.lookupPassword(
                            connectionCreds,
                            true,
>>>>>>> 2285966c
                        );
                        connectionCreds.connectionString = connectionString;
                    }

                    let connectionInfo: ConnectionInfo = new ConnectionInfo();
                    connectionInfo.credentials = connectionCreds;
                    connectionInfo.connecting = true;
                    this._connections[fileUri] = connectionInfo;

                    // Note: must call flavor changed before connecting, or the timer showing an animation doesn't occur
                    if (this.statusView) {
                        this.statusView.languageFlavorChanged(fileUri, Constants.mssqlProviderName);
                        this.statusView.connecting(fileUri, connectionCreds);
                        this.statusView.languageFlavorChanged(fileUri, Constants.mssqlProviderName);
                    }
                    this.vscodeWrapper.logToOutputChannel(
                        LocalizedConstants.msgConnecting(connectionCreds.server, fileUri),
                    );

                    // Setup the handler for the connection complete notification to call
                    connectionInfo.connectHandler = (connectResult, error) => {
                        if (error) {
                            reject(error);
                        } else {
                            vscode.commands.executeCommand(
                                "setContext",
                                "mssql.connections",
                                this._connections,
                            );
                            resolve(connectResult);
                        }
                    };

                    // package connection details for request message
                    const connectionDetails =
                        ConnectionCredentials.createConnectionDetails(connectionCreds);
                    let connectParams = new ConnectionContracts.ConnectParams();
                    connectParams.ownerUri = fileUri;
                    connectParams.connection = connectionDetails;

                    // send connection request message to service host
                    this._uriToConnectionPromiseMap.set(connectParams.ownerUri, promise!);
                    try {
                        const result = await this.client.sendRequest(
                            ConnectionContracts.ConnectionRequest.type,
                            connectParams,
                        );
                        if (!result) {
                            // Failed to process connect request
                            resolve(false);
                        }
                    } catch (error) {
                        reject(error);
                    }
                });
                return connectionPromise;
            },
        );
    }

    public async connectDialog(
        connectionCreds: IConnectionInfo,
    ): Promise<ConnectionContracts.ConnectionCompleteParams> {
        // If the connection info doesn't have server or connection string, throw an error
        if (!connectionCreds.server && !connectionCreds.connectionString) {
            throw new Error(LocalizedConstants.serverNameMissing);
        }

        // Check if the azure account token is present before sending connect request
        if (connectionCreds.authenticationType === Constants.azureMfa) {
            await this.confirmEntraTokenValidity(connectionCreds);
        }

        // Fetch the connection string from the connection store if necessary
        if (
            connectionCreds.connectionString?.includes(ConnectionStore.CRED_PREFIX) &&
            connectionCreds.connectionString?.includes("isConnectionString:true")
        ) {
            let connectionString = await this.connectionStore.lookupPassword(connectionCreds, true);
            connectionCreds.connectionString = connectionString;
        }

        const uri = ObjectExplorerUtils.getNodeUriFromProfile(
            connectionCreds as IConnectionProfile,
        );
        let connectionInfo: ConnectionInfo = new ConnectionInfo();
        connectionInfo.credentials = connectionCreds;
        connectionInfo.connecting = true;
        // Setup the handler for the connection complete notification to call
        connectionInfo.connectHandler = (connectionResult, error) => {};
        this._connections[uri] = connectionInfo;

        // Note: must call flavor changed before connecting, or the timer showing an animation doesn't occur
        if (this.statusView) {
            this.statusView.languageFlavorChanged(uri, Constants.mssqlProviderName);
            this.statusView.connecting(uri, connectionCreds);
            this.statusView.languageFlavorChanged(uri, Constants.mssqlProviderName);
        }

        // this.vscodeWrapper.logToOutputChannel(
        // 	Utils.formatString(LocalizedConstants.msgConnecting, connectionCreds.server, fileUri)
        // );

        const connectionDetails = ConnectionCredentials.createConnectionDetails(connectionCreds);
        let connectParams = new ConnectionContracts.ConnectParams();
        connectParams.ownerUri = uri;
        connectParams.connection = connectionDetails;

        const connectionCompletePromise =
            new Deferred<ConnectionContracts.ConnectionCompleteParams>();
        this._uriToConnectionCompleteParamsMap.set(
            connectParams.ownerUri,
            connectionCompletePromise,
        );

        try {
            const result = await this.client.sendRequest(
                ConnectionContracts.ConnectionRequest.type,
                connectParams,
            );
            if (!result) {
                // Failed to process connect request
                throw new Error("Failed to connect");
            }
        } catch (error) {
            throw new Error("Failed to connect");
        }

        return await connectionCompletePromise;
    }

    /**
     * Registers a listener that is triggered when the active connections change.
     *
     * @param listener - A callback function to be invoked when the "activeConnectionsChanged" event occurs.
     */
    public onActiveConnectionsChanged(listener: () => void): void {
        this._event.on("activeConnectionsChanged", listener);
    }

    private addActiveConnection(
        fileUri: string,
        connectionInfo: ConnectionInfo,
    ) {
        this._connections[fileUri] = connectionInfo;
        this._event.emit("activeConnectionsChanged");
    }

    private removeActiveConnection(fileUri: string): void {
        delete this._connections[fileUri];
        this._event.emit("activeConnectionsChanged");
    }

    public async onCancelConnect(): Promise<void> {
        const result = await this.connectionUI.promptToCancelConnection();
        if (result) {
            await this.cancelConnect();
        }
    }

    public async cancelConnect(): Promise<void> {
        let fileUri = this.vscodeWrapper.activeTextEditorUri;
        if (!fileUri || Utils.isEmpty(fileUri)) {
            return;
        }

        let cancelParams: ConnectionContracts.CancelConnectParams =
            new ConnectionContracts.CancelConnectParams();
        cancelParams.ownerUri = fileUri;

        const result = await this.client.sendRequest(
            ConnectionContracts.CancelConnectRequest.type,
            cancelParams,
        );
        if (result) {
            this.statusView.notConnected(fileUri);
        }
    }

    /**
     * Called when the 'Manage Connection Profiles' command is issued.
     */
    public onManageProfiles(): Promise<boolean> {
        // Show quick pick to create, edit, or remove profiles
        return this.connectionUI.promptToManageProfiles();
    }

    public async onClearPooledConnections(): Promise<void> {
        return await this._client.sendRequest(ClearPooledConnectionsRequest.type, {});
    }

    public async onCreateProfile(): Promise<boolean> {
        let self = this;
        const profile = await self.connectionUI.createAndSaveProfile(
            self.vscodeWrapper.isEditingSqlFile,
        );
        return profile ? true : false;
    }

    public onRemoveProfile(): Promise<boolean> {
        return this.connectionUI.removeProfile();
    }

    public async onDidCloseTextDocument(doc: vscode.TextDocument): Promise<void> {
        let docUri: string = doc.uri.toString(true);

        // If this file isn't connected, then don't do anything
        if (!this.isConnected(docUri)) {
            return;
        }

        // Disconnect the document's connection when we close it
        await this.disconnect(docUri);
    }

    public onDidOpenTextDocument(doc: vscode.TextDocument): void {
        let uri = doc.uri.toString(true);
        if (doc.languageId === "sql" && typeof this._connections[uri] === "undefined") {
            this.statusView.notConnected(uri);
        }
    }

    public async transferFileConnection(oldFileUri: string, newFileUri: string): Promise<void> {
        // Is the new file connected or the old file not connected?
        if (!this.isConnected(oldFileUri) || this.isConnected(newFileUri)) {
            return;
        }

        // Connect the saved uri and disconnect the untitled uri on successful connection
        let creds: IConnectionInfo = this._connections[oldFileUri].credentials;
        let result = await this.connect(newFileUri, creds);
        if (result) {
            await this.disconnect(oldFileUri);
        }
    }

    public async refreshAzureAccountToken(uri: string): Promise<void> {
        const profile = this.getConnectionInfo(uri);
        if (!profile) {
            this.vscodeWrapper.logToOutputChannel(LocalizedConstants.msgConnectionNotFound(uri));
            return;
        }

        // Wait for the pending reconnction promise if any
        const previousReconnectPromise = this._uriToConnectionPromiseMap.get(uri);
        if (previousReconnectPromise) {
            this.vscodeWrapper.logToOutputChannel(LocalizedConstants.msgFoundPendingReconnect(uri));
            try {
                const previousConnectionResult = await previousReconnectPromise;
                if (previousConnectionResult) {
                    this.vscodeWrapper.logToOutputChannel(
                        LocalizedConstants.msgPendingReconnectSuccess(uri),
                    );
                    return;
                }
                this.vscodeWrapper.logToOutputChannel(
                    LocalizedConstants.msgFoundPendingReconnectFailed(uri),
                );
            } catch (err) {
                this.vscodeWrapper.logToOutputChannel(
                    LocalizedConstants.msgFoundPendingReconnectError(uri, err),
                );
            }
        }

        const expiry = profile.credentials.expiresOn;
        if (typeof expiry === "number" && !Number.isNaN(expiry)) {
            if (AzureController.isTokenExpired(expiry)) {
                this.vscodeWrapper.logToOutputChannel(
                    LocalizedConstants.msgAcessTokenExpired(profile.connectionId, uri),
                );
                try {
                    let connectionResult = await this.connect(uri, profile.credentials);
                    if (!connectionResult) {
                        this.vscodeWrapper.showErrorMessage(
                            LocalizedConstants.msgRefreshConnection(profile.connectionId, uri),
                        );
                        throw new Error("Unable to refresh connection");
                    }
                    this.vscodeWrapper.logToOutputChannel(
                        LocalizedConstants.msgRefreshTokenSuccess(
                            profile.connectionId,
                            uri,
                            JSON.stringify(this.getConnectionInfo(uri)),
                        ),
                    );
                    return;
                } catch {
                    this.vscodeWrapper.showInformationMessage(
                        LocalizedConstants.msgRefreshTokenError,
                    );
                }
            }
            this.vscodeWrapper.logToOutputChannel(
                LocalizedConstants.msgRefreshTokenNotNeeded(profile.connectionId, uri),
            );
        }
        return;
    }

    public async addAccount(): Promise<IAccount> {
        let account = await this.connectionUI.addNewAccount();
        if (account) {
            this.vscodeWrapper.showInformationMessage(
                LocalizedConstants.accountAddedSuccessfully(account.displayInfo.displayName),
            );
        } else {
            this.vscodeWrapper.showErrorMessage(LocalizedConstants.accountCouldNotBeAdded);
        }
        return account;
    }

    public async removeAccount(prompter: IPrompter): Promise<void> {
        // list options for accounts to remove
        let questions: IQuestion[] = [];
        let azureAccountChoices = ConnectionProfile.getAccountChoices(this._accountStore);

        if (azureAccountChoices.length > 0) {
            questions.push({
                type: QuestionTypes.expand,
                name: "account",
                message: LocalizedConstants.azureChooseAccount,
                choices: azureAccountChoices,
            });

            return prompter.prompt<IAccount>(questions, true).then(async (answers) => {
                if (answers?.account) {
                    try {
                        if (answers.account.key) {
                            this._accountStore.removeAccount(answers.account.key.id);
                        } else {
                            await this._accountStore.pruneAccounts();
                        }
                        void this.azureController.removeAccount(answers.account);
                        this.vscodeWrapper.showInformationMessage(
                            LocalizedConstants.accountRemovedSuccessfully,
                        );
                    } catch (e) {
                        this.vscodeWrapper.showErrorMessage(
                            LocalizedConstants.accountRemovalFailed(e.message),
                        );
                    }
                }
            });
        } else {
            this.vscodeWrapper.showInformationMessage(LocalizedConstants.noAzureAccountForRemoval);
        }
    }

    public onClearTokenCache(): void {
        this.azureController.clearTokenCache();
        this.vscodeWrapper.showInformationMessage(LocalizedConstants.clearedAzureTokenCache);
    }
}<|MERGE_RESOLUTION|>--- conflicted
+++ resolved
@@ -985,17 +985,8 @@
                 this.vscodeWrapper.logToOutputChannel(LocalizedConstants.msgDisconnected(fileUri));
             }
 
-<<<<<<< HEAD
             this.removeActiveConnection(fileUri);
-            vscode.commands.executeCommand(
-                "setContext",
-                "mssql.connections",
-                this._connections,
-            );
-=======
-            delete this._connections[fileUri];
             vscode.commands.executeCommand("setContext", "mssql.connections", this._connections);
->>>>>>> 2285966c
             return result;
         } else if (this.isConnecting(fileUri)) {
             // Prompt the user to cancel connecting
@@ -1188,52 +1179,6 @@
                     await this.confirmEntraTokenValidity(connectionCreds);
                 }
 
-<<<<<<< HEAD
-                let connectionPromise = new Promise<boolean>(
-                    async (resolve, reject) => {
-                        if (
-                            connectionCreds.connectionString?.includes(
-                                ConnectionStore.CRED_PREFIX,
-                            ) &&
-                            connectionCreds.connectionString?.includes(
-                                "isConnectionString:true",
-                            )
-                        ) {
-                            let connectionString =
-                                await this.connectionStore.lookupPassword(
-                                    connectionCreds,
-                                    true,
-                                );
-                            connectionCreds.connectionString = connectionString;
-                        }
-
-                        let connectionInfo: ConnectionInfo =
-                            new ConnectionInfo();
-                        connectionInfo.credentials = connectionCreds;
-                        connectionInfo.connecting = true;
-                        this.addActiveConnection(fileUri, connectionInfo);
-
-                        // Note: must call flavor changed before connecting, or the timer showing an animation doesn't occur
-                        if (this.statusView) {
-                            this.statusView.languageFlavorChanged(
-                                fileUri,
-                                Constants.mssqlProviderName,
-                            );
-                            this.statusView.connecting(
-                                fileUri,
-                                connectionCreds,
-                            );
-                            this.statusView.languageFlavorChanged(
-                                fileUri,
-                                Constants.mssqlProviderName,
-                            );
-                        }
-                        this.vscodeWrapper.logToOutputChannel(
-                            LocalizedConstants.msgConnecting(
-                                connectionCreds.server,
-                                fileUri,
-                            ),
-=======
                 let connectionPromise = new Promise<boolean>(async (resolve, reject) => {
                     if (
                         connectionCreds.connectionString?.includes(ConnectionStore.CRED_PREFIX) &&
@@ -1242,7 +1187,6 @@
                         let connectionString = await this.connectionStore.lookupPassword(
                             connectionCreds,
                             true,
->>>>>>> 2285966c
                         );
                         connectionCreds.connectionString = connectionString;
                     }
@@ -1250,7 +1194,7 @@
                     let connectionInfo: ConnectionInfo = new ConnectionInfo();
                     connectionInfo.credentials = connectionCreds;
                     connectionInfo.connecting = true;
-                    this._connections[fileUri] = connectionInfo;
+                    this.addActiveConnection(fileUri, connectionInfo);
 
                     // Note: must call flavor changed before connecting, or the timer showing an animation doesn't occur
                     if (this.statusView) {
@@ -1383,10 +1327,7 @@
         this._event.on("activeConnectionsChanged", listener);
     }
 
-    private addActiveConnection(
-        fileUri: string,
-        connectionInfo: ConnectionInfo,
-    ) {
+    private addActiveConnection(fileUri: string, connectionInfo: ConnectionInfo) {
         this._connections[fileUri] = connectionInfo;
         this._event.emit("activeConnectionsChanged");
     }

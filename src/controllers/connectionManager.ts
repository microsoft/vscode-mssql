/*---------------------------------------------------------------------------------------------
 *  Copyright (c) Microsoft Corporation. All rights reserved.
 *  Licensed under the MIT License. See License.txt in the project root for license information.
 *--------------------------------------------------------------------------------------------*/

import * as vscode from "vscode";
import { NotificationHandler, RequestType } from "vscode-languageclient";
import { ConnectionDetails, IConnectionInfo, IServerInfo, IToken } from "vscode-mssql";
import { AccountService } from "../azure/accountService";
import { AccountStore } from "../azure/accountStore";
import { AzureController } from "../azure/azureController";
import { MsalAzureController } from "../azure/msal/msalAzureController";
import { getCloudSettings } from "../azure/providerSettings";
import * as Constants from "../constants/constants";
import * as LocalizedConstants from "../constants/locConstants";
import { CredentialStore } from "../credentialstore/credentialstore";
import { FirewallService } from "../firewall/firewallService";
import SqlToolsServerClient from "../languageservice/serviceclient";
import { ConnectionCredentials } from "../models/connectionCredentials";
import { ConnectionProfile } from "../models/connectionProfile";
import { ConnectionStore } from "../models/connectionStore";
import {
    IAccount,
    RequestSecurityTokenParams,
    RequestSecurityTokenResponse,
    SecurityTokenRequest,
} from "../models/contracts/azure";
import * as ConnectionContracts from "../models/contracts/connection";
import { ClearPooledConnectionsRequest, ConnectionSummary } from "../models/contracts/connection";
import * as LanguageServiceContracts from "../models/contracts/languageService";
import { AuthenticationTypes, EncryptOptions, IConnectionProfile } from "../models/interfaces";
import { PlatformInformation, Runtime } from "../models/platform";
import * as Utils from "../models/utils";
import { IPrompter, IQuestion, QuestionTypes } from "../prompts/question";
import { Deferred } from "../protocol";
import { ConnectionUI } from "../views/connectionUI";
import StatusView from "../views/statusView";
import VscodeWrapper from "./vscodeWrapper";
import { sendActionEvent, sendErrorEvent } from "../telemetry/telemetry";
import { TelemetryActions, TelemetryViews } from "../sharedInterfaces/telemetry";
import { DatabaseObjectSearchService } from "../services/databaseObjectSearchService";
import { ObjectExplorerUtils } from "../objectExplorer/objectExplorerUtils";
import { changeLanguageServiceForFile } from "../languageservice/utils";
import { AddFirewallRuleWebviewController } from "./addFirewallRuleWebviewController";
import { getErrorMessage } from "../utils/utils";
import { Logger } from "../models/logger";
import { getServerTypes } from "../models/connectionInfo";
import * as AzureConstants from "../azure/constants";

/**
 * Information for a document's connection. Exported for testing purposes.
 */
export class ConnectionInfo {
    /**
     * Connection GUID returned from the service host
     */
    public connectionId: string;

    /**
     * Credentials used to connect
     */
    public credentials: IConnectionInfo;

    /**
     * Information about the SQL Server instance.
     */
    public serverInfo: IServerInfo;

    /**
     * Whether the connection is in the process of connecting.
     */
    public connecting: boolean;

    /**
     * The MS SQL error number coming from the server
     */
    public errorNumber: number;

    /**
     * The MS SQL error message coming from the server
     */
    public errorMessage: string;

    /**
     * Messages returned from the SQL Tools Service during connection
     */
    public messages: string;

    public get loginFailed(): boolean {
        return this.errorNumber !== undefined && this.errorNumber === Constants.errorLoginFailed;
    }
}

export interface IReconnectAction {
    /**
     * Reconnect to the server with the provided profile
     * @param profile The connection profile to use for reconnection. If undefined, the connection creation was cancelled.
     */
    (profile: IConnectionProfile | undefined): Promise<void>;
}

export interface ConnectionSuccessfulEvent {
    connection: ConnectionInfo;
    fileUri: string;
}

// ConnectionManager class is the main controller for connection management
export default class ConnectionManager {
    private _statusView: StatusView;
    private _connections: { [fileUri: string]: ConnectionInfo };
    private _connectionCredentialsToServerInfoMap: Map<IConnectionInfo, IServerInfo>;
    private _uriToConnectionCompleteParamsMap: Map<
        string,
        Deferred<ConnectionContracts.ConnectionCompleteParams>
    >;
    private _keyVaultTokenCache: Map<string, IToken> = new Map<string, IToken>();
    private _accountService: AccountService;
    private _firewallService: FirewallService;
    public azureController: AzureController;

    private _onConnectionsChangedEmitter: vscode.EventEmitter<void> =
        new vscode.EventEmitter<void>();
    public readonly onConnectionsChanged: vscode.Event<void> =
        this._onConnectionsChangedEmitter.event;

    private _onSuccessfulConnectionEmitter: vscode.EventEmitter<ConnectionSuccessfulEvent> =
        new vscode.EventEmitter<ConnectionSuccessfulEvent>();
    public readonly onSuccessfulConnection: vscode.Event<ConnectionSuccessfulEvent> =
        this._onSuccessfulConnectionEmitter.event;

    public initialized: Deferred<void> = new Deferred<void>();

    constructor(
        private context: vscode.ExtensionContext,
        statusView: StatusView,
        prompter: IPrompter,
        _useLegacyConnectionExperience: boolean = false,
        private _logger?: Logger,
        private _client?: SqlToolsServerClient,
        private _vscodeWrapper?: VscodeWrapper,
        private _connectionStore?: ConnectionStore,
        private _credentialStore?: CredentialStore,
        private _connectionUI?: ConnectionUI,
        private _accountStore?: AccountStore,
    ) {
        this._statusView = statusView;
        this._connections = {};
        this._connectionCredentialsToServerInfoMap = new Map<IConnectionInfo, IServerInfo>();
        this._uriToConnectionCompleteParamsMap = new Map<
            string,
            Deferred<ConnectionContracts.ConnectionCompleteParams>
        >();

        if (!this.client) {
            this.client = SqlToolsServerClient.instance;
        }
        if (!this.vscodeWrapper) {
            this.vscodeWrapper = new VscodeWrapper();
        }

        if (!this._logger) {
            this._logger = Logger.create(this._vscodeWrapper.outputChannel, "ConnectionManager");
        }

        if (!this._credentialStore) {
            this._credentialStore = new CredentialStore(context, this._vscodeWrapper);
        }

        if (!this._connectionStore) {
            this._connectionStore = new ConnectionStore(context, this._credentialStore);
        }

        if (!this._accountStore) {
            this._accountStore = new AccountStore(context, this.vscodeWrapper);
        }

        if (!this._connectionUI) {
            this._connectionUI = new ConnectionUI(
                this,
                context,
                this._connectionStore,
                this._accountStore,
                prompter,
                _useLegacyConnectionExperience,
                this.vscodeWrapper,
            );
        }

        if (!this.azureController) {
            this.azureController = new MsalAzureController(
                context,
                prompter,
                this._credentialStore,
            );

            this.azureController.init();
        }

        // Initiate the firewall service
        this._accountService = new AccountService(
            this.client,
            this._accountStore,
            this.azureController,
        );
        this._firewallService = new FirewallService(this._accountService);

        if (this.client !== undefined) {
            this.client.onNotification(
                ConnectionContracts.ConnectionChangedNotification.type,
                this.handleConnectionChangedNotification(),
            );
            this.client.onNotification(
                ConnectionContracts.ConnectionCompleteNotification.type,
                this.handleConnectionCompleteNotification(),
            );
            this.client.onNotification(
                LanguageServiceContracts.IntelliSenseReadyNotification.type,
                this.handleLanguageServiceUpdateNotification(),
            );
            this.client.onNotification(
                LanguageServiceContracts.NonTSqlNotification.type,
                this.handleNonTSqlNotification(),
            );
            this.client.onRequest(
                SecurityTokenRequest.type,
                this.handleSecurityTokenRequest.bind(this),
            );
        }
        void this.initialize();
    }

    private async initialize(): Promise<void> {
        await this.connectionStore.initialized;
        await this.migrateLegacyConnectionProfiles();

        this.initialized.resolve();
    }

    /**
     * Exposed for testing purposes
     */
    public get vscodeWrapper(): VscodeWrapper {
        return this._vscodeWrapper!;
    }

    /**
     * Exposed for testing purposes
     */
    public set vscodeWrapper(wrapper: VscodeWrapper) {
        this._vscodeWrapper = wrapper;
    }

    public get activeConnections(): { [fileUri: string]: ConnectionInfo } {
        return this._connections;
    }

    /**
     * Exposed for testing purposes
     */
    public get client(): SqlToolsServerClient {
        return this._client!;
    }

    /**
     * Exposed for testing purposes
     */
    public set client(client: SqlToolsServerClient) {
        this._client = client;
    }

    /**
     * Get the connection view
     */
    public get connectionUI(): ConnectionUI {
        return this._connectionUI!;
    }

    /**
     * Exposed for testing purposes
     */
    public get statusView(): StatusView {
        return this._statusView;
    }

    /**
     * Exposed for testing purposes
     */
    public set statusView(value: StatusView) {
        this._statusView = value;
    }

    /**
     * Exposed for testing purposes
     */
    public get connectionStore(): ConnectionStore {
        return this._connectionStore!;
    }

    /**
     * Exposed for testing purposes
     */
    public set connectionStore(value: ConnectionStore) {
        this._connectionStore = value;
    }

    /**
     * Exposed for testing purposes
     */
    public get accountStore(): AccountStore {
        return this._accountStore!;
    }

    /**
     * Exposed for testing purposes
     */
    public set accountStore(value: AccountStore) {
        this._accountStore = value;
    }

    /**
     * Exposed for testing purposes
     */
    public get connectionCount(): number {
        return Object.keys(this._connections).length;
    }

    public get accountService(): AccountService {
        return this._accountService;
    }

    public get firewallService(): FirewallService {
        return this._firewallService;
    }

    public isActiveConnection(credential: IConnectionInfo): boolean {
        const connectedCredentials = Object.keys(this._connections).map(
            (uri) => this._connections[uri].credentials,
        );
        for (let connectedCredential of connectedCredentials) {
            if (Utils.isSameConnectionInfo(credential, connectedCredential)) {
                return true;
            }
        }
        return false;
    }

    public getUriForConnection(connection: IConnectionInfo): string {
        for (let uri of Object.keys(this._connections)) {
            if (Utils.isSameConnectionInfo(this._connections[uri].credentials, connection)) {
                return uri;
            }
        }
        return undefined;
    }

    public getUriForScmpConnection(connection: IConnectionInfo): string {
        for (let uri of Object.keys(this._connections)) {
            if (Utils.isSameScmpConnection(this._connections[uri].credentials, connection)) {
                return uri;
            }
        }
        return undefined;
    }

    public isConnected(fileUri: string): boolean {
        return (
            fileUri in this._connections &&
            this._connections[fileUri].connectionId &&
            Utils.isNotEmpty(this._connections[fileUri].connectionId) &&
            this._connections[fileUri].connecting === false &&
            this._connections[fileUri].errorNumber === undefined &&
            this._connections[fileUri].errorMessage === undefined
        );
    }

    public isConnecting(fileUri: string): boolean {
        return fileUri in this._connections && this._connections[fileUri].connecting;
    }

    public async findMatchingProfile(
        connProfile: IConnectionProfile,
    ): Promise<{ profile: IConnectionProfile; score: Utils.MatchScore } | undefined> {
        return this.connectionStore.findMatchingProfile(connProfile);
    }

    /**
     * Get the connection string for the provided connection Uri or ConnectionDetails.
     * @param connectionUriOrDetails Either the connection Uri for the connection or the connection details for the connection is required.
     * @param includePassword (optional) if password should be included in connection string; default is false
     * @param includeApplicationName (optional) if application name should be included in connection string; default is true
     * @returns connection string for the connection
     */
    public async getConnectionString(
        connectionUriOrDetails: string | ConnectionDetails,
        includePassword: boolean = false,
        includeApplicationName: boolean = true,
    ): Promise<string> {
        const listParams = new ConnectionContracts.GetConnectionStringParams();
        if (typeof connectionUriOrDetails === "string") {
            listParams.ownerUri = connectionUriOrDetails;
        } else {
            listParams.connectionDetails = connectionUriOrDetails;
        }
        listParams.includePassword = includePassword;
        listParams.includeApplicationName = includeApplicationName;
        return this.client.sendRequest(
            ConnectionContracts.GetConnectionStringRequest.type,
            listParams,
        );
    }

    /**
     * Parses the connection string into a ConnectionDetails object
     */
    public async parseConnectionString(connectionString: string): Promise<ConnectionDetails> {
        return await this.client.sendRequest(
            ConnectionContracts.ParseConnectionStringRequest.type,
            connectionString,
        );
    }

    /**
     * Set connection details for the provided connection info
     * Able to use this for getConnectionString requests to STS that require ConnectionDetails type
     * @param connectionInfo connection info of the connection
     * @returns connection details credentials for the connection
     */
    public createConnectionDetails(connectionInfo: IConnectionInfo): ConnectionDetails {
        return ConnectionCredentials.createConnectionDetails(connectionInfo);
    }

    /**
     * Send a request to the SQL Tools Server client
     * @param requestType The type of the request
     * @param params The params to pass with the request
     * @returns A promise object for when the request receives a response
     */
    public async sendRequest<P, R, E, R0>(
        requestType: RequestType<P, R, E, R0>,
        params?: P,
    ): Promise<R> {
        return await this.client.sendRequest(requestType, params);
    }

    /**
     * Exposed for testing purposes.
     */
    public getConnectionInfo(fileUri: string): ConnectionInfo {
        return this._connections[fileUri];
    }

    /**
     * Public for testing purposes only.
     */
    public handleLanguageServiceUpdateNotification(): NotificationHandler<LanguageServiceContracts.IntelliSenseReadyParams> {
        // Using a lambda here to perform variable capture on the 'this' reference
        return (event: LanguageServiceContracts.IntelliSenseReadyParams): void => {
            this._statusView.languageServiceStatusChanged(
                event.ownerUri,
                LocalizedConstants.intelliSenseUpdatedStatus,
            );
        };
    }

    public handleNonTSqlNotification(): NotificationHandler<LanguageServiceContracts.NonTSqlParams> {
        // Using a lambda here to perform variable capture on the 'this' reference

        return async (event: LanguageServiceContracts.NonTSqlParams): Promise<void> => {
            const autoDisable: boolean | undefined = await this._vscodeWrapper
                .getConfiguration()
                .get(Constants.configAutoDisableNonTSqlLanguageService);

            // autoDisable set to false, so do nothing
            if (autoDisable === false) {
                return;
            }
            // autoDisable set to true, so disable language service
            else if (autoDisable) {
                changeLanguageServiceForFile(
                    SqlToolsServerClient.instance,
                    event.ownerUri,
                    Constants.noneProviderName,
                    this._statusView,
                );
            }
            // autoDisable not set yet; prompt the user for what to do
            else {
                const selectedOption = await vscode.window.showInformationMessage(
                    LocalizedConstants.autoDisableNonTSqlLanguageServicePrompt,
                    LocalizedConstants.msgYes,
                    LocalizedConstants.msgNo,
                );

                if (selectedOption === LocalizedConstants.msgYes) {
                    changeLanguageServiceForFile(
                        SqlToolsServerClient.instance,
                        event.ownerUri,
                        Constants.noneProviderName,
                        this._statusView,
                    );

                    sendActionEvent(
                        TelemetryViews.QueryEditor,
                        TelemetryActions.DisableLanguageServiceForNonTSqlFiles,
                        { selectedOption: LocalizedConstants.msgYes },
                    );

                    await this._vscodeWrapper
                        .getConfiguration()
                        .update(
                            Constants.configAutoDisableNonTSqlLanguageService,
                            true,
                            vscode.ConfigurationTarget.Global,
                        );
                } else if (selectedOption === LocalizedConstants.msgNo) {
                    await this._vscodeWrapper
                        .getConfiguration()
                        .update(
                            Constants.configAutoDisableNonTSqlLanguageService,
                            false,
                            vscode.ConfigurationTarget.Global,
                        );
                    sendActionEvent(
                        TelemetryViews.QueryEditor,
                        TelemetryActions.DisableLanguageServiceForNonTSqlFiles,
                        { selectedOption: LocalizedConstants.msgNo },
                    );
                } else {
                    sendActionEvent(
                        TelemetryViews.QueryEditor,
                        TelemetryActions.DisableLanguageServiceForNonTSqlFiles,
                        { selectedOption: LocalizedConstants.dismiss },
                    );
                }
            }
        };
    }

    /**
     * Public for testing purposes only.
     */
    public handleConnectionChangedNotification(): NotificationHandler<ConnectionContracts.ConnectionChangedParams> {
        // Using a lambda here to perform variable capture on the 'this' reference
        const self = this;
        return (event: ConnectionContracts.ConnectionChangedParams): void => {
            if (self.isConnected(event.ownerUri)) {
                let connectionInfo: ConnectionInfo = self._connections[event.ownerUri];
                connectionInfo.credentials.server = event.connection.serverName;
                connectionInfo.credentials.database = event.connection.databaseName;
                connectionInfo.credentials.user = event.connection.userName;

                void self._statusView.connectSuccess(
                    event.ownerUri,
                    connectionInfo.credentials,
                    connectionInfo.serverInfo,
                );

                let logMessage = LocalizedConstants.msgChangedDatabaseContext(
                    event.connection.databaseName,
                    event.ownerUri,
                );

                self.vscodeWrapper.logToOutputChannel(logMessage);
            }
        };
    }

    /**
     * Public for testing purposes only.
     */
    public handleConnectionCompleteNotification(): NotificationHandler<ConnectionContracts.ConnectionCompleteParams> {
        // Using a lambda here to perform variable capture on the 'this' reference
        const self = this;
        return async (result: ConnectionContracts.ConnectionCompleteParams): Promise<void> => {
            const fileUri = result.ownerUri;
            const completionPromise = self._uriToConnectionCompleteParamsMap.get(fileUri);
            if (completionPromise) {
                completionPromise.resolve(result);
                self._uriToConnectionCompleteParamsMap.delete(fileUri);
            }
        };
    }

    public async showInstructionTextAsWarning(
        profile: IConnectionProfile,
        reconnectAction: IReconnectAction,
    ): Promise<void> {
        const selection = await this.vscodeWrapper.showWarningMessageAdvanced(
            LocalizedConstants.msgPromptSSLCertificateValidationFailed,
            { modal: false },
            [
                LocalizedConstants.enableTrustServerCertificate,
                LocalizedConstants.readMore,
                LocalizedConstants.Common.cancel,
            ],
        );
        if (selection === LocalizedConstants.enableTrustServerCertificate) {
            if (profile.connectionString) {
                // Append connection string with encryption options
                profile.connectionString = profile.connectionString.concat(
                    "; Encrypt=true; Trust Server Certificate=true;",
                );
            }
            profile.encrypt = EncryptOptions.Mandatory;
            profile.trustServerCertificate = true;
            await reconnectAction(profile);
        } else if (selection === LocalizedConstants.readMore) {
            this.vscodeWrapper.openExternal(Constants.encryptionBlogLink);
            await this.showInstructionTextAsWarning(profile, reconnectAction);
        } else if (selection === LocalizedConstants.Common.cancel) {
            await reconnectAction(undefined);
        }
    }

    /**
     * Handles SSL errors by showing a warning message and allowing the user to update their connection profile.
     * @param profile The connection profile to update.
     * @returns The updated connection information or undefined if the user cancels the operation.
     */
    public async handleSSLError(profile: IConnectionProfile): Promise<IConnectionInfo | undefined> {
        let updatedConn: IConnectionInfo | undefined;
        await this.showInstructionTextAsWarning(profile, async (updatedConnection) => {
            // If the operation was cancelled, we return undefined indicating that the connection was not fixed.
            if (!updatedConnection) {
                return;
            }
            vscode.commands.executeCommand(
                Constants.cmdConnectObjectExplorerProfile,
                updatedConnection,
            );
            updatedConn = updatedConnection;
        });
        return updatedConn;
    }

    /**
     * Handles a firewall error by showing the Add Firewall Rule dialog to the user.
     * @param credentials The connection info for the connection that had the firewall error
     * @param errorMessage The error message from the firewall error
     * @returns Whether the firewall error was handled (i.e. user added a rule)
     */
    public async handleFirewallError(
        credentials: IConnectionInfo,
        errorMessage: string,
    ): Promise<boolean> {
        const addFirewallRuleController = new AddFirewallRuleWebviewController(
            this.context,
            this._vscodeWrapper,
            {
                serverName: credentials.server,
                errorMessage: errorMessage,
            },
            this.firewallService,
        );
        addFirewallRuleController.panel.reveal();

        return await addFirewallRuleController.dialogResult;
    }

    /**
     * Tries to add a connection to the list of most recently used connections. It saves the original credentials used to create the connection.
     * @param connection The original connection returned from the connect operation. It could be null if the connection operation was not successful.
     */
    private async tryAddMruConnection(connection: ConnectionInfo): Promise<void> {
        if (connection?.credentials) {
            let connectionToSave: IConnectionInfo = Object.assign({}, connection.credentials);
            await this._connectionStore.addRecentlyUsed(connectionToSave);
        }
    }

    /**
     * Populates a credential object based on the credential connection string
     */
    private async populateCredentialsFromConnectionString(
        credentials: IConnectionInfo,
        connectionSummary: ConnectionSummary,
    ): Promise<IConnectionInfo> {
        // populate credential details
        credentials.database = connectionSummary.databaseName;
        credentials.user = connectionSummary.userName;
        credentials.server = connectionSummary.serverName;

        // save credentials if needed
        let isPasswordBased: boolean = ConnectionCredentials.isPasswordBasedConnectionString(
            credentials.connectionString,
        );
        if (isPasswordBased) {
            // save the connection string here
            await this._connectionStore.saveProfileWithConnectionString(
                credentials as IConnectionProfile,
            );
            // replace the conn string from the profile
            credentials.connectionString = ConnectionStore.formatCredentialId(
                credentials.server,
                credentials.database,
                credentials.user,
                ConnectionStore.CRED_PROFILE_USER,
                true,
            );

            // set auth type
            credentials.authenticationType = Constants.sqlAuthentication;

            // set savePassword to true so that credentials are automatically
            // deleted if the settings file is manually changed
            (credentials as IConnectionProfile).savePassword = true;
        } else {
            credentials.authenticationType = Constants.integratedauth;
        }

        return credentials;
    }

    /**
     * Clear the recently used connections list in the connection store.
     * @returns a boolean value indicating whether the credentials were deleted successfully.
     */
    public clearRecentConnectionsList(): Promise<boolean> {
        return this.connectionStore.clearRecentlyUsed();
    }

    // choose database to use on current server from UI
    public async onChooseDatabase(): Promise<boolean> {
        const fileUri = this.vscodeWrapper.activeTextEditorUri;
        if (!this.isConnected(fileUri)) {
            this.vscodeWrapper.showWarningMessage(LocalizedConstants.msgChooseDatabaseNotConnected);
            return false;
        }

        // Get list of databases on current server
        let listParams = new ConnectionContracts.ListDatabasesParams();
        listParams.ownerUri = fileUri;
        const result: ConnectionContracts.ListDatabasesResult = await this.client.sendRequest(
            ConnectionContracts.ListDatabasesRequest.type,
            listParams,
        );
        // Then let the user select a new database to connect to
        const newDatabaseCredentials = await this.connectionUI.showDatabasesOnCurrentServer(
            this._connections[fileUri].credentials,
            result.databaseNames,
        );
        if (newDatabaseCredentials) {
            this.vscodeWrapper.logToOutputChannel(
                LocalizedConstants.msgChangingDatabase(
                    newDatabaseCredentials.database,
                    newDatabaseCredentials.server,
                    fileUri,
                ),
            );
            await this.disconnect(fileUri);
            await this.connect(fileUri, newDatabaseCredentials);
            this.vscodeWrapper.logToOutputChannel(
                LocalizedConstants.msgChangedDatabase(
                    newDatabaseCredentials.database,
                    newDatabaseCredentials.server,
                    fileUri,
                ),
            );
            this._connections[fileUri].credentials = newDatabaseCredentials;
            return true;
        } else {
            return false;
        }
    }

    /**
     * Retrieves the list of databases for the connection specified by the given URI.
     * @param connectionUri The URI of the connection to list the databases for
     * @returns The list of databases retrieved from the connection
     */
    public async listDatabases(connectionUri: string): Promise<string[]> {
        await this.refreshAzureAccountToken(connectionUri);
        const listParams = new ConnectionContracts.ListDatabasesParams();
        listParams.ownerUri = connectionUri;
        const result: ConnectionContracts.ListDatabasesResult = await this.client.sendRequest(
            ConnectionContracts.ListDatabasesRequest.type,
            listParams,
        );
        return result.databaseNames;
    }

    public async changeDatabase(newDatabaseCredentials: IConnectionInfo): Promise<boolean> {
        const fileUri = this.vscodeWrapper.activeTextEditorUri;
        if (!this.isConnected(fileUri)) {
            this.vscodeWrapper.showWarningMessage(LocalizedConstants.msgChooseDatabaseNotConnected);
            return false;
        }
        await this.disconnect(fileUri);
        await this.connect(fileUri, newDatabaseCredentials);
        this.vscodeWrapper.logToOutputChannel(
            LocalizedConstants.msgChangedDatabase(
                newDatabaseCredentials.database,
                newDatabaseCredentials.server,
                fileUri,
            ),
        );
        return true;
    }

    public async onChooseLanguageFlavor(
        isSqlCmdMode: boolean = false,
        isSqlCmd: boolean = false,
    ): Promise<boolean> {
        const fileUri = this._vscodeWrapper.activeTextEditorUri;
        if (fileUri && this._vscodeWrapper.isEditingSqlFile) {
            if (isSqlCmdMode) {
                SqlToolsServerClient.instance.sendNotification(
                    LanguageServiceContracts.LanguageFlavorChangedNotification.type,
                    <LanguageServiceContracts.DidChangeLanguageFlavorParams>{
                        uri: fileUri,
                        language: isSqlCmd ? "sqlcmd" : "sql",
                        flavor: "MSSQL",
                    },
                );
                return true;
            }
            const flavor = await this.connectionUI.promptLanguageFlavor();
            if (!flavor) {
                return false;
            }
            this.statusView.languageFlavorChanged(fileUri, flavor);
            SqlToolsServerClient.instance.sendNotification(
                LanguageServiceContracts.LanguageFlavorChangedNotification.type,
                <LanguageServiceContracts.DidChangeLanguageFlavorParams>{
                    uri: fileUri,
                    language: "sql",
                    flavor: flavor,
                },
            );
            return true;
        } else {
            await this._vscodeWrapper.showWarningMessage(LocalizedConstants.msgOpenSqlFile);
            return false;
        }
    }

    // close active connection, if any
    public onDisconnect(): Promise<boolean> {
        return this.disconnect(this.vscodeWrapper.activeTextEditorUri);
    }

    /**
     * Disconnect from the database
     * @param fileUri The URI of the file to disconnect
     * @returns A promise that resolves to a boolean indicating success or failure
     */
    public async disconnect(fileUri: string): Promise<boolean> {
        if (this.isConnected(fileUri)) {
            let disconnectParams = new ConnectionContracts.DisconnectParams();
            disconnectParams.ownerUri = fileUri;

            const result: ConnectionContracts.DisconnectResult = await this.client.sendRequest(
                ConnectionContracts.DisconnectRequest.type,
                disconnectParams,
            );
            if (this.statusView) {
                this.statusView.setNotConnected(fileUri);
            }
            if (result) {
                this.vscodeWrapper.logToOutputChannel(LocalizedConstants.msgDisconnected(fileUri));
            }

            // Free any search metadata cached for this connection
            try {
                DatabaseObjectSearchService.clearCache(fileUri);
            } catch {
                // best-effort cleanup; ignore errors
            }

            this.removeActiveConnection(fileUri);
            return result;
        } else if (this.isConnecting(fileUri)) {
            // Prompt the user to cancel connecting
            await this.onCancelConnect();
            return true;
        } else {
            return true;
        }
    }

    private updateConnectionsContext() {
        /**
         * Making sure we keep encodings in the context. We need to convert the keys
         * to Uri and back to string because the keys in _connections might have skipped encoding.
         * This is done to match the behavior of how vscode core handles resource URIs in
         * contexts.
         * https://github.com/microsoft/vscode/blob/bb5a3c607b14787009f8e9fadb720beee596133c/src/vs/workbench/common/contextkeys.ts#L261C1-L262C1
         * TODO: aaskhan find the underlying issue that causes the mismatch in encoding and fix it.
         */
        vscode.commands.executeCommand(
            "setContext",
            "mssql.connections",
            Object.keys(this._connections)
                .filter((key) => this.isConnected(key))
                .map((key) => {
                    try {
                        key = vscode.Uri.parse(key).toString();
                    } catch (error) {
                        // ignore errors from invalid URIs. Most probably an OE based key
                        this._logger.verbose(
                            "Error parsing URI, most probably an OE based key:",
                            getErrorMessage(error),
                        );
                    }
                    return key;
                }),
        );
    }

    /**
     * Helper to show all connections and perform connect logic.
     */
    public async showConnectionsAndConnect(fileUri: string): Promise<IConnectionInfo> {
        // show connection picklist
        const connectionProfileList = await this._connectionStore.getPickListItems();
        const connectionCreds = await this.connectionUI.promptForConnection(connectionProfileList);
        if (connectionCreds) {
            // close active connection
            await this.disconnect(fileUri);
            // connect to the server/database
            let result = await this.connect(fileUri, connectionCreds);
            if (result) {
                return connectionCreds;
            } else {
                return undefined;
            }
        }
    }

    /**
     * Get the server info for a connection
     * @param connectionCreds
     */
    public getServerInfo(connectionCredentials: IConnectionInfo): IServerInfo {
        if (!connectionCredentials) {
            return undefined;
        }
        if (this._connectionCredentialsToServerInfoMap.has(connectionCredentials)) {
            return this._connectionCredentialsToServerInfoMap.get(connectionCredentials);
        }
        for (const connection of this._connectionCredentialsToServerInfoMap.keys()) {
            if (Utils.isSameConnectionInfo(connection, connectionCredentials)) {
                return this._connectionCredentialsToServerInfoMap.get(connection);
            }
        }
    }

    /**
     * Delete a credential from the credential store
     */
    public async deleteCredential(profile: IConnectionProfile): Promise<void> {
        await this._connectionStore.deleteCredential(profile);
    }

    /**
     * Confirm that the is in a ready-to-connect state (active document is a SQL file),
     * then prompts the user to select a connection via quickpick
     * @returns the connection profile selected by the user, or undefined if canceled
     */
    public async onNewConnection(): Promise<IConnectionInfo> {
        const fileUri = this.vscodeWrapper.activeTextEditorUri;
        if (!fileUri) {
            // A text document needs to be open before we can connect
            this.vscodeWrapper.showWarningMessage(LocalizedConstants.msgOpenSqlFile);
            return undefined;
        }

        if (!this.vscodeWrapper.isEditingSqlFile) {
            if (!(await this.connectionUI.promptToChangeLanguageMode())) {
                return undefined; // cancel operation
            }
        }

        const connProfile = await this.showConnectionsAndConnect(fileUri);
        return connProfile;
    }

    /**
     * Checks the Entra token's validity, and refreshes if necessary.
     * Does nothing if connection is not using Entra auth.
     * throws if token refresh fails or if account/profile cannot be found.
     */
    public async confirmEntraTokenValidity(connectionInfo: IConnectionInfo) {
        if (connectionInfo.authenticationType !== Constants.azureMfa) {
            // Connection not using Entra auth, nothing to validate
            return;
        }

        if (
            AzureController.isTokenValid(connectionInfo.azureAccountToken, connectionInfo.expiresOn)
        ) {
            // Token not expired, nothing to refresh
            return;
        }

        let account: IAccount;
        let profile: ConnectionProfile;

        if (connectionInfo.accountId) {
            account = await this.accountStore.getAccount(connectionInfo.accountId);
            profile = new ConnectionProfile(connectionInfo);
        } else {
            throw new Error(LocalizedConstants.cannotConnect);
        }

        if (!account) {
            throw new Error(LocalizedConstants.msgAccountNotFound);
        }

        // Always set username
        connectionInfo.user = account.displayInfo.displayName;
        connectionInfo.email = account.displayInfo.email;
        profile.user = account.displayInfo.displayName;
        profile.email = account.displayInfo.email;

<<<<<<< HEAD
        const azureAccountToken = await this.azureController.refreshAccessToken(
            account,
            this.accountStore,
            profile.tenantId,
            getCloudSettings(account.key.providerId).settings.sqlResource!,
        );
=======
        const refreshTask = async () => {
            return await this.azureController.refreshAccessToken(
                account,
                this.accountStore,
                profile.tenantId,
                providerSettings.resources.databaseResource!,
            );
        };

        /**
         * Token refresh code cannot figure out if the user closed the browser window,
         * so we wrap it in a cancellable progress dialog to allow the user to cancel
         * the operation. If the user cancels, we resolve with undefined and handle
         * that case below.
         */
        const azureAccountToken = await new Promise<IToken | undefined>((resolve) => {
            vscode.window.withProgress(
                {
                    location: vscode.ProgressLocation.Notification,
                    title: LocalizedConstants.ObjectExplorer.AzureSignInMessage,
                    cancellable: true,
                },
                async (progress, token) => {
                    token.onCancellationRequested(() => {
                        this._logger.verbose("Azure sign in cancelled by user.");
                        resolve(undefined);
                    });
                    try {
                        resolve(await refreshTask());
                    } catch (error) {
                        this._logger.error("Error refreshing account: " + error);
                        this._vscodeWrapper.showErrorMessage(error.message);
                        resolve(undefined);
                    }
                },
            );
        });
>>>>>>> 9d22e783

        if (!azureAccountToken) {
            let errorMessage = LocalizedConstants.msgAccountRefreshFailed;
            let refreshResult = await this.vscodeWrapper.showErrorMessage(
                errorMessage,
                LocalizedConstants.refreshTokenLabel,
            );
            if (refreshResult === LocalizedConstants.refreshTokenLabel) {
                await this.azureController.populateAccountProperties(
                    profile,
                    this.accountStore,
                    getCloudSettings(account.key.providerId).settings.sqlResource!,
                );
            } else {
                throw new Error(LocalizedConstants.cannotConnect);
            }
        } else {
            connectionInfo.azureAccountToken = azureAccountToken.token;
            connectionInfo.expiresOn = azureAccountToken.expiresOn;
        }
    }

    /**
     * Handles password-based credential authentication by prompting for password if needed.
     * This method checks if a password is required and prompts the user if it's not saved or available.
     *
     * @param connectionCreds The connection credentials to process
     * @returns Promise that resolves to true if password handling was successful, false if user cancelled
     */
    public async handlePasswordBasedCredentials(
        connectionCreds: IConnectionInfo,
    ): Promise<boolean> {
        if (ConnectionCredentials.isPasswordBasedCredential(connectionCreds)) {
            // show password prompt if SQL Login and password isn't saved
            let password = connectionCreds.password;
            if (Utils.isEmpty(password)) {
                password = await this.connectionStore.lookupPassword(connectionCreds);
                if (!password) {
                    password = await this.connectionUI.promptForPassword();
                    if (!password) {
                        return false;
                    }
                }

                if (connectionCreds.authenticationType !== Constants.azureMfa) {
                    connectionCreds.azureAccountToken = undefined;
                }
                connectionCreds.password = password;
            }
        }
        return true;
    }

    /**
     * Saves password for the connection profile on successful connection.
     * NOTE: To be only called when the connection is successful.
     * @param profile Profile to save password for
     */
    public async handlePasswordStorageOnConnect(profile: IConnectionProfile): Promise<void> {
        await this.connectionStore.saveProfilePasswordIfNeeded(profile);
    }

    /**
     * Creates a new connection with provided credentials.
     * @param fileUri file URI for the connection. If not provided, a new URI will be generated.
     * @param credentials credentials to connect with
     * @param shouldHandleErrors whether to handle connection errors with UI prompts.
     * If false, the method will return false on error instead of trying to fix it.
     * To be used by connection dialog where errors are handled in the dialog itself.
     * @returns true if connection was successful, false otherwise.
     */
    public async connect(
        fileUri: string,
        credentials: IConnectionInfo,
        shouldHandleErrors: boolean = true,
    ): Promise<boolean> {
        if (!fileUri) {
            fileUri = `${ObjectExplorerUtils.getNodeUriFromProfile(credentials as IConnectionProfile)}_${Utils.generateGuid()}`;
        }

        credentials = await this.prepareConnectionInfo(credentials);

        // Add the connection to the active connections list
        let connectionInfo: ConnectionInfo = new ConnectionInfo();
        connectionInfo.credentials = credentials;
        connectionInfo.connecting = true;

        // Note: must call flavor changed before connecting, or the timer showing an animation doesn't occur
        if (this.statusView) {
            this.statusView.languageFlavorChanged(fileUri, Constants.mssqlProviderName);
            this.statusView.setConnecting(fileUri, credentials);
            this.statusView.languageFlavorChanged(fileUri, Constants.mssqlProviderName);
        }

        this.vscodeWrapper.logToOutputChannel(
            LocalizedConstants.msgConnecting(credentials.server, fileUri),
        );

        // Create connection request params
        const connectionDetails = ConnectionCredentials.createConnectionDetails(credentials);
        let connectParams = new ConnectionContracts.ConnectParams();
        connectParams.ownerUri = fileUri;
        connectParams.connection = connectionDetails;

        const connectionCompletePromise =
            new Deferred<ConnectionContracts.ConnectionCompleteParams>();
        this._uriToConnectionCompleteParamsMap.set(
            connectParams.ownerUri,
            connectionCompletePromise,
        );

        let initRequest: boolean;
        try {
            initRequest = await this.client.sendRequest(
                ConnectionContracts.ConnectionRequest.type,
                connectParams,
            );
        } catch (error) {
            /**
             * If the initial connection attempt fails, log the error and return false.
             * We don’t invoke error callbacks here because the failure happens before
             * the SQL client even starts connecting. At this stage there’s nothing to
             * retry or recover from.
             */
            sendErrorEvent(
                TelemetryViews.ConnectionManager,
                TelemetryActions.Connect,
                error,
                true, // includeErrorMessage,
                undefined, // errorCode
                undefined, // errorType
                {
                    serverTypes: getServerTypes(credentials).join(","),
                },
            );
            return false;
        }

        /**
         * If the initial connection attempt fails, log the error and return false.
         * We don’t invoke error callbacks here because the failure happens before
         * the SQL client even starts connecting. At this stage there’s nothing to
         * retry or recover from.
         */
        if (!initRequest) {
            sendErrorEvent(
                TelemetryViews.ConnectionManager,
                TelemetryActions.Connect,
                new Error("Failed to initiate connection"),
                true, // includeErrorMessage,
                undefined, // errorCode
                undefined, // errorType
                {
                    serverTypes: getServerTypes(credentials).join(","),
                },
            );
            return false;
        }

        // Connection was initiated successfully.
        sendActionEvent(TelemetryViews.ConnectionManager, TelemetryActions.Connect, {
            serverTypes: getServerTypes(credentials).join(","),
        });

        const result = await connectionCompletePromise.promise;

        connectionInfo.connecting = false;

        this._connections[fileUri] = connectionInfo;

        if (Utils.isNotEmpty(result.connectionId)) {
            /**
             * Connection was successful
             */

            await this.handleConnectionSuccess(fileUri, connectionInfo, result);
            return true;
        } else {
            if (shouldHandleErrors) {
                const errorHandlingResult = await this.handleConnectionErrors(
                    result,
                    connectionInfo.credentials,
                );

                if (errorHandlingResult.isHandled) {
                    return await this.connect(fileUri, errorHandlingResult.updatedCredentials);
                }
            }

            connectionInfo.errorNumber = result.errorNumber;
            connectionInfo.errorMessage = result.errorMessage;
            connectionInfo.messages = result.messages;
            connectionInfo.connecting = false;

            this.statusView.setConnectionError(fileUri, connectionInfo.credentials, result);
            this.vscodeWrapper.logToOutputChannel(
                LocalizedConstants.msgConnectionFailed(
                    connectionInfo.credentials.server,
                    result.errorMessage ? result.errorMessage : result.messages,
                ),
            );
            this._onConnectionsChangedEmitter.fire();
            sendErrorEvent(
                TelemetryViews.ConnectionPrompt,
                TelemetryActions.CreateConnectionResult,
                new Error(result.errorMessage),
                false,
                result.errorNumber?.toString(),
                undefined,
                {
                    containsError: "true",
                },
                undefined,
                connectionInfo.credentials as IConnectionProfile,
                result.serverInfo,
            );
            return false;
        }
    }

    /**
     * Does preparation steps on the connection info before trying to connect.
     * @param credentials The connection info to prepare
     * @returns The prepared connection info
     */
    public async prepareConnectionInfo(credentials: IConnectionInfo): Promise<IConnectionInfo> {
        // Verify that the connection info has server or connection string
        if (!credentials.server && !credentials.connectionString) {
            throw new Error(LocalizedConstants.serverNameMissing);
        }

        // Handle Entra token validity
        if (credentials.authenticationType === Constants.azureMfa) {
            await this.confirmEntraTokenValidity(credentials);
        }

        // Handle password-based credentials
        const passwordResult = await this.handlePasswordBasedCredentials(credentials);
        if (!passwordResult) {
            throw new Error(LocalizedConstants.cannotConnect);
        }

        // Handle connection string-based credentials
        if (
            credentials.connectionString?.includes(ConnectionStore.CRED_PREFIX) &&
            credentials.connectionString?.includes("isConnectionString:true")
        ) {
            let connectionString = await this.connectionStore.lookupPassword(credentials, true);
            credentials.connectionString = connectionString;
        }

        if (
            credentials.authenticationType ===
            Utils.authTypeToString(AuthenticationTypes.Integrated)
        ) {
            credentials.azureAccountToken = undefined;
        }
        return credentials;
    }

    /**
     * Handles the steps to take on a successful connection.
     * @param fileUri uri of the file the connection is for
     * @param connectionInfo the connection info object to update
     * @param result the result of the connection
     * @returns A promise that resolves when all steps are complete
     */
    private async handleConnectionSuccess(
        fileUri: string,
        connectionInfo: ConnectionInfo,
        result: ConnectionContracts.ConnectionCompleteParams,
    ): Promise<void> {
        /**
         * Connection was successful
         */

        // Legacy connection string code. TODO: MAYBE GET RID OF THIS.
        if (connectionInfo.credentials.connectionString) {
            connectionInfo.credentials = await this.populateCredentialsFromConnectionString(
                connectionInfo.credentials,
                result.connectionSummary,
            );
        }
        // END legacy connection string code.

        // Saving server info to the map
        this._connectionCredentialsToServerInfoMap.set(
            connectionInfo.credentials,
            result.serverInfo,
        );

        let newCredentials: IConnectionInfo = <any>{};
        Object.assign<IConnectionInfo, IConnectionInfo>(newCredentials, connectionInfo.credentials);

        if (result.connectionSummary?.databaseName) {
            newCredentials.database = result.connectionSummary.databaseName;
        }

        connectionInfo.connectionId = result.connectionId;
        connectionInfo.serverInfo = result.serverInfo;
        connectionInfo.credentials = newCredentials;
        connectionInfo.errorNumber = undefined;
        connectionInfo.errorMessage = undefined;

        void this.statusView.connectSuccess(fileUri, newCredentials, connectionInfo.serverInfo);

        this.statusView.languageServiceStatusChanged(
            fileUri,
            LocalizedConstants.updatingIntelliSenseStatus,
        );

        this._onSuccessfulConnectionEmitter.fire({
            connection: connectionInfo,
            fileUri: fileUri,
        });

        this._vscodeWrapper.logToOutputChannel(
            LocalizedConstants.msgConnectedServerInfo(
                connectionInfo?.credentials?.server,
                fileUri,
                JSON.stringify(connectionInfo.serverInfo),
            ),
        );
        sendActionEvent(
            TelemetryViews.ConnectionPrompt,
            TelemetryActions.CreateConnectionResult,
            undefined,
            undefined,
            newCredentials as IConnectionProfile,
            result.serverInfo,
        );

        await this.handlePasswordStorageOnConnect(connectionInfo.credentials as IConnectionProfile);

        await this.tryAddMruConnection(connectionInfo);

        await this.addActiveConnection(fileUri, connectionInfo);
    }

    /**
     * General handler for sql client related connection errors. This is shared
     * between object explorer and the connection manager.
     * @param errorNumber Error number code
     * @param errorMessage Error message
     * @param credentials Credentials used for the connection
     * @param message Additional message information
     * @return An object indicating whether the error was handled, the updated credentials if applicable,
     * and an optional string indicating the type of error that was handled (for telemetry purposes).
     */
    public async handleConnectionErrors(
        error: SqlConnectionError,
        credentials: IConnectionInfo,
    ): Promise<{
        isHandled: boolean;
        updatedCredentials: IConnectionInfo;
        errorHandled?: SqlConnectionErrorType;
    }> {
        // Helper for "learn more" prompts
        const showWithHelp = async (message: string, helpLabel: string, helpUrl: string) => {
            const action = await this.vscodeWrapper.showErrorMessage(message, helpLabel);
            if (action === helpLabel) {
                await vscode.env.openExternal(vscode.Uri.parse(helpUrl));
            }
        };

        const errorType = await getSqlConnectionErrorType(error, credentials);
        const { errorNumber, errorMessage, message } = error;

        switch (errorType) {
            case SqlConnectionErrorType.PasswordExpired:
                // TODO: we should allow the user to change their password here once corefx supports SqlConnection.ChangePassword()
                Utils.showErrorMsg(
                    LocalizedConstants.msgConnectionErrorPasswordExpired(errorNumber, errorMessage),
                );
                return {
                    isHandled: false,
                    updatedCredentials: credentials,
                    errorHandled: SqlConnectionErrorType.PasswordExpired,
                };
            case SqlConnectionErrorType.TrustServerCertificateNotEnabled:
                const updatedConnection = await this.handleSSLError(
                    credentials as IConnectionProfile,
                );
                if (updatedConnection) {
                    return {
                        isHandled: true,
                        updatedCredentials: updatedConnection,
                        errorHandled: SqlConnectionErrorType.TrustServerCertificateNotEnabled,
                    };
                } else {
                    return {
                        isHandled: false,
                        updatedCredentials: credentials,
                        errorHandled: SqlConnectionErrorType.TrustServerCertificateNotEnabled,
                    };
                }
            case SqlConnectionErrorType.FirewallRuleError:
                const wasCreated = await this.handleFirewallError(credentials, errorMessage);
                if (wasCreated === true /** dialog closed is undefined */) {
                    return {
                        isHandled: true,
                        updatedCredentials: credentials,
                        errorHandled: SqlConnectionErrorType.FirewallRuleError,
                    };
                } else {
                    Utils.showErrorMsg(
                        LocalizedConstants.msgConnectionError(errorNumber, errorMessage),
                    );
                    return {
                        isHandled: false,
                        updatedCredentials: credentials,
                        errorHandled: SqlConnectionErrorType.FirewallRuleError,
                    };
                }
            case SqlConnectionErrorType.KerberosNonWindows:
                await showWithHelp(
                    LocalizedConstants.msgConnectionError2(errorMessage),
                    LocalizedConstants.macOpenSslHelpButton,
                    Constants.integratedAuthHelpLink,
                );
                return {
                    isHandled: false,
                    updatedCredentials: credentials,
                    errorHandled: SqlConnectionErrorType.KerberosNonWindows,
                };
            case SqlConnectionErrorType.MacOpenSsl:
                // macOS 10.11 OpenSSL shim missing

                await showWithHelp(
                    LocalizedConstants.msgConnectionError2(
                        LocalizedConstants.macOpenSslErrorMessage,
                    ),
                    LocalizedConstants.macOpenSslHelpButton,
                    Constants.macOpenSslHelpLink,
                );
                return {
                    isHandled: false,
                    updatedCredentials: credentials,
                    errorHandled: SqlConnectionErrorType.MacOpenSsl,
                };
            case SqlConnectionErrorType.EntraTokenExpired:
                try {
                    await this.confirmEntraTokenValidity(credentials);
                    return {
                        isHandled: true,
                        updatedCredentials: credentials,
                        errorHandled: SqlConnectionErrorType.EntraTokenExpired,
                    };
                } catch (error) {
                    Utils.showErrorMsg(getErrorMessage(error));
                    return {
                        isHandled: false,
                        updatedCredentials: credentials,
                        errorHandled: SqlConnectionErrorType.EntraTokenExpired,
                    };
                }
            case SqlConnectionErrorType.Generic:
            default:
                // Generic error handling
                if (errorNumber) {
                    Utils.showErrorMsg(
                        LocalizedConstants.msgConnectionError(errorNumber, errorMessage),
                    );
                } else {
                    Utils.showErrorMsg(LocalizedConstants.msgConnectionError2(message));
                }
                return {
                    isHandled: false,
                    updatedCredentials: credentials,
                    errorHandled: SqlConnectionErrorType.Generic,
                };
        }
    }

    private addActiveConnection(fileUri: string, connectionInfo: ConnectionInfo) {
        this._connections[fileUri] = connectionInfo;
        this._onConnectionsChangedEmitter.fire();
        this.updateConnectionsContext();
    }

    private removeActiveConnection(fileUri: string): void {
        delete this._connections[fileUri];
        this._onConnectionsChangedEmitter.fire();
        this.updateConnectionsContext();
    }

    public async onCancelConnect(): Promise<void> {
        const result = await this.connectionUI.promptToCancelConnection();
        if (result) {
            await this.cancelConnect();
        }
    }

    public async cancelConnect(): Promise<void> {
        let fileUri = this.vscodeWrapper.activeTextEditorUri;
        if (!fileUri || Utils.isEmpty(fileUri)) {
            return;
        }

        let cancelParams: ConnectionContracts.CancelConnectParams =
            new ConnectionContracts.CancelConnectParams();
        cancelParams.ownerUri = fileUri;

        const result = await this.client.sendRequest(
            ConnectionContracts.CancelConnectRequest.type,
            cancelParams,
        );
        if (result) {
            this.statusView.setNotConnected(fileUri);
        }
    }

    /**
     * Called when the 'Manage Connection Profiles' command is issued.
     */
    public onManageProfiles(): Promise<boolean> {
        // Show quick pick to create, edit, or remove profiles
        return this.connectionUI.promptToManageProfiles();
    }

    public async onClearPooledConnections(): Promise<void> {
        return await this._client.sendRequest(ClearPooledConnectionsRequest.type, {});
    }

    public async onCreateProfile(): Promise<boolean> {
        let self = this;
        const profile = await self.connectionUI.createAndSaveProfile(
            self.vscodeWrapper.isEditingSqlFile,
        );
        return profile ? true : false;
    }

    public onRemoveProfile(): Promise<boolean> {
        return this.connectionUI.removeProfile();
    }

    public async onDidCloseTextDocument(doc: vscode.TextDocument): Promise<void> {
        let docUri: string = doc.uri.toString(true);

        // If this file isn't connected, then don't do anything
        if (!this.isConnected(docUri)) {
            return;
        }

        // Disconnect the document's connection when we close it
        await this.disconnect(docUri);
    }

    public onDidOpenTextDocument(doc: vscode.TextDocument): void {
        let uri = doc.uri.toString(true);
        if (doc.languageId === "sql" && typeof this._connections[uri] === "undefined") {
            this.statusView.setNotConnected(uri);
        }
    }

    /**
     * Copies the connection info from one file to another, optionally disconnecting the old file.
     * @param oldFileUri File to copy the connection info from
     * @param newFileUri File to copy the connection info to
     * @param keepOldConnected Whether to keep the old file connected after copying the connection info.  Defaults to false.
     * @returns
     */
    public async copyConnectionToFile(oldFileUri: string, newFileUri: string): Promise<void> {
        // Is the new file connected or the old file not connected?
        if (!this.isConnected(oldFileUri) || this.isConnected(newFileUri)) {
            return;
        }

        // Connect the saved uri and disconnect the untitled uri on successful connection
        let creds: IConnectionInfo = this._connections[oldFileUri].credentials;
        await this.connect(newFileUri, creds);
    }

    public async refreshAzureAccountToken(uri: string): Promise<void> {
        const connectionInfo = this._connections[uri];
        if (!connectionInfo) {
            // No connection for this URI, nothing to do
            return;
        }
        await this.confirmEntraTokenValidity(connectionInfo.credentials);
    }

    public async addAccount(): Promise<IAccount> {
        let account = await this.connectionUI.addNewAccount();
        if (account) {
            this.vscodeWrapper.showInformationMessage(
                LocalizedConstants.accountAddedSuccessfully(account.displayInfo.displayName),
            );
        } else {
            this.vscodeWrapper.showErrorMessage(LocalizedConstants.accountCouldNotBeAdded);
        }
        return account;
    }

    public async removeAccount(prompter: IPrompter): Promise<void> {
        // list options for accounts to remove
        let questions: IQuestion[] = [];
        let azureAccountChoices = await ConnectionProfile.getAccountChoices(this._accountStore);

        if (azureAccountChoices.length > 0) {
            questions.push({
                type: QuestionTypes.expand,
                name: "account",
                message: LocalizedConstants.azureChooseAccount,
                choices: azureAccountChoices,
            });

            return prompter.prompt<IAccount>(questions, true).then(async (answers) => {
                if (answers?.account) {
                    try {
                        if (answers.account.key) {
                            await this._accountStore.removeAccount(answers.account.key.id);
                        } else {
                            await this._accountStore.pruneInvalidAccounts();
                        }
                        void this.azureController.removeAccount(answers.account);
                        this.vscodeWrapper.showInformationMessage(
                            LocalizedConstants.accountRemovedSuccessfully,
                        );
                    } catch (e) {
                        this.vscodeWrapper.showErrorMessage(
                            LocalizedConstants.accountRemovalFailed(e.message),
                        );
                    }
                }
            });
        } else {
            this.vscodeWrapper.showInformationMessage(LocalizedConstants.noAzureAccountForRemoval);
        }
    }

    public onClearTokenCache(): void {
        this.azureController.clearTokenCache();
        this.vscodeWrapper.showInformationMessage(LocalizedConstants.clearedAzureTokenCache);
    }

    private async migrateLegacyConnectionProfiles(): Promise<void> {
        this._logger.logDebug("Beginning migration of legacy connections");

        const connections: IConnectionProfile[] =
            await this.connectionStore.readAllConnections(false);
        const tally = {
            migrated: 0,
            notNeeded: 0,
            error: 0,
        };

        for (const connection of connections) {
            const result = await this.migrateLegacyConnection(connection);

            tally[result] = (tally[result] || 0) + 1;
        }

        if (tally.migrated > 0) {
            this._logger.verbose(
                `Completed migration of legacy Connection String connections. (${tally.migrated} migrated, ${tally.notNeeded} not needed, ${tally.error} errored)`,
            );
        } else {
            this._logger.verbose(
                `No legacy Connection String connections found to migrate. (${tally.notNeeded} not needed, ${tally.error} errored)`,
            );
        }

        sendActionEvent(
            TelemetryViews.General,
            TelemetryActions.MigrateLegacyConnections,
            {}, // properties
            {
                ...tally,
            },
        );
    }

    private async migrateLegacyConnection(
        profile: IConnectionProfile,
    ): Promise<"notNeeded" | "migrated" | "error"> {
        try {
            if (Utils.isEmpty(profile.connectionString)) {
                return "notNeeded"; // Not a connection string profile; skip
            }

            let connectionString = profile.connectionString;

            // Get the real connection string from credentials store if necessary
            if (connectionString.includes(ConnectionStore.CRED_CONNECTION_STRING_PREFIX)) {
                const retrievedString = await this.connectionStore.lookupPassword(profile, true);
                connectionString = retrievedString ?? connectionString;
            }

            // merge profile from connection string with existing profile
            const connDetails = await this.parseConnectionString(connectionString);
            const profileFromString = ConnectionCredentials.removeUndefinedProperties(
                ConnectionCredentials.createConnectionInfo(connDetails),
            );

            const newProfile: IConnectionProfile = {
                ...profileFromString,
                ...profile,
            };

            const passwordIndex = connectionString.toLowerCase().indexOf("password=");

            if (passwordIndex !== -1) {
                // extract password from connection string
                const passwordStart = passwordIndex + "password=".length;
                const passwordEnd = connectionString.indexOf(";", passwordStart);

                newProfile.password = connectionString.substring(
                    passwordStart,
                    passwordEnd === -1 ? undefined : passwordEnd, // if no further semicolon found, password must be the last item in the connection string
                );

                newProfile.savePassword = true;
            }

            // clear the old connection string from the profile as it no longer has useful information
            newProfile.connectionString = "";

            await this.connectionStore.saveProfile(newProfile);
            return "migrated";
        } catch (err) {
            this._logger.error(
                `Error migrating legacy connection with ID ${profile.id}: ${getErrorMessage(err)}`,
            );

            this.vscodeWrapper.showErrorMessage(
                LocalizedConstants.Connection.errorMigratingLegacyConnection(
                    profile.id,
                    getErrorMessage(err),
                ),
            );

            sendErrorEvent(
                TelemetryViews.General,
                TelemetryActions.MigrateLegacyConnections,
                err,
                false, // includeErrorMessage
            );

            return "error";
        }
    }

    /**
     * Get the connection info for a given file URI
     * @param uri The file URI
     * @returns The connection info or undefined if not found
     */
    public getConnectionInfoFromUri(uri: string): IConnectionInfo | undefined {
        if (this._connections[uri]) {
            return this._connections[uri].credentials;
        }
        return undefined;
    }

    private async handleSecurityTokenRequest(
        params: RequestSecurityTokenParams,
    ): Promise<RequestSecurityTokenResponse> {
        if (this._keyVaultTokenCache.has(JSON.stringify(params))) {
            const token = this._keyVaultTokenCache.get(JSON.stringify(params));
            const isExpired = AzureController.isTokenExpired(token.expiresOn);
            if (!isExpired) {
                return {
                    accountKey: token.key,
                    token: token.token,
                };
            } else {
                this._keyVaultTokenCache.delete(JSON.stringify(params));
            }
        }
        const account = await this.selectAccount();
        const tenant = await this.selectTenantId(account);

        const token = await this.azureController.getAccountSecurityToken(
            account,
            tenant,
            getCloudSettings(account.key.providerId).settings.azureKeyVaultResource,
        );

        this._keyVaultTokenCache.set(JSON.stringify(params), token);

        return {
            accountKey: token.key,
            token: token.token,
        };
    }

    private async selectAccount(): Promise<IAccount> {
        const activeEditorConnection =
            this._connections[this._vscodeWrapper.activeTextEditorUri]?.credentials;
        const currentAccountId = activeEditorConnection?.accountId;
        const accounts = await this._accountStore.getAccounts();

        const quickPickItems = this.createAccountQuickPickItems(accounts, currentAccountId);
        const selectedAccount = await this.showAccountQuickPick(quickPickItems);

        if (!selectedAccount) {
            throw new Error(LocalizedConstants.Connection.noAccountSelected);
        }

        return selectedAccount;
    }

    private createAccountQuickPickItems(
        accounts: IAccount[],
        currentAccountId?: string,
    ): AccountQuickPickItem[] {
        const accountItems: AccountQuickPickItem[] = accounts.map((account) => ({
            label:
                account.key.id === currentAccountId
                    ? LocalizedConstants.Connection.currentAccount(account.displayInfo.name)
                    : account.displayInfo.name,
            description: account.displayInfo.email,
            account,
        }));

        accountItems.push({
            label: LocalizedConstants.Connection.signInToAzure,
            description: LocalizedConstants.Connection.signInToAzure,
            account: undefined,
        });

        return accountItems;
    }

    private async showAccountQuickPick(
        items: AccountQuickPickItem[],
    ): Promise<IAccount | undefined> {
        const account = await new Promise<IAccount | undefined>((resolve, reject) => {
            const quickPick = vscode.window.createQuickPick<AccountQuickPickItem>();
            quickPick.items = items;
            quickPick.placeholder = LocalizedConstants.Connection.SelectAccountForKeyVault;

            quickPick.onDidAccept(async () => {
                try {
                    const selectedItem = quickPick.selectedItems[0];
                    if (!selectedItem) {
                        resolve(undefined);
                        return;
                    }

                    const account = selectedItem.account;
                    quickPick.dispose();
                    resolve(account);
                } catch (error) {
                    quickPick.dispose();
                    reject(error);
                }
            });
            quickPick.show();
        });
        return account;
    }

    private async selectTenantId(account: IAccount): Promise<string> {
        if (account.properties?.tenants?.length === 1) {
            return account.properties.tenants[0].id;
        }
        const tenantItems = account.properties.tenants.map((tenant) => ({
            label: tenant.displayName,
            description: tenant.id,
            tenant: tenant.id,
        }));

        const selectedTenant = await this.showTenantQuickPick(tenantItems);
        if (!selectedTenant) {
            throw new Error(LocalizedConstants.Connection.NoTenantSelected);
        }

        return selectedTenant;
    }

    private async showTenantQuickPick(items: TenantQuickPickItem[]): Promise<string | undefined> {
        return new Promise((resolve, reject) => {
            const quickPick = vscode.window.createQuickPick<TenantQuickPickItem>();
            quickPick.items = items;
            quickPick.placeholder = LocalizedConstants.Connection.SelectTenant;

            quickPick.onDidAccept(() => {
                const selectedItem = quickPick.selectedItems[0];
                if (selectedItem) {
                    quickPick.dispose();
                    resolve(selectedItem.tenant);
                } else {
                    quickPick.dispose();
                    resolve(undefined);
                }
            });

            quickPick.onDidHide(() => {
                quickPick.dispose();
            });

            quickPick.show();
        });
    }
}

interface AccountQuickPickItem {
    label: string;
    description: string;
    account?: IAccount;
}

interface TenantQuickPickItem {
    label: string;
    description: string;
    tenant: string; // Replace with proper tenant type
}

export interface SqlConnectionError {
    message?: string;
    errorNumber?: number;
    errorMessage?: string;
}

export enum SqlConnectionErrorType {
    PasswordExpired = "passwordExpired",
    TrustServerCertificateNotEnabled = "trustServerCertificate",
    FirewallRuleError = "firewallRule",
    KerberosNonWindows = "kerberosNonWindows",
    MacOpenSsl = "macOpenSsl",
    EntraTokenExpired = "entraTokenExpired",
    Generic = "generic",
}

export async function getSqlConnectionErrorType(
    error: SqlConnectionError,
    credentials: IConnectionInfo,
): Promise<SqlConnectionErrorType> {
    const platformInfo = await PlatformInformation.getCurrent();

    const { errorNumber, errorMessage, message } = error;
    if (
        errorNumber === Constants.errorPasswordExpired ||
        errorNumber === Constants.errorPasswordNeedsReset
    ) {
        return SqlConnectionErrorType.PasswordExpired;
    } else if (errorNumber === Constants.errorSSLCertificateValidationFailed) {
        return SqlConnectionErrorType.TrustServerCertificateNotEnabled;
    } else if (errorNumber === Constants.errorFirewallRule) {
        return SqlConnectionErrorType.FirewallRuleError;
    } else if (
        !platformInfo.isWindows &&
        errorMessage?.includes(Constants.errorKerberosSubString)
    ) {
        return SqlConnectionErrorType.KerberosNonWindows;
    } else if (
        platformInfo.runtimeId === Runtime.OSX_10_11_64 &&
        (message?.includes(Constants.errorMacOsOpenSSLErrorSubstring) ||
            errorMessage?.includes(Constants.errorMacOsOpenSSLErrorSubstring))
    ) {
        return SqlConnectionErrorType.MacOpenSsl;
    } else if (
        credentials.authenticationType === Constants.azureMfa &&
        needsAccountRefresh(errorMessage, credentials.user)
    ) {
        return SqlConnectionErrorType.EntraTokenExpired;
    } else {
        return SqlConnectionErrorType.Generic;
    }
}

/**
 * Checks if the account needs to be refreshed based on the error message.
 * @param result The result of the session creation.
 * @param username The username of the account.
 * @returns
 */
function needsAccountRefresh(errorMessage: string, username: string): boolean {
    let email = username?.includes(" - ")
        ? username.substring(username.indexOf("-") + 2)
        : username;
    return (
        errorMessage.includes(AzureConstants.AADSTS70043) ||
        errorMessage.includes(AzureConstants.AADSTS50173) ||
        errorMessage.includes(AzureConstants.AADSTS50020) ||
        errorMessage.includes(AzureConstants.mdsUserAccountNotReceived) ||
        errorMessage.includes(Utils.formatString(AzureConstants.mdsUserAccountNotFound, email))
    );
}<|MERGE_RESOLUTION|>--- conflicted
+++ resolved
@@ -1013,20 +1013,12 @@
         profile.user = account.displayInfo.displayName;
         profile.email = account.displayInfo.email;
 
-<<<<<<< HEAD
-        const azureAccountToken = await this.azureController.refreshAccessToken(
-            account,
-            this.accountStore,
-            profile.tenantId,
-            getCloudSettings(account.key.providerId).settings.sqlResource!,
-        );
-=======
         const refreshTask = async () => {
             return await this.azureController.refreshAccessToken(
                 account,
                 this.accountStore,
                 profile.tenantId,
-                providerSettings.resources.databaseResource!,
+                getCloudSettings(account.key.providerId).settings.sqlResource!,
             );
         };
 
@@ -1058,7 +1050,6 @@
                 },
             );
         });
->>>>>>> 9d22e783
 
         if (!azureAccountToken) {
             let errorMessage = LocalizedConstants.msgAccountRefreshFailed;

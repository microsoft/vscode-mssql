--- conflicted
+++ resolved
@@ -1091,11 +1091,7 @@
                 );
                 addFirewallRuleController.panel.reveal();
 
-<<<<<<< HEAD
-                const wasCreated = await addFirewallRuleController.completed;
-=======
                 const wasCreated = await addFirewallRuleController.dialogResult;
->>>>>>> 5070cb59
 
                 if (wasCreated === true /** dialog closed is undefined */) {
                     await this.connect(fileUri, connection.credentials);

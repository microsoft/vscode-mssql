--- conflicted
+++ resolved
@@ -578,151 +578,6 @@
         };
     }
 
-<<<<<<< HEAD
-=======
-    private handleConnectionSuccess(
-        fileUri: string,
-        connection: ConnectionInfo,
-        newCredentials: IConnectionInfo,
-        result: ConnectionContracts.ConnectionCompleteParams,
-    ): void {
-        connection.connectionId = result.connectionId;
-        connection.serverInfo = result.serverInfo;
-        connection.credentials = newCredentials;
-        connection.errorNumber = undefined;
-        connection.errorMessage = undefined;
-
-        void this.statusView.connectSuccess(fileUri, newCredentials, connection.serverInfo);
-        this.statusView.languageServiceStatusChanged(
-            fileUri,
-            LocalizedConstants.updatingIntelliSenseStatus,
-        );
-
-        this._onSuccessfulConnectionEmitter.fire({
-            connection,
-            fileUri,
-        });
-
-        this._vscodeWrapper.logToOutputChannel(
-            LocalizedConstants.msgConnectedServerInfo(
-                connection.credentials.server,
-                fileUri,
-                JSON.stringify(connection.serverInfo),
-            ),
-        );
-        sendActionEvent(
-            TelemetryViews.ConnectionPrompt,
-            TelemetryActions.CreateConnectionResult,
-            undefined,
-            undefined,
-            newCredentials as IConnectionProfile,
-            result.serverInfo,
-        );
-    }
-
-    private async handleConnectionErrors(
-        fileUri: string,
-        connection: ConnectionInfo,
-        result: ConnectionContracts.ConnectionCompleteParams,
-    ): Promise<void> {
-        if (result.errorNumber && result.errorMessage && !Utils.isEmpty(result.errorMessage)) {
-            // Check if the error is an expired password
-            if (
-                result.errorNumber === Constants.errorPasswordExpired ||
-                result.errorNumber === Constants.errorPasswordNeedsReset
-            ) {
-                // TODO: we should allow the user to change their password here once corefx supports SqlConnection.ChangePassword()
-                Utils.showErrorMsg(
-                    LocalizedConstants.msgConnectionErrorPasswordExpired(
-                        result.errorNumber,
-                        result.errorMessage,
-                    ),
-                );
-            } else if (result.errorNumber === Constants.errorSSLCertificateValidationFailed) {
-                // check if it's an SSL failed error
-                this._failedUriToSSLMap.set(fileUri, result.errorMessage);
-            } else if (result.errorNumber === Constants.errorFirewallRule) {
-                let firewallResult = await this.firewallService.handleFirewallRule(
-                    result.errorNumber,
-                    result.errorMessage,
-                );
-                if (firewallResult.result && firewallResult.ipAddress) {
-                    this.failedUriToFirewallIpMap.set(fileUri, result);
-                } else {
-                    Utils.showErrorMsg(
-                        LocalizedConstants.msgConnectionError(
-                            result.errorNumber,
-                            result.errorMessage,
-                        ),
-                    );
-                }
-            } else {
-                Utils.showErrorMsg(
-                    LocalizedConstants.msgConnectionError(result.errorNumber, result.errorMessage),
-                );
-            }
-            connection.errorNumber = result.errorNumber;
-            connection.errorMessage = result.errorMessage;
-            connection.messages = result.messages;
-        } else {
-            const platformInfo = await PlatformInformation.getCurrent();
-            if (
-                !platformInfo.isWindows &&
-                result.errorMessage &&
-                result.errorMessage.includes("Kerberos")
-            ) {
-                const action = await this.vscodeWrapper.showErrorMessage(
-                    LocalizedConstants.msgConnectionError2(result.errorMessage),
-                    LocalizedConstants.macOpenSslHelpButton,
-                );
-                if (action && action === LocalizedConstants.macOpenSslHelpButton) {
-                    await vscode.env.openExternal(
-                        vscode.Uri.parse(Constants.integratedAuthHelpLink),
-                    );
-                }
-            } else if (
-                platformInfo.runtimeId === Runtime.OSX_10_11_64 &&
-                result.messages.indexOf(
-                    "Unable to load DLL 'System.Security.Cryptography.Native'",
-                ) !== -1
-            ) {
-                const action = await this.vscodeWrapper.showErrorMessage(
-                    LocalizedConstants.msgConnectionError2(
-                        LocalizedConstants.macOpenSslErrorMessage,
-                    ),
-                    LocalizedConstants.macOpenSslHelpButton,
-                );
-                if (action && action === LocalizedConstants.macOpenSslHelpButton) {
-                    await vscode.env.openExternal(vscode.Uri.parse(Constants.macOpenSslHelpLink));
-                }
-            } else {
-                Utils.showErrorMsg(LocalizedConstants.msgConnectionError2(result.messages));
-            }
-        }
-        this.statusView.setConnectionError(fileUri, connection.credentials, result);
-        this.vscodeWrapper.logToOutputChannel(
-            LocalizedConstants.msgConnectionFailed(
-                connection.credentials.server,
-                result.errorMessage ? result.errorMessage : result.messages,
-            ),
-        );
-        sendErrorEvent(
-            TelemetryViews.ConnectionPrompt,
-            TelemetryActions.CreateConnectionResult,
-            new Error(result.errorMessage),
-            false,
-            result.errorNumber?.toString(),
-            undefined,
-            {
-                containsError: "true",
-            },
-            undefined,
-            connection.credentials as IConnectionProfile,
-            result.serverInfo,
-        );
-    }
-
->>>>>>> d8cfce4e
     public async showInstructionTextAsWarning(
         profile: IConnectionProfile,
         reconnectAction: IReconnectAction,
@@ -1263,7 +1118,7 @@
         // Note: must call flavor changed before connecting, or the timer showing an animation doesn't occur
         if (this.statusView) {
             this.statusView.languageFlavorChanged(fileUri, Constants.mssqlProviderName);
-            this.statusView.connecting(fileUri, credentials);
+            this.statusView.setConnecting(fileUri, credentials);
             this.statusView.languageFlavorChanged(fileUri, Constants.mssqlProviderName);
         }
 
@@ -1337,16 +1192,7 @@
             serverTypes: getServerTypes(credentials).join(","),
         });
 
-<<<<<<< HEAD
         const result = await connectionCompletePromise.promise;
-=======
-            // Note: must call flavor changed before connecting, or the timer showing an animation doesn't occur
-            if (this.statusView) {
-                this.statusView.languageFlavorChanged(fileUri, Constants.mssqlProviderName);
-                this.statusView.setConnecting(fileUri, connectionCreds);
-                this.statusView.languageFlavorChanged(fileUri, Constants.mssqlProviderName);
-            }
->>>>>>> d8cfce4e
 
         connectionInfo.connecting = false;
 
@@ -1375,8 +1221,10 @@
 
             connectionInfo.errorNumber = result.errorNumber;
             connectionInfo.errorMessage = result.errorMessage;
-
-            this.statusView.connectError(fileUri, connectionInfo.credentials, result);
+            connectionInfo.messages = result.messages;
+            connectionInfo.connecting = false;
+
+            this.statusView.setConnectionError(fileUri, connectionInfo.credentials, result);
             this.vscodeWrapper.logToOutputChannel(
                 LocalizedConstants.msgConnectionFailed(
                     connectionInfo.credentials.server,
@@ -1461,19 +1309,11 @@
             result.serverInfo,
         );
 
-<<<<<<< HEAD
         let newCredentials: IConnectionInfo = <any>{};
         Object.assign<IConnectionInfo, IConnectionInfo>(newCredentials, connectionInfo.credentials);
 
         if (result.connectionSummary?.databaseName) {
             newCredentials.database = result.connectionSummary.databaseName;
-=======
-        // Note: must call flavor changed before connecting, or the timer showing an animation doesn't occur
-        if (this.statusView) {
-            this.statusView.languageFlavorChanged(uri, Constants.mssqlProviderName);
-            this.statusView.setConnecting(uri, connectionCreds);
-            this.statusView.languageFlavorChanged(uri, Constants.mssqlProviderName);
->>>>>>> d8cfce4e
         }
 
         connectionInfo.connectionId = result.connectionId;

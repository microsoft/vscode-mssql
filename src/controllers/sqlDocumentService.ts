/*---------------------------------------------------------------------------------------------
 *  Copyright (c) Microsoft Corporation. All rights reserved.
 *  Licensed under the MIT License. See License.txt in the project root for license information.
 *--------------------------------------------------------------------------------------------*/

import * as vscode from "vscode";
import ConnectionManager, { ConnectionSuccessfulEvent } from "./connectionManager";
import { SqlOutputContentProvider } from "../models/sqlOutputContentProvider";
import StatusView from "../views/statusView";
import store from "../queryResult/singletonStore";
import SqlToolsServerClient from "../languageservice/serviceclient";
import { getUriKey } from "../utils/utils";
import * as Utils from "../models/utils";
import * as Constants from "../constants/constants";
import * as LocalizedConstants from "../constants/locConstants";
import MainController from "./mainController";
import * as vscodeMssql from "vscode-mssql";
/**
 * Service for creating untitled documents for SQL query
 */
export default class SqlDocumentService implements vscode.Disposable {
    private _disposables: vscode.Disposable[] = [];
    // Track documents created by this service to avoid auto-connecting them on open.
    // WeakSet ensures entries are garbage collected with the documents.
    private _ownedDocuments: WeakSet<vscode.TextDocument> = new WeakSet();
    private _ongoingCreates: Map<string, Promise<vscode.TextEditor>> = new Map();

    private _lastSavedUri: string | undefined;
    private _lastSavedTimer: Utils.Timer | undefined;
    private _lastOpenedUri: string | undefined;
    private _lastOpenedTimer: Utils.Timer | undefined;

    private _lastActiveConnectionInfo: vscodeMssql.IConnectionInfo | undefined;

    private _connectionMgr: ConnectionManager | undefined;
    private _outputContentProvider: SqlOutputContentProvider | undefined;
    private _statusview: StatusView | undefined;

    constructor(private _mainController: MainController) {
        // In unit tests mocks may provide an undefined main controller; guard initialization.
        this._connectionMgr = this._mainController?.connectionManager;
        this._outputContentProvider = this._mainController?.outputContentProvider;
        this._statusview = this._mainController?.statusview;
        this.setupListeners();
    }

    private setupListeners(): void {
        this._disposables.push(
            vscode.workspace.onDidCloseTextDocument(async (doc) => {
                await this.onDidCloseTextDocument(doc);
            }),
        );

        this._disposables.push(
            vscode.workspace.onDidOpenTextDocument(async (doc) => {
                await this.onDidOpenTextDocument(doc);
            }),
        );

        this._disposables.push(
            vscode.window.onDidChangeActiveTextEditor(async (editor) => {
                await this.onDidChangeActiveTextEditor(editor);
            }),
        );

        this._disposables.push(
            vscode.workspace.onDidSaveTextDocument((doc) => {
                this.onDidSaveTextDocument(doc);
            }),
        );

<<<<<<< HEAD
        this._disposables.push(
            this._connectionMgr.onSuccessfulConnection((params) =>
                this.onSuccessfulConnection(params),
            ),
        );
=======
        if (this._connectionMgr) {
            this._disposables.push(
                this._connectionMgr.onSuccessfulConnection((params) =>
                    this.onSuccessfulConnection(params),
                ),
            );
        }
>>>>>>> 1998fb7d
    }

    dispose() {
        this._disposables.forEach((d) => d.dispose());
    }

    /**
     * Called by VS Code when a text document closes. This will dispatch calls to other
     * controllers as needed. Determines if this was a normal closed file, a untitled closed file,
     * or a renamed file
     * @param doc The document that was closed
     */
    public async onDidCloseTextDocument(doc: vscode.TextDocument): Promise<void> {
        if (this._connectionMgr === undefined || doc === undefined || doc.uri === undefined) {
            // Avoid processing events before initialization is complete
            return;
        }
        let closedDocumentUri: string = getUriKey(doc.uri);
        let closedDocumentUriScheme: string = doc.uri.scheme;

        // Stop timers if they have been started
        if (this._lastSavedTimer) {
            this._lastSavedTimer.end();
        }

        if (this._lastOpenedTimer) {
            this._lastOpenedTimer.end();
        }

        // Determine which event caused this close event

        // If there was a saveTextDoc event just before this closeTextDoc event and it
        // was untitled then we know it was an untitled save
        if (
            this._lastSavedUri &&
            closedDocumentUriScheme === LocalizedConstants.untitledScheme &&
            this._lastSavedTimer?.getDuration() < Constants.untitledSaveTimeThreshold
        ) {
            // Untitled file was saved and connection will be transfered
            await this.updateUri(closedDocumentUri, this._lastSavedUri);

            // If there was an openTextDoc event just before this closeTextDoc event then we know it was a rename
        } else if (
            this._lastOpenedUri &&
            this._lastSavedTimer?.getDuration() < Constants.untitledSaveTimeThreshold
        ) {
            await this.updateUri(closedDocumentUri, this._lastOpenedUri);
        } else {
            // Pass along the close event to the other handlers for a normal closed file
            await this._outputContentProvider?.onDidCloseTextDocument(doc);
            await this._connectionMgr.onDidCloseTextDocument(doc);
        }

        // Reset special case timers and events
        this._lastSavedUri = undefined;
        this._lastSavedTimer = undefined;
        this._lastOpenedTimer = undefined;
        this._lastOpenedUri = undefined;

        // Remove diagnostics for the related file
        let diagnostics = SqlToolsServerClient.instance.diagnosticCollection;
        if (diagnostics.has(doc.uri)) {
            diagnostics.delete(doc.uri);
        }

        // Delete filters and dimension states for the closed document
        store.deleteMainKey(closedDocumentUri);
    }

    /**
     * Called by VS Code when a text document is opened. Checks if a SQL file was opened
     * to enable features of our extension for the document.
     */
    public async onDidOpenTextDocument(doc: vscode.TextDocument): Promise<void> {
        if (this._connectionMgr === undefined) {
            // Avoid processing events before initialization is complete
            return;
        }
        this._connectionMgr.onDidOpenTextDocument(doc);

<<<<<<< HEAD
=======
        await this.waitForOngoingCreates();
        const skipCopyConnection = this.shouldSkipCopyConnection(getUriKey(doc.uri));

        if (
            this._lastActiveConnectionInfo &&
            doc.languageId === Constants.languageId &&
            !skipCopyConnection
        ) {
            await this._connectionMgr.connect(
                getUriKey(doc.uri),
                Utils.deepClone(this._lastActiveConnectionInfo),
            );
        }

>>>>>>> 1998fb7d
        if (doc && doc.languageId === Constants.languageId) {
            // set encoding to false
            this._statusview?.languageFlavorChanged(
                getUriKey(doc.uri),
                Constants.mssqlProviderName,
            );
        }

        // Setup properties incase of rename
        this._lastOpenedTimer = new Utils.Timer();
        this._lastOpenedTimer.start();

        if (doc && doc.uri) {
            this._lastOpenedUri = getUriKey(doc.uri);
        }
    }

    public async onDidChangeActiveTextEditor(editor: vscode.TextEditor | undefined): Promise<void> {
        if (!editor?.document) {
            return;
        }

        const activeDocumentUri = getUriKey(editor.document.uri);
        const activeConnection =
            await this._connectionMgr?.getConnectionInfoFromUri(activeDocumentUri);

        if (activeConnection) {
<<<<<<< HEAD
            this._lastActiveConnectionInfo = activeConnection;
        }
        console.log("Auto-connecting to external SQL doc:", activeDocumentUri);

        if (
            editor.document.languageId === Constants.languageId &&
            this._lastActiveConnectionInfo &&
            !this._ownedDocuments.has(editor.document)
        ) {
            // Auto-connect external SQL docs when they become active and have no connection yet.
            await this._connectionMgr?.connect(activeDocumentUri, this._lastActiveConnectionInfo);
=======
            this._lastActiveConnectionInfo = Utils.deepClone(activeConnection);
>>>>>>> 1998fb7d
        }
    }

    /**
     * Called by VS Code when a text document is saved. Will trigger a timer to
     * help determine if the file was a file saved from an untitled file.
     * @param doc The document that was saved
     */
    public onDidSaveTextDocument(doc: vscode.TextDocument): void {
        if (this._connectionMgr === undefined) {
            // Avoid processing events before initialization is complete
            return;
        }

        // Set encoding to false by giving true as argument
        let savedDocumentUri: string = getUriKey(doc.uri);

        // Keep track of which file was last saved and when for detecting the case when we save an untitled document to disk
        this._lastSavedTimer = new Utils.Timer();
        this._lastSavedTimer.start();
        this._lastSavedUri = savedDocumentUri;
    }

    private async onSuccessfulConnection(params: ConnectionSuccessfulEvent): Promise<void> {
        const activeEditorKey = getUriKey(vscode.window.activeTextEditor?.document.uri);
        const credentials = params?.connection?.credentials;
        if (!credentials) {
            return;
        }
<<<<<<< HEAD
        if (activeEditorKey === params.fileUri) {
            // Always update when it's the active editor
            this._lastActiveConnectionInfo = credentials;
        } else if (!this._lastActiveConnectionInfo) {
            // Only set once if not already set
            this._lastActiveConnectionInfo = credentials;
=======
        /**
         * Update the last active connection info only if:
         *   1. The active editor matches the one that just connected, OR
         *   2. No previous connection info has been stored yet.
         *
         * This prevents overwriting the last active connection info with credentials
         * from a different editor than the one currently active.
         */
        if (activeEditorKey === params.fileUri || !this._lastActiveConnectionInfo) {
            this._lastActiveConnectionInfo = Utils.deepClone(credentials);
>>>>>>> 1998fb7d
        }
    }

    /**
     * Wait for all ongoing create operations to complete
     */
    public async waitForOngoingCreates(): Promise<vscode.TextEditor[]> {
        const pendingPromises = Array.from(this._ongoingCreates.values());
        return Promise.all(pendingPromises);
    }

    /**
     * Creates new untitled document for SQL query and opens in new editor tab
     * with optional content
     */
    public async newQuery(
        content?: string,
        shouldCopyLastActiveConnection: boolean = false,
    ): Promise<vscode.TextEditor> {
        // Create a unique key for this operation to handle potential duplicates
        const operationKey = `${Date.now()}-${Math.random()}`;
        try {
            const newQueryPromise = new Promise<vscode.TextEditor>(async (resolve) => {
                const editor = await this.createDocument(content, shouldCopyLastActiveConnection);
                resolve(editor);
            });
            this._ongoingCreates.set(operationKey, newQueryPromise);

            return await newQueryPromise;
        } finally {
            // Clean up the pending operation
            this._ongoingCreates.delete(operationKey);
        }
    }

    private async createDocument(
        content?: string,
        shouldCopyLastActiveConnection?: boolean,
    ): Promise<vscode.TextEditor> {
        const doc = await vscode.workspace.openTextDocument({
            language: "sql",
            content: content,
        });
        console.log("doc created", getUriKey(doc.uri));
        // Mark as owned as soon as the document is created/opened to cover the
        // window where onDidOpenTextDocument may fire before showTextDocument resolves.
        this._ownedDocuments.add(doc);

        const editor = await vscode.window.showTextDocument(doc, {
            viewColumn: vscode.ViewColumn.One,
            preserveFocus: false,
            preview: false,
        });

        // If requested, explicitly connect this new document to the last active connection.
        if (shouldCopyLastActiveConnection && this._lastActiveConnectionInfo) {
            await this._connectionMgr?.connect(
                getUriKey(editor.document.uri),
                this._lastActiveConnectionInfo,
            );
        }

        return editor;
    }

    private async updateUri(oldUri: string, newUri: string) {
        // Transfer the connection to the new URI
        await this._connectionMgr?.copyConnectionToFile(oldUri, newUri);

        // Call STS  & Query Runner to update URI
        await this._outputContentProvider?.updateQueryRunnerUri(oldUri, newUri);

        // Update the URI in the output content provider query result map
        this._outputContentProvider?.onUntitledFileSaved(oldUri, newUri);
    }
}<|MERGE_RESOLUTION|>--- conflicted
+++ resolved
@@ -69,13 +69,6 @@
             }),
         );
 
-<<<<<<< HEAD
-        this._disposables.push(
-            this._connectionMgr.onSuccessfulConnection((params) =>
-                this.onSuccessfulConnection(params),
-            ),
-        );
-=======
         if (this._connectionMgr) {
             this._disposables.push(
                 this._connectionMgr.onSuccessfulConnection((params) =>
@@ -83,7 +76,6 @@
                 ),
             );
         }
->>>>>>> 1998fb7d
     }
 
     dispose() {
@@ -164,9 +156,8 @@
         }
         this._connectionMgr.onDidOpenTextDocument(doc);
 
-<<<<<<< HEAD
-=======
         await this.waitForOngoingCreates();
+
         const skipCopyConnection = this.shouldSkipCopyConnection(getUriKey(doc.uri));
 
         if (
@@ -180,7 +171,6 @@
             );
         }
 
->>>>>>> 1998fb7d
         if (doc && doc.languageId === Constants.languageId) {
             // set encoding to false
             this._statusview?.languageFlavorChanged(
@@ -208,21 +198,7 @@
             await this._connectionMgr?.getConnectionInfoFromUri(activeDocumentUri);
 
         if (activeConnection) {
-<<<<<<< HEAD
-            this._lastActiveConnectionInfo = activeConnection;
-        }
-        console.log("Auto-connecting to external SQL doc:", activeDocumentUri);
-
-        if (
-            editor.document.languageId === Constants.languageId &&
-            this._lastActiveConnectionInfo &&
-            !this._ownedDocuments.has(editor.document)
-        ) {
-            // Auto-connect external SQL docs when they become active and have no connection yet.
-            await this._connectionMgr?.connect(activeDocumentUri, this._lastActiveConnectionInfo);
-=======
             this._lastActiveConnectionInfo = Utils.deepClone(activeConnection);
->>>>>>> 1998fb7d
         }
     }
 
@@ -252,14 +228,6 @@
         if (!credentials) {
             return;
         }
-<<<<<<< HEAD
-        if (activeEditorKey === params.fileUri) {
-            // Always update when it's the active editor
-            this._lastActiveConnectionInfo = credentials;
-        } else if (!this._lastActiveConnectionInfo) {
-            // Only set once if not already set
-            this._lastActiveConnectionInfo = credentials;
-=======
         /**
          * Update the last active connection info only if:
          *   1. The active editor matches the one that just connected, OR
@@ -270,7 +238,6 @@
          */
         if (activeEditorKey === params.fileUri || !this._lastActiveConnectionInfo) {
             this._lastActiveConnectionInfo = Utils.deepClone(credentials);
->>>>>>> 1998fb7d
         }
     }
 

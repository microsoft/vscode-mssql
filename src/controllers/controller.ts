--- conflicted
+++ resolved
@@ -61,14 +61,10 @@
         let registration = vscode.workspace.registerTextDocumentContentProvider(SqlOutputContentProvider.providerName, self._outputContentProvider);
         this._context.subscriptions.push(registration);
 
-<<<<<<< HEAD
         // initialize language service client
         SqlToolsServerClient.getInstance().initialize(this._context);
 
-        Utils.logDebug(Constants.gExtensionActivated);
-=======
         Utils.logDebug(Constants.extensionActivated);
->>>>>>> f89e2e2b
     }
 
     // Close active connection, if any

--- conflicted
+++ resolved
@@ -135,17 +135,16 @@
         return this._connectionMgr.onRemoveProfile();
     }
 
-<<<<<<< HEAD
     private runAndLogErrors<T>(promise: Promise<T>): Promise<T> {
         return promise.catch(err => {
             Utils.showErrorMsg(Constants.msgError + err);
         });
-=======
+    }
+
     /**
      * Access the connection manager for testing
      */
     public get connectionManager(): ConnectionManager {
         return this._connectionMgr;
->>>>>>> c3588756
     }
 }
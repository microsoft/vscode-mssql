--- conflicted
+++ resolved
@@ -1,893 +1,885 @@
-/*---------------------------------------------------------------------------------------------
- *  Copyright (c) Microsoft Corporation. All rights reserved.
- *  Licensed under the MIT License. See License.txt in the project root for license information.
- *--------------------------------------------------------------------------------------------*/
-
-import * as vscode from "vscode";
-import { exec } from "child_process";
-import { arch, platform } from "os";
-import { DockerCommandParams, DockerStep } from "../sharedInterfaces/containerDeploymentInterfaces";
-import { ApiStatus } from "../sharedInterfaces/webview";
-import {
-    defaultContainerName,
-    defaultPortNumber,
-    docker,
-    dockerDeploymentLoggerChannelName,
-    localhost,
-    localhostIP,
-    Platform,
-    windowsDockerDesktopExecutable,
-    x64,
-} from "../constants/constants";
-import {
-    ContainerDeployment,
-    msgYes,
-    ObjectExplorer,
-    Common,
-    RemoveProfileLabel,
-} from "../constants/locConstants";
-import { TelemetryActions, TelemetryViews } from "../sharedInterfaces/telemetry";
-import { sendActionEvent, sendErrorEvent } from "../telemetry/telemetry";
-import * as path from "path";
-import { FormItemOptions, FormItemValidationState } from "../sharedInterfaces/form";
-import { execFileCommand, getErrorMessage } from "../utils/utils";
-import { Logger } from "../models/logger";
-import { ConnectionNode } from "../objectExplorer/nodes/connectionNode";
-import { ObjectExplorerService } from "../objectExplorer/objectExplorerService";
-
-/**
- * The maximum port number that can be used for Docker containers.
- */
-const MAX_PORT_NUMBER = 65535;
-
-/**
- * The length of the year string in the version number
- */
-const yearStringLength = 4;
-
-export const invalidContainerNameValidationResult: FormItemValidationState = {
-    isValid: false,
-    validationMessage: ContainerDeployment.pleaseChooseUniqueContainerName,
-};
-export const invalidPortNumberValidationResult: FormItemValidationState = {
-    isValid: false,
-    validationMessage: ContainerDeployment.pleaseChooseUnusedPort,
-};
-
-export const dockerLogger = Logger.create(
-    vscode.window.createOutputChannel(dockerDeploymentLoggerChannelName),
-);
-
-const dockerInstallErrorLink = "https://docs.docker.com/engine/install/";
-// Exported for testing purposes
-export const windowsContainersErrorLink =
-    "https://learn.microsoft.com/en-us/virtualization/windowscontainers/deploy-containers/set-up-linux-containers";
-export const rosettaErrorLink =
-    "https://docs.docker.com/desktop/settings-and-maintenance/settings/#general";
-
-/**
- * Commands used to interact with Docker.
- */
-export const COMMANDS = {
-    CHECK_DOCKER: "docker --version",
-    CHECK_DOCKER_RUNNING: "docker info",
-    GET_DOCKER_PATH: 'powershell -Command "(Get-Command docker).Source"',
-    START_DOCKER: (path: string) => ({
-        win32: `start "" "${path}"`,
-        darwin: "open -a Docker",
-        linux: "systemctl start docker",
-    }),
-    CHECK_ENGINE: {
-        win32: `docker info --format '{{.OSType}}'`,
-        darwin: `cat "${process.env.HOME}/Library/Group Containers/group.com.docker/settings-store.json" | grep '"UseVirtualizationFrameworkRosetta": true' || exit 1`,
-        linux: "docker ps",
-    },
-    SWITCH_ENGINE: (path: string) => `powershell -Command "& \\"${path}\\" -SwitchLinuxEngine"`,
-    GET_CONTAINERS: `docker ps -a --format "{{.ID}}"`,
-    GET_CONTAINERS_BY_NAME: `docker ps -a --format "{{.Names}}"`,
-    INSPECT: (id: string) => `docker inspect ${id}`,
-    PULL_IMAGE: (version: string) => `docker pull mcr.microsoft.com/mssql/server:${version}-latest`,
-    START_SQL_SERVER: (
-        name: string,
-        password: string,
-        port: number,
-        version: string,
-        hostname: string,
-    ) =>
-        `docker run -e "ACCEPT_EULA=Y" -e "SA_PASSWORD=${password}" -p ${port}:${defaultPortNumber} --name ${name} ${hostname ? `--hostname ${hostname}` : ""} -d mcr.microsoft.com/mssql/server:${version}-latest`,
-    CHECK_CONTAINER_RUNNING: (name: string) =>
-        `docker ps --filter "name=${sanitizeContainerName(name)}" --filter "status=running" --format "{{.Names}}"`,
-    VALIDATE_CONTAINER_NAME: 'docker ps -a --format "{{.Names}}"',
-<<<<<<< HEAD
-    START_CONTAINER: (name: string) => `docker start ${name}`,
-    CHECK_LOGS: (name: string, platform: string, timestamp: string) => ({
-        command: "docker",
-        args: ["logs", "--since", timestamp, name],
-    }),
-=======
-    START_CONTAINER: (name: string) => `docker start "${sanitizeContainerName(name)}"`,
-    CHECK_LOGS: (name: string, platform: string, timestamp: string) =>
-        `docker logs --since ${timestamp} "${sanitizeContainerName(name)}" | ${platform === "win32" ? 'findstr "Recovery is complete"' : 'grep "Recovery is complete"'}`,
->>>>>>> eaa9f2d5
-    CHECK_CONTAINER_READY: `Recovery is complete`,
-    STOP_CONTAINER: (name: string) => `docker stop "${sanitizeContainerName(name)}"`,
-    DELETE_CONTAINER: (name: string) => {
-        const safeName = sanitizeContainerName(name);
-        return `docker stop "${safeName}" && docker rm "${safeName}"`;
-    },
-    INSPECT_CONTAINER: (id: string) => `docker inspect ${id}`,
-    GET_SQL_SERVER_CONTAINER_VERSIONS: `curl -s https://mcr.microsoft.com/v2/mssql/server/tags/list`,
-};
-
-/**
- * The steps for the Docker container deployment process.
- */
-export function initializeDockerSteps(): DockerStep[] {
-    return [
-        {
-            loadState: ApiStatus.NotStarted,
-            argNames: [],
-            headerText: ContainerDeployment.dockerInstallHeader,
-            bodyText: ContainerDeployment.dockerInstallBody,
-            errorLink: dockerInstallErrorLink,
-            errorLinkText: ContainerDeployment.installDocker,
-            stepAction: checkDockerInstallation,
-        },
-        {
-            loadState: ApiStatus.NotStarted,
-            argNames: [],
-            headerText: ContainerDeployment.startDockerHeader,
-            bodyText: ContainerDeployment.startDockerBody,
-            stepAction: startDocker,
-        },
-        {
-            loadState: ApiStatus.NotStarted,
-            argNames: [],
-            headerText: ContainerDeployment.startDockerEngineHeader,
-            bodyText: ContainerDeployment.startDockerEngineBody,
-            errorLink: getEngineErrorLink(),
-            errorLinkText: getEngineErrorLinkText(),
-            stepAction: checkEngine,
-        },
-        {
-            loadState: ApiStatus.NotStarted,
-            argNames: ["version"],
-            headerText: ContainerDeployment.pullImageHeader,
-            bodyText: ContainerDeployment.pullImageBody,
-            stepAction: pullSqlServerContainerImage,
-        },
-        {
-            loadState: ApiStatus.NotStarted,
-            argNames: ["containerName", "password", "version", "hostname", "port"],
-            headerText: ContainerDeployment.creatingContainerHeader,
-            bodyText: ContainerDeployment.creatingContainerBody,
-            stepAction: startSqlServerDockerContainer,
-        },
-        {
-            loadState: ApiStatus.NotStarted,
-            argNames: ["containerName"],
-            headerText: ContainerDeployment.settingUpContainerHeader,
-            bodyText: ContainerDeployment.settingUpContainerBody,
-            stepAction: checkIfContainerIsReadyForConnections,
-        },
-        {
-            loadState: ApiStatus.NotStarted,
-            argNames: [],
-            headerText: ContainerDeployment.connectingToContainerHeader,
-            bodyText: ContainerDeployment.connectingToContainerBody,
-            stepAction: undefined,
-        },
-    ];
-}
-
-/**
- * Gets the link to the Docker engine error documentation based on the platform and architecture.
- * @returns The link to the Docker engine error documentation based on the platform and architecture.
- */
-export function getEngineErrorLink() {
-    if (platform() === Platform.Windows && arch() === x64) {
-        return windowsContainersErrorLink;
-    } else if (platform() === Platform.Mac && arch() !== x64) {
-        return rosettaErrorLink;
-    }
-    return undefined;
-}
-
-/**
- * Gets the text to the Docker engine error documentation based on the platform and architecture.
- * @returns The text to the Docker engine error documentation based on the platform and architecture.
- */
-export function getEngineErrorLinkText() {
-    if (platform() === Platform.Windows && arch() === x64) {
-        return ContainerDeployment.configureLinuxContainers;
-    } else if (platform() === Platform.Mac && arch() !== x64) {
-        return ContainerDeployment.configureRosetta;
-    }
-    return undefined;
-}
-
-/**
- * Sanitizes sensitive info from error text.
- */
-export function sanitizeErrorText(errorText: string): string {
-    return errorText.replace(/(SA_PASSWORD=)([^ \n]+)/gi, '$1******"');
-}
-
-/**
- * Checks if the SQL Server password meets the complexity requirements.
- * If the password is valid, it returns the validation message, which is an empty string.
- * If the password is invalid, it returns an error message.
- */
-export function validateSqlServerPassword(password: string): string {
-    if (password.length < 8 || password.length > 128) {
-        return ContainerDeployment.passwordLengthError;
-    }
-
-    const hasUpperCase = /[A-Z]/.test(password);
-    const hasLowerCase = /[a-z]/.test(password);
-    const hasDigit = /\d/.test(password);
-    const hasSpecialChar = /[!@#$%^&*]/.test(password);
-
-    // Count the number of required character categories met
-    const categoryCount = [hasUpperCase, hasLowerCase, hasDigit, hasSpecialChar].filter(
-        Boolean,
-    ).length;
-
-    if (categoryCount < 3) {
-        return ContainerDeployment.passwordComplexityError;
-    }
-
-    return "";
-}
-
-/**
- * Sanitizes a container name by removing any characters that aren't alphanumeric, underscore, dot, or hyphen.
- */
-export function sanitizeContainerName(name: string): string {
-    return name.replace(/[^a-zA-Z0-9_.-]/g, "");
-}
-
-//#region Docker Command Implementations
-
-/**
- * Helper function to execute a command in the shell and return the output.
- */
-async function execCommand(command: string): Promise<string> {
-    return new Promise((resolve, reject) => {
-        exec(command, (error, stdout) => {
-            if (error) return reject(error);
-            resolve(stdout.trim());
-        });
-    });
-}
-
-// New function to check logs securely
-async function checkLogsForRecovery(
-    name: string,
-    platform: string,
-    timestamp: string,
-): Promise<boolean> {
-    const { command, args } = COMMANDS.CHECK_LOGS(name, platform, timestamp);
-    const logs = await execFileCommand(command, args);
-    const lines = logs.split("\n");
-    const readyLine = lines.find((line) => line.includes(COMMANDS.CHECK_CONTAINER_READY));
-    return !!readyLine;
-}
-
-/**
- * Checks if docker is installed
- */
-export async function checkDockerInstallation(): Promise<DockerCommandParams> {
-    try {
-        await execCommand(COMMANDS.CHECK_DOCKER);
-        return { success: true };
-    } catch (e) {
-        return {
-            success: false,
-            error: ContainerDeployment.dockerInstallError,
-            fullErrorText: getErrorMessage(e),
-        };
-    }
-}
-
-/**
- * Checks if the Docker engine is running and ready to run containers.
- * On Windows, checks if the Docker Engine is set to use Linux containers.
- * On macOS, checks if Rosetta is installed for ARM64 architecture.
- * On Linux, checks for permissions to run Docker commands.
- */
-export async function checkEngine(): Promise<DockerCommandParams> {
-    let dockerCliPath = "";
-    if (platform() === Platform.Mac && arch() === x64) return { success: true }; // No need to check Rosetta on x64 macOS
-    if (platform() !== Platform.Mac && arch() !== x64) {
-        return {
-            success: false,
-            error: ContainerDeployment.unsupportedDockerArchitectureError(arch()),
-        };
-    }
-    const engineCommand = COMMANDS.CHECK_ENGINE[platform()];
-    if (engineCommand === undefined) {
-        return {
-            success: false,
-            error: ContainerDeployment.unsupportedDockerPlatformError(platform()),
-        };
-    }
-
-    if (platform() === Platform.Windows) {
-        dockerCliPath = await getDockerPath("DockerCli.exe");
-    }
-
-    try {
-        const stdout = await execCommand(engineCommand);
-        if (platform() === Platform.Windows && stdout.trim() !== `'${Platform.Linux}'`) {
-            const confirmation = await vscode.window.showInformationMessage(
-                ContainerDeployment.switchToLinuxContainersConfirmation,
-                { modal: true },
-                msgYes,
-            );
-            if (confirmation === msgYes) {
-                await execCommand(COMMANDS.SWITCH_ENGINE(dockerCliPath));
-            } else {
-                throw new Error(ContainerDeployment.switchToLinuxContainersCanceled);
-            }
-        }
-        return { success: true };
-    } catch (e) {
-        return {
-            success: false,
-            error:
-                platform() === Platform.Linux
-                    ? ContainerDeployment.linuxDockerPermissionsError
-                    : platform() === Platform.Mac
-                      ? ContainerDeployment.rosettaError
-                      : ContainerDeployment.windowsContainersError,
-            fullErrorText: getErrorMessage(e),
-        };
-    }
-}
-
-/**
- * Checks that the provided container name is valid and unique.
- * If the name is empty, it generates a unique name based on the default container name.
- */
-export async function validateContainerName(containerName: string): Promise<string> {
-    try {
-        const stdout = await execCommand(COMMANDS.VALIDATE_CONTAINER_NAME);
-        const existingContainers = stdout ? stdout.split("\n") : [];
-        let newContainerName = "";
-
-        if (containerName.trim() === "") {
-            newContainerName = defaultContainerName;
-            let counter = 1;
-
-            while (existingContainers.includes(newContainerName)) {
-                newContainerName = `${defaultContainerName}_${++counter}`;
-            }
-        } else if (
-            !existingContainers.includes(containerName) &&
-            /^[a-zA-Z0-9][a-zA-Z0-9_.-]*$/.test(containerName)
-        ) {
-            newContainerName = containerName;
-        }
-
-        return newContainerName;
-    } catch {
-        return containerName; // fallback in case of failure
-    }
-}
-
-/**
- * Finds the path to the given Docker executable.
- */
-export async function getDockerPath(executable: string): Promise<string> {
-    try {
-        const stdout = (await execCommand(COMMANDS.GET_DOCKER_PATH)).trim();
-        const fullPath = stdout.trim();
-
-        const parts = fullPath.split(path.sep);
-
-        // Find the second "Docker" in the path
-        const dockerIndex = parts.findIndex(
-            (part, idx) =>
-                part.toLowerCase() === docker &&
-                parts.slice(0, idx).some((p) => p.toLowerCase() === docker),
-        );
-
-        if (dockerIndex >= 1) {
-            const basePath = parts.slice(0, dockerIndex + 1).join(path.sep);
-            return path.join(basePath, executable);
-        }
-    } catch {}
-    return "";
-}
-
-/**
- * Pulls the SQL Server container image for the specified version.
- */
-export async function pullSqlServerContainerImage(version: string): Promise<DockerCommandParams> {
-    try {
-        await execCommand(COMMANDS.PULL_IMAGE(version.substring(0, yearStringLength)));
-        sendActionEvent(TelemetryViews.ContainerDeployment, TelemetryActions.PullImage, {
-            containerVersion: version,
-        });
-        return { success: true };
-    } catch (e) {
-        return {
-            success: false,
-            error: ContainerDeployment.pullSqlServerContainerImageError,
-            fullErrorText: getErrorMessage(e),
-        };
-    }
-}
-
-/**
- * Starts a SQL Server Docker container with the specified parameters.
- */
-export async function startSqlServerDockerContainer(
-    containerName: string,
-    password: string,
-    version: string,
-    hostname: string,
-    port: number,
-): Promise<DockerCommandParams> {
-    const command = COMMANDS.START_SQL_SERVER(
-        containerName,
-        password,
-        port,
-        version.substring(0, yearStringLength),
-        hostname,
-    );
-    try {
-        await execCommand(command);
-        dockerLogger.append(`SQL Server container ${containerName} started on port ${port}.`);
-        sendActionEvent(TelemetryViews.ContainerDeployment, TelemetryActions.CreateSQLContainer, {
-            containerVersion: version,
-        });
-        return {
-            success: true,
-            port,
-        };
-    } catch (e) {
-        sendErrorEvent(
-            TelemetryViews.ContainerDeployment,
-            TelemetryActions.CreateSQLContainer,
-            e,
-            false, // includeErrorMessage
-            undefined, // errorCode
-            undefined, // errorType
-            {
-                containerVersion: version,
-            },
-        );
-        return {
-            success: false,
-            error: ContainerDeployment.startSqlServerContainerError,
-            port: undefined,
-            fullErrorText: getErrorMessage(e),
-        };
-    }
-}
-
-/**
- * Checks if a Docker container with the specified name is running.
- * Returns true if the container is running, false otherwise.
- */
-export async function isDockerContainerRunning(name: string): Promise<boolean> {
-    try {
-        const output = await execCommand(COMMANDS.CHECK_CONTAINER_RUNNING(name));
-        const names = output.split("\n").map((line) => line.trim());
-        return names.includes(name); // exact match
-    } catch {
-        return false;
-    }
-}
-
-/**
- * Attempts to start Docker Desktop within 30 seconds.
- */
-export async function startDocker(
-    node?: ConnectionNode,
-    objectExplorerService?: ObjectExplorerService,
-): Promise<DockerCommandParams> {
-    try {
-        await execCommand(COMMANDS.CHECK_DOCKER_RUNNING);
-        return { success: true };
-    } catch {} // If this command fails, docker is not running, so we proceed to start it.
-    if (node && objectExplorerService) {
-        node.loadingLabel = ContainerDeployment.startingDockerLoadingLabel;
-        await objectExplorerService.setLoadingUiForNode(node);
-    }
-    let dockerDesktopPath = "";
-    if (platform() === Platform.Windows) {
-        dockerDesktopPath = await getDockerPath(windowsDockerDesktopExecutable);
-        if (!dockerDesktopPath) {
-            return {
-                success: false,
-                error: ContainerDeployment.dockerDesktopPathError,
-            };
-        }
-    }
-    const startCommand = COMMANDS.START_DOCKER(dockerDesktopPath)[platform()];
-
-    if (!startCommand) {
-        return {
-            success: false,
-            error: ContainerDeployment.unsupportedDockerPlatformError(platform()),
-        };
-    }
-
-    try {
-        dockerLogger.appendLine("Waiting for Docker to start...");
-        await execCommand(startCommand);
-
-        let attempts = 0;
-        const maxAttempts = 30;
-        const interval = 2000;
-
-        return await new Promise((resolve) => {
-            const checkDocker = setInterval(async () => {
-                try {
-                    await execCommand(COMMANDS.CHECK_DOCKER_RUNNING);
-                    clearInterval(checkDocker);
-                    dockerLogger.appendLine("Docker started successfully.");
-                    resolve({ success: true });
-                } catch (e) {
-                    if (++attempts >= maxAttempts) {
-                        clearInterval(checkDocker);
-                        resolve({
-                            success: false,
-                            error: ContainerDeployment.dockerFailedToStartWithinTimeout,
-                            fullErrorText: getErrorMessage(e),
-                        });
-                    }
-                }
-            }, interval);
-        });
-    } catch (e) {
-        return {
-            success: false,
-            error: ContainerDeployment.dockerFailedToStartWithinTimeout,
-            fullErrorText: getErrorMessage(e),
-        };
-    }
-}
-
-/**
- * Restarts a Docker container with the specified name.
- * If the container is already running, it returns true without restarting.
- */
-export async function restartContainer(
-    containerName: string,
-    containerNode: ConnectionNode,
-    objectExplorerService: ObjectExplorerService,
-): Promise<boolean> {
-    const dockerPreparedResult = await prepareForDockerContainerCommand(
-        containerName,
-        containerNode,
-        objectExplorerService,
-    );
-    if (!dockerPreparedResult.success) {
-        sendErrorEvent(
-            TelemetryViews.ContainerDeployment,
-            TelemetryActions.RestartContainer,
-            new Error(dockerPreparedResult.error),
-            false, // includeErrorMessage
-            undefined, // errorCode
-            undefined, // errorType
-        );
-        return false;
-    }
-    const isContainerRunning = await isDockerContainerRunning(containerName);
-
-    if (isContainerRunning) return true; // Container is already running
-    containerNode.loadingLabel = ContainerDeployment.startingContainerLoadingLabel;
-    await objectExplorerService.setLoadingUiForNode(containerNode);
-    dockerLogger.appendLine(`Restarting container: ${containerName}`);
-    await execCommand(COMMANDS.START_CONTAINER(containerName));
-
-    dockerLogger.appendLine(`Container ${containerName} restarted successfully.`);
-    containerNode.loadingLabel = ContainerDeployment.readyingContainerLoadingLabel;
-    await objectExplorerService.setLoadingUiForNode(containerNode);
-
-    const containerReadyResult = await checkIfContainerIsReadyForConnections(containerName);
-
-    containerNode.loadingLabel = ObjectExplorer.LoadingNodeLabel;
-    await objectExplorerService.setLoadingUiForNode(containerNode);
-
-    if (!containerReadyResult.success) {
-        sendErrorEvent(
-            TelemetryViews.ContainerDeployment,
-            TelemetryActions.RestartContainer,
-            new Error(containerReadyResult.error),
-            false, // includeErrorMessage
-            undefined, // errorCode
-            undefined, // errorType
-        );
-        return false;
-    }
-    sendActionEvent(TelemetryViews.ContainerDeployment, TelemetryActions.RestartContainer);
-    return true;
-}
-
-/**
- * Checks if the provided container is ready for connections by checking the logs.
- * It waits for a maximum of 60 seconds, checking every second.
- */
-export async function checkIfContainerIsReadyForConnections(
-    containerName: string,
-): Promise<DockerCommandParams> {
-    const timeoutMs = 300_000; // 5 minutes
-    const intervalMs = 1000;
-    const start = Date.now();
-    const startTimestamp = new Date(start).toISOString();
-
-    dockerLogger.appendLine(`Checking if container ${containerName} is ready for connections...`);
-
-    return new Promise((resolve) => {
-        const interval = setInterval(async () => {
-            try {
-                const isReady = await checkLogsForRecovery(
-                    containerName,
-                    platform(),
-                    startTimestamp,
-                );
-                if (isReady) {
-                    clearInterval(interval);
-                    dockerLogger.appendLine(`${containerName} is ready for connections!`);
-                    sendActionEvent(
-                        TelemetryViews.ContainerDeployment,
-                        TelemetryActions.StartContainer,
-                        {}, // additional properties
-                        {
-                            timeToStartInMs: Date.now() - start,
-                        }, // additional measures
-                    );
-                    return resolve({ success: true });
-                }
-            } catch {
-                // Ignore and retry
-            }
-            if (Date.now() - start > timeoutMs) {
-                clearInterval(interval);
-                dockerLogger.appendLine(
-                    `Timeout waiting for container ${containerName} to be ready.`,
-                );
-                return resolve({
-                    success: false,
-                    error: ContainerDeployment.containerFailedToStartWithinTimeout,
-                });
-            }
-        }, intervalMs);
-    });
-}
-
-/**
- * Deletes a Docker container with the specified name.
- */
-export async function deleteContainer(containerName: string): Promise<boolean> {
-    try {
-        await execCommand(COMMANDS.DELETE_CONTAINER(containerName));
-        sendActionEvent(TelemetryViews.ContainerDeployment, TelemetryActions.DeleteContainer);
-        return true;
-    } catch (e) {
-        sendErrorEvent(
-            TelemetryViews.ContainerDeployment,
-            TelemetryActions.DeleteContainer,
-            e,
-            false, // includeErrorMessage
-            undefined, // errorCode
-            undefined, // errorType
-        );
-        return false;
-    }
-}
-
-/**
- * Stops a Docker container with the specified name.
- */
-export async function stopContainer(containerName: string): Promise<boolean> {
-    try {
-        await execCommand(COMMANDS.STOP_CONTAINER(containerName));
-        sendActionEvent(TelemetryViews.ContainerDeployment, TelemetryActions.StopContainer);
-        return true;
-    } catch (e) {
-        sendErrorEvent(
-            TelemetryViews.ContainerDeployment,
-            TelemetryActions.StopContainer,
-            e,
-            false, // includeErrorMessage
-            undefined, // errorCode
-            undefined, // errorType
-        );
-        return false;
-    }
-}
-
-/**
- * Retrieves the list of running Docker containers and their ports.
- * Returns a set of used ports from the specified container IDs.
- */
-async function getUsedPortsFromContainers(containerIds: string[]): Promise<Set<number>> {
-    const usedPorts = new Set<number>();
-
-    await Promise.all(
-        containerIds.map(async (id) => {
-            try {
-                const inspect = await execCommand(COMMANDS.INSPECT_CONTAINER(id));
-                const matches = inspect.match(/"HostPort":\s*"(\d+)"/g);
-                matches?.forEach((match) => {
-                    const port = match.match(/\d+/);
-                    if (port) usedPorts.add(Number(port[0]));
-                });
-            } catch {
-                // skip container if inspection fails
-            }
-        }),
-    );
-
-    return usedPorts;
-}
-
-/**
- * Finds a Docker container by checking if its exposed ports match the server name.
- * It inspects each container to find a match with the server name.
- */
-async function findContainerByPort(containerIds: string[], serverName: string): Promise<string> {
-    if (serverName === localhost || serverName === localhostIP) {
-        serverName += `,${defaultPortNumber}`;
-    }
-    for (const id of containerIds) {
-        try {
-            const inspect = await execCommand(COMMANDS.INSPECT_CONTAINER(id));
-            const ports = inspect.match(/"HostPort":\s*"(\d+)"/g);
-
-            if (ports?.some((p) => serverName.includes(p.match(/\d+/)?.[0] || ""))) {
-                const nameMatch = inspect.match(/"Name"\s*:\s*"\/([^"]+)"/);
-                if (nameMatch) return nameMatch[1];
-            }
-        } catch {
-            // skip container if inspection fails
-        }
-    }
-
-    return undefined;
-}
-
-/**
- * Checks if a connection is a Docker container by inspecting the server name.
- */
-export async function checkIfConnectionIsDockerContainer(serverName: string): Promise<string> {
-    if (!serverName.includes(localhost) && !serverName.includes(localhostIP)) return "";
-
-    try {
-        const stdout = await execCommand(COMMANDS.GET_CONTAINERS);
-        const containerIds = stdout.split("\n").filter(Boolean);
-        if (!containerIds.length) return undefined;
-
-        return await findContainerByPort(containerIds, serverName);
-    } catch {
-        return undefined;
-    }
-}
-
-/**
- * Finds an available port for a new Docker container, starting from the specified port.
- * It checks the currently running containers and their exposed ports to find an unused port.
- */
-export async function findAvailablePort(startPort: number): Promise<number> {
-    try {
-        const stdout = await execCommand(COMMANDS.GET_CONTAINERS);
-        const containerIds = stdout.split("\n").filter(Boolean);
-        if (!containerIds.length) return startPort;
-
-        const usedPorts = await getUsedPortsFromContainers(containerIds);
-
-        for (let port = startPort; port <= MAX_PORT_NUMBER; port++) {
-            if (!usedPorts.has(port)) {
-                return port;
-            }
-        }
-        return -1; // No available port found
-    } catch {
-        return -1;
-    }
-}
-
-/**
- * Retrieves the SQL Server container versions from the Microsoft Container Registry.
- */
-export async function getSqlServerContainerVersions(): Promise<FormItemOptions[]> {
-    try {
-        const stdout = await execCommand(COMMANDS.GET_SQL_SERVER_CONTAINER_VERSIONS);
-        const parsed = JSON.parse(stdout);
-        const tags: string[] = parsed.tags ?? [];
-
-        const versions: string[] = [];
-        const yearSet = new Set<string>();
-
-        for (const tag of tags) {
-            if (!tag) continue;
-
-            versions.push(tag);
-
-            const year = tag.slice(0, 4);
-            if (/^\d{4}$/.test(year)) {
-                yearSet.add(year);
-            }
-        }
-
-        const uniqueYears = Array.from(yearSet);
-        const latestVersionIndex = versions.length - 4;
-        const latestImage = versions[latestVersionIndex];
-
-        const versionOptions = uniqueYears
-            .map((year) => ({
-                displayName: ContainerDeployment.sqlServerVersionImage(year),
-                value: year,
-            }))
-            .reverse();
-
-        versionOptions[0].value = latestImage; // Version options is guaranteed to have at least one element
-
-        return versionOptions;
-    } catch (e) {
-        dockerLogger.appendLine(
-            `Error parsing SQL Server container versions: ${getErrorMessage(e)}`,
-        );
-        return [];
-    }
-}
-
-/**
- * Prepares the given Docker container for command execution.
- * This function checks if Docker is running and if the specified container exists.
- */
-export async function prepareForDockerContainerCommand(
-    containerName: string,
-    containerNode: ConnectionNode,
-    objectExplorerService: ObjectExplorerService,
-): Promise<DockerCommandParams> {
-    const startDockerResult = await startDocker(containerNode, objectExplorerService);
-    if (!startDockerResult.success) {
-        vscode.window.showErrorMessage(startDockerResult.error);
-        return startDockerResult;
-    }
-
-    const containerExists = await checkContainerExists(containerName);
-
-    if (!containerExists) {
-        containerNode.loadingLabel = Common.error;
-        await objectExplorerService.setLoadingUiForNode(containerNode);
-        const confirmation = await vscode.window.showInformationMessage(
-            ContainerDeployment.containerDoesNotExistError,
-            { modal: true },
-            RemoveProfileLabel,
-        );
-        if (confirmation === RemoveProfileLabel) {
-            await objectExplorerService.removeNode(containerNode, false);
-        }
-        return {
-            success: false,
-            error: ContainerDeployment.containerDoesNotExistError,
-        };
-    }
-    return {
-        success: true,
-    };
-}
-
-/**
- * Checks if a Docker container with the specified name exists.
- */
-export async function checkContainerExists(name: string): Promise<boolean> {
-    try {
-        const stdout = await execCommand(COMMANDS.GET_CONTAINERS_BY_NAME);
-        const containers = stdout.split("\n").map((c) => c.trim());
-        return containers.includes(name);
-    } catch (e) {
-        dockerLogger.appendLine(`Error checking if container exists: ${getErrorMessage(e)}`);
-        return false;
-    }
-}
-
-//#endregion
+/*---------------------------------------------------------------------------------------------
+ *  Copyright (c) Microsoft Corporation. All rights reserved.
+ *  Licensed under the MIT License. See License.txt in the project root for license information.
+ *--------------------------------------------------------------------------------------------*/
+
+import * as vscode from "vscode";
+import { exec } from "child_process";
+import { arch, platform } from "os";
+import { DockerCommandParams, DockerStep } from "../sharedInterfaces/containerDeploymentInterfaces";
+import { ApiStatus } from "../sharedInterfaces/webview";
+import {
+    defaultContainerName,
+    defaultPortNumber,
+    docker,
+    dockerDeploymentLoggerChannelName,
+    localhost,
+    localhostIP,
+    Platform,
+    windowsDockerDesktopExecutable,
+    x64,
+} from "../constants/constants";
+import {
+    ContainerDeployment,
+    msgYes,
+    ObjectExplorer,
+    Common,
+    RemoveProfileLabel,
+} from "../constants/locConstants";
+import { TelemetryActions, TelemetryViews } from "../sharedInterfaces/telemetry";
+import { sendActionEvent, sendErrorEvent } from "../telemetry/telemetry";
+import * as path from "path";
+import { FormItemOptions, FormItemValidationState } from "../sharedInterfaces/form";
+import { execFileCommand, getErrorMessage } from "../utils/utils";
+import { Logger } from "../models/logger";
+import { ConnectionNode } from "../objectExplorer/nodes/connectionNode";
+import { ObjectExplorerService } from "../objectExplorer/objectExplorerService";
+
+/**
+ * The maximum port number that can be used for Docker containers.
+ */
+const MAX_PORT_NUMBER = 65535;
+
+/**
+ * The length of the year string in the version number
+ */
+const yearStringLength = 4;
+
+export const invalidContainerNameValidationResult: FormItemValidationState = {
+    isValid: false,
+    validationMessage: ContainerDeployment.pleaseChooseUniqueContainerName,
+};
+export const invalidPortNumberValidationResult: FormItemValidationState = {
+    isValid: false,
+    validationMessage: ContainerDeployment.pleaseChooseUnusedPort,
+};
+
+export const dockerLogger = Logger.create(
+    vscode.window.createOutputChannel(dockerDeploymentLoggerChannelName),
+);
+
+const dockerInstallErrorLink = "https://docs.docker.com/engine/install/";
+// Exported for testing purposes
+export const windowsContainersErrorLink =
+    "https://learn.microsoft.com/en-us/virtualization/windowscontainers/deploy-containers/set-up-linux-containers";
+export const rosettaErrorLink =
+    "https://docs.docker.com/desktop/settings-and-maintenance/settings/#general";
+
+/**
+ * Commands used to interact with Docker.
+ */
+export const COMMANDS = {
+    CHECK_DOCKER: "docker --version",
+    CHECK_DOCKER_RUNNING: "docker info",
+    GET_DOCKER_PATH: 'powershell -Command "(Get-Command docker).Source"',
+    START_DOCKER: (path: string) => ({
+        win32: `start "" "${path}"`,
+        darwin: "open -a Docker",
+        linux: "systemctl start docker",
+    }),
+    CHECK_ENGINE: {
+        win32: `docker info --format '{{.OSType}}'`,
+        darwin: `cat "${process.env.HOME}/Library/Group Containers/group.com.docker/settings-store.json" | grep '"UseVirtualizationFrameworkRosetta": true' || exit 1`,
+        linux: "docker ps",
+    },
+    SWITCH_ENGINE: (path: string) => `powershell -Command "& \\"${path}\\" -SwitchLinuxEngine"`,
+    GET_CONTAINERS: `docker ps -a --format "{{.ID}}"`,
+    GET_CONTAINERS_BY_NAME: `docker ps -a --format "{{.Names}}"`,
+    INSPECT: (id: string) => `docker inspect ${id}`,
+    PULL_IMAGE: (version: string) => `docker pull mcr.microsoft.com/mssql/server:${version}-latest`,
+    START_SQL_SERVER: (
+        name: string,
+        password: string,
+        port: number,
+        version: string,
+        hostname: string,
+    ) =>
+        `docker run -e "ACCEPT_EULA=Y" -e "SA_PASSWORD=${password}" -p ${port}:${defaultPortNumber} --name ${name} ${hostname ? `--hostname ${hostname}` : ""} -d mcr.microsoft.com/mssql/server:${version}-latest`,
+    CHECK_CONTAINER_RUNNING: (name: string) =>
+        `docker ps --filter "name=${sanitizeContainerName(name)}" --filter "status=running" --format "{{.Names}}"`,
+    VALIDATE_CONTAINER_NAME: 'docker ps -a --format "{{.Names}}"',
+    START_CONTAINER: (name: string) => `docker start "${sanitizeContainerName(name)}"`,
+    CHECK_LOGS: (name: string, platform: string, timestamp: string) =>
+        `docker logs --since ${timestamp} "${sanitizeContainerName(name)}" | ${platform === "win32" ? 'findstr "Recovery is complete"' : 'grep "Recovery is complete"'}`,
+    CHECK_CONTAINER_READY: `Recovery is complete`,
+    STOP_CONTAINER: (name: string) => `docker stop "${sanitizeContainerName(name)}"`,
+    DELETE_CONTAINER: (name: string) => {
+        const safeName = sanitizeContainerName(name);
+        return `docker stop "${safeName}" && docker rm "${safeName}"`;
+    },
+    INSPECT_CONTAINER: (id: string) => `docker inspect ${id}`,
+    GET_SQL_SERVER_CONTAINER_VERSIONS: `curl -s https://mcr.microsoft.com/v2/mssql/server/tags/list`,
+};
+
+/**
+ * The steps for the Docker container deployment process.
+ */
+export function initializeDockerSteps(): DockerStep[] {
+    return [
+        {
+            loadState: ApiStatus.NotStarted,
+            argNames: [],
+            headerText: ContainerDeployment.dockerInstallHeader,
+            bodyText: ContainerDeployment.dockerInstallBody,
+            errorLink: dockerInstallErrorLink,
+            errorLinkText: ContainerDeployment.installDocker,
+            stepAction: checkDockerInstallation,
+        },
+        {
+            loadState: ApiStatus.NotStarted,
+            argNames: [],
+            headerText: ContainerDeployment.startDockerHeader,
+            bodyText: ContainerDeployment.startDockerBody,
+            stepAction: startDocker,
+        },
+        {
+            loadState: ApiStatus.NotStarted,
+            argNames: [],
+            headerText: ContainerDeployment.startDockerEngineHeader,
+            bodyText: ContainerDeployment.startDockerEngineBody,
+            errorLink: getEngineErrorLink(),
+            errorLinkText: getEngineErrorLinkText(),
+            stepAction: checkEngine,
+        },
+        {
+            loadState: ApiStatus.NotStarted,
+            argNames: ["version"],
+            headerText: ContainerDeployment.pullImageHeader,
+            bodyText: ContainerDeployment.pullImageBody,
+            stepAction: pullSqlServerContainerImage,
+        },
+        {
+            loadState: ApiStatus.NotStarted,
+            argNames: ["containerName", "password", "version", "hostname", "port"],
+            headerText: ContainerDeployment.creatingContainerHeader,
+            bodyText: ContainerDeployment.creatingContainerBody,
+            stepAction: startSqlServerDockerContainer,
+        },
+        {
+            loadState: ApiStatus.NotStarted,
+            argNames: ["containerName"],
+            headerText: ContainerDeployment.settingUpContainerHeader,
+            bodyText: ContainerDeployment.settingUpContainerBody,
+            stepAction: checkIfContainerIsReadyForConnections,
+        },
+        {
+            loadState: ApiStatus.NotStarted,
+            argNames: [],
+            headerText: ContainerDeployment.connectingToContainerHeader,
+            bodyText: ContainerDeployment.connectingToContainerBody,
+            stepAction: undefined,
+        },
+    ];
+}
+
+/**
+ * Gets the link to the Docker engine error documentation based on the platform and architecture.
+ * @returns The link to the Docker engine error documentation based on the platform and architecture.
+ */
+export function getEngineErrorLink() {
+    if (platform() === Platform.Windows && arch() === x64) {
+        return windowsContainersErrorLink;
+    } else if (platform() === Platform.Mac && arch() !== x64) {
+        return rosettaErrorLink;
+    }
+    return undefined;
+}
+
+/**
+ * Gets the text to the Docker engine error documentation based on the platform and architecture.
+ * @returns The text to the Docker engine error documentation based on the platform and architecture.
+ */
+export function getEngineErrorLinkText() {
+    if (platform() === Platform.Windows && arch() === x64) {
+        return ContainerDeployment.configureLinuxContainers;
+    } else if (platform() === Platform.Mac && arch() !== x64) {
+        return ContainerDeployment.configureRosetta;
+    }
+    return undefined;
+}
+
+/**
+ * Sanitizes sensitive info from error text.
+ */
+export function sanitizeErrorText(errorText: string): string {
+    return errorText.replace(/(SA_PASSWORD=)([^ \n]+)/gi, '$1******"');
+}
+
+/**
+ * Checks if the SQL Server password meets the complexity requirements.
+ * If the password is valid, it returns the validation message, which is an empty string.
+ * If the password is invalid, it returns an error message.
+ */
+export function validateSqlServerPassword(password: string): string {
+    if (password.length < 8 || password.length > 128) {
+        return ContainerDeployment.passwordLengthError;
+    }
+
+    const hasUpperCase = /[A-Z]/.test(password);
+    const hasLowerCase = /[a-z]/.test(password);
+    const hasDigit = /\d/.test(password);
+    const hasSpecialChar = /[!@#$%^&*]/.test(password);
+
+    // Count the number of required character categories met
+    const categoryCount = [hasUpperCase, hasLowerCase, hasDigit, hasSpecialChar].filter(
+        Boolean,
+    ).length;
+
+    if (categoryCount < 3) {
+        return ContainerDeployment.passwordComplexityError;
+    }
+
+    return "";
+}
+
+/**
+ * Sanitizes a container name by removing any characters that aren't alphanumeric, underscore, dot, or hyphen.
+ */
+export function sanitizeContainerName(name: string): string {
+    return name.replace(/[^a-zA-Z0-9_.-]/g, "");
+}
+
+//#region Docker Command Implementations
+
+/**
+ * Helper function to execute a command in the shell and return the output.
+ */
+async function execCommand(command: string): Promise<string> {
+    return new Promise((resolve, reject) => {
+        exec(command, (error, stdout) => {
+            if (error) return reject(error);
+            resolve(stdout.trim());
+        });
+    });
+}
+
+// New function to check logs securely
+async function checkLogsForRecovery(
+    name: string,
+    platform: string,
+    timestamp: string,
+): Promise<boolean> {
+    const { command, args } = COMMANDS.CHECK_LOGS(name, platform, timestamp);
+    const logs = await execFileCommand(command, args);
+    const lines = logs.split("\n");
+    const readyLine = lines.find((line) => line.includes(COMMANDS.CHECK_CONTAINER_READY));
+    return !!readyLine;
+}
+
+/**
+ * Checks if docker is installed
+ */
+export async function checkDockerInstallation(): Promise<DockerCommandParams> {
+    try {
+        await execCommand(COMMANDS.CHECK_DOCKER);
+        return { success: true };
+    } catch (e) {
+        return {
+            success: false,
+            error: ContainerDeployment.dockerInstallError,
+            fullErrorText: getErrorMessage(e),
+        };
+    }
+}
+
+/**
+ * Checks if the Docker engine is running and ready to run containers.
+ * On Windows, checks if the Docker Engine is set to use Linux containers.
+ * On macOS, checks if Rosetta is installed for ARM64 architecture.
+ * On Linux, checks for permissions to run Docker commands.
+ */
+export async function checkEngine(): Promise<DockerCommandParams> {
+    let dockerCliPath = "";
+    if (platform() === Platform.Mac && arch() === x64) return { success: true }; // No need to check Rosetta on x64 macOS
+    if (platform() !== Platform.Mac && arch() !== x64) {
+        return {
+            success: false,
+            error: ContainerDeployment.unsupportedDockerArchitectureError(arch()),
+        };
+    }
+    const engineCommand = COMMANDS.CHECK_ENGINE[platform()];
+    if (engineCommand === undefined) {
+        return {
+            success: false,
+            error: ContainerDeployment.unsupportedDockerPlatformError(platform()),
+        };
+    }
+
+    if (platform() === Platform.Windows) {
+        dockerCliPath = await getDockerPath("DockerCli.exe");
+    }
+
+    try {
+        const stdout = await execCommand(engineCommand);
+        if (platform() === Platform.Windows && stdout.trim() !== `'${Platform.Linux}'`) {
+            const confirmation = await vscode.window.showInformationMessage(
+                ContainerDeployment.switchToLinuxContainersConfirmation,
+                { modal: true },
+                msgYes,
+            );
+            if (confirmation === msgYes) {
+                await execCommand(COMMANDS.SWITCH_ENGINE(dockerCliPath));
+            } else {
+                throw new Error(ContainerDeployment.switchToLinuxContainersCanceled);
+            }
+        }
+        return { success: true };
+    } catch (e) {
+        return {
+            success: false,
+            error:
+                platform() === Platform.Linux
+                    ? ContainerDeployment.linuxDockerPermissionsError
+                    : platform() === Platform.Mac
+                      ? ContainerDeployment.rosettaError
+                      : ContainerDeployment.windowsContainersError,
+            fullErrorText: getErrorMessage(e),
+        };
+    }
+}
+
+/**
+ * Checks that the provided container name is valid and unique.
+ * If the name is empty, it generates a unique name based on the default container name.
+ */
+export async function validateContainerName(containerName: string): Promise<string> {
+    try {
+        const stdout = await execCommand(COMMANDS.VALIDATE_CONTAINER_NAME);
+        const existingContainers = stdout ? stdout.split("\n") : [];
+        let newContainerName = "";
+
+        if (containerName.trim() === "") {
+            newContainerName = defaultContainerName;
+            let counter = 1;
+
+            while (existingContainers.includes(newContainerName)) {
+                newContainerName = `${defaultContainerName}_${++counter}`;
+            }
+        } else if (
+            !existingContainers.includes(containerName) &&
+            /^[a-zA-Z0-9][a-zA-Z0-9_.-]*$/.test(containerName)
+        ) {
+            newContainerName = containerName;
+        }
+
+        return newContainerName;
+    } catch {
+        return containerName; // fallback in case of failure
+    }
+}
+
+/**
+ * Finds the path to the given Docker executable.
+ */
+export async function getDockerPath(executable: string): Promise<string> {
+    try {
+        const stdout = (await execCommand(COMMANDS.GET_DOCKER_PATH)).trim();
+        const fullPath = stdout.trim();
+
+        const parts = fullPath.split(path.sep);
+
+        // Find the second "Docker" in the path
+        const dockerIndex = parts.findIndex(
+            (part, idx) =>
+                part.toLowerCase() === docker &&
+                parts.slice(0, idx).some((p) => p.toLowerCase() === docker),
+        );
+
+        if (dockerIndex >= 1) {
+            const basePath = parts.slice(0, dockerIndex + 1).join(path.sep);
+            return path.join(basePath, executable);
+        }
+    } catch {}
+    return "";
+}
+
+/**
+ * Pulls the SQL Server container image for the specified version.
+ */
+export async function pullSqlServerContainerImage(version: string): Promise<DockerCommandParams> {
+    try {
+        await execCommand(COMMANDS.PULL_IMAGE(version.substring(0, yearStringLength)));
+        sendActionEvent(TelemetryViews.ContainerDeployment, TelemetryActions.PullImage, {
+            containerVersion: version,
+        });
+        return { success: true };
+    } catch (e) {
+        return {
+            success: false,
+            error: ContainerDeployment.pullSqlServerContainerImageError,
+            fullErrorText: getErrorMessage(e),
+        };
+    }
+}
+
+/**
+ * Starts a SQL Server Docker container with the specified parameters.
+ */
+export async function startSqlServerDockerContainer(
+    containerName: string,
+    password: string,
+    version: string,
+    hostname: string,
+    port: number,
+): Promise<DockerCommandParams> {
+    const command = COMMANDS.START_SQL_SERVER(
+        containerName,
+        password,
+        port,
+        version.substring(0, yearStringLength),
+        hostname,
+    );
+    try {
+        await execCommand(command);
+        dockerLogger.append(`SQL Server container ${containerName} started on port ${port}.`);
+        sendActionEvent(TelemetryViews.ContainerDeployment, TelemetryActions.CreateSQLContainer, {
+            containerVersion: version,
+        });
+        return {
+            success: true,
+            port,
+        };
+    } catch (e) {
+        sendErrorEvent(
+            TelemetryViews.ContainerDeployment,
+            TelemetryActions.CreateSQLContainer,
+            e,
+            false, // includeErrorMessage
+            undefined, // errorCode
+            undefined, // errorType
+            {
+                containerVersion: version,
+            },
+        );
+        return {
+            success: false,
+            error: ContainerDeployment.startSqlServerContainerError,
+            port: undefined,
+            fullErrorText: getErrorMessage(e),
+        };
+    }
+}
+
+/**
+ * Checks if a Docker container with the specified name is running.
+ * Returns true if the container is running, false otherwise.
+ */
+export async function isDockerContainerRunning(name: string): Promise<boolean> {
+    try {
+        const output = await execCommand(COMMANDS.CHECK_CONTAINER_RUNNING(name));
+        const names = output.split("\n").map((line) => line.trim());
+        return names.includes(name); // exact match
+    } catch {
+        return false;
+    }
+}
+
+/**
+ * Attempts to start Docker Desktop within 30 seconds.
+ */
+export async function startDocker(
+    node?: ConnectionNode,
+    objectExplorerService?: ObjectExplorerService,
+): Promise<DockerCommandParams> {
+    try {
+        await execCommand(COMMANDS.CHECK_DOCKER_RUNNING);
+        return { success: true };
+    } catch {} // If this command fails, docker is not running, so we proceed to start it.
+    if (node && objectExplorerService) {
+        node.loadingLabel = ContainerDeployment.startingDockerLoadingLabel;
+        await objectExplorerService.setLoadingUiForNode(node);
+    }
+    let dockerDesktopPath = "";
+    if (platform() === Platform.Windows) {
+        dockerDesktopPath = await getDockerPath(windowsDockerDesktopExecutable);
+        if (!dockerDesktopPath) {
+            return {
+                success: false,
+                error: ContainerDeployment.dockerDesktopPathError,
+            };
+        }
+    }
+    const startCommand = COMMANDS.START_DOCKER(dockerDesktopPath)[platform()];
+
+    if (!startCommand) {
+        return {
+            success: false,
+            error: ContainerDeployment.unsupportedDockerPlatformError(platform()),
+        };
+    }
+
+    try {
+        dockerLogger.appendLine("Waiting for Docker to start...");
+        await execCommand(startCommand);
+
+        let attempts = 0;
+        const maxAttempts = 30;
+        const interval = 2000;
+
+        return await new Promise((resolve) => {
+            const checkDocker = setInterval(async () => {
+                try {
+                    await execCommand(COMMANDS.CHECK_DOCKER_RUNNING);
+                    clearInterval(checkDocker);
+                    dockerLogger.appendLine("Docker started successfully.");
+                    resolve({ success: true });
+                } catch (e) {
+                    if (++attempts >= maxAttempts) {
+                        clearInterval(checkDocker);
+                        resolve({
+                            success: false,
+                            error: ContainerDeployment.dockerFailedToStartWithinTimeout,
+                            fullErrorText: getErrorMessage(e),
+                        });
+                    }
+                }
+            }, interval);
+        });
+    } catch (e) {
+        return {
+            success: false,
+            error: ContainerDeployment.dockerFailedToStartWithinTimeout,
+            fullErrorText: getErrorMessage(e),
+        };
+    }
+}
+
+/**
+ * Restarts a Docker container with the specified name.
+ * If the container is already running, it returns true without restarting.
+ */
+export async function restartContainer(
+    containerName: string,
+    containerNode: ConnectionNode,
+    objectExplorerService: ObjectExplorerService,
+): Promise<boolean> {
+    const dockerPreparedResult = await prepareForDockerContainerCommand(
+        containerName,
+        containerNode,
+        objectExplorerService,
+    );
+    if (!dockerPreparedResult.success) {
+        sendErrorEvent(
+            TelemetryViews.ContainerDeployment,
+            TelemetryActions.RestartContainer,
+            new Error(dockerPreparedResult.error),
+            false, // includeErrorMessage
+            undefined, // errorCode
+            undefined, // errorType
+        );
+        return false;
+    }
+    const isContainerRunning = await isDockerContainerRunning(containerName);
+
+    if (isContainerRunning) return true; // Container is already running
+    containerNode.loadingLabel = ContainerDeployment.startingContainerLoadingLabel;
+    await objectExplorerService.setLoadingUiForNode(containerNode);
+    dockerLogger.appendLine(`Restarting container: ${containerName}`);
+    await execCommand(COMMANDS.START_CONTAINER(containerName));
+
+    dockerLogger.appendLine(`Container ${containerName} restarted successfully.`);
+    containerNode.loadingLabel = ContainerDeployment.readyingContainerLoadingLabel;
+    await objectExplorerService.setLoadingUiForNode(containerNode);
+
+    const containerReadyResult = await checkIfContainerIsReadyForConnections(containerName);
+
+    containerNode.loadingLabel = ObjectExplorer.LoadingNodeLabel;
+    await objectExplorerService.setLoadingUiForNode(containerNode);
+
+    if (!containerReadyResult.success) {
+        sendErrorEvent(
+            TelemetryViews.ContainerDeployment,
+            TelemetryActions.RestartContainer,
+            new Error(containerReadyResult.error),
+            false, // includeErrorMessage
+            undefined, // errorCode
+            undefined, // errorType
+        );
+        return false;
+    }
+    sendActionEvent(TelemetryViews.ContainerDeployment, TelemetryActions.RestartContainer);
+    return true;
+}
+
+/**
+ * Checks if the provided container is ready for connections by checking the logs.
+ * It waits for a maximum of 60 seconds, checking every second.
+ */
+export async function checkIfContainerIsReadyForConnections(
+    containerName: string,
+): Promise<DockerCommandParams> {
+    const timeoutMs = 300_000; // 5 minutes
+    const intervalMs = 1000;
+    const start = Date.now();
+    const startTimestamp = new Date(start).toISOString();
+
+    dockerLogger.appendLine(`Checking if container ${containerName} is ready for connections...`);
+
+    return new Promise((resolve) => {
+        const interval = setInterval(async () => {
+            try {
+                const isReady = await checkLogsForRecovery(
+                    containerName,
+                    platform(),
+                    startTimestamp,
+                );
+                if (isReady) {
+                    clearInterval(interval);
+                    dockerLogger.appendLine(`${containerName} is ready for connections!`);
+                    sendActionEvent(
+                        TelemetryViews.ContainerDeployment,
+                        TelemetryActions.StartContainer,
+                        {}, // additional properties
+                        {
+                            timeToStartInMs: Date.now() - start,
+                        }, // additional measures
+                    );
+                    return resolve({ success: true });
+                }
+            } catch {
+                // Ignore and retry
+            }
+            if (Date.now() - start > timeoutMs) {
+                clearInterval(interval);
+                dockerLogger.appendLine(
+                    `Timeout waiting for container ${containerName} to be ready.`,
+                );
+                return resolve({
+                    success: false,
+                    error: ContainerDeployment.containerFailedToStartWithinTimeout,
+                });
+            }
+        }, intervalMs);
+    });
+}
+
+/**
+ * Deletes a Docker container with the specified name.
+ */
+export async function deleteContainer(containerName: string): Promise<boolean> {
+    try {
+        await execCommand(COMMANDS.DELETE_CONTAINER(containerName));
+        sendActionEvent(TelemetryViews.ContainerDeployment, TelemetryActions.DeleteContainer);
+        return true;
+    } catch (e) {
+        sendErrorEvent(
+            TelemetryViews.ContainerDeployment,
+            TelemetryActions.DeleteContainer,
+            e,
+            false, // includeErrorMessage
+            undefined, // errorCode
+            undefined, // errorType
+        );
+        return false;
+    }
+}
+
+/**
+ * Stops a Docker container with the specified name.
+ */
+export async function stopContainer(containerName: string): Promise<boolean> {
+    try {
+        await execCommand(COMMANDS.STOP_CONTAINER(containerName));
+        sendActionEvent(TelemetryViews.ContainerDeployment, TelemetryActions.StopContainer);
+        return true;
+    } catch (e) {
+        sendErrorEvent(
+            TelemetryViews.ContainerDeployment,
+            TelemetryActions.StopContainer,
+            e,
+            false, // includeErrorMessage
+            undefined, // errorCode
+            undefined, // errorType
+        );
+        return false;
+    }
+}
+
+/**
+ * Retrieves the list of running Docker containers and their ports.
+ * Returns a set of used ports from the specified container IDs.
+ */
+async function getUsedPortsFromContainers(containerIds: string[]): Promise<Set<number>> {
+    const usedPorts = new Set<number>();
+
+    await Promise.all(
+        containerIds.map(async (id) => {
+            try {
+                const inspect = await execCommand(COMMANDS.INSPECT_CONTAINER(id));
+                const matches = inspect.match(/"HostPort":\s*"(\d+)"/g);
+                matches?.forEach((match) => {
+                    const port = match.match(/\d+/);
+                    if (port) usedPorts.add(Number(port[0]));
+                });
+            } catch {
+                // skip container if inspection fails
+            }
+        }),
+    );
+
+    return usedPorts;
+}
+
+/**
+ * Finds a Docker container by checking if its exposed ports match the server name.
+ * It inspects each container to find a match with the server name.
+ */
+async function findContainerByPort(containerIds: string[], serverName: string): Promise<string> {
+    if (serverName === localhost || serverName === localhostIP) {
+        serverName += `,${defaultPortNumber}`;
+    }
+    for (const id of containerIds) {
+        try {
+            const inspect = await execCommand(COMMANDS.INSPECT_CONTAINER(id));
+            const ports = inspect.match(/"HostPort":\s*"(\d+)"/g);
+
+            if (ports?.some((p) => serverName.includes(p.match(/\d+/)?.[0] || ""))) {
+                const nameMatch = inspect.match(/"Name"\s*:\s*"\/([^"]+)"/);
+                if (nameMatch) return nameMatch[1];
+            }
+        } catch {
+            // skip container if inspection fails
+        }
+    }
+
+    return undefined;
+}
+
+/**
+ * Checks if a connection is a Docker container by inspecting the server name.
+ */
+export async function checkIfConnectionIsDockerContainer(serverName: string): Promise<string> {
+    if (!serverName.includes(localhost) && !serverName.includes(localhostIP)) return "";
+
+    try {
+        const stdout = await execCommand(COMMANDS.GET_CONTAINERS);
+        const containerIds = stdout.split("\n").filter(Boolean);
+        if (!containerIds.length) return undefined;
+
+        return await findContainerByPort(containerIds, serverName);
+    } catch {
+        return undefined;
+    }
+}
+
+/**
+ * Finds an available port for a new Docker container, starting from the specified port.
+ * It checks the currently running containers and their exposed ports to find an unused port.
+ */
+export async function findAvailablePort(startPort: number): Promise<number> {
+    try {
+        const stdout = await execCommand(COMMANDS.GET_CONTAINERS);
+        const containerIds = stdout.split("\n").filter(Boolean);
+        if (!containerIds.length) return startPort;
+
+        const usedPorts = await getUsedPortsFromContainers(containerIds);
+
+        for (let port = startPort; port <= MAX_PORT_NUMBER; port++) {
+            if (!usedPorts.has(port)) {
+                return port;
+            }
+        }
+        return -1; // No available port found
+    } catch {
+        return -1;
+    }
+}
+
+/**
+ * Retrieves the SQL Server container versions from the Microsoft Container Registry.
+ */
+export async function getSqlServerContainerVersions(): Promise<FormItemOptions[]> {
+    try {
+        const stdout = await execCommand(COMMANDS.GET_SQL_SERVER_CONTAINER_VERSIONS);
+        const parsed = JSON.parse(stdout);
+        const tags: string[] = parsed.tags ?? [];
+
+        const versions: string[] = [];
+        const yearSet = new Set<string>();
+
+        for (const tag of tags) {
+            if (!tag) continue;
+
+            versions.push(tag);
+
+            const year = tag.slice(0, 4);
+            if (/^\d{4}$/.test(year)) {
+                yearSet.add(year);
+            }
+        }
+
+        const uniqueYears = Array.from(yearSet);
+        const latestVersionIndex = versions.length - 4;
+        const latestImage = versions[latestVersionIndex];
+
+        const versionOptions = uniqueYears
+            .map((year) => ({
+                displayName: ContainerDeployment.sqlServerVersionImage(year),
+                value: year,
+            }))
+            .reverse();
+
+        versionOptions[0].value = latestImage; // Version options is guaranteed to have at least one element
+
+        return versionOptions;
+    } catch (e) {
+        dockerLogger.appendLine(
+            `Error parsing SQL Server container versions: ${getErrorMessage(e)}`,
+        );
+        return [];
+    }
+}
+
+/**
+ * Prepares the given Docker container for command execution.
+ * This function checks if Docker is running and if the specified container exists.
+ */
+export async function prepareForDockerContainerCommand(
+    containerName: string,
+    containerNode: ConnectionNode,
+    objectExplorerService: ObjectExplorerService,
+): Promise<DockerCommandParams> {
+    const startDockerResult = await startDocker(containerNode, objectExplorerService);
+    if (!startDockerResult.success) {
+        vscode.window.showErrorMessage(startDockerResult.error);
+        return startDockerResult;
+    }
+
+    const containerExists = await checkContainerExists(containerName);
+
+    if (!containerExists) {
+        containerNode.loadingLabel = Common.error;
+        await objectExplorerService.setLoadingUiForNode(containerNode);
+        const confirmation = await vscode.window.showInformationMessage(
+            ContainerDeployment.containerDoesNotExistError,
+            { modal: true },
+            RemoveProfileLabel,
+        );
+        if (confirmation === RemoveProfileLabel) {
+            await objectExplorerService.removeNode(containerNode, false);
+        }
+        return {
+            success: false,
+            error: ContainerDeployment.containerDoesNotExistError,
+        };
+    }
+    return {
+        success: true,
+    };
+}
+
+/**
+ * Checks if a Docker container with the specified name exists.
+ */
+export async function checkContainerExists(name: string): Promise<boolean> {
+    try {
+        const stdout = await execCommand(COMMANDS.GET_CONTAINERS_BY_NAME);
+        const containers = stdout.split("\n").map((c) => c.trim());
+        return containers.includes(name);
+    } catch (e) {
+        dockerLogger.appendLine(`Error checking if container exists: ${getErrorMessage(e)}`);
+        return false;
+    }
+}
+
+//#endregion
{
    "service": {
<<<<<<< HEAD
        "downloadUrl": "https://github.com/Microsoft/sqltoolsservice/releases/download/v{#version#}/microsoft.sqltools.servicelayer-{#fileName#}",
        "version": "1.0.0-alpha.2",
=======
        "downloadUrl": "https://download.microsoft.com/download/3/A/E/3AE0DD0F-86A1-46CD-BFE2-E106E7CC8508/microsoft.sqltools.servicelayer-{#fileName#}",
        "version": "1.0.0",
>>>>>>> a2c59a48
        "downloadFileNames": {
            "Windows_7_86": "win-x86-netcoreapp1.0.zip",
            "Windows_7_64": "win-x64-netcoreapp1.0.zip",
            "OSX_10_11_64": "osx-x64-netcoreapp1.0.tar.gz",
            "CentOS_7": "centos-x64-netcoreapp1.0.tar.gz",
            "Debian_8": "debian-x64-netcoreapp1.0.tar.gz",
            "Fedora_23": "fedora-x64-netcoreapp1.0.tar.gz",
            "OpenSUSE_13_2": "opensuse-x64-netcoreapp1.0.tar.gz",
            "RHEL_7": "rhel-x64-netcoreapp1.0.tar.gz",
            "Ubuntu_14": "ubuntu14-x64-netcoreapp1.0.tar.gz",
            "Ubuntu_16": "ubuntu16-x64-netcoreapp1.0.tar.gz"
        },
        "installDir": "../sqltoolsservice/{#version#}/{#platform#}",
        "executableFiles": ["Microsoft.SqlTools.ServiceLayer.exe", "Microsoft.SqlTools.ServiceLayer", "Microsoft.SqlTools.ServiceLayer.dll"]
    }
}
<|MERGE_RESOLUTION|>--- conflicted
+++ resolved
@@ -1,25 +1,20 @@
-{
-    "service": {
-<<<<<<< HEAD
-        "downloadUrl": "https://github.com/Microsoft/sqltoolsservice/releases/download/v{#version#}/microsoft.sqltools.servicelayer-{#fileName#}",
-        "version": "1.0.0-alpha.2",
-=======
-        "downloadUrl": "https://download.microsoft.com/download/3/A/E/3AE0DD0F-86A1-46CD-BFE2-E106E7CC8508/microsoft.sqltools.servicelayer-{#fileName#}",
-        "version": "1.0.0",
->>>>>>> a2c59a48
-        "downloadFileNames": {
-            "Windows_7_86": "win-x86-netcoreapp1.0.zip",
-            "Windows_7_64": "win-x64-netcoreapp1.0.zip",
-            "OSX_10_11_64": "osx-x64-netcoreapp1.0.tar.gz",
-            "CentOS_7": "centos-x64-netcoreapp1.0.tar.gz",
-            "Debian_8": "debian-x64-netcoreapp1.0.tar.gz",
-            "Fedora_23": "fedora-x64-netcoreapp1.0.tar.gz",
-            "OpenSUSE_13_2": "opensuse-x64-netcoreapp1.0.tar.gz",
-            "RHEL_7": "rhel-x64-netcoreapp1.0.tar.gz",
-            "Ubuntu_14": "ubuntu14-x64-netcoreapp1.0.tar.gz",
-            "Ubuntu_16": "ubuntu16-x64-netcoreapp1.0.tar.gz"
-        },
-        "installDir": "../sqltoolsservice/{#version#}/{#platform#}",
-        "executableFiles": ["Microsoft.SqlTools.ServiceLayer.exe", "Microsoft.SqlTools.ServiceLayer", "Microsoft.SqlTools.ServiceLayer.dll"]
-    }
-}
+{
+    "service": {
+        "downloadUrl": "https://download.microsoft.com/download/3/A/E/3AE0DD0F-86A1-46CD-BFE2-E106E7CC8508/microsoft.sqltools.servicelayer-{#fileName#}",
+        "version": "1.0.0",
+        "downloadFileNames": {
+            "Windows_7_86": "win-x86-netcoreapp1.0.zip",
+            "Windows_7_64": "win-x64-netcoreapp1.0.zip",
+            "OSX_10_11_64": "osx-x64-netcoreapp1.0.tar.gz",
+            "CentOS_7": "centos-x64-netcoreapp1.0.tar.gz",
+            "Debian_8": "debian-x64-netcoreapp1.0.tar.gz",
+            "Fedora_23": "fedora-x64-netcoreapp1.0.tar.gz",
+            "OpenSUSE_13_2": "opensuse-x64-netcoreapp1.0.tar.gz",
+            "RHEL_7": "rhel-x64-netcoreapp1.0.tar.gz",
+            "Ubuntu_14": "ubuntu14-x64-netcoreapp1.0.tar.gz",
+            "Ubuntu_16": "ubuntu16-x64-netcoreapp1.0.tar.gz"
+        },
+        "installDir": "../sqltoolsservice/{#version#}/{#platform#}",
+        "executableFiles": ["Microsoft.SqlTools.ServiceLayer.exe", "Microsoft.SqlTools.ServiceLayer", "Microsoft.SqlTools.ServiceLayer.dll"]
+    }
+}
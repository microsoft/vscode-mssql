{
    "sqlToolsService": {
        "downloadUrl": "http://dtnuget:8080/download/microsoft.sqltools.servicelayer",
<<<<<<< HEAD
        "version": "0.0.19",
        "installDir": "../sqltoolsservice/{#version#}/{#platform#}",
=======
        "version": "0.0.21",
        "installDir": "../sqltoolsservice",
>>>>>>> 93f27ae8
        "executableFiles": ["Microsoft.SqlTools.ServiceLayer.exe", "Microsoft.SqlTools.ServiceLayer", "Microsoft.SqlTools.ServiceLayer.dll"]
    }
}<|MERGE_RESOLUTION|>--- conflicted
+++ resolved
@@ -1,13 +1,8 @@
 {
     "sqlToolsService": {
         "downloadUrl": "http://dtnuget:8080/download/microsoft.sqltools.servicelayer",
-<<<<<<< HEAD
-        "version": "0.0.19",
+        "version": "0.0.21",
         "installDir": "../sqltoolsservice/{#version#}/{#platform#}",
-=======
-        "version": "0.0.21",
-        "installDir": "../sqltoolsservice",
->>>>>>> 93f27ae8
         "executableFiles": ["Microsoft.SqlTools.ServiceLayer.exe", "Microsoft.SqlTools.ServiceLayer", "Microsoft.SqlTools.ServiceLayer.dll"]
     }
 }
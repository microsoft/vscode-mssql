{
    "service": {
<<<<<<< HEAD
        "downloadUrl": "https://download.microsoft.com/download/e/7/8/e781cf8f-9c3f-4ad5-bd0c-f3c62b8bc6bd/microsoft.sqltools.servicelayer-{#fileName#}",
        "version": "2.0.39",
=======
        "downloadUrl": "https://download.microsoft.com/download/c/2/f/c9857f58-e569-4677-ad24-f180e83a8252/microsoft.sqltools.servicelayer-{#fileName#}",
        "version": "1.8.0",
>>>>>>> 05aa974e
        "downloadFileNames": {
            "Windows_7_86": "win-x86-netcoreapp2.2.zip",
            "Windows_7_64": "win-x64-netcoreapp2.2.zip",
            "OSX_10_11_64": "osx-x64-netcoreapp2.2.tar.gz",
            "CentOS_7": "rhel-x64-netcoreapp2.2.tar.gz",
            "Debian_8": "rhel-x64-netcoreapp2.2.tar.gz",
            "Fedora_23": "rhel-x64-netcoreapp2.2.tar.gz",
            "OpenSUSE_13_2": "rhel-x64-netcoreapp2.2.tar.gz",
            "SLES_12_2": "rhel-x64-netcoreapp2.2.tar.gz",
            "RHEL_7": "rhel-x64-netcoreapp2.2.tar.gz",
            "Ubuntu_14": "rhel-x64-netcoreapp2.2.tar.gz",
            "Ubuntu_16": "rhel-x64-netcoreapp2.2.tar.gz"
        },
        "installDir": "../sqltoolsservice/{#version#}/{#platform#}",
        "executableFiles": ["MicrosoftSqlToolsServiceLayer.exe", "MicrosoftSqlToolsServiceLayer", "MicrosoftSqlToolsServiceLayer.dll"]
    },
    "v1Service": {
        "downloadUrl": "https://download.microsoft.com/download/3/A/E/3AE0DD0F-86A1-46CD-BFE2-E106E7CC8508/microsoft.sqltools.servicelayer-{#fileName#}",
        "version": "1.0.0",
        "downloadFileNames": {
            "Windows_7_86": "win-x86-netcoreapp1.0.zip",
            "Windows_7_64": "win-x64-netcoreapp1.0.zip",
            "OSX_10_11_64": "osx-x64-netcoreapp1.0.tar.gz",
            "CentOS_7": "centos-x64-netcoreapp1.0.tar.gz",
            "Debian_8": "debian-x64-netcoreapp1.0.tar.gz",
            "Fedora_23": "fedora-x64-netcoreapp1.0.tar.gz",
            "OpenSUSE_13_2": "opensuse-x64-netcoreapp1.0.tar.gz",
            "RHEL_7": "rhel-x64-netcoreapp1.0.tar.gz",
            "Ubuntu_14": "ubuntu14-x64-netcoreapp1.0.tar.gz",
            "Ubuntu_16": "ubuntu16-x64-netcoreapp1.0.tar.gz"
        },
        "installDir": "../sqltoolsservice/{#version#}/{#platform#}",
        "executableFiles": ["Microsoft.SqlTools.ServiceLayer.exe", "Microsoft.SqlTools.ServiceLayer", "Microsoft.SqlTools.ServiceLayer.dll"]
    }
}
<|MERGE_RESOLUTION|>--- conflicted
+++ resolved
@@ -1,44 +1,39 @@
-{
-    "service": {
-<<<<<<< HEAD
-        "downloadUrl": "https://download.microsoft.com/download/e/7/8/e781cf8f-9c3f-4ad5-bd0c-f3c62b8bc6bd/microsoft.sqltools.servicelayer-{#fileName#}",
-        "version": "2.0.39",
-=======
-        "downloadUrl": "https://download.microsoft.com/download/c/2/f/c9857f58-e569-4677-ad24-f180e83a8252/microsoft.sqltools.servicelayer-{#fileName#}",
-        "version": "1.8.0",
->>>>>>> 05aa974e
-        "downloadFileNames": {
-            "Windows_7_86": "win-x86-netcoreapp2.2.zip",
-            "Windows_7_64": "win-x64-netcoreapp2.2.zip",
-            "OSX_10_11_64": "osx-x64-netcoreapp2.2.tar.gz",
-            "CentOS_7": "rhel-x64-netcoreapp2.2.tar.gz",
-            "Debian_8": "rhel-x64-netcoreapp2.2.tar.gz",
-            "Fedora_23": "rhel-x64-netcoreapp2.2.tar.gz",
-            "OpenSUSE_13_2": "rhel-x64-netcoreapp2.2.tar.gz",
-            "SLES_12_2": "rhel-x64-netcoreapp2.2.tar.gz",
-            "RHEL_7": "rhel-x64-netcoreapp2.2.tar.gz",
-            "Ubuntu_14": "rhel-x64-netcoreapp2.2.tar.gz",
-            "Ubuntu_16": "rhel-x64-netcoreapp2.2.tar.gz"
-        },
-        "installDir": "../sqltoolsservice/{#version#}/{#platform#}",
-        "executableFiles": ["MicrosoftSqlToolsServiceLayer.exe", "MicrosoftSqlToolsServiceLayer", "MicrosoftSqlToolsServiceLayer.dll"]
-    },
-    "v1Service": {
-        "downloadUrl": "https://download.microsoft.com/download/3/A/E/3AE0DD0F-86A1-46CD-BFE2-E106E7CC8508/microsoft.sqltools.servicelayer-{#fileName#}",
-        "version": "1.0.0",
-        "downloadFileNames": {
-            "Windows_7_86": "win-x86-netcoreapp1.0.zip",
-            "Windows_7_64": "win-x64-netcoreapp1.0.zip",
-            "OSX_10_11_64": "osx-x64-netcoreapp1.0.tar.gz",
-            "CentOS_7": "centos-x64-netcoreapp1.0.tar.gz",
-            "Debian_8": "debian-x64-netcoreapp1.0.tar.gz",
-            "Fedora_23": "fedora-x64-netcoreapp1.0.tar.gz",
-            "OpenSUSE_13_2": "opensuse-x64-netcoreapp1.0.tar.gz",
-            "RHEL_7": "rhel-x64-netcoreapp1.0.tar.gz",
-            "Ubuntu_14": "ubuntu14-x64-netcoreapp1.0.tar.gz",
-            "Ubuntu_16": "ubuntu16-x64-netcoreapp1.0.tar.gz"
-        },
-        "installDir": "../sqltoolsservice/{#version#}/{#platform#}",
-        "executableFiles": ["Microsoft.SqlTools.ServiceLayer.exe", "Microsoft.SqlTools.ServiceLayer", "Microsoft.SqlTools.ServiceLayer.dll"]
-    }
-}
+{
+    "service": {
+        "downloadUrl": "https://download.microsoft.com/download/e/7/8/e781cf8f-9c3f-4ad5-bd0c-f3c62b8bc6bd/microsoft.sqltools.servicelayer-{#fileName#}",
+        "version": "1.8.0",
+        "downloadFileNames": {
+            "Windows_7_86": "win-x86-netcoreapp2.2.zip",
+            "Windows_7_64": "win-x64-netcoreapp2.2.zip",
+            "OSX_10_11_64": "osx-x64-netcoreapp2.2.tar.gz",
+            "CentOS_7": "rhel-x64-netcoreapp2.2.tar.gz",
+            "Debian_8": "rhel-x64-netcoreapp2.2.tar.gz",
+            "Fedora_23": "rhel-x64-netcoreapp2.2.tar.gz",
+            "OpenSUSE_13_2": "rhel-x64-netcoreapp2.2.tar.gz",
+            "SLES_12_2": "rhel-x64-netcoreapp2.2.tar.gz",
+            "RHEL_7": "rhel-x64-netcoreapp2.2.tar.gz",
+            "Ubuntu_14": "rhel-x64-netcoreapp2.2.tar.gz",
+            "Ubuntu_16": "rhel-x64-netcoreapp2.2.tar.gz"
+        },
+        "installDir": "../sqltoolsservice/{#version#}/{#platform#}",
+        "executableFiles": ["MicrosoftSqlToolsServiceLayer.exe", "MicrosoftSqlToolsServiceLayer", "MicrosoftSqlToolsServiceLayer.dll"]
+    },
+    "v1Service": {
+        "downloadUrl": "https://download.microsoft.com/download/3/A/E/3AE0DD0F-86A1-46CD-BFE2-E106E7CC8508/microsoft.sqltools.servicelayer-{#fileName#}",
+        "version": "1.0.0",
+        "downloadFileNames": {
+            "Windows_7_86": "win-x86-netcoreapp1.0.zip",
+            "Windows_7_64": "win-x64-netcoreapp1.0.zip",
+            "OSX_10_11_64": "osx-x64-netcoreapp1.0.tar.gz",
+            "CentOS_7": "centos-x64-netcoreapp1.0.tar.gz",
+            "Debian_8": "debian-x64-netcoreapp1.0.tar.gz",
+            "Fedora_23": "fedora-x64-netcoreapp1.0.tar.gz",
+            "OpenSUSE_13_2": "opensuse-x64-netcoreapp1.0.tar.gz",
+            "RHEL_7": "rhel-x64-netcoreapp1.0.tar.gz",
+            "Ubuntu_14": "ubuntu14-x64-netcoreapp1.0.tar.gz",
+            "Ubuntu_16": "ubuntu16-x64-netcoreapp1.0.tar.gz"
+        },
+        "installDir": "../sqltoolsservice/{#version#}/{#platform#}",
+        "executableFiles": ["Microsoft.SqlTools.ServiceLayer.exe", "Microsoft.SqlTools.ServiceLayer", "Microsoft.SqlTools.ServiceLayer.dll"]
+    }
+}
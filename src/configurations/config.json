--- conflicted
+++ resolved
@@ -1,27 +1,7 @@
 {
-<<<<<<< HEAD
-  "service": {
-    "downloadUrl": "https://github.com/Microsoft/sqltoolsservice/releases/download/{#version#}/microsoft.sqltools.servicelayer-{#fileName#}",
-    "version": "5.0.20250221.1",
-    "downloadFileNames": {
-      "Windows_86": "win-x86-net8.0.zip",
-      "Windows_64": "win-x64-net8.0.zip",
-      "Windows_ARM64": "win-arm64-net8.0.zip",
-      "OSX_10_11_64": "osx-x64-net8.0.tar.gz",
-      "OSX_ARM64": "osx-arm64-net8.0.tar.gz",
-      "CentOS_7": "linux-x64-net8.0.tar.gz",
-      "Debian_8": "linux-x64-net8.0.tar.gz",
-      "Fedora_23": "linux-x64-net8.0.tar.gz",
-      "OpenSUSE_13_2": "linux-x64-net8.0.tar.gz",
-      "SLES_12_2": "linux-x64-net8.0.tar.gz",
-      "RHEL_7": "linux-x64-net8.0.tar.gz",
-      "Ubuntu_14": "linux-x64-net8.0.tar.gz",
-      "Ubuntu_16": "linux-x64-net8.0.tar.gz",
-      "Linux_ARM64": "linux-arm64-net8.0.tar.gz"
-=======
     "service": {
         "downloadUrl": "https://github.com/Microsoft/sqltoolsservice/releases/download/{#version#}/microsoft.sqltools.servicelayer-{#fileName#}",
-        "version": "5.0.20250321.1",
+        "version": "5.0.20250221.1",
         "downloadFileNames": {
             "Windows_86": "win-x86-net8.0.zip",
             "Windows_64": "win-x64-net8.0.zip",
@@ -44,7 +24,6 @@
             "MicrosoftSqlToolsServiceLayer",
             "MicrosoftSqlToolsServiceLayer.dll"
         ]
->>>>>>> 307b2ba0
     },
     "v1Service": {
         "downloadUrl": "https://download.microsoft.com/download/3/A/E/3AE0DD0F-86A1-46CD-BFE2-E106E7CC8508/microsoft.sqltools.servicelayer-{#fileName#}",

--- conflicted
+++ resolved
@@ -1,11 +1,7 @@
 {
   "service": {
     "downloadUrl": "https://github.com/Microsoft/sqltoolsservice/releases/download/{#version#}/microsoft.sqltools.servicelayer-{#fileName#}",
-<<<<<<< HEAD
-    "version": "5.0.0.8",
-=======
     "version": "5.0.20240718.1",
->>>>>>> 81d15c7a
     "downloadFileNames": {
       "Windows_86": "win-x86-net8.0.zip",
       "Windows_64": "win-x64-net8.0.zip",

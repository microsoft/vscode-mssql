/*---------------------------------------------------------------------------------------------
 *  Copyright (c) Microsoft Corporation. All rights reserved.
 *  Licensed under the MIT License. See License.txt in the project root for license information.
 *--------------------------------------------------------------------------------------------*/

import { promises as fs } from "fs";
import * as vscode from "vscode";
<<<<<<< HEAD
import type { PagedAsyncIterableIterator } from "@azure/core-paging";
=======
import { IConnectionInfo } from "vscode-mssql";
>>>>>>> 9ad8528d

export async function exists(path: string, uri?: vscode.Uri): Promise<boolean> {
    if (uri) {
        const fullPath = vscode.Uri.joinPath(uri, path);
        try {
            await vscode.workspace.fs.stat(fullPath);
            return true;
        } catch {
            return false;
        }
    } else {
        try {
            await fs.access(path);
            return true;
        } catch (e) {
            return false;
        }
    }
}

/**
 * Generates a random nonce value that can be used in a webview
 */
export function getNonce(): string {
    let text = "";
    const possible =
        "ABCDEFGHIJKLMNOPQRSTUVWXYZabcdefghijklmnopqrstuvwxyz0123456789";
    for (let i = 0; i < 32; i++) {
        text += possible.charAt(Math.floor(Math.random() * possible.length));
    }
    return text;
}

export class CancelError extends Error {}

<<<<<<< HEAD
=======
export function isIConnectionInfo(
    connectionInfo: any,
): connectionInfo is IConnectionInfo {
    return (
        (connectionInfo &&
            connectionInfo.server &&
            connectionInfo.authenticationType) ||
        connectionInfo.connectionString
    );
}

>>>>>>> 9ad8528d
/**
 * Consolidates on the error message string
 */
// eslint-disable-next-line @typescript-eslint/no-explicit-any
export function getErrorMessage(error: any): string {
    return error instanceof Error
        ? typeof error.message === "string"
            ? error.message
            : ""
        : typeof error === "string"
            ? error
            : `${JSON.stringify(error, undefined, "\t")}`;
<<<<<<< HEAD
}

// Copied from https://github.com/microsoft/vscode-azuretools/blob/5794d9d2ccbbafdb09d44b2e1883e515077e4a72/azure/src/utils/uiUtils.ts#L26
export async function listAllIterator<T>(iterator: PagedAsyncIterableIterator<T>): Promise<T[]> {
    const resources: T[] = [];
    for await (const r of iterator) {
        resources.push(r);
    }

    return resources;
=======
>>>>>>> 9ad8528d
}<|MERGE_RESOLUTION|>--- conflicted
+++ resolved
@@ -5,11 +5,8 @@
 
 import { promises as fs } from "fs";
 import * as vscode from "vscode";
-<<<<<<< HEAD
 import type { PagedAsyncIterableIterator } from "@azure/core-paging";
-=======
 import { IConnectionInfo } from "vscode-mssql";
->>>>>>> 9ad8528d
 
 export async function exists(path: string, uri?: vscode.Uri): Promise<boolean> {
     if (uri) {
@@ -45,8 +42,6 @@
 
 export class CancelError extends Error {}
 
-<<<<<<< HEAD
-=======
 export function isIConnectionInfo(
     connectionInfo: any,
 ): connectionInfo is IConnectionInfo {
@@ -58,7 +53,6 @@
     );
 }
 
->>>>>>> 9ad8528d
 /**
  * Consolidates on the error message string
  */
@@ -71,7 +65,6 @@
         : typeof error === "string"
             ? error
             : `${JSON.stringify(error, undefined, "\t")}`;
-<<<<<<< HEAD
 }
 
 // Copied from https://github.com/microsoft/vscode-azuretools/blob/5794d9d2ccbbafdb09d44b2e1883e515077e4a72/azure/src/utils/uiUtils.ts#L26
@@ -82,6 +75,4 @@
     }
 
     return resources;
-=======
->>>>>>> 9ad8528d
 }
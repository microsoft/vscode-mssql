/*---------------------------------------------------------------------------------------------
 *  Copyright (c) Microsoft Corporation. All rights reserved.
 *  Licensed under the MIT License. See License.txt in the project root for license information.
 *--------------------------------------------------------------------------------------------*/

import { promises as fs } from "fs";
import * as vscode from "vscode";
import type { PagedAsyncIterableIterator } from "@azure/core-paging";
import { IConnectionInfo } from "vscode-mssql";
import * as os from "os";
import { FormItemSpec, FormState } from "../sharedInterfaces/form";

export async function exists(path: string, uri?: vscode.Uri): Promise<boolean> {
    if (uri) {
        const fullPath = vscode.Uri.joinPath(uri, path);
        try {
            await vscode.workspace.fs.stat(fullPath);
            return true;
        } catch {
            return false;
        }
    } else {
        try {
            await fs.access(path);
            return true;
        } catch (e) {
            return false;
        }
    }
}

/**
 * Generates a unique URI for a file in the specified folder using the
 * provided basename and file extension
 */
export async function getUniqueFilePath(
    folder: vscode.Uri,
    basename: string,
    fileExtension: string,
): Promise<vscode.Uri> {
    let uniqueFileName: vscode.Uri;
    let counter = 1;
    if (await exists(`${basename}.${fileExtension}`, folder)) {
        while (await exists(`${basename}${counter}.${fileExtension}`, folder)) {
            counter += 1;
        }
        uniqueFileName = vscode.Uri.joinPath(folder, `${basename}${counter}.${fileExtension}`);
    } else {
        uniqueFileName = vscode.Uri.joinPath(folder, `${basename}.${fileExtension}`);
    }
    return uniqueFileName;
}

/**
 * Generates a random nonce value that can be used in a webview
 */
export function getNonce(): string {
    let text = "";
    const possible = "ABCDEFGHIJKLMNOPQRSTUVWXYZabcdefghijklmnopqrstuvwxyz0123456789";
    for (let i = 0; i < 32; i++) {
        text += possible.charAt(Math.floor(Math.random() * possible.length));
    }
    return text;
}

export class CancelError extends Error {}

export function isIConnectionInfo(connectionInfo: any): connectionInfo is IConnectionInfo {
    return (
        (connectionInfo && connectionInfo.server && connectionInfo.authenticationType) ||
        connectionInfo.connectionString
    );
}

/**
 * Consolidates on the error message string
 */
// eslint-disable-next-line @typescript-eslint/no-explicit-any
export function getErrorMessage(error: any): string {
    return error instanceof Error
        ? typeof error.message === "string"
            ? error.message
            : ""
        : typeof error === "string"
          ? error
          : `${JSON.stringify(error, undefined, "\t")}`;
}

// Copied from https://github.com/microsoft/vscode-azuretools/blob/5794d9d2ccbbafdb09d44b2e1883e515077e4a72/azure/src/utils/uiUtils.ts#L26
export async function listAllIterator<T>(iterator: PagedAsyncIterableIterator<T>): Promise<T[]> {
    const resources: T[] = [];
    for await (const r of iterator) {
        resources.push(r);
    }

    return resources;
}

/**
 * Gets a unique key for the given URI to be used in maps or sets to identify the URI uniquely.
 * @param uri The URI to get the unique key for.
 * @returns A unique string key for the URI.
 */
export function getUriKey(uri: vscode.Uri): string {
    return uri?.toString(true);
}

/**
 * Gets the end-of-line character sequence configured in the editor.
 * @returns The end-of-line character sequence.
 */
export function getEditorEOL(): string {
    return vscode.workspace.getConfiguration("files").get<string>("eol") === "auto"
        ? os.EOL
        : vscode.workspace.getConfiguration("files").get<string>("eol");
}

/**
 * Parses a value into the corresponding enum type.  Example:
 * enum ContentType {
 *   Message = "messageContent",
 *   Flag = "flagContent"
 * }
 * @param enumObj the enum type of the value being parsed (e.g. ContentType)
 * @param value the enum value to be parsed (e.g. "Message" or "messageContent")
 * @returns the enum (e.g. ContentType.Message), or undefined if not found
 */
export function parseEnum<T extends Record<string, string | number>>(
    enumObj: T,
    value: string | number,
): T[keyof T] | undefined {
    // Try key lookup
    if (value in enumObj) {
        return enumObj[value as keyof T];
    }

    // Try value lookup
    const entry = Object.entries(enumObj).find(([_, v]) => v === value);
    if (entry) {
        return entry[1] as T[keyof T];
    }

    return undefined;
}

/**
<<<<<<< HEAD
 * Removes all properties with undefined values from the given object.  Null values are kept.
 * @returns a Partial of the original object type with only defined (including null) properties.
 */
export function removeUndefinedProperties<T extends object>(source: T): Partial<T> {
    if (!source) {
        return {};
    }

    const entries = Object.entries(source).filter(([_key, value]) => value !== undefined);
    return Object.fromEntries(entries) as Partial<T>;
=======
 * Checks if any required fields are missing values in a form.
 * Used to determine if form submission buttons should be disabled.
 *
 * @param formComponents - The form components to check
 * @param formState - The current form state with values
 * @returns true if any required fields are missing values, false otherwise
 */
export function hasAnyMissingRequiredValues<
    TForm,
    TState extends FormState<TForm, TState, TFormItemSpec>,
    TFormItemSpec extends FormItemSpec<TForm, TState, TFormItemSpec>,
>(formComponents: Partial<Record<keyof TForm, TFormItemSpec>>, formState: TForm): boolean {
    return Object.values(formComponents).some((component: TFormItemSpec | undefined) => {
        if (!component || component.hidden || !component.required) return false;

        const value = formState[component.propertyName as keyof TForm];
        return (
            value === undefined ||
            (typeof value === "string" && value.trim() === "") ||
            (typeof value === "boolean" && value !== true)
        );
    });
>>>>>>> 421a7ad9
}<|MERGE_RESOLUTION|>--- conflicted
+++ resolved
@@ -144,7 +144,6 @@
 }
 
 /**
-<<<<<<< HEAD
  * Removes all properties with undefined values from the given object.  Null values are kept.
  * @returns a Partial of the original object type with only defined (including null) properties.
  */
@@ -155,7 +154,9 @@
 
     const entries = Object.entries(source).filter(([_key, value]) => value !== undefined);
     return Object.fromEntries(entries) as Partial<T>;
-=======
+}
+
+/**
  * Checks if any required fields are missing values in a form.
  * Used to determine if form submission buttons should be disabled.
  *
@@ -178,5 +179,4 @@
             (typeof value === "boolean" && value !== true)
         );
     });
->>>>>>> 421a7ad9
 }
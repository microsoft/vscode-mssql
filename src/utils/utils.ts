/*---------------------------------------------------------------------------------------------
 *  Copyright (c) Microsoft Corporation. All rights reserved.
 *  Licensed under the MIT License. See License.txt in the project root for license information.
 *--------------------------------------------------------------------------------------------*/

import { promises as fs } from "fs";
import * as vscode from "vscode";

export async function exists(path: string, uri?: vscode.Uri): Promise<boolean> {
    if (uri) {
        const fullPath = vscode.Uri.joinPath(uri, path);
        try {
            await vscode.workspace.fs.stat(fullPath);
            return true;
        } catch {
            return false;
        }
    } else {
        try {
            await fs.access(path);
            return true;
        } catch (e) {
            return false;
        }
    }
}

/**
 * Generates a random nonce value that can be used in a webview
 */
export function getNonce(): string {
    let text = "";
    const possible =
        "ABCDEFGHIJKLMNOPQRSTUVWXYZabcdefghijklmnopqrstuvwxyz0123456789";
    for (let i = 0; i < 32; i++) {
        text += possible.charAt(Math.floor(Math.random() * possible.length));
    }
    return text;
}

<<<<<<< HEAD
export class CancelError extends Error { }

/**
 * Consolidates on the error message string
 */
// eslint-disable-next-line @typescript-eslint/no-explicit-any
export function getErrorMessage(error: any): string {
	return (error instanceof Error)
		? (typeof error.message === 'string' ? error.message : '')
		: typeof error === 'string' ? error : `${JSON.stringify(error, undefined, '\t')}`;
}
=======
export class CancelError extends Error {}
>>>>>>> 03d5bccc
<|MERGE_RESOLUTION|>--- conflicted
+++ resolved
@@ -38,7 +38,6 @@
     return text;
 }
 
-<<<<<<< HEAD
 export class CancelError extends Error { }
 
 /**
@@ -49,7 +48,4 @@
 	return (error instanceof Error)
 		? (typeof error.message === 'string' ? error.message : '')
 		: typeof error === 'string' ? error : `${JSON.stringify(error, undefined, '\t')}`;
-}
-=======
-export class CancelError extends Error {}
->>>>>>> 03d5bccc
+}
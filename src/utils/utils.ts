--- conflicted
+++ resolved
@@ -34,7 +34,6 @@
 	return `[${escapeClosingBrackets(schema)}].[${escapeClosingBrackets(objectName)}]`;
 }
 
-<<<<<<< HEAD
 /**
  * Returns a promise that will reject after the specified timeout
  * @param ms timeout in milliseconds. Default is 10 seconds
@@ -47,7 +46,7 @@
 			reject(new Error(errorMessage));
 		}, ms);
 	});
-=======
+}
 
 /**
  * Gets a unique file name
@@ -70,5 +69,4 @@
 		uniqueFileName = fileName + count.toString();
 	}
 	return undefined;
->>>>>>> d67d9823
 }
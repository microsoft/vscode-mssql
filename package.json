{
  "name": "mssql",
  "displayName": "SQL Server (mssql)",
  "version": "1.25.0",
  "description": "Develop Microsoft SQL Server, Azure SQL Database and SQL Data Warehouse everywhere",
  "publisher": "ms-mssql",
  "preview": false,
  "license": "SEE LICENSE IN LICENSE.txt",
  "aiKey": "29a207bb14f84905966a8f22524cb730-25407f35-11b6-4d4e-8114-ab9e843cb52f-7380",
  "icon": "images/sqlserver.png",
  "galleryBanner": {
    "color": "#2F2F2F",
    "theme": "dark"
  },
  "repository": {
    "type": "git",
    "url": "https://github.com/Microsoft/vscode-mssql.git"
  },
  "bugs": {
    "url": "https://github.com/Microsoft/vscode-mssql/issues"
  },
  "homepage": "https://github.com/Microsoft/vscode-mssql/blob/master/README.md",
  "engines": {
    "vscode": "^1.83.1"
  },
  "categories": [
    "Programming Languages",
    "Azure"
  ],
  "keywords": [
    "SQL",
    "MSSQL",
    "SQL Server",
    "Azure SQL Database",
    "Azure SQL Data Warehouse",
    "multi-root ready"
  ],
  "activationEvents": [
    "onUri",
    "onCommand:mssql.loadCompletionExtension"
  ],
  "main": "./out/src/extension",
  "l10n": "./localization/l10n",
  "extensionDependencies": [
    "vscode.sql"
  ],
  "extensionPack": [
    "ms-mssql.data-workspace-vscode",
    "ms-mssql.sql-database-projects-vscode",
    "ms-mssql.sql-bindings-vscode"
  ],
  "scripts": {
    "build": "gulp build",
    "compile": "gulp ext:compile",
    "watch": "gulp watch",
    "lint": "eslint --quiet --cache",
    "localization": "gulp ext:extract-localization-strings",
    "smoketest": "gulp ext:smoke",
    "test": "gulp test:cover --log",
    "package": "vsce package",
    "prepare": "husky",
    "lint-staged": "lint-staged --quiet",
    "precommit": "run-p lint-staged localization"
  },
  "lint-staged": {
    "*.ts": "eslint --quiet --cache",
    "*.tsx": "eslint --quiet --cache",
    "*.css": "prettier --check"
  },
  "devDependencies": {
    "@angular/common": "~2.1.2",
    "@angular/compiler": "~2.1.2",
    "@angular/core": "~2.1.2",
    "@angular/forms": "~2.1.2",
    "@angular/platform-browser": "~2.1.2",
    "@angular/platform-browser-dynamic": "~2.1.2",
    "@angular/router": "~3.1.2",
    "@angular/upgrade": "~2.1.2",
    "@azure/core-paging": "^1.6.2",
    "@eslint/compat": "^1.1.0",
    "@eslint/js": "^9.5.0",
    "@fluentui/react-components": "^9.54.13",
    "@fluentui/react-list-preview": "^0.3.6",
    "@jgoz/esbuild-plugin-typecheck": "^4.0.0",
    "@monaco-editor/react": "^4.6.0",
    "@playwright/test": "^1.45.0",
    "@stylistic/eslint-plugin": "^2.8.0",
    "@types/azdata": "^1.46.6",
    "@types/ejs": "^3.1.0",
    "@types/eslint__js": "^8.42.3",
    "@types/jquery": "^3.3.31",
    "@types/jqueryui": "^1.12.7",
    "@types/keytar": "^4.4.2",
    "@types/lockfile": "^1.0.2",
    "@types/mocha": "^5.2.7",
    "@types/node": "^20.14.8",
    "@types/node-fetch": "^2.6.2",
    "@types/react": "^18.3.3",
    "@types/react-dom": "^18.3.0",
    "@types/react-resizable": "^3.0.8",
    "@types/sinon": "^10.0.12",
    "@types/tmp": "0.0.28",
    "@types/underscore": "1.8.3",
    "@types/vscode": "1.83.1",
    "@types/vscode-webview": "^1.57.5",
    "@typescript-eslint/eslint-plugin": "^8.7.0",
    "@typescript-eslint/parser": "^8.7.0",
    "@vscode/l10n": "^0.0.18",
    "@vscode/l10n-dev": "^0.0.35",
    "@vscode/test-electron": "^2.3.9",
    "@xmldom/xmldom": "0.8.4",
    "angular-in-memory-web-api": "0.1.13",
    "angular2-slickgrid": "github:microsoft/angular2-slickgrid#1.4.7",
    "assert": "^1.4.1",
    "azdataGraph": "github:Microsoft/azdataGraph#0.0.68",
    "chai": "^3.5.0",
    "cli-color": "^2.0.4",
    "coveralls": "^3.0.2",
    "decache": "^4.1.0",
    "del": "^2.2.1",
    "esbuild": "^0.22.0",
    "esbuild-plugin-copy": "^2.1.1",
    "eslint": "^9.11.1",
    "eslint-config-prettier": "^9.1.0",
    "eslint-plugin-deprecation": "^3.0.0",
    "eslint-plugin-jsdoc": "^50.2.2",
    "eslint-plugin-jsx-a11y": "^6.10.0",
    "eslint-plugin-notice": "^1.0.0",
    "eslint-plugin-prettier": "^5.2.1",
    "eslint-plugin-react": "^7.35.2",
    "eslint-plugin-react-hooks": "^4.6.2",
    "gulp": "^4.0.2",
    "gulp-concat": "^2.6.0",
    "gulp-eslint-new": "^2.1.0",
    "gulp-istanbul-report": "0.0.1",
    "gulp-rename": "^1.2.2",
    "gulp-run-command": "^0.0.10",
    "gulp-shell": "^0.7.0",
    "gulp-sourcemaps": "^1.6.0",
    "gulp-typescript": "^5.0.1",
    "gulp-uglify": "^2.0.0",
    "husky": "^9.0.11",
    "istanbul": "^0.4.5",
    "lint-staged": "^15.2.10",
    "npm-run-all": "^4.1.5",
    "pm-mocha-jenkins-reporter": "^0.2.6",
    "prettier": "^3.3.3",
    "react": "^18.3.1",
    "react-dom": "^18.3.1",
    "react-markdown": "^9.0.1",
    "react-resizable": "^3.0.5",
    "react-router-dom": "^6.24.1",
    "remap-istanbul": "0.9.6",
    "rxjs": "5.0.0-beta.12",
    "sinon": "^14.0.0",
    "slickgrid": "github:Microsoft/SlickGrid.ADS#2.3.46",
    "systemjs": "0.19.40",
    "systemjs-builder": "^0.15.32",
    "systemjs-plugin-json": "^0.2.0",
    "typemoq": "^1.7.0",
    "typescript": "^5.6.2",
    "typescript-eslint": "^8.7.0",
    "uglify-js": "mishoo/UglifyJS2#harmony-v2.8.22",
    "vscode-nls-dev": "2.0.1",
    "xliff": "^6.2.1",
    "yargs": "^17.7.2"
  },
  "dependencies": {
    "@azure/arm-resources": "^5.0.0",
    "@azure/arm-sql": "^9.0.0",
    "@azure/arm-subscriptions": "^5.0.0",
    "@azure/msal-common": "^14.14.0",
    "@azure/msal-node": "^2.12.0",
    "@microsoft/ads-extension-telemetry": "^3.0.2",
    "@microsoft/vscode-azext-azureauth": "^2.5.0",
    "axios": "^1.7.4",
    "core-js": "^2.4.1",
    "decompress-zip": "^0.2.2",
    "dotenv": "^16.4.5",
    "ejs": "^3.1.10",
    "error-ex": "^1.3.0",
    "figures": "^1.4.0",
    "find-remove": "1.2.1",
    "getmac": "1.2.1",
    "jquery": "^3.4.1",
    "lockfile": "1.0.4",
    "node-fetch": "^2.6.2",
    "opener": "1.4.2",
    "plist": "^3.0.6",
    "pretty-data": "^0.40.0",
    "qs": "^6.9.1",
    "rangy": "^1.3.0",
    "reflect-metadata": "0.1.12",
    "semver": "https://registry.npmjs.org/semver/-/semver-5.0.3.tgz",
    "tar": "^6.2.1",
    "tmp": "^0.0.28",
    "underscore": "^1.8.3",
    "vsce": "^2.15.0",
    "vscode-languageclient": "5.2.1",
    "vscode-nls": "^2.0.2",
    "zone.js": "^0.6.26"
  },
  "resolutions": {
    "gulp-typescript/source-map": "0.7.4"
  },
  "capabilities": {
    "untrustedWorkspaces": {
      "supported": true
    }
  },
  "contributes": {
    "viewsContainers": {
      "activitybar": [
        {
          "id": "objectExplorer",
          "title": "SQL Server",
          "icon": "media/server_page_dark.svg"
        }
      ],
      "panel": [
        {
          "id": "queryResult",
          "title": "Query Result",
          "icon": "media/SignIn.svg"
        }
      ]
    },
    "views": {
      "queryResult": [
        {
          "type": "webview",
          "id": "queryResult",
          "name": "%extension.queryResult%",
          "when": "config.mssql.enableNewQueryResultFeature"
        }
      ],
      "objectExplorer": [
        {
          "id": "objectExplorer",
          "name": "%extension.connections%"
        },
        {
          "id": "queryHistory",
          "name": "%extension.queryHistory%",
          "when": "config.mssql.enableQueryHistoryFeature"
        }
      ]
    },
    "customEditors": [
      {
        "viewType": "mssql.executionPlanView",
        "displayName": "SQL Server Execution Plan",
        "selector": [
          {
            "filenamePattern": "*.sqlplan",
            "language": "sqlplan"
          }
        ],
        "priority": "default"
      }
    ],
    "languages": [
      {
        "id": "sql",
        "extensions": [
          ".sql"
        ],
        "aliases": [
          "SQL"
        ],
        "configuration": "./syntaxes/sql.configuration.json"
      },
      {
        "id": "sqlplan",
        "extensions": [
          ".sqlplan"
        ],
        "aliases": [
          "SQL Server Execution Plan"
        ]
      }
    ],
    "grammars": [
      {
        "language": "sql",
        "scopeName": "source.sql",
        "path": "./syntaxes/SQL.plist"
      }
    ],
    "snippets": [
      {
        "language": "sql",
        "path": "./snippets/mssql.json"
      }
    ],
    "menus": {
      "editor/title": [
        {
          "command": "mssql.runQuery",
          "when": "editorLangId == sql",
          "group": "navigation@1"
        },
        {
          "command": "mssql.cancelQuery",
          "when": "editorLangId == sql && resourcePath in mssql.runningQueries",
          "group": "navigation@2"
        },
        {
          "command": "mssql.connect",
          "when": "editorLangId == sql && resource not in mssql.connections",
          "group": "navigation@3"
        },
        {
          "command": "mssql.disconnect",
          "when": "editorLangId == sql && resource in mssql.connections",
          "group": "navigation@3"
        },
        {
          "command": "mssql.changeDatabase",
          "when": "editorLangId == sql",
          "group": "navigation@4"
        },
        {
          "command": "mssql.showExecutionPlanInResults",
          "when": "editorLangId == sql",
          "group": "navigation@4"
        }
      ],
      "editor/context": [
        {
          "command": "mssql.runQuery",
          "when": "editorLangId == sql"
        }
      ],
      "view/title": [
        {
          "command": "mssql.addObjectExplorer",
          "when": "view == objectExplorer",
          "title": "%mssql.addObjectExplorer%",
          "group": "navigation"
        },
        {
          "command": "mssql.startQueryHistoryCapture",
          "when": "view == queryHistory && config.mssql.enableQueryHistoryFeature && !config.mssql.enableQueryHistoryCapture",
          "title": "%mssql.startQueryHistoryCapture%",
          "group": "navigation"
        },
        {
          "command": "mssql.pauseQueryHistoryCapture",
          "when": "view == queryHistory && config.mssql.enableQueryHistoryFeature && config.mssql.enableQueryHistoryCapture",
          "title": "%mssql.pauseQueryHistoryCapture%",
          "group": "navigation"
        },
        {
          "command": "mssql.clearAllQueryHistory",
          "when": "view == queryHistory",
          "title": "%mssql.clearAllQueryHistory%",
          "group": "secondary"
        },
        {
          "command": "mssql.objectExplorer.enableGroupBySchema",
          "when": "view == objectExplorer && !config.mssql.objectExplorer.groupBySchema",
          "title": "%mssql.objectExplorer.enableGroupBySchema%",
          "group": "navigation"
        },
        {
          "command": "mssql.objectExplorer.disableGroupBySchema",
          "when": "view == objectExplorer && config.mssql.objectExplorer.groupBySchema",
          "title": "%mssql.objectExplorer.disableGroupBySchema%",
          "group": "navigation"
        }
      ],
      "view/item/context": [
        {
          "command": "mssql.objectExplorerNewQuery",
          "when": "view == objectExplorer && viewItem =~ /\\btype=(disconnectedServer|Server|Database)\\b/",
          "group": "MS_SQL@1"
        },
        {
          "command": "mssql.filterNode",
          "when": "view == objectExplorer && config.mssql.enableExperimentalFeatures && viewItem =~ /\\bfilterable=true\\b.*\\bhasFilters=false\\b/",
          "group": "inline@1"
        },
        {
          "command": "mssql.filterNodeWithExistingFilters",
          "when": "view == objectExplorer && config.mssql.enableExperimentalFeatures && viewItem =~ /\\bfilterable=true\\b.*\\bhasFilters=true\\b/",
          "group": "inline@1"
        },
        {
          "command": "mssql.clearFilters",
          "when": "view == objectExplorer && config.mssql.enableExperimentalFeatures && viewItem =~ /\\bfilterable=true\\b.*\\bhasFilters=true\\b/",
          "group": "inline@2"
        },
        {
          "command": "mssql.filterNode",
          "when": "view == objectExplorer && config.mssql.enableExperimentalFeatures && viewItem =~ /\\bfilterable=true\\b.*\\bhasFilters=false\\b/"
        },
        {
          "command": "mssql.filterNodeWithExistingFilters",
          "when": "view == objectExplorer && config.mssql.enableExperimentalFeatures && viewItem =~ /\\bfilterable=true\\b.*\\bhasFilters=true\\b/"
        },
        {
          "command": "mssql.clearFilters",
          "when": "view == objectExplorer && config.mssql.enableExperimentalFeatures && viewItem =~ /\\bfilterable=true\\b.*\\bhasFilters=true\\b/"
        },
        {
          "command": "mssql.removeObjectExplorerNode",
          "when": "view == objectExplorer && viewItem =~ /\\btype=(disconnectedServer|Server)\\b/",
          "group": "MS_SQL@4"
        },
        {
          "command": "mssql.editConnection",
          "when": "view == objectExplorer && config.mssql.enableExperimentalFeatures && viewItem =~ /\\btype=(disconnectedServer|Server)\\b/",
          "group": "inline"
        },
        {
          "command": "mssql.refreshObjectExplorerNode",
          "when": "view == objectExplorer && viewItem =~ /\\btype=(?!disconnectedServer\\b)[^,]+/ ",
          "group": "MS_SQL@10"
        },
        {
          "command": "mssql.disconnectObjectExplorerNode",
          "when": "view == objectExplorer && viewItem =~ /\\btype=(Server)\\b/",
          "group": "MS_SQL@3"
        },
        {
          "command": "mssql.scriptSelect",
          "when": "view == objectExplorer && viewItem =~  /\\btype=(Table|View)\\b/",
          "group": "MS_SQL@1"
        },
        {
          "command": "mssql.scriptCreate",
          "when": "view == objectExplorer && viewItem =~ /\\btype=(Table|View|AggregateFunction|PartitionFunction|ScalarValuedFunction|Schema|StoredProcedure|TableValuedFunction|User|UserDefinedTableType|Trigger|DatabaseTrigger|Index|Key|User|DatabaseRole|ApplicationRole)\\b/",
          "group": "MS_SQL@2"
        },
        {
          "command": "mssql.scriptDelete",
          "when": "view == objectExplorer && viewItem =~ /\\btype=(Table|View|AggregateFunction|PartitionFunction|ScalarValuedFunction|Schema|StoredProcedure|TableValuedFunction|User|UserDefinedTableType|Trigger|DatabaseTrigger|Index|Key|User|DatabaseRole|ApplicationRole)\\b/",
          "group": "MS_SQL@3"
        },
        {
          "command": "mssql.scriptExecute",
          "when": "view == objectExplorer && viewItem =~ /\\btype=(StoredProcedure)\\b/",
          "group": "MS_SQL@5"
        },
        {
          "command": "mssql.scriptAlter",
          "when": "view == objectExplorer && viewItem =~ /\\btype=(AggregateFunction|PartitionFunction|ScalarValuedFunction|StoredProcedure|TableValuedFunction|View)\\b/",
          "group": "MS_SQL@4"
        },
        {
          "command": "mssql.newTable",
          "when": "view == objectExplorer && viewItem =~ /\\bsubType=(Tables)\\b/  && config.mssql.enableExperimentalFeatures",
          "group": "inline"
        },
        {
          "command": "mssql.editTable",
          "when": "view == objectExplorer && viewItem =~ /\\btype=(Table)\\b/ && config.mssql.enableExperimentalFeatures",
          "group": "inline"
        },
        {
          "command": "mssql.copyObjectName",
          "when": "view == objectExplorer && viewItem =~ /\\btype=(?!Folder\\b)[^,]+/"
        },
        {
          "command": "mssql.openQueryHistory",
          "when": "view == queryHistory && viewItem == queryHistoryNode",
          "group": "MS_SQL@1"
        },
        {
          "command": "mssql.runQueryHistory",
          "when": "view == queryHistory && viewItem == queryHistoryNode",
          "group": "MS_SQL@2"
        },
        {
          "command": "mssql.deleteQueryHistory",
          "when": "view == queryHistory && viewItem == queryHistoryNode",
          "group": "MS_SQL@3"
        }
      ],
      "commandPalette": [
        {
          "command": "mssql.objectExplorerNewQuery",
          "when": "view == objectExplorer && viewItem =~ /\\btype=(disconnectedServer|Server|Database)\\b/"
        },
        {
          "command": "mssql.removeObjectExplorerNode",
          "when": "view == objectExplorer && viewItem =~ /\\btype=(disconnectedServer|Server)\\b/"
        },
        {
          "command": "mssql.refreshObjectExplorerNode",
          "when": "view == objectExplorer && viewItem =~ /\\btype=(?!disconnectedServer\\b)[^,]+/"
        },
        {
          "command": "mssql.scriptSelect",
          "when": "view == objectExplorer && viewItem =~  /\\btype=(Table|View)\\b/"
        },
        {
          "command": "mssql.scriptCreate",
          "when": "view == objectExplorer && viewItem =~ /\\btype=(Table|View|AggregateFunction|PartitionFunction|ScalarValuedFunction|Schema|StoredProcedure|TableValuedFunction|User|UserDefinedTableType|Trigger|DatabaseTrigger|Index|Key|User|DatabaseRole|ApplicationRole)\\b/"
        },
        {
          "command": "mssql.scriptDelete",
          "when": "view == objectExplorer && viewItem =~ /\\btype=(Table|View|AggregateFunction|PartitionFunction|ScalarValuedFunction|Schema|StoredProcedure|TableValuedFunction|User|UserDefinedTableType|Trigger|DatabaseTrigger|Index|Key|User|DatabaseRole|ApplicationRole)\\b/"
        },
        {
          "command": "mssql.scriptExecute",
          "when": "view == objectExplorer && viewItem =~ /\\btype=(StoredProcedure)\\b/"
        },
        {
          "command": "mssql.scriptAlter",
          "when": "view == objectExplorer && viewItem =~ /\\btype=(AggregateFunction|PartitionFunction|ScalarValuedFunction|StoredProcedure|TableValuedFunction|View)\\b/"
        },
        {
          "command": "mssql.disconnectObjectExplorerNode",
          "when": "view == objectExplorer && viewItem =~ /\\btype=(Server)\\b/"
        },
        {
          "command": "mssql.toggleSqlCmd",
          "when": "editorFocus && editorLangId == 'sql'"
        },
        {
          "command": "mssql.startQueryHistoryCapture",
          "when": "config.mssql.enableQueryHistoryFeature && !config.mssql.enableQueryHistoryCapture"
        },
        {
          "command": "mssql.pauseQueryHistoryCapture",
          "when": "config.mssql.enableQueryHistoryFeature && config.mssql.enableQueryHistoryCapture"
        },
        {
          "command": "mssql.copyObjectName",
          "when": "view == objectExplorer && viewItem =~ /\\btype=(?!Folder\\b)[^,]+/"
        },
        {
          "command": "mssql.runQueryHistory",
          "when": "view == queryHistory && viewItem == queryHistoryNode"
        },
        {
          "command": "mssql.newTable",
          "when": "view == objectExplorer && viewItem =~ /\\bsubType=(Tables)\\b/  && config.mssql.enableExperimentalFeatures"
        },
        {
          "command": "mssql.editTable",
          "when": "view == objectExplorer && viewItem =~ /\\btype=(Table)\\b/ && config.mssql.enableExperimentalFeatures"
        }
      ]
    },
    "commands": [
      {
        "command": "mssql.runQuery",
        "title": "%mssql.runQuery%",
        "category": "MS SQL",
        "icon": "$(debug-start)"
      },
      {
        "command": "mssql.runCurrentStatement",
        "title": "%mssql.runCurrentStatement%",
        "category": "MS SQL"
      },
      {
        "command": "mssql.cancelQuery",
        "title": "%mssql.cancelQuery%",
        "category": "MS SQL",
        "icon": "$(debug-stop)"
      },
      {
        "command": "mssql.connect",
        "title": "%mssql.connect%",
        "category": "MS SQL",
        "icon": {
          "dark": "media/connect_dark.svg",
          "light": "media/connect_light.svg"
        }
      },
      {
        "command": "mssql.disconnect",
        "title": "%mssql.disconnect%",
        "category": "MS SQL",
        "icon": "$(debug-disconnect)"
      },
      {
        "command": "mssql.filterNode",
        "title": "%mssql.filterNode%",
        "icon": "$(filter)"
      },
      {
        "command": "mssql.clearFilters",
        "title": "%mssql.clearFilters%",
        "icon": {
          "dark": "media/removeFilter_dark.svg",
          "light": "media/removeFilter_light.svg"
        }
      },
      {
        "command": "mssql.filterNodeWithExistingFilters",
        "title": "%mssql.filterNode%",
        "icon": "$(filter-filled)"
      },
      {
        "command": "mssql.changeDatabase",
        "title": "%mssql.changeDatabase%",
        "category": "MS SQL",
        "icon": {
          "dark": "media/changeConnection_dark.svg",
          "light": "media/changeConnection_light.svg"
        }
      },
      {
        "command": "mssql.manageProfiles",
        "title": "%mssql.manageProfiles%",
        "category": "MS SQL"
      },
      {
        "command": "mssql.clearPooledConnections",
        "title": "%mssql.clearPooledConnections%",
        "category": "MS SQL"
      },
      {
        "command": "mssql.chooseDatabase",
        "title": "%mssql.chooseDatabase%",
        "category": "MS SQL"
      },
      {
        "command": "mssql.chooseLanguageFlavor",
        "title": "%mssql.chooseLanguageFlavor%",
        "category": "MS SQL"
      },
      {
        "command": "mssql.showGettingStarted",
        "title": "%mssql.showGettingStarted%",
        "category": "MS SQL"
      },
      {
        "command": "mssql.newQuery",
        "title": "%mssql.newQuery%",
        "category": "MS SQL"
      },
      {
        "command": "mssql.newQuery2",
        "title": "%mssql.newQuery2%",
        "category": "MS SQL"
      },
      {
        "command": "mssql.rebuildIntelliSenseCache",
        "title": "%mssql.rebuildIntelliSenseCache%",
        "category": "MS SQL"
      },
      {
        "command": "mssql.toggleSqlCmd",
        "title": "%mssql.toggleSqlCmd%",
        "category": "MS SQL"
      },
      {
        "command": "mssql.addObjectExplorer",
        "title": "%mssql.addObjectExplorer%",
        "category": "MS SQL",
        "icon": "$(add)"
      },
      {
        "command": "mssql.objectExplorer.enableGroupBySchema",
        "title": "%mssql.objectExplorer.enableGroupBySchema%",
        "category": "MS SQL",
        "icon": {
          "dark": "media/groupBySchemaEnabled_dark.svg",
          "light": "media/groupBySchemaEnabled_light.svg"
        }
      },
      {
        "command": "mssql.objectExplorer.disableGroupBySchema",
        "title": "%mssql.objectExplorer.disableGroupBySchema%",
        "category": "MS SQL",
        "icon": {
          "dark": "media/groupBySchemaDisabled_dark.svg",
          "light": "media/groupBySchemaDisabled_light.svg"
        }
      },
      {
        "command": "mssql.objectExplorerNewQuery",
        "title": "%mssql.objectExplorerNewQuery%",
        "category": "MS SQL"
      },
      {
        "command": "mssql.removeObjectExplorerNode",
        "title": "%mssql.removeObjectExplorerNode%",
        "category": "MS SQL"
      },
      {
        "command": "mssql.editConnection",
        "title": "%mssql.editConnection%",
        "category": "MS SQL",
        "icon": "$(edit)"
      },
      {
        "command": "mssql.refreshObjectExplorerNode",
        "title": "%mssql.refreshObjectExplorerNode%",
        "category": "MS SQL"
      },
      {
        "command": "mssql.disconnectObjectExplorerNode",
        "title": "%mssql.disconnect%",
        "category": "MS SQL"
      },
      {
        "command": "mssql.scriptSelect",
        "title": "%mssql.scriptSelect%",
        "category": "MS SQL"
      },
      {
        "command": "mssql.scriptCreate",
        "title": "%mssql.scriptCreate%",
        "category": "MS SQL"
      },
      {
        "command": "mssql.scriptDelete",
        "title": "%mssql.scriptDelete%",
        "category": "MS SQL"
      },
      {
        "command": "mssql.scriptExecute",
        "title": "%mssql.scriptExecute%",
        "category": "MS SQL"
      },
      {
        "command": "mssql.newTable",
        "title": "%mssql.newTable%",
        "category": "MS SQL",
        "icon": {
          "dark": "media/newTable_dark.svg",
          "light": "media/newTable_light.svg"
        }
      },
      {
        "command": "mssql.editTable",
        "title": "%mssql.editTable%",
        "category": "MS SQL",
        "icon": {
          "dark": "media/editTable_dark.svg",
          "light": "media/editTable_light.svg"
        }
      },
      {
        "command": "mssql.scriptAlter",
        "title": "%mssql.scriptAlter%",
        "category": "MS SQL"
      },
      {
        "command": "mssql.openQueryHistory",
        "title": "%mssql.openQueryHistory%",
        "category": "MS SQL"
      },
      {
        "command": "mssql.runQueryHistory",
        "title": "%mssql.runQueryHistory%",
        "category": "MS SQL"
      },
      {
        "command": "mssql.deleteQueryHistory",
        "title": "%mssql.deleteQueryHistory%",
        "category": "MS SQL"
      },
      {
        "command": "mssql.clearAllQueryHistory",
        "title": "%mssql.clearAllQueryHistory%",
        "category": "MS SQL"
      },
      {
        "command": "mssql.startQueryHistoryCapture",
        "title": "%mssql.startQueryHistoryCapture%",
        "category": "MS SQL",
        "icon": "$(debug-start)"
      },
      {
        "command": "mssql.pauseQueryHistoryCapture",
        "title": "%mssql.pauseQueryHistoryCapture%",
        "category": "MS SQL",
        "icon": "$(debug-stop)"
      },
      {
        "command": "mssql.commandPaletteQueryHistory",
        "title": "%mssql.commandPaletteQueryHistory%",
        "category": "MS SQL"
      },
      {
        "command": "mssql.copyObjectName",
        "title": "%mssql.copyObjectName%",
        "category": "MS SQL"
      },
      {
        "command": "mssql.addAadAccount",
        "title": "%mssql.addAadAccount%",
        "category": "MS SQL"
      },
      {
        "command": "mssql.removeAadAccount",
        "title": "%mssql.removeAadAccount%",
        "category": "MS SQL"
      },
      {
        "command": "mssql.clearAzureAccountTokenCache",
        "title": "%mssql.clearAzureAccountTokenCache%",
        "category": "MS SQL"
      },
      {
<<<<<<< HEAD
        "command": "mssql.showExecutionPlanInResults",
        "title": "%mssql.showExecutionPlanInResults%",
        "category": "MS SQL",
        "icon": {
          "dark": "media/executionPlan_dark.svg",
          "light": "media/executionPlan_light.svg"
        }
=======
        "command": "mssql.userFeedback",
        "title": "%mssql.userFeedback%",
        "category": "MS SQL"
>>>>>>> 5c02715a
      }
    ],
    "keybindings": [
      {
        "command": "mssql.runQuery",
        "key": "ctrl+shift+e",
        "mac": "cmd+shift+e",
        "when": "editorTextFocus && editorLangId == 'sql'"
      },
      {
        "command": "mssql.connect",
        "key": "ctrl+shift+c",
        "mac": "cmd+shift+c",
        "when": "editorTextFocus && editorLangId == 'sql'"
      },
      {
        "command": "mssql.disconnect",
        "key": "ctrl+shift+d",
        "mac": "cmd+shift+d",
        "when": "editorTextFocus && editorLangId == 'sql'"
      },
      {
        "command": "workbench.view.extension.objectExplorer",
        "key": "ctrl+alt+d",
        "mac": "cmd+alt+d"
      },
      {
        "command": "mssql.copyObjectName",
        "key": "ctrl+c",
        "mac": "cmd+c",
        "when": "sideBarFocus && activeViewlet == workbench.view.extension.objectExplorer"
      }
    ],
    "configuration": {
      "type": "object",
      "title": "%mssql.Configuration%",
      "properties": {
        "mssql.enableExperimentalFeatures": {
          "type": "boolean",
          "default": false,
          "description": "%mssql.enableExperimentalFeatures.description%",
          "scope": "application"
        },
        "mssql.azureActiveDirectory": {
          "type": "string",
          "default": "AuthCodeGrant",
          "description": "%mssql.chooseAuthMethod%",
          "enum": [
            "AuthCodeGrant",
            "DeviceCode"
          ],
          "enumDescriptions": [
            "%mssql.authCodeGrant.description%",
            "%mssql.deviceCode.description%"
          ],
          "scope": "application"
        },
        "mssql.logDebugInfo": {
          "type": "boolean",
          "default": false,
          "description": "%mssql.logDebugInfo%",
          "scope": "window"
        },
        "mssql.maxRecentConnections": {
          "type": "number",
          "default": 5,
          "description": "%mssql.maxRecentConnections%",
          "scope": "window"
        },
        "mssql.connections": {
          "type": "array",
          "description": "%mssql.connections%",
          "items": {
            "type": "object",
            "properties": {
              "server": {
                "type": "string",
                "default": "{{put-server-name-here}}",
                "description": "%mssql.connection.server%"
              },
              "database": {
                "type": "string",
                "default": "{{put-database-name-here}}",
                "description": "%mssql.connection.database%"
              },
              "user": {
                "type": "string",
                "default": "{{put-username-here}}",
                "description": "%mssql.connection.user%"
              },
              "password": {
                "type": "string",
                "default": "{{put-password-here}}",
                "description": "%mssql.connection.password%"
              },
              "authenticationType": {
                "type": "string",
                "default": "SqlLogin",
                "enum": [
                  "Integrated",
                  "SqlLogin",
                  "AzureMFA"
                ],
                "description": "%mssql.connection.authenticationType%"
              },
              "port": {
                "type": "number",
                "default": 1433,
                "description": "%mssql.connection.port%"
              },
              "encrypt": {
                "type": "string",
                "default": "Mandatory",
                "enum": [
                  "Mandatory",
                  "Strict",
                  "Optional"
                ],
                "description": "%mssql.connection.encrypt%"
              },
              "trustServerCertificate": {
                "type": "boolean",
                "default": false,
                "description": "%mssql.connection.trustServerCertificate%"
              },
              "hostNameInCertificate": {
                "type": "string",
                "default": "",
                "description": "%mssql.connection.hostNameInCertificate"
              },
              "persistSecurityInfo": {
                "type": "boolean",
                "default": false,
                "description": "%mssql.connection.persistSecurityInfo%"
              },
              "connectTimeout": {
                "type": "number",
                "default": 15,
                "description": "%mssql.connection.connectTimeout%"
              },
              "commandTimeout": {
                "type": "number",
                "default": 30,
                "description": "%mssql.connection.commandTimeout%"
              },
              "connectRetryCount": {
                "type": "number",
                "default": 1,
                "description": "%mssql.connection.connectRetryCount%"
              },
              "connectRetryInterval": {
                "type": "number",
                "default": 10,
                "description": "%mssql.connection.connectRetryInterval%"
              },
              "applicationName": {
                "type": "string",
                "default": "vscode-mssql",
                "description": "%mssql.connection.applicationName%"
              },
              "workstationId": {
                "type": "string",
                "default": "",
                "description": "%mssql.connection.workstationId%"
              },
              "applicationIntent": {
                "type": "string",
                "default": "ReadWrite",
                "enum": [
                  "ReadWrite",
                  "ReadOnly"
                ],
                "description": "%mssql.connection.applicationIntent%"
              },
              "currentLanguage": {
                "type": "string",
                "default": "",
                "description": "%mssql.connection.currentLanguage%"
              },
              "pooling": {
                "type": "boolean",
                "default": false,
                "description": "%mssql.connection.pooling%"
              },
              "maxPoolSize": {
                "type": "number",
                "default": 100,
                "description": "%mssql.connection.maxPoolSize%"
              },
              "minPoolSize": {
                "type": "number",
                "default": 0,
                "description": "%mssql.connection.minPoolSize%"
              },
              "loadBalanceTimeout": {
                "type": "number",
                "default": 0,
                "description": "%mssql.connection.loadBalanceTimeout%"
              },
              "replication": {
                "type": "boolean",
                "default": true,
                "description": "%mssql.connection.replication%"
              },
              "attachDbFilename": {
                "type": "string",
                "default": "",
                "description": "%mssql.connection.attachDbFilename%"
              },
              "failoverPartner": {
                "type": "string",
                "default": "",
                "description": "%mssql.connection.failoverPartner%"
              },
              "multiSubnetFailover": {
                "type": "boolean",
                "default": true,
                "description": "%mssql.connection.multiSubnetFailover%"
              },
              "multipleActiveResultSets": {
                "type": "boolean",
                "default": false,
                "description": "%mssql.connection.multipleActiveResultSets%"
              },
              "packetSize": {
                "type": "number",
                "default": 8192,
                "description": "%mssql.connection.packetSize%"
              },
              "typeSystemVersion": {
                "type": "string",
                "enum": [
                  "Latest"
                ],
                "description": "%mssql.connection.typeSystemVersion%"
              },
              "connectionString": {
                "type": "string",
                "default": "",
                "description": "%mssql.connection.connectionString%"
              },
              "profileName": {
                "type": "string",
                "description": "%mssql.connection.profileName%"
              },
              "savePassword": {
                "type": "boolean",
                "description": "%mssql.connection.savePassword%"
              },
              "emptyPasswordInput": {
                "type": "boolean",
                "description": "%mssql.connection.emptyPasswordInput%"
              }
            }
          },
          "scope": "resource"
        },
        "mssql.shortcuts": {
          "type": "object",
          "description": "%mssql.shortcuts%",
          "default": {
            "_comment": "Short cuts must follow the format (ctrl)+(shift)+(alt)+[key]",
            "event.toggleResultPane": "ctrl+alt+R",
            "event.focusResultsGrid": "ctrl+alt+G",
            "event.toggleMessagePane": "ctrl+alt+Y",
            "event.prevGrid": "ctrl+up",
            "event.nextGrid": "ctrl+down",
            "event.copySelection": "ctrl+C",
            "event.copyWithHeaders": "",
            "event.copyAllHeaders": "",
            "event.maximizeGrid": "",
            "event.selectAll": "ctrl+A",
            "event.saveAsJSON": "",
            "event.saveAsCSV": "",
            "event.saveAsExcel": "",
            "event.changeColumnWidth": "ctrl+alt+S"
          },
          "scope": "resource"
        },
        "mssql.messagesDefaultOpen": {
          "type": "boolean",
          "description": "%mssql.messagesDefaultOpen%",
          "default": true,
          "scope": "resource"
        },
        "mssql.resultsFontFamily": {
          "type": "string",
          "description": "%mssql.resultsFontFamily%",
          "default": "-apple-system,BlinkMacSystemFont,Segoe WPC,Segoe UI,HelveticaNeue-Light,Ubuntu,Droid Sans,sans-serif",
          "scope": "resource"
        },
        "mssql.resultsFontSize": {
          "type": "number",
          "description": "%mssql.resultsFontSize%",
          "default": 13,
          "scope": "resource"
        },
        "mssql.saveAsCsv.includeHeaders": {
          "type": "boolean",
          "description": "%mssql.saveAsCsv.includeHeaders%",
          "default": true,
          "scope": "resource"
        },
        "mssql.saveAsCsv.delimiter": {
          "type": "string",
          "description": "%mssql.saveAsCsv.delimiter%",
          "default": ",",
          "scope": "resource"
        },
        "mssql.saveAsCsv.lineSeparator": {
          "type": "string",
          "description": "%mssql.saveAsCsv.lineSeparator%",
          "default": null,
          "scope": "resource"
        },
        "mssql.saveAsCsv.textIdentifier": {
          "type": "string",
          "description": "%mssql.saveAsCsv.textIdentifier%",
          "default": "\"",
          "scope": "resource"
        },
        "mssql.saveAsCsv.encoding": {
          "type": "string",
          "description": "%mssql.saveAsCsv.encoding%",
          "default": "utf-8",
          "scope": "resource"
        },
        "mssql.copyIncludeHeaders": {
          "type": "boolean",
          "description": "%mssql.copyIncludeHeaders%",
          "default": false,
          "scope": "resource"
        },
        "mssql.copyRemoveNewLine": {
          "type": "boolean",
          "description": "%mssql.copyRemoveNewLine%",
          "default": true,
          "scope": "resource"
        },
        "mssql.showBatchTime": {
          "type": "boolean",
          "description": "%mssql.showBatchTime%",
          "default": false,
          "scope": "resource"
        },
        "mssql.splitPaneSelection": {
          "type": "string",
          "description": "%mssql.splitPaneSelection%",
          "default": "next",
          "enum": [
            "next",
            "current",
            "end"
          ],
          "scope": "resource"
        },
        "mssql.enableSqlAuthenticationProvider": {
          "type": "boolean",
          "description": "%mssql.enableSqlAuthenticationProvider%",
          "default": true
        },
        "mssql.enableConnectionPooling": {
          "type": "boolean",
          "description": "%mssql.enableConnectionPooling%",
          "default": true
        },
        "mssql.format.alignColumnDefinitionsInColumns": {
          "type": "boolean",
          "description": "%mssql.format.alignColumnDefinitionsInColumns%",
          "default": false,
          "scope": "window"
        },
        "mssql.format.datatypeCasing": {
          "type": "string",
          "description": "%mssql.format.datatypeCasing%",
          "default": "none",
          "enum": [
            "none",
            "uppercase",
            "lowercase"
          ],
          "scope": "window"
        },
        "mssql.format.keywordCasing": {
          "type": "string",
          "description": "%mssql.format.keywordCasing%",
          "default": "none",
          "enum": [
            "none",
            "uppercase",
            "lowercase"
          ],
          "scope": "window"
        },
        "mssql.format.placeCommasBeforeNextStatement": {
          "type": "boolean",
          "description": "%mssql.format.placeCommasBeforeNextStatement%",
          "default": false,
          "scope": "window"
        },
        "mssql.format.placeSelectStatementReferencesOnNewLine": {
          "type": "boolean",
          "description": "%mssql.format.placeSelectStatementReferencesOnNewLine%",
          "default": false,
          "scope": "window"
        },
        "mssql.applyLocalization": {
          "type": "boolean",
          "description": "%mssql.applyLocalization%",
          "default": false,
          "scope": "window"
        },
        "mssql.intelliSense.enableIntelliSense": {
          "type": "boolean",
          "default": true,
          "description": "%mssql.intelliSense.enableIntelliSense%",
          "scope": "window"
        },
        "mssql.intelliSense.enableErrorChecking": {
          "type": "boolean",
          "default": true,
          "description": "%mssql.intelliSense.enableErrorChecking%",
          "scope": "window"
        },
        "mssql.intelliSense.enableSuggestions": {
          "type": "boolean",
          "default": true,
          "description": "%mssql.intelliSense.enableSuggestions%",
          "scope": "window"
        },
        "mssql.intelliSense.enableQuickInfo": {
          "type": "boolean",
          "default": true,
          "description": "%mssql.intelliSense.enableQuickInfo%",
          "scope": "window"
        },
        "mssql.intelliSense.lowerCaseSuggestions": {
          "type": "boolean",
          "default": false,
          "description": "%mssql.intelliSense.lowerCaseSuggestions%",
          "scope": "window"
        },
        "mssql.persistQueryResultTabs": {
          "type": "boolean",
          "default": false,
          "description": "%mssql.persistQueryResultTabs%",
          "scope": "window"
        },
        "mssql.enableQueryHistoryCapture": {
          "type": "boolean",
          "default": true,
          "description": "%mssql.enableQueryHistoryCapture%",
          "scope": "window"
        },
        "mssql.enableQueryHistoryFeature": {
          "type": "boolean",
          "default": true,
          "description": "%mssql.enableQueryHistoryFeature%",
          "scope": "window"
        },
        "mssql.tracingLevel": {
          "type": "string",
          "description": "%mssql.tracingLevel%",
          "default": "Critical",
          "enum": [
            "All",
            "Off",
            "Critical",
            "Error",
            "Warning",
            "Information",
            "Verbose"
          ]
        },
        "mssql.piiLogging": {
          "type": "boolean",
          "default": false,
          "description": "%mssql.piiLogging%"
        },
        "mssql.logRetentionMinutes": {
          "type": "number",
          "default": 10080,
          "description": "%mssql.logRetentionMinutes%"
        },
        "mssql.logFilesRemovalLimit": {
          "type": "number",
          "default": 100,
          "description": "%mssql.logFilesRemovalLimit%"
        },
        "mssql.query.displayBitAsNumber": {
          "type": "boolean",
          "default": true,
          "description": "%mssql.query.displayBitAsNumber%",
          "scope": "window"
        },
        "mssql.query.maxCharsToStore": {
          "type": "number",
          "default": 65535,
          "description": "%mssql.query.maxCharsToStore%"
        },
        "mssql.query.maxXmlCharsToStore": {
          "type": "number",
          "default": 2097152,
          "description": "%mssql.query.maxXmlCharsToStore%"
        },
        "mssql.queryHistoryLimit": {
          "type": "number",
          "default": 20,
          "description": "%mssql.queryHistoryLimit%",
          "scope": "window"
        },
        "mssql.query.rowCount": {
          "type": "number",
          "default": 0,
          "description": "%mssql.query.setRowCount%"
        },
        "mssql.query.textSize": {
          "type": "number",
          "default": 2147483647,
          "description": "%mssql.query.textSize%"
        },
        "mssql.query.executionTimeout": {
          "type": "number",
          "default": 0,
          "description": "%mssql.query.executionTimeout%"
        },
        "mssql.query.noCount": {
          "type": "boolean",
          "default": false,
          "description": "%mssql.query.noCount%"
        },
        "mssql.query.noExec": {
          "type": "boolean",
          "default": false,
          "description": "%mssql.query.noExec%"
        },
        "mssql.query.parseOnly": {
          "type": "boolean",
          "default": false,
          "description": "%mssql.query.parseOnly%"
        },
        "mssql.query.arithAbort": {
          "type": "boolean",
          "default": true,
          "description": "%mssql.query.arithAbort%"
        },
        "mssql.query.statisticsTime": {
          "type": "boolean",
          "default": false,
          "description": "%mssql.query.statisticsTime%"
        },
        "mssql.query.statisticsIO": {
          "type": "boolean",
          "default": false,
          "description": "%mssql.query.statisticsIO%"
        },
        "mssql.query.xactAbortOn": {
          "type": "boolean",
          "default": false,
          "description": "%mssql.query.xactAbortOn%"
        },
        "mssql.query.transactionIsolationLevel": {
          "enum": [
            "READ COMMITTED",
            "READ UNCOMMITTED",
            "REPEATABLE READ",
            "SERIALIZABLE"
          ],
          "default": "READ COMMITTED",
          "description": "%mssql.query.transactionIsolationLevel%"
        },
        "mssql.query.deadlockPriority": {
          "enum": [
            "Normal",
            "Low"
          ],
          "default": "Normal",
          "description": "%mssql.query.deadlockPriority%"
        },
        "mssql.query.lockTimeout": {
          "type": "number",
          "default": -1,
          "description": "%mssql.query.lockTimeout%"
        },
        "mssql.query.queryGovernorCostLimit": {
          "type": "number",
          "default": -1,
          "description": "%mssql.query.queryGovernorCostLimit%"
        },
        "mssql.query.ansiDefaults": {
          "type": "boolean",
          "default": false,
          "description": "%mssql.query.ansiDefaults%"
        },
        "mssql.query.quotedIdentifier": {
          "type": "boolean",
          "default": true,
          "description": "%mssql.query.quotedIdentifier%"
        },
        "mssql.query.ansiNullDefaultOn": {
          "type": "boolean",
          "default": true,
          "description": "%mssql.query.ansiNullDefaultOn%"
        },
        "mssql.query.implicitTransactions": {
          "type": "boolean",
          "default": false,
          "description": "%mssql.query.implicitTransactions%"
        },
        "mssql.query.cursorCloseOnCommit": {
          "type": "boolean",
          "default": false,
          "description": "%mssql.query.cursorCloseOnCommit%"
        },
        "mssql.query.ansiPadding": {
          "type": "boolean",
          "default": true,
          "description": "%mssql.query.ansiPadding%"
        },
        "mssql.query.ansiWarnings": {
          "type": "boolean",
          "default": true,
          "description": "%mssql.query.ansiWarnings%"
        },
        "mssql.query.ansiNulls": {
          "type": "boolean",
          "default": true,
          "description": "%mssql.query.ansiNulls%"
        },
        "mssql.query.alwaysEncryptedParameterization": {
          "type": "boolean",
          "default": false,
          "description": "%mssql.query.alwaysEncryptedParameterization%"
        },
        "mssql.ignorePlatformWarning": {
          "type": "boolean",
          "description": "%mssql.ignorePlatformWarning%",
          "default": false
        },
        "mssql.objectExplorer.groupBySchema": {
          "type": "boolean",
          "description": "%mssql.objectExplorer.groupBySchema%",
          "default": false
        },
        "mssql.objectExplorer.expandTimeout": {
          "type": "number",
          "default": 45,
          "minimum": 1,
          "description": "%mssql.objectExplorer.expandTimeout%"
        }
      }
    }
  }
}<|MERGE_RESOLUTION|>--- conflicted
+++ resolved
@@ -801,7 +801,11 @@
         "category": "MS SQL"
       },
       {
-<<<<<<< HEAD
+        "command": "mssql.userFeedback",
+        "title": "%mssql.userFeedback%",
+        "category": "MS SQL"
+      },
+      {
         "command": "mssql.showExecutionPlanInResults",
         "title": "%mssql.showExecutionPlanInResults%",
         "category": "MS SQL",
@@ -809,11 +813,6 @@
           "dark": "media/executionPlan_dark.svg",
           "light": "media/executionPlan_light.svg"
         }
-=======
-        "command": "mssql.userFeedback",
-        "title": "%mssql.userFeedback%",
-        "category": "MS SQL"
->>>>>>> 5c02715a
       }
     ],
     "keybindings": [

--- conflicted
+++ resolved
@@ -49,22 +49,12 @@
     "gulp-concat": "^2.6.0",
     "gulp-install": "^0.6.0",
     "gulp-json-editor": "^2.2.1",
-<<<<<<< HEAD
-    "gulp-less": "^3.1.0",
-=======
->>>>>>> 86831489
     "gulp-rename": "^1.2.2",
     "gulp-sourcemaps": "^1.6.0",
     "gulp-tslint": "^6.0.2",
     "gulp-typescript": "^2.13.6",
-<<<<<<< HEAD
     "istanbul": "^0.4.5",
-    "pm-mocha-jenkins-reporter": "^0.2.6",
     "remap-istanbul": "^0.6.4",
-    "tslint": "^3.14.0",
-    "typemoq": "^0.3.2",
-    "typescript": "^1.8.9",
-=======
     "gulp-uglify": "^2.0.0",
     "pm-mocha-jenkins-reporter": "^0.2.6",
     "systemjs-builder": "^0.15.32",
@@ -72,7 +62,6 @@
     "typemoq": "^0.3.2",
     "typescript": "^1.8.9",
     "uglify-js": "mishoo/UglifyJS2#harmony",
->>>>>>> 86831489
     "vscode": "^0.11.0"
   },
   "dependencies": {

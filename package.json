{
  "name": "vscode-mssql",
  "version": "0.0.3",
  "displayname": "MSSQL support in VS Code",
  "description": "Connect to SQL Server and Azure SQL databases, run T-SQL queries and see results in a grid.",
  "publisher": "microsoft",
  "license": "SEE LICENSE IN LICENSE.txt",
  "aiKey": "AIF-5574968e-856d-40d2-af67-c89a14e76412",
  "icon": "images/sqlserver.png",
  "galleryBanner": {
    "color": "#CFB69A",
    "theme": "light"
  },
  "repository": {
    "type": "git",
    "url": "https://github.com/Microsoft/vscode-mssql.git"
  },
  "bugs": {
    "url": "https://github.com/Microsoft/vscode-mssql/issues"
  },
  "homepage": "https://github.com/Microsoft/vscode-mssql/blob/master/README.md",
  "engines": {
    "vscode": "^1.0.0"
  },
  "categories": [
    "Languages"
  ],
  "keywords": [
    "SQL",
    "SQL Azure",
    "SQL Server",
    "Azure SQL Database",
    "Azure SQL Data Warehouse"
  ],
  "activationEvents": [
    "*"
  ],
  "main": "./out/src/extension",
  "extensionDependencies": [
    "vscode.sql"
  ],
  "devDependencies": {
    "del": "^2.2.1",
    "gulp": "github:gulpjs/gulp#4.0",
    "gulp-hub": "frankwallis/gulp-hub#registry-init",
    "gulp-install": "^0.6.0",
    "gulp-less": "^3.1.0",
    "gulp-nuget": "1.0.0",
    "gulp-sourcemaps": "^1.6.0",
    "gulp-tslint": "^6.0.2",
    "gulp-typescript": "^2.13.6",
    "pm-mocha-jenkins-reporter": "^0.2.6",
    "tslint": "^3.14.0",
    "typescript": "^1.8.9",
    "typemoq": "^0.3.2",
    "vscode": "^0.11.0"
  },
  "dependencies": {
    "async": "^2.0.0-rc.3",
    "ejs": "^2.4.2",
    "error-ex": "^1.3.0",
    "event-stream": "^3.3.4",
    "express": "^4.13.3",
    "figures": "^1.4.0",
    "getmac": "1.2.1",
<<<<<<< HEAD
    "mssql": "^3.2.0",
    "readable-stream": "^2.1.5",
=======
>>>>>>> 789df772
    "request": "^2.73.0",
    "underscore": "^1.8.3",
    "vscode-extension-telemetry": "^0.0.5",
    "vscode-languageclient": "^2.0.0"
  },
  "contributes": {
    "languages": [
      {
        "id": "sql",
        "extensions": [
          ".sql"
        ],
        "aliases": [
          "SQL"
        ],
        "configuration": "./syntaxes/sql.configuration.json"
      }
    ],
    "grammars": [
      {
        "language": "sql",
        "scopeName": "source.sql",
        "path": "./syntaxes/SQL.plist"
      }
    ],
    "outputChannels": [
      "MSSQL"
    ],
    "snippets": [
      {
        "language": "sql",
        "path": "./snippets/mssql.json"
      }
    ],
    "commands": [
      {
        "command": "extension.runQuery",
        "title": "Run T-SQL query",
        "category": "MSSQL"
      },
      {
        "command": "extension.connect",
        "title": "Connect to a database",
        "category": "MSSQL"
      },
      {
        "command": "extension.disconnect",
        "title": "Disconnect active connection",
        "category": "MSSQL"
      },
      {
        "command": "extension.createprofile",
        "title": "Create Connection Profile",
        "category": "MSSQL"
      },
      {
        "command": "extension.removeprofile",
        "title": "Remove Connection Profile",
        "category": "MSSQL"
      },
      {
        "command": "extension.chooseDatabase",
        "title": "Switch database on current server",
        "category": "MSSQL"
      }
    ],
    "keybindings": [
      {
        "command": "extension.runQuery",
        "key": "ctrl+shift+e",
        "mac": "cmd+shift+e",
        "when": "editorTextFocus && editorLangId == 'sql'"
      },
      {
        "command": "extension.connect",
        "key": "ctrl+shift+c",
        "mac": "cmd+shift+c",
        "when": "editorTextFocus && editorLangId == 'sql'"
      },
      {
        "command": "extension.disconnect",
        "key": "ctrl+shift+d",
        "mac": "cmd+shift+d",
        "when": "editorTextFocus && editorLangId == 'sql'"
      },
      {
        "command": "extension.createprofile",
        "key": "ctrl+shift+r",
        "mac": "cmd+shift+r",
        "when": "editorTextFocus && editorLangId == 'sql'"
      }
    ],
    "configuration": {
      "type": "object",
      "title": "MSSQL configuration",
      "properties": {
        "vscode-mssql.logDebugInfo": {
          "type": "boolean",
          "default": false,
          "description": "[Optional] Log debug output to the VS Code console (Help -> Toggle Developer Tools)"
        },
        "vscode-mssql.connections": {
          "type": "array",
          "default": [
            {
              "server": "{{put-server-name-here}}",
              "database": "{{put-database-name-here}}",
              "user": "{{put-username-here}}",
              "password": "{{put-password-here}}"
            }
          ],
          "description": "Connections placed here are shown in the connections picklist across VS Code sessions.",
          "items": {
            "type": "object",
            "properties": {
              "server": {
                "type": "string",
                "default": "{{put-server-name-here}}",
                "description": "[Required] Server to connect to. Use 'hostname\\instance' or '<server>.database.windows.net'."
              },
              "database": {
                "type": "string",
                "default": "{{put-database-name-here}}",
                "description": "[Optional] Database to connect to. If this is empty, default depends on server configuration, typically 'master'."
              },
              "user": {
                "type": "string",
                "default": "{{put-username-here}}",
                "description": "[Optional] User name for SQL authentication. If this is empty, you are prompted when you connect."
              },
              "password": {
                "type": "string",
                "default": "{{put-password-here}}",
                "description": "[Optional] Password for SQL authentication. If this is empty, you are prompted when you connect."
              },
              "authenticationType": {
                "type": "string",
                "default": "SqlLogin",
                "enum": [
                  "Integrated",
                  "SqlLogin"
                ],
                "description": "[Optional] Specifies the method of authenticating with SQL Server."
              },
              "port": {
                "type": "number",
                "default": 1433,
                "description": "[Optional] Specify the port number to connect to."
              },
              "encrypt": {
                "type": "boolean",
                "default": false,
                "description": "[Optional] Specify if the connection will be encrypted. Always set to 'true' for Azure SQL DB and loaded from here otherwise."
              },
              "trustServerCertificate": {
                "type": "boolean",
                "description": "[Optional]"
              },
              "persistSecurityInfo": {
                "type": "boolean",
                "default": false,
                "description": "[Optional]"
              },
              "connectTimeout": {
                "type": "number",
                "default": 15,
                "description": "[Optional] The length of time in seconds to wait for a connection to the server before terminating the attempt and generating error."
              },
              "connectRetryCount": {
                "type": "number",
                "default": 1,
                "description": "[Optional] Number of attempts to restore connection."
              },
              "connectRetryInterval": {
                "type": "number",
                "default": 10,
                "description": "[Optional] Delay between attempts to restore connection."
              },
              "applicationName": {
                "type": "string",
                "default": "vscode-mssql",
                "description": "[Optional] Application name used for SQL server logging (default: 'vscode-mssql')."
              },
              "workstationId": {
                "type": "string",
                "default": "",
                "description": "[Optional] The name of the workstation connecting to SQL Server."
              },
              "applicationIntent": {
                "type": "string",
                "default": "ReadWrite",
                "enum": [
                  "ReadWrite",
                  "ReadOnly"
                ],
                "description": "[Optional]"
              },
              "currentLanguage": {
                "type": "string",
                "default": "",
                "description": "[Optional]"
              },
              "pooling": {
                "type": "boolean",
                "default": false,
                "description": "[Optional]"
              },
              "maxPoolSize": {
                "type": "number",
                "default": 100,
                "description": "[Optional]"
              },
              "minPoolSize": {
                "type": "number",
                "default": 0,
                "description": "[Optional]"
              },
              "loadBalanceTimeout": {
                "type": "number",
                "default": 0,
                "description": "[Optional]"
              },
              "replication": {
                "type": "boolean",
                "default": true,
                "description": "[Optional]"
              },
              "attachDbFilename": {
                "type": "string",
                "default": "",
                "description": "[Optional]"
              },
              "failoverPartner": {
                "type": "string",
                "default": "",
                "description": "[Optional]"
              },
              "multiSubnetFailover": {
                "type": "boolean",
                "default": true,
                "description": "[Optional]"
              },
              "multipleActiveResultSets": {
                "type": "boolean",
                "default": false,
                "description": "[Optional]"
              },
              "packetSize": {
                "type": "number",
                "default": 8192,
                "description": "[Optional]"
              },
              "typeSystemVersion": {
                "type": "string",
                "enum": [
                  "Latest"
                ],
                "description": "[Optional]"
              }
            }
          }
        }
      }
    }
  },
  "scripts": {
    "postinstall": "node ./node_modules/vscode/bin/install",
    "install-packages": "npm install github:gulpjs/gulp#4.0 && npm install gulp-install && gulp --gulpfile install.js install"
  }
}<|MERGE_RESOLUTION|>--- conflicted
+++ resolved
@@ -63,11 +63,6 @@
     "express": "^4.13.3",
     "figures": "^1.4.0",
     "getmac": "1.2.1",
-<<<<<<< HEAD
-    "mssql": "^3.2.0",
-    "readable-stream": "^2.1.5",
-=======
->>>>>>> 789df772
     "request": "^2.73.0",
     "underscore": "^1.8.3",
     "vscode-extension-telemetry": "^0.0.5",

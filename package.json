--- conflicted
+++ resolved
@@ -48,12 +48,7 @@
     "ejs": "^2.4.2",
     "express": "^4.13.3",
     "mssql": "^3.2.0",
-<<<<<<< HEAD
-    "express": "^4.13.3",
     "vscode-languageclient": "^1.0.0"
-=======
-    "request": "^2.73.0"
->>>>>>> 94779838
   },
   "contributes": {
     "languages": [

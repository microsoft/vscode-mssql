{
<<<<<<< HEAD
    "name": "mssql",
    "displayName": "SQL Server (mssql)",
    "version": "1.29.0",
    "description": "Design and optimize schemas for SQL Server, Azure SQL, and SQL Database in Fabric using a modern, lightweight extension built for developers",
    "publisher": "ms-mssql",
    "preview": false,
    "license": "SEE LICENSE IN LICENSE.txt",
    "aiKey": "29a207bb14f84905966a8f22524cb730-25407f35-11b6-4d4e-8114-ab9e843cb52f-7380",
    "icon": "images/extensionIcon.png",
    "galleryBanner": {
        "color": "#2F2F2F",
        "theme": "dark"
=======
  "name": "mssql",
  "displayName": "SQL Server (mssql)",
  "version": "1.29.0",
  "description": "Design and optimize schemas for SQL Server, Azure SQL, and SQL Database in Fabric using a modern, lightweight extension built for developers",
  "publisher": "ms-mssql",
  "preview": false,
  "license": "SEE LICENSE IN LICENSE.txt",
  "aiKey": "29a207bb14f84905966a8f22524cb730-25407f35-11b6-4d4e-8114-ab9e843cb52f-7380",
  "icon": "images/extensionIcon.png",
  "galleryBanner": {
    "color": "#2F2F2F",
    "theme": "dark"
  },
  "repository": {
    "type": "git",
    "url": "https://github.com/Microsoft/vscode-mssql.git"
  },
  "bugs": {
    "url": "https://github.com/Microsoft/vscode-mssql/issues"
  },
  "homepage": "https://github.com/Microsoft/vscode-mssql/blob/master/README.md",
  "engines": {
    "vscode": "^1.83.1"
  },
  "categories": [
    "Programming Languages",
    "Azure"
  ],
  "keywords": [
    "SQL",
    "MSSQL",
    "SQL Server",
    "Azure SQL Database",
    "Azure SQL Data Warehouse",
    "multi-root ready"
  ],
  "activationEvents": [
    "onUri",
    "onCommand:mssql.loadCompletionExtension"
  ],
  "main": "./out/src/extension",
  "l10n": "./localization/l10n",
  "extensionDependencies": [
    "vscode.sql"
  ],
  "extensionPack": [
    "ms-mssql.data-workspace-vscode",
    "ms-mssql.sql-database-projects-vscode",
    "ms-mssql.sql-bindings-vscode"
  ],
  "scripts": {
    "build": "gulp build",
    "compile": "gulp ext:compile",
    "watch": "gulp watch",
    "lint": "eslint --quiet --cache",
    "localization": "gulp ext:extract-localization-strings",
    "smoketest": "gulp ext:smoke",
    "test": "node ./out/test/unit/runTest.js",
    "package": "vsce package",
    "prepare": "husky",
    "lint-staged": "lint-staged --quiet",
    "precommit": "run-p lint-staged localization",
    "clean-package": "git clean -xfd && yarn install && yarn build && yarn gulp package:online",
    "testWithCoverage": "yarn test && yarn gulp cover"
  },
  "lint-staged": {
    "*.ts": "eslint --quiet --cache",
    "*.tsx": "eslint --quiet --cache",
    "*.css": "prettier --check"
  },
  "devDependencies": {
    "@angular/common": "~2.1.2",
    "@angular/compiler": "~2.1.2",
    "@angular/core": "~2.1.2",
    "@angular/forms": "~2.1.2",
    "@angular/platform-browser": "~2.1.2",
    "@angular/platform-browser-dynamic": "~2.1.2",
    "@angular/router": "~3.1.2",
    "@angular/upgrade": "~2.1.2",
    "@azure/core-paging": "^1.6.2",
    "@eslint/compat": "^1.1.0",
    "@eslint/js": "^9.5.0",
    "@fluentui/react-components": "^9.55.1",
    "@fluentui/react-list-preview": "^0.3.6",
    "@fluentui-contrib/react-data-grid-react-window": "^1.2.0",
    "@istanbuljs/nyc-config-typescript": "^1.0.2",
    "@jgoz/esbuild-plugin-typecheck": "^4.0.0",
    "@monaco-editor/react": "^4.6.0",
    "@playwright/test": "^1.45.0",
    "@stylistic/eslint-plugin": "^2.8.0",
    "@types/azdata": "^1.46.6",
    "@types/ejs": "^3.1.0",
    "@types/eslint__js": "^8.42.3",
    "@types/jquery": "^3.3.31",
    "@types/jqueryui": "^1.12.7",
    "@types/keytar": "^4.4.2",
    "@types/lockfile": "^1.0.2",
    "@types/mocha": "^5.2.7",
    "@types/node": "^20.14.8",
    "@types/node-fetch": "^2.6.2",
    "@types/react": "^18.3.3",
    "@types/react-dom": "^18.3.0",
    "@types/react-resizable": "^3.0.8",
    "@types/sinon": "^10.0.12",
    "@types/tmp": "0.0.28",
    "@types/underscore": "1.8.3",
    "@types/vscode": "1.83.1",
    "@types/vscode-webview": "^1.57.5",
    "@typescript-eslint/eslint-plugin": "^8.7.0",
    "@typescript-eslint/parser": "^8.7.0",
    "@vscode/l10n": "^0.0.18",
    "@vscode/l10n-dev": "^0.0.35",
    "@vscode/test-cli": "^0.0.10",
    "@vscode/test-electron": "^2.4.1",
    "@vscode/vsce": "^3.1.1",
    "@xmldom/xmldom": "0.8.4",
    "angular-in-memory-web-api": "0.1.13",
    "angular2-slickgrid": "github:microsoft/angular2-slickgrid#1.4.7",
    "assert": "^1.4.1",
    "azdataGraph": "github:Microsoft/azdataGraph#0.0.77",
    "chai": "^3.5.0",
    "cli-color": "^2.0.4",
    "coveralls": "^3.0.2",
    "decache": "^4.1.0",
    "del": "^2.2.1",
    "esbuild": "^0.25.0",
    "esbuild-plugin-copy": "^2.1.1",
    "eslint": "^9.11.1",
    "eslint-config-prettier": "^9.1.0",
    "eslint-plugin-deprecation": "^3.0.0",
    "eslint-plugin-jsdoc": "^50.2.2",
    "eslint-plugin-jsx-a11y": "^6.10.0",
    "eslint-plugin-notice": "^1.0.0",
    "eslint-plugin-prettier": "^5.2.1",
    "eslint-plugin-react": "^7.35.2",
    "eslint-plugin-react-hooks": "^4.6.2",
    "gulp": "^4.0.2",
    "gulp-concat": "^2.6.0",
    "gulp-eslint-new": "^2.1.0",
    "gulp-istanbul-report": "0.0.1",
    "gulp-rename": "^1.2.2",
    "gulp-run-command": "^0.0.10",
    "gulp-shell": "^0.7.0",
    "gulp-sourcemaps": "^1.6.0",
    "gulp-typescript": "^5.0.1",
    "gulp-uglify": "^2.0.0",
    "husky": "^9.0.11",
    "istanbul": "^0.4.5",
    "lint-staged": "^15.2.10",
    "mocha-junit-reporter": "^2.2.1",
    "npm-run-all": "^4.1.5",
    "nyc": "^17.1.0",
    "prettier": "^3.3.3",
    "react": "^18.3.1",
    "react-dom": "^18.3.1",
    "react-markdown": "^9.0.1",
    "react-resizable": "^3.0.5",
    "react-router-dom": "^6.24.1",
    "remap-istanbul": "0.9.6",
    "rxjs": "5.0.0-beta.12",
    "sinon": "^14.0.0",
    "slickgrid": "github:Microsoft/SlickGrid.ADS#2.3.46",
    "source-map-support": "^0.5.21",
    "systemjs": "0.19.40",
    "systemjs-builder": "^0.15.32",
    "systemjs-plugin-json": "^0.2.0",
    "ts-node": "^10.9.2",
    "typemoq": "^1.7.0",
    "typescript": "^5.6.2",
    "typescript-eslint": "^8.7.0",
    "uglify-js": "mishoo/UglifyJS2#harmony-v2.8.22",
    "vscode-nls-dev": "2.0.1",
    "xliff": "^6.2.1",
    "yargs": "^17.7.2"
  },
  "dependencies": {
    "@azure/arm-resources": "^5.0.0",
    "@azure/arm-sql": "^9.0.0",
    "@azure/arm-subscriptions": "^5.0.0",
    "@azure/msal-common": "^14.14.0",
    "@azure/msal-node": "^2.12.0",
    "@microsoft/ads-extension-telemetry": "^3.0.2",
    "@microsoft/vscode-azext-azureauth": "^2.5.0",
    "axios": "^1.7.4",
    "core-js": "^2.4.1",
    "decompress-zip": "^0.2.2",
    "dotenv": "^16.4.5",
    "ejs": "^3.1.10",
    "error-ex": "^1.3.0",
    "figures": "^1.4.0",
    "find-remove": "1.2.1",
    "getmac": "1.2.1",
    "jquery": "^3.4.1",
    "lockfile": "1.0.4",
    "node-fetch": "^2.6.2",
    "opener": "1.4.2",
    "plist": "^3.0.6",
    "pretty-data": "^0.40.0",
    "qs": "^6.9.1",
    "rangy": "^1.3.0",
    "reflect-metadata": "0.1.12",
    "semver": "https://registry.npmjs.org/semver/-/semver-5.0.3.tgz",
    "signal-exit": "^4.1.0",
    "tar": "^7.4.3",
    "tmp": "^0.0.28",
    "underscore": "^1.8.3",
    "vscode-languageclient": "5.2.1",
    "vscode-nls": "^2.0.2",
    "yallist": "^5.0.0",
    "zone.js": "^0.6.26"
  },
  "resolutions": {
    "gulp-typescript/source-map": "0.7.4"
  },
  "capabilities": {
    "untrustedWorkspaces": {
      "supported": true
    }
  },
  "contributes": {
    "viewsContainers": {
      "activitybar": [
        {
          "id": "objectExplorer",
          "title": "SQL Server",
          "icon": "media/server_page_dark.svg"
        }
      ],
      "panel": [
        {
          "id": "queryResult",
          "title": "Query Results (Preview)",
          "icon": "media/SignIn.svg"
        }
      ]
>>>>>>> 0f4a30fa
    },
    "repository": {
        "type": "git",
        "url": "https://github.com/Microsoft/vscode-mssql.git"
    },
    "bugs": {
        "url": "https://github.com/Microsoft/vscode-mssql/issues"
    },
    "homepage": "https://github.com/Microsoft/vscode-mssql/blob/master/README.md",
    "engines": {
        "vscode": "^1.83.1"
    },
    "categories": [
        "Programming Languages",
        "Azure"
    ],
    "keywords": [
        "SQL",
        "MSSQL",
        "SQL Server",
        "Azure SQL Database",
        "Azure SQL Data Warehouse",
        "multi-root ready"
    ],
    "activationEvents": [
        "onUri",
        "onCommand:mssql.loadCompletionExtension"
    ],
    "main": "./out/src/extension",
    "l10n": "./localization/l10n",
    "extensionDependencies": [
        "vscode.sql"
    ],
<<<<<<< HEAD
    "extensionPack": [
        "ms-mssql.data-workspace-vscode",
        "ms-mssql.sql-database-projects-vscode",
        "ms-mssql.sql-bindings-vscode"
    ],
    "scripts": {
        "build": "gulp build",
        "compile": "gulp ext:compile",
        "watch": "gulp watch",
        "lint": "eslint --quiet --cache",
        "localization": "gulp ext:extract-localization-strings",
        "smoketest": "gulp ext:smoke",
        "test": "node ./out/test/unit/runTest.js",
        "package": "vsce package",
        "prepare": "husky",
        "lint-staged": "lint-staged --quiet",
        "precommit": "run-p lint-staged localization",
        "clean-package": "git clean -xfd && yarn install && yarn build && yarn gulp package:online",
        "testWithCoverage": "yarn test && yarn gulp cover"
=======
    "menus": {
      "editor/title": [
        {
          "command": "mssql.runQuery",
          "when": "editorLangId == sql && !isInDiffEditor",
          "group": "navigation@1"
        },
        {
          "command": "mssql.cancelQuery",
          "when": "editorLangId == sql && !isInDiffEditor && resourcePath in mssql.runningQueries",
          "group": "navigation@2"
        },
        {
          "command": "mssql.revealQueryResultPanel",
          "when": "editorLangId == sql && !isInDiffEditor && config.mssql.enableRichExperiences && config.mssql.enableNewQueryResultFeature && view.queryResult.visible == false",
          "group": "navigation@2"
        },
        {
          "command": "mssql.connect",
          "when": "editorLangId == sql && !isInDiffEditor && resource not in mssql.connections",
          "group": "navigation@3"
        },
        {
          "command": "mssql.disconnect",
          "when": "editorLangId == sql && !isInDiffEditor && resource in mssql.connections",
          "group": "navigation@3"
        },
        {
          "command": "mssql.changeDatabase",
          "when": "editorLangId == sql && !isInDiffEditor",
          "group": "navigation@4"
        },
        {
          "command": "mssql.showExecutionPlanInResults",
          "when": "editorLangId == sql && !isInDiffEditor && config.mssql.enableRichExperiences && config.mssql.enableNewQueryResultFeature",
          "group": "navigation@4"
        },
        {
          "command": "mssql.enableActualPlan",
          "when": "editorLangId == sql && !isInDiffEditor && config.mssql.enableRichExperiences && config.mssql.enableNewQueryResultFeature && !(resource in mssql.executionPlan.urisWithActualPlanEnabled)",
          "group": "navigation@5"
        },
        {
          "command": "mssql.disableActualPlan",
          "when": "editorLangId == sql && !isInDiffEditor && config.mssql.enableRichExperiences && config.mssql.enableNewQueryResultFeature && resource in mssql.executionPlan.urisWithActualPlanEnabled",
          "group": "navigation@5"
        }
      ],
      "editor/context": [
        {
          "command": "mssql.runQuery",
          "when": "editorLangId == sql"
        }
      ],
      "view/title": [
        {
          "command": "mssql.addObjectExplorer",
          "when": "view == objectExplorer && !config.mssql.enableRichExperiences",
          "title": "%mssql.addObjectExplorer%",
          "group": "navigation"
        },
        {
          "command": "mssql.addObjectExplorerPreview",
          "when": "view == objectExplorer && config.mssql.enableRichExperiences",
          "title": "%mssql.addObjectExplorerPreview%",
          "group": "navigation"
        },
        {
          "command": "mssql.startQueryHistoryCapture",
          "when": "view == queryHistory && config.mssql.enableQueryHistoryFeature && !config.mssql.enableQueryHistoryCapture",
          "title": "%mssql.startQueryHistoryCapture%",
          "group": "navigation"
        },
        {
          "command": "mssql.pauseQueryHistoryCapture",
          "when": "view == queryHistory && config.mssql.enableQueryHistoryFeature && config.mssql.enableQueryHistoryCapture",
          "title": "%mssql.pauseQueryHistoryCapture%",
          "group": "navigation"
        },
        {
          "command": "mssql.clearAllQueryHistory",
          "when": "view == queryHistory",
          "title": "%mssql.clearAllQueryHistory%",
          "group": "secondary"
        },
        {
          "command": "mssql.objectExplorer.enableGroupBySchema",
          "when": "view == objectExplorer && !config.mssql.objectExplorer.groupBySchema",
          "title": "%mssql.objectExplorer.enableGroupBySchema%",
          "group": "navigation"
        },
        {
          "command": "mssql.objectExplorer.disableGroupBySchema",
          "when": "view == objectExplorer && config.mssql.objectExplorer.groupBySchema",
          "title": "%mssql.objectExplorer.disableGroupBySchema%",
          "group": "navigation"
        }
      ],
      "view/item/context": [
        {
          "command": "mssql.objectExplorerNewQuery",
          "when": "view == objectExplorer && viewItem =~ /\\btype=(disconnectedServer|Server|Database)\\b/",
          "group": "MS_SQL@1"
        },
        {
          "command": "mssql.filterNode",
          "when": "view == objectExplorer && config.mssql.enableRichExperiences && viewItem =~ /\\bfilterable=true\\b.*\\bhasFilters=false\\b/",
          "group": "inline@1"
        },
        {
          "command": "mssql.filterNodeWithExistingFilters",
          "when": "view == objectExplorer && config.mssql.enableRichExperiences && viewItem =~ /\\bfilterable=true\\b.*\\bhasFilters=true\\b/",
          "group": "inline@1"
        },
        {
          "command": "mssql.clearFilters",
          "when": "view == objectExplorer && config.mssql.enableRichExperiences && viewItem =~ /\\bfilterable=true\\b.*\\bhasFilters=true\\b/",
          "group": "inline@2"
        },
        {
          "command": "mssql.filterNode",
          "when": "view == objectExplorer && config.mssql.enableRichExperiences && viewItem =~ /\\bfilterable=true\\b.*\\bhasFilters=false\\b/"
        },
        {
          "command": "mssql.filterNodeWithExistingFilters",
          "when": "view == objectExplorer && config.mssql.enableRichExperiences && viewItem =~ /\\bfilterable=true\\b.*\\bhasFilters=true\\b/"
        },
        {
          "command": "mssql.clearFilters",
          "when": "view == objectExplorer && config.mssql.enableRichExperiences && viewItem =~ /\\bfilterable=true\\b.*\\bhasFilters=true\\b/"
        },
        {
          "command": "mssql.removeObjectExplorerNode",
          "when": "view == objectExplorer && viewItem =~ /\\btype=(disconnectedServer|Server)\\b/",
          "group": "MS_SQL@4"
        },
        {
          "command": "mssql.editConnection",
          "when": "view == objectExplorer && config.mssql.enableRichExperiences && viewItem =~ /\\btype=(disconnectedServer|Server)\\b/",
          "group": "inline"
        },
        {
          "command": "mssql.refreshObjectExplorerNode",
          "when": "view == objectExplorer && viewItem =~ /\\btype=(?!disconnectedServer\\b)[^,]+/ ",
          "group": "MS_SQL@10"
        },
        {
          "command": "mssql.refreshObjectExplorerNode",
          "when": "view == objectExplorer && viewItem =~ /\\btype=(?!disconnectedServer\\b)[^,]+/ ",
          "group": "inline@9999"
        },
        {
          "command": "mssql.disconnectObjectExplorerNode",
          "when": "view == objectExplorer && viewItem =~ /\\btype=(Server)\\b/",
          "group": "MS_SQL@3"
        },
        {
          "command": "mssql.scriptSelect",
          "when": "view == objectExplorer && viewItem =~  /\\btype=(Table|View)\\b/",
          "group": "MS_SQL@1"
        },
        {
          "command": "mssql.scriptCreate",
          "when": "view == objectExplorer && viewItem =~ /\\btype=(Table|View|AggregateFunction|PartitionFunction|ScalarValuedFunction|Schema|StoredProcedure|TableValuedFunction|User|UserDefinedTableType|Trigger|DatabaseTrigger|Index|Key|User|DatabaseRole|ApplicationRole)\\b/",
          "group": "MS_SQL@2"
        },
        {
          "command": "mssql.scriptDelete",
          "when": "view == objectExplorer && viewItem =~ /\\btype=(Table|View|AggregateFunction|PartitionFunction|ScalarValuedFunction|Schema|StoredProcedure|TableValuedFunction|User|UserDefinedTableType|Trigger|DatabaseTrigger|Index|Key|User|DatabaseRole|ApplicationRole)\\b/",
          "group": "MS_SQL@3"
        },
        {
          "command": "mssql.scriptExecute",
          "when": "view == objectExplorer && viewItem =~ /\\btype=(StoredProcedure)\\b/",
          "group": "MS_SQL@5"
        },
        {
          "command": "mssql.scriptAlter",
          "when": "view == objectExplorer && viewItem =~ /\\btype=(AggregateFunction|PartitionFunction|ScalarValuedFunction|StoredProcedure|TableValuedFunction|View)\\b/",
          "group": "MS_SQL@4"
        },
        {
          "command": "mssql.newTable",
          "when": "view == objectExplorer && viewItem =~ /\\bsubType=(Tables)\\b/  && config.mssql.enableRichExperiences",
          "group": "inline"
        },
        {
          "command": "mssql.editTable",
          "when": "view == objectExplorer && viewItem =~ /\\btype=(Table)\\b/ && config.mssql.enableRichExperiences",
          "group": "inline"
        },
        {
          "command": "mssql.copyObjectName",
          "when": "view == objectExplorer && viewItem =~ /\\btype=(?!Folder\\b)[^,]+/"
        },
        {
          "command": "mssql.visualizeSchema",
          "when": "view === objectExplorer && viewItem =~ /\\btype=(Database)\\b/ && config.mssql.enableSchemaDesigner",
          "group": "MS_SQL@6"
        },
        {
          "command": "mssql.openQueryHistory",
          "when": "view == queryHistory && viewItem == queryHistoryNode",
          "group": "MS_SQL@1"
        },
        {
          "command": "mssql.runQueryHistory",
          "when": "view == queryHistory && viewItem == queryHistoryNode",
          "group": "MS_SQL@2"
        },
        {
          "command": "mssql.deleteQueryHistory",
          "when": "view == queryHistory && viewItem == queryHistoryNode",
          "group": "MS_SQL@3"
        }
      ],
      "commandPalette": [
        {
          "command": "mssql.objectExplorerNewQuery",
          "when": "view == objectExplorer && viewItem =~ /\\btype=(disconnectedServer|Server|Database)\\b/"
        },
        {
          "command": "mssql.schemaCompare",
          "when": "config.mssql.enableRichExperiences"
        },
        {
          "command": "mssql.removeObjectExplorerNode",
          "when": "view == objectExplorer && viewItem =~ /\\btype=(disconnectedServer|Server)\\b/"
        },
        {
          "command": "mssql.refreshObjectExplorerNode",
          "when": "view == objectExplorer && viewItem =~ /\\btype=(?!disconnectedServer\\b)[^,]+/"
        },
        {
          "command": "mssql.scriptSelect",
          "when": "view == objectExplorer && viewItem =~  /\\btype=(Table|View)\\b/"
        },
        {
          "command": "mssql.scriptCreate",
          "when": "view == objectExplorer && viewItem =~ /\\btype=(Table|View|AggregateFunction|PartitionFunction|ScalarValuedFunction|Schema|StoredProcedure|TableValuedFunction|User|UserDefinedTableType|Trigger|DatabaseTrigger|Index|Key|User|DatabaseRole|ApplicationRole)\\b/"
        },
        {
          "command": "mssql.scriptDelete",
          "when": "view == objectExplorer && viewItem =~ /\\btype=(Table|View|AggregateFunction|PartitionFunction|ScalarValuedFunction|Schema|StoredProcedure|TableValuedFunction|User|UserDefinedTableType|Trigger|DatabaseTrigger|Index|Key|User|DatabaseRole|ApplicationRole)\\b/"
        },
        {
          "command": "mssql.scriptExecute",
          "when": "view == objectExplorer && viewItem =~ /\\btype=(StoredProcedure)\\b/"
        },
        {
          "command": "mssql.scriptAlter",
          "when": "view == objectExplorer && viewItem =~ /\\btype=(AggregateFunction|PartitionFunction|ScalarValuedFunction|StoredProcedure|TableValuedFunction|View)\\b/"
        },
        {
          "command": "mssql.disconnectObjectExplorerNode",
          "when": "view == objectExplorer && viewItem =~ /\\btype=(Server)\\b/"
        },
        {
          "command": "mssql.toggleSqlCmd",
          "when": "editorFocus && editorLangId == 'sql'"
        },
        {
          "command": "mssql.startQueryHistoryCapture",
          "when": "config.mssql.enableQueryHistoryFeature && !config.mssql.enableQueryHistoryCapture"
        },
        {
          "command": "mssql.pauseQueryHistoryCapture",
          "when": "config.mssql.enableQueryHistoryFeature && config.mssql.enableQueryHistoryCapture"
        },
        {
          "command": "mssql.copyObjectName",
          "when": "view == objectExplorer && viewItem =~ /\\btype=(?!Folder\\b)[^,]+/"
        },
        {
          "command": "mssql.runQueryHistory",
          "when": "view == queryHistory && viewItem == queryHistoryNode"
        },
        {
          "command": "mssql.newTable",
          "when": "view == objectExplorer && viewItem =~ /\\bsubType=(Tables)\\b/  && config.mssql.enableRichExperiences"
        },
        {
          "command": "mssql.editTable",
          "when": "view == objectExplorer && viewItem =~ /\\btype=(Table)\\b/ && config.mssql.enableRichExperiences"
        },
        {
          "command": "mssql.addObjectExplorer",
          "when": "!config.mssql.enableRichExperiences"
        },
        {
          "command": "mssql.addObjectExplorerPreview",
          "when": "config.mssql.enableRichExperiences"
        },
        {
          "command": "mssql.editConnection",
          "when": "config.mssql.enableRichExperiences"
        }
      ],
      "webview/context": [
        {
          "command": "mssql.copyAll",
          "when": "webviewSection == 'queryResultMessagesPane'"
        }
      ]
>>>>>>> 0f4a30fa
    },
    "lint-staged": {
        "*.ts": "eslint --quiet --cache",
        "*.tsx": "eslint --quiet --cache",
        "*.css": "prettier --check"
    },
    "devDependencies": {
        "@angular/common": "~2.1.2",
        "@angular/compiler": "~2.1.2",
        "@angular/core": "~2.1.2",
        "@angular/forms": "~2.1.2",
        "@angular/platform-browser": "~2.1.2",
        "@angular/platform-browser-dynamic": "~2.1.2",
        "@angular/router": "~3.1.2",
        "@angular/upgrade": "~2.1.2",
        "@azure/core-paging": "^1.6.2",
        "@eslint/compat": "^1.1.0",
        "@eslint/js": "^9.5.0",
        "@fluentui/react-components": "^9.55.1",
        "@fluentui/react-list-preview": "^0.3.6",
        "@fluentui-contrib/react-data-grid-react-window": "^1.2.0",
        "@istanbuljs/nyc-config-typescript": "^1.0.2",
        "@jgoz/esbuild-plugin-typecheck": "^4.0.0",
        "@monaco-editor/react": "^4.6.0",
        "@playwright/test": "^1.45.0",
        "@stylistic/eslint-plugin": "^2.8.0",
        "@types/azdata": "^1.46.6",
        "@types/ejs": "^3.1.0",
        "@types/eslint__js": "^8.42.3",
        "@types/jquery": "^3.3.31",
        "@types/jqueryui": "^1.12.7",
        "@types/keytar": "^4.4.2",
        "@types/lockfile": "^1.0.2",
        "@types/mocha": "^5.2.7",
        "@types/node": "^20.14.8",
        "@types/node-fetch": "^2.6.2",
        "@types/react": "^18.3.3",
        "@types/react-dom": "^18.3.0",
        "@types/react-resizable": "^3.0.8",
        "@types/sinon": "^10.0.12",
        "@types/tmp": "0.0.28",
        "@types/underscore": "1.8.3",
        "@types/vscode": "1.83.1",
        "@types/vscode-webview": "^1.57.5",
        "@typescript-eslint/eslint-plugin": "^8.7.0",
        "@typescript-eslint/parser": "^8.7.0",
        "@vscode/l10n": "^0.0.18",
        "@vscode/l10n-dev": "^0.0.35",
        "@vscode/test-cli": "^0.0.10",
        "@vscode/test-electron": "^2.4.1",
        "@vscode/vsce": "^3.1.1",
        "@xmldom/xmldom": "0.8.4",
        "angular-in-memory-web-api": "0.1.13",
        "angular2-slickgrid": "github:microsoft/angular2-slickgrid#1.4.7",
        "assert": "^1.4.1",
        "azdataGraph": "github:Microsoft/azdataGraph#0.0.77",
        "chai": "^3.5.0",
        "cli-color": "^2.0.4",
        "coveralls": "^3.0.2",
        "decache": "^4.1.0",
        "del": "^2.2.1",
        "esbuild": "^0.22.0",
        "esbuild-plugin-copy": "^2.1.1",
        "eslint": "^9.11.1",
        "eslint-config-prettier": "^9.1.0",
        "eslint-plugin-deprecation": "^3.0.0",
        "eslint-plugin-jsdoc": "^50.2.2",
        "eslint-plugin-jsx-a11y": "^6.10.0",
        "eslint-plugin-notice": "^1.0.0",
        "eslint-plugin-prettier": "^5.2.1",
        "eslint-plugin-react": "^7.35.2",
        "eslint-plugin-react-hooks": "^4.6.2",
        "gulp": "^4.0.2",
        "gulp-concat": "^2.6.0",
        "gulp-eslint-new": "^2.1.0",
        "gulp-istanbul-report": "0.0.1",
        "gulp-rename": "^1.2.2",
        "gulp-run-command": "^0.0.10",
        "gulp-shell": "^0.7.0",
        "gulp-sourcemaps": "^1.6.0",
        "gulp-typescript": "^5.0.1",
        "gulp-uglify": "^2.0.0",
        "husky": "^9.0.11",
        "istanbul": "^0.4.5",
        "lint-staged": "^15.2.10",
        "mocha-junit-reporter": "^2.2.1",
        "npm-run-all": "^4.1.5",
        "nyc": "^17.1.0",
        "prettier": "^3.3.3",
        "react": "^18.3.1",
        "react-dom": "^18.3.1",
        "react-markdown": "^9.0.1",
        "react-resizable": "^3.0.5",
        "react-router-dom": "^6.24.1",
        "remap-istanbul": "0.9.6",
        "rxjs": "5.0.0-beta.12",
        "sinon": "^14.0.0",
        "slickgrid": "github:Microsoft/SlickGrid.ADS#2.3.46",
        "source-map-support": "^0.5.21",
        "systemjs": "0.19.40",
        "systemjs-builder": "^0.15.32",
        "systemjs-plugin-json": "^0.2.0",
        "ts-node": "^10.9.2",
        "typemoq": "^1.7.0",
        "typescript": "^5.6.2",
        "typescript-eslint": "^8.7.0",
        "uglify-js": "mishoo/UglifyJS2#harmony-v2.8.22",
        "vscode-nls-dev": "2.0.1",
        "xliff": "^6.2.1",
        "yargs": "^17.7.2"
    },
    "dependencies": {
        "@azure/arm-resources": "^5.0.0",
        "@azure/arm-sql": "^9.0.0",
        "@azure/arm-subscriptions": "^5.0.0",
        "@azure/msal-common": "^14.14.0",
        "@azure/msal-node": "^2.12.0",
        "@microsoft/ads-extension-telemetry": "^3.0.2",
        "@microsoft/vscode-azext-azureauth": "^2.5.0",
        "axios": "^1.7.4",
        "core-js": "^2.4.1",
        "decompress-zip": "^0.2.2",
        "dotenv": "^16.4.5",
        "ejs": "^3.1.10",
        "error-ex": "^1.3.0",
        "figures": "^1.4.0",
        "find-remove": "1.2.1",
        "getmac": "1.2.1",
        "jquery": "^3.4.1",
        "lockfile": "1.0.4",
        "node-fetch": "^2.6.2",
        "opener": "1.4.2",
        "plist": "^3.0.6",
        "pretty-data": "^0.40.0",
        "qs": "^6.9.1",
        "rangy": "^1.3.0",
        "reflect-metadata": "0.1.12",
        "semver": "https://registry.npmjs.org/semver/-/semver-5.0.3.tgz",
        "signal-exit": "^4.1.0",
        "tar": "^7.4.3",
        "tmp": "^0.0.28",
        "underscore": "^1.8.3",
        "vscode-languageclient": "5.2.1",
        "vscode-nls": "^2.0.2",
        "yallist": "^5.0.0",
        "zone.js": "^0.6.26"
    },
    "resolutions": {
        "gulp-typescript/source-map": "0.7.4"
    },
    "capabilities": {
        "untrustedWorkspaces": {
            "supported": true
        }
    },
    "contributes": {
        "viewsContainers": {
            "activitybar": [
                {
                    "id": "objectExplorer",
                    "title": "SQL Server",
                    "icon": "media/server_page_dark.svg"
                }
            ],
            "panel": [
                {
                    "id": "queryResult",
                    "title": "Query Results (Preview)",
                    "icon": "media/SignIn.svg"
                }
            ]
        },
        "views": {
            "queryResult": [
                {
                    "type": "webview",
                    "id": "queryResult",
                    "name": "%extension.queryResult%",
                    "when": "config.mssql.enableRichExperiences && config.mssql.enableNewQueryResultFeature"
                }
            ],
            "objectExplorer": [
                {
                    "id": "objectExplorer",
                    "name": "%extension.connections%"
                },
                {
                    "id": "queryHistory",
                    "name": "%extension.queryHistory%",
                    "when": "config.mssql.enableQueryHistoryFeature"
                }
            ]
        },
        "customEditors": [
            {
                "viewType": "mssql.executionPlanView",
                "displayName": "SQL Server Execution Plan",
                "selector": [
                    {
                        "filenamePattern": "*.sqlplan",
                        "language": "sqlplan"
                    }
                ],
                "priority": "default"
            }
        ],
        "languages": [
            {
                "id": "sql",
                "extensions": [
                    ".sql"
                ],
                "aliases": [
                    "SQL"
                ],
                "configuration": "./syntaxes/sql.configuration.json"
            },
            {
                "id": "sqlplan",
                "extensions": [
                    ".sqlplan"
                ],
                "aliases": [
                    "SQL Server Execution Plan"
                ]
            }
        ],
        "grammars": [
            {
                "language": "sql",
                "scopeName": "source.sql",
                "path": "./syntaxes/SQL.plist"
            }
        ],
        "snippets": [
            {
                "language": "sql",
                "path": "./snippets/mssql.json"
            }
        ],
        "menus": {
            "editor/title": [
                {
                    "command": "mssql.runQuery",
                    "when": "editorLangId == sql && !isInDiffEditor",
                    "group": "navigation@1"
                },
                {
                    "command": "mssql.cancelQuery",
                    "when": "editorLangId == sql && !isInDiffEditor && resourcePath in mssql.runningQueries",
                    "group": "navigation@2"
                },
                {
                    "command": "mssql.revealQueryResultPanel",
                    "when": "editorLangId == sql && !isInDiffEditor && config.mssql.enableRichExperiences && config.mssql.enableNewQueryResultFeature && view.queryResult.visible == false",
                    "group": "navigation@2"
                },
                {
                    "command": "mssql.connect",
                    "when": "editorLangId == sql && !isInDiffEditor && resource not in mssql.connections",
                    "group": "navigation@3"
                },
                {
                    "command": "mssql.disconnect",
                    "when": "editorLangId == sql && !isInDiffEditor && resource in mssql.connections",
                    "group": "navigation@3"
                },
                {
                    "command": "mssql.changeDatabase",
                    "when": "editorLangId == sql && !isInDiffEditor",
                    "group": "navigation@4"
                },
                {
                    "command": "mssql.showExecutionPlanInResults",
                    "when": "editorLangId == sql && !isInDiffEditor && config.mssql.enableRichExperiences && config.mssql.enableNewQueryResultFeature",
                    "group": "navigation@4"
                },
                {
                    "command": "mssql.enableActualPlan",
                    "when": "editorLangId == sql && !isInDiffEditor && config.mssql.enableRichExperiences && config.mssql.enableNewQueryResultFeature && !(resource in mssql.executionPlan.urisWithActualPlanEnabled)",
                    "group": "navigation@5"
                },
                {
                    "command": "mssql.disableActualPlan",
                    "when": "editorLangId == sql && !isInDiffEditor && config.mssql.enableRichExperiences && config.mssql.enableNewQueryResultFeature && resource in mssql.executionPlan.urisWithActualPlanEnabled",
                    "group": "navigation@5"
                }
            ],
            "editor/context": [
                {
                    "command": "mssql.runQuery",
                    "when": "editorLangId == sql"
                }
            ],
            "view/title": [
                {
                    "command": "mssql.addObjectExplorer",
                    "when": "view == objectExplorer && !config.mssql.enableRichExperiences",
                    "title": "%mssql.addObjectExplorer%",
                    "group": "navigation"
                },
                {
                    "command": "mssql.addObjectExplorerPreview",
                    "when": "view == objectExplorer && config.mssql.enableRichExperiences",
                    "title": "%mssql.addObjectExplorerPreview%",
                    "group": "navigation"
                },
                {
                    "command": "mssql.startQueryHistoryCapture",
                    "when": "view == queryHistory && config.mssql.enableQueryHistoryFeature && !config.mssql.enableQueryHistoryCapture",
                    "title": "%mssql.startQueryHistoryCapture%",
                    "group": "navigation"
                },
                {
                    "command": "mssql.pauseQueryHistoryCapture",
                    "when": "view == queryHistory && config.mssql.enableQueryHistoryFeature && config.mssql.enableQueryHistoryCapture",
                    "title": "%mssql.pauseQueryHistoryCapture%",
                    "group": "navigation"
                },
                {
                    "command": "mssql.clearAllQueryHistory",
                    "when": "view == queryHistory",
                    "title": "%mssql.clearAllQueryHistory%",
                    "group": "secondary"
                },
                {
                    "command": "mssql.objectExplorer.enableGroupBySchema",
                    "when": "view == objectExplorer && !config.mssql.objectExplorer.groupBySchema",
                    "title": "%mssql.objectExplorer.enableGroupBySchema%",
                    "group": "navigation"
                },
                {
                    "command": "mssql.objectExplorer.disableGroupBySchema",
                    "when": "view == objectExplorer && config.mssql.objectExplorer.groupBySchema",
                    "title": "%mssql.objectExplorer.disableGroupBySchema%",
                    "group": "navigation"
                }
            ],
            "view/item/context": [
                {
                    "command": "mssql.objectExplorerNewQuery",
                    "when": "view == objectExplorer && viewItem =~ /\\btype=(disconnectedServer|Server|Database)\\b/",
                    "group": "MS_SQL@1"
                },
                {
                    "command": "mssql.filterNode",
                    "when": "view == objectExplorer && config.mssql.enableRichExperiences && viewItem =~ /\\bfilterable=true\\b.*\\bhasFilters=false\\b/",
                    "group": "inline@1"
                },
                {
                    "command": "mssql.filterNodeWithExistingFilters",
                    "when": "view == objectExplorer && config.mssql.enableRichExperiences && viewItem =~ /\\bfilterable=true\\b.*\\bhasFilters=true\\b/",
                    "group": "inline@1"
                },
                {
                    "command": "mssql.clearFilters",
                    "when": "view == objectExplorer && config.mssql.enableRichExperiences && viewItem =~ /\\bfilterable=true\\b.*\\bhasFilters=true\\b/",
                    "group": "inline@2"
                },
                {
                    "command": "mssql.schemaCompare",
                    "when": "view == objectExplorer && config.mssql.enableRichExperiences && viewItem =~ /\\btype=(disconnectedServer|Server|Database)\\b/"
                },
                {
                    "command": "mssql.schemaCompare",
                    "when": "view == dataworkspace.views.main && config.mssql.enableRichExperiences && viewItem =~ /^(databaseProject.itemType.project|databaseProject.itemType.legacyProject)$/"
                },
                {
                    "command": "mssql.filterNode",
                    "when": "view == objectExplorer && config.mssql.enableRichExperiences && viewItem =~ /\\bfilterable=true\\b.*\\bhasFilters=false\\b/"
                },
                {
                    "command": "mssql.filterNodeWithExistingFilters",
                    "when": "view == objectExplorer && config.mssql.enableRichExperiences && viewItem =~ /\\bfilterable=true\\b.*\\bhasFilters=true\\b/"
                },
                {
                    "command": "mssql.clearFilters",
                    "when": "view == objectExplorer && config.mssql.enableRichExperiences && viewItem =~ /\\bfilterable=true\\b.*\\bhasFilters=true\\b/"
                },
                {
                    "command": "mssql.removeObjectExplorerNode",
                    "when": "view == objectExplorer && viewItem =~ /\\btype=(disconnectedServer|Server)\\b/",
                    "group": "MS_SQL@4"
                },
                {
                    "command": "mssql.editConnection",
                    "when": "view == objectExplorer && config.mssql.enableRichExperiences && viewItem =~ /\\btype=(disconnectedServer|Server)\\b/",
                    "group": "inline"
                },
                {
                    "command": "mssql.refreshObjectExplorerNode",
                    "when": "view == objectExplorer && viewItem =~ /\\btype=(?!disconnectedServer\\b)[^,]+/ ",
                    "group": "MS_SQL@10"
                },
                {
                    "command": "mssql.refreshObjectExplorerNode",
                    "when": "view == objectExplorer && viewItem =~ /\\btype=(?!disconnectedServer\\b)[^,]+/ ",
                    "group": "inline@9999"
                },
                {
                    "command": "mssql.disconnectObjectExplorerNode",
                    "when": "view == objectExplorer && viewItem =~ /\\btype=(Server)\\b/",
                    "group": "MS_SQL@3"
                },
                {
                    "command": "mssql.scriptSelect",
                    "when": "view == objectExplorer && viewItem =~  /\\btype=(Table|View)\\b/",
                    "group": "MS_SQL@1"
                },
                {
                    "command": "mssql.scriptCreate",
                    "when": "view == objectExplorer && viewItem =~ /\\btype=(Table|View|AggregateFunction|PartitionFunction|ScalarValuedFunction|Schema|StoredProcedure|TableValuedFunction|User|UserDefinedTableType|Trigger|DatabaseTrigger|Index|Key|User|DatabaseRole|ApplicationRole)\\b/",
                    "group": "MS_SQL@2"
                },
                {
                    "command": "mssql.scriptDelete",
                    "when": "view == objectExplorer && viewItem =~ /\\btype=(Table|View|AggregateFunction|PartitionFunction|ScalarValuedFunction|Schema|StoredProcedure|TableValuedFunction|User|UserDefinedTableType|Trigger|DatabaseTrigger|Index|Key|User|DatabaseRole|ApplicationRole)\\b/",
                    "group": "MS_SQL@3"
                },
                {
                    "command": "mssql.scriptExecute",
                    "when": "view == objectExplorer && viewItem =~ /\\btype=(StoredProcedure)\\b/",
                    "group": "MS_SQL@5"
                },
                {
                    "command": "mssql.scriptAlter",
                    "when": "view == objectExplorer && viewItem =~ /\\btype=(AggregateFunction|PartitionFunction|ScalarValuedFunction|StoredProcedure|TableValuedFunction|View)\\b/",
                    "group": "MS_SQL@4"
                },
                {
                    "command": "mssql.newTable",
                    "when": "view == objectExplorer && viewItem =~ /\\bsubType=(Tables)\\b/  && config.mssql.enableRichExperiences",
                    "group": "inline"
                },
                {
                    "command": "mssql.editTable",
                    "when": "view == objectExplorer && viewItem =~ /\\btype=(Table)\\b/ && config.mssql.enableRichExperiences",
                    "group": "inline"
                },
                {
                    "command": "mssql.copyObjectName",
                    "when": "view == objectExplorer && viewItem =~ /\\btype=(?!Folder\\b)[^,]+/"
                },
                {
                    "command": "mssql.visualizeSchema",
                    "when": "view === objectExplorer && viewItem =~ /\\btype=(Database)\\b/ && config.mssql.enableSchemaDesigner",
                    "group": "MS_SQL@6"
                },
                {
                    "command": "mssql.openQueryHistory",
                    "when": "view == queryHistory && viewItem == queryHistoryNode",
                    "group": "MS_SQL@1"
                },
                {
                    "command": "mssql.runQueryHistory",
                    "when": "view == queryHistory && viewItem == queryHistoryNode",
                    "group": "MS_SQL@2"
                },
                {
                    "command": "mssql.deleteQueryHistory",
                    "when": "view == queryHistory && viewItem == queryHistoryNode",
                    "group": "MS_SQL@3"
                }
            ],
            "commandPalette": [
                {
                    "command": "mssql.objectExplorerNewQuery",
                    "when": "view == objectExplorer && viewItem =~ /\\btype=(disconnectedServer|Server|Database)\\b/"
                },
                {
                    "command": "mssql.schemaCompare",
                    "when": "view == objectExplorer && config.mssql.enableRichExperiences && viewItem =~ /\\btype=(disconnectedServer|Server|Database)\\b/"
                },
                {
                    "command": "mssql.removeObjectExplorerNode",
                    "when": "view == objectExplorer && viewItem =~ /\\btype=(disconnectedServer|Server)\\b/"
                },
                {
                    "command": "mssql.refreshObjectExplorerNode",
                    "when": "view == objectExplorer && viewItem =~ /\\btype=(?!disconnectedServer\\b)[^,]+/"
                },
                {
                    "command": "mssql.scriptSelect",
                    "when": "view == objectExplorer && viewItem =~  /\\btype=(Table|View)\\b/"
                },
                {
                    "command": "mssql.scriptCreate",
                    "when": "view == objectExplorer && viewItem =~ /\\btype=(Table|View|AggregateFunction|PartitionFunction|ScalarValuedFunction|Schema|StoredProcedure|TableValuedFunction|User|UserDefinedTableType|Trigger|DatabaseTrigger|Index|Key|User|DatabaseRole|ApplicationRole)\\b/"
                },
                {
                    "command": "mssql.scriptDelete",
                    "when": "view == objectExplorer && viewItem =~ /\\btype=(Table|View|AggregateFunction|PartitionFunction|ScalarValuedFunction|Schema|StoredProcedure|TableValuedFunction|User|UserDefinedTableType|Trigger|DatabaseTrigger|Index|Key|User|DatabaseRole|ApplicationRole)\\b/"
                },
                {
                    "command": "mssql.scriptExecute",
                    "when": "view == objectExplorer && viewItem =~ /\\btype=(StoredProcedure)\\b/"
                },
                {
                    "command": "mssql.scriptAlter",
                    "when": "view == objectExplorer && viewItem =~ /\\btype=(AggregateFunction|PartitionFunction|ScalarValuedFunction|StoredProcedure|TableValuedFunction|View)\\b/"
                },
                {
                    "command": "mssql.disconnectObjectExplorerNode",
                    "when": "view == objectExplorer && viewItem =~ /\\btype=(Server)\\b/"
                },
                {
                    "command": "mssql.toggleSqlCmd",
                    "when": "editorFocus && editorLangId == 'sql'"
                },
                {
                    "command": "mssql.startQueryHistoryCapture",
                    "when": "config.mssql.enableQueryHistoryFeature && !config.mssql.enableQueryHistoryCapture"
                },
                {
                    "command": "mssql.pauseQueryHistoryCapture",
                    "when": "config.mssql.enableQueryHistoryFeature && config.mssql.enableQueryHistoryCapture"
                },
                {
                    "command": "mssql.copyObjectName",
                    "when": "view == objectExplorer && viewItem =~ /\\btype=(?!Folder\\b)[^,]+/"
                },
                {
                    "command": "mssql.runQueryHistory",
                    "when": "view == queryHistory && viewItem == queryHistoryNode"
                },
                {
                    "command": "mssql.newTable",
                    "when": "view == objectExplorer && viewItem =~ /\\bsubType=(Tables)\\b/  && config.mssql.enableRichExperiences"
                },
                {
                    "command": "mssql.editTable",
                    "when": "view == objectExplorer && viewItem =~ /\\btype=(Table)\\b/ && config.mssql.enableRichExperiences"
                },
                {
                    "command": "mssql.addObjectExplorer",
                    "when": "!config.mssql.enableRichExperiences"
                },
                {
                    "command": "mssql.addObjectExplorerPreview",
                    "when": "config.mssql.enableRichExperiences"
                },
                {
                    "command": "mssql.editConnection",
                    "when": "config.mssql.enableRichExperiences"
                }
            ],
            "webview/context": [
                {
                    "command": "mssql.copyAll",
                    "when": "webviewSection == 'queryResultMessagesPane'"
                }
            ]
        },
        "commands": [
            {
                "command": "mssql.runQuery",
                "title": "%mssql.runQuery%",
                "category": "MS SQL",
                "icon": "$(debug-start)"
            },
            {
                "command": "mssql.runCurrentStatement",
                "title": "%mssql.runCurrentStatement%",
                "category": "MS SQL"
            },
            {
                "command": "mssql.cancelQuery",
                "title": "%mssql.cancelQuery%",
                "category": "MS SQL",
                "icon": "$(debug-stop)"
            },
            {
                "command": "mssql.copyAll",
                "title": "%mssql.copyAll%",
                "category": "MS SQL"
            },
            {
                "command": "mssql.revealQueryResultPanel",
                "title": "%mssql.revealQueryResultPanel%",
                "category": "MS SQL",
                "icon": "media/revealQueryResult.svg"
            },
            {
                "command": "mssql.connect",
                "title": "%mssql.connect%",
                "category": "MS SQL",
                "icon": {
                    "dark": "media/connect_dark.svg",
                    "light": "media/connect_light.svg"
                }
            },
            {
                "command": "mssql.disconnect",
                "title": "%mssql.disconnect%",
                "category": "MS SQL",
                "icon": "$(debug-disconnect)"
            },
            {
                "command": "mssql.filterNode",
                "title": "%mssql.filterNode%",
                "icon": "$(filter)"
            },
            {
                "command": "mssql.clearFilters",
                "title": "%mssql.clearFilters%",
                "icon": {
                    "dark": "media/removeFilter_dark.svg",
                    "light": "media/removeFilter_light.svg"
                }
            },
            {
                "command": "mssql.filterNodeWithExistingFilters",
                "title": "%mssql.filterNode%",
                "icon": "$(filter-filled)"
            },
            {
                "command": "mssql.changeDatabase",
                "title": "%mssql.changeDatabase%",
                "category": "MS SQL",
                "icon": {
                    "dark": "media/changeConnection_dark.svg",
                    "light": "media/changeConnection_light.svg"
                }
            },
            {
                "command": "mssql.manageProfiles",
                "title": "%mssql.manageProfiles%",
                "category": "MS SQL"
            },
            {
                "command": "mssql.clearPooledConnections",
                "title": "%mssql.clearPooledConnections%",
                "category": "MS SQL"
            },
            {
                "command": "mssql.chooseDatabase",
                "title": "%mssql.chooseDatabase%",
                "category": "MS SQL"
            },
            {
                "command": "mssql.chooseLanguageFlavor",
                "title": "%mssql.chooseLanguageFlavor%",
                "category": "MS SQL"
            },
            {
                "command": "mssql.showGettingStarted",
                "title": "%mssql.showGettingStarted%",
                "category": "MS SQL"
            },
            {
                "command": "mssql.newQuery",
                "title": "%mssql.newQuery%",
                "category": "MS SQL"
            },
            {
                "command": "mssql.schemaCompare",
                "title": "%mssql.schemaCompare%",
                "category": "MS SQL"
            },
            {
                "command": "mssql.rebuildIntelliSenseCache",
                "title": "%mssql.rebuildIntelliSenseCache%",
                "category": "MS SQL"
            },
            {
                "command": "mssql.toggleSqlCmd",
                "title": "%mssql.toggleSqlCmd%",
                "category": "MS SQL"
            },
            {
                "command": "mssql.addObjectExplorer",
                "title": "%mssql.addObjectExplorer%",
                "category": "MS SQL",
                "icon": "$(add)"
            },
            {
                "command": "mssql.addObjectExplorerPreview",
                "title": "%mssql.addObjectExplorerPreview%",
                "category": "MS SQL",
                "icon": "$(add)"
            },
            {
                "command": "mssql.objectExplorer.enableGroupBySchema",
                "title": "%mssql.objectExplorer.enableGroupBySchema%",
                "category": "MS SQL",
                "icon": {
                    "dark": "media/groupBySchemaEnabled_dark.svg",
                    "light": "media/groupBySchemaEnabled_light.svg"
                }
            },
            {
                "command": "mssql.objectExplorer.disableGroupBySchema",
                "title": "%mssql.objectExplorer.disableGroupBySchema%",
                "category": "MS SQL",
                "icon": {
                    "dark": "media/groupBySchemaDisabled_dark.svg",
                    "light": "media/groupBySchemaDisabled_light.svg"
                }
            },
            {
                "command": "mssql.objectExplorerNewQuery",
                "title": "%mssql.objectExplorerNewQuery%",
                "category": "MS SQL"
            },
            {
                "command": "mssql.removeObjectExplorerNode",
                "title": "%mssql.removeObjectExplorerNode%",
                "category": "MS SQL"
            },
            {
                "command": "mssql.editConnection",
                "title": "%mssql.editConnection%",
                "category": "MS SQL",
                "icon": "$(edit)"
            },
            {
                "command": "mssql.refreshObjectExplorerNode",
                "title": "%mssql.refreshObjectExplorerNode%",
                "category": "MS SQL",
                "icon": "$(refresh)"
            },
            {
                "command": "mssql.disconnectObjectExplorerNode",
                "title": "%mssql.disconnect%",
                "category": "MS SQL"
            },
            {
                "command": "mssql.scriptSelect",
                "title": "%mssql.scriptSelect%",
                "category": "MS SQL"
            },
            {
                "command": "mssql.scriptCreate",
                "title": "%mssql.scriptCreate%",
                "category": "MS SQL"
            },
            {
                "command": "mssql.scriptDelete",
                "title": "%mssql.scriptDelete%",
                "category": "MS SQL"
            },
            {
                "command": "mssql.scriptExecute",
                "title": "%mssql.scriptExecute%",
                "category": "MS SQL"
            },
            {
                "command": "mssql.newTable",
                "title": "%mssql.newTable%",
                "category": "MS SQL",
                "icon": {
                    "dark": "media/newTable_dark.svg",
                    "light": "media/newTable_light.svg"
                }
            },
            {
                "command": "mssql.visualizeSchema",
                "title": "%mssql.visualizeSchema%",
                "category": "MS SQL",
                "icon": {
                    "dark": "media/visualizeSchema_dark.svg",
                    "light": "media/visualizeSchema_light.svg"
                }
            },
            {
                "command": "mssql.editTable",
                "title": "%mssql.editTable%",
                "category": "MS SQL",
                "icon": {
                    "dark": "media/editTable_dark.svg",
                    "light": "media/editTable_light.svg"
                }
            },
            {
                "command": "mssql.scriptAlter",
                "title": "%mssql.scriptAlter%",
                "category": "MS SQL"
            },
            {
                "command": "mssql.openQueryHistory",
                "title": "%mssql.openQueryHistory%",
                "category": "MS SQL"
            },
            {
                "command": "mssql.runQueryHistory",
                "title": "%mssql.runQueryHistory%",
                "category": "MS SQL"
            },
            {
                "command": "mssql.deleteQueryHistory",
                "title": "%mssql.deleteQueryHistory%",
                "category": "MS SQL"
            },
            {
                "command": "mssql.clearAllQueryHistory",
                "title": "%mssql.clearAllQueryHistory%",
                "category": "MS SQL"
            },
            {
                "command": "mssql.startQueryHistoryCapture",
                "title": "%mssql.startQueryHistoryCapture%",
                "category": "MS SQL",
                "icon": "$(debug-start)"
            },
            {
                "command": "mssql.pauseQueryHistoryCapture",
                "title": "%mssql.pauseQueryHistoryCapture%",
                "category": "MS SQL",
                "icon": "$(debug-stop)"
            },
            {
                "command": "mssql.commandPaletteQueryHistory",
                "title": "%mssql.commandPaletteQueryHistory%",
                "category": "MS SQL"
            },
            {
                "command": "mssql.copyObjectName",
                "title": "%mssql.copyObjectName%",
                "category": "MS SQL"
            },
            {
                "command": "mssql.addAadAccount",
                "title": "%mssql.addAadAccount%",
                "category": "MS SQL"
            },
            {
                "command": "mssql.removeAadAccount",
                "title": "%mssql.removeAadAccount%",
                "category": "MS SQL"
            },
            {
                "command": "mssql.clearAzureAccountTokenCache",
                "title": "%mssql.clearAzureAccountTokenCache%",
                "category": "MS SQL"
            },
            {
                "command": "mssql.userFeedback",
                "title": "%mssql.userFeedback%",
                "category": "MS SQL"
            },
            {
                "command": "mssql.showExecutionPlanInResults",
                "title": "%mssql.showExecutionPlanInResults%",
                "category": "MS SQL",
                "icon": {
                    "dark": "media/executionPlan_dark.svg",
                    "light": "media/executionPlan_light.svg"
                }
            },
            {
                "command": "mssql.enableActualPlan",
                "title": "%mssql.enableActualPlan%",
                "category": "MS SQL",
                "icon": {
                    "dark": "media/enableActualExecutionPlan_dark.svg",
                    "light": "media/enableActualExecutionPlan_light.svg"
                }
            },
            {
                "command": "mssql.disableActualPlan",
                "title": "%mssql.disableActualPlan%",
                "category": "MS SQL",
                "icon": {
                    "dark": "media/disableActualExecutionPlan_dark.svg",
                    "light": "media/disableActualExecutionPlan_light.svg"
                }
            },
            {
                "command": "mssql.enableRichExperiences",
                "title": "%mssql.enableRichExperiences%",
                "category": "MS SQL"
            }
        ],
        "keybindings": [
            {
                "command": "mssql.runQuery",
                "key": "ctrl+shift+e",
                "mac": "cmd+shift+e",
                "when": "editorTextFocus && editorLangId == 'sql'"
            },
            {
                "command": "mssql.connect",
                "key": "ctrl+shift+c",
                "mac": "cmd+shift+c",
                "when": "editorTextFocus && editorLangId == 'sql'"
            },
            {
                "command": "mssql.disconnect",
                "key": "ctrl+shift+d",
                "mac": "cmd+shift+d",
                "when": "editorTextFocus && editorLangId == 'sql'"
            },
            {
                "command": "workbench.view.extension.objectExplorer",
                "key": "ctrl+alt+d",
                "mac": "cmd+alt+d"
            },
            {
                "command": "mssql.copyObjectName",
                "key": "ctrl+c",
                "mac": "cmd+c",
                "when": "sideBarFocus && activeViewlet == workbench.view.extension.objectExplorer"
            }
        ],
        "configuration": {
            "type": "object",
            "title": "%mssql.Configuration%",
            "properties": {
                "mssql.enableExperimentalFeatures": {
                    "type": "boolean",
                    "default": false,
                    "description": "%mssql.enableExperimentalFeatures.description%",
                    "scope": "application"
                },
                "mssql.enableRichExperiences": {
                    "type": "boolean",
                    "default": false,
                    "description": "%mssql.enableRichExperiences.description%",
                    "scope": "application"
                },
                "mssql.enableRichExperiencesDoNotShowPrompt": {
                    "type": "boolean",
                    "default": false,
                    "description": "%mssql.enableRichExperiencesDoNotShowPrompt.description%",
                    "scope": "application"
                },
                "mssql.openQueryResultsInTabByDefault": {
                    "type": "boolean",
                    "default": false,
                    "description": "%mssql.openQueryResultsInTabByDefault.description%",
                    "scope": "application"
                },
                "mssql.openQueryResultsInTabByDefaultDoNotShowPrompt": {
                    "type": "boolean",
                    "default": false,
                    "description": "%mssql.openQueryResultsInTabByDefaultDoNotShowPrompt.description%",
                    "scope": "application"
                },
                "mssql.enableNewQueryResultFeature": {
                    "type": "boolean",
                    "default": true,
                    "description": "%mssql.enableNewQueryResultFeature.description%",
                    "scope": "application"
                },
                "azureResourceGroups.selectedSubscriptions": {
                    "type": "array",
                    "description": "%mssql.selectedSubscriptions%",
                    "items": {
                        "type": "string"
                    },
                    "$comment": "This setting must be registered in case the user does not have the Azure Resource Groups extension installed.  All extensions using this configuration must register this setting."
                },
                "mssql.azureActiveDirectory": {
                    "type": "string",
                    "default": "AuthCodeGrant",
                    "description": "%mssql.chooseAuthMethod%",
                    "enum": [
                        "AuthCodeGrant",
                        "DeviceCode"
                    ],
                    "enumDescriptions": [
                        "%mssql.authCodeGrant.description%",
                        "%mssql.deviceCode.description%"
                    ],
                    "scope": "application"
                },
                "mssql.logDebugInfo": {
                    "type": "boolean",
                    "default": false,
                    "description": "%mssql.logDebugInfo%",
                    "scope": "window"
                },
                "mssql.maxRecentConnections": {
                    "type": "number",
                    "default": 5,
                    "description": "%mssql.maxRecentConnections%",
                    "scope": "window"
                },
                "mssql.connections": {
                    "type": "array",
                    "description": "%mssql.connections%",
                    "items": {
                        "type": "object",
                        "properties": {
                            "server": {
                                "type": "string",
                                "default": "{{put-server-name-here}}",
                                "description": "%mssql.connection.server%"
                            },
                            "database": {
                                "type": "string",
                                "default": "{{put-database-name-here}}",
                                "description": "%mssql.connection.database%"
                            },
                            "user": {
                                "type": "string",
                                "default": "{{put-username-here}}",
                                "description": "%mssql.connection.user%"
                            },
                            "password": {
                                "type": "string",
                                "default": "{{put-password-here}}",
                                "description": "%mssql.connection.password%"
                            },
                            "authenticationType": {
                                "type": "string",
                                "default": "SqlLogin",
                                "enum": [
                                    "Integrated",
                                    "SqlLogin",
                                    "AzureMFA"
                                ],
                                "description": "%mssql.connection.authenticationType%"
                            },
                            "port": {
                                "type": "number",
                                "default": 1433,
                                "description": "%mssql.connection.port%"
                            },
                            "encrypt": {
                                "type": "string",
                                "default": "Mandatory",
                                "enum": [
                                    "Mandatory",
                                    "Strict",
                                    "Optional"
                                ],
                                "description": "%mssql.connection.encrypt%"
                            },
                            "trustServerCertificate": {
                                "type": "boolean",
                                "default": false,
                                "description": "%mssql.connection.trustServerCertificate%"
                            },
                            "hostNameInCertificate": {
                                "type": "string",
                                "default": "",
                                "description": "%mssql.connection.hostNameInCertificate"
                            },
                            "persistSecurityInfo": {
                                "type": "boolean",
                                "default": false,
                                "description": "%mssql.connection.persistSecurityInfo%"
                            },
                            "connectTimeout": {
                                "type": "number",
                                "default": 15,
                                "description": "%mssql.connection.connectTimeout%"
                            },
                            "commandTimeout": {
                                "type": "number",
                                "default": 30,
                                "description": "%mssql.connection.commandTimeout%"
                            },
                            "connectRetryCount": {
                                "type": "number",
                                "default": 1,
                                "description": "%mssql.connection.connectRetryCount%"
                            },
                            "connectRetryInterval": {
                                "type": "number",
                                "default": 10,
                                "description": "%mssql.connection.connectRetryInterval%"
                            },
                            "applicationName": {
                                "type": "string",
                                "default": "vscode-mssql",
                                "description": "%mssql.connection.applicationName%"
                            },
                            "workstationId": {
                                "type": "string",
                                "default": "",
                                "description": "%mssql.connection.workstationId%"
                            },
                            "applicationIntent": {
                                "type": "string",
                                "default": "ReadWrite",
                                "enum": [
                                    "ReadWrite",
                                    "ReadOnly"
                                ],
                                "description": "%mssql.connection.applicationIntent%"
                            },
                            "currentLanguage": {
                                "type": "string",
                                "default": "",
                                "description": "%mssql.connection.currentLanguage%"
                            },
                            "pooling": {
                                "type": "boolean",
                                "default": false,
                                "description": "%mssql.connection.pooling%"
                            },
                            "maxPoolSize": {
                                "type": "number",
                                "default": 100,
                                "description": "%mssql.connection.maxPoolSize%"
                            },
                            "minPoolSize": {
                                "type": "number",
                                "default": 0,
                                "description": "%mssql.connection.minPoolSize%"
                            },
                            "loadBalanceTimeout": {
                                "type": "number",
                                "default": 0,
                                "description": "%mssql.connection.loadBalanceTimeout%"
                            },
                            "replication": {
                                "type": "boolean",
                                "default": true,
                                "description": "%mssql.connection.replication%"
                            },
                            "attachDbFilename": {
                                "type": "string",
                                "default": "",
                                "description": "%mssql.connection.attachDbFilename%"
                            },
                            "failoverPartner": {
                                "type": "string",
                                "default": "",
                                "description": "%mssql.connection.failoverPartner%"
                            },
                            "multiSubnetFailover": {
                                "type": "boolean",
                                "default": true,
                                "description": "%mssql.connection.multiSubnetFailover%"
                            },
                            "multipleActiveResultSets": {
                                "type": "boolean",
                                "default": false,
                                "description": "%mssql.connection.multipleActiveResultSets%"
                            },
                            "packetSize": {
                                "type": "number",
                                "default": 8192,
                                "description": "%mssql.connection.packetSize%"
                            },
                            "typeSystemVersion": {
                                "type": "string",
                                "enum": [
                                    "Latest"
                                ],
                                "description": "%mssql.connection.typeSystemVersion%"
                            },
                            "connectionString": {
                                "type": "string",
                                "default": "",
                                "description": "%mssql.connection.connectionString%"
                            },
                            "profileName": {
                                "type": "string",
                                "description": "%mssql.connection.profileName%"
                            },
                            "savePassword": {
                                "type": "boolean",
                                "description": "%mssql.connection.savePassword%"
                            },
                            "emptyPasswordInput": {
                                "type": "boolean",
                                "description": "%mssql.connection.emptyPasswordInput%"
                            }
                        }
                    },
                    "scope": "resource"
                },
                "mssql.shortcuts": {
                    "type": "object",
                    "description": "%mssql.shortcuts%",
                    "default": {
                        "_comment": "Short cuts must follow the format (ctrl)+(shift)+(alt)+[key]",
                        "event.toggleResultPane": "ctrl+alt+R",
                        "event.focusResultsGrid": "ctrl+alt+G",
                        "event.toggleMessagePane": "ctrl+alt+Y",
                        "event.prevGrid": "ctrl+up",
                        "event.nextGrid": "ctrl+down",
                        "event.copySelection": "ctrl+C",
                        "event.copyWithHeaders": "",
                        "event.copyAllHeaders": "",
                        "event.maximizeGrid": "",
                        "event.selectAll": "ctrl+A",
                        "event.saveAsJSON": "",
                        "event.saveAsCSV": "",
                        "event.saveAsExcel": "",
                        "event.changeColumnWidth": "ctrl+alt+S"
                    },
                    "scope": "resource"
                },
                "mssql.messagesDefaultOpen": {
                    "type": "boolean",
                    "description": "%mssql.messagesDefaultOpen%",
                    "default": true,
                    "scope": "resource"
                },
                "mssql.resultsFontFamily": {
                    "type": "string",
                    "description": "%mssql.resultsFontFamily%",
                    "default": null,
                    "scope": "resource"
                },
                "mssql.resultsFontSize": {
                    "type": [
                        "number",
                        "null"
                    ],
                    "maximum": 24,
                    "description": "%mssql.resultsFontSize%",
                    "default": null,
                    "scope": "resource"
                },
                "mssql.saveAsCsv.includeHeaders": {
                    "type": "boolean",
                    "description": "%mssql.saveAsCsv.includeHeaders%",
                    "default": true,
                    "scope": "resource"
                },
                "mssql.saveAsCsv.delimiter": {
                    "type": "string",
                    "description": "%mssql.saveAsCsv.delimiter%",
                    "default": ",",
                    "scope": "resource"
                },
                "mssql.saveAsCsv.lineSeparator": {
                    "type": "string",
                    "description": "%mssql.saveAsCsv.lineSeparator%",
                    "default": null,
                    "scope": "resource"
                },
                "mssql.saveAsCsv.textIdentifier": {
                    "type": "string",
                    "description": "%mssql.saveAsCsv.textIdentifier%",
                    "default": "\"",
                    "scope": "resource"
                },
                "mssql.saveAsCsv.encoding": {
                    "type": "string",
                    "description": "%mssql.saveAsCsv.encoding%",
                    "default": "utf-8",
                    "scope": "resource"
                },
                "mssql.copyIncludeHeaders": {
                    "type": "boolean",
                    "description": "%mssql.copyIncludeHeaders%",
                    "default": false,
                    "scope": "resource"
                },
                "mssql.copyRemoveNewLine": {
                    "type": "boolean",
                    "description": "%mssql.copyRemoveNewLine%",
                    "default": true,
                    "scope": "resource"
                },
                "mssql.showBatchTime": {
                    "type": "boolean",
                    "description": "%mssql.showBatchTime%",
                    "default": false,
                    "scope": "resource"
                },
                "mssql.splitPaneSelection": {
                    "type": "string",
                    "description": "%mssql.splitPaneSelection%",
                    "default": "next",
                    "enum": [
                        "next",
                        "current",
                        "end"
                    ],
                    "scope": "resource"
                },
                "mssql.enableSqlAuthenticationProvider": {
                    "type": "boolean",
                    "description": "%mssql.enableSqlAuthenticationProvider%",
                    "default": true
                },
                "mssql.enableConnectionPooling": {
                    "type": "boolean",
                    "description": "%mssql.enableConnectionPooling%",
                    "default": true
                },
                "mssql.format.alignColumnDefinitionsInColumns": {
                    "type": "boolean",
                    "description": "%mssql.format.alignColumnDefinitionsInColumns%",
                    "default": false,
                    "scope": "window"
                },
                "mssql.format.datatypeCasing": {
                    "type": "string",
                    "description": "%mssql.format.datatypeCasing%",
                    "default": "none",
                    "enum": [
                        "none",
                        "uppercase",
                        "lowercase"
                    ],
                    "scope": "window"
                },
                "mssql.format.keywordCasing": {
                    "type": "string",
                    "description": "%mssql.format.keywordCasing%",
                    "default": "none",
                    "enum": [
                        "none",
                        "uppercase",
                        "lowercase"
                    ],
                    "scope": "window"
                },
                "mssql.format.placeCommasBeforeNextStatement": {
                    "type": "boolean",
                    "description": "%mssql.format.placeCommasBeforeNextStatement%",
                    "default": false,
                    "scope": "window"
                },
                "mssql.format.placeSelectStatementReferencesOnNewLine": {
                    "type": "boolean",
                    "description": "%mssql.format.placeSelectStatementReferencesOnNewLine%",
                    "default": false,
                    "scope": "window"
                },
                "mssql.applyLocalization": {
                    "type": "boolean",
                    "description": "%mssql.applyLocalization%",
                    "default": false,
                    "scope": "window"
                },
                "mssql.intelliSense.enableIntelliSense": {
                    "type": "boolean",
                    "default": true,
                    "description": "%mssql.intelliSense.enableIntelliSense%",
                    "scope": "window"
                },
                "mssql.intelliSense.enableErrorChecking": {
                    "type": "boolean",
                    "default": true,
                    "description": "%mssql.intelliSense.enableErrorChecking%",
                    "scope": "window"
                },
                "mssql.intelliSense.enableSuggestions": {
                    "type": "boolean",
                    "default": true,
                    "description": "%mssql.intelliSense.enableSuggestions%",
                    "scope": "window"
                },
                "mssql.intelliSense.enableQuickInfo": {
                    "type": "boolean",
                    "default": true,
                    "description": "%mssql.intelliSense.enableQuickInfo%",
                    "scope": "window"
                },
                "mssql.intelliSense.lowerCaseSuggestions": {
                    "type": "boolean",
                    "default": false,
                    "description": "%mssql.intelliSense.lowerCaseSuggestions%",
                    "scope": "window"
                },
                "mssql.persistQueryResultTabs": {
                    "type": "boolean",
                    "default": false,
                    "description": "%mssql.persistQueryResultTabs%",
                    "scope": "window"
                },
                "mssql.enableQueryHistoryCapture": {
                    "type": "boolean",
                    "default": true,
                    "description": "%mssql.enableQueryHistoryCapture%",
                    "scope": "window"
                },
                "mssql.enableQueryHistoryFeature": {
                    "type": "boolean",
                    "default": true,
                    "description": "%mssql.enableQueryHistoryFeature%",
                    "scope": "window"
                },
                "mssql.tracingLevel": {
                    "type": "string",
                    "description": "%mssql.tracingLevel%",
                    "default": "Critical",
                    "enum": [
                        "All",
                        "Off",
                        "Critical",
                        "Error",
                        "Warning",
                        "Information",
                        "Verbose"
                    ]
                },
                "mssql.piiLogging": {
                    "type": "boolean",
                    "default": false,
                    "description": "%mssql.piiLogging%"
                },
                "mssql.logRetentionMinutes": {
                    "type": "number",
                    "default": 10080,
                    "description": "%mssql.logRetentionMinutes%"
                },
                "mssql.logFilesRemovalLimit": {
                    "type": "number",
                    "default": 100,
                    "description": "%mssql.logFilesRemovalLimit%"
                },
                "mssql.resultsGrid.autoSizeColumns": {
                    "type": "boolean",
                    "default": true,
                    "description": "%mssql.resultsGrid.autoSizeColumns%"
                },
                "mssql.query.displayBitAsNumber": {
                    "type": "boolean",
                    "default": true,
                    "description": "%mssql.query.displayBitAsNumber%",
                    "scope": "window"
                },
                "mssql.query.maxCharsToStore": {
                    "type": "number",
                    "default": 65535,
                    "description": "%mssql.query.maxCharsToStore%"
                },
                "mssql.query.maxXmlCharsToStore": {
                    "type": "number",
                    "default": 2097152,
                    "description": "%mssql.query.maxXmlCharsToStore%"
                },
                "mssql.autoDisableNonTSqlLanguageService": {
                    "type": [
                        "boolean",
                        "null"
                    ],
                    "default": null,
                    "description": "%mssql.autoDisableNonTSqlLanguageService%"
                },
                "mssql.queryHistoryLimit": {
                    "type": "number",
                    "default": 20,
                    "description": "%mssql.queryHistoryLimit%",
                    "scope": "window"
                },
                "mssql.query.rowCount": {
                    "type": "number",
                    "default": 0,
                    "description": "%mssql.query.setRowCount%"
                },
                "mssql.query.textSize": {
                    "type": "number",
                    "default": 2147483647,
                    "description": "%mssql.query.textSize%"
                },
                "mssql.query.executionTimeout": {
                    "type": "number",
                    "default": 0,
                    "description": "%mssql.query.executionTimeout%"
                },
                "mssql.query.noCount": {
                    "type": "boolean",
                    "default": false,
                    "description": "%mssql.query.noCount%"
                },
                "mssql.query.noExec": {
                    "type": "boolean",
                    "default": false,
                    "description": "%mssql.query.noExec%"
                },
                "mssql.query.parseOnly": {
                    "type": "boolean",
                    "default": false,
                    "description": "%mssql.query.parseOnly%"
                },
                "mssql.query.arithAbort": {
                    "type": "boolean",
                    "default": true,
                    "description": "%mssql.query.arithAbort%"
                },
                "mssql.query.statisticsTime": {
                    "type": "boolean",
                    "default": false,
                    "description": "%mssql.query.statisticsTime%"
                },
                "mssql.query.statisticsIO": {
                    "type": "boolean",
                    "default": false,
                    "description": "%mssql.query.statisticsIO%"
                },
                "mssql.query.xactAbortOn": {
                    "type": "boolean",
                    "default": false,
                    "description": "%mssql.query.xactAbortOn%"
                },
                "mssql.query.transactionIsolationLevel": {
                    "enum": [
                        "READ COMMITTED",
                        "READ UNCOMMITTED",
                        "REPEATABLE READ",
                        "SERIALIZABLE"
                    ],
                    "default": "READ COMMITTED",
                    "description": "%mssql.query.transactionIsolationLevel%"
                },
                "mssql.query.deadlockPriority": {
                    "enum": [
                        "Normal",
                        "Low"
                    ],
                    "default": "Normal",
                    "description": "%mssql.query.deadlockPriority%"
                },
                "mssql.query.lockTimeout": {
                    "type": "number",
                    "default": -1,
                    "description": "%mssql.query.lockTimeout%"
                },
                "mssql.query.queryGovernorCostLimit": {
                    "type": "number",
                    "default": -1,
                    "description": "%mssql.query.queryGovernorCostLimit%"
                },
                "mssql.query.ansiDefaults": {
                    "type": "boolean",
                    "default": false,
                    "description": "%mssql.query.ansiDefaults%"
                },
                "mssql.query.quotedIdentifier": {
                    "type": "boolean",
                    "default": true,
                    "description": "%mssql.query.quotedIdentifier%"
                },
                "mssql.query.ansiNullDefaultOn": {
                    "type": "boolean",
                    "default": true,
                    "description": "%mssql.query.ansiNullDefaultOn%"
                },
                "mssql.query.implicitTransactions": {
                    "type": "boolean",
                    "default": false,
                    "description": "%mssql.query.implicitTransactions%"
                },
                "mssql.query.cursorCloseOnCommit": {
                    "type": "boolean",
                    "default": false,
                    "description": "%mssql.query.cursorCloseOnCommit%"
                },
                "mssql.query.ansiPadding": {
                    "type": "boolean",
                    "default": true,
                    "description": "%mssql.query.ansiPadding%"
                },
                "mssql.query.ansiWarnings": {
                    "type": "boolean",
                    "default": true,
                    "description": "%mssql.query.ansiWarnings%"
                },
                "mssql.query.ansiNulls": {
                    "type": "boolean",
                    "default": true,
                    "description": "%mssql.query.ansiNulls%"
                },
                "mssql.query.alwaysEncryptedParameterization": {
                    "type": "boolean",
                    "default": false,
                    "description": "%mssql.query.alwaysEncryptedParameterization%"
                },
                "mssql.ignorePlatformWarning": {
                    "type": "boolean",
                    "description": "%mssql.ignorePlatformWarning%",
                    "default": false
                },
                "mssql.objectExplorer.groupBySchema": {
                    "type": "boolean",
                    "description": "%mssql.objectExplorer.groupBySchema%",
                    "default": false
                },
                "mssql.objectExplorer.expandTimeout": {
                    "type": "number",
                    "default": 45,
                    "minimum": 1,
                    "description": "%mssql.objectExplorer.expandTimeout%"
                }
            }
        },
        "walkthroughs": [
            {
                "id": "mssql.getStarted",
                "title": "%mssql.walkthroughs.getStarted.title%",
                "description": "%mssql.walkthroughs.getStarted.description%",
                "steps": [
                    {
                        "id": "enableModernFeatures",
                        "title": "%mssql.walkthroughs.getStarted.enableModernFeatures.title%",
                        "description": "%mssql.walkthroughs.getStarted.enableModernFeatures.description%",
                        "media": {
                            "image": "images/walkthroughs/enableModernFeatures.png",
                            "altText": "%mssql.walkthroughs.getStarted.enableModernFeatures.altText%"
                        },
                        "completionEvents": [
                            "onCommand:mssql.enableRichExperiences",
                            "config.mssql.enableRichExperiences == true"
                        ]
                    },
                    {
                        "id": "connectToDatabase",
                        "title": "%mssql.walkthroughs.getStarted.connectToDatabase.title%",
                        "description": "%mssql.walkthroughs.getStarted.connectToDatabase.description%",
                        "media": {
                            "image": "images/walkthroughs/connectToDatabase.png",
                            "altText": "%mssql.walkthroughs.getStarted.connectToDatabase.altText%"
                        },
                        "completionEvents": [
                            "onCommand:mssql.addObjectExplorer"
                        ]
                    },
                    {
                        "id": "createNewTable",
                        "title": "%mssql.walkthroughs.getStarted.createNewTable.title%",
                        "description": "%mssql.walkthroughs.getStarted.createNewTable.description%",
                        "media": {
                            "image": "images/walkthroughs/createNewTable.png",
                            "altText": "%mssql.walkthroughs.getStarted.createNewTable.altText%"
                        },
                        "completionEvents": [
                            "onCommand:mssql.newTable",
                            "onCommand:mssql.editTable"
                        ]
                    },
                    {
                        "id": "runQueries",
                        "title": "%mssql.walkthroughs.getStarted.runQueries.title%",
                        "description": "%mssql.walkthroughs.getStarted.runQueries.description%",
                        "media": {
                            "image": "images/walkthroughs/runQueries.png",
                            "altText": "%mssql.walkthroughs.getStarted.runQueries.altText%"
                        },
                        "completionEvents": [
                            "onCommand:mssql.runQuery"
                        ]
                    }
                ]
            },
            {
                "id": "mssql.nextSteps",
                "title": "%mssql.walkthroughs.nextSteps.title%",
                "description": "%mssql.walkthroughs.nextSteps.description%",
                "steps": [
                    {
                        "id": "sortAndFilterQueryResults",
                        "title": "%mssql.walkthroughs.nextSteps.sortAndFilterQueryResults.title%",
                        "description": "%mssql.walkthroughs.nextSteps.sortAndFilterQueryResults.description%",
                        "media": {
                            "image": "images/walkthroughs/sortAndFilterQueryResults.png",
                            "altText": "%mssql.walkthroughs.nextSteps.sortAndFilterQueryResults.altText%"
                        },
                        "completionEvents": []
                    },
                    {
                        "id": "viewQueryPlan",
                        "title": "%mssql.walkthroughs.nextSteps.viewQueryPlan.title%",
                        "description": "%mssql.walkthroughs.nextSteps.viewQueryPlan.description%",
                        "media": {
                            "image": "images/walkthroughs/viewQueryPlan.png",
                            "altText": "%mssql.walkthroughs.nextSteps.viewQueryPlan.altText%"
                        },
                        "completionEvents": [
                            "onCommand:mssql.showExecutionPlanInResults",
                            "onCommand:mssql.enableActualPlan",
                            "onCommand:mssql.disableActualPlan"
                        ]
                    },
                    {
                        "id": "objectExplorerFilters",
                        "title": "%mssql.walkthroughs.nextSteps.objectExplorerFilters.title%",
                        "description": "%mssql.walkthroughs.nextSteps.objectExplorerFilters.description%",
                        "media": {
                            "image": "images/walkthroughs/objectExplorerFilters.png",
                            "altText": "%mssql.walkthroughs.enxtSteps.objectExplorerFilters.altText%"
                        },
                        "completionEvents": [
                            "onCommand:mssql.filterNodeWithExistingFilters",
                            "onCommand:mssql.filterNode"
                        ]
                    }
                ]
            }
        ]
    }
}<|MERGE_RESOLUTION|>--- conflicted
+++ resolved
@@ -1,5 +1,4 @@
 {
-<<<<<<< HEAD
     "name": "mssql",
     "displayName": "SQL Server (mssql)",
     "version": "1.29.0",
@@ -12,243 +11,6 @@
     "galleryBanner": {
         "color": "#2F2F2F",
         "theme": "dark"
-=======
-  "name": "mssql",
-  "displayName": "SQL Server (mssql)",
-  "version": "1.29.0",
-  "description": "Design and optimize schemas for SQL Server, Azure SQL, and SQL Database in Fabric using a modern, lightweight extension built for developers",
-  "publisher": "ms-mssql",
-  "preview": false,
-  "license": "SEE LICENSE IN LICENSE.txt",
-  "aiKey": "29a207bb14f84905966a8f22524cb730-25407f35-11b6-4d4e-8114-ab9e843cb52f-7380",
-  "icon": "images/extensionIcon.png",
-  "galleryBanner": {
-    "color": "#2F2F2F",
-    "theme": "dark"
-  },
-  "repository": {
-    "type": "git",
-    "url": "https://github.com/Microsoft/vscode-mssql.git"
-  },
-  "bugs": {
-    "url": "https://github.com/Microsoft/vscode-mssql/issues"
-  },
-  "homepage": "https://github.com/Microsoft/vscode-mssql/blob/master/README.md",
-  "engines": {
-    "vscode": "^1.83.1"
-  },
-  "categories": [
-    "Programming Languages",
-    "Azure"
-  ],
-  "keywords": [
-    "SQL",
-    "MSSQL",
-    "SQL Server",
-    "Azure SQL Database",
-    "Azure SQL Data Warehouse",
-    "multi-root ready"
-  ],
-  "activationEvents": [
-    "onUri",
-    "onCommand:mssql.loadCompletionExtension"
-  ],
-  "main": "./out/src/extension",
-  "l10n": "./localization/l10n",
-  "extensionDependencies": [
-    "vscode.sql"
-  ],
-  "extensionPack": [
-    "ms-mssql.data-workspace-vscode",
-    "ms-mssql.sql-database-projects-vscode",
-    "ms-mssql.sql-bindings-vscode"
-  ],
-  "scripts": {
-    "build": "gulp build",
-    "compile": "gulp ext:compile",
-    "watch": "gulp watch",
-    "lint": "eslint --quiet --cache",
-    "localization": "gulp ext:extract-localization-strings",
-    "smoketest": "gulp ext:smoke",
-    "test": "node ./out/test/unit/runTest.js",
-    "package": "vsce package",
-    "prepare": "husky",
-    "lint-staged": "lint-staged --quiet",
-    "precommit": "run-p lint-staged localization",
-    "clean-package": "git clean -xfd && yarn install && yarn build && yarn gulp package:online",
-    "testWithCoverage": "yarn test && yarn gulp cover"
-  },
-  "lint-staged": {
-    "*.ts": "eslint --quiet --cache",
-    "*.tsx": "eslint --quiet --cache",
-    "*.css": "prettier --check"
-  },
-  "devDependencies": {
-    "@angular/common": "~2.1.2",
-    "@angular/compiler": "~2.1.2",
-    "@angular/core": "~2.1.2",
-    "@angular/forms": "~2.1.2",
-    "@angular/platform-browser": "~2.1.2",
-    "@angular/platform-browser-dynamic": "~2.1.2",
-    "@angular/router": "~3.1.2",
-    "@angular/upgrade": "~2.1.2",
-    "@azure/core-paging": "^1.6.2",
-    "@eslint/compat": "^1.1.0",
-    "@eslint/js": "^9.5.0",
-    "@fluentui/react-components": "^9.55.1",
-    "@fluentui/react-list-preview": "^0.3.6",
-    "@fluentui-contrib/react-data-grid-react-window": "^1.2.0",
-    "@istanbuljs/nyc-config-typescript": "^1.0.2",
-    "@jgoz/esbuild-plugin-typecheck": "^4.0.0",
-    "@monaco-editor/react": "^4.6.0",
-    "@playwright/test": "^1.45.0",
-    "@stylistic/eslint-plugin": "^2.8.0",
-    "@types/azdata": "^1.46.6",
-    "@types/ejs": "^3.1.0",
-    "@types/eslint__js": "^8.42.3",
-    "@types/jquery": "^3.3.31",
-    "@types/jqueryui": "^1.12.7",
-    "@types/keytar": "^4.4.2",
-    "@types/lockfile": "^1.0.2",
-    "@types/mocha": "^5.2.7",
-    "@types/node": "^20.14.8",
-    "@types/node-fetch": "^2.6.2",
-    "@types/react": "^18.3.3",
-    "@types/react-dom": "^18.3.0",
-    "@types/react-resizable": "^3.0.8",
-    "@types/sinon": "^10.0.12",
-    "@types/tmp": "0.0.28",
-    "@types/underscore": "1.8.3",
-    "@types/vscode": "1.83.1",
-    "@types/vscode-webview": "^1.57.5",
-    "@typescript-eslint/eslint-plugin": "^8.7.0",
-    "@typescript-eslint/parser": "^8.7.0",
-    "@vscode/l10n": "^0.0.18",
-    "@vscode/l10n-dev": "^0.0.35",
-    "@vscode/test-cli": "^0.0.10",
-    "@vscode/test-electron": "^2.4.1",
-    "@vscode/vsce": "^3.1.1",
-    "@xmldom/xmldom": "0.8.4",
-    "angular-in-memory-web-api": "0.1.13",
-    "angular2-slickgrid": "github:microsoft/angular2-slickgrid#1.4.7",
-    "assert": "^1.4.1",
-    "azdataGraph": "github:Microsoft/azdataGraph#0.0.77",
-    "chai": "^3.5.0",
-    "cli-color": "^2.0.4",
-    "coveralls": "^3.0.2",
-    "decache": "^4.1.0",
-    "del": "^2.2.1",
-    "esbuild": "^0.25.0",
-    "esbuild-plugin-copy": "^2.1.1",
-    "eslint": "^9.11.1",
-    "eslint-config-prettier": "^9.1.0",
-    "eslint-plugin-deprecation": "^3.0.0",
-    "eslint-plugin-jsdoc": "^50.2.2",
-    "eslint-plugin-jsx-a11y": "^6.10.0",
-    "eslint-plugin-notice": "^1.0.0",
-    "eslint-plugin-prettier": "^5.2.1",
-    "eslint-plugin-react": "^7.35.2",
-    "eslint-plugin-react-hooks": "^4.6.2",
-    "gulp": "^4.0.2",
-    "gulp-concat": "^2.6.0",
-    "gulp-eslint-new": "^2.1.0",
-    "gulp-istanbul-report": "0.0.1",
-    "gulp-rename": "^1.2.2",
-    "gulp-run-command": "^0.0.10",
-    "gulp-shell": "^0.7.0",
-    "gulp-sourcemaps": "^1.6.0",
-    "gulp-typescript": "^5.0.1",
-    "gulp-uglify": "^2.0.0",
-    "husky": "^9.0.11",
-    "istanbul": "^0.4.5",
-    "lint-staged": "^15.2.10",
-    "mocha-junit-reporter": "^2.2.1",
-    "npm-run-all": "^4.1.5",
-    "nyc": "^17.1.0",
-    "prettier": "^3.3.3",
-    "react": "^18.3.1",
-    "react-dom": "^18.3.1",
-    "react-markdown": "^9.0.1",
-    "react-resizable": "^3.0.5",
-    "react-router-dom": "^6.24.1",
-    "remap-istanbul": "0.9.6",
-    "rxjs": "5.0.0-beta.12",
-    "sinon": "^14.0.0",
-    "slickgrid": "github:Microsoft/SlickGrid.ADS#2.3.46",
-    "source-map-support": "^0.5.21",
-    "systemjs": "0.19.40",
-    "systemjs-builder": "^0.15.32",
-    "systemjs-plugin-json": "^0.2.0",
-    "ts-node": "^10.9.2",
-    "typemoq": "^1.7.0",
-    "typescript": "^5.6.2",
-    "typescript-eslint": "^8.7.0",
-    "uglify-js": "mishoo/UglifyJS2#harmony-v2.8.22",
-    "vscode-nls-dev": "2.0.1",
-    "xliff": "^6.2.1",
-    "yargs": "^17.7.2"
-  },
-  "dependencies": {
-    "@azure/arm-resources": "^5.0.0",
-    "@azure/arm-sql": "^9.0.0",
-    "@azure/arm-subscriptions": "^5.0.0",
-    "@azure/msal-common": "^14.14.0",
-    "@azure/msal-node": "^2.12.0",
-    "@microsoft/ads-extension-telemetry": "^3.0.2",
-    "@microsoft/vscode-azext-azureauth": "^2.5.0",
-    "axios": "^1.7.4",
-    "core-js": "^2.4.1",
-    "decompress-zip": "^0.2.2",
-    "dotenv": "^16.4.5",
-    "ejs": "^3.1.10",
-    "error-ex": "^1.3.0",
-    "figures": "^1.4.0",
-    "find-remove": "1.2.1",
-    "getmac": "1.2.1",
-    "jquery": "^3.4.1",
-    "lockfile": "1.0.4",
-    "node-fetch": "^2.6.2",
-    "opener": "1.4.2",
-    "plist": "^3.0.6",
-    "pretty-data": "^0.40.0",
-    "qs": "^6.9.1",
-    "rangy": "^1.3.0",
-    "reflect-metadata": "0.1.12",
-    "semver": "https://registry.npmjs.org/semver/-/semver-5.0.3.tgz",
-    "signal-exit": "^4.1.0",
-    "tar": "^7.4.3",
-    "tmp": "^0.0.28",
-    "underscore": "^1.8.3",
-    "vscode-languageclient": "5.2.1",
-    "vscode-nls": "^2.0.2",
-    "yallist": "^5.0.0",
-    "zone.js": "^0.6.26"
-  },
-  "resolutions": {
-    "gulp-typescript/source-map": "0.7.4"
-  },
-  "capabilities": {
-    "untrustedWorkspaces": {
-      "supported": true
-    }
-  },
-  "contributes": {
-    "viewsContainers": {
-      "activitybar": [
-        {
-          "id": "objectExplorer",
-          "title": "SQL Server",
-          "icon": "media/server_page_dark.svg"
-        }
-      ],
-      "panel": [
-        {
-          "id": "queryResult",
-          "title": "Query Results (Preview)",
-          "icon": "media/SignIn.svg"
-        }
-      ]
->>>>>>> 0f4a30fa
     },
     "repository": {
         "type": "git",
@@ -282,7 +44,6 @@
     "extensionDependencies": [
         "vscode.sql"
     ],
-<<<<<<< HEAD
     "extensionPack": [
         "ms-mssql.data-workspace-vscode",
         "ms-mssql.sql-database-projects-vscode",
@@ -302,312 +63,6 @@
         "precommit": "run-p lint-staged localization",
         "clean-package": "git clean -xfd && yarn install && yarn build && yarn gulp package:online",
         "testWithCoverage": "yarn test && yarn gulp cover"
-=======
-    "menus": {
-      "editor/title": [
-        {
-          "command": "mssql.runQuery",
-          "when": "editorLangId == sql && !isInDiffEditor",
-          "group": "navigation@1"
-        },
-        {
-          "command": "mssql.cancelQuery",
-          "when": "editorLangId == sql && !isInDiffEditor && resourcePath in mssql.runningQueries",
-          "group": "navigation@2"
-        },
-        {
-          "command": "mssql.revealQueryResultPanel",
-          "when": "editorLangId == sql && !isInDiffEditor && config.mssql.enableRichExperiences && config.mssql.enableNewQueryResultFeature && view.queryResult.visible == false",
-          "group": "navigation@2"
-        },
-        {
-          "command": "mssql.connect",
-          "when": "editorLangId == sql && !isInDiffEditor && resource not in mssql.connections",
-          "group": "navigation@3"
-        },
-        {
-          "command": "mssql.disconnect",
-          "when": "editorLangId == sql && !isInDiffEditor && resource in mssql.connections",
-          "group": "navigation@3"
-        },
-        {
-          "command": "mssql.changeDatabase",
-          "when": "editorLangId == sql && !isInDiffEditor",
-          "group": "navigation@4"
-        },
-        {
-          "command": "mssql.showExecutionPlanInResults",
-          "when": "editorLangId == sql && !isInDiffEditor && config.mssql.enableRichExperiences && config.mssql.enableNewQueryResultFeature",
-          "group": "navigation@4"
-        },
-        {
-          "command": "mssql.enableActualPlan",
-          "when": "editorLangId == sql && !isInDiffEditor && config.mssql.enableRichExperiences && config.mssql.enableNewQueryResultFeature && !(resource in mssql.executionPlan.urisWithActualPlanEnabled)",
-          "group": "navigation@5"
-        },
-        {
-          "command": "mssql.disableActualPlan",
-          "when": "editorLangId == sql && !isInDiffEditor && config.mssql.enableRichExperiences && config.mssql.enableNewQueryResultFeature && resource in mssql.executionPlan.urisWithActualPlanEnabled",
-          "group": "navigation@5"
-        }
-      ],
-      "editor/context": [
-        {
-          "command": "mssql.runQuery",
-          "when": "editorLangId == sql"
-        }
-      ],
-      "view/title": [
-        {
-          "command": "mssql.addObjectExplorer",
-          "when": "view == objectExplorer && !config.mssql.enableRichExperiences",
-          "title": "%mssql.addObjectExplorer%",
-          "group": "navigation"
-        },
-        {
-          "command": "mssql.addObjectExplorerPreview",
-          "when": "view == objectExplorer && config.mssql.enableRichExperiences",
-          "title": "%mssql.addObjectExplorerPreview%",
-          "group": "navigation"
-        },
-        {
-          "command": "mssql.startQueryHistoryCapture",
-          "when": "view == queryHistory && config.mssql.enableQueryHistoryFeature && !config.mssql.enableQueryHistoryCapture",
-          "title": "%mssql.startQueryHistoryCapture%",
-          "group": "navigation"
-        },
-        {
-          "command": "mssql.pauseQueryHistoryCapture",
-          "when": "view == queryHistory && config.mssql.enableQueryHistoryFeature && config.mssql.enableQueryHistoryCapture",
-          "title": "%mssql.pauseQueryHistoryCapture%",
-          "group": "navigation"
-        },
-        {
-          "command": "mssql.clearAllQueryHistory",
-          "when": "view == queryHistory",
-          "title": "%mssql.clearAllQueryHistory%",
-          "group": "secondary"
-        },
-        {
-          "command": "mssql.objectExplorer.enableGroupBySchema",
-          "when": "view == objectExplorer && !config.mssql.objectExplorer.groupBySchema",
-          "title": "%mssql.objectExplorer.enableGroupBySchema%",
-          "group": "navigation"
-        },
-        {
-          "command": "mssql.objectExplorer.disableGroupBySchema",
-          "when": "view == objectExplorer && config.mssql.objectExplorer.groupBySchema",
-          "title": "%mssql.objectExplorer.disableGroupBySchema%",
-          "group": "navigation"
-        }
-      ],
-      "view/item/context": [
-        {
-          "command": "mssql.objectExplorerNewQuery",
-          "when": "view == objectExplorer && viewItem =~ /\\btype=(disconnectedServer|Server|Database)\\b/",
-          "group": "MS_SQL@1"
-        },
-        {
-          "command": "mssql.filterNode",
-          "when": "view == objectExplorer && config.mssql.enableRichExperiences && viewItem =~ /\\bfilterable=true\\b.*\\bhasFilters=false\\b/",
-          "group": "inline@1"
-        },
-        {
-          "command": "mssql.filterNodeWithExistingFilters",
-          "when": "view == objectExplorer && config.mssql.enableRichExperiences && viewItem =~ /\\bfilterable=true\\b.*\\bhasFilters=true\\b/",
-          "group": "inline@1"
-        },
-        {
-          "command": "mssql.clearFilters",
-          "when": "view == objectExplorer && config.mssql.enableRichExperiences && viewItem =~ /\\bfilterable=true\\b.*\\bhasFilters=true\\b/",
-          "group": "inline@2"
-        },
-        {
-          "command": "mssql.filterNode",
-          "when": "view == objectExplorer && config.mssql.enableRichExperiences && viewItem =~ /\\bfilterable=true\\b.*\\bhasFilters=false\\b/"
-        },
-        {
-          "command": "mssql.filterNodeWithExistingFilters",
-          "when": "view == objectExplorer && config.mssql.enableRichExperiences && viewItem =~ /\\bfilterable=true\\b.*\\bhasFilters=true\\b/"
-        },
-        {
-          "command": "mssql.clearFilters",
-          "when": "view == objectExplorer && config.mssql.enableRichExperiences && viewItem =~ /\\bfilterable=true\\b.*\\bhasFilters=true\\b/"
-        },
-        {
-          "command": "mssql.removeObjectExplorerNode",
-          "when": "view == objectExplorer && viewItem =~ /\\btype=(disconnectedServer|Server)\\b/",
-          "group": "MS_SQL@4"
-        },
-        {
-          "command": "mssql.editConnection",
-          "when": "view == objectExplorer && config.mssql.enableRichExperiences && viewItem =~ /\\btype=(disconnectedServer|Server)\\b/",
-          "group": "inline"
-        },
-        {
-          "command": "mssql.refreshObjectExplorerNode",
-          "when": "view == objectExplorer && viewItem =~ /\\btype=(?!disconnectedServer\\b)[^,]+/ ",
-          "group": "MS_SQL@10"
-        },
-        {
-          "command": "mssql.refreshObjectExplorerNode",
-          "when": "view == objectExplorer && viewItem =~ /\\btype=(?!disconnectedServer\\b)[^,]+/ ",
-          "group": "inline@9999"
-        },
-        {
-          "command": "mssql.disconnectObjectExplorerNode",
-          "when": "view == objectExplorer && viewItem =~ /\\btype=(Server)\\b/",
-          "group": "MS_SQL@3"
-        },
-        {
-          "command": "mssql.scriptSelect",
-          "when": "view == objectExplorer && viewItem =~  /\\btype=(Table|View)\\b/",
-          "group": "MS_SQL@1"
-        },
-        {
-          "command": "mssql.scriptCreate",
-          "when": "view == objectExplorer && viewItem =~ /\\btype=(Table|View|AggregateFunction|PartitionFunction|ScalarValuedFunction|Schema|StoredProcedure|TableValuedFunction|User|UserDefinedTableType|Trigger|DatabaseTrigger|Index|Key|User|DatabaseRole|ApplicationRole)\\b/",
-          "group": "MS_SQL@2"
-        },
-        {
-          "command": "mssql.scriptDelete",
-          "when": "view == objectExplorer && viewItem =~ /\\btype=(Table|View|AggregateFunction|PartitionFunction|ScalarValuedFunction|Schema|StoredProcedure|TableValuedFunction|User|UserDefinedTableType|Trigger|DatabaseTrigger|Index|Key|User|DatabaseRole|ApplicationRole)\\b/",
-          "group": "MS_SQL@3"
-        },
-        {
-          "command": "mssql.scriptExecute",
-          "when": "view == objectExplorer && viewItem =~ /\\btype=(StoredProcedure)\\b/",
-          "group": "MS_SQL@5"
-        },
-        {
-          "command": "mssql.scriptAlter",
-          "when": "view == objectExplorer && viewItem =~ /\\btype=(AggregateFunction|PartitionFunction|ScalarValuedFunction|StoredProcedure|TableValuedFunction|View)\\b/",
-          "group": "MS_SQL@4"
-        },
-        {
-          "command": "mssql.newTable",
-          "when": "view == objectExplorer && viewItem =~ /\\bsubType=(Tables)\\b/  && config.mssql.enableRichExperiences",
-          "group": "inline"
-        },
-        {
-          "command": "mssql.editTable",
-          "when": "view == objectExplorer && viewItem =~ /\\btype=(Table)\\b/ && config.mssql.enableRichExperiences",
-          "group": "inline"
-        },
-        {
-          "command": "mssql.copyObjectName",
-          "when": "view == objectExplorer && viewItem =~ /\\btype=(?!Folder\\b)[^,]+/"
-        },
-        {
-          "command": "mssql.visualizeSchema",
-          "when": "view === objectExplorer && viewItem =~ /\\btype=(Database)\\b/ && config.mssql.enableSchemaDesigner",
-          "group": "MS_SQL@6"
-        },
-        {
-          "command": "mssql.openQueryHistory",
-          "when": "view == queryHistory && viewItem == queryHistoryNode",
-          "group": "MS_SQL@1"
-        },
-        {
-          "command": "mssql.runQueryHistory",
-          "when": "view == queryHistory && viewItem == queryHistoryNode",
-          "group": "MS_SQL@2"
-        },
-        {
-          "command": "mssql.deleteQueryHistory",
-          "when": "view == queryHistory && viewItem == queryHistoryNode",
-          "group": "MS_SQL@3"
-        }
-      ],
-      "commandPalette": [
-        {
-          "command": "mssql.objectExplorerNewQuery",
-          "when": "view == objectExplorer && viewItem =~ /\\btype=(disconnectedServer|Server|Database)\\b/"
-        },
-        {
-          "command": "mssql.schemaCompare",
-          "when": "config.mssql.enableRichExperiences"
-        },
-        {
-          "command": "mssql.removeObjectExplorerNode",
-          "when": "view == objectExplorer && viewItem =~ /\\btype=(disconnectedServer|Server)\\b/"
-        },
-        {
-          "command": "mssql.refreshObjectExplorerNode",
-          "when": "view == objectExplorer && viewItem =~ /\\btype=(?!disconnectedServer\\b)[^,]+/"
-        },
-        {
-          "command": "mssql.scriptSelect",
-          "when": "view == objectExplorer && viewItem =~  /\\btype=(Table|View)\\b/"
-        },
-        {
-          "command": "mssql.scriptCreate",
-          "when": "view == objectExplorer && viewItem =~ /\\btype=(Table|View|AggregateFunction|PartitionFunction|ScalarValuedFunction|Schema|StoredProcedure|TableValuedFunction|User|UserDefinedTableType|Trigger|DatabaseTrigger|Index|Key|User|DatabaseRole|ApplicationRole)\\b/"
-        },
-        {
-          "command": "mssql.scriptDelete",
-          "when": "view == objectExplorer && viewItem =~ /\\btype=(Table|View|AggregateFunction|PartitionFunction|ScalarValuedFunction|Schema|StoredProcedure|TableValuedFunction|User|UserDefinedTableType|Trigger|DatabaseTrigger|Index|Key|User|DatabaseRole|ApplicationRole)\\b/"
-        },
-        {
-          "command": "mssql.scriptExecute",
-          "when": "view == objectExplorer && viewItem =~ /\\btype=(StoredProcedure)\\b/"
-        },
-        {
-          "command": "mssql.scriptAlter",
-          "when": "view == objectExplorer && viewItem =~ /\\btype=(AggregateFunction|PartitionFunction|ScalarValuedFunction|StoredProcedure|TableValuedFunction|View)\\b/"
-        },
-        {
-          "command": "mssql.disconnectObjectExplorerNode",
-          "when": "view == objectExplorer && viewItem =~ /\\btype=(Server)\\b/"
-        },
-        {
-          "command": "mssql.toggleSqlCmd",
-          "when": "editorFocus && editorLangId == 'sql'"
-        },
-        {
-          "command": "mssql.startQueryHistoryCapture",
-          "when": "config.mssql.enableQueryHistoryFeature && !config.mssql.enableQueryHistoryCapture"
-        },
-        {
-          "command": "mssql.pauseQueryHistoryCapture",
-          "when": "config.mssql.enableQueryHistoryFeature && config.mssql.enableQueryHistoryCapture"
-        },
-        {
-          "command": "mssql.copyObjectName",
-          "when": "view == objectExplorer && viewItem =~ /\\btype=(?!Folder\\b)[^,]+/"
-        },
-        {
-          "command": "mssql.runQueryHistory",
-          "when": "view == queryHistory && viewItem == queryHistoryNode"
-        },
-        {
-          "command": "mssql.newTable",
-          "when": "view == objectExplorer && viewItem =~ /\\bsubType=(Tables)\\b/  && config.mssql.enableRichExperiences"
-        },
-        {
-          "command": "mssql.editTable",
-          "when": "view == objectExplorer && viewItem =~ /\\btype=(Table)\\b/ && config.mssql.enableRichExperiences"
-        },
-        {
-          "command": "mssql.addObjectExplorer",
-          "when": "!config.mssql.enableRichExperiences"
-        },
-        {
-          "command": "mssql.addObjectExplorerPreview",
-          "when": "config.mssql.enableRichExperiences"
-        },
-        {
-          "command": "mssql.editConnection",
-          "when": "config.mssql.enableRichExperiences"
-        }
-      ],
-      "webview/context": [
-        {
-          "command": "mssql.copyAll",
-          "when": "webviewSection == 'queryResultMessagesPane'"
-        }
-      ]
->>>>>>> 0f4a30fa
     },
     "lint-staged": {
         "*.ts": "eslint --quiet --cache",
@@ -968,14 +423,6 @@
                     "group": "inline@2"
                 },
                 {
-                    "command": "mssql.schemaCompare",
-                    "when": "view == objectExplorer && config.mssql.enableRichExperiences && viewItem =~ /\\btype=(disconnectedServer|Server|Database)\\b/"
-                },
-                {
-                    "command": "mssql.schemaCompare",
-                    "when": "view == dataworkspace.views.main && config.mssql.enableRichExperiences && viewItem =~ /^(databaseProject.itemType.project|databaseProject.itemType.legacyProject)$/"
-                },
-                {
                     "command": "mssql.filterNode",
                     "when": "view == objectExplorer && config.mssql.enableRichExperiences && viewItem =~ /\\bfilterable=true\\b.*\\bhasFilters=false\\b/"
                 },
@@ -1076,10 +523,6 @@
                 {
                     "command": "mssql.objectExplorerNewQuery",
                     "when": "view == objectExplorer && viewItem =~ /\\btype=(disconnectedServer|Server|Database)\\b/"
-                },
-                {
-                    "command": "mssql.schemaCompare",
-                    "when": "view == objectExplorer && config.mssql.enableRichExperiences && viewItem =~ /\\btype=(disconnectedServer|Server|Database)\\b/"
                 },
                 {
                     "command": "mssql.removeObjectExplorerNode",

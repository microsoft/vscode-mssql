--- conflicted
+++ resolved
@@ -1100,7 +1100,6 @@
                 "category": "MSSQL"
             },
             {
-<<<<<<< HEAD
                 "command": "mssql.connectionSharing.editConnectionSharingPermissions",
                 "title": "%mssql.connectionSharing.editConnectionSharingPermissions%",
                 "category": "MSSQL"
@@ -1109,7 +1108,8 @@
                 "command": "mssql.connectionSharing.clearAllConnectionSharingPermissions",
                 "title": "%mssql.connectionSharing.clearAllConnectionSharingPermissions%",
                 "category": "MSSQL"
-=======
+            },
+            {
                 "command": "mssql.connectionGroups.create",
                 "title": "%mssql.connectionGroups.create%",
                 "category": "MSSQL",
@@ -1154,7 +1154,6 @@
                 "title": "%mssql.startContainer%",
                 "when": "mssql.enableRichExperiences",
                 "category": "MS SQL"
->>>>>>> 529fba06
             }
         ],
         "keybindings": [

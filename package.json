{
  "name": "mssql",
  "displayName": "SQL Server (mssql)",
  "version": "1.9.0",
  "description": "Develop Microsoft SQL Server, Azure SQL Database and SQL Data Warehouse everywhere",
  "publisher": "ms-mssql",
  "preview": false,
  "license": "SEE LICENSE IN LICENSE.txt",
  "aiKey": "AIF-5574968e-856d-40d2-af67-c89a14e76412",
  "icon": "images/sqlserver.png",
  "galleryBanner": {
    "color": "#2F2F2F",
    "theme": "dark"
  },
  "repository": {
    "type": "git",
    "url": "https://github.com/Microsoft/vscode-mssql.git"
  },
  "bugs": {
    "url": "https://github.com/Microsoft/vscode-mssql/issues"
  },
  "homepage": "https://github.com/Microsoft/vscode-mssql/blob/master/README.md",
  "engines": {
    "vscode": "^1.38.0"
  },
  "categories": [
    "Programming Languages",
    "Azure"
  ],
  "keywords": [
    "SQL",
    "MSSQL",
    "SQL Server",
    "Azure SQL Database",
    "Azure SQL Data Warehouse",
    "multi-root ready"
  ],
  "activationEvents": [
    "onView:objectExplorer",
    "onLanguage:sql",
    "onCommand:mssql.connect",
    "onCommand:mssql.runQuery",
    "onCommand:mssql.runCurrentStatement",
    "onCommand:mssql.disconnect",
    "onCommand:mssql.manageProfiles",
    "onCommand:mssql.chooseDatabase",
    "onCommand:mssql.cancelQuery",
    "onCommand:mssql.showGettingStarted",
    "onCommand:mssql.newQuery",
    "onCommand:mssql.rebuildIntelliSenseCache",
    "onCommand:mssql.addObjectExplorer",
    "onCommand:mssql.objectExplorerNewQuery",
    "onCommand:mssql.toggleSqlCmd",
    "onCommand:mssql.loadCompletionExtension"
  ],
  "main": "./out/src/extension",
  "extensionDependencies": [
    "vscode.sql"
  ],
  "devDependencies": {
    "@angular/common": "~2.1.2",
    "@angular/compiler": "~2.1.2",
    "@angular/core": "~2.1.2",
    "@angular/forms": "~2.1.2",
    "@angular/http": "~2.1.2",
    "@angular/platform-browser": "~2.1.2",
    "@angular/platform-browser-dynamic": "~2.1.2",
    "@angular/router": "~3.1.2",
    "@angular/upgrade": "~2.1.2",
    "@types/jquery": "^3.3.31",
    "@types/jqueryui": "^1.12.7",
    "angular-in-memory-web-api": "0.1.13",
    "angular2-slickgrid": "github:microsoft/angular2-slickgrid#1.2.2-patch1",
    "@types/ejs": "^2.6.3",
    "@types/mocha": "^5.2.7",
    "@types/tmp": "0.0.28",
    "@types/underscore": "1.8.3",
    "@types/vscode": "^1.38.0",
    "assert": "^1.4.1",
    "chai": "^3.5.0",
    "copy-paste": "^1.3.0",
    "coveralls": "^3.0.2",
    "decache": "^4.1.0",
    "del": "^2.2.1",
    "gulp": "github:gulpjs/gulp#v4.0.0",
    "gulp-concat": "^2.6.0",
<<<<<<< HEAD
    "gulp-install": "^1.1.0",
=======
>>>>>>> e03800ad
    "gulp-istanbul-report": "0.0.1",
    "gulp-json-editor": "^2.2.1",
    "gulp-rename": "^1.2.2",
    "gulp-shell": "^0.7.0",
    "gulp-sourcemaps": "^1.6.0",
    "gulp-tslint": "^8.1.4",
    "gulp-typescript": "^5.0.0",
    "gulp-uglify": "^2.0.0",
    "istanbul": "^0.4.5",
    "pm-mocha-jenkins-reporter": "^0.2.6",
    "remap-istanbul": "^0.6.4",
    "rxjs": "5.0.0-beta.12",
    "systemjs-builder": "^0.15.32",
    "slickgrid": "github:anthonydresser/SlickGrid#2.3.23-2",
    "systemjs": "0.19.40",
    "systemjs-plugin-json": "^0.2.0",
    "tslint": "^5.16.0",
    "tslint-microsoft-contrib": "^5.2.0",
    "typemoq": "^1.7.0",
    "typescript": "3.5.3",
    "uglify-js": "mishoo/UglifyJS2#harmony-v2.8.22",
    "vsce": "^1.58.0",
    "vscode-test": "^1.0.0",
    "vscode-nls-dev": "https://github.com/Raymondd/vscode-nls-dev/releases/download/2.0.2/build.tar.gz",
    "xmldom": "^0.1.27",
    "yargs": "https://registry.npmjs.org/yargs/-/yargs-3.32.0.tgz"
  },
  "dependencies": {
    "core-js": "^2.4.1",
    "decompress": "^4.0.0",
    "ejs": "^2.6.2",
    "error-ex": "^1.3.0",
    "figures": "^1.4.0",
    "find-remove": "1.2.1",
    "fs-extra-promise": "^0.3.1",
    "getmac": "1.2.1",
    "http-proxy-agent": "^2.1.0",
    "https-proxy-agent": "^2.2.1",
    "jquery": "^3.4.1",
    "opener": "1.4.2",
    "plist": "^2.1.0",
    "pretty-data": "^0.40.0",
    "rangy": "^1.3.0",
    "reflect-metadata": "0.1.12",
    "semver": "https://registry.npmjs.org/semver/-/semver-5.0.3.tgz",
    "tmp": "^0.0.28",
    "underscore": "^1.8.3",
    "vscode-languageclient": "5.2.1",
    "vscode-nls": "^2.0.2",
    "zone.js": "^0.6.26"
  },
  "contributes": {
    "viewsContainers": {
      "activitybar": [
        {
          "id": "objectExplorer",
          "title": "SQL Server",
          "icon": "./images/server_page_inverse.svg"
        }
      ]
    },
    "views": {
      "objectExplorer": [
        {
          "id": "objectExplorer",
          "name": "%extension.connections%"
        },
        {
          "id": "queryHistory",
          "name": "%extension.queryHistory%",
          "when": "config.mssql.enableQueryHistoryFeature"
        }
      ]
    },
    "languages": [
      {
        "id": "sql",
        "extensions": [
          ".sql"
        ],
        "aliases": [
          "SQL"
        ],
        "configuration": "./syntaxes/sql.configuration.json"
      }
    ],
    "grammars": [
      {
        "language": "sql",
        "scopeName": "source.sql",
        "path": "./syntaxes/SQL.plist"
      }
    ],
    "snippets": [
      {
        "language": "sql",
        "path": "./snippets/mssql.json"
      }
    ],
    "menus": {
      "editor/title": [
        {
          "command": "mssql.runQuery",
          "when": "editorLangId == sql",
          "group": "navigation@1"
        },
        {
          "command": "mssql.cancelQuery",
          "when": "editorLangId == sql",
          "group": "navigation@2"
        }
      ],
      "editor/context": [
        {
          "command": "mssql.runQuery",
          "when": "editorLangId == sql"
        }
      ],
      "view/title": [
        {
          "command": "mssql.addObjectExplorer",
          "when": "view == objectExplorer",
          "title": "%mssql.addObjectExplorer%",
          "group": "navigation"
        },
        {
          "command": "mssql.startQueryHistoryCapture",
          "when": "view == queryHistory && config.mssql.enableQueryHistoryFeature && !config.mssql.enableQueryHistoryCapture",
          "title": "%mssql.startQueryHistoryCapture%",
          "group": "navigation"
        },
        {
          "command": "mssql.pauseQueryHistoryCapture",
          "when": "view == queryHistory && config.mssql.enableQueryHistoryFeature && config.mssql.enableQueryHistoryCapture",
          "title": "%mssql.pauseQueryHistoryCapture%",
          "group": "navigation"
        },
        {
          "command": "mssql.clearAllQueryHistory",
          "when": "view == queryHistory",
          "title": "%mssql.clearAllQueryHistory%",
          "group": "secondary"
        }
      ],
      "view/item/context": [
        {
          "command": "mssql.objectExplorerNewQuery",
          "when": "view == objectExplorer && viewItem =~ /^(disconnectedServer|Server|Database)$/",
          "group": "MS_SQL@1"
        },
        {
          "command": "mssql.removeObjectExplorerNode",
          "when": "view == objectExplorer && viewItem =~ /^(disconnectedServer|Server)$/",
          "group": "MS_SQL@4"
        },
        {
          "command": "mssql.refreshObjectExplorerNode",
          "when": "view == objectExplorer && viewItem != disconnectedServer",
          "group": "MS_SQL@10"
        },
        {
          "command": "mssql.disconnectObjectExplorerNode",
          "when": "view == objectExplorer && viewItem == Server",
          "group": "MS_SQL@3"
        },
        {
          "command": "mssql.scriptSelect",
          "when": "view == objectExplorer && viewItem =~ /^(Table|View)$/",
          "group": "MS_SQL@1"
        },
        {
          "command": "mssql.scriptCreate",
          "when": "view == objectExplorer && viewItem =~ /^(Table|View|AggregateFunction|PartitionFunction|ScalarValuedFunction|Schema|StoredProcedure|TableValuedFunction|User|UserDefinedTableType)$/",
          "group": "MS_SQL@2"
        },
        {
          "command": "mssql.scriptDelete",
          "when": "view == objectExplorer && viewItem =~ /^(Table|View|AggregateFunction|PartitionFunction|ScalarValuedFunction|Schema|StoredProcedure|TableValuedFunction|User|UserDefinedTableType)$/",
          "group": "MS_SQL@3"
        },
        {
          "command": "mssql.scriptExecute",
          "when": "view == objectExplorer && viewItem =~ /^(StoredProcedure)$/",
          "group": "MS_SQL@5"
        },
        {
          "command": "mssql.scriptAlter",
          "when": "view == objectExplorer && viewItem =~ /^(AggregateFunction|PartitionFunction|ScalarValuedFunction|StoredProcedure|TableValuedFunction|View)$/",
          "group": "MS_SQL@4"
        },
        {
          "command": "mssql.openQueryHistory",
          "when": "view == queryHistory && viewItem == queryHistoryNode",
          "group": "MS_SQL@1"
        },
        {
          "command": "mssql.runQueryHistory",
          "when": "view == queryHistory && viewItem == queryHistoryNode",
          "group": "MS_SQL@2"
        },
        {
          "command": "mssql.deleteQueryHistory",
          "when": "view == queryHistory && viewItem == queryHistoryNode",
          "group": "MS_SQL@3"
        }
      ],
      "commandPalette": [
        {
          "command": "mssql.objectExplorerNewQuery",
          "when": "view == objectExplorer && viewItem =~ /^(disconnectedServer|Server|Database)$/"
        },
        {
          "command": "mssql.removeObjectExplorerNode",
          "when": "view == objectExplorer && viewItem =~ /^(disconnectedServer|Server)$/"
        },
        {
          "command": "mssql.refreshObjectExplorerNode",
          "when": "view == objectExplorer && viewItem != disconnectedServer"
        },
        {
          "command": "mssql.scriptSelect",
          "when": "view == objectExplorer && viewItem =~ /^(Table|View)$/"
        },
        {
          "command": "mssql.scriptCreate",
          "when": "view == objectExplorer && viewItem =~ /^(Table|View|AggregateFunction|PartitionFunction|ScalarValuedFunction|Schema|StoredProcedure|TableValuedFunction|User|UserDefinedTableType)$/"
        },
        {
          "command": "mssql.scriptDelete",
          "when": "view == objectExplorer && viewItem =~ /^(Table|View|AggregateFunction|PartitionFunction|ScalarValuedFunction|Schema|StoredProcedure|TableValuedFunction|User|UserDefinedTableType)$/"
        },
        {
          "command": "mssql.scriptExecute",
          "when": "view == objectExplorer && viewItem =~ /^(StoredProcedure)$/"
        },
        {
          "command": "mssql.scriptAlter",
          "when": "view == objectExplorer && viewItem =~ /^(AggregateFunction|PartitionFunction|ScalarValuedFunction|StoredProcedure|TableValuedFunction|View)$/"
        },
        {
          "command": "mssql.disconnectObjectExplorerNode",
          "when": "view == objectExplorer && viewItem == Server"
        },
        {
          "command": "mssql.toggleSqlCmd",
          "when": "editorFocus && editorLangId == 'sql'"
        },
        {
          "command": "mssql.startQueryHistoryCapture",
          "when": "config.mssql.enableQueryHistoryFeature && !config.mssql.enableQueryHistoryCapture"
        },
        {
          "command": "mssql.pauseQueryHistoryCapture",
          "when": "config.mssql.enableQueryHistoryFeature && config.mssql.enableQueryHistoryCapture"
        },
        {
          "command": "mssql.copyObjectName",
          "when": "view == objectExplorer && viewItem != Folder"
        },
        {
          "command": "mssql.runQueryHistory",
          "when": "view == queryHistory && viewItem == queryHistoryNode"
        }
      ]
    },
    "commands": [
      {
        "command": "mssql.runQuery",
        "title": "%mssql.runQuery%",
        "category": "MS SQL",
        "icon": "$(debug-start)"
      },
      {
        "command": "mssql.runCurrentStatement",
        "title": "%mssql.runCurrentStatement%",
        "category": "MS SQL"
      },
      {
        "command": "mssql.cancelQuery",
        "title": "%mssql.cancelQuery%",
        "category": "MS SQL",
        "icon": "$(debug-stop)"
      },
      {
        "command": "mssql.connect",
        "title": "%mssql.connect%",
        "category": "MS SQL"
      },
      {
        "command": "mssql.disconnect",
        "title": "%mssql.disconnect%",
        "category": "MS SQL"
      },
      {
        "command": "mssql.manageProfiles",
        "title": "%mssql.manageProfiles%",
        "category": "MS SQL"
      },
      {
        "command": "mssql.chooseDatabase",
        "title": "%mssql.chooseDatabase%",
        "category": "MS SQL"
      },
      {
        "command": "mssql.chooseLanguageFlavor",
        "title": "%mssql.chooseLanguageFlavor%",
        "category": "MS SQL"
      },
      {
        "command": "mssql.showGettingStarted",
        "title": "%mssql.showGettingStarted%",
        "category": "MS SQL"
      },
      {
        "command": "mssql.newQuery",
        "title": "%mssql.newQuery%",
        "category": "MS SQL"
      },
      {
        "command": "mssql.rebuildIntelliSenseCache",
        "title": "%mssql.rebuildIntelliSenseCache%",
        "category": "MS SQL"
      },
      {
        "command": "mssql.toggleSqlCmd",
        "title": "%mssql.toggleSqlCmd%",
        "category": "MS SQL"
      },
      {
        "command": "mssql.addObjectExplorer",
        "title": "%mssql.addObjectExplorer%",
        "category": "MS SQL",
        "icon": "$(add)"
      },
      {
        "command": "mssql.objectExplorerNewQuery",
        "title": "%mssql.objectExplorerNewQuery%",
        "category": "MS SQL"
      },
      {
        "command": "mssql.removeObjectExplorerNode",
        "title": "%mssql.removeObjectExplorerNode%",
        "category": "MS SQL"
      },
      {
        "command": "mssql.refreshObjectExplorerNode",
        "title": "%mssql.refreshObjectExplorerNode%",
        "category": "MS SQL"
      },
      {
        "command": "mssql.disconnectObjectExplorerNode",
        "title": "%mssql.disconnect%",
        "category": "MS SQL"
      },
      {
        "command": "mssql.scriptSelect",
        "title": "%mssql.scriptSelect%",
        "category": "MS SQL"
      },
      {
        "command": "mssql.scriptCreate",
        "title": "%mssql.scriptCreate%",
        "category": "MS SQL"
      },
      {
        "command": "mssql.scriptDelete",
        "title": "%mssql.scriptDelete%",
        "category": "MS SQL"
      },
      {
        "command": "mssql.scriptExecute",
        "title": "%mssql.scriptExecute%",
        "group": "MS SQL"
      },
      {
        "command": "mssql.scriptAlter",
        "title": "%mssql.scriptAlter%",
        "group": "MS SQL"
      },
      {
        "command": "mssql.openQueryHistory",
        "title": "%mssql.openQueryHistory%",
        "group": "MS SQL"
      },
      {
        "command": "mssql.runQueryHistory",
        "title": "%mssql.runQueryHistory%",
        "group": "MS SQL"
      },
      {
        "command": "mssql.deleteQueryHistory",
        "title": "%mssql.deleteQueryHistory%",
        "group": "MS SQL"
      },
      {
        "command": "mssql.clearAllQueryHistory",
        "title": "%mssql.clearAllQueryHistory%",
        "group": "MS SQL"
      },
      {
        "command": "mssql.startQueryHistoryCapture",
        "title": "%mssql.startQueryHistoryCapture%",
        "group": "MS SQL",
        "icon": "$(debug-start)"
      },
      {
        "command": "mssql.pauseQueryHistoryCapture",
        "title": "%mssql.pauseQueryHistoryCapture%",
        "group": "MS SQL",
        "icon": "$(debug-stop)"
      },
      {
        "command": "mssql.commandPaletteQueryHistory",
        "title": "%mssql.commandPaletteQueryHistory%",
        "group": "MS SQL"
      },
      {
        "command": "mssql.copyObjectName",
        "title": "%mssql.copyObjectName%",
        "group": "MS SQL"
      }
    ],
    "keybindings": [
      {
        "command": "mssql.runQuery",
        "key": "ctrl+shift+e",
        "mac": "cmd+shift+e",
        "when": "editorTextFocus && editorLangId == 'sql'"
      },
      {
        "command": "mssql.connect",
        "key": "ctrl+shift+c",
        "mac": "cmd+shift+c",
        "when": "editorTextFocus && editorLangId == 'sql'"
      },
      {
        "command": "mssql.disconnect",
        "key": "ctrl+shift+d",
        "mac": "cmd+shift+d",
        "when": "editorTextFocus && editorLangId == 'sql'"
      },
      {
        "command": "workbench.view.extension.objectExplorer",
        "key": "ctrl+alt+d",
        "mac": "cmd+alt+d"
      },
      {
        "command": "mssql.copyObjectName",
        "key": "ctrl+c",
        "mac": "cmd+c",
        "when": "sideBarFocus && activeViewlet == workbench.view.extension.objectExplorer"
      }
    ],
    "configuration": {
      "type": "object",
      "title": "MSSQL configuration",
      "properties": {
        "mssql.logDebugInfo": {
          "type": "boolean",
          "default": false,
          "description": "%mssql.logDebugInfo%",
          "scope": "window"
        },
        "mssql.maxRecentConnections": {
          "type": "number",
          "default": 5,
          "description": "%mssql.maxRecentConnections%",
          "scope": "window"
        },
        "mssql.connections": {
          "type": "array",
          "default": [
            {
              "server": "{{put-server-name-here}}",
              "database": "{{put-database-name-here}}",
              "user": "{{put-username-here}}",
              "password": "{{put-password-here}}"
            }
          ],
          "description": "%mssql.connections%",
          "items": {
            "type": "object",
            "properties": {
              "server": {
                "type": "string",
                "default": "{{put-server-name-here}}",
                "description": "%mssql.connection.server%"
              },
              "database": {
                "type": "string",
                "default": "{{put-database-name-here}}",
                "description": "%mssql.connection.database%"
              },
              "user": {
                "type": "string",
                "default": "{{put-username-here}}",
                "description": "%mssql.connection.user%"
              },
              "password": {
                "type": "string",
                "default": "{{put-password-here}}",
                "description": "%mssql.connection.password%"
              },
              "authenticationType": {
                "type": "string",
                "default": "SqlLogin",
                "enum": [
                  "Integrated",
                  "SqlLogin"
                ],
                "description": "%mssql.connection.authenticationType%"
              },
              "port": {
                "type": "number",
                "default": 1433,
                "description": "%mssql.connection.port%"
              },
              "encrypt": {
                "type": "boolean",
                "default": false,
                "description": "%mssql.connection.encrypt%"
              },
              "trustServerCertificate": {
                "type": "boolean",
                "default": false,
                "description": "%mssql.connection.trustServerCertificate%"
              },
              "persistSecurityInfo": {
                "type": "boolean",
                "default": false,
                "description": "%mssql.connection.persistSecurityInfo%"
              },
              "connectTimeout": {
                "type": "number",
                "default": 15,
                "description": "%mssql.connection.connectTimeout%"
              },
              "connectRetryCount": {
                "type": "number",
                "default": 1,
                "description": "%mssql.connection.connectRetryCount%"
              },
              "connectRetryInterval": {
                "type": "number",
                "default": 10,
                "description": "%mssql.connection.connectRetryInterval%"
              },
              "applicationName": {
                "type": "string",
                "default": "vscode-mssql",
                "description": "%mssql.connection.applicationName%"
              },
              "workstationId": {
                "type": "string",
                "default": "",
                "description": "%mssql.connection.workstationId%"
              },
              "applicationIntent": {
                "type": "string",
                "default": "ReadWrite",
                "enum": [
                  "ReadWrite",
                  "ReadOnly"
                ],
                "description": "%mssql.connection.applicationIntent%"
              },
              "currentLanguage": {
                "type": "string",
                "default": "",
                "description": "%mssql.connection.currentLanguage%"
              },
              "pooling": {
                "type": "boolean",
                "default": false,
                "description": "%mssql.connection.pooling%"
              },
              "maxPoolSize": {
                "type": "number",
                "default": 100,
                "description": "%mssql.connection.maxPoolSize%"
              },
              "minPoolSize": {
                "type": "number",
                "default": 0,
                "description": "%mssql.connection.minPoolSize%"
              },
              "loadBalanceTimeout": {
                "type": "number",
                "default": 0,
                "description": "%mssql.connection.loadBalanceTimeout%"
              },
              "replication": {
                "type": "boolean",
                "default": true,
                "description": "%mssql.connection.replication%"
              },
              "attachDbFilename": {
                "type": "string",
                "default": "",
                "description": "%mssql.connection.attachDbFilename%"
              },
              "failoverPartner": {
                "type": "string",
                "default": "",
                "description": "%mssql.connection.failoverPartner%"
              },
              "multiSubnetFailover": {
                "type": "boolean",
                "default": true,
                "description": "%mssql.connection.multiSubnetFailover%"
              },
              "multipleActiveResultSets": {
                "type": "boolean",
                "default": false,
                "description": "%mssql.connection.multipleActiveResultSets%"
              },
              "packetSize": {
                "type": "number",
                "default": 8192,
                "description": "%mssql.connection.packetSize%"
              },
              "typeSystemVersion": {
                "type": "string",
                "enum": [
                  "Latest"
                ],
                "description": "%mssql.connection.typeSystemVersion%"
              },
              "connectionString": {
                "type": "string",
                "default": "",
                "description": "%mssql.connection.connectionString%"
              },
              "profileName": {
                "type": "string",
                "description": "%mssql.connection.profileName%"
              },
              "savePassword": {
                "type": "boolean",
                "description": "%mssql.connection.savePassword%"
              },
              "emptyPasswordInput": {
                "type": "boolean",
                "description": "%mssql.connection.emptyPasswordInput%"
              }
            }
          },
          "scope": "resource"
        },
        "mssql.shortcuts": {
          "type": "object",
          "description": "%mssql.shortcuts%",
          "default": {
            "_comment": "Short cuts must follow the format (ctrl)+(shift)+(alt)+[key]",
            "event.toggleResultPane": "ctrl+alt+R",
            "event.focusResultsGrid": "ctrl+alt+G",
            "event.toggleMessagePane": "ctrl+alt+Y",
            "event.prevGrid": "ctrl+up",
            "event.nextGrid": "ctrl+down",
            "event.copySelection": "ctrl+C",
            "event.copyWithHeaders": "",
            "event.copyAllHeaders": "",
            "event.maximizeGrid": "",
            "event.selectAll": "ctrl+A",
            "event.saveAsJSON": "",
            "event.saveAsCSV": "",
            "event.saveAsExcel": ""
          },
          "scope": "resource"
        },
        "mssql.messagesDefaultOpen": {
          "type": "boolean",
          "description": "%mssql.messagesDefaultOpen%",
          "default": true,
          "scope": "resource"
        },
        "mssql.resultsFontFamily": {
          "type": "string",
          "description": "%mssql.resultsFontFamily%",
          "default": "-apple-system,BlinkMacSystemFont,Segoe WPC,Segoe UI,HelveticaNeue-Light,Ubuntu,Droid Sans,sans-serif",
          "scope": "resource"
        },
        "mssql.resultsFontSize": {
          "type": "number",
          "description": "%mssql.resultsFontSize%",
          "default": 13,
          "scope": "resource"
        },
        "mssql.saveAsCsv.includeHeaders": {
          "type": "boolean",
          "description": "%mssql.saveAsCsv.includeHeaders%",
          "default": true,
          "scope": "resource"
        },
        "mssql.saveAsCsv.delimiter": {
          "type": "string",
          "description": "%mssql.saveAsCsv.delimiter%",
          "default": ",",
          "scope": "resource"
        },
        "mssql.saveAsCsv.lineSeparator": {
          "type": "string",
          "description": "%mssql.saveAsCsv.lineSeparator%",
          "default": null,
          "scope": "resource"
        },
        "mssql.saveAsCsv.textIdentifier": {
          "type": "string",
          "description": "%mssql.saveAsCsv.textIdentifier%",
          "default": "\"",
          "scope": "resource"
        },
        "mssql.saveAsCsv.encoding": {
          "type": "string",
          "description": "%mssql.saveAsCsv.encoding%",
          "default": "utf-8",
          "scope": "resource"
        },
        "mssql.copyIncludeHeaders": {
          "type": "boolean",
          "description": "%mssql.copyIncludeHeaders%",
          "default": false,
          "scope": "resource"
        },
        "mssql.copyRemoveNewLine": {
          "type": "boolean",
          "description": "%mssql.copyRemoveNewLine%",
          "default": true,
          "scope": "resource"
        },
        "mssql.showBatchTime": {
          "type": "boolean",
          "description": "%mssql.showBatchTime%",
          "default": false,
          "scope": "resource"
        },
        "mssql.splitPaneSelection": {
          "type": "string",
          "description": "%mssql.splitPaneSelection%",
          "default": "next",
          "enum": [
            "next",
            "current",
            "end"
          ],
          "scope": "resource"
        },
        "mssql.format.alignColumnDefinitionsInColumns": {
          "type": "boolean",
          "description": "%mssql.format.alignColumnDefinitionsInColumns%",
          "default": false,
          "scope": "window"
        },
        "mssql.format.datatypeCasing": {
          "type": "string",
          "description": "%mssql.format.datatypeCasing%",
          "default": "none",
          "enum": [
            "none",
            "uppercase",
            "lowercase"
          ],
          "scope": "window"
        },
        "mssql.format.keywordCasing": {
          "type": "string",
          "description": "%mssql.format.keywordCasing%",
          "default": "none",
          "enum": [
            "none",
            "uppercase",
            "lowercase"
          ],
          "scope": "window"
        },
        "mssql.format.placeCommasBeforeNextStatement": {
          "type": "boolean",
          "description": "%mssql.format.placeCommasBeforeNextStatement%",
          "default": false,
          "scope": "window"
        },
        "mssql.format.placeSelectStatementReferencesOnNewLine": {
          "type": "boolean",
          "description": "%mssql.format.placeSelectStatementReferencesOnNewLine%",
          "default": false,
          "scope": "window"
        },
        "mssql.applyLocalization": {
          "type": "boolean",
          "description": "%mssql.applyLocalization%",
          "default": false,
          "scope": "window"
        },
        "mssql.query.displayBitAsNumber": {
          "type": "boolean",
          "default": true,
          "description": "%mssql.query.displayBitAsNumber%",
          "scope": "window"
        },
        "mssql.intelliSense.enableIntelliSense": {
          "type": "boolean",
          "default": true,
          "description": "%mssql.intelliSense.enableIntelliSense%",
          "scope": "window"
        },
        "mssql.intelliSense.enableErrorChecking": {
          "type": "boolean",
          "default": true,
          "description": "%mssql.intelliSense.enableErrorChecking%",
          "scope": "window"
        },
        "mssql.intelliSense.enableSuggestions": {
          "type": "boolean",
          "default": true,
          "description": "%mssql.intelliSense.enableSuggestions%",
          "scope": "window"
        },
        "mssql.intelliSense.enableQuickInfo": {
          "type": "boolean",
          "default": true,
          "description": "%mssql.intelliSense.enableQuickInfo%",
          "scope": "window"
        },
        "mssql.intelliSense.lowerCaseSuggestions": {
          "type": "boolean",
          "default": false,
          "description": "%mssql.intelliSense.lowerCaseSuggestions%",
          "scope": "window"
        },
        "mssql.persistQueryResultTabs": {
          "type": "boolean",
          "default": false,
          "description": "%mssql.persistQueryResultTabs%",
          "scope": "window"
        },
        "mssql.queryHistoryLimit": {
          "type": "number",
          "default": 20,
          "description": "%mssql.queryHistoryLimit%",
          "scope": "window"
        },
        "mssql.enableQueryHistoryCapture": {
          "type": "boolean",
          "default": true,
          "description": "%mssql.enableQueryHistoryCapture%",
          "scope": "window"
        },
        "mssql.enableQueryHistoryFeature": {
          "type": "boolean",
          "default": true,
          "description" : "%mssql.enableQueryHistoryFeature%",
          "scope": "window"
        }
      }
    }
  }
}<|MERGE_RESOLUTION|>--- conflicted
+++ resolved
@@ -78,16 +78,11 @@
     "@types/vscode": "^1.38.0",
     "assert": "^1.4.1",
     "chai": "^3.5.0",
-    "copy-paste": "^1.3.0",
     "coveralls": "^3.0.2",
     "decache": "^4.1.0",
     "del": "^2.2.1",
     "gulp": "github:gulpjs/gulp#v4.0.0",
     "gulp-concat": "^2.6.0",
-<<<<<<< HEAD
-    "gulp-install": "^1.1.0",
-=======
->>>>>>> e03800ad
     "gulp-istanbul-report": "0.0.1",
     "gulp-json-editor": "^2.2.1",
     "gulp-rename": "^1.2.2",
@@ -117,7 +112,7 @@
   },
   "dependencies": {
     "core-js": "^2.4.1",
-    "decompress": "^4.0.0",
+    "decompress": "^4.2.0",
     "ejs": "^2.6.2",
     "error-ex": "^1.3.0",
     "figures": "^1.4.0",

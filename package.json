{
  "name": "mssql",
  "displayName": "mssql",
  "version": "0.2.1",
  "description": "Develop Microsoft SQL Server, Azure SQL Database and SQL Data Warehouse everywhere",
  "publisher": "ms-mssql",
  "preview": true,
  "license": "SEE LICENSE IN LICENSE.txt",
  "aiKey": "AIF-5574968e-856d-40d2-af67-c89a14e76412",
  "icon": "images/sqlserver.png",
  "galleryBanner": {
    "color": "#2F2F2F",
    "theme": "dark"
  },
  "repository": {
    "type": "git",
    "url": "https://github.com/Microsoft/vscode-mssql.git"
  },
  "bugs": {
    "url": "https://github.com/Microsoft/vscode-mssql/issues"
  },
  "homepage": "https://github.com/Microsoft/vscode-mssql/blob/master/README.md",
  "engines": {
    "vscode": "^1.4.0"
  },
  "categories": [
    "Languages"
  ],
  "keywords": [
    "SQL",
    "MSSQL",
    "SQL Server",
    "Azure SQL Database",
    "Azure SQL Data Warehouse"
  ],
  "activationEvents": [
    "onLanguage:sql",
    "onCommand:extension.connect",
    "onCommand:extension.runQuery",
    "onCommand:extension.disconnect",
    "onCommand:extension.manageProfiles",
    "onCommand:extension.chooseDatabase",
    "onCommand:extension.cancelQuery",
    "onCommand:extension.showGettingStarted",
    "onCommand:extension.newQuery"
  ],
  "main": "./out/src/extension",
  "extensionDependencies": [
    "vscode.sql"
  ],
  "devDependencies": {
    "chai": "^3.5.0",
    "coveralls": "^2.11.15",
    "decache": "^4.1.0",
    "del": "^2.2.1",
    "gulp": "github:gulpjs/gulp#4.0",
    "gulp-clean-css": "^2.0.13",
    "gulp-concat": "^2.6.0",
    "gulp-filter": "^5.0.0",
    "gulp-install": "^0.6.0",
    "gulp-istanbul-report": "0.0.1",
    "gulp-json-editor": "^2.2.1",
    "gulp-rename": "^1.2.2",
    "gulp-shell": "^0.5.2",
    "gulp-sourcemaps": "^1.6.0",
    "gulp-tslint": "^6.0.2",
    "gulp-typescript": "^3.1.4",
    "gulp-uglify": "^2.0.0",
    "istanbul": "^0.4.5",
    "jasmine-core": "~2.4.1",
    "karma": "^1.3.0",
    "karma-chrome-launcher": "^2.0.0",
    "karma-coverage": "^1.1.1",
    "karma-htmlfile-reporter": "^0.3.4",
    "karma-jasmine": "^1.0.2",
    "karma-jasmine-html-reporter": "^0.2.2",
    "karma-junit-reporter": "^1.1.0",
    "karma-remap-istanbul": "^0.2.1",
    "pm-mocha-jenkins-reporter": "^0.2.6",
    "remap-istanbul": "^0.6.4",
    "systemjs-builder": "^0.15.32",
    "tslint": "^3.14.0",
    "typemoq": "^0.3.2",
    "typescript": "^2.1.5",
    "uglify-js": "mishoo/UglifyJS2#harmony",
    "vscode": "^0.11.0",
    "vscode-nls": "^2.0.2",
    "vscode-nls-dev": "https://github.com/Raymondd/vscode-nls-dev/releases/download/2.0.2/build.tar.gz",
    "xmldom": "^0.1.27",
    "yargs": "https://registry.npmjs.org/yargs/-/yargs-3.32.0.tgz"
  },
  "dependencies": {
    "applicationinsights": "^0.15.9",
    "body-parser": "^1.15.2",
    "comment-json": "^1.1.3",
    "copy-paste": "^1.3.0",
    "decompress": "^4.0.0",
    "ejs": "^2.4.2",
    "error-ex": "^1.3.0",
    "express": "^4.13.3",
    "figures": "^1.4.0",
    "fs-extra-promise": "^0.3.1",
    "getmac": "1.2.1",
    "http-proxy-agent": "^1.0.0",
    "https-proxy-agent": "^1.0.0",
    "opener": "1.4.2",
    "pretty-data": "^0.40.0",
    "request": "^2.73.0",
    "tmp": "^0.0.28",
    "underscore": "^1.8.3",
    "vscode-extension-telemetry": "^0.0.5",
    "vscode-languageclient": "^2.5.0",
    "ws": "^1.1.1"
  },
  "contributes": {
    "languages": [
      {
        "id": "sql",
        "extensions": [
          ".sql"
        ],
        "aliases": [
          "SQL"
        ],
        "configuration": "./syntaxes/sql.configuration.json"
      }
    ],
    "grammars": [
      {
        "language": "sql",
        "scopeName": "source.sql",
        "path": "./syntaxes/SQL.plist"
      }
    ],
    "outputChannels": [
      "MSSQL"
    ],
    "snippets": [
      {
        "language": "sql",
        "path": "./snippets/mssql.json"
      }
    ],
    "menus": {
      "editor/context": [
        {
          "command": "extension.runQuery",
          "when": "editorLangId == sql"
        }
      ]
    },
    "commands": [
      {
        "command": "extension.runQuery",
        "title": "Execute Query",
        "category": "MS SQL"
      },
      {
        "command": "extension.cancelQuery",
        "title": "Cancel Query",
        "category": "MS SQL"
      },
      {
        "command": "extension.connect",
        "title": "Connect",
        "category": "MS SQL"
      },
      {
        "command": "extension.disconnect",
        "title": "Disconnect",
        "category": "MS SQL"
      },
      {
        "command": "extension.manageProfiles",
        "title": "Manage Connection Profiles",
        "category": "MS SQL"
      },
      {
        "command": "extension.chooseDatabase",
        "title": "Use Database",
        "category": "MS SQL"
      },
      {
        "command": "extension.showGettingStarted",
        "title": "Getting Started Guide",
        "category": "MS SQL"
      },
      {
        "command": "extension.newQuery",
        "title": "New query",
        "category": "MS SQL"
      }
    ],
    "keybindings": [
      {
        "command": "extension.runQuery",
        "key": "ctrl+shift+e",
        "mac": "cmd+shift+e",
        "when": "editorTextFocus && editorLangId == 'sql'"
      },
      {
        "command": "extension.connect",
        "key": "ctrl+shift+c",
        "mac": "cmd+shift+c",
        "when": "editorTextFocus && editorLangId == 'sql'"
      },
      {
        "command": "extension.disconnect",
        "key": "ctrl+shift+d",
        "mac": "cmd+shift+d",
        "when": "editorTextFocus && editorLangId == 'sql'"
      }
    ],
    "configuration": {
      "type": "object",
      "title": "MSSQL configuration",
      "properties": {
        "mssql.logDebugInfo": {
          "type": "boolean",
          "default": false,
          "description": "[Optional] Log debug output to the VS Code console (Help -> Toggle Developer Tools)"
        },
        "mssql.maxRecentConnections": {
          "type": "number",
          "default": 5,
          "description": "The maximum number of recently used connections to store in the connection list."
        },
        "mssql.connections": {
          "type": "array",
          "default": [
            {
              "server": "{{put-server-name-here}}",
              "database": "{{put-database-name-here}}",
              "user": "{{put-username-here}}",
              "password": "{{put-password-here}}"
            }
          ],
          "description": "Connection profiles defined in 'User Settings' are shown under 'MS SQL: Connect' command in the command palette.",
          "items": {
            "type": "object",
            "properties": {
              "server": {
                "type": "string",
                "default": "{{put-server-name-here}}",
                "description": "[Required] Specify the server name to connect to. Use 'hostname\\instance' or '<server>.database.windows.net' for Azure SQL Database."
              },
              "database": {
                "type": "string",
                "default": "{{put-database-name-here}}",
                "description": "[Optional] Specify the database name to connect to. If database is not specified, the default user database setting is used, typically 'master'."
              },
              "user": {
                "type": "string",
                "default": "{{put-username-here}}",
                "description": "[Optional] Specify the user name for SQL Server authentication. If user name is not specified, when you connect, you will be asked again."
              },
              "password": {
                "type": "string",
                "default": "{{put-password-here}}",
                "description": "[Optional] Specify the password for SQL Server authentication. If password is not specified or already saved, when you connect, you will be asked again."
              },
              "authenticationType": {
                "type": "string",
                "default": "SqlLogin",
                "enum": [
                  "Integrated",
                  "SqlLogin"
                ],
                "description": "[Optional] Specify the SQL Server authentication type."
              },
              "port": {
                "type": "number",
                "default": 1433,
                "description": "[Optional] Specify the port number to connect to."
              },
              "encrypt": {
                "type": "boolean",
                "default": false,
                "description": "[Optional] When set to 'true', SQL Server uses SSL encryption for data sent between the client and the server if the server has a certificate installed. Set 'true' for Azure SQL Database connection."
              },
              "trustServerCertificate": {
                "type": "boolean",
                "default": false,
                "description": "[Optional] When set to 'true', the SQL Server SSL certificate is automatically trusted when the communication layer is encrypted using SSL. Set 'false' for Azure SQL Database connection."
              },
              "persistSecurityInfo": {
                "type": "boolean",
                "default": false,
                "description": "[Optional] When set to false, security-sensitive information, such as the password, is not returned as part of the connection if the connection is open or has ever been in an open state."
              },
              "connectTimeout": {
                "type": "number",
                "default": 15,
                "description": "[Optional] Specify the length of time in seconds to wait for a connection to the server before it times out. The default timeout value for Azure SQL Database is 30."
              },
              "connectRetryCount": {
                "type": "number",
                "default": 1,
                "description": "[Optional] Specify the number of attempts to restore connection."
              },
              "connectRetryInterval": {
                "type": "number",
                "default": 10,
                "description": "[Optional] Specify the delay between attempts to restore connection."
              },
              "applicationName": {
                "type": "string",
                "default": "vscode-mssql",
                "description": "[Optional] Specify the name of the application used for SQL Server to log (default: 'vscode-mssql')."
              },
              "workstationId": {
                "type": "string",
                "default": "",
                "description": "[Optional] Specify the name of the workstation connecting to SQL Server."
              },
              "applicationIntent": {
                "type": "string",
                "default": "ReadWrite",
                "enum": [
                  "ReadWrite",
                  "ReadOnly"
                ],
                "description": "[Optional] Declares the application workload type when connecting to SQL Server such as ReadWrite or ReadOnly. Refer to SQL Server AlwaysOn for more detail."
              },
              "currentLanguage": {
                "type": "string",
                "default": "",
                "description": "[Optional] Indicates the SQL Server language settings."
              },
              "pooling": {
                "type": "boolean",
                "default": false,
                "description": "[Optional] When set to 'true', the connection object is drawn from the appropriate pool, or if necessary, is created and added to the appropriate pool."
              },
              "maxPoolSize": {
                "type": "number",
                "default": 100,
                "description": "[Optional] Specify the maximum number of connections allowed in the pool."
              },
              "minPoolSize": {
                "type": "number",
                "default": 0,
                "description": "[Optional] Specify the minimum number of connections allowed in the pool."
              },
              "loadBalanceTimeout": {
                "type": "number",
                "default": 0,
                "description": "[Optional] Specify the minimum amount of time in seconds for this connection to live in the pool before being removed/deleted."
              },
              "replication": {
                "type": "boolean",
                "default": true,
                "description": "[Optional] Used by SQL Server in replication."
              },
              "attachDbFilename": {
                "type": "string",
                "default": "",
                "description": "[Optional] Specify the name of the primary file, including the full path name, of an attachable database."
              },
              "failoverPartner": {
                "type": "string",
                "default": "",
                "description": "[Optional] Specify the name or network address of the instance of SQL Server that acts as a failover partner."
              },
              "multiSubnetFailover": {
                "type": "boolean",
                "default": true,
                "description": "[Optional] When set to 'true', the detection and connection to the active server is faster if AlwaysOn Availability Group is configured on different subnets."
              },
              "multipleActiveResultSets": {
                "type": "boolean",
                "default": false,
                "description": "[Optional] When set to 'true', multiple result sets can be returned and read from on connection."
              },
              "packetSize": {
                "type": "number",
                "default": 8192,
                "description": "[Optional] Specify the size in bytes of the network packets to communicate with SQL Server."
              },
              "typeSystemVersion": {
                "type": "string",
                "enum": [
                  "Latest"
                ],
                "description": "[Optional] Indicates which server type the provider will expose through the DataReader."
              },
              "profileName": {
                "type": "string",
                "description": "[Optional] Specify a custom name for this connection profile to easily browse and search in the command palette of Visual Studio Code."
              },
              "savePassword": {
                "type": "boolean",
                "description": "[Optional] When set to 'true', the password for SQL Server authentication is saved in the secure store of your operating system such as KeyChain in MacOS or Secure Store in Windows."
              }
            }
          }
        },
        "mssql.shortcuts": {
          "type": "object",
          "description": "Shortcuts related to the results window",
          "default": {
            "_comment": "Short cuts must follow the format (ctrl)+(shift)+(alt)+[key]",
            "event.toggleResultPane": "ctrl+alt+r",
            "event.toggleMessagePane": "ctrl+alt+y",
            "event.prevGrid": "ctrl+up",
            "event.nextGrid": "ctrl+down",
            "event.copySelection": "ctrl+c",
            "event.copyWithHeaders": "",
            "event.maximizeGrid": "",
            "event.selectAll": "",
            "event.saveAsJSON": "",
            "event.saveAsCSV": ""
          }
        },
        "mssql.messagesDefaultOpen": {
          "type": "boolean",
          "description": "True for the messages pane to be open by default; false for closed",
          "default": true
        },
        "mssql.resultsFontFamily": {
          "type": "string",
          "description": "Set the font family for the results grid; set to blank to use the editor font",
          "default": "-apple-system,BlinkMacSystemFont,Segoe WPC,Segoe UI,HelveticaNeue-Light,Ubuntu,Droid Sans,sans-serif"
        },
        "mssql.resultsFontSize": {
          "type": "number",
          "description": "Set the font size for the results grid; set to blank to use the editor size",
          "default": 13
        },
        "mssql.saveAsCsv": {
          "type": "object",
          "description": "[Optional] Configuration options for saving results as CSV",
          "includeHeaders": {
            "type": "boolean",
            "default": true,
            "description": "[Optional] When true, column headers are included in CSV"
          }
        },
        "mssql.copyIncludeHeaders": {
          "type": "boolean",
          "description": "[Optional] Configuration options for copying results from the Results View",
          "default": false
        },
        "mssql.copyRemoveNewLine": {
          "type": "boolean",
          "description": "[Optional] Configuration options for copying multi-line results from the Results View",
          "default": true
        },
        "mssql.splitPaneSelection": {
          "type": "string",
          "description": "[Optional] Configuration options for which column new result panes should open in",
          "default": "next",
          "enum": [
            "next",
            "current",
            "end"
          ]
        },
<<<<<<< HEAD
        "mssql.format.alignColumnDefinitionsInColumns": {
          "type": "boolean",
          "description": "Should column definitions be aligned?",
          "default": false
        },
        "mssql.format.datatypeCasing": {
          "type": "string",
          "description": "Should data types be formatted as UPPERCASE, lowercase, or none (not formatted)",
          "default": "none",
          "enum": [
            "none",
            "uppercase",
            "lowercase"
          ]
        },
        "mssql.format.keywordCasing": {
          "type": "string",
          "description": "Should keywords be formatted as UPPERCASE, lowercase, or none (not formatted)",
          "default": "none",
          "enum": [
            "none",
            "uppercase",
            "lowercase"
          ]
        },
        "mssql.format.placeCommasBeforeNextStatement": {
          "type": "boolean",
          "description": "should commas be placed at the beginning of each statement in a list e.g. ', mycolumn2' instead of at the end e.g. 'mycolumn1,'",
          "default": false
        },
        "mssql.format.placeSelectStatementReferencesOnNewLine": {
          "type": "boolean",
          "description": "Should references to objects in a select statements be split into separate lines? Spits 'T1' and 'T2' into separate lines in 'SELECT ... FROM T1, T2'",
          "default": false
        },
        "mssql.format.useBracketForIdentifiers": {
          "type": "boolean",
          "description": "Should identifiers be formated with square brackets '[dbo].[mytable]' or without brackets 'dbo.mytable'",
=======
        "mssql.applyLocalization": {
          "type": "boolean",
          "description": "[Optional] Configuration options for localizing into VSCode's configured locale (must restart VSCode for settings to take effect)",
>>>>>>> d3e01a4f
          "default": false
        }
      }
    }
  },
  "scripts": {
    "postinstall": "node ./node_modules/vscode/bin/install",
    "install-packages": "npm install github:gulpjs/gulp#4.0 && npm install gulp-install && gulp --gulpfile install.js install"
  }
}<|MERGE_RESOLUTION|>--- conflicted
+++ resolved
@@ -456,7 +456,6 @@
             "end"
           ]
         },
-<<<<<<< HEAD
         "mssql.format.alignColumnDefinitionsInColumns": {
           "type": "boolean",
           "description": "Should column definitions be aligned?",
@@ -492,14 +491,10 @@
           "description": "Should references to objects in a select statements be split into separate lines? Spits 'T1' and 'T2' into separate lines in 'SELECT ... FROM T1, T2'",
           "default": false
         },
-        "mssql.format.useBracketForIdentifiers": {
-          "type": "boolean",
-          "description": "Should identifiers be formated with square brackets '[dbo].[mytable]' or without brackets 'dbo.mytable'",
-=======
         "mssql.applyLocalization": {
           "type": "boolean",
           "description": "[Optional] Configuration options for localizing into VSCode's configured locale (must restart VSCode for settings to take effect)",
->>>>>>> d3e01a4f
+
           "default": false
         }
       }

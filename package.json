{
  "name": "mssql",
  "displayName": "SQL Server (mssql)",
  "version": "1.7.0",
  "description": "Develop Microsoft SQL Server, Azure SQL Database and SQL Data Warehouse everywhere",
  "publisher": "ms-mssql",
  "preview": false,
  "license": "SEE LICENSE IN LICENSE.txt",
  "aiKey": "AIF-5574968e-856d-40d2-af67-c89a14e76412",
  "icon": "images/sqlserver.png",
  "galleryBanner": {
    "color": "#2F2F2F",
    "theme": "dark"
  },
  "repository": {
    "type": "git",
    "url": "https://github.com/Microsoft/vscode-mssql.git"
  },
  "bugs": {
    "url": "https://github.com/Microsoft/vscode-mssql/issues"
  },
  "homepage": "https://github.com/Microsoft/vscode-mssql/blob/master/README.md",
  "engines": {
    "vscode": "^1.33.0"
  },
  "categories": [
    "Programming Languages",
    "Azure"
  ],
  "keywords": [
    "SQL",
    "MSSQL",
    "SQL Server",
    "Azure SQL Database",
    "Azure SQL Data Warehouse",
    "multi-root ready"
  ],
  "activationEvents": [
    "onView:objectExplorer",
    "onLanguage:sql",
    "onCommand:extension.connect",
    "onCommand:extension.runQuery",
    "onCommand:extension.runCurrentStatement",
    "onCommand:extension.disconnect",
    "onCommand:extension.manageProfiles",
    "onCommand:extension.chooseDatabase",
    "onCommand:extension.cancelQuery",
    "onCommand:extension.showGettingStarted",
    "onCommand:extension.newQuery",
    "onCommand:extension.rebuildIntelliSenseCache",
    "onCommand:extension.addObjectExplorer",
    "onCommand:extension.objectExplorerNewQuery",
    "onCommand:mssql.loadCompletionExtension"
  ],
  "main": "./out/src/extension",
  "extensionDependencies": [
    "vscode.sql"
  ],
  "devDependencies": {
    "@types/ejs": "^2.6.3",
    "@types/mocha": "^5.2.7",
    "@types/tmp": "0.0.28",
    "@types/underscore": "1.8.3",
    "assert": "^1.4.1",
    "chai": "^3.5.0",
    "copy-paste": "^1.3.0",
    "coveralls": "^2.11.15",
    "decache": "^4.1.0",
    "del": "^2.2.1",
    "gulp": "github:gulpjs/gulp#v4.0.0",
    "gulp-clean-css": "^2.0.13",
    "gulp-concat": "^2.6.0",
    "gulp-filter": "^5.0.0",
    "gulp-install": "^0.6.0",
    "gulp-istanbul-report": "0.0.1",
    "gulp-json-editor": "^2.2.1",
    "gulp-remote-src": "0.4.1",
    "gulp-rename": "^1.2.2",
    "gulp-shell": "^0.5.2",
    "gulp-sourcemaps": "^1.6.0",
    "gulp-tslint": "^8.1.4",
    "gulp-typescript": "^3.1.4",
    "gulp-uglify": "^2.0.0",
    "istanbul": "^0.4.5",
    "jasmine-core": "~2.4.1",
    "karma": "^1.3.0",
    "karma-chrome-launcher": "^2.0.0",
    "karma-coverage": "^1.1.1",
    "karma-htmlfile-reporter": "^0.3.4",
    "karma-jasmine": "^1.0.2",
    "karma-jasmine-html-reporter": "^0.2.2",
    "karma-junit-reporter": "^1.1.0",
    "karma-remap-istanbul": "^0.2.1",
    "pm-mocha-jenkins-reporter": "^0.2.6",
    "remap-istanbul": "^0.6.4",
    "rxjs": "5.0.0-beta.12",
    "systemjs-builder": "^0.15.32",
    "tslint": "^5.16.0",
    "tslint-microsoft-contrib": "^5.2.0",
    "typemoq": "^1.7.0",
    "typescript": "3.5.3",
    "uglify-js": "mishoo/UglifyJS2#harmony-v2.8.22",
    "vsce": "^1.58.0",
    "vscode": "^1.1.33",
    "vscode-nls-dev": "https://github.com/Raymondd/vscode-nls-dev/releases/download/2.0.2/build.tar.gz",
    "xmldom": "^0.1.27",
    "yargs": "https://registry.npmjs.org/yargs/-/yargs-3.32.0.tgz"
  },
  "dependencies": {
    "@angular/common": "~2.1.2",
    "@angular/compiler": "~2.1.2",
    "@angular/core": "~2.1.2",
    "@angular/forms": "~2.1.2",
    "@angular/http": "~2.1.2",
    "@angular/platform-browser": "~2.1.2",
    "@angular/platform-browser-dynamic": "~2.1.2",
    "@angular/router": "~3.1.2",
    "@angular/upgrade": "~2.1.2",
    "@types/jquery": "^3.3.31",
    "@types/jqueryui": "^1.12.7",
<<<<<<< HEAD
    "angular-in-memory-web-api": "~0.1.13",
    "angular2-slickgrid": "github:microsoft/angular2-slickgrid#1.2.2",
=======
    "angular-in-memory-web-api": "0.1.13",
    "angular2-slickgrid": "github:microsoft/angular2-slickgrid#1.2.2-patch1",
>>>>>>> f05e983d
    "applicationinsights": "^1.0.8",
    "body-parser": "^1.15.2",
    "comment-json": "^1.1.3",
    "core-js": "^2.4.1",
    "decompress": "^4.0.0",
    "ejs": "^2.6.2",
    "error-ex": "^1.3.0",
    "express": "^4.13.3",
    "figures": "^1.4.0",
    "fs-extra-promise": "^0.3.1",
    "getmac": "1.2.1",
    "http-proxy-agent": "^2.1.0",
    "https-proxy-agent": "^2.2.1",
    "jquery": "^3.4.1",
    "jsonc-parser": "^1.0.0",
    "moment": "^2.15.1",
    "opener": "1.4.2",
    "plist": "^2.1.0",
    "pretty-data": "^0.40.0",
    "rangy": "^1.3.0",
    "reflect-metadata": "0.1.12",
    "request": "^2.73.0",
    "rxjs": "5.0.0-beta.12",
    "semver": "https://registry.npmjs.org/semver/-/semver-5.0.3.tgz",
    "slickgrid": "github:anthonydresser/SlickGrid#2.3.23-2",
    "systemjs": "0.19.40",
    "systemjs-plugin-json": "^0.2.0",
    "tmp": "^0.0.28",
    "underscore": "^1.8.3",
    "vscode-extension-telemetry": "^0.1.1",
    "vscode-languageclient": "5.2.1",
    "vscode-nls": "^2.0.2",
    "ws": ">=3.3.1",
    "zone.js": "^0.6.26"
  },
  "contributes": {
    "viewsContainers": {
      "activitybar": [
        {
          "id": "objectExplorer",
          "title": "Object Explorer",
          "icon": "./images/server_page_inverse.svg"
        }
      ]
    },
    "views": {
      "objectExplorer": [
        {
          "id": "objectExplorer",
          "name": "%extension.connections%"
        }
      ]
    },
    "languages": [
      {
        "id": "sql",
        "extensions": [
          ".sql"
        ],
        "aliases": [
          "SQL"
        ],
        "configuration": "./syntaxes/sql.configuration.json"
      }
    ],
    "grammars": [
      {
        "language": "sql",
        "scopeName": "source.sql",
        "path": "./syntaxes/SQL.plist"
      }
    ],
    "snippets": [
      {
        "language": "sql",
        "path": "./snippets/mssql.json"
      }
    ],
    "menus": {
      "editor/context": [
        {
          "command": "extension.runQuery",
          "when": "editorLangId == sql"
        }
      ],
      "view/title": [
        {
          "command": "extension.addObjectExplorer",
          "title": "%extension.addObjectExplorer%",
          "group": "navigation"
        }
      ],
      "view/item/context": [
        {
          "command": "extension.objectExplorerNewQuery",
          "when": "viewItem == Server"
        },
        {
          "command": "extension.objectExplorerNewQuery",
          "when": "viewItem == Database"
        },
        {
          "command": "extension.objectExplorerNewQuery",
          "when": "viewItem == Table"
        },
        {
          "command": "extension.removeObjectExplorerNode",
          "when": "viewItem == Server"
        },
        {
          "command": "extension.refreshObjectExplorerNode",
          "when": "view == objectExplorer"
        },
        {
          "command": "extension.scriptSelect",
          "when": "viewItem == Table"
        }
      ],
      "commandPalette": [
        {
          "command": "extension.objectExplorerNewQuery",
          "when": "view == objectExplorer"
        },
        {
          "command": "extension.removeObjectExplorerNode",
          "when": "viewItem != null"
        },
        {
          "command": "extension.refreshObjectExplorerNode",
          "when": "viewItem != null"
        },
        {
          "command": "extension.scriptSelect",
          "when": "viewItem == Table"
        }
      ]
    },
    "commands": [
      {
        "command": "extension.runQuery",
        "title": "%extension.runQuery%",
        "category": "MS SQL"
      },
      {
        "command": "extension.runCurrentStatement",
        "title": "%extension.runCurrentStatement%",
        "category": "MS SQL"
      },
      {
        "command": "extension.cancelQuery",
        "title": "%extension.cancelQuery%",
        "category": "MS SQL"
      },
      {
        "command": "extension.connect",
        "title": "%extension.connect%",
        "category": "MS SQL"
      },
      {
        "command": "extension.disconnect",
        "title": "%extension.disconnect%",
        "category": "MS SQL"
      },
      {
        "command": "extension.manageProfiles",
        "title": "%extension.manageProfiles%",
        "category": "MS SQL"
      },
      {
        "command": "extension.chooseDatabase",
        "title": "%extension.chooseDatabase%",
        "category": "MS SQL"
      },
      {
        "command": "extension.chooseLanguageFlavor",
        "title": "%extension.chooseLanguageFlavor%",
        "category": "MS SQL"
      },
      {
        "command": "extension.showGettingStarted",
        "title": "%extension.showGettingStarted%",
        "category": "MS SQL"
      },
      {
        "command": "extension.newQuery",
        "title": "%extension.newQuery%",
        "category": "MS SQL"
      },
      {
        "command": "extension.rebuildIntelliSenseCache",
        "title": "%extension.rebuildIntelliSenseCache%",
        "category": "MS SQL"
      },
      {
        "command": "extension.addObjectExplorer",
        "title": "%extension.addObjectExplorer%",
        "category": "MS SQL",
        "icon": {
          "dark": "images/add_inverse.svg",
          "light": "images/add.svg"
        }
      },
      {
        "command": "extension.objectExplorerNewQuery",
        "title": "%extension.objectExplorerNewQuery%",
        "category": "MS SQL"
      },
      {
        "command": "extension.removeObjectExplorerNode",
        "title": "%extension.removeObjectExplorerNode%",
        "category": "MS SQL"
      },
      {
        "command": "extension.refreshObjectExplorerNode",
        "title": "%extension.refreshObjectExplorerNode%",
        "category": "MS SQL"
      },
      {
        "command": "extension.scriptSelect",
        "title": "%extension.scriptSelect%",
        "category": "MS SQL"
      }
    ],
    "keybindings": [
      {
        "command": "extension.runQuery",
        "key": "ctrl+shift+e",
        "mac": "cmd+shift+e",
        "when": "editorTextFocus && editorLangId == 'sql'"
      },
      {
        "command": "extension.connect",
        "key": "ctrl+shift+c",
        "mac": "cmd+shift+c",
        "when": "editorTextFocus && editorLangId == 'sql'"
      },
      {
        "command": "extension.disconnect",
        "key": "ctrl+shift+d",
        "mac": "cmd+shift+d",
        "when": "editorTextFocus && editorLangId == 'sql'"
      },
      {
        "command": "extension.addObjectExplorer",
        "key": "ctrl+shift+o",
        "mac": "cmd+shift+o",
        "when": "view == objectExplorer"
      }
    ],
    "configuration": {
      "type": "object",
      "title": "MSSQL configuration",
      "properties": {
        "mssql.logDebugInfo": {
          "type": "boolean",
          "default": false,
          "description": "%mssql.logDebugInfo%",
          "scope": "window"
        },
        "mssql.maxRecentConnections": {
          "type": "number",
          "default": 5,
          "description": "%mssql.maxRecentConnections%",
          "scope": "window"
        },
        "mssql.connections": {
          "type": "array",
          "default": [
            {
              "server": "{{put-server-name-here}}",
              "database": "{{put-database-name-here}}",
              "user": "{{put-username-here}}",
              "password": "{{put-password-here}}"
            }
          ],
          "description": "%mssql.connections%",
          "items": {
            "type": "object",
            "properties": {
              "server": {
                "type": "string",
                "default": "{{put-server-name-here}}",
                "description": "%mssql.connection.server%"
              },
              "database": {
                "type": "string",
                "default": "{{put-database-name-here}}",
                "description": "%mssql.connection.database%"
              },
              "user": {
                "type": "string",
                "default": "{{put-username-here}}",
                "description": "%mssql.connection.user%"
              },
              "password": {
                "type": "string",
                "default": "{{put-password-here}}",
                "description": "%mssql.connection.password%"
              },
              "authenticationType": {
                "type": "string",
                "default": "SqlLogin",
                "enum": [
                  "Integrated",
                  "SqlLogin"
                ],
                "description": "%mssql.connection.authenticationType%"
              },
              "port": {
                "type": "number",
                "default": 1433,
                "description": "%mssql.connection.port%"
              },
              "encrypt": {
                "type": "boolean",
                "default": false,
                "description": "%mssql.connection.encrypt%"
              },
              "trustServerCertificate": {
                "type": "boolean",
                "default": false,
                "description": "%mssql.connection.trustServerCertificate%"
              },
              "persistSecurityInfo": {
                "type": "boolean",
                "default": false,
                "description": "%mssql.connection.persistSecurityInfo%"
              },
              "connectTimeout": {
                "type": "number",
                "default": 15,
                "description": "%mssql.connection.connectTimeout%"
              },
              "connectRetryCount": {
                "type": "number",
                "default": 1,
                "description": "%mssql.connection.connectRetryCount%"
              },
              "connectRetryInterval": {
                "type": "number",
                "default": 10,
                "description": "%mssql.connection.connectRetryInterval%"
              },
              "applicationName": {
                "type": "string",
                "default": "vscode-mssql",
                "description": "%mssql.connection.applicationName%"
              },
              "workstationId": {
                "type": "string",
                "default": "",
                "description": "%mssql.connection.workstationId%"
              },
              "applicationIntent": {
                "type": "string",
                "default": "ReadWrite",
                "enum": [
                  "ReadWrite",
                  "ReadOnly"
                ],
                "description": "%mssql.connection.applicationIntent%"
              },
              "currentLanguage": {
                "type": "string",
                "default": "",
                "description": "%mssql.connection.currentLanguage%"
              },
              "pooling": {
                "type": "boolean",
                "default": false,
                "description": "%mssql.connection.pooling%"
              },
              "maxPoolSize": {
                "type": "number",
                "default": 100,
                "description": "%mssql.connection.maxPoolSize%"
              },
              "minPoolSize": {
                "type": "number",
                "default": 0,
                "description": "%mssql.connection.minPoolSize%"
              },
              "loadBalanceTimeout": {
                "type": "number",
                "default": 0,
                "description": "%mssql.connection.loadBalanceTimeout%"
              },
              "replication": {
                "type": "boolean",
                "default": true,
                "description": "%mssql.connection.replication%"
              },
              "attachDbFilename": {
                "type": "string",
                "default": "",
                "description": "%mssql.connection.attachDbFilename%"
              },
              "failoverPartner": {
                "type": "string",
                "default": "",
                "description": "%mssql.connection.failoverPartner%"
              },
              "multiSubnetFailover": {
                "type": "boolean",
                "default": true,
                "description": "%mssql.connection.multiSubnetFailover%"
              },
              "multipleActiveResultSets": {
                "type": "boolean",
                "default": false,
                "description": "%mssql.connection.multipleActiveResultSets%"
              },
              "packetSize": {
                "type": "number",
                "default": 8192,
                "description": "%mssql.connection.packetSize%"
              },
              "typeSystemVersion": {
                "type": "string",
                "enum": [
                  "Latest"
                ],
                "description": "%mssql.connection.typeSystemVersion%"
              },
              "connectionString": {
                "type": "string",
                "default": "",
                "description": "%mssql.connection.connectionString%"
              },
              "profileName": {
                "type": "string",
                "description": "%mssql.connection.profileName%"
              },
              "savePassword": {
                "type": "boolean",
                "description": "%mssql.connection.savePassword%"
              },
              "emptyPasswordInput": {
                "type": "boolean",
                "description": "%mssql.connection.emptyPasswordInput%"
              }
            }
          },
          "scope": "resource"
        },
        "mssql.shortcuts": {
          "type": "object",
          "description": "%mssql.shortcuts%",
          "default": {
            "_comment": "Short cuts must follow the format (ctrl)+(shift)+(alt)+[key]",
            "event.toggleResultPane": "ctrl+alt+r",
            "event.toggleMessagePane": "ctrl+alt+y",
            "event.prevGrid": "ctrl+up",
            "event.nextGrid": "ctrl+down",
            "event.copySelection": "ctrl+c",
            "event.copyWithHeaders": "",
            "event.maximizeGrid": "",
            "event.selectAll": "",
            "event.saveAsJSON": "",
            "event.saveAsCSV": "",
            "event.saveAsExcel": ""
          },
          "scope": "resource"
        },
        "mssql.messagesDefaultOpen": {
          "type": "boolean",
          "description": "%mssql.messagesDefaultOpen%",
          "default": true,
          "scope": "resource"
        },
        "mssql.resultsFontFamily": {
          "type": "string",
          "description": "%mssql.resultsFontFamily%",
          "default": "-apple-system,BlinkMacSystemFont,Segoe WPC,Segoe UI,HelveticaNeue-Light,Ubuntu,Droid Sans,sans-serif",
          "scope": "resource"
        },
        "mssql.resultsFontSize": {
          "type": "number",
          "description": "%mssql.resultsFontSize%",
          "default": 13,
          "scope": "resource"
        },
        "mssql.saveAsCsv.includeHeaders": {
          "type": "boolean",
          "description": "%mssql.saveAsCsv.includeHeaders%",
          "default": true,
          "scope": "resource"
        },
        "mssql.saveAsCsv.delimiter": {
          "type": "string",
          "description": "%mssql.saveAsCsv.delimiter%",
          "default": ",",
          "scope": "resource"
        },
        "mssql.saveAsCsv.lineSeparator": {
          "type": "string",
          "description": "%mssql.saveAsCsv.lineSeparator%",
          "default": null,
          "scope": "resource"
        },
        "mssql.saveAsCsv.textIdentifier": {
          "type": "string",
          "description": "%mssql.saveAsCsv.textIdentifier%",
          "default": "\"",
          "scope": "resource"
        },
        "mssql.saveAsCsv.encoding": {
          "type": "string",
          "description": "%mssql.saveAsCsv.encoding%",
          "default": "utf-8",
          "scope": "resource"
        },
        "mssql.copyIncludeHeaders": {
          "type": "boolean",
          "description": "%mssql.copyIncludeHeaders%",
          "default": false,
          "scope": "resource"
        },
        "mssql.copyRemoveNewLine": {
          "type": "boolean",
          "description": "%mssql.copyRemoveNewLine%",
          "default": true,
          "scope": "resource"
        },
        "mssql.showBatchTime": {
          "type": "boolean",
          "description": "%mssql.showBatchTime%",
          "default": false,
          "scope": "resource"
        },
        "mssql.splitPaneSelection": {
          "type": "string",
          "description": "%mssql.splitPaneSelection%",
          "default": "next",
          "enum": [
            "next",
            "current",
            "end"
          ],
          "scope": "resource"
        },
        "mssql.format.alignColumnDefinitionsInColumns": {
          "type": "boolean",
          "description": "%mssql.format.alignColumnDefinitionsInColumns%",
          "default": false,
          "scope": "window"
        },
        "mssql.format.datatypeCasing": {
          "type": "string",
          "description": "%mssql.format.datatypeCasing%",
          "default": "none",
          "enum": [
            "none",
            "uppercase",
            "lowercase"
          ],
          "scope": "window"
        },
        "mssql.format.keywordCasing": {
          "type": "string",
          "description": "%mssql.format.keywordCasing%",
          "default": "none",
          "enum": [
            "none",
            "uppercase",
            "lowercase"
          ],
          "scope": "window"
        },
        "mssql.format.placeCommasBeforeNextStatement": {
          "type": "boolean",
          "description": "%mssql.format.placeCommasBeforeNextStatement%",
          "default": false,
          "scope": "window"
        },
        "mssql.format.placeSelectStatementReferencesOnNewLine": {
          "type": "boolean",
          "description": "%mssql.format.placeSelectStatementReferencesOnNewLine%",
          "default": false,
          "scope": "window"
        },
        "mssql.applyLocalization": {
          "type": "boolean",
          "description": "%mssql.applyLocalization%",
          "default": false,
          "scope": "window"
        },
        "mssql.query.displayBitAsNumber": {
          "type": "boolean",
          "default": true,
          "description": "%mssql.query.displayBitAsNumber%",
          "scope": "window"
        },
        "mssql.intelliSense.enableIntelliSense": {
          "type": "boolean",
          "default": true,
          "description": "%mssql.intelliSense.enableIntelliSense%",
          "scope": "window"
        },
        "mssql.intelliSense.enableErrorChecking": {
          "type": "boolean",
          "default": true,
          "description": "%mssql.intelliSense.enableErrorChecking%",
          "scope": "window"
        },
        "mssql.intelliSense.enableSuggestions": {
          "type": "boolean",
          "default": true,
          "description": "%mssql.intelliSense.enableSuggestions%",
          "scope": "window"
        },
        "mssql.intelliSense.enableQuickInfo": {
          "type": "boolean",
          "default": true,
          "description": "%mssql.intelliSense.enableQuickInfo%",
          "scope": "window"
        },
        "mssql.intelliSense.lowerCaseSuggestions": {
          "type": "boolean",
          "default": false,
          "description": "%mssql.intelliSense.lowerCaseSuggestions%",
          "scope": "window"
        },
        "mssql.persistQueryResultTabs": {
          "type": "boolean",
          "default": false,
          "description": "%mssql.persistQueryResultTabs%",
          "scope": "window"
        }
      }
    }
  },
  "scripts": {
    "postinstall": "node ./node_modules/vscode/bin/install"
  }
}<|MERGE_RESOLUTION|>--- conflicted
+++ resolved
@@ -118,13 +118,8 @@
     "@angular/upgrade": "~2.1.2",
     "@types/jquery": "^3.3.31",
     "@types/jqueryui": "^1.12.7",
-<<<<<<< HEAD
-    "angular-in-memory-web-api": "~0.1.13",
-    "angular2-slickgrid": "github:microsoft/angular2-slickgrid#1.2.2",
-=======
     "angular-in-memory-web-api": "0.1.13",
     "angular2-slickgrid": "github:microsoft/angular2-slickgrid#1.2.2-patch1",
->>>>>>> f05e983d
     "applicationinsights": "^1.0.8",
     "body-parser": "^1.15.2",
     "comment-json": "^1.1.3",

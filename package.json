--- conflicted
+++ resolved
@@ -1,13 +1,8 @@
 {
-<<<<<<< HEAD
+
   "name": "mssql",
-  "version": "0.0.8",
   "displayName": "mssql",
-=======
-  "name": "vscode-mssql",
   "version": "0.0.11",
-  "displayname": "MSSQL support in VS Code",
->>>>>>> e29635fb
   "description": "Connect to SQL Server and Azure SQL databases, run T-SQL queries and see results in a grid.",
   "publisher": "Microsoft",
   "preview": "true",

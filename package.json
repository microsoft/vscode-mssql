{
    "name": "mssql",
    "displayName": "SQL Server (mssql)",
<<<<<<< HEAD
    "version": "1.32.0",
    "description": "Design and optimize schemas for SQL Server, Azure SQL, and SQL Database in Fabric using a modern, lightweight extension built for developers",
=======
    "version": "1.33.0",
    "description": "Design and optimize schemas SQL database in Fabric, for Azure SQL, and SQL Server using a modern, lightweight extension built for developers",
>>>>>>> c34ffa81
    "publisher": "ms-mssql",
    "preview": false,
    "license": "SEE LICENSE IN LICENSE.txt",
    "aiKey": "29a207bb14f84905966a8f22524cb730-25407f35-11b6-4d4e-8114-ab9e843cb52f-7380",
    "icon": "images/extensionIcon.png",
    "galleryBanner": {
        "color": "#2F2F2F",
        "theme": "dark"
    },
    "repository": {
        "type": "git",
        "url": "https://github.com/Microsoft/vscode-mssql.git"
    },
    "bugs": {
        "url": "https://github.com/Microsoft/vscode-mssql/issues"
    },
    "homepage": "https://github.com/Microsoft/vscode-mssql/blob/master/README.md",
    "engines": {
        "vscode": "^1.98.0"
    },
    "categories": [
        "Programming Languages",
        "Azure"
    ],
    "keywords": [
        "SQL",
        "MSSQL",
        "SQL database in Fabric",
        "Azure SQL Database",
        "SQL Server",
        "multi-root ready"
    ],
    "activationEvents": [
        "onUri",
        "onCommand:mssql.loadCompletionExtension"
    ],
    "main": "./out/src/extension",
    "l10n": "./localization/l10n",
    "extensionDependencies": [
        "vscode.sql"
    ],
    "extensionPack": [
        "ms-mssql.data-workspace-vscode",
        "ms-mssql.sql-database-projects-vscode",
        "ms-mssql.sql-bindings-vscode"
    ],
    "scripts": {
        "build": "gulp build",
        "compile": "gulp ext:compile",
        "watch": "gulp watch",
        "lint": "eslint --quiet --cache",
        "localization": "gulp ext:extract-localization-strings",
        "smoketest": "yarn instrument && yarn e2eTest",
        "test": "node ./out/test/unit/runTest.js",
        "package": "vsce package",
        "prepare": "husky",
        "lint-staged": "lint-staged --quiet",
        "precommit": "run-p lint-staged localization",
        "clean-package": "git clean -xfd && yarn install && yarn build && yarn gulp package:online",
        "instrument": "nyc instrument ./out/src ./out/src --in-place --exclude=**/views/htmlcontent/**",
        "e2eTest": "npx playwright test; npx nyc report --reporter=cobertura --reporter=text-summary --reporter=html --report-dir=\"coverage/coverage-e2e\" --temp-dir=\"coverage/reactviews-coverage\" --include=\"src/reactviews/pages/**/*.tsx\""
    },
    "lint-staged": {
        "*.ts": "eslint --quiet --cache",
        "*.tsx": "eslint --quiet --cache",
        "*.css": "prettier --check"
    },
    "devDependencies": {
        "@angular/common": "~2.1.2",
        "@angular/compiler": "~2.1.2",
        "@angular/core": "~2.1.2",
        "@angular/forms": "~2.1.2",
        "@angular/platform-browser": "~2.1.2",
        "@angular/platform-browser-dynamic": "~2.1.2",
        "@angular/router": "~3.1.2",
        "@angular/upgrade": "~2.1.2",
        "@azure/core-paging": "^1.6.2",
        "@dagrejs/dagre": "^1.1.4",
        "@eslint/compat": "^1.1.0",
        "@eslint/js": "^9.5.0",
        "@fluentui-contrib/react-data-grid-react-window": "^1.2.0",
        "@fluentui/react-components": "^9.55.1",
        "@fluentui/react-list-preview": "^0.3.6",
        "@istanbuljs/nyc-config-typescript": "^1.0.2",
        "@jgoz/esbuild-plugin-typecheck": "^4.0.0",
        "@monaco-editor/react": "^4.6.0",
        "@playwright/test": "^1.45.0",
        "@stylistic/eslint-plugin": "^2.8.0",
        "@types/azdata": "^1.46.6",
        "@types/ejs": "^3.1.0",
        "@types/eslint__js": "^8.42.3",
        "@types/jquery": "^3.3.31",
        "@types/jqueryui": "^1.12.7",
        "@types/keytar": "^4.4.2",
        "@types/lockfile": "^1.0.2",
        "@types/mocha": "^5.2.7",
        "@types/node": "^20.14.8",
        "@types/node-fetch": "^2.6.2",
        "@types/react": "^18.3.3",
        "@types/react-dom": "^18.3.0",
        "@types/react-resizable": "^3.0.8",
        "@types/react-window": "^1.8.8",
        "@types/sinon": "^10.0.12",
        "@types/tmp": "0.0.28",
        "@types/tunnel": "0.0.1",
        "@types/underscore": "1.8.3",
        "@types/vscode": "1.98.0",
        "@types/vscode-webview": "^1.57.5",
        "@typescript-eslint/eslint-plugin": "^8.7.0",
        "@typescript-eslint/parser": "^8.7.0",
        "@vitejs/plugin-react": "^4.3.4",
        "@vscode/l10n": "^0.0.18",
        "@vscode/l10n-dev": "^0.0.35",
        "@vscode/test-cli": "^0.0.10",
        "@vscode/test-electron": "^2.4.1",
        "@vscode/vsce": "^3.1.1",
        "@xmldom/xmldom": "0.8.4",
        "@xyflow/react": "^12.4.4",
        "angular-in-memory-web-api": "0.1.13",
        "angular2-slickgrid": "github:microsoft/angular2-slickgrid#1.4.7",
        "assert": "^1.4.1",
        "azdataGraph": "github:Microsoft/azdataGraph#0.0.137",
        "chai": "^3.5.0",
        "cli-color": "^2.0.4",
        "coveralls": "^3.0.2",
        "decache": "^4.1.0",
        "del": "^2.2.1",
        "esbuild": "^0.25.0",
        "esbuild-plugin-copy": "^2.1.1",
        "eslint": "^9.11.1",
        "eslint-config-prettier": "^9.1.0",
        "eslint-plugin-custom-eslint-rules": "file:eslint/custom-rules",
        "eslint-plugin-deprecation": "^3.0.0",
        "eslint-plugin-jsdoc": "^50.2.2",
        "eslint-plugin-jsx-a11y": "^6.10.0",
        "eslint-plugin-notice": "^1.0.0",
        "eslint-plugin-prettier": "^5.2.1",
        "eslint-plugin-react": "^7.35.2",
        "eslint-plugin-react-hooks": "^4.6.2",
        "gulp": "^4.0.2",
        "gulp-concat": "^2.6.0",
        "gulp-eslint-new": "^2.1.0",
        "gulp-istanbul-report": "0.0.1",
        "gulp-rename": "^1.2.2",
        "gulp-run-command": "^0.0.10",
        "gulp-shell": "^0.7.0",
        "gulp-sourcemaps": "^1.6.0",
        "gulp-typescript": "^5.0.1",
        "gulp-uglify": "^2.0.0",
        "html-to-image": "1.11.11",
        "husky": "^9.0.11",
        "istanbul": "^0.4.5",
        "lint-staged": "^15.2.10",
        "mocha-junit-reporter": "^2.2.1",
        "npm-run-all": "^4.1.5",
        "nyc": "^17.1.0",
        "prettier": "^3.3.3",
        "react": "^18.3.1",
        "react-dom": "^18.3.1",
        "react-markdown": "^9.0.1",
        "react-resizable": "^3.0.5",
        "react-router-dom": "^6.24.1",
        "remap-istanbul": "0.9.6",
        "rxjs": "5.0.0-beta.12",
        "sinon": "^14.0.0",
        "slickgrid": "github:Microsoft/SlickGrid.ADS#2.3.46",
        "source-map-support": "^0.5.21",
        "systemjs": "0.19.40",
        "systemjs-builder": "^0.15.32",
        "systemjs-plugin-json": "^0.2.0",
        "ts-node": "^10.9.2",
        "typemoq": "^1.7.0",
        "typescript": "^5.6.2",
        "typescript-eslint": "^8.7.0",
        "uglify-js": "mishoo/UglifyJS2#harmony-v2.8.22",
        "vite": "^6.2.7",
        "vite-plugin-istanbul": "^7.0.0",
        "vscode-nls-dev": "2.0.1",
        "xliff": "^6.2.1",
        "xml2js": "^0.6.2",
        "yargs": "^17.7.2"
    },
    "dependencies": {
        "@azure/arm-resources": "^5.0.0",
        "@azure/arm-sql": "^9.0.0",
        "@azure/arm-subscriptions": "^5.0.0",
        "@azure/msal-common": "^14.14.0",
        "@azure/msal-node": "^2.12.0",
        "@microsoft/ads-extension-telemetry": "^3.0.2",
        "@microsoft/vscode-azext-azureauth": "^4.1.1",
        "axios": "^1.8.2",
        "core-js": "^2.4.1",
        "decompress-zip": "^0.2.2",
        "dotenv": "^16.4.5",
        "ejs": "^3.1.10",
        "error-ex": "^1.3.0",
        "figures": "^1.4.0",
        "find-remove": "1.2.1",
        "getmac": "1.2.1",
        "jquery": "^3.4.1",
        "lockfile": "1.0.4",
        "node-fetch": "^2.6.2",
        "opener": "1.4.2",
        "plist": "^3.0.6",
        "prettier": "^3.3.3",
        "pretty-data": "^0.40.0",
        "qs": "^6.9.1",
        "rangy": "^1.3.0",
        "reflect-metadata": "0.1.12",
        "semver": "https://registry.npmjs.org/semver/-/semver-5.0.3.tgz",
        "shallow-equal": "^3.1.0",
        "signal-exit": "^4.1.0",
        "tar": "^7.4.3",
        "tmp": "^0.0.28",
        "tunnel": "0.0.6",
        "underscore": "^1.8.3",
        "uuid": "^11.0.5",
        "vscode-languageclient": "5.2.1",
        "vscode-nls": "^2.0.2",
        "yallist": "^5.0.0",
        "zone.js": "^0.6.26"
    },
    "resolutions": {
        "gulp-typescript/source-map": "0.7.4"
    },
    "capabilities": {
        "untrustedWorkspaces": {
            "supported": true
        }
    },
    "contributes": {
        "viewsContainers": {
            "activitybar": [
                {
                    "id": "objectExplorer",
                    "title": "SQL Server",
                    "icon": "media/server_page_dark.svg"
                }
            ],
            "panel": [
                {
                    "id": "queryResult",
                    "title": "%extension.queryResult%",
                    "icon": "media/SignIn.svg"
                }
            ]
        },
        "views": {
            "queryResult": [
                {
                    "type": "webview",
                    "id": "queryResult",
                    "name": "%extension.queryResult%",
                    "when": "!config.mssql.useLegacyQueryResultExperience"
                }
            ],
            "objectExplorer": [
                {
                    "id": "objectExplorer",
                    "name": "%extension.connections%"
                },
                {
                    "id": "queryHistory",
                    "name": "%extension.queryHistory%",
                    "when": "config.mssql.enableQueryHistoryFeature"
                }
            ]
        },
        "chatParticipants": [
            {
                "id": "mssql.agent",
                "name": "mssql",
                "description": "Azure SQL Copilot agent",
                "commands": [],
                "isSticky": true
            }
        ],
        "customEditors": [
            {
                "viewType": "mssql.executionPlanView",
                "displayName": "SQL Server Execution Plan",
                "selector": [
                    {
                        "filenamePattern": "*.sqlplan",
                        "language": "sqlplan"
                    }
                ],
                "priority": "default"
            }
        ],
        "languages": [
            {
                "id": "sql",
                "extensions": [
                    ".sql"
                ],
                "aliases": [
                    "SQL"
                ],
                "configuration": "./syntaxes/sql.configuration.json"
            },
            {
                "id": "sqlplan",
                "extensions": [
                    ".sqlplan"
                ],
                "aliases": [
                    "SQL Server Execution Plan"
                ]
            }
        ],
        "grammars": [
            {
                "language": "sql",
                "scopeName": "source.sql",
                "path": "./syntaxes/SQL.plist"
            }
        ],
        "snippets": [
            {
                "language": "sql",
                "path": "./snippets/mssql.json"
            }
        ],
        "submenus": [
            {
                "id": "mssql.copilot.editorSubmenu",
                "title": "%mssql.copilot.editorSubmenu%",
                "label": "%mssql.copilot.editorSubmenu%"
            }
        ],
        "menus": {
            "editor/title": [
                {
                    "command": "mssql.runQuery",
                    "when": "editorLangId == sql && !isInDiffEditor",
                    "group": "navigation@1"
                },
                {
                    "command": "mssql.cancelQuery",
                    "when": "editorLangId == sql && !isInDiffEditor && resourcePath in mssql.runningQueries",
                    "group": "navigation@2"
                },
                {
                    "command": "mssql.revealQueryResultPanel",
                    "when": "editorLangId == sql && !isInDiffEditor && !config.mssql.useLegacyQueryResultExperience && view.queryResult.visible == false",
                    "group": "navigation@2"
                },
                {
                    "command": "mssql.connect",
                    "when": "editorLangId == sql && !isInDiffEditor && resource not in mssql.connections",
                    "group": "navigation@3"
                },
                {
                    "command": "mssql.disconnect",
                    "when": "editorLangId == sql && !isInDiffEditor && resource in mssql.connections",
                    "group": "navigation@3"
                },
                {
                    "command": "mssql.changeDatabase",
                    "when": "editorLangId == sql && !isInDiffEditor",
                    "group": "navigation@4"
                },
                {
                    "command": "mssql.showExecutionPlanInResults",
                    "when": "editorLangId == sql && !isInDiffEditor",
                    "group": "navigation@4"
                },
                {
                    "command": "mssql.enableActualPlan",
                    "when": "editorLangId == sql && !isInDiffEditor && !(resource in mssql.executionPlan.urisWithActualPlanEnabled)",
                    "group": "navigation@5"
                },
                {
                    "command": "mssql.disableActualPlan",
                    "when": "editorLangId == sql && !isInDiffEditor && resource in mssql.executionPlan.urisWithActualPlanEnabled",
                    "group": "navigation@5"
                }
            ],
            "editor/context": [
                {
                    "command": "mssql.runQuery",
                    "when": "editorLangId == sql",
                    "group": "0_mssql"
                },
                {
                    "submenu": "mssql.copilot.editorSubmenu",
                    "when": "editorLangId == sql && mssql.copilot.isGHCInstalled",
                    "group": "0_mssql"
                }
            ],
            "mssql.copilot.editorSubmenu": [
                {
                    "command": "mssql.copilot.explainQuery",
                    "when": "editorLangId == sql && mssql.copilot.isGHCInstalled",
                    "title": "%mssql.copilot.explainQuery%",
                    "group": "navigation@1"
                },
                {
                    "command": "mssql.copilot.rewriteQuery",
                    "when": "editorLangId == sql && mssql.copilot.isGHCInstalled",
                    "title": "%mssql.copilot.rewriteQuery%",
                    "group": "navigation@2"
                },
                {
                    "command": "mssql.copilot.analyzeQueryPerformance",
                    "when": "editorLangId == sql && mssql.copilot.isGHCInstalled",
                    "title": "%mssql.copilot.analyzeQueryPerformance%",
                    "group": "navigation@3"
                }
            ],
            "view/title": [
                {
                    "command": "mssql.addObjectExplorerLegacy",
                    "when": "view == objectExplorer && config.mssql.useLegacyConnectionExperience",
                    "title": "%mssql.addObjectExplorerLegacy%",
                    "group": "navigation"
                },
                {
                    "command": "mssql.addObjectExplorer",
                    "when": "view == objectExplorer && !config.mssql.useLegacyConnectionExperience",
                    "title": "%mssql.addObjectExplorer%",
                    "group": "navigation"
                },
                {
                    "command": "mssql.startQueryHistoryCapture",
                    "when": "view == queryHistory && config.mssql.enableQueryHistoryFeature && !config.mssql.enableQueryHistoryCapture",
                    "title": "%mssql.startQueryHistoryCapture%",
                    "group": "navigation"
                },
                {
                    "command": "mssql.pauseQueryHistoryCapture",
                    "when": "view == queryHistory && config.mssql.enableQueryHistoryFeature && config.mssql.enableQueryHistoryCapture",
                    "title": "%mssql.pauseQueryHistoryCapture%",
                    "group": "navigation"
                },
                {
                    "command": "mssql.clearAllQueryHistory",
                    "when": "view == queryHistory",
                    "title": "%mssql.clearAllQueryHistory%",
                    "group": "secondary"
                },
                {
                    "command": "mssql.objectExplorer.enableGroupBySchema",
                    "when": "view == objectExplorer && !config.mssql.objectExplorer.groupBySchema",
                    "title": "%mssql.objectExplorer.enableGroupBySchema%",
                    "group": "navigation"
                },
                {
                    "command": "mssql.objectExplorer.disableGroupBySchema",
                    "when": "view == objectExplorer && config.mssql.objectExplorer.groupBySchema",
                    "title": "%mssql.objectExplorer.disableGroupBySchema%",
                    "group": "navigation"
                }
            ],
            "view/item/context": [
                {
                    "command": "mssql.objectExplorerNewQuery",
                    "when": "view == objectExplorer && viewItem =~ /\\btype=(disconnectedServer|Server|Database)\\b/",
                    "group": "1_MSSQL_serverAndDbManagement@1"
                },
                {
                    "command": "mssql.editConnection",
                    "when": "view == objectExplorer && !config.mssql.useLegacyConnectionExperience && viewItem =~ /\\btype=(disconnectedServer|Server)\\b/",
                    "group": "1_MSSQL_serverAndDbManagement@2"
                },
                {
                    "command": "mssql.disconnectObjectExplorerNode",
                    "when": "view == objectExplorer && viewItem =~ /\\btype=(Server)\\b/",
                    "group": "1_MSSQL_serverAndDbManagement@3"
                },
                {
                    "command": "mssql.removeObjectExplorerNode",
                    "when": "view == objectExplorer && viewItem =~ /\\btype=(disconnectedServer|Server)\\b/",
                    "group": "1_MSSQL_serverAndDbManagement@4"
                },
                {
                    "command": "mssql.designSchema",
                    "when": "view === objectExplorer && viewItem =~ /\\btype=(Database|Server)\\b.*\\bsubType=(Database)\\b/ && config.mssql.enableRichExperiences",
                    "group": "2_MSSQL_serverDbActions@1"
                },
                {
                    "command": "mssql.schemaCompare",
                    "when": "view == objectExplorer && config.mssql.enableRichExperiences && viewItem =~ /\\btype=(disconnectedServer|Server|Database)\\b/",
                    "group": "2_MSSQL_serverDbActions@2"
                },
                {
                    "command": "mssql.scriptSelect",
                    "when": "view == objectExplorer && viewItem =~  /\\btype=(Table|View)\\b/",
                    "group": "3_MSSQL_script@1"
                },
                {
                    "command": "mssql.scriptCreate",
                    "when": "view == objectExplorer && viewItem =~ /\\btype=(Table|View|AggregateFunction|PartitionFunction|ScalarValuedFunction|Schema|StoredProcedure|TableValuedFunction|User|UserDefinedTableType|Trigger|DatabaseTrigger|Index|Key|User|DatabaseRole|ApplicationRole)\\b/",
                    "group": "3_MSSQL_script@2"
                },
                {
                    "command": "mssql.scriptDelete",
                    "when": "view == objectExplorer && viewItem =~ /\\btype=(Table|View|AggregateFunction|PartitionFunction|ScalarValuedFunction|Schema|StoredProcedure|TableValuedFunction|User|UserDefinedTableType|Trigger|DatabaseTrigger|Index|Key|User|DatabaseRole|ApplicationRole)\\b/",
                    "group": "3_MSSQL_script@3"
                },
                {
                    "command": "mssql.scriptAlter",
                    "when": "view == objectExplorer && viewItem =~ /\\btype=(AggregateFunction|PartitionFunction|ScalarValuedFunction|StoredProcedure|TableValuedFunction|View)\\b/",
                    "group": "3_MSSQL_script@4"
                },
                {
                    "command": "mssql.scriptExecute",
                    "when": "view == objectExplorer && viewItem =~ /\\btype=(StoredProcedure)\\b/",
                    "group": "3_MSSQL_script@5"
                },
                {
                    "command": "mssql.newTable",
                    "when": "view == objectExplorer && viewItem =~ /\\bsubType=(Tables)\\b/",
                    "group": "4_MSSQL_object@1"
                },
                {
                    "command": "mssql.editTable",
                    "when": "view == objectExplorer && viewItem =~ /\\btype=(Table)\\b/",
                    "group": "4_MSSQL_object@1"
                },
                {
                    "command": "mssql.filterNode",
                    "when": "view == objectExplorer && viewItem =~ /\\bfilterable=true\\b.*\\bhasFilters=false\\b/",
                    "group": "5_MSSQL_tree@1"
                },
                {
                    "command": "mssql.filterNodeWithExistingFilters",
                    "when": "view == objectExplorer && viewItem =~ /\\bfilterable=true\\b.*\\bhasFilters=true\\b/",
                    "group": "5_MSSQL_tree@2"
                },
                {
                    "command": "mssql.clearFilters",
                    "when": "view == objectExplorer && viewItem =~ /\\bfilterable=true\\b.*\\bhasFilters=true\\b/",
                    "group": "5_MSSQL_tree@3"
                },
                {
                    "command": "mssql.copyObjectName",
                    "when": "view == objectExplorer && viewItem =~ /\\btype=(?!Folder\\b)[^,]+/",
                    "group": "5_MSSQL_tree@4"
                },
                {
                    "command": "mssql.refreshObjectExplorerNode",
                    "when": "view == objectExplorer && viewItem =~ /\\btype=(?!disconnectedServer\\b)[^,]+/ ",
                    "group": "5_MSSQL_tree@9999"
                },
                {
                    "command": "mssql.objectExplorerChatWithDatabase",
                    "when": "view == objectExplorer && mssql.copilot.isGHCInstalled && viewItem =~ /\\btype=(disconnectedServer|Server|Database)\\b/",
                    "group": "MS_SQL@11"
                },
                {
                    "command": "mssql.filterNode",
                    "when": "view == objectExplorer && viewItem =~ /\\bfilterable=true\\b.*\\bhasFilters=false\\b/",
                    "group": "inline@1"
                },
                {
                    "command": "mssql.filterNodeWithExistingFilters",
                    "when": "view == objectExplorer && viewItem =~ /\\bfilterable=true\\b.*\\bhasFilters=true\\b/",
                    "group": "inline@1"
                },
                {
                    "command": "mssql.newTable",
                    "when": "view == objectExplorer && viewItem =~ /\\bsubType=(Tables)\\b/",
                    "group": "inline@1"
                },
                {
                    "command": "mssql.editTable",
                    "when": "view == objectExplorer && viewItem =~ /\\btype=(Table)\\b/",
                    "group": "inline@1"
                },
                {
                    "command": "mssql.editConnection",
                    "when": "view == objectExplorer && !config.mssql.useLegacyConnectionExperience && viewItem =~ /\\btype=(disconnectedServer|Server)\\b/",
                    "group": "inline@1"
                },
                {
                    "command": "mssql.clearFilters",
                    "when": "view == objectExplorer && viewItem =~ /\\bfilterable=true\\b.*\\bhasFilters=true\\b/",
                    "group": "inline@2"
                },
                {
                    "command": "mssql.refreshObjectExplorerNode",
                    "when": "view == objectExplorer && viewItem =~ /\\btype=(?!disconnectedServer\\b)[^,]+/ ",
                    "group": "inline@9999"
                },
                {
                    "command": "mssql.schemaCompare",
                    "when": "view == dataworkspace.views.main && config.mssql.enableRichExperiences && viewItem =~ /^(databaseProject.itemType.project|databaseProject.itemType.legacyProject)$/"
                },
                {
                    "command": "mssql.openQueryHistory",
                    "when": "view == queryHistory && viewItem == queryHistoryNode",
                    "group": "MS_SQL@1"
                },
                {
                    "command": "mssql.runQueryHistory",
                    "when": "view == queryHistory && viewItem == queryHistoryNode",
                    "group": "MS_SQL@2"
                },
                {
                    "command": "mssql.deleteQueryHistory",
                    "when": "view == queryHistory && viewItem == queryHistoryNode",
                    "group": "MS_SQL@3"
                }
            ],
            "commandPalette": [
                {
                    "command": "mssql.objectExplorerNewQuery",
                    "when": "view == objectExplorer && viewItem =~ /\\btype=(disconnectedServer|Server|Database)\\b/"
                },
                {
                    "command": "mssql.objectExplorerChatWithDatabase",
                    "when": "view == objectExplorer && viewItem =~ /\\bsubType=(Database)\\b/"
                },
                {
                    "command": "mssql.schemaCompare",
                    "when": "view == objectExplorer && config.mssql.enableRichExperiences && viewItem =~ /\\btype=(disconnectedServer|Server|Database)\\b/"
                },
                {
                    "command": "mssql.removeObjectExplorerNode",
                    "when": "view == objectExplorer && viewItem =~ /\\btype=(disconnectedServer|Server)\\b/"
                },
                {
                    "command": "mssql.refreshObjectExplorerNode",
                    "when": "view == objectExplorer && viewItem =~ /\\btype=(?!disconnectedServer\\b)[^,]+/"
                },
                {
                    "command": "mssql.scriptSelect",
                    "when": "view == objectExplorer && viewItem =~  /\\btype=(Table|View)\\b/"
                },
                {
                    "command": "mssql.scriptCreate",
                    "when": "view == objectExplorer && viewItem =~ /\\btype=(Table|View|AggregateFunction|PartitionFunction|ScalarValuedFunction|Schema|StoredProcedure|TableValuedFunction|User|UserDefinedTableType|Trigger|DatabaseTrigger|Index|Key|User|DatabaseRole|ApplicationRole)\\b/"
                },
                {
                    "command": "mssql.scriptDelete",
                    "when": "view == objectExplorer && viewItem =~ /\\btype=(Table|View|AggregateFunction|PartitionFunction|ScalarValuedFunction|Schema|StoredProcedure|TableValuedFunction|User|UserDefinedTableType|Trigger|DatabaseTrigger|Index|Key|User|DatabaseRole|ApplicationRole)\\b/"
                },
                {
                    "command": "mssql.scriptExecute",
                    "when": "view == objectExplorer && viewItem =~ /\\btype=(StoredProcedure)\\b/"
                },
                {
                    "command": "mssql.scriptAlter",
                    "when": "view == objectExplorer && viewItem =~ /\\btype=(AggregateFunction|PartitionFunction|ScalarValuedFunction|StoredProcedure|TableValuedFunction|View)\\b/"
                },
                {
                    "command": "mssql.disconnectObjectExplorerNode",
                    "when": "view == objectExplorer && viewItem =~ /\\btype=(Server)\\b/"
                },
                {
                    "command": "mssql.toggleSqlCmd",
                    "when": "editorFocus && editorLangId == 'sql'"
                },
                {
                    "command": "mssql.startQueryHistoryCapture",
                    "when": "config.mssql.enableQueryHistoryFeature && !config.mssql.enableQueryHistoryCapture"
                },
                {
                    "command": "mssql.pauseQueryHistoryCapture",
                    "when": "config.mssql.enableQueryHistoryFeature && config.mssql.enableQueryHistoryCapture"
                },
                {
                    "command": "mssql.copyObjectName",
                    "when": "view == objectExplorer && viewItem =~ /\\btype=(?!Folder\\b)[^,]+/"
                },
                {
                    "command": "mssql.runQueryHistory",
                    "when": "view == queryHistory && viewItem == queryHistoryNode"
                },
                {
                    "command": "mssql.newTable",
                    "when": "view == objectExplorer && viewItem =~ /\\bsubType=(Tables)\\b/"
                },
                {
                    "command": "mssql.editTable",
                    "when": "view == objectExplorer && viewItem =~ /\\btype=(Table)\\b/"
                },
                {
                    "command": "mssql.addObjectExplorerLegacy",
                    "when": "config.mssql.useLegacyConnectionExperience"
                },
                {
                    "command": "mssql.designSchema",
                    "when": "view === objectExplorer && viewItem =~ /\\btype=(Database|Server)\\b.*\\bsubType=(Database)\\b/ && config.mssql.enableRichExperiences"
                }
            ],
            "webview/context": [
                {
                    "command": "mssql.copyAll",
                    "when": "webviewSection == 'queryResultMessagesPane'"
                }
            ]
        },
        "commands": [
            {
                "command": "mssql.runQuery",
                "title": "%mssql.runQuery%",
                "category": "MS SQL",
                "icon": "$(debug-start)"
            },
            {
                "command": "mssql.runCurrentStatement",
                "title": "%mssql.runCurrentStatement%",
                "category": "MS SQL"
            },
            {
                "command": "mssql.cancelQuery",
                "title": "%mssql.cancelQuery%",
                "category": "MS SQL",
                "icon": "$(debug-stop)"
            },
            {
                "command": "mssql.copyAll",
                "title": "%mssql.copyAll%",
                "category": "MS SQL"
            },
            {
                "command": "mssql.revealQueryResultPanel",
                "title": "%mssql.revealQueryResultPanel%",
                "category": "MS SQL",
                "icon": "media/revealQueryResult.svg"
            },
            {
                "command": "mssql.connect",
                "title": "%mssql.connect%",
                "category": "MS SQL",
                "icon": {
                    "dark": "media/connect_dark.svg",
                    "light": "media/connect_light.svg"
                }
            },
            {
                "command": "mssql.disconnect",
                "title": "%mssql.disconnect%",
                "category": "MS SQL",
                "icon": "$(debug-disconnect)"
            },
            {
                "command": "mssql.filterNode",
                "title": "%mssql.filterNode%",
                "icon": "$(filter)"
            },
            {
                "command": "mssql.clearFilters",
                "title": "%mssql.clearFilters%",
                "icon": {
                    "dark": "media/removeFilter_dark.svg",
                    "light": "media/removeFilter_light.svg"
                }
            },
            {
                "command": "mssql.filterNodeWithExistingFilters",
                "title": "%mssql.filterNode%",
                "icon": "$(filter-filled)"
            },
            {
                "command": "mssql.changeDatabase",
                "title": "%mssql.changeDatabase%",
                "category": "MS SQL",
                "icon": {
                    "dark": "media/changeConnection_dark.svg",
                    "light": "media/changeConnection_light.svg"
                }
            },
            {
                "command": "mssql.manageProfiles",
                "title": "%mssql.manageProfiles%",
                "category": "MS SQL"
            },
            {
                "command": "mssql.clearPooledConnections",
                "title": "%mssql.clearPooledConnections%",
                "category": "MS SQL"
            },
            {
                "command": "mssql.chooseDatabase",
                "title": "%mssql.chooseDatabase%",
                "category": "MS SQL"
            },
            {
                "command": "mssql.chooseLanguageFlavor",
                "title": "%mssql.chooseLanguageFlavor%",
                "category": "MS SQL"
            },
            {
                "command": "mssql.showGettingStarted",
                "title": "%mssql.showGettingStarted%",
                "category": "MS SQL"
            },
            {
                "command": "mssql.newQuery",
                "title": "%mssql.newQuery%",
                "category": "MS SQL"
            },
            {
                "command": "mssql.schemaCompare",
                "title": "%mssql.schemaCompare%",
                "category": "MS SQL"
            },
            {
                "command": "mssql.schemaCompareOpenFromCommandPalette",
                "title": "%mssql.schemaCompare%",
                "category": "MS SQL"
            },
            {
                "command": "mssql.rebuildIntelliSenseCache",
                "title": "%mssql.rebuildIntelliSenseCache%",
                "category": "MS SQL"
            },
            {
                "command": "mssql.toggleSqlCmd",
                "title": "%mssql.toggleSqlCmd%",
                "category": "MS SQL"
            },
            {
                "command": "mssql.addObjectExplorer",
                "title": "%mssql.addObjectExplorer%",
                "category": "MS SQL",
                "icon": "$(add)"
            },
            {
                "command": "mssql.addObjectExplorerLegacy",
                "title": "%mssql.addObjectExplorerLegacy%",
                "category": "MS SQL",
                "icon": "$(add)"
            },
            {
                "command": "mssql.objectExplorer.enableGroupBySchema",
                "title": "%mssql.objectExplorer.enableGroupBySchema%",
                "category": "MS SQL",
                "icon": {
                    "dark": "media/groupBySchemaEnabled_dark.svg",
                    "light": "media/groupBySchemaEnabled_light.svg"
                }
            },
            {
                "command": "mssql.objectExplorer.disableGroupBySchema",
                "title": "%mssql.objectExplorer.disableGroupBySchema%",
                "category": "MS SQL",
                "icon": {
                    "dark": "media/groupBySchemaDisabled_dark.svg",
                    "light": "media/groupBySchemaDisabled_light.svg"
                }
            },
            {
                "command": "mssql.objectExplorerNewQuery",
                "title": "%mssql.objectExplorerNewQuery%",
                "category": "MS SQL"
            },
            {
                "command": "mssql.objectExplorerChatWithDatabase",
                "title": "%mssql.objectExplorerChatWithDatabase%",
                "category": "MS SQL"
            },
            {
                "command": "mssql.removeObjectExplorerNode",
                "title": "%mssql.removeObjectExplorerNode%",
                "category": "MS SQL"
            },
            {
                "command": "mssql.editConnection",
                "title": "%mssql.editConnection%",
                "category": "MS SQL",
                "icon": "$(edit)"
            },
            {
                "command": "mssql.refreshObjectExplorerNode",
                "title": "%mssql.refreshObjectExplorerNode%",
                "category": "MS SQL",
                "icon": "$(refresh)"
            },
            {
                "command": "mssql.disconnectObjectExplorerNode",
                "title": "%mssql.disconnect%",
                "category": "MS SQL"
            },
            {
                "command": "mssql.scriptSelect",
                "title": "%mssql.scriptSelect%",
                "category": "MS SQL"
            },
            {
                "command": "mssql.scriptCreate",
                "title": "%mssql.scriptCreate%",
                "category": "MS SQL"
            },
            {
                "command": "mssql.scriptDelete",
                "title": "%mssql.scriptDelete%",
                "category": "MS SQL"
            },
            {
                "command": "mssql.scriptExecute",
                "title": "%mssql.scriptExecute%",
                "category": "MS SQL"
            },
            {
                "command": "mssql.newTable",
                "title": "%mssql.newTable%",
                "category": "MS SQL",
                "icon": {
                    "dark": "media/newTable_dark.svg",
                    "light": "media/newTable_light.svg"
                }
            },
            {
                "command": "mssql.designSchema",
                "title": "%mssql.designSchema%",
                "category": "MS SQL",
                "icon": {
                    "dark": "media/designSchema_dark.svg",
                    "light": "media/vdesignSchema_light.svg"
                }
            },
            {
                "command": "mssql.editTable",
                "title": "%mssql.editTable%",
                "category": "MS SQL",
                "icon": {
                    "dark": "media/editTable_dark.svg",
                    "light": "media/editTable_light.svg"
                }
            },
            {
                "command": "mssql.scriptAlter",
                "title": "%mssql.scriptAlter%",
                "category": "MS SQL"
            },
            {
                "command": "mssql.openQueryHistory",
                "title": "%mssql.openQueryHistory%",
                "category": "MS SQL"
            },
            {
                "command": "mssql.runQueryHistory",
                "title": "%mssql.runQueryHistory%",
                "category": "MS SQL"
            },
            {
                "command": "mssql.deleteQueryHistory",
                "title": "%mssql.deleteQueryHistory%",
                "category": "MS SQL"
            },
            {
                "command": "mssql.clearAllQueryHistory",
                "title": "%mssql.clearAllQueryHistory%",
                "category": "MS SQL"
            },
            {
                "command": "mssql.startQueryHistoryCapture",
                "title": "%mssql.startQueryHistoryCapture%",
                "category": "MS SQL",
                "icon": "$(debug-start)"
            },
            {
                "command": "mssql.pauseQueryHistoryCapture",
                "title": "%mssql.pauseQueryHistoryCapture%",
                "category": "MS SQL",
                "icon": "$(debug-stop)"
            },
            {
                "command": "mssql.commandPaletteQueryHistory",
                "title": "%mssql.commandPaletteQueryHistory%",
                "category": "MS SQL"
            },
            {
                "command": "mssql.copyObjectName",
                "title": "%mssql.copyObjectName%",
                "category": "MS SQL"
            },
            {
                "command": "mssql.addAadAccount",
                "title": "%mssql.addAadAccount%",
                "category": "MS SQL"
            },
            {
                "command": "mssql.removeAadAccount",
                "title": "%mssql.removeAadAccount%",
                "category": "MS SQL"
            },
            {
                "command": "mssql.clearAzureAccountTokenCache",
                "title": "%mssql.clearAzureAccountTokenCache%",
                "category": "MS SQL"
            },
            {
                "command": "mssql.userFeedback",
                "title": "%mssql.userFeedback%",
                "category": "MS SQL"
            },
            {
                "command": "mssql.showExecutionPlanInResults",
                "title": "%mssql.showExecutionPlanInResults%",
                "category": "MS SQL",
                "icon": {
                    "dark": "media/executionPlan_dark.svg",
                    "light": "media/executionPlan_light.svg"
                }
            },
            {
                "command": "mssql.enableActualPlan",
                "title": "%mssql.enableActualPlan%",
                "category": "MS SQL",
                "icon": {
                    "dark": "media/enableActualExecutionPlan_dark.svg",
                    "light": "media/enableActualExecutionPlan_light.svg"
                }
            },
            {
                "command": "mssql.disableActualPlan",
                "title": "%mssql.disableActualPlan%",
                "category": "MS SQL",
                "icon": {
                    "dark": "media/disableActualExecutionPlan_dark.svg",
                    "light": "media/disableActualExecutionPlan_light.svg"
                }
            },
            {
                "command": "mssql.enableRichExperiences",
                "title": "%mssql.enableRichExperiences%",
                "category": "MS SQL"
            },
            {
                "command": "mssql.copilot.explainQuery",
                "title": "%mssql.copilot.explainQuery%",
                "category": "MSSQL"
            },
            {
                "command": "mssql.copilot.analyzeQueryPerformance",
                "title": "%mssql.copilot.analyzeQueryPerformance%",
                "category": "MSSQL"
            },
            {
                "command": "mssql.copilot.rewriteQuery",
                "title": "%mssql.copilot.rewriteQuery%",
                "category": "MSSQL"
            }
        ],
        "keybindings": [
            {
                "command": "mssql.runQuery",
                "key": "ctrl+shift+e",
                "mac": "cmd+shift+e",
                "when": "editorTextFocus && editorLangId == 'sql'"
            },
            {
                "command": "mssql.connect",
                "key": "ctrl+shift+c",
                "mac": "cmd+shift+c",
                "when": "editorTextFocus && editorLangId == 'sql'"
            },
            {
                "command": "mssql.disconnect",
                "key": "ctrl+shift+d",
                "mac": "cmd+shift+d",
                "when": "editorTextFocus && editorLangId == 'sql'"
            },
            {
                "command": "workbench.view.extension.objectExplorer",
                "key": "ctrl+alt+d",
                "mac": "cmd+alt+d"
            },
            {
                "command": "mssql.copyObjectName",
                "key": "ctrl+c",
                "mac": "cmd+c",
                "when": "sideBarFocus && activeViewlet == workbench.view.extension.objectExplorer"
            }
        ],
        "configuration": {
            "type": "object",
            "title": "%mssql.Configuration%",
            "properties": {
                "mssql.enableExperimentalFeatures": {
                    "type": "boolean",
                    "default": false,
                    "description": "%mssql.enableExperimentalFeatures.description%",
                    "scope": "application"
                },
                "mssql.enableRichExperiences": {
                    "type": "boolean",
                    "default": true,
                    "description": "%mssql.enableRichExperiences.description%",
                    "scope": "application"
                },
                "mssql.enableRichExperiencesDoNotShowPrompt": {
                    "type": "boolean",
                    "default": false,
                    "description": "%mssql.enableRichExperiencesDoNotShowPrompt.description%",
                    "scope": "application"
                },
                "mssql.useLegacyConnectionExperience": {
                    "type": "boolean",
                    "default": false,
                    "description": "%mssql.useLegacyConnectionExperience.description%",
                    "deprecationMessage": "%mssql.legacySetting.deprecationMessage%",
                    "scope": "application"
                },
                "mssql.useLegacyQueryResultExperience": {
                    "type": "boolean",
                    "default": false,
                    "description": "%mssql.useLegacyQueryResultExperience.description%",
                    "deprecationMessage": "%mssql.legacySetting.deprecationMessage%",
                    "scope": "application"
                },
                "mssql.openQueryResultsInTabByDefault": {
                    "type": "boolean",
                    "default": false,
                    "description": "%mssql.openQueryResultsInTabByDefault.description%",
                    "scope": "application"
                },
                "mssql.openQueryResultsInTabByDefaultDoNotShowPrompt": {
                    "type": "boolean",
                    "default": false,
                    "description": "%mssql.openQueryResultsInTabByDefaultDoNotShowPrompt.description%",
                    "scope": "application"
                },
                "mssql.selectedAzureSubscriptions": {
                    "type": "array",
                    "description": "%mssql.selectedAzureSubscriptions%",
                    "items": {
                        "type": "string"
                    }
                },
                "mssql.azureActiveDirectory": {
                    "type": "string",
                    "default": "AuthCodeGrant",
                    "description": "%mssql.chooseAuthMethod%",
                    "enum": [
                        "AuthCodeGrant",
                        "DeviceCode"
                    ],
                    "enumDescriptions": [
                        "%mssql.authCodeGrant.description%",
                        "%mssql.deviceCode.description%"
                    ],
                    "scope": "application"
                },
                "mssql.logDebugInfo": {
                    "type": "boolean",
                    "default": false,
                    "description": "%mssql.logDebugInfo%",
                    "scope": "window"
                },
                "mssql.maxRecentConnections": {
                    "type": "number",
                    "default": 5,
                    "description": "%mssql.maxRecentConnections%",
                    "scope": "window"
                },
                "mssql.connectionGroups": {
                    "type": "array",
                    "description": "%mssql.connectionGroups%",
                    "items": {
                        "type": "object",
                        "properties": {
                            "name": {
                                "type": "string",
                                "description": "%mssql.connectionGroup.name%"
                            },
                            "id": {
                                "type": "string",
                                "description": "%mssql.connectionGroup.id%"
                            },
                            "color": {
                                "type": [
                                    "string",
                                    null
                                ],
                                "description": "%mssql.connectionGroup.color%"
                            },
                            "description": {
                                "type": [
                                    "string",
                                    null
                                ],
                                "description": "%mssql.connectionGroup.description%"
                            },
                            "parentId": {
                                "type": [
                                    "string",
                                    null
                                ],
                                "description": "%mssql.connectionGroup.parentId%"
                            }
                        }
                    }
                },
                "mssql.connections": {
                    "type": "array",
                    "description": "%mssql.connections%",
                    "items": {
                        "type": "object",
                        "properties": {
                            "id": {
                                "type": "string",
                                "description": "%mssql.connection.id%"
                            },
                            "groupId": {
                                "type": "string",
                                "description": "%mssql.connection.groupId%"
                            },
                            "server": {
                                "type": "string",
                                "default": "{{put-server-name-here}}",
                                "description": "%mssql.connection.server%"
                            },
                            "database": {
                                "type": "string",
                                "default": "{{put-database-name-here}}",
                                "description": "%mssql.connection.database%"
                            },
                            "user": {
                                "type": "string",
                                "default": "{{put-username-here}}",
                                "description": "%mssql.connection.user%"
                            },
                            "password": {
                                "type": "string",
                                "default": "{{put-password-here}}",
                                "description": "%mssql.connection.password%"
                            },
                            "authenticationType": {
                                "type": "string",
                                "default": "SqlLogin",
                                "enum": [
                                    "Integrated",
                                    "SqlLogin",
                                    "AzureMFA"
                                ],
                                "description": "%mssql.connection.authenticationType%"
                            },
                            "port": {
                                "type": "number",
                                "default": 1433,
                                "description": "%mssql.connection.port%"
                            },
                            "encrypt": {
                                "type": "string",
                                "default": "Mandatory",
                                "enum": [
                                    "Mandatory",
                                    "Strict",
                                    "Optional"
                                ],
                                "description": "%mssql.connection.encrypt%"
                            },
                            "trustServerCertificate": {
                                "type": "boolean",
                                "default": false,
                                "description": "%mssql.connection.trustServerCertificate%"
                            },
                            "hostNameInCertificate": {
                                "type": "string",
                                "default": "",
                                "description": "%mssql.connection.hostNameInCertificate"
                            },
                            "persistSecurityInfo": {
                                "type": "boolean",
                                "default": false,
                                "description": "%mssql.connection.persistSecurityInfo%"
                            },
                            "connectTimeout": {
                                "type": "number",
                                "default": 30,
                                "description": "%mssql.connection.connectTimeout%"
                            },
                            "commandTimeout": {
                                "type": "number",
                                "default": 30,
                                "description": "%mssql.connection.commandTimeout%"
                            },
                            "connectRetryCount": {
                                "type": "number",
                                "default": 1,
                                "description": "%mssql.connection.connectRetryCount%"
                            },
                            "connectRetryInterval": {
                                "type": "number",
                                "default": 10,
                                "description": "%mssql.connection.connectRetryInterval%"
                            },
                            "applicationName": {
                                "type": "string",
                                "default": "vscode-mssql",
                                "description": "%mssql.connection.applicationName%"
                            },
                            "workstationId": {
                                "type": "string",
                                "default": "",
                                "description": "%mssql.connection.workstationId%"
                            },
                            "applicationIntent": {
                                "type": "string",
                                "default": "ReadWrite",
                                "enum": [
                                    "ReadWrite",
                                    "ReadOnly"
                                ],
                                "description": "%mssql.connection.applicationIntent%"
                            },
                            "currentLanguage": {
                                "type": "string",
                                "default": "",
                                "description": "%mssql.connection.currentLanguage%"
                            },
                            "pooling": {
                                "type": "boolean",
                                "default": false,
                                "description": "%mssql.connection.pooling%"
                            },
                            "maxPoolSize": {
                                "type": "number",
                                "default": 100,
                                "description": "%mssql.connection.maxPoolSize%"
                            },
                            "minPoolSize": {
                                "type": "number",
                                "default": 0,
                                "description": "%mssql.connection.minPoolSize%"
                            },
                            "loadBalanceTimeout": {
                                "type": "number",
                                "default": 0,
                                "description": "%mssql.connection.loadBalanceTimeout%"
                            },
                            "replication": {
                                "type": "boolean",
                                "default": true,
                                "description": "%mssql.connection.replication%"
                            },
                            "attachDbFilename": {
                                "type": "string",
                                "default": "",
                                "description": "%mssql.connection.attachDbFilename%"
                            },
                            "failoverPartner": {
                                "type": "string",
                                "default": "",
                                "description": "%mssql.connection.failoverPartner%"
                            },
                            "multiSubnetFailover": {
                                "type": "boolean",
                                "default": true,
                                "description": "%mssql.connection.multiSubnetFailover%"
                            },
                            "multipleActiveResultSets": {
                                "type": "boolean",
                                "default": false,
                                "description": "%mssql.connection.multipleActiveResultSets%"
                            },
                            "packetSize": {
                                "type": "number",
                                "default": 8192,
                                "description": "%mssql.connection.packetSize%"
                            },
                            "typeSystemVersion": {
                                "type": "string",
                                "enum": [
                                    "Latest"
                                ],
                                "description": "%mssql.connection.typeSystemVersion%"
                            },
                            "connectionString": {
                                "type": "string",
                                "default": "",
                                "description": "%mssql.connection.connectionString%"
                            },
                            "profileName": {
                                "type": "string",
                                "description": "%mssql.connection.profileName%"
                            },
                            "savePassword": {
                                "type": "boolean",
                                "description": "%mssql.connection.savePassword%"
                            },
                            "emptyPasswordInput": {
                                "type": "boolean",
                                "description": "%mssql.connection.emptyPasswordInput%"
                            }
                        }
                    },
                    "scope": "resource"
                },
                "mssql.shortcuts": {
                    "type": "object",
                    "description": "%mssql.shortcuts%",
                    "default": {
                        "_comment": "Short cuts must follow the format (ctrl)+(shift)+(alt)+[key]",
                        "event.toggleResultPane": "ctrl+alt+R",
                        "event.focusResultsGrid": "ctrl+alt+G",
                        "event.toggleMessagePane": "ctrl+alt+Y",
                        "event.prevGrid": "ctrl+up",
                        "event.nextGrid": "ctrl+down",
                        "event.copySelection": "ctrl+C",
                        "event.copyWithHeaders": "",
                        "event.copyAllHeaders": "",
                        "event.maximizeGrid": "",
                        "event.selectAll": "ctrl+A",
                        "event.saveAsJSON": "",
                        "event.saveAsCSV": "",
                        "event.saveAsExcel": "",
                        "event.changeColumnWidth": "ctrl+alt+S"
                    },
                    "scope": "resource"
                },
                "mssql.messagesDefaultOpen": {
                    "type": "boolean",
                    "description": "%mssql.messagesDefaultOpen%",
                    "default": true,
                    "scope": "resource"
                },
                "mssql.resultsFontFamily": {
                    "type": "string",
                    "description": "%mssql.resultsFontFamily%",
                    "default": null,
                    "scope": "resource"
                },
                "mssql.resultsFontSize": {
                    "type": [
                        "number",
                        "null"
                    ],
                    "maximum": 24,
                    "description": "%mssql.resultsFontSize%",
                    "default": null,
                    "scope": "resource"
                },
                "mssql.saveAsCsv.includeHeaders": {
                    "type": "boolean",
                    "description": "%mssql.saveAsCsv.includeHeaders%",
                    "default": true,
                    "scope": "resource"
                },
                "mssql.saveAsCsv.delimiter": {
                    "type": "string",
                    "description": "%mssql.saveAsCsv.delimiter%",
                    "default": ",",
                    "scope": "resource"
                },
                "mssql.saveAsCsv.lineSeparator": {
                    "type": "string",
                    "description": "%mssql.saveAsCsv.lineSeparator%",
                    "default": null,
                    "scope": "resource"
                },
                "mssql.saveAsCsv.textIdentifier": {
                    "type": "string",
                    "description": "%mssql.saveAsCsv.textIdentifier%",
                    "default": "\"",
                    "scope": "resource"
                },
                "mssql.saveAsCsv.encoding": {
                    "type": "string",
                    "description": "%mssql.saveAsCsv.encoding%",
                    "default": "utf-8",
                    "scope": "resource"
                },
                "mssql.copyIncludeHeaders": {
                    "type": "boolean",
                    "description": "%mssql.copyIncludeHeaders%",
                    "default": false,
                    "scope": "resource"
                },
                "mssql.copyRemoveNewLine": {
                    "type": "boolean",
                    "description": "%mssql.copyRemoveNewLine%",
                    "default": true,
                    "scope": "resource"
                },
                "mssql.showBatchTime": {
                    "type": "boolean",
                    "description": "%mssql.showBatchTime%",
                    "default": false,
                    "scope": "resource"
                },
                "mssql.splitPaneSelection": {
                    "type": "string",
                    "description": "%mssql.splitPaneSelection%",
                    "default": "next",
                    "enum": [
                        "next",
                        "current",
                        "end"
                    ],
                    "scope": "resource"
                },
                "mssql.enableSqlAuthenticationProvider": {
                    "type": "boolean",
                    "description": "%mssql.enableSqlAuthenticationProvider%",
                    "default": true
                },
                "mssql.enableConnectionPooling": {
                    "type": "boolean",
                    "description": "%mssql.enableConnectionPooling%",
                    "default": true
                },
                "mssql.format.alignColumnDefinitionsInColumns": {
                    "type": "boolean",
                    "description": "%mssql.format.alignColumnDefinitionsInColumns%",
                    "default": false,
                    "scope": "window"
                },
                "mssql.format.datatypeCasing": {
                    "type": "string",
                    "description": "%mssql.format.datatypeCasing%",
                    "default": "none",
                    "enum": [
                        "none",
                        "uppercase",
                        "lowercase"
                    ],
                    "scope": "window"
                },
                "mssql.format.keywordCasing": {
                    "type": "string",
                    "description": "%mssql.format.keywordCasing%",
                    "default": "none",
                    "enum": [
                        "none",
                        "uppercase",
                        "lowercase"
                    ],
                    "scope": "window"
                },
                "mssql.format.placeCommasBeforeNextStatement": {
                    "type": "boolean",
                    "description": "%mssql.format.placeCommasBeforeNextStatement%",
                    "default": false,
                    "scope": "window"
                },
                "mssql.format.placeSelectStatementReferencesOnNewLine": {
                    "type": "boolean",
                    "description": "%mssql.format.placeSelectStatementReferencesOnNewLine%",
                    "default": false,
                    "scope": "window"
                },
                "mssql.applyLocalization": {
                    "type": "boolean",
                    "description": "%mssql.applyLocalization%",
                    "default": false,
                    "scope": "window"
                },
                "mssql.intelliSense.enableIntelliSense": {
                    "type": "boolean",
                    "default": true,
                    "description": "%mssql.intelliSense.enableIntelliSense%",
                    "scope": "window"
                },
                "mssql.intelliSense.enableErrorChecking": {
                    "type": "boolean",
                    "default": true,
                    "description": "%mssql.intelliSense.enableErrorChecking%",
                    "scope": "window"
                },
                "mssql.intelliSense.enableSuggestions": {
                    "type": "boolean",
                    "default": true,
                    "description": "%mssql.intelliSense.enableSuggestions%",
                    "scope": "window"
                },
                "mssql.intelliSense.enableQuickInfo": {
                    "type": "boolean",
                    "default": true,
                    "description": "%mssql.intelliSense.enableQuickInfo%",
                    "scope": "window"
                },
                "mssql.intelliSense.lowerCaseSuggestions": {
                    "type": "boolean",
                    "default": false,
                    "description": "%mssql.intelliSense.lowerCaseSuggestions%",
                    "scope": "window"
                },
                "mssql.persistQueryResultTabs": {
                    "type": "boolean",
                    "default": false,
                    "description": "%mssql.persistQueryResultTabs%",
                    "scope": "window"
                },
                "mssql.enableQueryHistoryCapture": {
                    "type": "boolean",
                    "default": true,
                    "description": "%mssql.enableQueryHistoryCapture%",
                    "scope": "window"
                },
                "mssql.enableQueryHistoryFeature": {
                    "type": "boolean",
                    "default": true,
                    "description": "%mssql.enableQueryHistoryFeature%",
                    "scope": "window"
                },
                "mssql.tracingLevel": {
                    "type": "string",
                    "description": "%mssql.tracingLevel%",
                    "default": "Critical",
                    "enum": [
                        "All",
                        "Off",
                        "Critical",
                        "Error",
                        "Warning",
                        "Information",
                        "Verbose"
                    ]
                },
                "mssql.piiLogging": {
                    "type": "boolean",
                    "default": false,
                    "description": "%mssql.piiLogging%"
                },
                "mssql.logRetentionMinutes": {
                    "type": "number",
                    "default": 10080,
                    "description": "%mssql.logRetentionMinutes%"
                },
                "mssql.logFilesRemovalLimit": {
                    "type": "number",
                    "default": 100,
                    "description": "%mssql.logFilesRemovalLimit%"
                },
                "mssql.resultsGrid.autoSizeColumns": {
                    "type": "boolean",
                    "default": true,
                    "description": "%mssql.resultsGrid.autoSizeColumns%"
                },
                "mssql.resultsGrid.inMemoryDataProcessingThreshold": {
                    "type": "number",
                    "default": 5000,
                    "description": "%mssql.resultsGrid.inMemoryDataProcessingThreshold%",
                    "minimum": 1
                },
                "mssql.query.displayBitAsNumber": {
                    "type": "boolean",
                    "default": true,
                    "description": "%mssql.query.displayBitAsNumber%",
                    "scope": "window"
                },
                "mssql.query.maxCharsToStore": {
                    "type": "number",
                    "default": 65535,
                    "description": "%mssql.query.maxCharsToStore%"
                },
                "mssql.query.maxXmlCharsToStore": {
                    "type": "number",
                    "default": 2097152,
                    "description": "%mssql.query.maxXmlCharsToStore%"
                },
                "mssql.autoDisableNonTSqlLanguageService": {
                    "type": [
                        "boolean",
                        "null"
                    ],
                    "default": null,
                    "description": "%mssql.autoDisableNonTSqlLanguageService%"
                },
                "mssql.queryHistoryLimit": {
                    "type": "number",
                    "default": 20,
                    "description": "%mssql.queryHistoryLimit%",
                    "scope": "window"
                },
                "mssql.query.rowCount": {
                    "type": "number",
                    "default": 0,
                    "description": "%mssql.query.setRowCount%"
                },
                "mssql.query.textSize": {
                    "type": "number",
                    "default": 2147483647,
                    "description": "%mssql.query.textSize%"
                },
                "mssql.query.executionTimeout": {
                    "type": "number",
                    "default": 0,
                    "description": "%mssql.query.executionTimeout%"
                },
                "mssql.query.noCount": {
                    "type": "boolean",
                    "default": false,
                    "description": "%mssql.query.noCount%"
                },
                "mssql.query.noExec": {
                    "type": "boolean",
                    "default": false,
                    "description": "%mssql.query.noExec%"
                },
                "mssql.query.parseOnly": {
                    "type": "boolean",
                    "default": false,
                    "description": "%mssql.query.parseOnly%"
                },
                "mssql.query.arithAbort": {
                    "type": "boolean",
                    "default": true,
                    "description": "%mssql.query.arithAbort%"
                },
                "mssql.query.statisticsTime": {
                    "type": "boolean",
                    "default": false,
                    "description": "%mssql.query.statisticsTime%"
                },
                "mssql.query.statisticsIO": {
                    "type": "boolean",
                    "default": false,
                    "description": "%mssql.query.statisticsIO%"
                },
                "mssql.query.xactAbortOn": {
                    "type": "boolean",
                    "default": false,
                    "description": "%mssql.query.xactAbortOn%"
                },
                "mssql.query.transactionIsolationLevel": {
                    "enum": [
                        "READ COMMITTED",
                        "READ UNCOMMITTED",
                        "REPEATABLE READ",
                        "SERIALIZABLE"
                    ],
                    "default": "READ COMMITTED",
                    "description": "%mssql.query.transactionIsolationLevel%"
                },
                "mssql.query.deadlockPriority": {
                    "enum": [
                        "Normal",
                        "Low"
                    ],
                    "default": "Normal",
                    "description": "%mssql.query.deadlockPriority%"
                },
                "mssql.query.lockTimeout": {
                    "type": "number",
                    "default": -1,
                    "description": "%mssql.query.lockTimeout%"
                },
                "mssql.query.queryGovernorCostLimit": {
                    "type": "number",
                    "default": -1,
                    "description": "%mssql.query.queryGovernorCostLimit%"
                },
                "mssql.query.ansiDefaults": {
                    "type": "boolean",
                    "default": false,
                    "description": "%mssql.query.ansiDefaults%"
                },
                "mssql.query.quotedIdentifier": {
                    "type": "boolean",
                    "default": true,
                    "description": "%mssql.query.quotedIdentifier%"
                },
                "mssql.query.ansiNullDefaultOn": {
                    "type": "boolean",
                    "default": true,
                    "description": "%mssql.query.ansiNullDefaultOn%"
                },
                "mssql.query.implicitTransactions": {
                    "type": "boolean",
                    "default": false,
                    "description": "%mssql.query.implicitTransactions%"
                },
                "mssql.query.cursorCloseOnCommit": {
                    "type": "boolean",
                    "default": false,
                    "description": "%mssql.query.cursorCloseOnCommit%"
                },
                "mssql.query.ansiPadding": {
                    "type": "boolean",
                    "default": true,
                    "description": "%mssql.query.ansiPadding%"
                },
                "mssql.query.ansiWarnings": {
                    "type": "boolean",
                    "default": true,
                    "description": "%mssql.query.ansiWarnings%"
                },
                "mssql.query.ansiNulls": {
                    "type": "boolean",
                    "default": true,
                    "description": "%mssql.query.ansiNulls%"
                },
                "mssql.query.alwaysEncryptedParameterization": {
                    "type": "boolean",
                    "default": false,
                    "description": "%mssql.query.alwaysEncryptedParameterization%"
                },
                "mssql.ignorePlatformWarning": {
                    "type": "boolean",
                    "description": "%mssql.ignorePlatformWarning%",
                    "default": false
                },
                "mssql.objectExplorer.groupBySchema": {
                    "type": "boolean",
                    "description": "%mssql.objectExplorer.groupBySchema%",
                    "default": false
                },
                "mssql.objectExplorer.expandTimeout": {
                    "type": "number",
                    "default": 45,
                    "minimum": 1,
                    "description": "%mssql.objectExplorer.expandTimeout%"
                }
            }
        },
        "walkthroughs": [
            {
                "id": "mssql.getStarted",
                "title": "%mssql.walkthroughs.getStarted.title%",
                "description": "%mssql.walkthroughs.getStarted.description%",
                "steps": [
                    {
                        "id": "connectToDatabase",
                        "title": "%mssql.walkthroughs.getStarted.connectToDatabase.title%",
                        "description": "%mssql.walkthroughs.getStarted.connectToDatabase.description%",
                        "media": {
                            "image": "images/walkthroughs/connectToDatabase.png",
                            "altText": "%mssql.walkthroughs.getStarted.connectToDatabase.altText%"
                        },
                        "completionEvents": [
                            "onCommand:mssql.addObjectExplorer"
                        ]
                    },
                    {
                        "id": "createNewTable",
                        "title": "%mssql.walkthroughs.getStarted.createNewTable.title%",
                        "description": "%mssql.walkthroughs.getStarted.createNewTable.description%",
                        "media": {
                            "image": "images/walkthroughs/createNewTable.png",
                            "altText": "%mssql.walkthroughs.getStarted.createNewTable.altText%"
                        },
                        "completionEvents": [
                            "onCommand:mssql.newTable",
                            "onCommand:mssql.editTable"
                        ]
                    },
                    {
                        "id": "runQueries",
                        "title": "%mssql.walkthroughs.getStarted.runQueries.title%",
                        "description": "%mssql.walkthroughs.getStarted.runQueries.description%",
                        "media": {
                            "image": "images/walkthroughs/runQueries.png",
                            "altText": "%mssql.walkthroughs.getStarted.runQueries.altText%"
                        },
                        "completionEvents": [
                            "onCommand:mssql.runQuery"
                        ]
                    }
                ]
            },
            {
                "id": "mssql.nextSteps",
                "title": "%mssql.walkthroughs.nextSteps.title%",
                "description": "%mssql.walkthroughs.nextSteps.description%",
                "steps": [
                    {
                        "id": "sortAndFilterQueryResults",
                        "title": "%mssql.walkthroughs.nextSteps.sortAndFilterQueryResults.title%",
                        "description": "%mssql.walkthroughs.nextSteps.sortAndFilterQueryResults.description%",
                        "media": {
                            "image": "images/walkthroughs/sortAndFilterQueryResults.png",
                            "altText": "%mssql.walkthroughs.nextSteps.sortAndFilterQueryResults.altText%"
                        },
                        "completionEvents": []
                    },
                    {
                        "id": "viewQueryPlan",
                        "title": "%mssql.walkthroughs.nextSteps.viewQueryPlan.title%",
                        "description": "%mssql.walkthroughs.nextSteps.viewQueryPlan.description%",
                        "media": {
                            "image": "images/walkthroughs/viewQueryPlan.png",
                            "altText": "%mssql.walkthroughs.nextSteps.viewQueryPlan.altText%"
                        },
                        "completionEvents": [
                            "onCommand:mssql.showExecutionPlanInResults",
                            "onCommand:mssql.enableActualPlan",
                            "onCommand:mssql.disableActualPlan"
                        ]
                    },
                    {
                        "id": "objectExplorerFilters",
                        "title": "%mssql.walkthroughs.nextSteps.objectExplorerFilters.title%",
                        "description": "%mssql.walkthroughs.nextSteps.objectExplorerFilters.description%",
                        "media": {
                            "image": "images/walkthroughs/objectExplorerFilters.png",
                            "altText": "%mssql.walkthroughs.nextSteps.objectExplorerFilters.altText%"
                        },
                        "completionEvents": [
                            "onCommand:mssql.filterNodeWithExistingFilters",
                            "onCommand:mssql.filterNode"
                        ]
                    }
                ]
            }
        ]
    }
}<|MERGE_RESOLUTION|>--- conflicted
+++ resolved
@@ -1,13 +1,8 @@
 {
     "name": "mssql",
     "displayName": "SQL Server (mssql)",
-<<<<<<< HEAD
     "version": "1.32.0",
     "description": "Design and optimize schemas for SQL Server, Azure SQL, and SQL Database in Fabric using a modern, lightweight extension built for developers",
-=======
-    "version": "1.33.0",
-    "description": "Design and optimize schemas SQL database in Fabric, for Azure SQL, and SQL Server using a modern, lightweight extension built for developers",
->>>>>>> c34ffa81
     "publisher": "ms-mssql",
     "preview": false,
     "license": "SEE LICENSE IN LICENSE.txt",

{
  "name": "mssql",
  "displayName": "SQL Server (mssql)",
  "version": "1.23.0",
  "description": "Develop Microsoft SQL Server, Azure SQL Database and SQL Data Warehouse everywhere",
  "publisher": "ms-mssql",
  "preview": false,
  "license": "SEE LICENSE IN LICENSE.txt",
  "aiKey": "29a207bb14f84905966a8f22524cb730-25407f35-11b6-4d4e-8114-ab9e843cb52f-7380",
  "icon": "images/sqlserver.png",
  "galleryBanner": {
    "color": "#2F2F2F",
    "theme": "dark"
  },
  "repository": {
    "type": "git",
    "url": "https://github.com/Microsoft/vscode-mssql.git"
  },
  "bugs": {
    "url": "https://github.com/Microsoft/vscode-mssql/issues"
  },
  "homepage": "https://github.com/Microsoft/vscode-mssql/blob/master/README.md",
  "engines": {
    "vscode": "^1.83.1"
  },
  "categories": [
    "Programming Languages",
    "Azure"
  ],
  "keywords": [
    "SQL",
    "MSSQL",
    "SQL Server",
    "Azure SQL Database",
    "Azure SQL Data Warehouse",
    "multi-root ready"
  ],
  "activationEvents": [
    "onCommand:mssql.loadCompletionExtension"
  ],
  "main": "./out/src/extension",
  "extensionDependencies": [
    "vscode.sql"
  ],
  "extensionPack": [
    "ms-mssql.data-workspace-vscode",
    "ms-mssql.sql-database-projects-vscode",
    "ms-mssql.sql-bindings-vscode"
  ],
  "scripts": {
    "build": "gulp build",
    "compile": "gulp ext:compile",
    "watch": "gulp watch",
    "install:all": "yarn install && cd mssql-react-app && yarn install && cd .."
  },
  "devDependencies": {
    "@angular/common": "~2.1.2",
    "@angular/compiler": "~2.1.2",
    "@angular/core": "~2.1.2",
    "@angular/forms": "~2.1.2",
    "@angular/platform-browser": "~2.1.2",
    "@angular/platform-browser-dynamic": "~2.1.2",
    "@angular/router": "~3.1.2",
    "@angular/upgrade": "~2.1.2",
    "@types/azdata": "^1.44.0",
    "@types/ejs": "^3.1.0",
    "@types/jquery": "^3.3.31",
    "@types/jqueryui": "^1.12.7",
    "@types/keytar": "^4.4.2",
    "@types/lockfile": "^1.0.2",
    "@types/mocha": "^5.2.7",
    "@types/node": "^18.11.9",
    "@types/node-fetch": "^2.6.2",
    "@types/sinon": "^10.0.12",
    "@types/tmp": "0.0.28",
    "@types/underscore": "1.8.3",
    "@types/vscode": "1.78.1",
    "@vscode/test-electron": "^2.3.9",
    "@xmldom/xmldom": "0.8.4",
    "angular-in-memory-web-api": "0.1.13",
    "angular2-slickgrid": "github:microsoft/angular2-slickgrid#1.4.7",
    "assert": "^1.4.1",
    "chai": "^3.5.0",
    "coveralls": "^3.0.2",
    "decache": "^4.1.0",
    "del": "^2.2.1",
    "gulp": "^4.0.2",
    "gulp-concat": "^2.6.0",
    "gulp-istanbul-report": "0.0.1",
    "gulp-rename": "^1.2.2",
    "gulp-shell": "^0.7.0",
    "gulp-sourcemaps": "^1.6.0",
    "gulp-tslint": "^8.1.4",
    "gulp-typescript": "^5.0.1",
    "gulp-uglify": "^2.0.0",
    "istanbul": "^0.4.5",
    "pm-mocha-jenkins-reporter": "^0.2.6",
    "remap-istanbul": "0.9.6",
    "rxjs": "5.0.0-beta.12",
    "sinon": "^14.0.0",
    "slickgrid": "github:Microsoft/SlickGrid.ADS#2.3.46",
    "systemjs": "0.19.40",
    "systemjs-builder": "^0.15.32",
    "systemjs-plugin-json": "^0.2.0",
    "tslint": "^6.1.3",
    "tslint-microsoft-contrib": "^6.2.0",
    "typemoq": "^1.7.0",
    "typescript": "^5.0.4",
    "uglify-js": "mishoo/UglifyJS2#harmony-v2.8.22",
    "vscode-nls-dev": "2.0.1",
    "yargs": "https://registry.npmjs.org/yargs/-/yargs-3.32.0.tgz"
  },
  "dependencies": {
    "@azure/arm-resources": "^5.0.0",
    "@azure/arm-sql": "^9.0.0",
    "@azure/arm-subscriptions": "^5.0.0",
    "@azure/msal-common": "^11.0.0",
    "@azure/msal-node": "^1.16.0",
    "@microsoft/ads-extension-telemetry": "^3.0.2",
    "axios": "^1.6.0",
    "core-js": "^2.4.1",
    "decompress-zip": "^0.2.2",
    "ejs": "^3.1.7",
    "error-ex": "^1.3.0",
    "fast-string-truncated-width": "1.1.0",
    "figures": "^1.4.0",
    "find-remove": "1.2.1",
    "getmac": "1.2.1",
    "jquery": "^3.4.1",
    "lockfile": "1.0.4",
    "node-fetch": "^2.6.2",
    "opener": "1.4.2",
    "plist": "^3.0.6",
    "pretty-data": "^0.40.0",
    "qs": "^6.9.1",
    "rangy": "^1.3.0",
    "reflect-metadata": "0.1.12",
    "semver": "https://registry.npmjs.org/semver/-/semver-5.0.3.tgz",
    "tar": "^6.1.9",
    "tmp": "^0.0.28",
    "underscore": "^1.8.3",
    "vscode-languageclient": "5.2.1",
    "vscode-nls": "^2.0.2",
    "zone.js": "^0.6.26"
  },
  "resolutions": {
    "gulp-typescript/source-map": "0.7.4"
  },
  "capabilities": {
    "untrustedWorkspaces": {
      "supported": true
    }
  },
  "contributes": {
    "viewsContainers": {
      "activitybar": [
        {
          "id": "objectExplorer",
          "title": "SQL Server",
          "icon": "./images/server_page_inverse.svg"
        }
      ]
    },
    "views": {
      "objectExplorer": [
        {
          "id": "objectExplorer",
          "name": "%extension.connections%"
        },
        {
          "id": "queryHistory",
          "name": "%extension.queryHistory%",
          "when": "config.mssql.enableQueryHistoryFeature"
        }
      ]
    },
    "languages": [
      {
        "id": "sql",
        "extensions": [
          ".sql"
        ],
        "aliases": [
          "SQL"
        ],
        "configuration": "./syntaxes/sql.configuration.json"
      }
    ],
    "grammars": [
      {
        "language": "sql",
        "scopeName": "source.sql",
        "path": "./syntaxes/SQL.plist"
      }
    ],
    "snippets": [
      {
        "language": "sql",
        "path": "./snippets/mssql.json"
      }
    ],
    "menus": {
      "editor/title": [
        {
          "command": "mssql.runQuery",
          "when": "editorLangId == sql",
          "group": "navigation@1"
        },
        {
          "command": "mssql.cancelQuery",
          "when": "editorLangId == sql && resourcePath in mssql.runningQueries",
          "group": "navigation@2"
        }
      ],
      "editor/context": [
        {
          "command": "mssql.runQuery",
          "when": "editorLangId == sql"
        }
      ],
      "view/title": [
        {
          "command": "mssql.addObjectExplorer",
          "when": "view == objectExplorer",
          "title": "%mssql.addObjectExplorer%",
          "group": "navigation"
        },
        {
          "command": "mssql.startQueryHistoryCapture",
          "when": "view == queryHistory && config.mssql.enableQueryHistoryFeature && !config.mssql.enableQueryHistoryCapture",
          "title": "%mssql.startQueryHistoryCapture%",
          "group": "navigation"
        },
        {
          "command": "mssql.pauseQueryHistoryCapture",
          "when": "view == queryHistory && config.mssql.enableQueryHistoryFeature && config.mssql.enableQueryHistoryCapture",
          "title": "%mssql.pauseQueryHistoryCapture%",
          "group": "navigation"
        },
        {
          "command": "mssql.clearAllQueryHistory",
          "when": "view == queryHistory",
          "title": "%mssql.clearAllQueryHistory%",
          "group": "secondary"
        },
        {
          "command": "mssql.objectExplorer.enableGroupBySchema",
          "when": "view == objectExplorer && !config.mssql.objectExplorer.groupBySchema",
          "title": "%mssql.objectExplorer.enableGroupBySchema%",
          "group": "navigation"
        },
        {
          "command": "mssql.objectExplorer.disableGroupBySchema",
          "when": "view == objectExplorer && config.mssql.objectExplorer.groupBySchema",
          "title": "%mssql.objectExplorer.disableGroupBySchema%",
          "group": "navigation"
        }
      ],
      "view/item/context": [
        {
          "command": "mssql.objectExplorerNewQuery",
          "when": "view == objectExplorer && viewItem =~ /^(disconnectedServer|Server|Database)$/",
          "group": "MS_SQL@1"
        },
        {
          "command": "mssql.removeObjectExplorerNode",
          "when": "view == objectExplorer && viewItem =~ /^(disconnectedServer|Server)$/",
          "group": "MS_SQL@4"
        },
        {
          "command": "mssql.refreshObjectExplorerNode",
          "when": "view == objectExplorer && viewItem != disconnectedServer",
          "group": "MS_SQL@10"
        },
        {
          "command": "mssql.disconnectObjectExplorerNode",
          "when": "view == objectExplorer && viewItem == Server",
          "group": "MS_SQL@3"
        },
        {
          "command": "mssql.scriptSelect",
          "when": "view == objectExplorer && viewItem =~ /^(Table|View)$/",
          "group": "MS_SQL@1"
        },
        {
          "command": "mssql.scriptCreate",
          "when": "view == objectExplorer && viewItem =~ /^(Table|View|AggregateFunction|PartitionFunction|ScalarValuedFunction|Schema|StoredProcedure|TableValuedFunction|User|UserDefinedTableType|Trigger|DatabaseTrigger|Index|Key|User|DatabaseRole|ApplicationRole)$/",
          "group": "MS_SQL@2"
        },
        {
          "command": "mssql.scriptDelete",
          "when": "view == objectExplorer && viewItem =~ /^(Table|View|AggregateFunction|PartitionFunction|ScalarValuedFunction|Schema|StoredProcedure|TableValuedFunction|User|UserDefinedTableType|Trigger|DatabaseTrigger|Index|Key|User|DatabaseRole|ApplicationRole)$/",
          "group": "MS_SQL@3"
        },
        {
          "command": "mssql.scriptExecute",
          "when": "view == objectExplorer && viewItem =~ /^(StoredProcedure)$/",
          "group": "MS_SQL@5"
        },
        {
          "command": "mssql.scriptAlter",
          "when": "view == objectExplorer && viewItem =~ /^(AggregateFunction|PartitionFunction|ScalarValuedFunction|StoredProcedure|TableValuedFunction|View)$/",
          "group": "MS_SQL@4"
        },
        {
          "command": "mssql.openQueryHistory",
          "when": "view == queryHistory && viewItem == queryHistoryNode",
          "group": "MS_SQL@1"
        },
        {
          "command": "mssql.runQueryHistory",
          "when": "view == queryHistory && viewItem == queryHistoryNode",
          "group": "MS_SQL@2"
        },
        {
          "command": "mssql.deleteQueryHistory",
          "when": "view == queryHistory && viewItem == queryHistoryNode",
          "group": "MS_SQL@3"
        }
      ],
      "commandPalette": [
        {
          "command": "mssql.objectExplorerNewQuery",
          "when": "view == objectExplorer && viewItem =~ /^(disconnectedServer|Server|Database)$/"
        },
        {
          "command": "mssql.removeObjectExplorerNode",
          "when": "view == objectExplorer && viewItem =~ /^(disconnectedServer|Server)$/"
        },
        {
          "command": "mssql.refreshObjectExplorerNode",
          "when": "view == objectExplorer && viewItem != disconnectedServer"
        },
        {
          "command": "mssql.scriptSelect",
          "when": "view == objectExplorer && viewItem =~ /^(Table|View)$/"
        },
        {
          "command": "mssql.scriptCreate",
          "when": "view == objectExplorer && viewItem =~ /^(Table|View|AggregateFunction|PartitionFunction|ScalarValuedFunction|Schema|StoredProcedure|TableValuedFunction|User|UserDefinedTableType)$/"
        },
        {
          "command": "mssql.scriptDelete",
          "when": "view == objectExplorer && viewItem =~ /^(Table|View|AggregateFunction|PartitionFunction|ScalarValuedFunction|Schema|StoredProcedure|TableValuedFunction|User|UserDefinedTableType)$/"
        },
        {
          "command": "mssql.scriptExecute",
          "when": "view == objectExplorer && viewItem =~ /^(StoredProcedure)$/"
        },
        {
          "command": "mssql.scriptAlter",
          "when": "view == objectExplorer && viewItem =~ /^(AggregateFunction|PartitionFunction|ScalarValuedFunction|StoredProcedure|TableValuedFunction|View)$/"
        },
        {
          "command": "mssql.disconnectObjectExplorerNode",
          "when": "view == objectExplorer && viewItem == Server"
        },
        {
          "command": "mssql.toggleSqlCmd",
          "when": "editorFocus && editorLangId == 'sql'"
        },
        {
          "command": "mssql.startQueryHistoryCapture",
          "when": "config.mssql.enableQueryHistoryFeature && !config.mssql.enableQueryHistoryCapture"
        },
        {
          "command": "mssql.pauseQueryHistoryCapture",
          "when": "config.mssql.enableQueryHistoryFeature && config.mssql.enableQueryHistoryCapture"
        },
        {
          "command": "mssql.copyObjectName",
          "when": "view == objectExplorer && viewItem != Folder"
        },
        {
          "command": "mssql.runQueryHistory",
          "when": "view == queryHistory && viewItem == queryHistoryNode"
        }
      ]
    },
    "commands": [
      {
<<<<<<< HEAD
        "command": "mssql.WelcomePageReact",
        "title": "MSSQL: Welcome Page"
      },
      {
        "command": "mssql.TableDesigner",
        "title": "MSSQL: TableDesigner"
      },
=======
				"command": "mssql.showWelcomePage",
				"title": "Welcome",
				"category": "MS SQL GL"
			},
      {
				"command": "mssql.showConnectionManager",
				"title": "Connection Manager",
				"category": "MS SQL GL"
			},
>>>>>>> 83eff27e
      {
        "command": "mssql.runQuery",
        "title": "%mssql.runQuery%",
        "category": "MS SQL",
        "icon": "$(debug-start)"
      },
      {
        "command": "mssql.runCurrentStatement",
        "title": "%mssql.runCurrentStatement%",
        "category": "MS SQL"
      },
      {
        "command": "mssql.cancelQuery",
        "title": "%mssql.cancelQuery%",
        "category": "MS SQL",
        "icon": "$(debug-stop)"
      },
      {
        "command": "mssql.connect",
        "title": "%mssql.connect%",
        "category": "MS SQL"
      },
      {
        "command": "mssql.disconnect",
        "title": "%mssql.disconnect%",
        "category": "MS SQL"
      },
      {
        "command": "mssql.manageProfiles",
        "title": "%mssql.manageProfiles%",
        "category": "MS SQL"
      },
      {
        "command": "mssql.clearPooledConnections",
        "title": "%mssql.clearPooledConnections%",
        "category": "MS SQL"
      },
      {
        "command": "mssql.chooseDatabase",
        "title": "%mssql.chooseDatabase%",
        "category": "MS SQL"
      },
      {
        "command": "mssql.chooseLanguageFlavor",
        "title": "%mssql.chooseLanguageFlavor%",
        "category": "MS SQL"
      },
      {
        "command": "mssql.showGettingStarted",
        "title": "%mssql.showGettingStarted%",
        "category": "MS SQL"
      },
      {
        "command": "mssql.newQuery",
        "title": "%mssql.newQuery%",
        "category": "MS SQL"
      },
      {
        "command": "mssql.rebuildIntelliSenseCache",
        "title": "%mssql.rebuildIntelliSenseCache%",
        "category": "MS SQL"
      },
      {
        "command": "mssql.toggleSqlCmd",
        "title": "%mssql.toggleSqlCmd%",
        "category": "MS SQL"
      },
      {
        "command": "mssql.addObjectExplorer",
        "title": "%mssql.addObjectExplorer%",
        "category": "MS SQL",
        "icon": "$(add)"
      },
      {
        "command": "mssql.objectExplorer.enableGroupBySchema",
        "title": "%mssql.objectExplorer.enableGroupBySchema%",
        "category": "MS SQL",
        "icon": {
          "dark": "media/groupBySchemaEnabled_inverse.svg",
          "light": "media/groupBySchemaEnabled.svg"
        }
      },
      {
        "command": "mssql.objectExplorer.disableGroupBySchema",
        "title": "%mssql.objectExplorer.disableGroupBySchema%",
        "category": "MS SQL",
        "icon": {
          "dark": "media/groupBySchemaDisabled_inverse.svg",
          "light": "media/groupBySchemaDisabled.svg"
        }
      },
      {
        "command": "mssql.objectExplorerNewQuery",
        "title": "%mssql.objectExplorerNewQuery%",
        "category": "MS SQL"
      },
      {
        "command": "mssql.removeObjectExplorerNode",
        "title": "%mssql.removeObjectExplorerNode%",
        "category": "MS SQL"
      },
      {
        "command": "mssql.refreshObjectExplorerNode",
        "title": "%mssql.refreshObjectExplorerNode%",
        "category": "MS SQL"
      },
      {
        "command": "mssql.disconnectObjectExplorerNode",
        "title": "%mssql.disconnect%",
        "category": "MS SQL"
      },
      {
        "command": "mssql.scriptSelect",
        "title": "%mssql.scriptSelect%",
        "category": "MS SQL"
      },
      {
        "command": "mssql.scriptCreate",
        "title": "%mssql.scriptCreate%",
        "category": "MS SQL"
      },
      {
        "command": "mssql.scriptDelete",
        "title": "%mssql.scriptDelete%",
        "category": "MS SQL"
      },
      {
        "command": "mssql.scriptExecute",
        "title": "%mssql.scriptExecute%",
        "category": "MS SQL"
      },
      {
        "command": "mssql.scriptAlter",
        "title": "%mssql.scriptAlter%",
        "category": "MS SQL"
      },
      {
        "command": "mssql.openQueryHistory",
        "title": "%mssql.openQueryHistory%",
        "category": "MS SQL"
      },
      {
        "command": "mssql.runQueryHistory",
        "title": "%mssql.runQueryHistory%",
        "category": "MS SQL"
      },
      {
        "command": "mssql.deleteQueryHistory",
        "title": "%mssql.deleteQueryHistory%",
        "category": "MS SQL"
      },
      {
        "command": "mssql.clearAllQueryHistory",
        "title": "%mssql.clearAllQueryHistory%",
        "category": "MS SQL"
      },
      {
        "command": "mssql.startQueryHistoryCapture",
        "title": "%mssql.startQueryHistoryCapture%",
        "category": "MS SQL",
        "icon": "$(debug-start)"
      },
      {
        "command": "mssql.pauseQueryHistoryCapture",
        "title": "%mssql.pauseQueryHistoryCapture%",
        "category": "MS SQL",
        "icon": "$(debug-stop)"
      },
      {
        "command": "mssql.commandPaletteQueryHistory",
        "title": "%mssql.commandPaletteQueryHistory%",
        "category": "MS SQL"
      },
      {
        "command": "mssql.copyObjectName",
        "title": "%mssql.copyObjectName%",
        "category": "MS SQL"
      },
      {
        "command": "mssql.addAadAccount",
        "title": "%mssql.addAadAccount%",
        "category": "MS SQL"
      },
      {
        "command": "mssql.removeAadAccount",
        "title": "%mssql.removeAadAccount%",
        "category": "MS SQL"
      },
      {
        "command": "mssql.clearAzureAccountTokenCache",
        "title": "%mssql.clearAzureAccountTokenCache%",
        "category": "MS SQL"
      }
    ],
    "keybindings": [
      {
        "command": "mssql.runQuery",
        "key": "ctrl+shift+e",
        "mac": "cmd+shift+e",
        "when": "editorTextFocus && editorLangId == 'sql'"
      },
      {
        "command": "mssql.connect",
        "key": "ctrl+shift+c",
        "mac": "cmd+shift+c",
        "when": "editorTextFocus && editorLangId == 'sql'"
      },
      {
        "command": "mssql.disconnect",
        "key": "ctrl+shift+d",
        "mac": "cmd+shift+d",
        "when": "editorTextFocus && editorLangId == 'sql'"
      },
      {
        "command": "workbench.view.extension.objectExplorer",
        "key": "ctrl+alt+d",
        "mac": "cmd+alt+d"
      },
      {
        "command": "mssql.copyObjectName",
        "key": "ctrl+c",
        "mac": "cmd+c",
        "when": "sideBarFocus && activeViewlet == workbench.view.extension.objectExplorer"
      }
    ],
    "configuration": {
      "type": "object",
      "title": "%mssql.Configuration%",
      "properties": {
        "mssql.azureActiveDirectory": {
          "type": "string",
          "default": "AuthCodeGrant",
          "description": "%mssql.chooseAuthMethod%",
          "enum": [
            "AuthCodeGrant",
            "DeviceCode"
          ],
          "enumDescriptions": [
            "%mssql.authCodeGrant.description%",
            "%mssql.deviceCode.description%"
          ],
          "scope": "application"
        },
        "mssql.logDebugInfo": {
          "type": "boolean",
          "default": false,
          "description": "%mssql.logDebugInfo%",
          "scope": "window"
        },
        "mssql.maxRecentConnections": {
          "type": "number",
          "default": 5,
          "description": "%mssql.maxRecentConnections%",
          "scope": "window"
        },
        "mssql.connections": {
          "type": "array",
          "description": "%mssql.connections%",
          "items": {
            "type": "object",
            "properties": {
              "server": {
                "type": "string",
                "default": "{{put-server-name-here}}",
                "description": "%mssql.connection.server%"
              },
              "database": {
                "type": "string",
                "default": "{{put-database-name-here}}",
                "description": "%mssql.connection.database%"
              },
              "user": {
                "type": "string",
                "default": "{{put-username-here}}",
                "description": "%mssql.connection.user%"
              },
              "password": {
                "type": "string",
                "default": "{{put-password-here}}",
                "description": "%mssql.connection.password%"
              },
              "authenticationType": {
                "type": "string",
                "default": "SqlLogin",
                "enum": [
                  "Integrated",
                  "SqlLogin",
                  "AzureMFA"
                ],
                "description": "%mssql.connection.authenticationType%"
              },
              "port": {
                "type": "number",
                "default": 1433,
                "description": "%mssql.connection.port%"
              },
              "encrypt": {
                "type": "string",
                "default": "Mandatory",
                "enum": [
                  "Mandatory",
                  "Strict",
                  "Optional"
                ],
                "description": "%mssql.connection.encrypt%"
              },
              "trustServerCertificate": {
                "type": "boolean",
                "default": false,
                "description": "%mssql.connection.trustServerCertificate%"
              },
              "hostNameInCertificate": {
                "type": "string",
                "default": "",
                "description": "%mssql.connection.hostNameInCertificate"
              },
              "persistSecurityInfo": {
                "type": "boolean",
                "default": false,
                "description": "%mssql.connection.persistSecurityInfo%"
              },
              "connectTimeout": {
                "type": "number",
                "default": 15,
                "description": "%mssql.connection.connectTimeout%"
              },
              "commandTimeout": {
                "type": "number",
                "default": 30,
                "description": "%mssql.connection.commandTimeout%"
              },
              "connectRetryCount": {
                "type": "number",
                "default": 1,
                "description": "%mssql.connection.connectRetryCount%"
              },
              "connectRetryInterval": {
                "type": "number",
                "default": 10,
                "description": "%mssql.connection.connectRetryInterval%"
              },
              "applicationName": {
                "type": "string",
                "default": "vscode-mssql",
                "description": "%mssql.connection.applicationName%"
              },
              "workstationId": {
                "type": "string",
                "default": "",
                "description": "%mssql.connection.workstationId%"
              },
              "applicationIntent": {
                "type": "string",
                "default": "ReadWrite",
                "enum": [
                  "ReadWrite",
                  "ReadOnly"
                ],
                "description": "%mssql.connection.applicationIntent%"
              },
              "currentLanguage": {
                "type": "string",
                "default": "",
                "description": "%mssql.connection.currentLanguage%"
              },
              "pooling": {
                "type": "boolean",
                "default": false,
                "description": "%mssql.connection.pooling%"
              },
              "maxPoolSize": {
                "type": "number",
                "default": 100,
                "description": "%mssql.connection.maxPoolSize%"
              },
              "minPoolSize": {
                "type": "number",
                "default": 0,
                "description": "%mssql.connection.minPoolSize%"
              },
              "loadBalanceTimeout": {
                "type": "number",
                "default": 0,
                "description": "%mssql.connection.loadBalanceTimeout%"
              },
              "replication": {
                "type": "boolean",
                "default": true,
                "description": "%mssql.connection.replication%"
              },
              "attachDbFilename": {
                "type": "string",
                "default": "",
                "description": "%mssql.connection.attachDbFilename%"
              },
              "failoverPartner": {
                "type": "string",
                "default": "",
                "description": "%mssql.connection.failoverPartner%"
              },
              "multiSubnetFailover": {
                "type": "boolean",
                "default": true,
                "description": "%mssql.connection.multiSubnetFailover%"
              },
              "multipleActiveResultSets": {
                "type": "boolean",
                "default": false,
                "description": "%mssql.connection.multipleActiveResultSets%"
              },
              "packetSize": {
                "type": "number",
                "default": 8192,
                "description": "%mssql.connection.packetSize%"
              },
              "typeSystemVersion": {
                "type": "string",
                "enum": [
                  "Latest"
                ],
                "description": "%mssql.connection.typeSystemVersion%"
              },
              "connectionString": {
                "type": "string",
                "default": "",
                "description": "%mssql.connection.connectionString%"
              },
              "profileName": {
                "type": "string",
                "description": "%mssql.connection.profileName%"
              },
              "savePassword": {
                "type": "boolean",
                "description": "%mssql.connection.savePassword%"
              },
              "emptyPasswordInput": {
                "type": "boolean",
                "description": "%mssql.connection.emptyPasswordInput%"
              }
            }
          },
          "scope": "resource"
        },
        "mssql.shortcuts": {
          "type": "object",
          "description": "%mssql.shortcuts%",
          "default": {
            "_comment": "Short cuts must follow the format (ctrl)+(shift)+(alt)+[key]",
            "event.toggleResultPane": "ctrl+alt+R",
            "event.focusResultsGrid": "ctrl+alt+G",
            "event.toggleMessagePane": "ctrl+alt+Y",
            "event.prevGrid": "ctrl+up",
            "event.nextGrid": "ctrl+down",
            "event.copySelection": "ctrl+C",
            "event.copyWithHeaders": "",
            "event.copyAllHeaders": "",
            "event.maximizeGrid": "",
            "event.selectAll": "ctrl+A",
            "event.saveAsJSON": "",
            "event.saveAsCSV": "",
            "event.saveAsExcel": "",
            "event.changeColumnWidth": "ctrl+alt+S"
          },
          "scope": "resource"
        },
        "mssql.messagesDefaultOpen": {
          "type": "boolean",
          "description": "%mssql.messagesDefaultOpen%",
          "default": true,
          "scope": "resource"
        },
        "mssql.resultsFontFamily": {
          "type": "string",
          "description": "%mssql.resultsFontFamily%",
          "default": "-apple-system,BlinkMacSystemFont,Segoe WPC,Segoe UI,HelveticaNeue-Light,Ubuntu,Droid Sans,sans-serif",
          "scope": "resource"
        },
        "mssql.resultsFontSize": {
          "type": "number",
          "description": "%mssql.resultsFontSize%",
          "default": 13,
          "scope": "resource"
        },
        "mssql.saveAsCsv.includeHeaders": {
          "type": "boolean",
          "description": "%mssql.saveAsCsv.includeHeaders%",
          "default": true,
          "scope": "resource"
        },
        "mssql.saveAsCsv.delimiter": {
          "type": "string",
          "description": "%mssql.saveAsCsv.delimiter%",
          "default": ",",
          "scope": "resource"
        },
        "mssql.saveAsCsv.lineSeparator": {
          "type": "string",
          "description": "%mssql.saveAsCsv.lineSeparator%",
          "default": null,
          "scope": "resource"
        },
        "mssql.saveAsCsv.textIdentifier": {
          "type": "string",
          "description": "%mssql.saveAsCsv.textIdentifier%",
          "default": "\"",
          "scope": "resource"
        },
        "mssql.saveAsCsv.encoding": {
          "type": "string",
          "description": "%mssql.saveAsCsv.encoding%",
          "default": "utf-8",
          "scope": "resource"
        },
        "mssql.copyIncludeHeaders": {
          "type": "boolean",
          "description": "%mssql.copyIncludeHeaders%",
          "default": false,
          "scope": "resource"
        },
        "mssql.copyRemoveNewLine": {
          "type": "boolean",
          "description": "%mssql.copyRemoveNewLine%",
          "default": true,
          "scope": "resource"
        },
        "mssql.showBatchTime": {
          "type": "boolean",
          "description": "%mssql.showBatchTime%",
          "default": false,
          "scope": "resource"
        },
        "mssql.splitPaneSelection": {
          "type": "string",
          "description": "%mssql.splitPaneSelection%",
          "default": "next",
          "enum": [
            "next",
            "current",
            "end"
          ],
          "scope": "resource"
        },
        "mssql.enableSqlAuthenticationProvider": {
          "type": "boolean",
          "description": "%mssql.enableSqlAuthenticationProvider%",
          "default": true
        },
        "mssql.enableConnectionPooling": {
          "type": "boolean",
          "description": "%mssql.enableConnectionPooling%",
          "default": true
        },
        "mssql.format.alignColumnDefinitionsInColumns": {
          "type": "boolean",
          "description": "%mssql.format.alignColumnDefinitionsInColumns%",
          "default": false,
          "scope": "window"
        },
        "mssql.format.datatypeCasing": {
          "type": "string",
          "description": "%mssql.format.datatypeCasing%",
          "default": "none",
          "enum": [
            "none",
            "uppercase",
            "lowercase"
          ],
          "scope": "window"
        },
        "mssql.format.keywordCasing": {
          "type": "string",
          "description": "%mssql.format.keywordCasing%",
          "default": "none",
          "enum": [
            "none",
            "uppercase",
            "lowercase"
          ],
          "scope": "window"
        },
        "mssql.format.placeCommasBeforeNextStatement": {
          "type": "boolean",
          "description": "%mssql.format.placeCommasBeforeNextStatement%",
          "default": false,
          "scope": "window"
        },
        "mssql.format.placeSelectStatementReferencesOnNewLine": {
          "type": "boolean",
          "description": "%mssql.format.placeSelectStatementReferencesOnNewLine%",
          "default": false,
          "scope": "window"
        },
        "mssql.applyLocalization": {
          "type": "boolean",
          "description": "%mssql.applyLocalization%",
          "default": false,
          "scope": "window"
        },
        "mssql.intelliSense.enableIntelliSense": {
          "type": "boolean",
          "default": true,
          "description": "%mssql.intelliSense.enableIntelliSense%",
          "scope": "window"
        },
        "mssql.intelliSense.enableErrorChecking": {
          "type": "boolean",
          "default": true,
          "description": "%mssql.intelliSense.enableErrorChecking%",
          "scope": "window"
        },
        "mssql.intelliSense.enableSuggestions": {
          "type": "boolean",
          "default": true,
          "description": "%mssql.intelliSense.enableSuggestions%",
          "scope": "window"
        },
        "mssql.intelliSense.enableQuickInfo": {
          "type": "boolean",
          "default": true,
          "description": "%mssql.intelliSense.enableQuickInfo%",
          "scope": "window"
        },
        "mssql.intelliSense.lowerCaseSuggestions": {
          "type": "boolean",
          "default": false,
          "description": "%mssql.intelliSense.lowerCaseSuggestions%",
          "scope": "window"
        },
        "mssql.persistQueryResultTabs": {
          "type": "boolean",
          "default": false,
          "description": "%mssql.persistQueryResultTabs%",
          "scope": "window"
        },
        "mssql.enableQueryHistoryCapture": {
          "type": "boolean",
          "default": true,
          "description": "%mssql.enableQueryHistoryCapture%",
          "scope": "window"
        },
        "mssql.enableQueryHistoryFeature": {
          "type": "boolean",
          "default": true,
          "description": "%mssql.enableQueryHistoryFeature%",
          "scope": "window"
        },
        "mssql.tracingLevel": {
          "type": "string",
          "description": "%mssql.tracingLevel%",
          "default": "Critical",
          "enum": [
            "All",
            "Off",
            "Critical",
            "Error",
            "Warning",
            "Information",
            "Verbose"
          ]
        },
        "mssql.piiLogging": {
          "type": "boolean",
          "default": false,
          "description": "%mssql.piiLogging%"
        },
        "mssql.logRetentionMinutes": {
          "type": "number",
          "default": 10080,
          "description": "%mssql.logRetentionMinutes%"
        },
        "mssql.logFilesRemovalLimit": {
          "type": "number",
          "default": 100,
          "description": "%mssql.logFilesRemovalLimit%"
        },
        "mssql.query.displayBitAsNumber": {
          "type": "boolean",
          "default": true,
          "description": "%mssql.query.displayBitAsNumber%",
          "scope": "window"
        },
        "mssql.query.maxCharsToStore": {
          "type": "number",
          "default": 65535,
          "description": "%mssql.query.maxCharsToStore%"
        },
        "mssql.query.maxXmlCharsToStore": {
          "type": "number",
          "default": 2097152,
          "description": "%mssql.query.maxXmlCharsToStore%"
        },
        "mssql.queryHistoryLimit": {
          "type": "number",
          "default": 20,
          "description": "%mssql.queryHistoryLimit%",
          "scope": "window"
        },
        "mssql.query.rowCount": {
          "type": "number",
          "default": 0,
          "description": "%mssql.query.setRowCount%"
        },
        "mssql.query.textSize": {
          "type": "number",
          "default": 2147483647,
          "description": "%mssql.query.textSize%"
        },
        "mssql.query.executionTimeout": {
          "type": "number",
          "default": 0,
          "description": "%mssql.query.executionTimeout%"
        },
        "mssql.query.noCount": {
          "type": "boolean",
          "default": false,
          "description": "%mssql.query.noCount%"
        },
        "mssql.query.noExec": {
          "type": "boolean",
          "default": false,
          "description": "%mssql.query.noExec%"
        },
        "mssql.query.parseOnly": {
          "type": "boolean",
          "default": false,
          "description": "%mssql.query.parseOnly%"
        },
        "mssql.query.arithAbort": {
          "type": "boolean",
          "default": true,
          "description": "%mssql.query.arithAbort%"
        },
        "mssql.query.statisticsTime": {
          "type": "boolean",
          "default": false,
          "description": "%mssql.query.statisticsTime%"
        },
        "mssql.query.statisticsIO": {
          "type": "boolean",
          "default": false,
          "description": "%mssql.query.statisticsIO%"
        },
        "mssql.query.xactAbortOn": {
          "type": "boolean",
          "default": false,
          "description": "%mssql.query.xactAbortOn%"
        },
        "mssql.query.transactionIsolationLevel": {
          "enum": [
            "READ COMMITTED",
            "READ UNCOMMITTED",
            "REPEATABLE READ",
            "SERIALIZABLE"
          ],
          "default": "READ COMMITTED",
          "description": "%mssql.query.transactionIsolationLevel%"
        },
        "mssql.query.deadlockPriority": {
          "enum": [
            "Normal",
            "Low"
          ],
          "default": "Normal",
          "description": "%mssql.query.deadlockPriority%"
        },
        "mssql.query.lockTimeout": {
          "type": "number",
          "default": -1,
          "description": "%mssql.query.lockTimeout%"
        },
        "mssql.query.queryGovernorCostLimit": {
          "type": "number",
          "default": -1,
          "description": "%mssql.query.queryGovernorCostLimit%"
        },
        "mssql.query.ansiDefaults": {
          "type": "boolean",
          "default": false,
          "description": "%mssql.query.ansiDefaults%"
        },
        "mssql.query.quotedIdentifier": {
          "type": "boolean",
          "default": true,
          "description": "%mssql.query.quotedIdentifier%"
        },
        "mssql.query.ansiNullDefaultOn": {
          "type": "boolean",
          "default": true,
          "description": "%mssql.query.ansiNullDefaultOn%"
        },
        "mssql.query.implicitTransactions": {
          "type": "boolean",
          "default": false,
          "description": "%mssql.query.implicitTransactions%"
        },
        "mssql.query.cursorCloseOnCommit": {
          "type": "boolean",
          "default": false,
          "description": "%mssql.query.cursorCloseOnCommit%"
        },
        "mssql.query.ansiPadding": {
          "type": "boolean",
          "default": true,
          "description": "%mssql.query.ansiPadding%"
        },
        "mssql.query.ansiWarnings": {
          "type": "boolean",
          "default": true,
          "description": "%mssql.query.ansiWarnings%"
        },
        "mssql.query.ansiNulls": {
          "type": "boolean",
          "default": true,
          "description": "%mssql.query.ansiNulls%"
        },
        "mssql.query.alwaysEncryptedParameterization": {
          "type": "boolean",
          "default": false,
          "description": "%mssql.query.alwaysEncryptedParameterization%"
        },
        "mssql.ignorePlatformWarning": {
          "type": "boolean",
          "description": "%mssql.ignorePlatformWarning%",
          "default": false
        },
        "mssql.objectExplorer.groupBySchema": {
          "type": "boolean",
          "description": "%mssql.objectExplorer.groupBySchema%",
          "default": false
        },
        "mssql.objectExplorer.expandTimeout": {
          "type": "number",
          "default": 45,
          "minimum": 1,
          "description": "%mssql.objectExplorer.expandTimeout%"
        }
      }
    }
  }
}<|MERGE_RESOLUTION|>--- conflicted
+++ resolved
@@ -379,25 +379,23 @@
     },
     "commands": [
       {
-<<<<<<< HEAD
-        "command": "mssql.WelcomePageReact",
-        "title": "MSSQL: Welcome Page"
-      },
-      {
-        "command": "mssql.TableDesigner",
-        "title": "MSSQL: TableDesigner"
-      },
-=======
 				"command": "mssql.showWelcomePage",
 				"title": "Welcome",
 				"category": "MS SQL GL"
-			},
+      },
       {
 				"command": "mssql.showConnectionManager",
 				"title": "Connection Manager",
 				"category": "MS SQL GL"
-			},
->>>>>>> 83eff27e
+      },
+      {
+        "command": "mssql.WelcomePageReact",
+        "title": "MSSQL: Welcome Page"
+      },
+      {
+        "command": "mssql.TableDesigner",
+        "title": "MSSQL: TableDesigner"
+      },
       {
         "command": "mssql.runQuery",
         "title": "%mssql.runQuery%",

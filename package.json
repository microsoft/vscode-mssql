--- conflicted
+++ resolved
@@ -75,11 +75,7 @@
     "@types/mocha": "^5.2.7",
     "@types/tmp": "0.0.28",
     "@types/underscore": "1.8.3",
-<<<<<<< HEAD
-    "@types/vscode": "~1.38.0",
-=======
     "@types/vscode": "^1.43.0",
->>>>>>> d7ef79ed
     "assert": "^1.4.1",
     "chai": "^3.5.0",
     "coveralls": "^3.0.2",

{
  "name": "mssql",
  "displayName": "SQL Server (mssql)",
  "version": "1.24.0",
  "description": "Develop Microsoft SQL Server, Azure SQL Database and SQL Data Warehouse everywhere",
  "publisher": "ms-mssql",
  "preview": false,
  "license": "SEE LICENSE IN LICENSE.txt",
  "aiKey": "29a207bb14f84905966a8f22524cb730-25407f35-11b6-4d4e-8114-ab9e843cb52f-7380",
  "icon": "images/sqlserver.png",
  "galleryBanner": {
    "color": "#2F2F2F",
    "theme": "dark"
  },
  "repository": {
    "type": "git",
    "url": "https://github.com/Microsoft/vscode-mssql.git"
  },
  "bugs": {
    "url": "https://github.com/Microsoft/vscode-mssql/issues"
  },
  "homepage": "https://github.com/Microsoft/vscode-mssql/blob/master/README.md",
  "engines": {
    "vscode": "^1.83.1"
  },
  "categories": [
    "Programming Languages",
    "Azure"
  ],
  "keywords": [
    "SQL",
    "MSSQL",
    "SQL Server",
    "Azure SQL Database",
    "Azure SQL Data Warehouse",
    "multi-root ready"
  ],
  "activationEvents": [
    "onCommand:mssql.loadCompletionExtension"
  ],
  "main": "./out/src/extension",
  "extensionDependencies": [
    "vscode.sql"
  ],
  "extensionPack": [
    "ms-mssql.data-workspace-vscode",
    "ms-mssql.sql-database-projects-vscode",
    "ms-mssql.sql-bindings-vscode"
  ],
  "scripts": {
    "build": "gulp build",
    "compile": "gulp ext:compile",
    "watch": "gulp watch",
    "lint": "gulp lint",
    "localization": "gulp ext:localization",
    "test": "gulp test && gulp cover"
  },
  "devDependencies": {
    "@angular/common": "~2.1.2",
    "@angular/compiler": "~2.1.2",
    "@angular/core": "~2.1.2",
    "@angular/forms": "~2.1.2",
    "@angular/platform-browser": "~2.1.2",
    "@angular/platform-browser-dynamic": "~2.1.2",
    "@angular/router": "~3.1.2",
    "@angular/upgrade": "~2.1.2",
    "@eslint/compat": "^1.1.0",
    "@eslint/js": "^9.5.0",
    "@jgoz/esbuild-plugin-typecheck": "^4.0.0",
    "@playwright/test": "^1.45.0",
    "@types/azdata": "^1.44.0",
    "@types/ejs": "^3.1.0",
    "@types/eslint__js": "^8.42.3",
    "@types/jquery": "^3.3.31",
    "@types/jqueryui": "^1.12.7",
    "@types/keytar": "^4.4.2",
    "@types/lockfile": "^1.0.2",
    "@types/mocha": "^5.2.7",
    "@types/node": "^18.11.9",
    "@types/node-fetch": "^2.6.2",
    "@types/react": "^18.3.3",
    "@types/react-dom": "^18.3.0",
    "@types/react-resizable": "^3.0.8",
    "@types/sinon": "^10.0.12",
    "@types/tmp": "0.0.28",
    "@types/underscore": "1.8.3",
    "@types/vscode": "1.78.1",
    "@types/vscode-webview": "^1.57.5",
    "@vscode/test-electron": "^2.3.9",
    "@xmldom/xmldom": "0.8.4",
    "angular-in-memory-web-api": "0.1.13",
    "angular2-slickgrid": "github:microsoft/angular2-slickgrid#1.4.7",
    "assert": "^1.4.1",
    "chai": "^3.5.0",
    "cli-color": "^2.0.4",
    "coveralls": "^3.0.2",
    "decache": "^4.1.0",
    "del": "^2.2.1",
    "esbuild": "^0.22.0",
    "esbuild-plugin-copy": "^2.1.1",
    "eslint": "^9.5.0",
    "eslint-plugin-deprecation": "^3.0.0",
    "eslint-plugin-jsdoc": "^48.2.12",
    "eslint-plugin-notice": "^1.0.0",
    "eslint-plugin-react": "^7.34.3",
    "eslint-plugin-react-hooks": "^4.6.2",
    "eslint-plugin-react-refresh": "^0.4.7",
    "gulp": "^4.0.2",
    "gulp-concat": "^2.6.0",
    "gulp-eslint-new": "^2.1.0",
    "gulp-istanbul-report": "0.0.1",
    "gulp-rename": "^1.2.2",
    "gulp-shell": "^0.7.0",
    "gulp-sourcemaps": "^1.6.0",
    "gulp-typescript": "^5.0.1",
    "gulp-uglify": "^2.0.0",
    "husky": "^9.0.11",
    "istanbul": "^0.4.5",
    "npm-run-all": "^4.1.5",
    "pm-mocha-jenkins-reporter": "^0.2.6",
    "remap-istanbul": "0.9.6",
    "rxjs": "5.0.0-beta.12",
    "sinon": "^14.0.0",
    "slickgrid": "github:Microsoft/SlickGrid.ADS#2.3.46",
    "systemjs": "0.19.40",
    "systemjs-builder": "^0.15.32",
    "systemjs-plugin-json": "^0.2.0",
    "typemoq": "^1.7.0",
    "typescript": "^5.4.5",
    "typescript-eslint": "^7.13.1",
    "uglify-js": "mishoo/UglifyJS2#harmony-v2.8.22",
    "vscode-nls-dev": "2.0.1",
    "yargs": "https://registry.npmjs.org/yargs/-/yargs-3.32.0.tgz"
  },
  "dependencies": {
    "@azure/arm-resources": "^5.0.0",
    "@azure/arm-sql": "^9.0.0",
    "@azure/arm-subscriptions": "^5.0.0",
    "@azure/msal-common": "^11.0.0",
    "@azure/msal-node": "^1.16.0",
    "@fluentui/react-components": "^9.54.3",
    "@microsoft/ads-extension-telemetry": "^3.0.2",
    "@monaco-editor/react": "^4.6.0",
    "@vscode/webview-ui-toolkit": "^1.4.0",
    "axios": "^1.6.0",
    "core-js": "^2.4.1",
    "decompress-zip": "^0.2.2",
<<<<<<< HEAD
    "ejs": "^3.1.10",
=======
    "dotenv": "^16.4.5",
    "ejs": "^3.1.7",
>>>>>>> 8abb4aaa
    "error-ex": "^1.3.0",
    "figures": "^1.4.0",
    "find-remove": "1.2.1",
    "getmac": "1.2.1",
    "jquery": "^3.4.1",
    "lockfile": "1.0.4",
    "node-fetch": "^2.6.2",
    "opener": "1.4.2",
    "plist": "^3.0.6",
    "pretty-data": "^0.40.0",
    "qs": "^6.9.1",
    "rangy": "^1.3.0",
    "react": "^18.3.1",
    "react-dom": "^18.3.1",
    "react-markdown": "^9.0.1",
    "react-resizable": "^3.0.5",
    "react-router-dom": "^6.24.1",
    "reflect-metadata": "0.1.12",
    "semver": "https://registry.npmjs.org/semver/-/semver-5.0.3.tgz",
    "tar": "^6.2.1",
    "tmp": "^0.0.28",
    "underscore": "^1.8.3",
    "vscode-languageclient": "5.2.1",
    "vscode-nls": "^2.0.2",
    "zone.js": "^0.6.26"
  },
  "resolutions": {
    "gulp-typescript/source-map": "0.7.4"
  },
  "capabilities": {
    "untrustedWorkspaces": {
      "supported": true
    }
  },
  "contributes": {
    "viewsContainers": {
      "activitybar": [
        {
          "id": "objectExplorer",
          "title": "SQL Server",
          "icon": "./images/server_page_inverse.svg"
        }
      ]
    },
    "views": {
      "objectExplorer": [
        {
          "id": "objectExplorer",
          "name": "%extension.connections%"
        },
        {
          "id": "queryHistory",
          "name": "%extension.queryHistory%",
          "when": "config.mssql.enableQueryHistoryFeature"
        }
      ]
    },
    "languages": [
      {
        "id": "sql",
        "extensions": [
          ".sql"
        ],
        "aliases": [
          "SQL"
        ],
        "configuration": "./syntaxes/sql.configuration.json"
      }
    ],
    "grammars": [
      {
        "language": "sql",
        "scopeName": "source.sql",
        "path": "./syntaxes/SQL.plist"
      }
    ],
    "snippets": [
      {
        "language": "sql",
        "path": "./snippets/mssql.json"
      }
    ],
    "menus": {
      "editor/title": [
        {
          "command": "mssql.runQuery",
          "when": "editorLangId == sql",
          "group": "navigation@1"
        },
        {
          "command": "mssql.cancelQuery",
          "when": "editorLangId == sql && resourcePath in mssql.runningQueries",
          "group": "navigation@2"
        }
      ],
      "editor/context": [
        {
          "command": "mssql.runQuery",
          "when": "editorLangId == sql"
        }
      ],
      "view/title": [
        {
          "command": "mssql.addObjectExplorer",
          "when": "view == objectExplorer",
          "title": "%mssql.addObjectExplorer%",
          "group": "navigation"
        },
        {
          "command": "mssql.startQueryHistoryCapture",
          "when": "view == queryHistory && config.mssql.enableQueryHistoryFeature && !config.mssql.enableQueryHistoryCapture",
          "title": "%mssql.startQueryHistoryCapture%",
          "group": "navigation"
        },
        {
          "command": "mssql.pauseQueryHistoryCapture",
          "when": "view == queryHistory && config.mssql.enableQueryHistoryFeature && config.mssql.enableQueryHistoryCapture",
          "title": "%mssql.pauseQueryHistoryCapture%",
          "group": "navigation"
        },
        {
          "command": "mssql.clearAllQueryHistory",
          "when": "view == queryHistory",
          "title": "%mssql.clearAllQueryHistory%",
          "group": "secondary"
        },
        {
          "command": "mssql.objectExplorer.enableGroupBySchema",
          "when": "view == objectExplorer && !config.mssql.objectExplorer.groupBySchema",
          "title": "%mssql.objectExplorer.enableGroupBySchema%",
          "group": "navigation"
        },
        {
          "command": "mssql.objectExplorer.disableGroupBySchema",
          "when": "view == objectExplorer && config.mssql.objectExplorer.groupBySchema",
          "title": "%mssql.objectExplorer.disableGroupBySchema%",
          "group": "navigation"
        }
      ],
      "view/item/context": [
        {
          "command": "mssql.objectExplorerNewQuery",
          "when": "view == objectExplorer && viewItem =~ /^(disconnectedServer|Server|Database)$/",
          "group": "MS_SQL@1"
        },
        {
          "command": "mssql.removeObjectExplorerNode",
          "when": "view == objectExplorer && viewItem =~ /^(disconnectedServer|Server)$/",
          "group": "MS_SQL@4"
        },
        {
          "command": "mssql.refreshObjectExplorerNode",
          "when": "view == objectExplorer && viewItem != disconnectedServer",
          "group": "MS_SQL@10"
        },
        {
          "command": "mssql.disconnectObjectExplorerNode",
          "when": "view == objectExplorer && viewItem == Server",
          "group": "MS_SQL@3"
        },
        {
          "command": "mssql.scriptSelect",
          "when": "view == objectExplorer && viewItem =~ /^(Table|View)$/",
          "group": "MS_SQL@1"
        },
        {
          "command": "mssql.scriptCreate",
          "when": "view == objectExplorer && viewItem =~ /^(Table|View|AggregateFunction|PartitionFunction|ScalarValuedFunction|Schema|StoredProcedure|TableValuedFunction|User|UserDefinedTableType|Trigger|DatabaseTrigger|Index|Key|User|DatabaseRole|ApplicationRole)$/",
          "group": "MS_SQL@2"
        },
        {
          "command": "mssql.scriptDelete",
          "when": "view == objectExplorer && viewItem =~ /^(Table|View|AggregateFunction|PartitionFunction|ScalarValuedFunction|Schema|StoredProcedure|TableValuedFunction|User|UserDefinedTableType|Trigger|DatabaseTrigger|Index|Key|User|DatabaseRole|ApplicationRole)$/",
          "group": "MS_SQL@3"
        },
        {
          "command": "mssql.scriptExecute",
          "when": "view == objectExplorer && viewItem =~ /^(StoredProcedure)$/",
          "group": "MS_SQL@5"
        },
        {
          "command": "mssql.scriptAlter",
          "when": "view == objectExplorer && viewItem =~ /^(AggregateFunction|PartitionFunction|ScalarValuedFunction|StoredProcedure|TableValuedFunction|View)$/",
          "group": "MS_SQL@4"
        },
        {
          "command": "mssql.openQueryHistory",
          "when": "view == queryHistory && viewItem == queryHistoryNode",
          "group": "MS_SQL@1"
        },
        {
          "command": "mssql.runQueryHistory",
          "when": "view == queryHistory && viewItem == queryHistoryNode",
          "group": "MS_SQL@2"
        },
        {
          "command": "mssql.deleteQueryHistory",
          "when": "view == queryHistory && viewItem == queryHistoryNode",
          "group": "MS_SQL@3"
        },
        {
          "command": "mssql.newTable",
          "when": "view == objectExplorer && viewItem == TablesFolder && config.mssql.enablePreviewFeatures",
          "group": "inline"
        },
        {
          "command": "mssql.editTable",
          "when": "view == objectExplorer && viewItem == Table && config.mssql.enablePreviewFeatures",
          "group": "inline"
        }
      ],
      "commandPalette": [
        {
          "command": "mssql.objectExplorerNewQuery",
          "when": "view == objectExplorer && viewItem =~ /^(disconnectedServer|Server|Database)$/"
        },
        {
          "command": "mssql.removeObjectExplorerNode",
          "when": "view == objectExplorer && viewItem =~ /^(disconnectedServer|Server)$/"
        },
        {
          "command": "mssql.refreshObjectExplorerNode",
          "when": "view == objectExplorer && viewItem != disconnectedServer"
        },
        {
          "command": "mssql.scriptSelect",
          "when": "view == objectExplorer && viewItem =~ /^(Table|View)$/"
        },
        {
          "command": "mssql.scriptCreate",
          "when": "view == objectExplorer && viewItem =~ /^(Table|View|AggregateFunction|PartitionFunction|ScalarValuedFunction|Schema|StoredProcedure|TableValuedFunction|User|UserDefinedTableType)$/"
        },
        {
          "command": "mssql.scriptDelete",
          "when": "view == objectExplorer && viewItem =~ /^(Table|View|AggregateFunction|PartitionFunction|ScalarValuedFunction|Schema|StoredProcedure|TableValuedFunction|User|UserDefinedTableType)$/"
        },
        {
          "command": "mssql.scriptExecute",
          "when": "view == objectExplorer && viewItem =~ /^(StoredProcedure)$/"
        },
        {
          "command": "mssql.scriptAlter",
          "when": "view == objectExplorer && viewItem =~ /^(AggregateFunction|PartitionFunction|ScalarValuedFunction|StoredProcedure|TableValuedFunction|View)$/"
        },
        {
          "command": "mssql.disconnectObjectExplorerNode",
          "when": "view == objectExplorer && viewItem == Server"
        },
        {
          "command": "mssql.toggleSqlCmd",
          "when": "editorFocus && editorLangId == 'sql'"
        },
        {
          "command": "mssql.startQueryHistoryCapture",
          "when": "config.mssql.enableQueryHistoryFeature && !config.mssql.enableQueryHistoryCapture"
        },
        {
          "command": "mssql.pauseQueryHistoryCapture",
          "when": "config.mssql.enableQueryHistoryFeature && config.mssql.enableQueryHistoryCapture"
        },
        {
          "command": "mssql.copyObjectName",
          "when": "view == objectExplorer && viewItem != Folder"
        },
        {
          "command": "mssql.runQueryHistory",
          "when": "view == queryHistory && viewItem == queryHistoryNode"
        },
        {
          "command": "mssql.newTable",
          "when": "view == objectExplorer && viewItem == TablesFolder"
        },
        {
          "command": "mssql.editTable",
          "when": "view == objectExplorer && viewItem == Table"
        }
      ]
    },
    "commands": [
      {
        "command": "mssql.runQuery",
        "title": "%mssql.runQuery%",
        "category": "MS SQL",
        "icon": "$(debug-start)"
      },
      {
        "command": "mssql.runCurrentStatement",
        "title": "%mssql.runCurrentStatement%",
        "category": "MS SQL"
      },
      {
        "command": "mssql.cancelQuery",
        "title": "%mssql.cancelQuery%",
        "category": "MS SQL",
        "icon": "$(debug-stop)"
      },
      {
        "command": "mssql.connect",
        "title": "%mssql.connect%",
        "category": "MS SQL"
      },
      {
        "command": "mssql.disconnect",
        "title": "%mssql.disconnect%",
        "category": "MS SQL"
      },
      {
        "command": "mssql.manageProfiles",
        "title": "%mssql.manageProfiles%",
        "category": "MS SQL"
      },
      {
        "command": "mssql.clearPooledConnections",
        "title": "%mssql.clearPooledConnections%",
        "category": "MS SQL"
      },
      {
        "command": "mssql.chooseDatabase",
        "title": "%mssql.chooseDatabase%",
        "category": "MS SQL"
      },
      {
        "command": "mssql.chooseLanguageFlavor",
        "title": "%mssql.chooseLanguageFlavor%",
        "category": "MS SQL"
      },
      {
        "command": "mssql.showGettingStarted",
        "title": "%mssql.showGettingStarted%",
        "category": "MS SQL"
      },
      {
        "command": "mssql.newQuery",
        "title": "%mssql.newQuery%",
        "category": "MS SQL"
      },
      {
        "command": "mssql.rebuildIntelliSenseCache",
        "title": "%mssql.rebuildIntelliSenseCache%",
        "category": "MS SQL"
      },
      {
        "command": "mssql.toggleSqlCmd",
        "title": "%mssql.toggleSqlCmd%",
        "category": "MS SQL"
      },
      {
        "command": "mssql.addObjectExplorer",
        "title": "%mssql.addObjectExplorer%",
        "category": "MS SQL",
        "icon": "$(add)"
      },
      {
        "command": "mssql.objectExplorer.enableGroupBySchema",
        "title": "%mssql.objectExplorer.enableGroupBySchema%",
        "category": "MS SQL",
        "icon": {
          "dark": "media/groupBySchemaEnabled_inverse.svg",
          "light": "media/groupBySchemaEnabled.svg"
        }
      },
      {
        "command": "mssql.objectExplorer.disableGroupBySchema",
        "title": "%mssql.objectExplorer.disableGroupBySchema%",
        "category": "MS SQL",
        "icon": {
          "dark": "media/groupBySchemaDisabled_inverse.svg",
          "light": "media/groupBySchemaDisabled.svg"
        }
      },
      {
        "command": "mssql.objectExplorerNewQuery",
        "title": "%mssql.objectExplorerNewQuery%",
        "category": "MS SQL"
      },
      {
        "command": "mssql.removeObjectExplorerNode",
        "title": "%mssql.removeObjectExplorerNode%",
        "category": "MS SQL"
      },
      {
        "command": "mssql.refreshObjectExplorerNode",
        "title": "%mssql.refreshObjectExplorerNode%",
        "category": "MS SQL"
      },
      {
        "command": "mssql.disconnectObjectExplorerNode",
        "title": "%mssql.disconnect%",
        "category": "MS SQL"
      },
      {
        "command": "mssql.scriptSelect",
        "title": "%mssql.scriptSelect%",
        "category": "MS SQL"
      },
      {
        "command": "mssql.scriptCreate",
        "title": "%mssql.scriptCreate%",
        "category": "MS SQL"
      },
      {
        "command": "mssql.scriptDelete",
        "title": "%mssql.scriptDelete%",
        "category": "MS SQL"
      },
      {
        "command": "mssql.scriptExecute",
        "title": "%mssql.scriptExecute%",
        "category": "MS SQL"
      },
      {
        "command": "mssql.newTable",
        "title": "%mssql.newTable%",
        "category": "MS SQL",
        "icon": {
          "dark": "media/newTable_inverse.svg",
          "light": "media/newTable.svg"
        }
      },
      {
        "command": "mssql.editTable",
        "title": "%mssql.editTable%",
        "category": "MS SQL",
        "icon": {
          "dark": "media/editTable_inverse.svg",
          "light": "media/editTable.svg"
        }
      },
      {
        "command": "mssql.scriptAlter",
        "title": "%mssql.scriptAlter%",
        "category": "MS SQL"
      },
      {
        "command": "mssql.openQueryHistory",
        "title": "%mssql.openQueryHistory%",
        "category": "MS SQL"
      },
      {
        "command": "mssql.runQueryHistory",
        "title": "%mssql.runQueryHistory%",
        "category": "MS SQL"
      },
      {
        "command": "mssql.deleteQueryHistory",
        "title": "%mssql.deleteQueryHistory%",
        "category": "MS SQL"
      },
      {
        "command": "mssql.clearAllQueryHistory",
        "title": "%mssql.clearAllQueryHistory%",
        "category": "MS SQL"
      },
      {
        "command": "mssql.startQueryHistoryCapture",
        "title": "%mssql.startQueryHistoryCapture%",
        "category": "MS SQL",
        "icon": "$(debug-start)"
      },
      {
        "command": "mssql.pauseQueryHistoryCapture",
        "title": "%mssql.pauseQueryHistoryCapture%",
        "category": "MS SQL",
        "icon": "$(debug-stop)"
      },
      {
        "command": "mssql.commandPaletteQueryHistory",
        "title": "%mssql.commandPaletteQueryHistory%",
        "category": "MS SQL"
      },
      {
        "command": "mssql.copyObjectName",
        "title": "%mssql.copyObjectName%",
        "category": "MS SQL"
      },
      {
        "command": "mssql.addAadAccount",
        "title": "%mssql.addAadAccount%",
        "category": "MS SQL"
      },
      {
        "command": "mssql.removeAadAccount",
        "title": "%mssql.removeAadAccount%",
        "category": "MS SQL"
      },
      {
        "command": "mssql.clearAzureAccountTokenCache",
        "title": "%mssql.clearAzureAccountTokenCache%",
        "category": "MS SQL"
      }
    ],
    "keybindings": [
      {
        "command": "mssql.runQuery",
        "key": "ctrl+shift+e",
        "mac": "cmd+shift+e",
        "when": "editorTextFocus && editorLangId == 'sql'"
      },
      {
        "command": "mssql.connect",
        "key": "ctrl+shift+c",
        "mac": "cmd+shift+c",
        "when": "editorTextFocus && editorLangId == 'sql'"
      },
      {
        "command": "mssql.disconnect",
        "key": "ctrl+shift+d",
        "mac": "cmd+shift+d",
        "when": "editorTextFocus && editorLangId == 'sql'"
      },
      {
        "command": "workbench.view.extension.objectExplorer",
        "key": "ctrl+alt+d",
        "mac": "cmd+alt+d"
      },
      {
        "command": "mssql.copyObjectName",
        "key": "ctrl+c",
        "mac": "cmd+c",
        "when": "sideBarFocus && activeViewlet == workbench.view.extension.objectExplorer"
      }
    ],
    "configuration": {
      "type": "object",
      "title": "%mssql.Configuration%",
      "properties": {
        "mssql.enablePreviewFeatures": {
          "type": "boolean",
          "default": false,
          "description": "%mssql.enablePreviewFeaturesDescription%"
        },
        "mssql.azureActiveDirectory": {
          "type": "string",
          "default": "AuthCodeGrant",
          "description": "%mssql.chooseAuthMethod%",
          "enum": [
            "AuthCodeGrant",
            "DeviceCode"
          ],
          "enumDescriptions": [
            "%mssql.authCodeGrant.description%",
            "%mssql.deviceCode.description%"
          ],
          "scope": "application"
        },
        "mssql.logDebugInfo": {
          "type": "boolean",
          "default": false,
          "description": "%mssql.logDebugInfo%",
          "scope": "window"
        },
        "mssql.maxRecentConnections": {
          "type": "number",
          "default": 5,
          "description": "%mssql.maxRecentConnections%",
          "scope": "window"
        },
        "mssql.connections": {
          "type": "array",
          "description": "%mssql.connections%",
          "items": {
            "type": "object",
            "properties": {
              "server": {
                "type": "string",
                "default": "{{put-server-name-here}}",
                "description": "%mssql.connection.server%"
              },
              "database": {
                "type": "string",
                "default": "{{put-database-name-here}}",
                "description": "%mssql.connection.database%"
              },
              "user": {
                "type": "string",
                "default": "{{put-username-here}}",
                "description": "%mssql.connection.user%"
              },
              "password": {
                "type": "string",
                "default": "{{put-password-here}}",
                "description": "%mssql.connection.password%"
              },
              "authenticationType": {
                "type": "string",
                "default": "SqlLogin",
                "enum": [
                  "Integrated",
                  "SqlLogin",
                  "AzureMFA"
                ],
                "description": "%mssql.connection.authenticationType%"
              },
              "port": {
                "type": "number",
                "default": 1433,
                "description": "%mssql.connection.port%"
              },
              "encrypt": {
                "type": "string",
                "default": "Mandatory",
                "enum": [
                  "Mandatory",
                  "Strict",
                  "Optional"
                ],
                "description": "%mssql.connection.encrypt%"
              },
              "trustServerCertificate": {
                "type": "boolean",
                "default": false,
                "description": "%mssql.connection.trustServerCertificate%"
              },
              "hostNameInCertificate": {
                "type": "string",
                "default": "",
                "description": "%mssql.connection.hostNameInCertificate"
              },
              "persistSecurityInfo": {
                "type": "boolean",
                "default": false,
                "description": "%mssql.connection.persistSecurityInfo%"
              },
              "connectTimeout": {
                "type": "number",
                "default": 15,
                "description": "%mssql.connection.connectTimeout%"
              },
              "commandTimeout": {
                "type": "number",
                "default": 30,
                "description": "%mssql.connection.commandTimeout%"
              },
              "connectRetryCount": {
                "type": "number",
                "default": 1,
                "description": "%mssql.connection.connectRetryCount%"
              },
              "connectRetryInterval": {
                "type": "number",
                "default": 10,
                "description": "%mssql.connection.connectRetryInterval%"
              },
              "applicationName": {
                "type": "string",
                "default": "vscode-mssql",
                "description": "%mssql.connection.applicationName%"
              },
              "workstationId": {
                "type": "string",
                "default": "",
                "description": "%mssql.connection.workstationId%"
              },
              "applicationIntent": {
                "type": "string",
                "default": "ReadWrite",
                "enum": [
                  "ReadWrite",
                  "ReadOnly"
                ],
                "description": "%mssql.connection.applicationIntent%"
              },
              "currentLanguage": {
                "type": "string",
                "default": "",
                "description": "%mssql.connection.currentLanguage%"
              },
              "pooling": {
                "type": "boolean",
                "default": false,
                "description": "%mssql.connection.pooling%"
              },
              "maxPoolSize": {
                "type": "number",
                "default": 100,
                "description": "%mssql.connection.maxPoolSize%"
              },
              "minPoolSize": {
                "type": "number",
                "default": 0,
                "description": "%mssql.connection.minPoolSize%"
              },
              "loadBalanceTimeout": {
                "type": "number",
                "default": 0,
                "description": "%mssql.connection.loadBalanceTimeout%"
              },
              "replication": {
                "type": "boolean",
                "default": true,
                "description": "%mssql.connection.replication%"
              },
              "attachDbFilename": {
                "type": "string",
                "default": "",
                "description": "%mssql.connection.attachDbFilename%"
              },
              "failoverPartner": {
                "type": "string",
                "default": "",
                "description": "%mssql.connection.failoverPartner%"
              },
              "multiSubnetFailover": {
                "type": "boolean",
                "default": true,
                "description": "%mssql.connection.multiSubnetFailover%"
              },
              "multipleActiveResultSets": {
                "type": "boolean",
                "default": false,
                "description": "%mssql.connection.multipleActiveResultSets%"
              },
              "packetSize": {
                "type": "number",
                "default": 8192,
                "description": "%mssql.connection.packetSize%"
              },
              "typeSystemVersion": {
                "type": "string",
                "enum": [
                  "Latest"
                ],
                "description": "%mssql.connection.typeSystemVersion%"
              },
              "connectionString": {
                "type": "string",
                "default": "",
                "description": "%mssql.connection.connectionString%"
              },
              "profileName": {
                "type": "string",
                "description": "%mssql.connection.profileName%"
              },
              "savePassword": {
                "type": "boolean",
                "description": "%mssql.connection.savePassword%"
              },
              "emptyPasswordInput": {
                "type": "boolean",
                "description": "%mssql.connection.emptyPasswordInput%"
              }
            }
          },
          "scope": "resource"
        },
        "mssql.shortcuts": {
          "type": "object",
          "description": "%mssql.shortcuts%",
          "default": {
            "_comment": "Short cuts must follow the format (ctrl)+(shift)+(alt)+[key]",
            "event.toggleResultPane": "ctrl+alt+R",
            "event.focusResultsGrid": "ctrl+alt+G",
            "event.toggleMessagePane": "ctrl+alt+Y",
            "event.prevGrid": "ctrl+up",
            "event.nextGrid": "ctrl+down",
            "event.copySelection": "ctrl+C",
            "event.copyWithHeaders": "",
            "event.copyAllHeaders": "",
            "event.maximizeGrid": "",
            "event.selectAll": "ctrl+A",
            "event.saveAsJSON": "",
            "event.saveAsCSV": "",
            "event.saveAsExcel": "",
            "event.changeColumnWidth": "ctrl+alt+S"
          },
          "scope": "resource"
        },
        "mssql.messagesDefaultOpen": {
          "type": "boolean",
          "description": "%mssql.messagesDefaultOpen%",
          "default": true,
          "scope": "resource"
        },
        "mssql.resultsFontFamily": {
          "type": "string",
          "description": "%mssql.resultsFontFamily%",
          "default": "-apple-system,BlinkMacSystemFont,Segoe WPC,Segoe UI,HelveticaNeue-Light,Ubuntu,Droid Sans,sans-serif",
          "scope": "resource"
        },
        "mssql.resultsFontSize": {
          "type": "number",
          "description": "%mssql.resultsFontSize%",
          "default": 13,
          "scope": "resource"
        },
        "mssql.saveAsCsv.includeHeaders": {
          "type": "boolean",
          "description": "%mssql.saveAsCsv.includeHeaders%",
          "default": true,
          "scope": "resource"
        },
        "mssql.saveAsCsv.delimiter": {
          "type": "string",
          "description": "%mssql.saveAsCsv.delimiter%",
          "default": ",",
          "scope": "resource"
        },
        "mssql.saveAsCsv.lineSeparator": {
          "type": "string",
          "description": "%mssql.saveAsCsv.lineSeparator%",
          "default": null,
          "scope": "resource"
        },
        "mssql.saveAsCsv.textIdentifier": {
          "type": "string",
          "description": "%mssql.saveAsCsv.textIdentifier%",
          "default": "\"",
          "scope": "resource"
        },
        "mssql.saveAsCsv.encoding": {
          "type": "string",
          "description": "%mssql.saveAsCsv.encoding%",
          "default": "utf-8",
          "scope": "resource"
        },
        "mssql.copyIncludeHeaders": {
          "type": "boolean",
          "description": "%mssql.copyIncludeHeaders%",
          "default": false,
          "scope": "resource"
        },
        "mssql.copyRemoveNewLine": {
          "type": "boolean",
          "description": "%mssql.copyRemoveNewLine%",
          "default": true,
          "scope": "resource"
        },
        "mssql.showBatchTime": {
          "type": "boolean",
          "description": "%mssql.showBatchTime%",
          "default": false,
          "scope": "resource"
        },
        "mssql.splitPaneSelection": {
          "type": "string",
          "description": "%mssql.splitPaneSelection%",
          "default": "next",
          "enum": [
            "next",
            "current",
            "end"
          ],
          "scope": "resource"
        },
        "mssql.enableSqlAuthenticationProvider": {
          "type": "boolean",
          "description": "%mssql.enableSqlAuthenticationProvider%",
          "default": true
        },
        "mssql.enableConnectionPooling": {
          "type": "boolean",
          "description": "%mssql.enableConnectionPooling%",
          "default": true
        },
        "mssql.format.alignColumnDefinitionsInColumns": {
          "type": "boolean",
          "description": "%mssql.format.alignColumnDefinitionsInColumns%",
          "default": false,
          "scope": "window"
        },
        "mssql.format.datatypeCasing": {
          "type": "string",
          "description": "%mssql.format.datatypeCasing%",
          "default": "none",
          "enum": [
            "none",
            "uppercase",
            "lowercase"
          ],
          "scope": "window"
        },
        "mssql.format.keywordCasing": {
          "type": "string",
          "description": "%mssql.format.keywordCasing%",
          "default": "none",
          "enum": [
            "none",
            "uppercase",
            "lowercase"
          ],
          "scope": "window"
        },
        "mssql.format.placeCommasBeforeNextStatement": {
          "type": "boolean",
          "description": "%mssql.format.placeCommasBeforeNextStatement%",
          "default": false,
          "scope": "window"
        },
        "mssql.format.placeSelectStatementReferencesOnNewLine": {
          "type": "boolean",
          "description": "%mssql.format.placeSelectStatementReferencesOnNewLine%",
          "default": false,
          "scope": "window"
        },
        "mssql.applyLocalization": {
          "type": "boolean",
          "description": "%mssql.applyLocalization%",
          "default": false,
          "scope": "window"
        },
        "mssql.intelliSense.enableIntelliSense": {
          "type": "boolean",
          "default": true,
          "description": "%mssql.intelliSense.enableIntelliSense%",
          "scope": "window"
        },
        "mssql.intelliSense.enableErrorChecking": {
          "type": "boolean",
          "default": true,
          "description": "%mssql.intelliSense.enableErrorChecking%",
          "scope": "window"
        },
        "mssql.intelliSense.enableSuggestions": {
          "type": "boolean",
          "default": true,
          "description": "%mssql.intelliSense.enableSuggestions%",
          "scope": "window"
        },
        "mssql.intelliSense.enableQuickInfo": {
          "type": "boolean",
          "default": true,
          "description": "%mssql.intelliSense.enableQuickInfo%",
          "scope": "window"
        },
        "mssql.intelliSense.lowerCaseSuggestions": {
          "type": "boolean",
          "default": false,
          "description": "%mssql.intelliSense.lowerCaseSuggestions%",
          "scope": "window"
        },
        "mssql.persistQueryResultTabs": {
          "type": "boolean",
          "default": false,
          "description": "%mssql.persistQueryResultTabs%",
          "scope": "window"
        },
        "mssql.enableQueryHistoryCapture": {
          "type": "boolean",
          "default": true,
          "description": "%mssql.enableQueryHistoryCapture%",
          "scope": "window"
        },
        "mssql.enableQueryHistoryFeature": {
          "type": "boolean",
          "default": true,
          "description": "%mssql.enableQueryHistoryFeature%",
          "scope": "window"
        },
        "mssql.tracingLevel": {
          "type": "string",
          "description": "%mssql.tracingLevel%",
          "default": "Critical",
          "enum": [
            "All",
            "Off",
            "Critical",
            "Error",
            "Warning",
            "Information",
            "Verbose"
          ]
        },
        "mssql.piiLogging": {
          "type": "boolean",
          "default": false,
          "description": "%mssql.piiLogging%"
        },
        "mssql.logRetentionMinutes": {
          "type": "number",
          "default": 10080,
          "description": "%mssql.logRetentionMinutes%"
        },
        "mssql.logFilesRemovalLimit": {
          "type": "number",
          "default": 100,
          "description": "%mssql.logFilesRemovalLimit%"
        },
        "mssql.query.displayBitAsNumber": {
          "type": "boolean",
          "default": true,
          "description": "%mssql.query.displayBitAsNumber%",
          "scope": "window"
        },
        "mssql.query.maxCharsToStore": {
          "type": "number",
          "default": 65535,
          "description": "%mssql.query.maxCharsToStore%"
        },
        "mssql.query.maxXmlCharsToStore": {
          "type": "number",
          "default": 2097152,
          "description": "%mssql.query.maxXmlCharsToStore%"
        },
        "mssql.queryHistoryLimit": {
          "type": "number",
          "default": 20,
          "description": "%mssql.queryHistoryLimit%",
          "scope": "window"
        },
        "mssql.query.rowCount": {
          "type": "number",
          "default": 0,
          "description": "%mssql.query.setRowCount%"
        },
        "mssql.query.textSize": {
          "type": "number",
          "default": 2147483647,
          "description": "%mssql.query.textSize%"
        },
        "mssql.query.executionTimeout": {
          "type": "number",
          "default": 0,
          "description": "%mssql.query.executionTimeout%"
        },
        "mssql.query.noCount": {
          "type": "boolean",
          "default": false,
          "description": "%mssql.query.noCount%"
        },
        "mssql.query.noExec": {
          "type": "boolean",
          "default": false,
          "description": "%mssql.query.noExec%"
        },
        "mssql.query.parseOnly": {
          "type": "boolean",
          "default": false,
          "description": "%mssql.query.parseOnly%"
        },
        "mssql.query.arithAbort": {
          "type": "boolean",
          "default": true,
          "description": "%mssql.query.arithAbort%"
        },
        "mssql.query.statisticsTime": {
          "type": "boolean",
          "default": false,
          "description": "%mssql.query.statisticsTime%"
        },
        "mssql.query.statisticsIO": {
          "type": "boolean",
          "default": false,
          "description": "%mssql.query.statisticsIO%"
        },
        "mssql.query.xactAbortOn": {
          "type": "boolean",
          "default": false,
          "description": "%mssql.query.xactAbortOn%"
        },
        "mssql.query.transactionIsolationLevel": {
          "enum": [
            "READ COMMITTED",
            "READ UNCOMMITTED",
            "REPEATABLE READ",
            "SERIALIZABLE"
          ],
          "default": "READ COMMITTED",
          "description": "%mssql.query.transactionIsolationLevel%"
        },
        "mssql.query.deadlockPriority": {
          "enum": [
            "Normal",
            "Low"
          ],
          "default": "Normal",
          "description": "%mssql.query.deadlockPriority%"
        },
        "mssql.query.lockTimeout": {
          "type": "number",
          "default": -1,
          "description": "%mssql.query.lockTimeout%"
        },
        "mssql.query.queryGovernorCostLimit": {
          "type": "number",
          "default": -1,
          "description": "%mssql.query.queryGovernorCostLimit%"
        },
        "mssql.query.ansiDefaults": {
          "type": "boolean",
          "default": false,
          "description": "%mssql.query.ansiDefaults%"
        },
        "mssql.query.quotedIdentifier": {
          "type": "boolean",
          "default": true,
          "description": "%mssql.query.quotedIdentifier%"
        },
        "mssql.query.ansiNullDefaultOn": {
          "type": "boolean",
          "default": true,
          "description": "%mssql.query.ansiNullDefaultOn%"
        },
        "mssql.query.implicitTransactions": {
          "type": "boolean",
          "default": false,
          "description": "%mssql.query.implicitTransactions%"
        },
        "mssql.query.cursorCloseOnCommit": {
          "type": "boolean",
          "default": false,
          "description": "%mssql.query.cursorCloseOnCommit%"
        },
        "mssql.query.ansiPadding": {
          "type": "boolean",
          "default": true,
          "description": "%mssql.query.ansiPadding%"
        },
        "mssql.query.ansiWarnings": {
          "type": "boolean",
          "default": true,
          "description": "%mssql.query.ansiWarnings%"
        },
        "mssql.query.ansiNulls": {
          "type": "boolean",
          "default": true,
          "description": "%mssql.query.ansiNulls%"
        },
        "mssql.query.alwaysEncryptedParameterization": {
          "type": "boolean",
          "default": false,
          "description": "%mssql.query.alwaysEncryptedParameterization%"
        },
        "mssql.ignorePlatformWarning": {
          "type": "boolean",
          "description": "%mssql.ignorePlatformWarning%",
          "default": false
        },
        "mssql.objectExplorer.groupBySchema": {
          "type": "boolean",
          "description": "%mssql.objectExplorer.groupBySchema%",
          "default": false
        },
        "mssql.objectExplorer.expandTimeout": {
          "type": "number",
          "default": 45,
          "minimum": 1,
          "description": "%mssql.objectExplorer.expandTimeout%"
        }
      }
    }
  }
}<|MERGE_RESOLUTION|>--- conflicted
+++ resolved
@@ -145,12 +145,8 @@
     "axios": "^1.6.0",
     "core-js": "^2.4.1",
     "decompress-zip": "^0.2.2",
-<<<<<<< HEAD
+    "dotenv": "^16.4.5",
     "ejs": "^3.1.10",
-=======
-    "dotenv": "^16.4.5",
-    "ejs": "^3.1.7",
->>>>>>> 8abb4aaa
     "error-ex": "^1.3.0",
     "figures": "^1.4.0",
     "find-remove": "1.2.1",

{
  "name": "mssql",
  "displayName": "SQL Server (mssql)",
  "version": "1.26.0",
  "description": "Develop Microsoft SQL Server, Azure SQL Database and SQL Data Warehouse everywhere",
  "publisher": "ms-mssql",
  "preview": false,
  "license": "SEE LICENSE IN LICENSE.txt",
  "aiKey": "29a207bb14f84905966a8f22524cb730-25407f35-11b6-4d4e-8114-ab9e843cb52f-7380",
  "icon": "images/sqlserver.png",
  "galleryBanner": {
    "color": "#2F2F2F",
    "theme": "dark"
  },
  "repository": {
    "type": "git",
    "url": "https://github.com/Microsoft/vscode-mssql.git"
  },
  "bugs": {
    "url": "https://github.com/Microsoft/vscode-mssql/issues"
  },
  "homepage": "https://github.com/Microsoft/vscode-mssql/blob/master/README.md",
  "engines": {
    "vscode": "^1.83.1"
  },
  "categories": [
    "Programming Languages",
    "Azure"
  ],
  "keywords": [
    "SQL",
    "MSSQL",
    "SQL Server",
    "Azure SQL Database",
    "Azure SQL Data Warehouse",
    "multi-root ready"
  ],
  "activationEvents": [
    "onUri",
    "onCommand:mssql.loadCompletionExtension"
  ],
  "main": "./out/src/extension",
  "l10n": "./localization/l10n",
  "extensionDependencies": [
    "vscode.sql"
  ],
  "extensionPack": [
    "ms-mssql.data-workspace-vscode",
    "ms-mssql.sql-database-projects-vscode",
    "ms-mssql.sql-bindings-vscode"
  ],
  "scripts": {
    "build": "gulp build",
    "compile": "gulp ext:compile",
    "watch": "gulp watch",
    "lint": "eslint --quiet --cache",
    "localization": "gulp ext:extract-localization-strings",
    "smoketest": "gulp ext:smoke",
    "test": "node ./out/test/unit/runTest.js",
    "package": "vsce package",
    "prepare": "husky",
    "lint-staged": "lint-staged --quiet",
    "precommit": "run-p lint-staged localization",
    "clean-package": "git clean -xfd && yarn install && yarn build && yarn gulp package:online",
    "testWithCoverage": "yarn test && yarn gulp cover"
  },
  "lint-staged": {
    "*.ts": "eslint --quiet --cache",
    "*.tsx": "eslint --quiet --cache",
    "*.css": "prettier --check"
  },
  "devDependencies": {
    "@angular/common": "~2.1.2",
    "@angular/compiler": "~2.1.2",
    "@angular/core": "~2.1.2",
    "@angular/forms": "~2.1.2",
    "@angular/platform-browser": "~2.1.2",
    "@angular/platform-browser-dynamic": "~2.1.2",
    "@angular/router": "~3.1.2",
    "@angular/upgrade": "~2.1.2",
    "@azure/core-paging": "^1.6.2",
    "@eslint/compat": "^1.1.0",
    "@eslint/js": "^9.5.0",
    "@fluentui/react-components": "^9.54.13",
    "@fluentui/react-list-preview": "^0.3.6",
<<<<<<< HEAD
    "@fluentui-contrib/react-data-grid-react-window": "^1.2.0",
=======
    "@istanbuljs/nyc-config-typescript": "^1.0.2",
>>>>>>> 277e7153
    "@jgoz/esbuild-plugin-typecheck": "^4.0.0",
    "@monaco-editor/react": "^4.6.0",
    "@playwright/test": "^1.45.0",
    "@stylistic/eslint-plugin": "^2.8.0",
    "@types/azdata": "^1.46.6",
    "@types/ejs": "^3.1.0",
    "@types/eslint__js": "^8.42.3",
    "@types/jquery": "^3.3.31",
    "@types/jqueryui": "^1.12.7",
    "@types/keytar": "^4.4.2",
    "@types/lockfile": "^1.0.2",
    "@types/mocha": "^5.2.7",
    "@types/node": "^20.14.8",
    "@types/node-fetch": "^2.6.2",
    "@types/react": "^18.3.3",
    "@types/react-dom": "^18.3.0",
    "@types/react-resizable": "^3.0.8",
    "@types/sinon": "^10.0.12",
    "@types/tmp": "0.0.28",
    "@types/underscore": "1.8.3",
    "@types/vscode": "1.83.1",
    "@types/vscode-webview": "^1.57.5",
    "@typescript-eslint/eslint-plugin": "^8.7.0",
    "@typescript-eslint/parser": "^8.7.0",
    "@vscode/l10n": "^0.0.18",
    "@vscode/l10n-dev": "^0.0.35",
    "@vscode/test-cli": "^0.0.10",
    "@vscode/test-electron": "^2.4.1",
    "@vscode/vsce": "^3.1.1",
    "@xmldom/xmldom": "0.8.4",
    "angular-in-memory-web-api": "0.1.13",
    "angular2-slickgrid": "github:microsoft/angular2-slickgrid#1.4.7",
    "assert": "^1.4.1",
    "azdataGraph": "github:Microsoft/azdataGraph#0.0.68",
    "chai": "^3.5.0",
    "cli-color": "^2.0.4",
    "coveralls": "^3.0.2",
    "decache": "^4.1.0",
    "del": "^2.2.1",
    "esbuild": "^0.22.0",
    "esbuild-plugin-copy": "^2.1.1",
    "eslint": "^9.11.1",
    "eslint-config-prettier": "^9.1.0",
    "eslint-plugin-deprecation": "^3.0.0",
    "eslint-plugin-jsdoc": "^50.2.2",
    "eslint-plugin-jsx-a11y": "^6.10.0",
    "eslint-plugin-notice": "^1.0.0",
    "eslint-plugin-prettier": "^5.2.1",
    "eslint-plugin-react": "^7.35.2",
    "eslint-plugin-react-hooks": "^4.6.2",
    "gulp": "^4.0.2",
    "gulp-concat": "^2.6.0",
    "gulp-eslint-new": "^2.1.0",
    "gulp-istanbul-report": "0.0.1",
    "gulp-rename": "^1.2.2",
    "gulp-run-command": "^0.0.10",
    "gulp-shell": "^0.7.0",
    "gulp-sourcemaps": "^1.6.0",
    "gulp-typescript": "^5.0.1",
    "gulp-uglify": "^2.0.0",
    "husky": "^9.0.11",
    "istanbul": "^0.4.5",
    "lint-staged": "^15.2.10",
    "mocha-junit-reporter": "^2.2.1",
    "npm-run-all": "^4.1.5",
    "nyc": "^17.1.0",
    "prettier": "^3.3.3",
    "react": "^18.3.1",
    "react-dom": "^18.3.1",
    "react-markdown": "^9.0.1",
    "react-resizable": "^3.0.5",
    "react-router-dom": "^6.24.1",
    "remap-istanbul": "0.9.6",
    "rxjs": "5.0.0-beta.12",
    "sinon": "^14.0.0",
    "slickgrid": "github:Microsoft/SlickGrid.ADS#2.3.46",
    "source-map-support": "^0.5.21",
    "systemjs": "0.19.40",
    "systemjs-builder": "^0.15.32",
    "systemjs-plugin-json": "^0.2.0",
    "ts-node": "^10.9.2",
    "typemoq": "^1.7.0",
    "typescript": "^5.6.2",
    "typescript-eslint": "^8.7.0",
    "uglify-js": "mishoo/UglifyJS2#harmony-v2.8.22",
    "vscode-nls-dev": "2.0.1",
    "xliff": "^6.2.1",
    "yargs": "^17.7.2"
  },
  "dependencies": {
    "@azure/arm-resources": "^5.0.0",
    "@azure/arm-sql": "^9.0.0",
    "@azure/arm-subscriptions": "^5.0.0",
    "@azure/msal-common": "^14.14.0",
    "@azure/msal-node": "^2.12.0",
    "@microsoft/ads-extension-telemetry": "^3.0.2",
    "@microsoft/vscode-azext-azureauth": "^2.5.0",
    "axios": "^1.7.4",
    "core-js": "^2.4.1",
    "decompress-zip": "^0.2.2",
    "dotenv": "^16.4.5",
    "ejs": "^3.1.10",
    "error-ex": "^1.3.0",
    "figures": "^1.4.0",
    "find-remove": "1.2.1",
    "getmac": "1.2.1",
    "jquery": "^3.4.1",
    "lockfile": "1.0.4",
    "node-fetch": "^2.6.2",
    "opener": "1.4.2",
    "plist": "^3.0.6",
    "pretty-data": "^0.40.0",
    "qs": "^6.9.1",
    "rangy": "^1.3.0",
    "reflect-metadata": "0.1.12",
    "semver": "https://registry.npmjs.org/semver/-/semver-5.0.3.tgz",
    "signal-exit": "^4.1.0",
    "tar": "^7.4.3",
    "tmp": "^0.0.28",
    "underscore": "^1.8.3",
    "vscode-languageclient": "5.2.1",
    "vscode-nls": "^2.0.2",
    "yallist": "^5.0.0",
    "zone.js": "^0.6.26"
  },
  "resolutions": {
    "gulp-typescript/source-map": "0.7.4"
  },
  "capabilities": {
    "untrustedWorkspaces": {
      "supported": true
    }
  },
  "contributes": {
    "viewsContainers": {
      "activitybar": [
        {
          "id": "objectExplorer",
          "title": "SQL Server",
          "icon": "media/server_page_dark.svg"
        }
      ],
      "panel": [
        {
          "id": "queryResult",
          "title": "Query Result",
          "icon": "media/SignIn.svg"
        }
      ]
    },
    "views": {
      "queryResult": [
        {
          "type": "webview",
          "id": "queryResult",
          "name": "%extension.queryResult%",
          "when": "config.mssql.enableRichExperiences"
        }
      ],
      "objectExplorer": [
        {
          "id": "objectExplorer",
          "name": "%extension.connections%"
        },
        {
          "id": "queryHistory",
          "name": "%extension.queryHistory%",
          "when": "config.mssql.enableQueryHistoryFeature"
        }
      ]
    },
    "customEditors": [
      {
        "viewType": "mssql.executionPlanView",
        "displayName": "SQL Server Execution Plan",
        "selector": [
          {
            "filenamePattern": "*.sqlplan",
            "language": "sqlplan"
          }
        ],
        "priority": "default"
      }
    ],
    "languages": [
      {
        "id": "sql",
        "extensions": [
          ".sql"
        ],
        "aliases": [
          "SQL"
        ],
        "configuration": "./syntaxes/sql.configuration.json"
      },
      {
        "id": "sqlplan",
        "extensions": [
          ".sqlplan"
        ],
        "aliases": [
          "SQL Server Execution Plan"
        ]
      }
    ],
    "grammars": [
      {
        "language": "sql",
        "scopeName": "source.sql",
        "path": "./syntaxes/SQL.plist"
      }
    ],
    "snippets": [
      {
        "language": "sql",
        "path": "./snippets/mssql.json"
      }
    ],
    "menus": {
      "editor/title": [
        {
          "command": "mssql.runQuery",
          "when": "editorLangId == sql",
          "group": "navigation@1"
        },
        {
          "command": "mssql.cancelQuery",
          "when": "editorLangId == sql && resourcePath in mssql.runningQueries",
          "group": "navigation@2"
        },
        {
          "command": "mssql.revealQueryResultPanel",
          "when": "editorLangId == sql && config.mssql.enableRichExperiences && view.queryResult.visible == false",
          "group": "navigation@2"
        },
        {
          "command": "mssql.connect",
          "when": "editorLangId == sql && resource not in mssql.connections",
          "group": "navigation@3"
        },
        {
          "command": "mssql.disconnect",
          "when": "editorLangId == sql && resource in mssql.connections",
          "group": "navigation@3"
        },
        {
          "command": "mssql.changeDatabase",
          "when": "editorLangId == sql",
          "group": "navigation@4"
        },
        {
          "command": "mssql.showExecutionPlanInResults",
          "when": "editorLangId == sql && config.mssql.enableRichExperiences",
          "group": "navigation@4"
        }
      ],
      "editor/context": [
        {
          "command": "mssql.runQuery",
          "when": "editorLangId == sql"
        }
      ],
      "view/title": [
        {
          "command": "mssql.addObjectExplorer",
          "when": "view == objectExplorer",
          "title": "%mssql.addObjectExplorer%",
          "group": "navigation"
        },
        {
          "command": "mssql.startQueryHistoryCapture",
          "when": "view == queryHistory && config.mssql.enableQueryHistoryFeature && !config.mssql.enableQueryHistoryCapture",
          "title": "%mssql.startQueryHistoryCapture%",
          "group": "navigation"
        },
        {
          "command": "mssql.pauseQueryHistoryCapture",
          "when": "view == queryHistory && config.mssql.enableQueryHistoryFeature && config.mssql.enableQueryHistoryCapture",
          "title": "%mssql.pauseQueryHistoryCapture%",
          "group": "navigation"
        },
        {
          "command": "mssql.clearAllQueryHistory",
          "when": "view == queryHistory",
          "title": "%mssql.clearAllQueryHistory%",
          "group": "secondary"
        },
        {
          "command": "mssql.objectExplorer.enableGroupBySchema",
          "when": "view == objectExplorer && !config.mssql.objectExplorer.groupBySchema",
          "title": "%mssql.objectExplorer.enableGroupBySchema%",
          "group": "navigation"
        },
        {
          "command": "mssql.objectExplorer.disableGroupBySchema",
          "when": "view == objectExplorer && config.mssql.objectExplorer.groupBySchema",
          "title": "%mssql.objectExplorer.disableGroupBySchema%",
          "group": "navigation"
        }
      ],
      "view/item/context": [
        {
          "command": "mssql.objectExplorerNewQuery",
          "when": "view == objectExplorer && viewItem =~ /\\btype=(disconnectedServer|Server|Database)\\b/",
          "group": "MS_SQL@1"
        },
        {
          "command": "mssql.filterNode",
          "when": "view == objectExplorer && config.mssql.enableRichExperiences && viewItem =~ /\\bfilterable=true\\b.*\\bhasFilters=false\\b/",
          "group": "inline@1"
        },
        {
          "command": "mssql.filterNodeWithExistingFilters",
          "when": "view == objectExplorer && config.mssql.enableRichExperiences && viewItem =~ /\\bfilterable=true\\b.*\\bhasFilters=true\\b/",
          "group": "inline@1"
        },
        {
          "command": "mssql.clearFilters",
          "when": "view == objectExplorer && config.mssql.enableRichExperiences && viewItem =~ /\\bfilterable=true\\b.*\\bhasFilters=true\\b/",
          "group": "inline@2"
        },
        {
          "command": "mssql.filterNode",
          "when": "view == objectExplorer && config.mssql.enableRichExperiences && viewItem =~ /\\bfilterable=true\\b.*\\bhasFilters=false\\b/"
        },
        {
          "command": "mssql.filterNodeWithExistingFilters",
          "when": "view == objectExplorer && config.mssql.enableRichExperiences && viewItem =~ /\\bfilterable=true\\b.*\\bhasFilters=true\\b/"
        },
        {
          "command": "mssql.clearFilters",
          "when": "view == objectExplorer && config.mssql.enableRichExperiences && viewItem =~ /\\bfilterable=true\\b.*\\bhasFilters=true\\b/"
        },
        {
          "command": "mssql.removeObjectExplorerNode",
          "when": "view == objectExplorer && viewItem =~ /\\btype=(disconnectedServer|Server)\\b/",
          "group": "MS_SQL@4"
        },
        {
          "command": "mssql.editConnection",
          "when": "view == objectExplorer && config.mssql.enableRichExperiences && viewItem =~ /\\btype=(disconnectedServer|Server)\\b/",
          "group": "inline"
        },
        {
          "command": "mssql.refreshObjectExplorerNode",
          "when": "view == objectExplorer && viewItem =~ /\\btype=(?!disconnectedServer\\b)[^,]+/ ",
          "group": "MS_SQL@10"
        },
        {
          "command": "mssql.refreshObjectExplorerNode",
          "when": "view == objectExplorer && viewItem =~ /\\btype=(?!disconnectedServer\\b)[^,]+/ ",
          "group": "inline@9999"
        },
        {
          "command": "mssql.disconnectObjectExplorerNode",
          "when": "view == objectExplorer && viewItem =~ /\\btype=(Server)\\b/",
          "group": "MS_SQL@3"
        },
        {
          "command": "mssql.scriptSelect",
          "when": "view == objectExplorer && viewItem =~  /\\btype=(Table|View)\\b/",
          "group": "MS_SQL@1"
        },
        {
          "command": "mssql.scriptCreate",
          "when": "view == objectExplorer && viewItem =~ /\\btype=(Table|View|AggregateFunction|PartitionFunction|ScalarValuedFunction|Schema|StoredProcedure|TableValuedFunction|User|UserDefinedTableType|Trigger|DatabaseTrigger|Index|Key|User|DatabaseRole|ApplicationRole)\\b/",
          "group": "MS_SQL@2"
        },
        {
          "command": "mssql.scriptDelete",
          "when": "view == objectExplorer && viewItem =~ /\\btype=(Table|View|AggregateFunction|PartitionFunction|ScalarValuedFunction|Schema|StoredProcedure|TableValuedFunction|User|UserDefinedTableType|Trigger|DatabaseTrigger|Index|Key|User|DatabaseRole|ApplicationRole)\\b/",
          "group": "MS_SQL@3"
        },
        {
          "command": "mssql.scriptExecute",
          "when": "view == objectExplorer && viewItem =~ /\\btype=(StoredProcedure)\\b/",
          "group": "MS_SQL@5"
        },
        {
          "command": "mssql.scriptAlter",
          "when": "view == objectExplorer && viewItem =~ /\\btype=(AggregateFunction|PartitionFunction|ScalarValuedFunction|StoredProcedure|TableValuedFunction|View)\\b/",
          "group": "MS_SQL@4"
        },
        {
          "command": "mssql.newTable",
          "when": "view == objectExplorer && viewItem =~ /\\bsubType=(Tables)\\b/  && config.mssql.enableRichExperiences",
          "group": "inline"
        },
        {
          "command": "mssql.editTable",
          "when": "view == objectExplorer && viewItem =~ /\\btype=(Table)\\b/ && config.mssql.enableRichExperiences",
          "group": "inline"
        },
        {
          "command": "mssql.copyObjectName",
          "when": "view == objectExplorer && viewItem =~ /\\btype=(?!Folder\\b)[^,]+/"
        },
        {
          "command": "mssql.openQueryHistory",
          "when": "view == queryHistory && viewItem == queryHistoryNode",
          "group": "MS_SQL@1"
        },
        {
          "command": "mssql.runQueryHistory",
          "when": "view == queryHistory && viewItem == queryHistoryNode",
          "group": "MS_SQL@2"
        },
        {
          "command": "mssql.deleteQueryHistory",
          "when": "view == queryHistory && viewItem == queryHistoryNode",
          "group": "MS_SQL@3"
        }
      ],
      "commandPalette": [
        {
          "command": "mssql.objectExplorerNewQuery",
          "when": "view == objectExplorer && viewItem =~ /\\btype=(disconnectedServer|Server|Database)\\b/"
        },
        {
          "command": "mssql.removeObjectExplorerNode",
          "when": "view == objectExplorer && viewItem =~ /\\btype=(disconnectedServer|Server)\\b/"
        },
        {
          "command": "mssql.refreshObjectExplorerNode",
          "when": "view == objectExplorer && viewItem =~ /\\btype=(?!disconnectedServer\\b)[^,]+/"
        },
        {
          "command": "mssql.scriptSelect",
          "when": "view == objectExplorer && viewItem =~  /\\btype=(Table|View)\\b/"
        },
        {
          "command": "mssql.scriptCreate",
          "when": "view == objectExplorer && viewItem =~ /\\btype=(Table|View|AggregateFunction|PartitionFunction|ScalarValuedFunction|Schema|StoredProcedure|TableValuedFunction|User|UserDefinedTableType|Trigger|DatabaseTrigger|Index|Key|User|DatabaseRole|ApplicationRole)\\b/"
        },
        {
          "command": "mssql.scriptDelete",
          "when": "view == objectExplorer && viewItem =~ /\\btype=(Table|View|AggregateFunction|PartitionFunction|ScalarValuedFunction|Schema|StoredProcedure|TableValuedFunction|User|UserDefinedTableType|Trigger|DatabaseTrigger|Index|Key|User|DatabaseRole|ApplicationRole)\\b/"
        },
        {
          "command": "mssql.scriptExecute",
          "when": "view == objectExplorer && viewItem =~ /\\btype=(StoredProcedure)\\b/"
        },
        {
          "command": "mssql.scriptAlter",
          "when": "view == objectExplorer && viewItem =~ /\\btype=(AggregateFunction|PartitionFunction|ScalarValuedFunction|StoredProcedure|TableValuedFunction|View)\\b/"
        },
        {
          "command": "mssql.disconnectObjectExplorerNode",
          "when": "view == objectExplorer && viewItem =~ /\\btype=(Server)\\b/"
        },
        {
          "command": "mssql.toggleSqlCmd",
          "when": "editorFocus && editorLangId == 'sql'"
        },
        {
          "command": "mssql.startQueryHistoryCapture",
          "when": "config.mssql.enableQueryHistoryFeature && !config.mssql.enableQueryHistoryCapture"
        },
        {
          "command": "mssql.pauseQueryHistoryCapture",
          "when": "config.mssql.enableQueryHistoryFeature && config.mssql.enableQueryHistoryCapture"
        },
        {
          "command": "mssql.copyObjectName",
          "when": "view == objectExplorer && viewItem =~ /\\btype=(?!Folder\\b)[^,]+/"
        },
        {
          "command": "mssql.runQueryHistory",
          "when": "view == queryHistory && viewItem == queryHistoryNode"
        },
        {
          "command": "mssql.newTable",
          "when": "view == objectExplorer && viewItem =~ /\\bsubType=(Tables)\\b/  && config.mssql.enableRichExperiences"
        },
        {
          "command": "mssql.editTable",
          "when": "view == objectExplorer && viewItem =~ /\\btype=(Table)\\b/ && config.mssql.enableRichExperiences"
        }
      ]
    },
    "commands": [
      {
        "command": "mssql.runQuery",
        "title": "%mssql.runQuery%",
        "category": "MS SQL",
        "icon": "$(debug-start)"
      },
      {
        "command": "mssql.runCurrentStatement",
        "title": "%mssql.runCurrentStatement%",
        "category": "MS SQL"
      },
      {
        "command": "mssql.cancelQuery",
        "title": "%mssql.cancelQuery%",
        "category": "MS SQL",
        "icon": "$(debug-stop)"
      },
      {
        "command": "mssql.revealQueryResultPanel",
        "title": "%mssql.revealQueryResultPanel%",
        "category": "MS SQL",
        "icon": "media/revealQueryResult.svg"
      },
      {
        "command": "mssql.connect",
        "title": "%mssql.connect%",
        "category": "MS SQL",
        "icon": {
          "dark": "media/connect_dark.svg",
          "light": "media/connect_light.svg"
        }
      },
      {
        "command": "mssql.disconnect",
        "title": "%mssql.disconnect%",
        "category": "MS SQL",
        "icon": "$(debug-disconnect)"
      },
      {
        "command": "mssql.filterNode",
        "title": "%mssql.filterNode%",
        "icon": "$(filter)"
      },
      {
        "command": "mssql.clearFilters",
        "title": "%mssql.clearFilters%",
        "icon": {
          "dark": "media/removeFilter_dark.svg",
          "light": "media/removeFilter_light.svg"
        }
      },
      {
        "command": "mssql.filterNodeWithExistingFilters",
        "title": "%mssql.filterNode%",
        "icon": "$(filter-filled)"
      },
      {
        "command": "mssql.changeDatabase",
        "title": "%mssql.changeDatabase%",
        "category": "MS SQL",
        "icon": {
          "dark": "media/changeConnection_dark.svg",
          "light": "media/changeConnection_light.svg"
        }
      },
      {
        "command": "mssql.manageProfiles",
        "title": "%mssql.manageProfiles%",
        "category": "MS SQL"
      },
      {
        "command": "mssql.clearPooledConnections",
        "title": "%mssql.clearPooledConnections%",
        "category": "MS SQL"
      },
      {
        "command": "mssql.chooseDatabase",
        "title": "%mssql.chooseDatabase%",
        "category": "MS SQL"
      },
      {
        "command": "mssql.chooseLanguageFlavor",
        "title": "%mssql.chooseLanguageFlavor%",
        "category": "MS SQL"
      },
      {
        "command": "mssql.showGettingStarted",
        "title": "%mssql.showGettingStarted%",
        "category": "MS SQL"
      },
      {
        "command": "mssql.newQuery",
        "title": "%mssql.newQuery%",
        "category": "MS SQL"
      },
      {
        "command": "mssql.rebuildIntelliSenseCache",
        "title": "%mssql.rebuildIntelliSenseCache%",
        "category": "MS SQL"
      },
      {
        "command": "mssql.toggleSqlCmd",
        "title": "%mssql.toggleSqlCmd%",
        "category": "MS SQL"
      },
      {
        "command": "mssql.addObjectExplorer",
        "title": "%mssql.addObjectExplorer%",
        "category": "MS SQL",
        "icon": "$(add)"
      },
      {
        "command": "mssql.objectExplorer.enableGroupBySchema",
        "title": "%mssql.objectExplorer.enableGroupBySchema%",
        "category": "MS SQL",
        "icon": {
          "dark": "media/groupBySchemaEnabled_dark.svg",
          "light": "media/groupBySchemaEnabled_light.svg"
        }
      },
      {
        "command": "mssql.objectExplorer.disableGroupBySchema",
        "title": "%mssql.objectExplorer.disableGroupBySchema%",
        "category": "MS SQL",
        "icon": {
          "dark": "media/groupBySchemaDisabled_dark.svg",
          "light": "media/groupBySchemaDisabled_light.svg"
        }
      },
      {
        "command": "mssql.objectExplorerNewQuery",
        "title": "%mssql.objectExplorerNewQuery%",
        "category": "MS SQL"
      },
      {
        "command": "mssql.removeObjectExplorerNode",
        "title": "%mssql.removeObjectExplorerNode%",
        "category": "MS SQL"
      },
      {
        "command": "mssql.editConnection",
        "title": "%mssql.editConnection%",
        "category": "MS SQL",
        "icon": "$(edit)"
      },
      {
        "command": "mssql.refreshObjectExplorerNode",
        "title": "%mssql.refreshObjectExplorerNode%",
        "category": "MS SQL",
        "icon": "$(refresh)"
      },
      {
        "command": "mssql.disconnectObjectExplorerNode",
        "title": "%mssql.disconnect%",
        "category": "MS SQL"
      },
      {
        "command": "mssql.scriptSelect",
        "title": "%mssql.scriptSelect%",
        "category": "MS SQL"
      },
      {
        "command": "mssql.scriptCreate",
        "title": "%mssql.scriptCreate%",
        "category": "MS SQL"
      },
      {
        "command": "mssql.scriptDelete",
        "title": "%mssql.scriptDelete%",
        "category": "MS SQL"
      },
      {
        "command": "mssql.scriptExecute",
        "title": "%mssql.scriptExecute%",
        "category": "MS SQL"
      },
      {
        "command": "mssql.newTable",
        "title": "%mssql.newTable%",
        "category": "MS SQL",
        "icon": {
          "dark": "media/newTable_dark.svg",
          "light": "media/newTable_light.svg"
        }
      },
      {
        "command": "mssql.editTable",
        "title": "%mssql.editTable%",
        "category": "MS SQL",
        "icon": {
          "dark": "media/editTable_dark.svg",
          "light": "media/editTable_light.svg"
        }
      },
      {
        "command": "mssql.scriptAlter",
        "title": "%mssql.scriptAlter%",
        "category": "MS SQL"
      },
      {
        "command": "mssql.openQueryHistory",
        "title": "%mssql.openQueryHistory%",
        "category": "MS SQL"
      },
      {
        "command": "mssql.runQueryHistory",
        "title": "%mssql.runQueryHistory%",
        "category": "MS SQL"
      },
      {
        "command": "mssql.deleteQueryHistory",
        "title": "%mssql.deleteQueryHistory%",
        "category": "MS SQL"
      },
      {
        "command": "mssql.clearAllQueryHistory",
        "title": "%mssql.clearAllQueryHistory%",
        "category": "MS SQL"
      },
      {
        "command": "mssql.startQueryHistoryCapture",
        "title": "%mssql.startQueryHistoryCapture%",
        "category": "MS SQL",
        "icon": "$(debug-start)"
      },
      {
        "command": "mssql.pauseQueryHistoryCapture",
        "title": "%mssql.pauseQueryHistoryCapture%",
        "category": "MS SQL",
        "icon": "$(debug-stop)"
      },
      {
        "command": "mssql.commandPaletteQueryHistory",
        "title": "%mssql.commandPaletteQueryHistory%",
        "category": "MS SQL"
      },
      {
        "command": "mssql.copyObjectName",
        "title": "%mssql.copyObjectName%",
        "category": "MS SQL"
      },
      {
        "command": "mssql.addAadAccount",
        "title": "%mssql.addAadAccount%",
        "category": "MS SQL"
      },
      {
        "command": "mssql.removeAadAccount",
        "title": "%mssql.removeAadAccount%",
        "category": "MS SQL"
      },
      {
        "command": "mssql.clearAzureAccountTokenCache",
        "title": "%mssql.clearAzureAccountTokenCache%",
        "category": "MS SQL"
      },
      {
        "command": "mssql.userFeedback",
        "title": "%mssql.userFeedback%",
        "category": "MS SQL"
      },
      {
        "command": "mssql.showExecutionPlanInResults",
        "title": "%mssql.showExecutionPlanInResults%",
        "category": "MS SQL",
        "icon": {
          "dark": "media/executionPlan_dark.svg",
          "light": "media/executionPlan_light.svg"
        }
      }
    ],
    "keybindings": [
      {
        "command": "mssql.runQuery",
        "key": "ctrl+shift+e",
        "mac": "cmd+shift+e",
        "when": "editorTextFocus && editorLangId == 'sql'"
      },
      {
        "command": "mssql.connect",
        "key": "ctrl+shift+c",
        "mac": "cmd+shift+c",
        "when": "editorTextFocus && editorLangId == 'sql'"
      },
      {
        "command": "mssql.disconnect",
        "key": "ctrl+shift+d",
        "mac": "cmd+shift+d",
        "when": "editorTextFocus && editorLangId == 'sql'"
      },
      {
        "command": "workbench.view.extension.objectExplorer",
        "key": "ctrl+alt+d",
        "mac": "cmd+alt+d"
      },
      {
        "command": "mssql.copyObjectName",
        "key": "ctrl+c",
        "mac": "cmd+c",
        "when": "sideBarFocus && activeViewlet == workbench.view.extension.objectExplorer"
      }
    ],
    "configuration": {
      "type": "object",
      "title": "%mssql.Configuration%",
      "properties": {
        "mssql.enableExperimentalFeatures": {
          "type": "boolean",
          "default": false,
          "description": "%mssql.enableExperimentalFeatures.description%",
          "scope": "application"
        },
        "mssql.enableRichExperiences": {
          "type": "boolean",
          "default": false,
          "description": "%mssql.enableRichExperiences.description%",
          "scope": "application"
        },
        "mssql.enableRichExperiencesDoNotShowPrompt": {
          "type": "boolean",
          "default": false,
          "description": "%mssql.enableRichExperiencesDoNotShowPrompt.description%",
          "scope": "application"
        },
        "azureResourceGroups.selectedSubscriptions": {
          "type": "array",
          "description": "%mssql.selectedSubscriptions%",
          "items": {
            "type": "string"
          },
          "$comment": "This setting must be registered in case the user does not have the Azure Resource Groups extension installed.  All extensions using this configuration must register this setting."
        },
        "mssql.azureActiveDirectory": {
          "type": "string",
          "default": "AuthCodeGrant",
          "description": "%mssql.chooseAuthMethod%",
          "enum": [
            "AuthCodeGrant",
            "DeviceCode"
          ],
          "enumDescriptions": [
            "%mssql.authCodeGrant.description%",
            "%mssql.deviceCode.description%"
          ],
          "scope": "application"
        },
        "mssql.logDebugInfo": {
          "type": "boolean",
          "default": false,
          "description": "%mssql.logDebugInfo%",
          "scope": "window"
        },
        "mssql.maxRecentConnections": {
          "type": "number",
          "default": 5,
          "description": "%mssql.maxRecentConnections%",
          "scope": "window"
        },
        "mssql.connections": {
          "type": "array",
          "description": "%mssql.connections%",
          "items": {
            "type": "object",
            "properties": {
              "server": {
                "type": "string",
                "default": "{{put-server-name-here}}",
                "description": "%mssql.connection.server%"
              },
              "database": {
                "type": "string",
                "default": "{{put-database-name-here}}",
                "description": "%mssql.connection.database%"
              },
              "user": {
                "type": "string",
                "default": "{{put-username-here}}",
                "description": "%mssql.connection.user%"
              },
              "password": {
                "type": "string",
                "default": "{{put-password-here}}",
                "description": "%mssql.connection.password%"
              },
              "authenticationType": {
                "type": "string",
                "default": "SqlLogin",
                "enum": [
                  "Integrated",
                  "SqlLogin",
                  "AzureMFA"
                ],
                "description": "%mssql.connection.authenticationType%"
              },
              "port": {
                "type": "number",
                "default": 1433,
                "description": "%mssql.connection.port%"
              },
              "encrypt": {
                "type": "string",
                "default": "Mandatory",
                "enum": [
                  "Mandatory",
                  "Strict",
                  "Optional"
                ],
                "description": "%mssql.connection.encrypt%"
              },
              "trustServerCertificate": {
                "type": "boolean",
                "default": false,
                "description": "%mssql.connection.trustServerCertificate%"
              },
              "hostNameInCertificate": {
                "type": "string",
                "default": "",
                "description": "%mssql.connection.hostNameInCertificate"
              },
              "persistSecurityInfo": {
                "type": "boolean",
                "default": false,
                "description": "%mssql.connection.persistSecurityInfo%"
              },
              "connectTimeout": {
                "type": "number",
                "default": 15,
                "description": "%mssql.connection.connectTimeout%"
              },
              "commandTimeout": {
                "type": "number",
                "default": 30,
                "description": "%mssql.connection.commandTimeout%"
              },
              "connectRetryCount": {
                "type": "number",
                "default": 1,
                "description": "%mssql.connection.connectRetryCount%"
              },
              "connectRetryInterval": {
                "type": "number",
                "default": 10,
                "description": "%mssql.connection.connectRetryInterval%"
              },
              "applicationName": {
                "type": "string",
                "default": "vscode-mssql",
                "description": "%mssql.connection.applicationName%"
              },
              "workstationId": {
                "type": "string",
                "default": "",
                "description": "%mssql.connection.workstationId%"
              },
              "applicationIntent": {
                "type": "string",
                "default": "ReadWrite",
                "enum": [
                  "ReadWrite",
                  "ReadOnly"
                ],
                "description": "%mssql.connection.applicationIntent%"
              },
              "currentLanguage": {
                "type": "string",
                "default": "",
                "description": "%mssql.connection.currentLanguage%"
              },
              "pooling": {
                "type": "boolean",
                "default": false,
                "description": "%mssql.connection.pooling%"
              },
              "maxPoolSize": {
                "type": "number",
                "default": 100,
                "description": "%mssql.connection.maxPoolSize%"
              },
              "minPoolSize": {
                "type": "number",
                "default": 0,
                "description": "%mssql.connection.minPoolSize%"
              },
              "loadBalanceTimeout": {
                "type": "number",
                "default": 0,
                "description": "%mssql.connection.loadBalanceTimeout%"
              },
              "replication": {
                "type": "boolean",
                "default": true,
                "description": "%mssql.connection.replication%"
              },
              "attachDbFilename": {
                "type": "string",
                "default": "",
                "description": "%mssql.connection.attachDbFilename%"
              },
              "failoverPartner": {
                "type": "string",
                "default": "",
                "description": "%mssql.connection.failoverPartner%"
              },
              "multiSubnetFailover": {
                "type": "boolean",
                "default": true,
                "description": "%mssql.connection.multiSubnetFailover%"
              },
              "multipleActiveResultSets": {
                "type": "boolean",
                "default": false,
                "description": "%mssql.connection.multipleActiveResultSets%"
              },
              "packetSize": {
                "type": "number",
                "default": 8192,
                "description": "%mssql.connection.packetSize%"
              },
              "typeSystemVersion": {
                "type": "string",
                "enum": [
                  "Latest"
                ],
                "description": "%mssql.connection.typeSystemVersion%"
              },
              "connectionString": {
                "type": "string",
                "default": "",
                "description": "%mssql.connection.connectionString%"
              },
              "profileName": {
                "type": "string",
                "description": "%mssql.connection.profileName%"
              },
              "savePassword": {
                "type": "boolean",
                "description": "%mssql.connection.savePassword%"
              },
              "emptyPasswordInput": {
                "type": "boolean",
                "description": "%mssql.connection.emptyPasswordInput%"
              }
            }
          },
          "scope": "resource"
        },
        "mssql.shortcuts": {
          "type": "object",
          "description": "%mssql.shortcuts%",
          "default": {
            "_comment": "Short cuts must follow the format (ctrl)+(shift)+(alt)+[key]",
            "event.toggleResultPane": "ctrl+alt+R",
            "event.focusResultsGrid": "ctrl+alt+G",
            "event.toggleMessagePane": "ctrl+alt+Y",
            "event.prevGrid": "ctrl+up",
            "event.nextGrid": "ctrl+down",
            "event.copySelection": "ctrl+C",
            "event.copyWithHeaders": "",
            "event.copyAllHeaders": "",
            "event.maximizeGrid": "",
            "event.selectAll": "ctrl+A",
            "event.saveAsJSON": "",
            "event.saveAsCSV": "",
            "event.saveAsExcel": "",
            "event.changeColumnWidth": "ctrl+alt+S"
          },
          "scope": "resource"
        },
        "mssql.messagesDefaultOpen": {
          "type": "boolean",
          "description": "%mssql.messagesDefaultOpen%",
          "default": true,
          "scope": "resource"
        },
        "mssql.resultsFontFamily": {
          "type": "string",
          "description": "%mssql.resultsFontFamily%",
          "default": "-apple-system,BlinkMacSystemFont,Segoe WPC,Segoe UI,HelveticaNeue-Light,Ubuntu,Droid Sans,sans-serif",
          "scope": "resource"
        },
        "mssql.resultsFontSize": {
          "type": "number",
          "description": "%mssql.resultsFontSize%",
          "default": 13,
          "scope": "resource"
        },
        "mssql.saveAsCsv.includeHeaders": {
          "type": "boolean",
          "description": "%mssql.saveAsCsv.includeHeaders%",
          "default": true,
          "scope": "resource"
        },
        "mssql.saveAsCsv.delimiter": {
          "type": "string",
          "description": "%mssql.saveAsCsv.delimiter%",
          "default": ",",
          "scope": "resource"
        },
        "mssql.saveAsCsv.lineSeparator": {
          "type": "string",
          "description": "%mssql.saveAsCsv.lineSeparator%",
          "default": null,
          "scope": "resource"
        },
        "mssql.saveAsCsv.textIdentifier": {
          "type": "string",
          "description": "%mssql.saveAsCsv.textIdentifier%",
          "default": "\"",
          "scope": "resource"
        },
        "mssql.saveAsCsv.encoding": {
          "type": "string",
          "description": "%mssql.saveAsCsv.encoding%",
          "default": "utf-8",
          "scope": "resource"
        },
        "mssql.copyIncludeHeaders": {
          "type": "boolean",
          "description": "%mssql.copyIncludeHeaders%",
          "default": false,
          "scope": "resource"
        },
        "mssql.copyRemoveNewLine": {
          "type": "boolean",
          "description": "%mssql.copyRemoveNewLine%",
          "default": true,
          "scope": "resource"
        },
        "mssql.showBatchTime": {
          "type": "boolean",
          "description": "%mssql.showBatchTime%",
          "default": false,
          "scope": "resource"
        },
        "mssql.splitPaneSelection": {
          "type": "string",
          "description": "%mssql.splitPaneSelection%",
          "default": "next",
          "enum": [
            "next",
            "current",
            "end"
          ],
          "scope": "resource"
        },
        "mssql.enableSqlAuthenticationProvider": {
          "type": "boolean",
          "description": "%mssql.enableSqlAuthenticationProvider%",
          "default": true
        },
        "mssql.enableConnectionPooling": {
          "type": "boolean",
          "description": "%mssql.enableConnectionPooling%",
          "default": true
        },
        "mssql.format.alignColumnDefinitionsInColumns": {
          "type": "boolean",
          "description": "%mssql.format.alignColumnDefinitionsInColumns%",
          "default": false,
          "scope": "window"
        },
        "mssql.format.datatypeCasing": {
          "type": "string",
          "description": "%mssql.format.datatypeCasing%",
          "default": "none",
          "enum": [
            "none",
            "uppercase",
            "lowercase"
          ],
          "scope": "window"
        },
        "mssql.format.keywordCasing": {
          "type": "string",
          "description": "%mssql.format.keywordCasing%",
          "default": "none",
          "enum": [
            "none",
            "uppercase",
            "lowercase"
          ],
          "scope": "window"
        },
        "mssql.format.placeCommasBeforeNextStatement": {
          "type": "boolean",
          "description": "%mssql.format.placeCommasBeforeNextStatement%",
          "default": false,
          "scope": "window"
        },
        "mssql.format.placeSelectStatementReferencesOnNewLine": {
          "type": "boolean",
          "description": "%mssql.format.placeSelectStatementReferencesOnNewLine%",
          "default": false,
          "scope": "window"
        },
        "mssql.applyLocalization": {
          "type": "boolean",
          "description": "%mssql.applyLocalization%",
          "default": false,
          "scope": "window"
        },
        "mssql.intelliSense.enableIntelliSense": {
          "type": "boolean",
          "default": true,
          "description": "%mssql.intelliSense.enableIntelliSense%",
          "scope": "window"
        },
        "mssql.intelliSense.enableErrorChecking": {
          "type": "boolean",
          "default": true,
          "description": "%mssql.intelliSense.enableErrorChecking%",
          "scope": "window"
        },
        "mssql.intelliSense.enableSuggestions": {
          "type": "boolean",
          "default": true,
          "description": "%mssql.intelliSense.enableSuggestions%",
          "scope": "window"
        },
        "mssql.intelliSense.enableQuickInfo": {
          "type": "boolean",
          "default": true,
          "description": "%mssql.intelliSense.enableQuickInfo%",
          "scope": "window"
        },
        "mssql.intelliSense.lowerCaseSuggestions": {
          "type": "boolean",
          "default": false,
          "description": "%mssql.intelliSense.lowerCaseSuggestions%",
          "scope": "window"
        },
        "mssql.persistQueryResultTabs": {
          "type": "boolean",
          "default": false,
          "description": "%mssql.persistQueryResultTabs%",
          "scope": "window"
        },
        "mssql.enableQueryHistoryCapture": {
          "type": "boolean",
          "default": true,
          "description": "%mssql.enableQueryHistoryCapture%",
          "scope": "window"
        },
        "mssql.enableQueryHistoryFeature": {
          "type": "boolean",
          "default": true,
          "description": "%mssql.enableQueryHistoryFeature%",
          "scope": "window"
        },
        "mssql.tracingLevel": {
          "type": "string",
          "description": "%mssql.tracingLevel%",
          "default": "Critical",
          "enum": [
            "All",
            "Off",
            "Critical",
            "Error",
            "Warning",
            "Information",
            "Verbose"
          ]
        },
        "mssql.piiLogging": {
          "type": "boolean",
          "default": false,
          "description": "%mssql.piiLogging%"
        },
        "mssql.logRetentionMinutes": {
          "type": "number",
          "default": 10080,
          "description": "%mssql.logRetentionMinutes%"
        },
        "mssql.logFilesRemovalLimit": {
          "type": "number",
          "default": 100,
          "description": "%mssql.logFilesRemovalLimit%"
        },
        "mssql.query.displayBitAsNumber": {
          "type": "boolean",
          "default": true,
          "description": "%mssql.query.displayBitAsNumber%",
          "scope": "window"
        },
        "mssql.query.maxCharsToStore": {
          "type": "number",
          "default": 65535,
          "description": "%mssql.query.maxCharsToStore%"
        },
        "mssql.query.maxXmlCharsToStore": {
          "type": "number",
          "default": 2097152,
          "description": "%mssql.query.maxXmlCharsToStore%"
        },
        "mssql.queryHistoryLimit": {
          "type": "number",
          "default": 20,
          "description": "%mssql.queryHistoryLimit%",
          "scope": "window"
        },
        "mssql.query.rowCount": {
          "type": "number",
          "default": 0,
          "description": "%mssql.query.setRowCount%"
        },
        "mssql.query.textSize": {
          "type": "number",
          "default": 2147483647,
          "description": "%mssql.query.textSize%"
        },
        "mssql.query.executionTimeout": {
          "type": "number",
          "default": 0,
          "description": "%mssql.query.executionTimeout%"
        },
        "mssql.query.noCount": {
          "type": "boolean",
          "default": false,
          "description": "%mssql.query.noCount%"
        },
        "mssql.query.noExec": {
          "type": "boolean",
          "default": false,
          "description": "%mssql.query.noExec%"
        },
        "mssql.query.parseOnly": {
          "type": "boolean",
          "default": false,
          "description": "%mssql.query.parseOnly%"
        },
        "mssql.query.arithAbort": {
          "type": "boolean",
          "default": true,
          "description": "%mssql.query.arithAbort%"
        },
        "mssql.query.statisticsTime": {
          "type": "boolean",
          "default": false,
          "description": "%mssql.query.statisticsTime%"
        },
        "mssql.query.statisticsIO": {
          "type": "boolean",
          "default": false,
          "description": "%mssql.query.statisticsIO%"
        },
        "mssql.query.xactAbortOn": {
          "type": "boolean",
          "default": false,
          "description": "%mssql.query.xactAbortOn%"
        },
        "mssql.query.transactionIsolationLevel": {
          "enum": [
            "READ COMMITTED",
            "READ UNCOMMITTED",
            "REPEATABLE READ",
            "SERIALIZABLE"
          ],
          "default": "READ COMMITTED",
          "description": "%mssql.query.transactionIsolationLevel%"
        },
        "mssql.query.deadlockPriority": {
          "enum": [
            "Normal",
            "Low"
          ],
          "default": "Normal",
          "description": "%mssql.query.deadlockPriority%"
        },
        "mssql.query.lockTimeout": {
          "type": "number",
          "default": -1,
          "description": "%mssql.query.lockTimeout%"
        },
        "mssql.query.queryGovernorCostLimit": {
          "type": "number",
          "default": -1,
          "description": "%mssql.query.queryGovernorCostLimit%"
        },
        "mssql.query.ansiDefaults": {
          "type": "boolean",
          "default": false,
          "description": "%mssql.query.ansiDefaults%"
        },
        "mssql.query.quotedIdentifier": {
          "type": "boolean",
          "default": true,
          "description": "%mssql.query.quotedIdentifier%"
        },
        "mssql.query.ansiNullDefaultOn": {
          "type": "boolean",
          "default": true,
          "description": "%mssql.query.ansiNullDefaultOn%"
        },
        "mssql.query.implicitTransactions": {
          "type": "boolean",
          "default": false,
          "description": "%mssql.query.implicitTransactions%"
        },
        "mssql.query.cursorCloseOnCommit": {
          "type": "boolean",
          "default": false,
          "description": "%mssql.query.cursorCloseOnCommit%"
        },
        "mssql.query.ansiPadding": {
          "type": "boolean",
          "default": true,
          "description": "%mssql.query.ansiPadding%"
        },
        "mssql.query.ansiWarnings": {
          "type": "boolean",
          "default": true,
          "description": "%mssql.query.ansiWarnings%"
        },
        "mssql.query.ansiNulls": {
          "type": "boolean",
          "default": true,
          "description": "%mssql.query.ansiNulls%"
        },
        "mssql.query.alwaysEncryptedParameterization": {
          "type": "boolean",
          "default": false,
          "description": "%mssql.query.alwaysEncryptedParameterization%"
        },
        "mssql.ignorePlatformWarning": {
          "type": "boolean",
          "description": "%mssql.ignorePlatformWarning%",
          "default": false
        },
        "mssql.objectExplorer.groupBySchema": {
          "type": "boolean",
          "description": "%mssql.objectExplorer.groupBySchema%",
          "default": false
        },
        "mssql.objectExplorer.expandTimeout": {
          "type": "number",
          "default": 45,
          "minimum": 1,
          "description": "%mssql.objectExplorer.expandTimeout%"
        }
      }
    }
  }
}<|MERGE_RESOLUTION|>--- conflicted
+++ resolved
@@ -83,11 +83,8 @@
     "@eslint/js": "^9.5.0",
     "@fluentui/react-components": "^9.54.13",
     "@fluentui/react-list-preview": "^0.3.6",
-<<<<<<< HEAD
     "@fluentui-contrib/react-data-grid-react-window": "^1.2.0",
-=======
     "@istanbuljs/nyc-config-typescript": "^1.0.2",
->>>>>>> 277e7153
     "@jgoz/esbuild-plugin-typecheck": "^4.0.0",
     "@monaco-editor/react": "^4.6.0",
     "@playwright/test": "^1.45.0",

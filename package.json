{
  "name": "mssql",
  "displayName": "SQL Server (mssql)",
  "version": "1.11.1",
  "description": "Develop Microsoft SQL Server, Azure SQL Database and SQL Data Warehouse everywhere",
  "publisher": "ms-mssql",
  "preview": false,
  "license": "SEE LICENSE IN LICENSE.txt",
  "aiKey": "AIF-5574968e-856d-40d2-af67-c89a14e76412",
  "icon": "images/sqlserver.png",
  "galleryBanner": {
    "color": "#2F2F2F",
    "theme": "dark"
  },
  "repository": {
    "type": "git",
    "url": "https://github.com/Microsoft/vscode-mssql.git"
  },
  "bugs": {
    "url": "https://github.com/Microsoft/vscode-mssql/issues"
  },
  "homepage": "https://github.com/Microsoft/vscode-mssql/blob/master/README.md",
  "engines": {
    "vscode": "^1.57.0"
  },
  "categories": [
    "Programming Languages",
    "Azure"
  ],
  "keywords": [
    "SQL",
    "MSSQL",
    "SQL Server",
    "Azure SQL Database",
    "Azure SQL Data Warehouse",
    "multi-root ready"
  ],
  "activationEvents": [
    "onView:objectExplorer",
    "onLanguage:sql",
    "onCommand:mssql.connect",
    "onCommand:mssql.runQuery",
    "onCommand:mssql.runCurrentStatement",
    "onCommand:mssql.disconnect",
    "onCommand:mssql.manageProfiles",
    "onCommand:mssql.chooseDatabase",
    "onCommand:mssql.cancelQuery",
    "onCommand:mssql.showGettingStarted",
    "onCommand:mssql.newQuery",
    "onCommand:mssql.rebuildIntelliSenseCache",
    "onCommand:mssql.addObjectExplorer",
    "onCommand:mssql.objectExplorerNewQuery",
    "onCommand:mssql.toggleSqlCmd",
    "onCommand:mssql.loadCompletionExtension",
    "onCommand:mssql.removeAadAccount"
  ],
  "main": "./out/src/extension",
  "extensionDependencies": [
    "vscode.sql"
  ],
  "extensionPack": [
    "ms-mssql.data-workspace-vscode",
    "ms-mssql.sql-database-projects-vscode"
  ],
  "devDependencies": {
    "@angular/common": "~2.1.2",
    "@angular/compiler": "~2.1.2",
    "@angular/core": "~2.1.2",
    "@angular/forms": "~2.1.2",
    "@angular/platform-browser": "~2.1.2",
    "@angular/platform-browser-dynamic": "~2.1.2",
    "@angular/router": "~3.1.2",
    "@angular/upgrade": "~2.1.2",
    "@types/ejs": "^3.1.0",
    "@types/jquery": "^3.3.31",
    "@types/jqueryui": "^1.12.7",
    "@types/keytar": "^4.4.2",
    "@types/mocha": "^5.2.7",
    "@types/tmp": "0.0.28",
    "@types/underscore": "1.8.3",
    "@types/vscode": "1.57.0",
    "angular-in-memory-web-api": "0.1.13",
    "angular2-slickgrid": "github:microsoft/angular2-slickgrid#1.2.2-patch1",
    "assert": "^1.4.1",
    "chai": "^3.5.0",
    "coveralls": "^3.0.2",
    "decache": "^4.1.0",
    "del": "^2.2.1",
    "gulp": "^4.0.2",
    "gulp-concat": "^2.6.0",
    "gulp-istanbul-report": "0.0.1",
    "gulp-json-editor": "^2.2.1",
    "gulp-rename": "^1.2.2",
    "gulp-shell": "^0.7.0",
    "gulp-sourcemaps": "^1.6.0",
    "gulp-tslint": "^8.1.4",
    "gulp-typescript": "^5.0.1",
    "gulp-uglify": "^2.0.0",
    "istanbul": "^0.4.5",
    "pm-mocha-jenkins-reporter": "^0.2.6",
    "remap-istanbul": "^0.6.4",
    "rxjs": "5.0.0-beta.12",
    "slickgrid": "github:kburtram/SlickGrid#2.3.23-2",
    "systemjs": "0.19.40",
    "systemjs-builder": "^0.15.32",
    "systemjs-plugin-json": "^0.2.0",
    "tslint": "^6.1.3",
    "tslint-microsoft-contrib": "^5.2.0",
    "typemoq": "^1.7.0",
    "typescript": "^3.5.3",
    "uglify-js": "mishoo/UglifyJS2#harmony-v2.8.22",
    "vsce": "^1.58.0",
    "vscode-nls-dev": "2.0.1",
    "vscode-test": "^1.0.0",
    "xmldom": "^0.6.0",
    "yargs": "https://registry.npmjs.org/yargs/-/yargs-3.32.0.tgz"
  },
  "dependencies": {
    "@types/node": "^14.14.16",
<<<<<<< HEAD
    "ads-adal-library": "file:./lib/ads-adal-library",
=======
    "@microsoft/ads-adal-library": "1.0.13",
>>>>>>> 4a37d72b
    "core-js": "^2.4.1",
    "decompress-zip": "^0.2.2",
    "ejs": "^3.1.6",
    "error-ex": "^1.3.0",
    "figures": "^1.4.0",
    "find-remove": "1.2.1",
    "fs-extra-promise": "^0.3.1",
    "getmac": "1.2.1",
    "http-proxy-agent": "^2.1.0",
    "https-proxy-agent": "^2.2.1",
    "jquery": "^3.4.1",
    "opener": "1.4.2",
    "plist": "^3.0.4",
    "pretty-data": "^0.40.0",
    "rangy": "^1.3.0",
    "reflect-metadata": "0.1.12",
    "semver": "https://registry.npmjs.org/semver/-/semver-5.0.3.tgz",
    "tar": "^6.1.9",
    "tmp": "^0.0.28",
    "underscore": "^1.8.3",
    "vscode-languageclient": "5.2.1",
    "vscode-nls": "^2.0.2",
    "zone.js": "^0.6.26"
  },
  "contributes": {
    "viewsContainers": {
      "activitybar": [
        {
          "id": "objectExplorer",
          "title": "SQL Server",
          "icon": "./images/server_page_inverse.svg"
        }
      ]
    },
    "views": {
      "objectExplorer": [
        {
          "id": "objectExplorer",
          "name": "%extension.connections%"
        },
        {
          "id": "queryHistory",
          "name": "%extension.queryHistory%",
          "when": "config.mssql.enableQueryHistoryFeature"
        }
      ]
    },
    "languages": [
      {
        "id": "sql",
        "extensions": [
          ".sql"
        ],
        "aliases": [
          "SQL"
        ],
        "configuration": "./syntaxes/sql.configuration.json"
      }
    ],
    "grammars": [
      {
        "language": "sql",
        "scopeName": "source.sql",
        "path": "./syntaxes/SQL.plist"
      }
    ],
    "snippets": [
      {
        "language": "sql",
        "path": "./snippets/mssql.json"
      }
    ],
    "menus": {
      "editor/title": [
        {
          "command": "mssql.runQuery",
          "when": "editorLangId == sql",
          "group": "navigation@1"
        },
        {
          "command": "mssql.cancelQuery",
          "when": "editorLangId == sql",
          "group": "navigation@2"
        }
      ],
      "editor/context": [
        {
          "command": "mssql.runQuery",
          "when": "editorLangId == sql"
        }
      ],
      "view/title": [
        {
          "command": "mssql.addObjectExplorer",
          "when": "view == objectExplorer",
          "title": "%mssql.addObjectExplorer%",
          "group": "navigation"
        },
        {
          "command": "mssql.startQueryHistoryCapture",
          "when": "view == queryHistory && config.mssql.enableQueryHistoryFeature && !config.mssql.enableQueryHistoryCapture",
          "title": "%mssql.startQueryHistoryCapture%",
          "group": "navigation"
        },
        {
          "command": "mssql.pauseQueryHistoryCapture",
          "when": "view == queryHistory && config.mssql.enableQueryHistoryFeature && config.mssql.enableQueryHistoryCapture",
          "title": "%mssql.pauseQueryHistoryCapture%",
          "group": "navigation"
        },
        {
          "command": "mssql.clearAllQueryHistory",
          "when": "view == queryHistory",
          "title": "%mssql.clearAllQueryHistory%",
          "group": "secondary"
        }
      ],
      "view/item/context": [
        {
          "command": "mssql.objectExplorerNewQuery",
          "when": "view == objectExplorer && viewItem =~ /^(disconnectedServer|Server|Database)$/",
          "group": "MS_SQL@1"
        },
        {
          "command": "mssql.removeObjectExplorerNode",
          "when": "view == objectExplorer && viewItem =~ /^(disconnectedServer|Server)$/",
          "group": "MS_SQL@4"
        },
        {
          "command": "mssql.refreshObjectExplorerNode",
          "when": "view == objectExplorer && viewItem != disconnectedServer",
          "group": "MS_SQL@10"
        },
        {
          "command": "mssql.disconnectObjectExplorerNode",
          "when": "view == objectExplorer && viewItem == Server",
          "group": "MS_SQL@3"
        },
        {
          "command": "mssql.scriptSelect",
          "when": "view == objectExplorer && viewItem =~ /^(Table|View)$/",
          "group": "MS_SQL@1"
        },
        {
          "command": "mssql.scriptCreate",
          "when": "view == objectExplorer && viewItem =~ /^(Table|View|AggregateFunction|PartitionFunction|ScalarValuedFunction|Schema|StoredProcedure|TableValuedFunction|User|UserDefinedTableType|Trigger|DatabaseTrigger|Index|Key|User|DatabaseRole|ApplicationRole)$/",
          "group": "MS_SQL@2"
        },
        {
          "command": "mssql.scriptDelete",
          "when": "view == objectExplorer && viewItem =~ /^(Table|View|AggregateFunction|PartitionFunction|ScalarValuedFunction|Schema|StoredProcedure|TableValuedFunction|User|UserDefinedTableType|Trigger|DatabaseTrigger|Index|Key|User|DatabaseRole|ApplicationRole)$/",
          "group": "MS_SQL@3"
        },
        {
          "command": "mssql.scriptExecute",
          "when": "view == objectExplorer && viewItem =~ /^(StoredProcedure)$/",
          "group": "MS_SQL@5"
        },
        {
          "command": "mssql.scriptAlter",
          "when": "view == objectExplorer && viewItem =~ /^(AggregateFunction|PartitionFunction|ScalarValuedFunction|StoredProcedure|TableValuedFunction|View)$/",
          "group": "MS_SQL@4"
        },
        {
          "command": "mssql.openQueryHistory",
          "when": "view == queryHistory && viewItem == queryHistoryNode",
          "group": "MS_SQL@1"
        },
        {
          "command": "mssql.runQueryHistory",
          "when": "view == queryHistory && viewItem == queryHistoryNode",
          "group": "MS_SQL@2"
        },
        {
          "command": "mssql.deleteQueryHistory",
          "when": "view == queryHistory && viewItem == queryHistoryNode",
          "group": "MS_SQL@3"
        }
      ],
      "commandPalette": [
        {
          "command": "mssql.objectExplorerNewQuery",
          "when": "view == objectExplorer && viewItem =~ /^(disconnectedServer|Server|Database)$/"
        },
        {
          "command": "mssql.removeObjectExplorerNode",
          "when": "view == objectExplorer && viewItem =~ /^(disconnectedServer|Server)$/"
        },
        {
          "command": "mssql.refreshObjectExplorerNode",
          "when": "view == objectExplorer && viewItem != disconnectedServer"
        },
        {
          "command": "mssql.scriptSelect",
          "when": "view == objectExplorer && viewItem =~ /^(Table|View)$/"
        },
        {
          "command": "mssql.scriptCreate",
          "when": "view == objectExplorer && viewItem =~ /^(Table|View|AggregateFunction|PartitionFunction|ScalarValuedFunction|Schema|StoredProcedure|TableValuedFunction|User|UserDefinedTableType)$/"
        },
        {
          "command": "mssql.scriptDelete",
          "when": "view == objectExplorer && viewItem =~ /^(Table|View|AggregateFunction|PartitionFunction|ScalarValuedFunction|Schema|StoredProcedure|TableValuedFunction|User|UserDefinedTableType)$/"
        },
        {
          "command": "mssql.scriptExecute",
          "when": "view == objectExplorer && viewItem =~ /^(StoredProcedure)$/"
        },
        {
          "command": "mssql.scriptAlter",
          "when": "view == objectExplorer && viewItem =~ /^(AggregateFunction|PartitionFunction|ScalarValuedFunction|StoredProcedure|TableValuedFunction|View)$/"
        },
        {
          "command": "mssql.disconnectObjectExplorerNode",
          "when": "view == objectExplorer && viewItem == Server"
        },
        {
          "command": "mssql.toggleSqlCmd",
          "when": "editorFocus && editorLangId == 'sql'"
        },
        {
          "command": "mssql.startQueryHistoryCapture",
          "when": "config.mssql.enableQueryHistoryFeature && !config.mssql.enableQueryHistoryCapture"
        },
        {
          "command": "mssql.pauseQueryHistoryCapture",
          "when": "config.mssql.enableQueryHistoryFeature && config.mssql.enableQueryHistoryCapture"
        },
        {
          "command": "mssql.copyObjectName",
          "when": "view == objectExplorer && viewItem != Folder"
        },
        {
          "command": "mssql.runQueryHistory",
          "when": "view == queryHistory && viewItem == queryHistoryNode"
        }
      ]
    },
    "commands": [
      {
        "command": "mssql.runQuery",
        "title": "%mssql.runQuery%",
        "category": "MS SQL",
        "icon": "$(debug-start)"
      },
      {
        "command": "mssql.runCurrentStatement",
        "title": "%mssql.runCurrentStatement%",
        "category": "MS SQL"
      },
      {
        "command": "mssql.cancelQuery",
        "title": "%mssql.cancelQuery%",
        "category": "MS SQL",
        "icon": "$(debug-stop)"
      },
      {
        "command": "mssql.connect",
        "title": "%mssql.connect%",
        "category": "MS SQL"
      },
      {
        "command": "mssql.disconnect",
        "title": "%mssql.disconnect%",
        "category": "MS SQL"
      },
      {
        "command": "mssql.manageProfiles",
        "title": "%mssql.manageProfiles%",
        "category": "MS SQL"
      },
      {
        "command": "mssql.chooseDatabase",
        "title": "%mssql.chooseDatabase%",
        "category": "MS SQL"
      },
      {
        "command": "mssql.chooseLanguageFlavor",
        "title": "%mssql.chooseLanguageFlavor%",
        "category": "MS SQL"
      },
      {
        "command": "mssql.showGettingStarted",
        "title": "%mssql.showGettingStarted%",
        "category": "MS SQL"
      },
      {
        "command": "mssql.newQuery",
        "title": "%mssql.newQuery%",
        "category": "MS SQL"
      },
      {
        "command": "mssql.rebuildIntelliSenseCache",
        "title": "%mssql.rebuildIntelliSenseCache%",
        "category": "MS SQL"
      },
      {
        "command": "mssql.toggleSqlCmd",
        "title": "%mssql.toggleSqlCmd%",
        "category": "MS SQL"
      },
      {
        "command": "mssql.addObjectExplorer",
        "title": "%mssql.addObjectExplorer%",
        "category": "MS SQL",
        "icon": "$(add)"
      },
      {
        "command": "mssql.objectExplorerNewQuery",
        "title": "%mssql.objectExplorerNewQuery%",
        "category": "MS SQL"
      },
      {
        "command": "mssql.removeObjectExplorerNode",
        "title": "%mssql.removeObjectExplorerNode%",
        "category": "MS SQL"
      },
      {
        "command": "mssql.refreshObjectExplorerNode",
        "title": "%mssql.refreshObjectExplorerNode%",
        "category": "MS SQL"
      },
      {
        "command": "mssql.disconnectObjectExplorerNode",
        "title": "%mssql.disconnect%",
        "category": "MS SQL"
      },
      {
        "command": "mssql.scriptSelect",
        "title": "%mssql.scriptSelect%",
        "category": "MS SQL"
      },
      {
        "command": "mssql.scriptCreate",
        "title": "%mssql.scriptCreate%",
        "category": "MS SQL"
      },
      {
        "command": "mssql.scriptDelete",
        "title": "%mssql.scriptDelete%",
        "category": "MS SQL"
      },
      {
        "command": "mssql.scriptExecute",
        "title": "%mssql.scriptExecute%",
        "category": "MS SQL"
      },
      {
        "command": "mssql.scriptAlter",
        "title": "%mssql.scriptAlter%",
        "category": "MS SQL"
      },
      {
        "command": "mssql.openQueryHistory",
        "title": "%mssql.openQueryHistory%",
        "category": "MS SQL"
      },
      {
        "command": "mssql.runQueryHistory",
        "title": "%mssql.runQueryHistory%",
        "category": "MS SQL"
      },
      {
        "command": "mssql.deleteQueryHistory",
        "title": "%mssql.deleteQueryHistory%",
        "category": "MS SQL"
      },
      {
        "command": "mssql.clearAllQueryHistory",
        "title": "%mssql.clearAllQueryHistory%",
        "category": "MS SQL"
      },
      {
        "command": "mssql.startQueryHistoryCapture",
        "title": "%mssql.startQueryHistoryCapture%",
        "category": "MS SQL",
        "icon": "$(debug-start)"
      },
      {
        "command": "mssql.pauseQueryHistoryCapture",
        "title": "%mssql.pauseQueryHistoryCapture%",
        "category": "MS SQL",
        "icon": "$(debug-stop)"
      },
      {
        "command": "mssql.commandPaletteQueryHistory",
        "title": "%mssql.commandPaletteQueryHistory%",
        "category": "MS SQL"
      },
      {
        "command": "mssql.copyObjectName",
        "title": "%mssql.copyObjectName%",
        "category": "MS SQL"
      },
      {
        "command": "mssql.removeAadAccount",
        "title": "%mssql.removeAadAccount%",
        "category": "MS SQL"
      }
    ],
    "keybindings": [
      {
        "command": "mssql.runQuery",
        "key": "ctrl+shift+e",
        "mac": "cmd+shift+e",
        "when": "editorTextFocus && editorLangId == 'sql'"
      },
      {
        "command": "mssql.connect",
        "key": "ctrl+shift+c",
        "mac": "cmd+shift+c",
        "when": "editorTextFocus && editorLangId == 'sql'"
      },
      {
        "command": "mssql.disconnect",
        "key": "ctrl+shift+d",
        "mac": "cmd+shift+d",
        "when": "editorTextFocus && editorLangId == 'sql'"
      },
      {
        "command": "workbench.view.extension.objectExplorer",
        "key": "ctrl+alt+d",
        "mac": "cmd+alt+d"
      },
      {
        "command": "mssql.copyObjectName",
        "key": "ctrl+c",
        "mac": "cmd+c",
        "when": "sideBarFocus && activeViewlet == workbench.view.extension.objectExplorer"
      }
    ],
    "configuration": {
      "type": "object",
      "title": "MSSQL configuration",
      "properties": {
        "mssql.azureActiveDirectory": {
          "type": "string",
          "default": "AuthCodeGrant",
          "description": "Chooses which Authentication method to use",
          "enum": [
            "AuthCodeGrant",
            "DeviceCode"
          ],
          "scope": "application"
        },
        "mssql.logDebugInfo": {
          "type": "boolean",
          "default": false,
          "description": "%mssql.logDebugInfo%",
          "scope": "window"
        },
        "mssql.maxRecentConnections": {
          "type": "number",
          "default": 5,
          "description": "%mssql.maxRecentConnections%",
          "scope": "window"
        },
        "mssql.connections": {
          "type": "array",
          "default": [
          ],
          "description": "%mssql.connections%",
          "items": {
            "type": "object",
            "properties": {
              "server": {
                "type": "string",
                "default": "{{put-server-name-here}}",
                "description": "%mssql.connection.server%"
              },
              "database": {
                "type": "string",
                "default": "{{put-database-name-here}}",
                "description": "%mssql.connection.database%"
              },
              "user": {
                "type": "string",
                "default": "{{put-username-here}}",
                "description": "%mssql.connection.user%"
              },
              "password": {
                "type": "string",
                "default": "{{put-password-here}}",
                "description": "%mssql.connection.password%"
              },
              "authenticationType": {
                "type": "string",
                "default": "SqlLogin",
                "enum": [
                  "Integrated",
                  "SqlLogin"
                ],
                "description": "%mssql.connection.authenticationType%"
              },
              "port": {
                "type": "number",
                "default": 1433,
                "description": "%mssql.connection.port%"
              },
              "encrypt": {
                "type": "boolean",
                "default": false,
                "description": "%mssql.connection.encrypt%"
              },
              "trustServerCertificate": {
                "type": "boolean",
                "default": false,
                "description": "%mssql.connection.trustServerCertificate%"
              },
              "persistSecurityInfo": {
                "type": "boolean",
                "default": false,
                "description": "%mssql.connection.persistSecurityInfo%"
              },
              "connectTimeout": {
                "type": "number",
                "default": 15,
                "description": "%mssql.connection.connectTimeout%"
              },
              "connectRetryCount": {
                "type": "number",
                "default": 1,
                "description": "%mssql.connection.connectRetryCount%"
              },
              "connectRetryInterval": {
                "type": "number",
                "default": 10,
                "description": "%mssql.connection.connectRetryInterval%"
              },
              "applicationName": {
                "type": "string",
                "default": "vscode-mssql",
                "description": "%mssql.connection.applicationName%"
              },
              "workstationId": {
                "type": "string",
                "default": "",
                "description": "%mssql.connection.workstationId%"
              },
              "applicationIntent": {
                "type": "string",
                "default": "ReadWrite",
                "enum": [
                  "ReadWrite",
                  "ReadOnly"
                ],
                "description": "%mssql.connection.applicationIntent%"
              },
              "currentLanguage": {
                "type": "string",
                "default": "",
                "description": "%mssql.connection.currentLanguage%"
              },
              "pooling": {
                "type": "boolean",
                "default": false,
                "description": "%mssql.connection.pooling%"
              },
              "maxPoolSize": {
                "type": "number",
                "default": 100,
                "description": "%mssql.connection.maxPoolSize%"
              },
              "minPoolSize": {
                "type": "number",
                "default": 0,
                "description": "%mssql.connection.minPoolSize%"
              },
              "loadBalanceTimeout": {
                "type": "number",
                "default": 0,
                "description": "%mssql.connection.loadBalanceTimeout%"
              },
              "replication": {
                "type": "boolean",
                "default": true,
                "description": "%mssql.connection.replication%"
              },
              "attachDbFilename": {
                "type": "string",
                "default": "",
                "description": "%mssql.connection.attachDbFilename%"
              },
              "failoverPartner": {
                "type": "string",
                "default": "",
                "description": "%mssql.connection.failoverPartner%"
              },
              "multiSubnetFailover": {
                "type": "boolean",
                "default": true,
                "description": "%mssql.connection.multiSubnetFailover%"
              },
              "multipleActiveResultSets": {
                "type": "boolean",
                "default": false,
                "description": "%mssql.connection.multipleActiveResultSets%"
              },
              "packetSize": {
                "type": "number",
                "default": 8192,
                "description": "%mssql.connection.packetSize%"
              },
              "typeSystemVersion": {
                "type": "string",
                "enum": [
                  "Latest"
                ],
                "description": "%mssql.connection.typeSystemVersion%"
              },
              "connectionString": {
                "type": "string",
                "default": "",
                "description": "%mssql.connection.connectionString%"
              },
              "profileName": {
                "type": "string",
                "description": "%mssql.connection.profileName%"
              },
              "savePassword": {
                "type": "boolean",
                "description": "%mssql.connection.savePassword%"
              },
              "emptyPasswordInput": {
                "type": "boolean",
                "description": "%mssql.connection.emptyPasswordInput%"
              }
            }
          },
          "scope": "resource"
        },
        "mssql.shortcuts": {
          "type": "object",
          "description": "%mssql.shortcuts%",
          "default": {
            "_comment": "Short cuts must follow the format (ctrl)+(shift)+(alt)+[key]",
            "event.toggleResultPane": "ctrl+alt+R",
            "event.focusResultsGrid": "ctrl+alt+G",
            "event.toggleMessagePane": "ctrl+alt+Y",
            "event.prevGrid": "ctrl+up",
            "event.nextGrid": "ctrl+down",
            "event.copySelection": "ctrl+C",
            "event.copyWithHeaders": "",
            "event.copyAllHeaders": "",
            "event.maximizeGrid": "",
            "event.selectAll": "ctrl+A",
            "event.saveAsJSON": "",
            "event.saveAsCSV": "",
            "event.saveAsExcel": ""
          },
          "scope": "resource"
        },
        "mssql.messagesDefaultOpen": {
          "type": "boolean",
          "description": "%mssql.messagesDefaultOpen%",
          "default": true,
          "scope": "resource"
        },
        "mssql.resultsFontFamily": {
          "type": "string",
          "description": "%mssql.resultsFontFamily%",
          "default": "-apple-system,BlinkMacSystemFont,Segoe WPC,Segoe UI,HelveticaNeue-Light,Ubuntu,Droid Sans,sans-serif",
          "scope": "resource"
        },
        "mssql.resultsFontSize": {
          "type": "number",
          "description": "%mssql.resultsFontSize%",
          "default": 13,
          "scope": "resource"
        },
        "mssql.saveAsCsv.includeHeaders": {
          "type": "boolean",
          "description": "%mssql.saveAsCsv.includeHeaders%",
          "default": true,
          "scope": "resource"
        },
        "mssql.saveAsCsv.delimiter": {
          "type": "string",
          "description": "%mssql.saveAsCsv.delimiter%",
          "default": ",",
          "scope": "resource"
        },
        "mssql.saveAsCsv.lineSeparator": {
          "type": "string",
          "description": "%mssql.saveAsCsv.lineSeparator%",
          "default": null,
          "scope": "resource"
        },
        "mssql.saveAsCsv.textIdentifier": {
          "type": "string",
          "description": "%mssql.saveAsCsv.textIdentifier%",
          "default": "\"",
          "scope": "resource"
        },
        "mssql.saveAsCsv.encoding": {
          "type": "string",
          "description": "%mssql.saveAsCsv.encoding%",
          "default": "utf-8",
          "scope": "resource"
        },
        "mssql.copyIncludeHeaders": {
          "type": "boolean",
          "description": "%mssql.copyIncludeHeaders%",
          "default": false,
          "scope": "resource"
        },
        "mssql.copyRemoveNewLine": {
          "type": "boolean",
          "description": "%mssql.copyRemoveNewLine%",
          "default": true,
          "scope": "resource"
        },
        "mssql.showBatchTime": {
          "type": "boolean",
          "description": "%mssql.showBatchTime%",
          "default": false,
          "scope": "resource"
        },
        "mssql.splitPaneSelection": {
          "type": "string",
          "description": "%mssql.splitPaneSelection%",
          "default": "next",
          "enum": [
            "next",
            "current",
            "end"
          ],
          "scope": "resource"
        },
        "mssql.format.alignColumnDefinitionsInColumns": {
          "type": "boolean",
          "description": "%mssql.format.alignColumnDefinitionsInColumns%",
          "default": false,
          "scope": "window"
        },
        "mssql.format.datatypeCasing": {
          "type": "string",
          "description": "%mssql.format.datatypeCasing%",
          "default": "none",
          "enum": [
            "none",
            "uppercase",
            "lowercase"
          ],
          "scope": "window"
        },
        "mssql.format.keywordCasing": {
          "type": "string",
          "description": "%mssql.format.keywordCasing%",
          "default": "none",
          "enum": [
            "none",
            "uppercase",
            "lowercase"
          ],
          "scope": "window"
        },
        "mssql.format.placeCommasBeforeNextStatement": {
          "type": "boolean",
          "description": "%mssql.format.placeCommasBeforeNextStatement%",
          "default": false,
          "scope": "window"
        },
        "mssql.format.placeSelectStatementReferencesOnNewLine": {
          "type": "boolean",
          "description": "%mssql.format.placeSelectStatementReferencesOnNewLine%",
          "default": false,
          "scope": "window"
        },
        "mssql.applyLocalization": {
          "type": "boolean",
          "description": "%mssql.applyLocalization%",
          "default": false,
          "scope": "window"
        },
        "mssql.query.displayBitAsNumber": {
          "type": "boolean",
          "default": true,
          "description": "%mssql.query.displayBitAsNumber%",
          "scope": "window"
        },
        "mssql.intelliSense.enableIntelliSense": {
          "type": "boolean",
          "default": true,
          "description": "%mssql.intelliSense.enableIntelliSense%",
          "scope": "window"
        },
        "mssql.intelliSense.enableErrorChecking": {
          "type": "boolean",
          "default": true,
          "description": "%mssql.intelliSense.enableErrorChecking%",
          "scope": "window"
        },
        "mssql.intelliSense.enableSuggestions": {
          "type": "boolean",
          "default": true,
          "description": "%mssql.intelliSense.enableSuggestions%",
          "scope": "window"
        },
        "mssql.intelliSense.enableQuickInfo": {
          "type": "boolean",
          "default": true,
          "description": "%mssql.intelliSense.enableQuickInfo%",
          "scope": "window"
        },
        "mssql.intelliSense.lowerCaseSuggestions": {
          "type": "boolean",
          "default": false,
          "description": "%mssql.intelliSense.lowerCaseSuggestions%",
          "scope": "window"
        },
        "mssql.persistQueryResultTabs": {
          "type": "boolean",
          "default": false,
          "description": "%mssql.persistQueryResultTabs%",
          "scope": "window"
        },
        "mssql.queryHistoryLimit": {
          "type": "number",
          "default": 20,
          "description": "%mssql.queryHistoryLimit%",
          "scope": "window"
        },
        "mssql.enableQueryHistoryCapture": {
          "type": "boolean",
          "default": true,
          "description": "%mssql.enableQueryHistoryCapture%",
          "scope": "window"
        },
        "mssql.enableQueryHistoryFeature": {
          "type": "boolean",
          "default": true,
          "description": "%mssql.enableQueryHistoryFeature%",
          "scope": "window"
        },
        "mssql.query.maxXmlCharsToStore": {
          "type": "number",
          "default": 2097152,
          "description": "%mssql.query.maxXmlCharsToStore%"
        },
        "mssql.tracingLevel": {
          "type": "string",
          "description": "%mssql.tracingLevel%",
          "default": "Critical",
          "enum": [
            "All",
            "Off",
            "Critical",
            "Error",
            "Warning",
            "Information",
            "Verbose"
          ]
        },
        "mssql.logRetentionMinutes": {
          "type": "number",
          "default": 10080,
          "description": "%mssql.logRetentionMinutes%"
        },
        "mssql.logFilesRemovalLimit": {
          "type": "number",
          "default": 100,
          "description": "%mssql.logFilesRemovalLimit%"
        },
        "mssql.query.rowCount": {
          "type": "number",
          "default": 0,
          "description": "%mssql.query.setRowCount%"
        },
        "mssql.query.textSize": {
          "type": "number",
          "default": 2147483647,
          "description": "%mssql.query.textSize%"
        },
        "mssql.query.executionTimeout": {
          "type": "number",
          "default": 0,
          "description": "%mssql.query.executionTimeout%"
        },
        "mssql.query.noCount": {
          "type": "boolean",
          "default": false,
          "description": "%mssql.query.noCount%"
        },
        "mssql.query.noExec": {
          "type": "boolean",
          "default": false,
          "description": "%mssql.query.noExec%"
        },
        "mssql.query.parseOnly": {
          "type": "boolean",
          "default": false,
          "description": "%mssql.query.parseOnly%"
        },
        "mssql.query.arithAbort": {
          "type": "boolean",
          "default": true,
          "description": "%mssql.query.arithAbort%"
        },
        "mssql.query.statisticsTime": {
          "type": "boolean",
          "default": false,
          "description": "%mssql.query.statisticsTime%"
        },
        "mssql.query.statisticsIO": {
          "type": "boolean",
          "default": false,
          "description": "%mssql.query.statisticsIO%"
        },
        "mssql.query.xactAbortOn": {
          "type": "boolean",
          "default": false,
          "description": "%mssql.query.xactAbortOn%"
        },
        "mssql.query.transactionIsolationLevel": {
          "enum": [
            "READ COMMITTED",
            "READ UNCOMMITTED",
            "REPEATABLE READ",
            "SERIALIZABLE"
          ],
          "default": "READ COMMITTED",
          "description": "%mssql.query.transactionIsolationLevel%"
        },
        "mssql.query.deadlockPriority": {
          "enum": [
            "Normal",
            "Low"
          ],
          "default": "Normal",
          "description": "%mssql.query.deadlockPriority%"
        },
        "mssql.query.lockTimeout": {
          "type": "number",
          "default": -1,
          "description": "%mssql.query.lockTimeout%"
        },
        "mssql.query.queryGovernorCostLimit": {
          "type": "number",
          "default": -1,
          "description": "%mssql.query.queryGovernorCostLimit%"
        },
        "mssql.query.ansiDefaults": {
          "type": "boolean",
          "default": false,
          "description": "%mssql.query.ansiDefaults%"
        },
        "mssql.query.quotedIdentifier": {
          "type": "boolean",
          "default": true,
          "description": "%mssql.query.quotedIdentifier%"
        },
        "mssql.query.ansiNullDefaultOn": {
          "type": "boolean",
          "default": true,
          "description": "%mssql.query.ansiNullDefaultOn%"
        },
        "mssql.query.implicitTransactions": {
          "type": "boolean",
          "default": false,
          "description": "%mssql.query.implicitTransactions%"
        },
        "mssql.query.cursorCloseOnCommit": {
          "type": "boolean",
          "default": false,
          "description": "%mssql.query.cursorCloseOnCommit%"
        },
        "mssql.query.ansiPadding": {
          "type": "boolean",
          "default": true,
          "description": "%mssql.query.ansiPadding%"
        },
        "mssql.query.ansiWarnings": {
          "type": "boolean",
          "default": true,
          "description": "%mssql.query.ansiWarnings%"
        },
        "mssql.query.ansiNulls": {
          "type": "boolean",
          "default": true,
          "description": "%mssql.query.ansiNulls%"
        },
        "mssql.query.alwaysEncryptedParameterization": {
          "type": "boolean",
          "default": false,
          "description": "%mssql.query.alwaysEncryptedParameterization%"
        },
        "mssql.ignorePlatformWarning": {
          "type": "boolean",
          "description": "%mssql.ignorePlatformWarning%",
          "default": false
        }
      }
    }
  }
}<|MERGE_RESOLUTION|>--- conflicted
+++ resolved
@@ -117,11 +117,7 @@
   },
   "dependencies": {
     "@types/node": "^14.14.16",
-<<<<<<< HEAD
-    "ads-adal-library": "file:./lib/ads-adal-library",
-=======
     "@microsoft/ads-adal-library": "1.0.13",
->>>>>>> 4a37d72b
     "core-js": "^2.4.1",
     "decompress-zip": "^0.2.2",
     "ejs": "^3.1.6",

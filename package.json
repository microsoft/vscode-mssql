--- conflicted
+++ resolved
@@ -1,247 +1,4 @@
 {
-<<<<<<< HEAD
-  "name": "mssql",
-  "displayName": "SQL Server (mssql)",
-  "version": "1.31.0",
-  "description": "Design and optimize schemas for SQL Server, Azure SQL, and SQL Database in Fabric using a modern, lightweight extension built for developers",
-  "publisher": "ms-mssql",
-  "preview": false,
-  "license": "SEE LICENSE IN LICENSE.txt",
-  "aiKey": "29a207bb14f84905966a8f22524cb730-25407f35-11b6-4d4e-8114-ab9e843cb52f-7380",
-  "icon": "images/extensionIcon.png",
-  "galleryBanner": {
-    "color": "#2F2F2F",
-    "theme": "dark"
-  },
-  "repository": {
-    "type": "git",
-    "url": "https://github.com/Microsoft/vscode-mssql.git"
-  },
-  "bugs": {
-    "url": "https://github.com/Microsoft/vscode-mssql/issues"
-  },
-  "homepage": "https://github.com/Microsoft/vscode-mssql/blob/master/README.md",
-  "engines": {
-    "vscode": "^1.83.1"
-  },
-  "categories": [
-    "Programming Languages",
-    "Azure"
-  ],
-  "keywords": [
-    "SQL",
-    "MSSQL",
-    "SQL Server",
-    "Azure SQL Database",
-    "Azure SQL Data Warehouse",
-    "multi-root ready"
-  ],
-  "activationEvents": [
-    "onUri",
-    "onCommand:mssql.loadCompletionExtension"
-  ],
-  "main": "./out/src/extension",
-  "l10n": "./localization/l10n",
-  "extensionDependencies": [
-    "vscode.sql"
-  ],
-  "extensionPack": [
-    "ms-mssql.data-workspace-vscode",
-    "ms-mssql.sql-database-projects-vscode",
-    "ms-mssql.sql-bindings-vscode"
-  ],
-  "scripts": {
-    "build": "gulp build",
-    "compile": "gulp ext:compile",
-    "watch": "gulp watch",
-    "lint": "eslint --quiet --cache",
-    "localization": "gulp ext:extract-localization-strings",
-    "smoketest": "gulp ext:smoke",
-    "test": "node ./out/test/unit/runTest.js",
-    "package": "vsce package",
-    "prepare": "husky",
-    "lint-staged": "lint-staged --quiet",
-    "precommit": "run-p lint-staged localization",
-    "clean-package": "git clean -xfd && yarn install && yarn build && yarn gulp package:online",
-    "testWithCoverage": "yarn test && yarn gulp cover"
-  },
-  "lint-staged": {
-    "*.ts": "eslint --quiet --cache",
-    "*.tsx": "eslint --quiet --cache",
-    "*.css": "prettier --check"
-  },
-  "devDependencies": {
-    "@angular/common": "~2.1.2",
-    "@angular/compiler": "~2.1.2",
-    "@angular/core": "~2.1.2",
-    "@angular/forms": "~2.1.2",
-    "@angular/platform-browser": "~2.1.2",
-    "@angular/platform-browser-dynamic": "~2.1.2",
-    "@angular/router": "~3.1.2",
-    "@angular/upgrade": "~2.1.2",
-    "@azure/core-paging": "^1.6.2",
-    "@dagrejs/dagre": "^1.1.4",
-    "@eslint/compat": "^1.1.0",
-    "@eslint/js": "^9.5.0",
-    "@fluentui-contrib/react-data-grid-react-window": "^1.2.0",
-    "@fluentui/react-components": "^9.55.1",
-    "@fluentui/react-list-preview": "^0.3.6",
-    "@istanbuljs/nyc-config-typescript": "^1.0.2",
-    "@jgoz/esbuild-plugin-typecheck": "^4.0.0",
-    "@monaco-editor/react": "^4.6.0",
-    "@playwright/test": "^1.45.0",
-    "@stylistic/eslint-plugin": "^2.8.0",
-    "@types/azdata": "^1.46.6",
-    "@types/ejs": "^3.1.0",
-    "@types/eslint__js": "^8.42.3",
-    "@types/jquery": "^3.3.31",
-    "@types/jqueryui": "^1.12.7",
-    "@types/keytar": "^4.4.2",
-    "@types/lockfile": "^1.0.2",
-    "@types/mocha": "^5.2.7",
-    "@types/node": "^20.14.8",
-    "@types/node-fetch": "^2.6.2",
-    "@types/react": "^18.3.3",
-    "@types/react-dom": "^18.3.0",
-    "@types/react-resizable": "^3.0.8",
-    "@types/sinon": "^10.0.12",
-    "@types/tmp": "0.0.28",
-    "@types/tunnel": "0.0.1",
-    "@types/underscore": "1.8.3",
-    "@types/vscode": "1.83.1",
-    "@types/vscode-webview": "^1.57.5",
-    "@typescript-eslint/eslint-plugin": "^8.7.0",
-    "@typescript-eslint/parser": "^8.7.0",
-    "@vscode/l10n": "^0.0.18",
-    "@vscode/l10n-dev": "^0.0.35",
-    "@vscode/test-cli": "^0.0.10",
-    "@vscode/test-electron": "^2.4.1",
-    "@vscode/vsce": "^3.1.1",
-    "@xmldom/xmldom": "0.8.4",
-    "@xyflow/react": "^12.4.4",
-    "angular-in-memory-web-api": "0.1.13",
-    "angular2-slickgrid": "github:microsoft/angular2-slickgrid#1.4.7",
-    "assert": "^1.4.1",
-    "azdataGraph": "github:Microsoft/azdataGraph#0.0.137",
-    "chai": "^3.5.0",
-    "cli-color": "^2.0.4",
-    "coveralls": "^3.0.2",
-    "decache": "^4.1.0",
-    "del": "^2.2.1",
-    "esbuild": "^0.25.0",
-    "esbuild-plugin-copy": "^2.1.1",
-    "eslint": "^9.11.1",
-    "eslint-config-prettier": "^9.1.0",
-    "eslint-plugin-deprecation": "^3.0.0",
-    "eslint-plugin-jsdoc": "^50.2.2",
-    "eslint-plugin-jsx-a11y": "^6.10.0",
-    "eslint-plugin-notice": "^1.0.0",
-    "eslint-plugin-prettier": "^5.2.1",
-    "eslint-plugin-react": "^7.35.2",
-    "eslint-plugin-react-hooks": "^4.6.2",
-    "gulp": "^4.0.2",
-    "gulp-concat": "^2.6.0",
-    "gulp-eslint-new": "^2.1.0",
-    "gulp-istanbul-report": "0.0.1",
-    "gulp-rename": "^1.2.2",
-    "gulp-run-command": "^0.0.10",
-    "gulp-shell": "^0.7.0",
-    "gulp-sourcemaps": "^1.6.0",
-    "gulp-typescript": "^5.0.1",
-    "gulp-uglify": "^2.0.0",
-    "html-to-image": "1.11.11",
-    "husky": "^9.0.11",
-    "istanbul": "^0.4.5",
-    "lint-staged": "^15.2.10",
-    "mocha-junit-reporter": "^2.2.1",
-    "npm-run-all": "^4.1.5",
-    "nyc": "^17.1.0",
-    "prettier": "^3.3.3",
-    "react": "^18.3.1",
-    "react-dom": "^18.3.1",
-    "react-markdown": "^9.0.1",
-    "react-resizable": "^3.0.5",
-    "react-router-dom": "^6.24.1",
-    "remap-istanbul": "0.9.6",
-    "rxjs": "5.0.0-beta.12",
-    "sinon": "^14.0.0",
-    "slickgrid": "github:Microsoft/SlickGrid.ADS#2.3.46",
-    "source-map-support": "^0.5.21",
-    "systemjs": "0.19.40",
-    "systemjs-builder": "^0.15.32",
-    "systemjs-plugin-json": "^0.2.0",
-    "ts-node": "^10.9.2",
-    "typemoq": "^1.7.0",
-    "typescript": "^5.6.2",
-    "typescript-eslint": "^8.7.0",
-    "uglify-js": "mishoo/UglifyJS2#harmony-v2.8.22",
-    "vscode-nls-dev": "2.0.1",
-    "xliff": "^6.2.1",
-    "yargs": "^17.7.2"
-  },
-  "dependencies": {
-    "@azure/arm-resources": "^5.0.0",
-    "@azure/arm-sql": "^9.0.0",
-    "@azure/arm-subscriptions": "^5.0.0",
-    "@azure/msal-common": "^14.14.0",
-    "@azure/msal-node": "^2.12.0",
-    "@microsoft/ads-extension-telemetry": "^3.0.2",
-    "@microsoft/vscode-azext-azureauth": "^4.1.1",
-    "axios": "^1.8.2",
-    "core-js": "^2.4.1",
-    "decompress-zip": "^0.2.2",
-    "dotenv": "^16.4.5",
-    "ejs": "^3.1.10",
-    "error-ex": "^1.3.0",
-    "figures": "^1.4.0",
-    "find-remove": "1.2.1",
-    "getmac": "1.2.1",
-    "jquery": "^3.4.1",
-    "lockfile": "1.0.4",
-    "node-fetch": "^2.6.2",
-    "opener": "1.4.2",
-    "plist": "^3.0.6",
-    "pretty-data": "^0.40.0",
-    "qs": "^6.9.1",
-    "rangy": "^1.3.0",
-    "reflect-metadata": "0.1.12",
-    "semver": "https://registry.npmjs.org/semver/-/semver-5.0.3.tgz",
-    "signal-exit": "^4.1.0",
-    "tar": "^7.4.3",
-    "tmp": "^0.0.28",
-    "tunnel": "0.0.6",
-    "underscore": "^1.8.3",
-    "uuid": "^11.0.5",
-    "vscode-languageclient": "5.2.1",
-    "vscode-nls": "^2.0.2",
-    "yallist": "^5.0.0",
-    "zone.js": "^0.6.26"
-  },
-  "resolutions": {
-    "gulp-typescript/source-map": "0.7.4"
-  },
-  "capabilities": {
-    "untrustedWorkspaces": {
-      "supported": true
-    }
-  },
-  "contributes": {
-    "viewsContainers": {
-      "activitybar": [
-        {
-          "id": "objectExplorer",
-          "title": "SQL Server",
-          "icon": "media/server_page_dark.svg"
-        }
-      ],
-      "panel": [
-        {
-          "id": "queryResult",
-          "title": "Query Results (Preview)",
-          "icon": "media/SignIn.svg"
-        }
-      ]
-=======
     "name": "mssql",
     "displayName": "SQL Server (mssql)",
     "version": "1.31.0",
@@ -254,7 +11,6 @@
     "galleryBanner": {
         "color": "#2F2F2F",
         "theme": "dark"
->>>>>>> 2285966c
     },
     "repository": {
         "type": "git",
@@ -288,775 +44,6 @@
     "extensionDependencies": [
         "vscode.sql"
     ],
-<<<<<<< HEAD
-    "menus": {
-      "editor/title": [
-        {
-          "command": "mssql.runQuery",
-          "when": "editorLangId == sql && !isInDiffEditor",
-          "group": "navigation@1"
-        },
-        {
-          "command": "mssql.cancelQuery",
-          "when": "editorLangId == sql && !isInDiffEditor && resourcePath in mssql.runningQueries",
-          "group": "navigation@2"
-        },
-        {
-          "command": "mssql.revealQueryResultPanel",
-          "when": "editorLangId == sql && !isInDiffEditor && config.mssql.enableRichExperiences && config.mssql.enableNewQueryResultFeature && view.queryResult.visible == false",
-          "group": "navigation@2"
-        },
-        {
-          "command": "mssql.connect",
-          "when": "editorLangId == sql && !isInDiffEditor && resource not in mssql.connections",
-          "group": "navigation@3"
-        },
-        {
-          "command": "mssql.disconnect",
-          "when": "editorLangId == sql && !isInDiffEditor && resource in mssql.connections",
-          "group": "navigation@3"
-        },
-        {
-          "command": "mssql.changeDatabase",
-          "when": "editorLangId == sql && !isInDiffEditor",
-          "group": "navigation@4"
-        },
-        {
-          "command": "mssql.showExecutionPlanInResults",
-          "when": "editorLangId == sql && !isInDiffEditor && config.mssql.enableRichExperiences && config.mssql.enableNewQueryResultFeature",
-          "group": "navigation@4"
-        },
-        {
-          "command": "mssql.enableActualPlan",
-          "when": "editorLangId == sql && !isInDiffEditor && config.mssql.enableRichExperiences && config.mssql.enableNewQueryResultFeature && !(resource in mssql.executionPlan.urisWithActualPlanEnabled)",
-          "group": "navigation@5"
-        },
-        {
-          "command": "mssql.disableActualPlan",
-          "when": "editorLangId == sql && !isInDiffEditor && config.mssql.enableRichExperiences && config.mssql.enableNewQueryResultFeature && resource in mssql.executionPlan.urisWithActualPlanEnabled",
-          "group": "navigation@5"
-        }
-      ],
-      "editor/context": [
-        {
-          "command": "mssql.runQuery",
-          "when": "editorLangId == sql"
-        }
-      ],
-      "view/title": [
-        {
-          "command": "mssql.addObjectExplorer",
-          "when": "view == objectExplorer && !config.mssql.enableRichExperiences",
-          "title": "%mssql.addObjectExplorer%",
-          "group": "navigation"
-        },
-        {
-          "command": "mssql.addObjectExplorerPreview",
-          "when": "view == objectExplorer && config.mssql.enableRichExperiences",
-          "title": "%mssql.addObjectExplorerPreview%",
-          "group": "navigation"
-        },
-        {
-          "command": "mssql.startQueryHistoryCapture",
-          "when": "view == queryHistory && config.mssql.enableQueryHistoryFeature && !config.mssql.enableQueryHistoryCapture",
-          "title": "%mssql.startQueryHistoryCapture%",
-          "group": "navigation"
-        },
-        {
-          "command": "mssql.pauseQueryHistoryCapture",
-          "when": "view == queryHistory && config.mssql.enableQueryHistoryFeature && config.mssql.enableQueryHistoryCapture",
-          "title": "%mssql.pauseQueryHistoryCapture%",
-          "group": "navigation"
-        },
-        {
-          "command": "mssql.clearAllQueryHistory",
-          "when": "view == queryHistory",
-          "title": "%mssql.clearAllQueryHistory%",
-          "group": "secondary"
-        },
-        {
-          "command": "mssql.objectExplorer.enableGroupBySchema",
-          "when": "view == objectExplorer && !config.mssql.objectExplorer.groupBySchema",
-          "title": "%mssql.objectExplorer.enableGroupBySchema%",
-          "group": "navigation"
-        },
-        {
-          "command": "mssql.objectExplorer.disableGroupBySchema",
-          "when": "view == objectExplorer && config.mssql.objectExplorer.groupBySchema",
-          "title": "%mssql.objectExplorer.disableGroupBySchema%",
-          "group": "navigation"
-        }
-      ],
-      "view/item/context": [
-        {
-          "command": "mssql.objectExplorerNewQuery",
-          "when": "view == objectExplorer && viewItem =~ /\\btype=(disconnectedServer|Server|Database)\\b/",
-          "group": "MS_SQL@1"
-        },
-        {
-          "command": "mssql.filterNode",
-          "when": "view == objectExplorer && config.mssql.enableRichExperiences && viewItem =~ /\\bfilterable=true\\b.*\\bhasFilters=false\\b/",
-          "group": "inline@1"
-        },
-        {
-          "command": "mssql.filterNodeWithExistingFilters",
-          "when": "view == objectExplorer && config.mssql.enableRichExperiences && viewItem =~ /\\bfilterable=true\\b.*\\bhasFilters=true\\b/",
-          "group": "inline@1"
-        },
-        {
-          "command": "mssql.clearFilters",
-          "when": "view == objectExplorer && config.mssql.enableRichExperiences && viewItem =~ /\\bfilterable=true\\b.*\\bhasFilters=true\\b/",
-          "group": "inline@2"
-        },
-        {
-          "command": "mssql.filterNode",
-          "when": "view == objectExplorer && config.mssql.enableRichExperiences && viewItem =~ /\\bfilterable=true\\b.*\\bhasFilters=false\\b/"
-        },
-        {
-          "command": "mssql.filterNodeWithExistingFilters",
-          "when": "view == objectExplorer && config.mssql.enableRichExperiences && viewItem =~ /\\bfilterable=true\\b.*\\bhasFilters=true\\b/"
-        },
-        {
-          "command": "mssql.clearFilters",
-          "when": "view == objectExplorer && config.mssql.enableRichExperiences && viewItem =~ /\\bfilterable=true\\b.*\\bhasFilters=true\\b/"
-        },
-        {
-          "command": "mssql.removeObjectExplorerNode",
-          "when": "view == objectExplorer && viewItem =~ /\\btype=(disconnectedServer|Server)\\b/",
-          "group": "MS_SQL@4"
-        },
-        {
-          "command": "mssql.editConnection",
-          "when": "view == objectExplorer && config.mssql.enableRichExperiences && viewItem =~ /\\btype=(disconnectedServer|Server)\\b/",
-          "group": "inline"
-        },
-        {
-          "command": "mssql.refreshObjectExplorerNode",
-          "when": "view == objectExplorer && viewItem =~ /\\btype=(?!disconnectedServer\\b)[^,]+/ ",
-          "group": "MS_SQL@10"
-        },
-        {
-          "command": "mssql.refreshObjectExplorerNode",
-          "when": "view == objectExplorer && viewItem =~ /\\btype=(?!disconnectedServer\\b)[^,]+/ ",
-          "group": "inline@9999"
-        },
-        {
-          "command": "mssql.disconnectObjectExplorerNode",
-          "when": "view == objectExplorer && viewItem =~ /\\btype=(Server)\\b/",
-          "group": "MS_SQL@3"
-        },
-        {
-          "command": "mssql.scriptSelect",
-          "when": "view == objectExplorer && viewItem =~  /\\btype=(Table|View)\\b/",
-          "group": "MS_SQL@1"
-        },
-        {
-          "command": "mssql.scriptCreate",
-          "when": "view == objectExplorer && viewItem =~ /\\btype=(Table|View|AggregateFunction|PartitionFunction|ScalarValuedFunction|Schema|StoredProcedure|TableValuedFunction|User|UserDefinedTableType|Trigger|DatabaseTrigger|Index|Key|User|DatabaseRole|ApplicationRole)\\b/",
-          "group": "MS_SQL@2"
-        },
-        {
-          "command": "mssql.scriptDelete",
-          "when": "view == objectExplorer && viewItem =~ /\\btype=(Table|View|AggregateFunction|PartitionFunction|ScalarValuedFunction|Schema|StoredProcedure|TableValuedFunction|User|UserDefinedTableType|Trigger|DatabaseTrigger|Index|Key|User|DatabaseRole|ApplicationRole)\\b/",
-          "group": "MS_SQL@3"
-        },
-        {
-          "command": "mssql.scriptExecute",
-          "when": "view == objectExplorer && viewItem =~ /\\btype=(StoredProcedure)\\b/",
-          "group": "MS_SQL@5"
-        },
-        {
-          "command": "mssql.scriptAlter",
-          "when": "view == objectExplorer && viewItem =~ /\\btype=(AggregateFunction|PartitionFunction|ScalarValuedFunction|StoredProcedure|TableValuedFunction|View)\\b/",
-          "group": "MS_SQL@4"
-        },
-        {
-          "command": "mssql.newTable",
-          "when": "view == objectExplorer && viewItem =~ /\\bsubType=(Tables)\\b/  && config.mssql.enableRichExperiences",
-          "group": "inline"
-        },
-        {
-          "command": "mssql.editTable",
-          "when": "view == objectExplorer && viewItem =~ /\\btype=(Table)\\b/ && config.mssql.enableRichExperiences",
-          "group": "inline"
-        },
-        {
-          "command": "mssql.copyObjectName",
-          "when": "view == objectExplorer && viewItem =~ /\\btype=(?!Folder\\b)[^,]+/"
-        },
-        {
-          "command": "mssql.designSchema",
-          "when": "view === objectExplorer && viewItem =~ /\\btype=(Database)\\b/ && config.mssql.enableSchemaDesigner",
-          "group": "MS_SQL@6"
-        },
-        {
-          "command": "mssql.openQueryHistory",
-          "when": "view == queryHistory && viewItem == queryHistoryNode",
-          "group": "MS_SQL@1"
-        },
-        {
-          "command": "mssql.runQueryHistory",
-          "when": "view == queryHistory && viewItem == queryHistoryNode",
-          "group": "MS_SQL@2"
-        },
-        {
-          "command": "mssql.deleteQueryHistory",
-          "when": "view == queryHistory && viewItem == queryHistoryNode",
-          "group": "MS_SQL@3"
-        }
-      ],
-      "commandPalette": [
-        {
-          "command": "mssql.objectExplorerNewQuery",
-          "when": "view == objectExplorer && viewItem =~ /\\btype=(disconnectedServer|Server|Database)\\b/"
-        },
-        {
-          "command": "mssql.schemaCompare",
-          "when": "config.mssql.enableRichExperiences"
-        },
-        {
-          "command": "mssql.removeObjectExplorerNode",
-          "when": "view == objectExplorer && viewItem =~ /\\btype=(disconnectedServer|Server)\\b/"
-        },
-        {
-          "command": "mssql.refreshObjectExplorerNode",
-          "when": "view == objectExplorer && viewItem =~ /\\btype=(?!disconnectedServer\\b)[^,]+/"
-        },
-        {
-          "command": "mssql.scriptSelect",
-          "when": "view == objectExplorer && viewItem =~  /\\btype=(Table|View)\\b/"
-        },
-        {
-          "command": "mssql.scriptCreate",
-          "when": "view == objectExplorer && viewItem =~ /\\btype=(Table|View|AggregateFunction|PartitionFunction|ScalarValuedFunction|Schema|StoredProcedure|TableValuedFunction|User|UserDefinedTableType|Trigger|DatabaseTrigger|Index|Key|User|DatabaseRole|ApplicationRole)\\b/"
-        },
-        {
-          "command": "mssql.scriptDelete",
-          "when": "view == objectExplorer && viewItem =~ /\\btype=(Table|View|AggregateFunction|PartitionFunction|ScalarValuedFunction|Schema|StoredProcedure|TableValuedFunction|User|UserDefinedTableType|Trigger|DatabaseTrigger|Index|Key|User|DatabaseRole|ApplicationRole)\\b/"
-        },
-        {
-          "command": "mssql.scriptExecute",
-          "when": "view == objectExplorer && viewItem =~ /\\btype=(StoredProcedure)\\b/"
-        },
-        {
-          "command": "mssql.scriptAlter",
-          "when": "view == objectExplorer && viewItem =~ /\\btype=(AggregateFunction|PartitionFunction|ScalarValuedFunction|StoredProcedure|TableValuedFunction|View)\\b/"
-        },
-        {
-          "command": "mssql.disconnectObjectExplorerNode",
-          "when": "view == objectExplorer && viewItem =~ /\\btype=(Server)\\b/"
-        },
-        {
-          "command": "mssql.toggleSqlCmd",
-          "when": "editorFocus && editorLangId == 'sql'"
-        },
-        {
-          "command": "mssql.startQueryHistoryCapture",
-          "when": "config.mssql.enableQueryHistoryFeature && !config.mssql.enableQueryHistoryCapture"
-        },
-        {
-          "command": "mssql.pauseQueryHistoryCapture",
-          "when": "config.mssql.enableQueryHistoryFeature && config.mssql.enableQueryHistoryCapture"
-        },
-        {
-          "command": "mssql.copyObjectName",
-          "when": "view == objectExplorer && viewItem =~ /\\btype=(?!Folder\\b)[^,]+/"
-        },
-        {
-          "command": "mssql.runQueryHistory",
-          "when": "view == queryHistory && viewItem == queryHistoryNode"
-        },
-        {
-          "command": "mssql.newTable",
-          "when": "view == objectExplorer && viewItem =~ /\\bsubType=(Tables)\\b/  && config.mssql.enableRichExperiences"
-        },
-        {
-          "command": "mssql.editTable",
-          "when": "view == objectExplorer && viewItem =~ /\\btype=(Table)\\b/ && config.mssql.enableRichExperiences"
-        },
-        {
-          "command": "mssql.addObjectExplorer",
-          "when": "!config.mssql.enableRichExperiences"
-        },
-        {
-          "command": "mssql.addObjectExplorerPreview",
-          "when": "config.mssql.enableRichExperiences"
-        },
-        {
-          "command": "mssql.editConnection",
-          "when": "config.mssql.enableRichExperiences"
-        }
-      ],
-      "webview/context": [
-        {
-          "command": "mssql.copyAll",
-          "when": "webviewSection == 'queryResultMessagesPane'"
-        }
-      ]
-    },
-    "commands": [
-      {
-        "command": "mssql.runQuery",
-        "title": "%mssql.runQuery%",
-        "category": "MS SQL",
-        "icon": "$(debug-start)"
-      },
-      {
-        "command": "mssql.runCurrentStatement",
-        "title": "%mssql.runCurrentStatement%",
-        "category": "MS SQL"
-      },
-      {
-        "command": "mssql.cancelQuery",
-        "title": "%mssql.cancelQuery%",
-        "category": "MS SQL",
-        "icon": "$(debug-stop)"
-      },
-      {
-        "command": "mssql.copyAll",
-        "title": "%mssql.copyAll%",
-        "category": "MS SQL"
-      },
-      {
-        "command": "mssql.revealQueryResultPanel",
-        "title": "%mssql.revealQueryResultPanel%",
-        "category": "MS SQL",
-        "icon": "media/revealQueryResult.svg"
-      },
-      {
-        "command": "mssql.connect",
-        "title": "%mssql.connect%",
-        "category": "MS SQL",
-        "icon": {
-          "dark": "media/connect_dark.svg",
-          "light": "media/connect_light.svg"
-        }
-      },
-      {
-        "command": "mssql.disconnect",
-        "title": "%mssql.disconnect%",
-        "category": "MS SQL",
-        "icon": "$(debug-disconnect)"
-      },
-      {
-        "command": "mssql.filterNode",
-        "title": "%mssql.filterNode%",
-        "icon": "$(filter)"
-      },
-      {
-        "command": "mssql.clearFilters",
-        "title": "%mssql.clearFilters%",
-        "icon": {
-          "dark": "media/removeFilter_dark.svg",
-          "light": "media/removeFilter_light.svg"
-        }
-      },
-      {
-        "command": "mssql.filterNodeWithExistingFilters",
-        "title": "%mssql.filterNode%",
-        "icon": "$(filter-filled)"
-      },
-      {
-        "command": "mssql.changeDatabase",
-        "title": "%mssql.changeDatabase%",
-        "category": "MS SQL",
-        "icon": {
-          "dark": "media/changeConnection_dark.svg",
-          "light": "media/changeConnection_light.svg"
-        }
-      },
-      {
-        "command": "mssql.manageProfiles",
-        "title": "%mssql.manageProfiles%",
-        "category": "MS SQL"
-      },
-      {
-        "command": "mssql.clearPooledConnections",
-        "title": "%mssql.clearPooledConnections%",
-        "category": "MS SQL"
-      },
-      {
-        "command": "mssql.chooseDatabase",
-        "title": "%mssql.chooseDatabase%",
-        "category": "MS SQL"
-      },
-      {
-        "command": "mssql.chooseLanguageFlavor",
-        "title": "%mssql.chooseLanguageFlavor%",
-        "category": "MS SQL"
-      },
-      {
-        "command": "mssql.showGettingStarted",
-        "title": "%mssql.showGettingStarted%",
-        "category": "MS SQL"
-      },
-      {
-        "command": "mssql.newQuery",
-        "title": "%mssql.newQuery%",
-        "category": "MS SQL"
-      },
-      {
-        "command": "mssql.schemaCompare",
-        "title": "%mssql.schemaCompare%",
-        "category": "MS SQL"
-      },
-      {
-        "command": "mssql.rebuildIntelliSenseCache",
-        "title": "%mssql.rebuildIntelliSenseCache%",
-        "category": "MS SQL"
-      },
-      {
-        "command": "mssql.toggleSqlCmd",
-        "title": "%mssql.toggleSqlCmd%",
-        "category": "MS SQL"
-      },
-      {
-        "command": "mssql.addObjectExplorer",
-        "title": "%mssql.addObjectExplorer%",
-        "category": "MS SQL",
-        "icon": "$(add)"
-      },
-      {
-        "command": "mssql.addObjectExplorerPreview",
-        "title": "%mssql.addObjectExplorerPreview%",
-        "category": "MS SQL",
-        "icon": "$(add)"
-      },
-      {
-        "command": "mssql.objectExplorer.enableGroupBySchema",
-        "title": "%mssql.objectExplorer.enableGroupBySchema%",
-        "category": "MS SQL",
-        "icon": {
-          "dark": "media/groupBySchemaEnabled_dark.svg",
-          "light": "media/groupBySchemaEnabled_light.svg"
-        }
-      },
-      {
-        "command": "mssql.objectExplorer.disableGroupBySchema",
-        "title": "%mssql.objectExplorer.disableGroupBySchema%",
-        "category": "MS SQL",
-        "icon": {
-          "dark": "media/groupBySchemaDisabled_dark.svg",
-          "light": "media/groupBySchemaDisabled_light.svg"
-        }
-      },
-      {
-        "command": "mssql.objectExplorerNewQuery",
-        "title": "%mssql.objectExplorerNewQuery%",
-        "category": "MS SQL"
-      },
-      {
-        "command": "mssql.removeObjectExplorerNode",
-        "title": "%mssql.removeObjectExplorerNode%",
-        "category": "MS SQL"
-      },
-      {
-        "command": "mssql.editConnection",
-        "title": "%mssql.editConnection%",
-        "category": "MS SQL",
-        "icon": "$(edit)"
-      },
-      {
-        "command": "mssql.refreshObjectExplorerNode",
-        "title": "%mssql.refreshObjectExplorerNode%",
-        "category": "MS SQL",
-        "icon": "$(refresh)"
-      },
-      {
-        "command": "mssql.disconnectObjectExplorerNode",
-        "title": "%mssql.disconnect%",
-        "category": "MS SQL"
-      },
-      {
-        "command": "mssql.scriptSelect",
-        "title": "%mssql.scriptSelect%",
-        "category": "MS SQL"
-      },
-      {
-        "command": "mssql.scriptCreate",
-        "title": "%mssql.scriptCreate%",
-        "category": "MS SQL"
-      },
-      {
-        "command": "mssql.scriptDelete",
-        "title": "%mssql.scriptDelete%",
-        "category": "MS SQL"
-      },
-      {
-        "command": "mssql.scriptExecute",
-        "title": "%mssql.scriptExecute%",
-        "category": "MS SQL"
-      },
-      {
-        "command": "mssql.newTable",
-        "title": "%mssql.newTable%",
-        "category": "MS SQL",
-        "icon": {
-          "dark": "media/newTable_dark.svg",
-          "light": "media/newTable_light.svg"
-        }
-      },
-      {
-        "command": "mssql.designSchema",
-        "title": "%mssql.designSchema%",
-        "category": "MS SQL",
-        "icon": {
-          "dark": "media/designSchema_dark.svg",
-          "light": "media/designSchema_light.svg"
-        }
-      },
-      {
-        "command": "mssql.editTable",
-        "title": "%mssql.editTable%",
-        "category": "MS SQL",
-        "icon": {
-          "dark": "media/editTable_dark.svg",
-          "light": "media/editTable_light.svg"
-        }
-      },
-      {
-        "command": "mssql.scriptAlter",
-        "title": "%mssql.scriptAlter%",
-        "category": "MS SQL"
-      },
-      {
-        "command": "mssql.openQueryHistory",
-        "title": "%mssql.openQueryHistory%",
-        "category": "MS SQL"
-      },
-      {
-        "command": "mssql.runQueryHistory",
-        "title": "%mssql.runQueryHistory%",
-        "category": "MS SQL"
-      },
-      {
-        "command": "mssql.deleteQueryHistory",
-        "title": "%mssql.deleteQueryHistory%",
-        "category": "MS SQL"
-      },
-      {
-        "command": "mssql.clearAllQueryHistory",
-        "title": "%mssql.clearAllQueryHistory%",
-        "category": "MS SQL"
-      },
-      {
-        "command": "mssql.startQueryHistoryCapture",
-        "title": "%mssql.startQueryHistoryCapture%",
-        "category": "MS SQL",
-        "icon": "$(debug-start)"
-      },
-      {
-        "command": "mssql.pauseQueryHistoryCapture",
-        "title": "%mssql.pauseQueryHistoryCapture%",
-        "category": "MS SQL",
-        "icon": "$(debug-stop)"
-      },
-      {
-        "command": "mssql.commandPaletteQueryHistory",
-        "title": "%mssql.commandPaletteQueryHistory%",
-        "category": "MS SQL"
-      },
-      {
-        "command": "mssql.copyObjectName",
-        "title": "%mssql.copyObjectName%",
-        "category": "MS SQL"
-      },
-      {
-        "command": "mssql.addAadAccount",
-        "title": "%mssql.addAadAccount%",
-        "category": "MS SQL"
-      },
-      {
-        "command": "mssql.removeAadAccount",
-        "title": "%mssql.removeAadAccount%",
-        "category": "MS SQL"
-      },
-      {
-        "command": "mssql.clearAzureAccountTokenCache",
-        "title": "%mssql.clearAzureAccountTokenCache%",
-        "category": "MS SQL"
-      },
-      {
-        "command": "mssql.userFeedback",
-        "title": "%mssql.userFeedback%",
-        "category": "MS SQL"
-      },
-      {
-        "command": "mssql.showExecutionPlanInResults",
-        "title": "%mssql.showExecutionPlanInResults%",
-        "category": "MS SQL",
-        "icon": {
-          "dark": "media/executionPlan_dark.svg",
-          "light": "media/executionPlan_light.svg"
-        }
-      },
-      {
-        "command": "mssql.enableActualPlan",
-        "title": "%mssql.enableActualPlan%",
-        "category": "MS SQL",
-        "icon": {
-          "dark": "media/enableActualExecutionPlan_dark.svg",
-          "light": "media/enableActualExecutionPlan_light.svg"
-        }
-      },
-      {
-        "command": "mssql.disableActualPlan",
-        "title": "%mssql.disableActualPlan%",
-        "category": "MS SQL",
-        "icon": {
-          "dark": "media/disableActualExecutionPlan_dark.svg",
-          "light": "media/disableActualExecutionPlan_light.svg"
-        }
-      },
-      {
-        "command": "mssql.enableRichExperiences",
-        "title": "%mssql.enableRichExperiences%",
-        "category": "MS SQL"
-      }
-    ],
-    "keybindings": [
-      {
-        "command": "mssql.runQuery",
-        "key": "ctrl+shift+e",
-        "mac": "cmd+shift+e",
-        "when": "editorTextFocus && editorLangId == 'sql'"
-      },
-      {
-        "command": "mssql.connect",
-        "key": "ctrl+shift+c",
-        "mac": "cmd+shift+c",
-        "when": "editorTextFocus && editorLangId == 'sql'"
-      },
-      {
-        "command": "mssql.disconnect",
-        "key": "ctrl+shift+d",
-        "mac": "cmd+shift+d",
-        "when": "editorTextFocus && editorLangId == 'sql'"
-      },
-      {
-        "command": "workbench.view.extension.objectExplorer",
-        "key": "ctrl+alt+d",
-        "mac": "cmd+alt+d"
-      },
-      {
-        "command": "mssql.copyObjectName",
-        "key": "ctrl+c",
-        "mac": "cmd+c",
-        "when": "sideBarFocus && activeViewlet == workbench.view.extension.objectExplorer"
-      }
-    ],
-    "configuration": {
-      "type": "object",
-      "title": "%mssql.Configuration%",
-      "properties": {
-        "mssql.enableExperimentalFeatures": {
-          "type": "boolean",
-          "default": false,
-          "description": "%mssql.enableExperimentalFeatures.description%",
-          "scope": "application"
-        },
-        "mssql.enableRichExperiences": {
-          "type": "boolean",
-          "default": true,
-          "description": "%mssql.enableRichExperiences.description%",
-          "scope": "application"
-        },
-        "mssql.enableRichExperiencesDoNotShowPrompt": {
-          "type": "boolean",
-          "default": false,
-          "description": "%mssql.enableRichExperiencesDoNotShowPrompt.description%",
-          "scope": "application"
-        },
-        "mssql.openQueryResultsInTabByDefault": {
-          "type": "boolean",
-          "default": false,
-          "description": "%mssql.openQueryResultsInTabByDefault.description%",
-          "scope": "application"
-        },
-        "mssql.openQueryResultsInTabByDefaultDoNotShowPrompt": {
-          "type": "boolean",
-          "default": false,
-          "description": "%mssql.openQueryResultsInTabByDefaultDoNotShowPrompt.description%",
-          "scope": "application"
-        },
-        "mssql.enableNewQueryResultFeature": {
-          "type": "boolean",
-          "default": true,
-          "description": "%mssql.enableNewQueryResultFeature.description%",
-          "scope": "application"
-        },
-        "azureResourceGroups.selectedSubscriptions": {
-          "type": "array",
-          "description": "%mssql.selectedSubscriptions%",
-          "items": {
-            "type": "string"
-          },
-          "$comment": "This setting must be registered in case the user does not have the Azure Resource Groups extension installed.  All extensions using this configuration must register this setting."
-        },
-        "mssql.azureActiveDirectory": {
-          "type": "string",
-          "default": "AuthCodeGrant",
-          "description": "%mssql.chooseAuthMethod%",
-          "enum": [
-            "AuthCodeGrant",
-            "DeviceCode"
-          ],
-          "enumDescriptions": [
-            "%mssql.authCodeGrant.description%",
-            "%mssql.deviceCode.description%"
-          ],
-          "scope": "application"
-        },
-        "mssql.logDebugInfo": {
-          "type": "boolean",
-          "default": false,
-          "description": "%mssql.logDebugInfo%",
-          "scope": "window"
-        },
-        "mssql.maxRecentConnections": {
-          "type": "number",
-          "default": 5,
-          "description": "%mssql.maxRecentConnections%",
-          "scope": "window"
-        },
-        "mssql.connectionGroups": {
-          "type": "array",
-          "description": "%mssql.connectionGroups%",
-          "items": {
-            "type": "object",
-            "properties": {
-              "name": {
-                "type": "string",
-                "description": "%mssql.connectionGroup.name%"
-              },
-              "id": {
-                "type": "string",
-                "description": "%mssql.connectionGroup.id%"
-              },
-              "color": {
-                "type": [
-                  "string",
-                  null
-                ],
-                "description": "%mssql.connectionGroup.color%"
-              },
-              "description": {
-                "type": [
-                  "string",
-                  null
-                ],
-                "description": "%mssql.connectionGroup.description%"
-              },
-              "parentId": {
-                "type": [
-                  "string",
-                  null
-                ],
-                "description": "%mssql.connectionGroup.parentId%"
-              }
-            }
-          }
-=======
     "extensionPack": [
         "ms-mssql.data-workspace-vscode",
         "ms-mssql.sql-database-projects-vscode",
@@ -1093,6 +80,7 @@
         "@angular/router": "~3.1.2",
         "@angular/upgrade": "~2.1.2",
         "@azure/core-paging": "^1.6.2",
+        "@dagrejs/dagre": "^1.1.4",
         "@eslint/compat": "^1.1.0",
         "@eslint/js": "^9.5.0",
         "@fluentui/react-components": "^9.55.1",
@@ -1131,10 +119,11 @@
         "@vscode/test-electron": "^2.4.1",
         "@vscode/vsce": "^3.1.1",
         "@xmldom/xmldom": "0.8.4",
+        "@xyflow/react": "^12.4.4",
         "angular-in-memory-web-api": "0.1.13",
         "angular2-slickgrid": "github:microsoft/angular2-slickgrid#1.4.7",
         "assert": "^1.4.1",
-        "azdataGraph": "github:Microsoft/azdataGraph#0.0.77",
+        "azdataGraph": "github:Microsoft/azdataGraph#0.0.137",
         "chai": "^3.5.0",
         "cli-color": "^2.0.4",
         "coveralls": "^3.0.2",
@@ -1161,6 +150,7 @@
         "gulp-sourcemaps": "^1.6.0",
         "gulp-typescript": "^5.0.1",
         "gulp-uglify": "^2.0.0",
+        "html-to-image": "1.11.11",
         "husky": "^9.0.11",
         "istanbul": "^0.4.5",
         "lint-staged": "^15.2.10",
@@ -1225,6 +215,7 @@
         "tmp": "^0.0.28",
         "tunnel": "0.0.6",
         "underscore": "^1.8.3",
+        "uuid": "^11.0.5",
         "vscode-languageclient": "5.2.1",
         "vscode-nls": "^2.0.2",
         "yallist": "^5.0.0",
@@ -1275,7 +266,6 @@
                     "when": "config.mssql.enableQueryHistoryFeature"
                 }
             ]
->>>>>>> 2285966c
         },
         "customEditors": [
             {
@@ -1310,414 +300,6 @@
                     "SQL Server Execution Plan"
                 ]
             }
-<<<<<<< HEAD
-          },
-          "scope": "resource"
-        },
-        "mssql.shortcuts": {
-          "type": "object",
-          "description": "%mssql.shortcuts%",
-          "default": {
-            "_comment": "Short cuts must follow the format (ctrl)+(shift)+(alt)+[key]",
-            "event.toggleResultPane": "ctrl+alt+R",
-            "event.focusResultsGrid": "ctrl+alt+G",
-            "event.toggleMessagePane": "ctrl+alt+Y",
-            "event.prevGrid": "ctrl+up",
-            "event.nextGrid": "ctrl+down",
-            "event.copySelection": "ctrl+C",
-            "event.copyWithHeaders": "",
-            "event.copyAllHeaders": "",
-            "event.maximizeGrid": "",
-            "event.selectAll": "ctrl+A",
-            "event.saveAsJSON": "",
-            "event.saveAsCSV": "",
-            "event.saveAsExcel": "",
-            "event.changeColumnWidth": "ctrl+alt+S"
-          },
-          "scope": "resource"
-        },
-        "mssql.messagesDefaultOpen": {
-          "type": "boolean",
-          "description": "%mssql.messagesDefaultOpen%",
-          "default": true,
-          "scope": "resource"
-        },
-        "mssql.resultsFontFamily": {
-          "type": "string",
-          "description": "%mssql.resultsFontFamily%",
-          "default": null,
-          "scope": "resource"
-        },
-        "mssql.resultsFontSize": {
-          "type": [
-            "number",
-            "null"
-          ],
-          "maximum": 24,
-          "description": "%mssql.resultsFontSize%",
-          "default": null,
-          "scope": "resource"
-        },
-        "mssql.saveAsCsv.includeHeaders": {
-          "type": "boolean",
-          "description": "%mssql.saveAsCsv.includeHeaders%",
-          "default": true,
-          "scope": "resource"
-        },
-        "mssql.saveAsCsv.delimiter": {
-          "type": "string",
-          "description": "%mssql.saveAsCsv.delimiter%",
-          "default": ",",
-          "scope": "resource"
-        },
-        "mssql.saveAsCsv.lineSeparator": {
-          "type": "string",
-          "description": "%mssql.saveAsCsv.lineSeparator%",
-          "default": null,
-          "scope": "resource"
-        },
-        "mssql.saveAsCsv.textIdentifier": {
-          "type": "string",
-          "description": "%mssql.saveAsCsv.textIdentifier%",
-          "default": "\"",
-          "scope": "resource"
-        },
-        "mssql.saveAsCsv.encoding": {
-          "type": "string",
-          "description": "%mssql.saveAsCsv.encoding%",
-          "default": "utf-8",
-          "scope": "resource"
-        },
-        "mssql.copyIncludeHeaders": {
-          "type": "boolean",
-          "description": "%mssql.copyIncludeHeaders%",
-          "default": false,
-          "scope": "resource"
-        },
-        "mssql.copyRemoveNewLine": {
-          "type": "boolean",
-          "description": "%mssql.copyRemoveNewLine%",
-          "default": true,
-          "scope": "resource"
-        },
-        "mssql.showBatchTime": {
-          "type": "boolean",
-          "description": "%mssql.showBatchTime%",
-          "default": false,
-          "scope": "resource"
-        },
-        "mssql.splitPaneSelection": {
-          "type": "string",
-          "description": "%mssql.splitPaneSelection%",
-          "default": "next",
-          "enum": [
-            "next",
-            "current",
-            "end"
-          ],
-          "scope": "resource"
-        },
-        "mssql.enableSqlAuthenticationProvider": {
-          "type": "boolean",
-          "description": "%mssql.enableSqlAuthenticationProvider%",
-          "default": true
-        },
-        "mssql.enableConnectionPooling": {
-          "type": "boolean",
-          "description": "%mssql.enableConnectionPooling%",
-          "default": true
-        },
-        "mssql.format.alignColumnDefinitionsInColumns": {
-          "type": "boolean",
-          "description": "%mssql.format.alignColumnDefinitionsInColumns%",
-          "default": false,
-          "scope": "window"
-        },
-        "mssql.format.datatypeCasing": {
-          "type": "string",
-          "description": "%mssql.format.datatypeCasing%",
-          "default": "none",
-          "enum": [
-            "none",
-            "uppercase",
-            "lowercase"
-          ],
-          "scope": "window"
-        },
-        "mssql.format.keywordCasing": {
-          "type": "string",
-          "description": "%mssql.format.keywordCasing%",
-          "default": "none",
-          "enum": [
-            "none",
-            "uppercase",
-            "lowercase"
-          ],
-          "scope": "window"
-        },
-        "mssql.format.placeCommasBeforeNextStatement": {
-          "type": "boolean",
-          "description": "%mssql.format.placeCommasBeforeNextStatement%",
-          "default": false,
-          "scope": "window"
-        },
-        "mssql.format.placeSelectStatementReferencesOnNewLine": {
-          "type": "boolean",
-          "description": "%mssql.format.placeSelectStatementReferencesOnNewLine%",
-          "default": false,
-          "scope": "window"
-        },
-        "mssql.applyLocalization": {
-          "type": "boolean",
-          "description": "%mssql.applyLocalization%",
-          "default": false,
-          "scope": "window"
-        },
-        "mssql.intelliSense.enableIntelliSense": {
-          "type": "boolean",
-          "default": true,
-          "description": "%mssql.intelliSense.enableIntelliSense%",
-          "scope": "window"
-        },
-        "mssql.intelliSense.enableErrorChecking": {
-          "type": "boolean",
-          "default": true,
-          "description": "%mssql.intelliSense.enableErrorChecking%",
-          "scope": "window"
-        },
-        "mssql.intelliSense.enableSuggestions": {
-          "type": "boolean",
-          "default": true,
-          "description": "%mssql.intelliSense.enableSuggestions%",
-          "scope": "window"
-        },
-        "mssql.intelliSense.enableQuickInfo": {
-          "type": "boolean",
-          "default": true,
-          "description": "%mssql.intelliSense.enableQuickInfo%",
-          "scope": "window"
-        },
-        "mssql.intelliSense.lowerCaseSuggestions": {
-          "type": "boolean",
-          "default": false,
-          "description": "%mssql.intelliSense.lowerCaseSuggestions%",
-          "scope": "window"
-        },
-        "mssql.persistQueryResultTabs": {
-          "type": "boolean",
-          "default": false,
-          "description": "%mssql.persistQueryResultTabs%",
-          "scope": "window"
-        },
-        "mssql.enableQueryHistoryCapture": {
-          "type": "boolean",
-          "default": true,
-          "description": "%mssql.enableQueryHistoryCapture%",
-          "scope": "window"
-        },
-        "mssql.enableQueryHistoryFeature": {
-          "type": "boolean",
-          "default": true,
-          "description": "%mssql.enableQueryHistoryFeature%",
-          "scope": "window"
-        },
-        "mssql.tracingLevel": {
-          "type": "string",
-          "description": "%mssql.tracingLevel%",
-          "default": "Critical",
-          "enum": [
-            "All",
-            "Off",
-            "Critical",
-            "Error",
-            "Warning",
-            "Information",
-            "Verbose"
-          ]
-        },
-        "mssql.piiLogging": {
-          "type": "boolean",
-          "default": false,
-          "description": "%mssql.piiLogging%"
-        },
-        "mssql.logRetentionMinutes": {
-          "type": "number",
-          "default": 10080,
-          "description": "%mssql.logRetentionMinutes%"
-        },
-        "mssql.logFilesRemovalLimit": {
-          "type": "number",
-          "default": 100,
-          "description": "%mssql.logFilesRemovalLimit%"
-        },
-        "mssql.resultsGrid.autoSizeColumns": {
-          "type": "boolean",
-          "default": true,
-          "description": "%mssql.resultsGrid.autoSizeColumns%"
-        },
-        "mssql.query.displayBitAsNumber": {
-          "type": "boolean",
-          "default": true,
-          "description": "%mssql.query.displayBitAsNumber%",
-          "scope": "window"
-        },
-        "mssql.query.maxCharsToStore": {
-          "type": "number",
-          "default": 65535,
-          "description": "%mssql.query.maxCharsToStore%"
-        },
-        "mssql.query.maxXmlCharsToStore": {
-          "type": "number",
-          "default": 2097152,
-          "description": "%mssql.query.maxXmlCharsToStore%"
-        },
-        "mssql.autoDisableNonTSqlLanguageService": {
-          "type": [
-            "boolean",
-            "null"
-          ],
-          "default": null,
-          "description": "%mssql.autoDisableNonTSqlLanguageService%"
-        },
-        "mssql.queryHistoryLimit": {
-          "type": "number",
-          "default": 20,
-          "description": "%mssql.queryHistoryLimit%",
-          "scope": "window"
-        },
-        "mssql.query.rowCount": {
-          "type": "number",
-          "default": 0,
-          "description": "%mssql.query.setRowCount%"
-        },
-        "mssql.query.textSize": {
-          "type": "number",
-          "default": 2147483647,
-          "description": "%mssql.query.textSize%"
-        },
-        "mssql.query.executionTimeout": {
-          "type": "number",
-          "default": 0,
-          "description": "%mssql.query.executionTimeout%"
-        },
-        "mssql.query.noCount": {
-          "type": "boolean",
-          "default": false,
-          "description": "%mssql.query.noCount%"
-        },
-        "mssql.query.noExec": {
-          "type": "boolean",
-          "default": false,
-          "description": "%mssql.query.noExec%"
-        },
-        "mssql.query.parseOnly": {
-          "type": "boolean",
-          "default": false,
-          "description": "%mssql.query.parseOnly%"
-        },
-        "mssql.query.arithAbort": {
-          "type": "boolean",
-          "default": true,
-          "description": "%mssql.query.arithAbort%"
-        },
-        "mssql.query.statisticsTime": {
-          "type": "boolean",
-          "default": false,
-          "description": "%mssql.query.statisticsTime%"
-        },
-        "mssql.query.statisticsIO": {
-          "type": "boolean",
-          "default": false,
-          "description": "%mssql.query.statisticsIO%"
-        },
-        "mssql.query.xactAbortOn": {
-          "type": "boolean",
-          "default": false,
-          "description": "%mssql.query.xactAbortOn%"
-        },
-        "mssql.query.transactionIsolationLevel": {
-          "enum": [
-            "READ COMMITTED",
-            "READ UNCOMMITTED",
-            "REPEATABLE READ",
-            "SERIALIZABLE"
-          ],
-          "default": "READ COMMITTED",
-          "description": "%mssql.query.transactionIsolationLevel%"
-        },
-        "mssql.query.deadlockPriority": {
-          "enum": [
-            "Normal",
-            "Low"
-          ],
-          "default": "Normal",
-          "description": "%mssql.query.deadlockPriority%"
-        },
-        "mssql.query.lockTimeout": {
-          "type": "number",
-          "default": -1,
-          "description": "%mssql.query.lockTimeout%"
-        },
-        "mssql.query.queryGovernorCostLimit": {
-          "type": "number",
-          "default": -1,
-          "description": "%mssql.query.queryGovernorCostLimit%"
-        },
-        "mssql.query.ansiDefaults": {
-          "type": "boolean",
-          "default": false,
-          "description": "%mssql.query.ansiDefaults%"
-        },
-        "mssql.query.quotedIdentifier": {
-          "type": "boolean",
-          "default": true,
-          "description": "%mssql.query.quotedIdentifier%"
-        },
-        "mssql.query.ansiNullDefaultOn": {
-          "type": "boolean",
-          "default": true,
-          "description": "%mssql.query.ansiNullDefaultOn%"
-        },
-        "mssql.query.implicitTransactions": {
-          "type": "boolean",
-          "default": false,
-          "description": "%mssql.query.implicitTransactions%"
-        },
-        "mssql.query.cursorCloseOnCommit": {
-          "type": "boolean",
-          "default": false,
-          "description": "%mssql.query.cursorCloseOnCommit%"
-        },
-        "mssql.query.ansiPadding": {
-          "type": "boolean",
-          "default": true,
-          "description": "%mssql.query.ansiPadding%"
-        },
-        "mssql.query.ansiWarnings": {
-          "type": "boolean",
-          "default": true,
-          "description": "%mssql.query.ansiWarnings%"
-        },
-        "mssql.query.ansiNulls": {
-          "type": "boolean",
-          "default": true,
-          "description": "%mssql.query.ansiNulls%"
-        },
-        "mssql.query.alwaysEncryptedParameterization": {
-          "type": "boolean",
-          "default": false,
-          "description": "%mssql.query.alwaysEncryptedParameterization%"
-        },
-        "mssql.ignorePlatformWarning": {
-          "type": "boolean",
-          "description": "%mssql.ignorePlatformWarning%",
-          "default": false
-        },
-        "mssql.objectExplorer.groupBySchema": {
-          "type": "boolean",
-          "description": "%mssql.objectExplorer.groupBySchema%",
-          "default": false
-=======
         ],
         "grammars": [
             {
@@ -1928,7 +510,7 @@
                     "when": "view == objectExplorer && viewItem =~ /\\btype=(?!Folder\\b)[^,]+/"
                 },
                 {
-                    "command": "mssql.visualizeSchema",
+                    "command": "mssql.designSchema",
                     "when": "view === objectExplorer && viewItem =~ /\\btype=(Database)\\b/ && config.mssql.enableSchemaDesigner",
                     "group": "MS_SQL@6"
                 },
@@ -2036,7 +618,6 @@
                     "when": "webviewSection == 'queryResultMessagesPane'"
                 }
             ]
->>>>>>> 2285966c
         },
         "commands": [
             {
@@ -2241,12 +822,12 @@
                 }
             },
             {
-                "command": "mssql.visualizeSchema",
-                "title": "%mssql.visualizeSchema%",
+                "command": "mssql.designSchema",
+                "title": "%mssql.designSchema%",
                 "category": "MS SQL",
                 "icon": {
-                    "dark": "media/visualizeSchema_dark.svg",
-                    "light": "media/visualizeSchema_light.svg"
+                    "dark": "media/designSchema_dark.svg",
+                    "light": "media/vdesignSchema_light.svg"
                 }
             },
             {

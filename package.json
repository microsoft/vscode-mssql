--- conflicted
+++ resolved
@@ -1121,21 +1121,6 @@
                     "description": "%mssql.openQueryResultsInTabByDefaultDoNotShowPrompt.description%",
                     "scope": "application"
                 },
-<<<<<<< HEAD
-                "mssql.enableNewConnectionFeature": {
-                    "type": "boolean",
-                    "default": true,
-                    "description": "%mssql.enableNewConnectionFeature.description%",
-                    "scope": "application"
-                },
-                "mssql.enableNewQueryResultFeature": {
-                    "type": "boolean",
-                    "default": true,
-                    "description": "%mssql.enableNewQueryResultFeature.description%",
-                    "scope": "application"
-                },
-=======
->>>>>>> 71cd2d7c
                 "azureResourceGroups.selectedSubscriptions": {
                     "type": "array",
                     "description": "%mssql.selectedSubscriptions%",

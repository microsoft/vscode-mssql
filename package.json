{
  "name": "mssql",
<<<<<<< HEAD
  "displayName": "SQL Server (mssql)",
  "version": "1.3.1",
=======
  "displayName": "mssql",
  "version": "1.4.0",
>>>>>>> 47369eb8
  "description": "Develop Microsoft SQL Server, Azure SQL Database and SQL Data Warehouse everywhere",
  "publisher": "ms-mssql",
  "preview": false,
  "license": "SEE LICENSE IN LICENSE.txt",
  "aiKey": "AIF-5574968e-856d-40d2-af67-c89a14e76412",
  "icon": "images/sqlserver.png",
  "galleryBanner": {
    "color": "#2F2F2F",
    "theme": "dark"
  },
  "repository": {
    "type": "git",
    "url": "https://github.com/Microsoft/vscode-mssql.git"
  },
  "bugs": {
    "url": "https://github.com/Microsoft/vscode-mssql/issues"
  },
  "homepage": "https://github.com/Microsoft/vscode-mssql/blob/master/README.md",
  "engines": {
    "vscode": "^1.23.0"
  },
  "categories": [
    "Languages",
    "Azure"
  ],
  "keywords": [
    "SQL",
    "MSSQL",
    "SQL Server",
    "Azure SQL Database",
    "Azure SQL Data Warehouse",
    "multi-root ready"
  ],
  "activationEvents": [
    "onLanguage:sql",
    "onCommand:extension.connect",
    "onCommand:extension.runQuery",
    "onCommand:extension.runCurrentStatement",
    "onCommand:extension.disconnect",
    "onCommand:extension.manageProfiles",
    "onCommand:extension.chooseDatabase",
    "onCommand:extension.cancelQuery",
    "onCommand:extension.showGettingStarted",
    "onCommand:extension.newQuery",
    "onCommand:extension.rebuildIntelliSenseCache"
  ],
  "main": "./out/src/extension",
  "extensionDependencies": [
    "vscode.sql"
  ],
  "devDependencies": {
    "chai": "^3.5.0",
    "coveralls": "^2.11.15",
    "decache": "^4.1.0",
    "del": "^2.2.1",
    "gulp": "github:gulpjs/gulp#4.0",
    "gulp-clean-css": "^2.0.13",
    "gulp-concat": "^2.6.0",
    "gulp-filter": "^5.0.0",
    "gulp-install": "^0.6.0",
    "gulp-istanbul-report": "0.0.1",
    "gulp-json-editor": "^2.2.1",
    "gulp-remote-src": "0.4.1",
    "gulp-rename": "^1.2.2",
    "gulp-shell": "^0.5.2",
    "gulp-sourcemaps": "^1.6.0",
    "gulp-tslint": "^6.1.3",
    "gulp-typescript": "^3.1.4",
    "gulp-uglify": "^2.0.0",
    "istanbul": "^0.4.5",
    "jasmine-core": "~2.4.1",
    "karma": "^1.3.0",
    "karma-chrome-launcher": "^2.0.0",
    "karma-coverage": "^1.1.1",
    "karma-htmlfile-reporter": "^0.3.4",
    "karma-jasmine": "^1.0.2",
    "karma-jasmine-html-reporter": "^0.2.2",
    "karma-junit-reporter": "^1.1.0",
    "karma-remap-istanbul": "^0.2.1",
    "pm-mocha-jenkins-reporter": "^0.2.6",
    "remap-istanbul": "^0.6.4",
    "systemjs-builder": "^0.15.32",
    "tslint": "^3.14.0",
    "typemoq": "^1.7.0",
    "typescript": "2.3.4",
    "uglify-js": "mishoo/UglifyJS2#harmony-v2.8.22",
    "vscode": "^1.0.5",
    "vscode-nls-dev": "https://github.com/Raymondd/vscode-nls-dev/releases/download/2.0.2/build.tar.gz",
    "xmldom": "^0.1.27",
    "yargs": "https://registry.npmjs.org/yargs/-/yargs-3.32.0.tgz"
  },
  "dependencies": {
    "applicationinsights": "^0.15.9",
    "body-parser": "^1.15.2",
    "comment-json": "^1.1.3",
    "copy-paste": "^1.3.0",
    "decompress": "^4.0.0",
    "ejs": "^2.4.2",
    "error-ex": "^1.3.0",
    "express": "^4.13.3",
    "figures": "^1.4.0",
    "fs-extra-promise": "^0.3.1",
    "getmac": "1.2.1",
    "http-proxy-agent": "^1.0.0",
    "https-proxy-agent": "^1.0.0",
    "jsonc-parser": "^1.0.0",
    "opener": "1.4.2",
    "plist": "^2.1.0",
    "pretty-data": "^0.40.0",
    "request": "^2.73.0",
    "semver": "https://registry.npmjs.org/semver/-/semver-5.0.3.tgz",
    "tmp": "^0.0.28",
    "underscore": "^1.8.3",
    "vscode-extension-telemetry": "^0.0.5",
    "vscode-languageclient": "^2.5.0",
    "vscode-nls": "^2.0.2",
    "ws": "^1.1.1"
  },
  "contributes": {
    "languages": [
      {
        "id": "sql",
        "extensions": [
          ".sql"
        ],
        "aliases": [
          "SQL"
        ],
        "configuration": "./syntaxes/sql.configuration.json"
      }
    ],
    "grammars": [
      {
        "language": "sql",
        "scopeName": "source.sql",
        "path": "./syntaxes/SQL.plist"
      }
    ],
    "outputChannels": [
      "MSSQL"
    ],
    "snippets": [
      {
        "language": "sql",
        "path": "./snippets/mssql.json"
      }
    ],
    "menus": {
      "editor/context": [
        {
          "command": "extension.runQuery",
          "when": "editorLangId == sql"
        }
      ]
    },
    "commands": [
      {
        "command": "extension.runQuery",
        "title": "%extension.runQuery%",
        "category": "MS SQL"
      },
      {
        "command": "extension.runCurrentStatement",
        "title": "%extension.runCurrentStatement%",
        "category": "MS SQL"
      },
      {
        "command": "extension.cancelQuery",
        "title": "%extension.cancelQuery%",
        "category": "MS SQL"
      },
      {
        "command": "extension.connect",
        "title": "%extension.connect%",
        "category": "MS SQL"
      },
      {
        "command": "extension.disconnect",
        "title": "%extension.disconnect%",
        "category": "MS SQL"
      },
      {
        "command": "extension.manageProfiles",
        "title": "%extension.manageProfiles%",
        "category": "MS SQL"
      },
      {
        "command": "extension.chooseDatabase",
        "title": "%extension.chooseDatabase%",
        "category": "MS SQL"
      },
      {
        "command": "extension.chooseLanguageFlavor",
        "title": "%extension.chooseLanguageFlavor%",
        "category": "MS SQL"
      },
      {
        "command": "extension.showGettingStarted",
        "title": "%extension.showGettingStarted%",
        "category": "MS SQL"
      },
      {
        "command": "extension.newQuery",
        "title": "%extension.newQuery%",
        "category": "MS SQL"
      },
      {
        "command": "extension.rebuildIntelliSenseCache",
        "title": "%extension.rebuildIntelliSenseCache%",
        "category": "MS SQL"
      }
    ],
    "keybindings": [
      {
        "command": "extension.runQuery",
        "key": "ctrl+shift+e",
        "mac": "cmd+shift+e",
        "when": "editorTextFocus && editorLangId == 'sql'"
      },
      {
        "command": "extension.connect",
        "key": "ctrl+shift+c",
        "mac": "cmd+shift+c",
        "when": "editorTextFocus && editorLangId == 'sql'"
      },
      {
        "command": "extension.disconnect",
        "key": "ctrl+shift+d",
        "mac": "cmd+shift+d",
        "when": "editorTextFocus && editorLangId == 'sql'"
      }
    ],
    "configuration": {
      "type": "object",
      "title": "MSSQL configuration",
      "properties": {
        "mssql.logDebugInfo": {
          "type": "boolean",
          "default": false,
          "description": "%mssql.logDebugInfo%",
          "scope": "window"
        },
        "mssql.maxRecentConnections": {
          "type": "number",
          "default": 5,
          "description": "%mssql.maxRecentConnections%",
          "scope": "window"
        },
        "mssql.connections": {
          "type": "array",
          "default": [
            {
              "server": "{{put-server-name-here}}",
              "database": "{{put-database-name-here}}",
              "user": "{{put-username-here}}",
              "password": "{{put-password-here}}"
            }
          ],
          "description": "%mssql.connections%",
          "items": {
            "type": "object",
            "properties": {
              "server": {
                "type": "string",
                "default": "{{put-server-name-here}}",
                "description": "%mssql.connection.server%"
              },
              "database": {
                "type": "string",
                "default": "{{put-database-name-here}}",
                "description": "%mssql.connection.database%"
              },
              "user": {
                "type": "string",
                "default": "{{put-username-here}}",
                "description": "%mssql.connection.user%"
              },
              "password": {
                "type": "string",
                "default": "{{put-password-here}}",
                "description": "%mssql.connection.password%"
              },
              "authenticationType": {
                "type": "string",
                "default": "SqlLogin",
                "enum": [
                  "Integrated",
                  "SqlLogin"
                ],
                "description": "%mssql.connection.authenticationType%"
              },
              "port": {
                "type": "number",
                "default": 1433,
                "description": "%mssql.connection.port%"
              },
              "encrypt": {
                "type": "boolean",
                "default": false,
                "description": "%mssql.connection.encrypt%"
              },
              "trustServerCertificate": {
                "type": "boolean",
                "default": false,
                "description": "%mssql.connection.trustServerCertificate%"
              },
              "persistSecurityInfo": {
                "type": "boolean",
                "default": false,
                "description": "%mssql.connection.persistSecurityInfo%"
              },
              "connectTimeout": {
                "type": "number",
                "default": 15,
                "description": "%mssql.connection.connectTimeout%"
              },
              "connectRetryCount": {
                "type": "number",
                "default": 1,
                "description": "%mssql.connection.connectRetryCount%"
              },
              "connectRetryInterval": {
                "type": "number",
                "default": 10,
                "description": "%mssql.connection.connectRetryInterval%"
              },
              "applicationName": {
                "type": "string",
                "default": "vscode-mssql",
                "description": "%mssql.connection.applicationName%"
              },
              "workstationId": {
                "type": "string",
                "default": "",
                "description": "%mssql.connection.workstationId%"
              },
              "applicationIntent": {
                "type": "string",
                "default": "ReadWrite",
                "enum": [
                  "ReadWrite",
                  "ReadOnly"
                ],
                "description": "%mssql.connection.applicationIntent%"
              },
              "currentLanguage": {
                "type": "string",
                "default": "",
                "description": "%mssql.connection.currentLanguage%"
              },
              "pooling": {
                "type": "boolean",
                "default": false,
                "description": "%mssql.connection.pooling%"
              },
              "maxPoolSize": {
                "type": "number",
                "default": 100,
                "description": "%mssql.connection.maxPoolSize%"
              },
              "minPoolSize": {
                "type": "number",
                "default": 0,
                "description": "%mssql.connection.minPoolSize%"
              },
              "loadBalanceTimeout": {
                "type": "number",
                "default": 0,
                "description": "%mssql.connection.loadBalanceTimeout%"
              },
              "replication": {
                "type": "boolean",
                "default": true,
                "description": "%mssql.connection.replication%"
              },
              "attachDbFilename": {
                "type": "string",
                "default": "",
                "description": "%mssql.connection.attachDbFilename%"
              },
              "failoverPartner": {
                "type": "string",
                "default": "",
                "description": "%mssql.connection.failoverPartner%"
              },
              "multiSubnetFailover": {
                "type": "boolean",
                "default": true,
                "description": "%mssql.connection.multiSubnetFailover%"
              },
              "multipleActiveResultSets": {
                "type": "boolean",
                "default": false,
                "description": "%mssql.connection.multipleActiveResultSets%"
              },
              "packetSize": {
                "type": "number",
                "default": 8192,
                "description": "%mssql.connection.packetSize%"
              },
              "typeSystemVersion": {
                "type": "string",
                "enum": [
                  "Latest"
                ],
                "description": "%mssql.connection.typeSystemVersion%"
              },
              "connectionString": {
                "type": "string",
                "default": "",
                "description": "%mssql.connection.connectionString%"
              },
              "profileName": {
                "type": "string",
                "description": "%mssql.connection.profileName%"
              },
              "savePassword": {
                "type": "boolean",
                "description": "%mssql.connection.savePassword%"
              },
              "emptyPasswordInput": {
                "type": "boolean",
                "description": "%mssql.connection.emptyPasswordInput%"
              }
            }
          },
          "scope": "resource"
        },
        "mssql.shortcuts": {
          "type": "object",
          "description": "%mssql.shortcuts%",
          "default": {
            "_comment": "Short cuts must follow the format (ctrl)+(shift)+(alt)+[key]",
            "event.toggleResultPane": "ctrl+alt+r",
            "event.toggleMessagePane": "ctrl+alt+y",
            "event.prevGrid": "ctrl+up",
            "event.nextGrid": "ctrl+down",
            "event.copySelection": "ctrl+c",
            "event.copyWithHeaders": "",
            "event.maximizeGrid": "",
            "event.selectAll": "",
            "event.saveAsJSON": "",
            "event.saveAsCSV": "",
            "event.saveAsExcel": ""
          },
          "scope": "resource"
        },
        "mssql.messagesDefaultOpen": {
          "type": "boolean",
          "description": "%mssql.messagesDefaultOpen%",
          "default": true,
          "scope": "resource"
        },
        "mssql.resultsFontFamily": {
          "type": "string",
          "description": "%mssql.resultsFontFamily%",
          "default": "-apple-system,BlinkMacSystemFont,Segoe WPC,Segoe UI,HelveticaNeue-Light,Ubuntu,Droid Sans,sans-serif",
          "scope": "resource"
        },
        "mssql.resultsFontSize": {
          "type": "number",
          "description": "%mssql.resultsFontSize%",
          "default": 13,
          "scope": "resource"
        },
        "mssql.saveAsCsv.includeHeaders": {
          "type": "boolean",
          "description": "%mssql.saveAsCsv.includeHeaders%",
          "default": true,
          "scope": "resource"
        },
        "mssql.copyIncludeHeaders": {
          "type": "boolean",
          "description": "%mssql.copyIncludeHeaders%",
          "default": false,
          "scope": "resource"
        },
        "mssql.copyRemoveNewLine": {
          "type": "boolean",
          "description": "%mssql.copyRemoveNewLine%",
          "default": true,
          "scope": "resource"
        },
        "mssql.showBatchTime": {
          "type": "boolean",
          "description": "%mssql.showBatchTime%",
          "default": false,
          "scope": "resource"
        },
        "mssql.splitPaneSelection": {
          "type": "string",
          "description": "%mssql.splitPaneSelection%",
          "default": "next",
          "enum": [
            "next",
            "current",
            "end"
          ],
          "scope": "resource"
        },
        "mssql.format.alignColumnDefinitionsInColumns": {
          "type": "boolean",
          "description": "%mssql.format.alignColumnDefinitionsInColumns%",
          "default": false,
          "scope": "window"
        },
        "mssql.format.datatypeCasing": {
          "type": "string",
          "description": "%mssql.format.datatypeCasing%",
          "default": "none",
          "enum": [
            "none",
            "uppercase",
            "lowercase"
          ],
          "scope": "window"
        },
        "mssql.format.keywordCasing": {
          "type": "string",
          "description": "%mssql.format.keywordCasing%",
          "default": "none",
          "enum": [
            "none",
            "uppercase",
            "lowercase"
          ],
          "scope": "window"
        },
        "mssql.format.placeCommasBeforeNextStatement": {
          "type": "boolean",
          "description": "%mssql.format.placeCommasBeforeNextStatement%",
          "default": false,
          "scope": "window"
        },
        "mssql.format.placeSelectStatementReferencesOnNewLine": {
          "type": "boolean",
          "description": "%mssql.format.placeSelectStatementReferencesOnNewLine%",
          "default": false,
          "scope": "window"
        },
        "mssql.applyLocalization": {
          "type": "boolean",
          "description": "%mssql.applyLocalization%",
          "default": false,
          "scope": "window"
        },
        "mssql.query.displayBitAsNumber": {
          "type": "boolean",
          "default": true,
          "description": "%mssql.query.displayBitAsNumber%",
          "scope": "window"
        },
        "mssql.intelliSense.enableIntelliSense": {
          "type": "boolean",
          "default": true,
          "description": "%mssql.intelliSense.enableIntelliSense%",
          "scope": "window"
        },
        "mssql.intelliSense.enableErrorChecking": {
          "type": "boolean",
          "default": true,
          "description": "%mssql.intelliSense.enableErrorChecking%",
          "scope": "window"
        },
        "mssql.intelliSense.enableSuggestions": {
          "type": "boolean",
          "default": true,
          "description": "%mssql.intelliSense.enableSuggestions%",
          "scope": "window"
        },
        "mssql.intelliSense.enableQuickInfo": {
          "type": "boolean",
          "default": true,
          "description": "%mssql.intelliSense.enableQuickInfo%",
          "scope": "window"
        },
        "mssql.intelliSense.lowerCaseSuggestions": {
          "type": "boolean",
          "default": false,
          "description": "%mssql.intelliSense.lowerCaseSuggestions%",
          "scope": "window"
        },
        "mssql.persistQueryResultTabs": {
          "type": "boolean",
          "default": false,
          "description": "%mssql.persistQueryResultTabs%",
          "scope": "window"
        }
      }
    }
  },
  "scripts": {
    "postinstall": "node ./node_modules/vscode/bin/install",
    "install-packages": "npm install github:gulpjs/gulp#4.0 && npm install gulp-install && gulp --gulpfile install.js install"
  }
}<|MERGE_RESOLUTION|>--- conflicted
+++ resolved
@@ -1,12 +1,7 @@
 {
   "name": "mssql",
-<<<<<<< HEAD
   "displayName": "SQL Server (mssql)",
-  "version": "1.3.1",
-=======
-  "displayName": "mssql",
   "version": "1.4.0",
->>>>>>> 47369eb8
   "description": "Develop Microsoft SQL Server, Azure SQL Database and SQL Data Warehouse everywhere",
   "publisher": "ms-mssql",
   "preview": false,

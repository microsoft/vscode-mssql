--- conflicted
+++ resolved
@@ -1100,7 +1100,6 @@
                 "category": "MSSQL"
             },
             {
-<<<<<<< HEAD
                 "command": "mssql.connectionGroups.create",
                 "title": "%mssql.connectionGroups.create%",
                 "category": "MSSQL",
@@ -1117,7 +1116,8 @@
                 "title": "%mssql.connectionGroups.delete%",
                 "category": "MSSQL",
                 "icon": "$(trash)"
-=======
+            },
+            {
                 "command": "mssql.deployLocalDockerContainer",
                 "title": "%mssql.deployLocalDockerContainer%",
                 "when": "mssql.enableRichExperiences",
@@ -1144,7 +1144,6 @@
                 "title": "%mssql.startContainer%",
                 "when": "mssql.enableRichExperiences",
                 "category": "MS SQL"
->>>>>>> 61ef8bfc
             }
         ],
         "keybindings": [

--- conflicted
+++ resolved
@@ -141,13 +141,13 @@
         "category": "MSSQL"
       },
       {
-<<<<<<< HEAD
         "command": "extension.cancelConnect",
         "title": "Cancel Connecting",
-=======
+        "category": "MSSQL"
+      },
+      {
         "command": "extension.showReleaseNotes",
         "title": "Getting Started Guide",
->>>>>>> 69f8049a
         "category": "MSSQL"
       }
     ],

--- conflicted
+++ resolved
@@ -42,11 +42,7 @@
     "vscode.sql"
   ],
   "devDependencies": {
-<<<<<<< HEAD
-    "@types/jasmine": "^2.5.36",
-=======
     "decache": "^4.1.0",
->>>>>>> 8ff38995
     "del": "^2.2.1",
     "gulp": "github:gulpjs/gulp#4.0",
     "gulp-clean-css": "^2.0.13",

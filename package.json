--- conflicted
+++ resolved
@@ -21,11 +21,7 @@
   },
   "homepage": "https://github.com/Microsoft/vscode-mssql/blob/master/README.md",
   "engines": {
-<<<<<<< HEAD
-    "vscode": "^1.31.0"
-=======
     "vscode": "^1.33.0"
->>>>>>> ded15541
   },
   "categories": [
     "Programming Languages",

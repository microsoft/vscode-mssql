--- conflicted
+++ resolved
@@ -66,11 +66,8 @@
     "@angular/upgrade": "~2.1.2",
     "@eslint/compat": "^1.1.0",
     "@eslint/js": "^9.5.0",
-<<<<<<< HEAD
     "@playwright/test": "^1.45.0",
-=======
     "@jgoz/esbuild-plugin-typecheck": "^4.0.0",
->>>>>>> deac5f45
     "@types/azdata": "^1.44.0",
     "@types/ejs": "^3.1.0",
     "@types/eslint__js": "^8.42.3",

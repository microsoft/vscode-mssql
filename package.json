{
    "name": "mssql",
    "displayName": "SQL Server (mssql)",
    "version": "1.35.0",
    "description": "Design and optimize schemas for SQL Server, Azure SQL, and SQL Database in Fabric using a modern, lightweight extension built for developers",
    "publisher": "ms-mssql",
    "preview": false,
    "license": "SEE LICENSE IN LICENSE.txt",
    "aiKey": "29a207bb14f84905966a8f22524cb730-25407f35-11b6-4d4e-8114-ab9e843cb52f-7380",
    "icon": "images/extensionIcon.png",
    "galleryBanner": {
        "color": "#2F2F2F",
        "theme": "dark"
    },
    "repository": {
        "type": "git",
        "url": "https://github.com/Microsoft/vscode-mssql.git"
    },
    "bugs": {
        "url": "https://github.com/Microsoft/vscode-mssql/issues"
    },
    "homepage": "https://github.com/Microsoft/vscode-mssql/blob/master/README.md",
    "engines": {
        "vscode": "^1.98.0"
    },
    "categories": [
        "Programming Languages",
        "Azure"
    ],
    "keywords": [
        "SQL",
        "MSSQL",
        "SQL database in Fabric",
        "Azure SQL Database",
        "SQL Server",
        "multi-root ready"
    ],
    "activationEvents": [
        "onUri",
        "onCommand:mssql.loadCompletionExtension"
    ],
    "main": "./dist/extension",
    "l10n": "./localization/l10n",
    "extensionDependencies": [
        "vscode.sql"
    ],
    "extensionPack": [
        "ms-mssql.data-workspace-vscode",
        "ms-mssql.sql-database-projects-vscode",
        "ms-mssql.sql-bindings-vscode"
    ],
    "scripts": {
        "build:runtime-localization": "node scripts/generate-localization.js",
        "build:copy-assets": "node scripts/copy-assets.js",
        "build:prepare": "yarn build:copy-assets && yarn build:runtime-localization",
        "build:extension": "tsc -p tsconfig.extension.json",
        "build:extension-bundle": "node scripts/bundle-extension.js",
        "build:webviews": "node scripts/bundle-reactviews.js",
        "build": "node scripts/build.js",
        "watch:extension": "tsc -watch -p tsconfig.extension.json  --preserveWatchOutput",
        "watch:extension-bundle": "node scripts/bundle-extension.js --watch",
        "watch:webviews": "node scripts/bundle-reactviews.js --watch",
        "watch": "yarn build:prepare && run-p -l watch:extension watch:extension-bundle watch:webviews",
        "lint": "eslint --quiet --cache",
        "localization": "node scripts/extract-localization.js",
        "localization:generate-pseudoloc": "node scripts/generate-pseudoloc.js",
        "smoketest": "yarn instrument && yarn e2eTest",
        "test": "node ./out/test/unit/runTest.js",
        "package": "node scripts/package-extension.js",
        "prepare": "husky",
        "lint-staged": "lint-staged --quiet",
        "precommit": "run-p lint-staged localization",
        "instrument": "nyc instrument ./dist/views ./dist/views --in-place",
        "e2eTest": "npx playwright test && npx nyc report --reporter=cobertura --reporter=text-summary --reporter=html --report-dir=\"coverage/coverage-e2e\" --temp-dir=\"coverage/reactviews-coverage\" --include=\"src/reactviews/pages/**/*.tsx\""
    },
    "lint-staged": {
        "*.ts": "eslint --quiet --cache",
        "*.tsx": "eslint --quiet --cache",
        "*.css": "prettier --check"
    },
    "devDependencies": {
        "@azure/core-paging": "^1.6.2",
        "@ctrl/tinycolor": "^4.1.0",
        "@dagrejs/dagre": "^1.1.4",
        "@eslint/compat": "^1.1.0",
        "@fluentui-contrib/react-data-grid-react-window": "^1.2.0",
        "@fluentui/react-components": "^9.64.0",
        "@istanbuljs/nyc-config-typescript": "^1.0.2",
        "@jgoz/esbuild-plugin-typecheck": "^4.0.0",
        "@monaco-editor/react": "^4.6.0",
        "@playwright/test": "^1.45.0",
        "@stylistic/eslint-plugin": "^2.8.0",
        "@types/azdata": "^1.46.6",
        "@types/jquery": "^3.3.31",
        "@types/lockfile": "^1.0.2",
        "@types/mocha": "^5.2.7",
        "@types/node": "^22.13.14",
        "@types/react": "^18.3.3",
        "@types/react-dom": "^18.3.0",
        "@types/react-resizable": "^3.0.8",
        "@types/sinon": "^10.0.12",
        "@types/tmp": "0.0.28",
        "@types/tunnel": "0.0.1",
        "@types/vscode": "1.98.0",
        "@types/vscode-webview": "^1.57.5",
        "@typescript-eslint/eslint-plugin": "^8.7.0",
        "@typescript-eslint/parser": "^8.7.0",
        "@vscode/l10n": "^0.0.18",
        "@vscode/l10n-dev": "^0.0.35",
        "@vscode/test-cli": "^0.0.10",
        "@vscode/test-electron": "^2.5.2",
        "@vscode/vsce": "^3.1.1",
        "@xyflow/react": "^12.4.4",
        "assert": "^1.4.1",
        "azdataGraph": "github:Microsoft/azdataGraph#0.0.137",
        "chai": "^3.5.0",
        "cli-color": "^2.0.4",
        "del": "^2.2.1",
        "esbuild": "^0.25.0",
        "eslint": "^9.32.0",
        "eslint-config-prettier": "^9.1.0",
        "eslint-plugin-custom-eslint-rules": "file:eslint/custom-rules",
        "eslint-plugin-jsdoc": "^50.2.2",
        "eslint-plugin-notice": "^1.0.0",
        "eslint-plugin-prettier": "^5.2.1",
        "eslint-plugin-react": "^7.35.2",
        "html-to-image": "1.11.11",
        "husky": "^9.0.11",
        "lint-staged": "^15.2.10",
        "mocha-junit-reporter": "^2.2.1",
        "npm-run-all": "^4.1.5",
        "nyc": "^17.1.0",
        "react": "^18.3.1",
        "react-dom": "^18.3.1",
        "react-markdown": "^9.0.1",
        "react-resizable": "^3.0.5",
        "react-resizable-panels": "^3.0.2",
        "sinon": "^14.0.0",
        "slickgrid": "github:Microsoft/SlickGrid.ADS#2.3.49",
        "source-map-support": "^0.5.21",
        "ts-node": "^10.9.2",
        "typemoq": "^1.7.0",
        "typescript": "^5.8.3",
        "typescript-eslint": "^8.34.0",
        "xliff": "^6.2.1",
        "xml2js": "^0.6.2",
        "yargs": "^17.7.2"
    },
    "dependencies": {
        "@azure/arm-resources": "^5.0.0",
        "@azure/arm-sql": "^9.0.0",
        "@azure/arm-subscriptions": "^5.0.0",
        "@azure/msal-common": "^14.14.0",
        "@azure/msal-node": "^2.12.0",
        "@microsoft/ads-extension-telemetry": "^3.0.2",
        "@microsoft/vscode-azext-azureauth": "^4.1.1",
        "axios": "^1.8.2",
        "dotenv": "^16.4.5",
        "error-ex": "^1.3.0",
        "figures": "^1.4.0",
<<<<<<< HEAD
        "find-remove": "5.1.1",
=======
        "find-remove": "1.2.1",
        "has-proto": "^1.2.0",
>>>>>>> eaa9f2d5
        "jquery": "^3.4.1",
        "lockfile": "1.0.4",
        "opener": "1.5.2",
        "plist": "^3.0.6",
        "prettier": "^3.3.3",
        "pretty-data": "^0.40.0",
        "semver": "https://registry.npmjs.org/semver/-/semver-5.0.3.tgz",
        "shallow-equal": "^3.1.0",
        "tar": "^7.4.3",
        "tmp": "^0.0.28",
        "tunnel": "0.0.6",
        "uuid": "^11.0.5",
        "vscode-jsonrpc": "^8.2.1",
        "vscode-languageclient": "5.2.1",
        "yallist": "^5.0.0",
        "yauzl": "^3.2.0"
    },
    "capabilities": {
        "untrustedWorkspaces": {
            "supported": true
        }
    },
    "contributes": {
        "viewsContainers": {
            "activitybar": [
                {
                    "id": "objectExplorer",
                    "title": "SQL Server",
                    "icon": "media/server_page_dark.svg"
                }
            ],
            "panel": [
                {
                    "id": "queryResult",
                    "title": "%extension.queryResult%",
                    "icon": "media/SignIn.svg"
                }
            ]
        },
        "views": {
            "queryResult": [
                {
                    "type": "webview",
                    "id": "queryResult",
                    "name": "%extension.queryResult%"
                }
            ],
            "objectExplorer": [
                {
                    "id": "objectExplorer",
                    "name": "%extension.connections%"
                },
                {
                    "id": "queryHistory",
                    "name": "%extension.queryHistory%",
                    "when": "config.mssql.enableQueryHistoryFeature"
                }
            ]
        },
        "chatParticipants": [
            {
                "id": "mssql.agent",
                "name": "mssql",
                "description": "Azure SQL Copilot agent",
                "commands": [],
                "isSticky": true
            }
        ],
        "customEditors": [
            {
                "viewType": "mssql.executionPlanView",
                "displayName": "SQL Server Execution Plan",
                "selector": [
                    {
                        "filenamePattern": "*.sqlplan",
                        "language": "sqlplan"
                    }
                ],
                "priority": "default"
            }
        ],
        "languages": [
            {
                "id": "sql",
                "extensions": [
                    ".sql"
                ],
                "aliases": [
                    "SQL"
                ],
                "configuration": "./syntaxes/sql.configuration.json"
            },
            {
                "id": "sqlplan",
                "extensions": [
                    ".sqlplan"
                ],
                "aliases": [
                    "SQL Server Execution Plan"
                ]
            }
        ],
        "grammars": [
            {
                "language": "sql",
                "scopeName": "source.sql",
                "path": "./syntaxes/SQL.plist"
            }
        ],
        "snippets": [
            {
                "language": "sql",
                "path": "./snippets/mssql.json"
            }
        ],
        "submenus": [
            {
                "id": "mssql.copilot.editorSubmenu",
                "title": "%mssql.copilot.editorSubmenu%",
                "label": "%mssql.copilot.editorSubmenu%"
            }
        ],
        "menus": {
            "editor/title": [
                {
                    "command": "mssql.runQuery",
                    "when": "editorLangId == sql && !isInDiffEditor",
                    "group": "navigation@1"
                },
                {
                    "command": "mssql.cancelQuery",
                    "when": "editorLangId == sql && !isInDiffEditor && resourcePath in mssql.runningQueries",
                    "group": "navigation@2"
                },
                {
                    "command": "mssql.revealQueryResultPanel",
                    "when": "editorLangId == sql && !isInDiffEditor && view.queryResult.visible == false",
                    "group": "navigation@2"
                },
                {
                    "command": "mssql.connect",
                    "when": "editorLangId == sql && !isInDiffEditor && resource not in mssql.connections",
                    "group": "navigation@3"
                },
                {
                    "command": "mssql.disconnect",
                    "when": "editorLangId == sql && !isInDiffEditor && resource in mssql.connections",
                    "group": "navigation@3"
                },
                {
                    "command": "mssql.changeDatabase",
                    "when": "editorLangId == sql && !isInDiffEditor",
                    "group": "navigation@4"
                },
                {
                    "command": "mssql.showExecutionPlanInResults",
                    "when": "editorLangId == sql && !isInDiffEditor",
                    "group": "navigation@4"
                },
                {
                    "command": "mssql.enableActualPlan",
                    "when": "editorLangId == sql && !isInDiffEditor && !(resource in mssql.executionPlan.urisWithActualPlanEnabled)",
                    "group": "navigation@5"
                },
                {
                    "command": "mssql.disableActualPlan",
                    "when": "editorLangId == sql && !isInDiffEditor && resource in mssql.executionPlan.urisWithActualPlanEnabled",
                    "group": "navigation@5"
                }
            ],
            "editor/context": [
                {
                    "command": "mssql.runQuery",
                    "when": "editorLangId == sql",
                    "group": "0_mssql"
                },
                {
                    "submenu": "mssql.copilot.editorSubmenu",
                    "when": "editorLangId == sql && mssql.copilot.isGHCInstalled",
                    "group": "0_mssql"
                }
            ],
            "mssql.copilot.editorSubmenu": [
                {
                    "command": "mssql.copilot.explainQuery",
                    "when": "editorLangId == sql && mssql.copilot.isGHCInstalled",
                    "title": "%mssql.copilot.explainQuery%",
                    "group": "navigation@1"
                },
                {
                    "command": "mssql.copilot.rewriteQuery",
                    "when": "editorLangId == sql && mssql.copilot.isGHCInstalled",
                    "title": "%mssql.copilot.rewriteQuery%",
                    "group": "navigation@2"
                },
                {
                    "command": "mssql.copilot.analyzeQueryPerformance",
                    "when": "editorLangId == sql && mssql.copilot.isGHCInstalled",
                    "title": "%mssql.copilot.analyzeQueryPerformance%",
                    "group": "navigation@3"
                }
            ],
            "view/title": [
                {
                    "command": "mssql.addObjectExplorerLegacy",
                    "when": "view == objectExplorer && config.mssql.useLegacyConnectionExperience",
                    "title": "%mssql.addObjectExplorerLegacy%",
                    "group": "navigation"
                },
                {
                    "command": "mssql.addObjectExplorer",
                    "when": "view == objectExplorer && !config.mssql.useLegacyConnectionExperience",
                    "title": "%mssql.addObjectExplorer%",
                    "group": "navigation"
                },
                {
                    "command": "mssql.connectionGroups.create",
                    "when": "view == objectExplorer",
                    "title": "%mssql.connectionGroups.create%",
                    "group": "navigation"
                },
                {
                    "command": "mssql.startQueryHistoryCapture",
                    "when": "view == queryHistory && config.mssql.enableQueryHistoryFeature && !config.mssql.enableQueryHistoryCapture",
                    "title": "%mssql.startQueryHistoryCapture%",
                    "group": "navigation"
                },
                {
                    "command": "mssql.pauseQueryHistoryCapture",
                    "when": "view == queryHistory && config.mssql.enableQueryHistoryFeature && config.mssql.enableQueryHistoryCapture",
                    "title": "%mssql.pauseQueryHistoryCapture%",
                    "group": "navigation"
                },
                {
                    "command": "mssql.clearAllQueryHistory",
                    "when": "view == queryHistory",
                    "title": "%mssql.clearAllQueryHistory%",
                    "group": "secondary"
                },
                {
                    "command": "mssql.objectExplorer.enableGroupBySchema",
                    "when": "view == objectExplorer && !config.mssql.objectExplorer.groupBySchema",
                    "title": "%mssql.objectExplorer.enableGroupBySchema%",
                    "group": "navigation"
                },
                {
                    "command": "mssql.objectExplorer.disableGroupBySchema",
                    "when": "view == objectExplorer && config.mssql.objectExplorer.groupBySchema",
                    "title": "%mssql.objectExplorer.disableGroupBySchema%",
                    "group": "navigation"
                },
                {
                    "command": "mssql.deployLocalDockerContainer",
                    "when": "config.mssql.enableRichExperiences && view == objectExplorer",
                    "title": "%mssql.deployLocalDockerContainer%",
                    "group": "navigation"
                }
            ],
            "view/item/context": [
                {
                    "command": "mssql.addObjectExplorer",
                    "when": "view == objectExplorer && viewItem =~ /\\btype=(ConnectionGroup)\\b/",
                    "title": "%mssql.addObjectExplorer%",
                    "group": "0_MSSQL_connectionGroups@0"
                },
                {
                    "command": "mssql.connectionGroups.edit",
                    "when": "view == objectExplorer && viewItem =~ /\\btype=(ConnectionGroup)\\b/",
                    "group": "0_MSSQL_connectionGroups@1"
                },
                {
                    "command": "mssql.connectionGroups.delete",
                    "when": "view == objectExplorer && viewItem =~ /\\btype=(ConnectionGroup)\\b/",
                    "group": "0_MSSQL_connectionGroups@9"
                },
                {
                    "command": "mssql.objectExplorerNewQuery",
                    "when": "view == objectExplorer && viewItem =~ /\\btype=(disconnectedServer|Server|Database)\\b/",
                    "group": "1_MSSQL_serverAndDbManagement@1"
                },
                {
                    "command": "mssql.editConnection",
                    "when": "view == objectExplorer && !config.mssql.useLegacyConnectionExperience && viewItem =~ /\\btype=(disconnectedServer|Server)\\b/",
                    "group": "1_MSSQL_serverAndDbManagement@2"
                },
                {
                    "command": "mssql.disconnectObjectExplorerNode",
                    "when": "view == objectExplorer && viewItem =~ /\\btype=(Server)\\b/",
                    "group": "1_MSSQL_serverAndDbManagement@3"
                },
                {
                    "command": "mssql.removeObjectExplorerNode",
                    "when": "view == objectExplorer && viewItem =~ /\\btype=(disconnectedServer|Server)\\b/",
                    "group": "1_MSSQL_serverAndDbManagement@4"
                },
                {
                    "command": "mssql.schemaDesigner",
                    "when": "view === objectExplorer && viewItem =~ /\\btype=(Database|Server)\\b.*\\bsubType=(Database)\\b/ && config.mssql.enableRichExperiences",
                    "group": "2_MSSQL_serverDbActions@1"
                },
                {
                    "command": "mssql.schemaCompare",
                    "when": "view == objectExplorer && config.mssql.enableRichExperiences && viewItem =~ /\\btype=(disconnectedServer|Server|Database)\\b/",
                    "group": "2_MSSQL_serverDbActions@2"
                },
                {
                    "command": "mssql.scriptSelect",
                    "when": "view == objectExplorer && viewItem =~  /\\btype=(Table|View)\\b/",
                    "group": "3_MSSQL_script@1"
                },
                {
                    "command": "mssql.scriptCreate",
                    "when": "view == objectExplorer && viewItem =~ /\\btype=(Table|View|AggregateFunction|PartitionFunction|ScalarValuedFunction|Schema|StoredProcedure|TableValuedFunction|User|UserDefinedTableType|Trigger|DatabaseTrigger|Index|Key|User|DatabaseRole|ApplicationRole)\\b/",
                    "group": "3_MSSQL_script@2"
                },
                {
                    "command": "mssql.scriptDelete",
                    "when": "view == objectExplorer && viewItem =~ /\\btype=(Table|View|AggregateFunction|PartitionFunction|ScalarValuedFunction|Schema|StoredProcedure|TableValuedFunction|User|UserDefinedTableType|Trigger|DatabaseTrigger|Index|Key|User|DatabaseRole|ApplicationRole)\\b/",
                    "group": "3_MSSQL_script@3"
                },
                {
                    "command": "mssql.scriptAlter",
                    "when": "view == objectExplorer && viewItem =~ /\\btype=(AggregateFunction|PartitionFunction|ScalarValuedFunction|StoredProcedure|TableValuedFunction|View)\\b/",
                    "group": "3_MSSQL_script@4"
                },
                {
                    "command": "mssql.scriptExecute",
                    "when": "view == objectExplorer && viewItem =~ /\\btype=(StoredProcedure)\\b/",
                    "group": "3_MSSQL_script@5"
                },
                {
                    "command": "mssql.newTable",
                    "when": "view == objectExplorer && viewItem =~ /\\bsubType=(Tables)\\b/",
                    "group": "4_MSSQL_object@1"
                },
                {
                    "command": "mssql.editTable",
                    "when": "view == objectExplorer && viewItem =~ /\\btype=(Table)\\b/",
                    "group": "4_MSSQL_object@1"
                },
                {
                    "command": "mssql.filterNode",
                    "when": "view == objectExplorer && viewItem =~ /\\bfilterable=true\\b.*\\bhasFilters=false\\b/",
                    "group": "5_MSSQL_tree@1"
                },
                {
                    "command": "mssql.filterNodeWithExistingFilters",
                    "when": "view == objectExplorer && viewItem =~ /\\bfilterable=true\\b.*\\bhasFilters=true\\b/",
                    "group": "5_MSSQL_tree@2"
                },
                {
                    "command": "mssql.clearFilters",
                    "when": "view == objectExplorer && viewItem =~ /\\bfilterable=true\\b.*\\bhasFilters=true\\b/",
                    "group": "5_MSSQL_tree@3"
                },
                {
                    "command": "mssql.copyObjectName",
                    "when": "view == objectExplorer && viewItem =~ /\\btype=(?!Folder\\b)[^,]+/",
                    "group": "5_MSSQL_tree@4"
                },
                {
                    "command": "mssql.refreshObjectExplorerNode",
                    "when": "view == objectExplorer && viewItem =~ /\\btype=(?!(disconnectedServer|ConnectionGroup)\\b)[^,]+/ ",
                    "group": "5_MSSQL_tree@9999"
                },
                {
                    "command": "mssql.objectExplorerChatWithDatabase",
                    "when": "view == objectExplorer && mssql.copilot.isGHCInstalled && viewItem =~ /\\btype=(disconnectedServer|Server|Database)\\b/",
                    "group": "MS_SQL@11"
                },
                {
                    "command": "mssql.objectExplorerChatWithDatabaseInAgentMode",
                    "when": "view == objectExplorer && mssql.copilot.isGHCInstalled && viewItem =~ /\\btype=(disconnectedServer|Server|Database)\\b/",
                    "group": "MS_SQL@12"
                },
                {
                    "command": "mssql.addObjectExplorer",
                    "when": "view == objectExplorer && viewItem =~ /\\btype=(ConnectionGroup)\\b/",
                    "title": "%mssql.addObjectExplorer%",
                    "group": "inline@1"
                },
                {
                    "command": "mssql.connectionGroups.edit",
                    "when": "view == objectExplorer && viewItem =~ /\\btype=(ConnectionGroup)\\b/",
                    "group": "inline@1"
                },
                {
                    "command": "mssql.connectionGroups.delete",
                    "when": "view == objectExplorer && viewItem =~ /\\btype=(ConnectionGroup)\\b/",
                    "group": "inline@2"
                },
                {
                    "command": "mssql.filterNode",
                    "when": "view == objectExplorer && viewItem =~ /\\bfilterable=true\\b.*\\bhasFilters=false\\b/",
                    "group": "inline@1"
                },
                {
                    "command": "mssql.filterNodeWithExistingFilters",
                    "when": "view == objectExplorer && viewItem =~ /\\bfilterable=true\\b.*\\bhasFilters=true\\b/",
                    "group": "inline@1"
                },
                {
                    "command": "mssql.newTable",
                    "when": "view == objectExplorer && viewItem =~ /\\bsubType=(Tables)\\b/",
                    "group": "inline@1"
                },
                {
                    "command": "mssql.editTable",
                    "when": "view == objectExplorer && viewItem =~ /\\btype=(Table)\\b/",
                    "group": "inline@1"
                },
                {
                    "command": "mssql.editConnection",
                    "when": "view == objectExplorer && !config.mssql.useLegacyConnectionExperience && viewItem =~ /\\btype=(disconnectedServer|Server)\\b/",
                    "group": "inline@1"
                },
                {
                    "command": "mssql.clearFilters",
                    "when": "view == objectExplorer && viewItem =~ /\\bfilterable=true\\b.*\\bhasFilters=true\\b/",
                    "group": "inline@2"
                },
                {
                    "command": "mssql.refreshObjectExplorerNode",
                    "when": "view == objectExplorer && viewItem =~ /\\btype=(?!(disconnectedServer|ConnectionGroup)\\b)[^,]+/ ",
                    "group": "inline@9999"
                },
                {
                    "command": "mssql.schemaCompare",
                    "when": "view == dataworkspace.views.main && config.mssql.enableRichExperiences && viewItem =~ /^(databaseProject.itemType.project|databaseProject.itemType.legacyProject)$/"
                },
                {
                    "command": "mssql.openQueryHistory",
                    "when": "view == queryHistory && viewItem == queryHistoryNode",
                    "group": "MS_SQL@1"
                },
                {
                    "command": "mssql.runQueryHistory",
                    "when": "view == queryHistory && viewItem == queryHistoryNode",
                    "group": "MS_SQL@2"
                },
                {
                    "command": "mssql.deleteQueryHistory",
                    "when": "view == queryHistory && viewItem == queryHistoryNode",
                    "group": "MS_SQL@3"
                },
                {
                    "command": "mssql.stopContainer",
                    "when": "view == objectExplorer && viewItem =~ /\\bsubType=(DockerContainer)\\b/"
                },
                {
                    "command": "mssql.deleteContainer",
                    "when": "view == objectExplorer && viewItem =~ /\\bsubType=(DockerContainer|disconnectedDockerContainer)\\b/"
                },
                {
                    "command": "mssql.startContainer",
                    "when": "view == objectExplorer && viewItem =~ /\\bsubType=(disconnectedDockerContainer)\\b/"
                }
            ],
            "commandPalette": [
                {
                    "command": "mssql.objectExplorerNewQuery",
                    "when": "view == objectExplorer && viewItem =~ /\\btype=(disconnectedServer|Server|Database)\\b/"
                },
                {
                    "command": "mssql.schemaCompare",
                    "when": "view == objectExplorer && config.mssql.enableRichExperiences && viewItem =~ /\\btype=(disconnectedServer|Server|Database)\\b/"
                },
                {
                    "command": "mssql.removeObjectExplorerNode",
                    "when": "view == objectExplorer && viewItem =~ /\\btype=(disconnectedServer|Server)\\b/"
                },
                {
                    "command": "mssql.refreshObjectExplorerNode",
                    "when": "view == objectExplorer && viewItem =~ /\\btype=(?!(disconnectedServer|ConnectionGroup)\\b)[^,]+/"
                },
                {
                    "command": "mssql.scriptSelect",
                    "when": "view == objectExplorer && viewItem =~  /\\btype=(Table|View)\\b/"
                },
                {
                    "command": "mssql.scriptCreate",
                    "when": "view == objectExplorer && viewItem =~ /\\btype=(Table|View|AggregateFunction|PartitionFunction|ScalarValuedFunction|Schema|StoredProcedure|TableValuedFunction|User|UserDefinedTableType|Trigger|DatabaseTrigger|Index|Key|User|DatabaseRole|ApplicationRole)\\b/"
                },
                {
                    "command": "mssql.scriptDelete",
                    "when": "view == objectExplorer && viewItem =~ /\\btype=(Table|View|AggregateFunction|PartitionFunction|ScalarValuedFunction|Schema|StoredProcedure|TableValuedFunction|User|UserDefinedTableType|Trigger|DatabaseTrigger|Index|Key|User|DatabaseRole|ApplicationRole)\\b/"
                },
                {
                    "command": "mssql.scriptExecute",
                    "when": "view == objectExplorer && viewItem =~ /\\btype=(StoredProcedure)\\b/"
                },
                {
                    "command": "mssql.scriptAlter",
                    "when": "view == objectExplorer && viewItem =~ /\\btype=(AggregateFunction|PartitionFunction|ScalarValuedFunction|StoredProcedure|TableValuedFunction|View)\\b/"
                },
                {
                    "command": "mssql.disconnectObjectExplorerNode",
                    "when": "view == objectExplorer && viewItem =~ /\\btype=(Server)\\b/"
                },
                {
                    "command": "mssql.toggleSqlCmd",
                    "when": "editorFocus && editorLangId == 'sql'"
                },
                {
                    "command": "mssql.startQueryHistoryCapture",
                    "when": "config.mssql.enableQueryHistoryFeature && !config.mssql.enableQueryHistoryCapture"
                },
                {
                    "command": "mssql.pauseQueryHistoryCapture",
                    "when": "config.mssql.enableQueryHistoryFeature && config.mssql.enableQueryHistoryCapture"
                },
                {
                    "command": "mssql.copyObjectName",
                    "when": "view == objectExplorer && viewItem =~ /\\btype=(?!Folder\\b)[^,]+/"
                },
                {
                    "command": "mssql.runQueryHistory",
                    "when": "view == queryHistory && viewItem == queryHistoryNode"
                },
                {
                    "command": "mssql.newTable",
                    "when": "view == objectExplorer && viewItem =~ /\\bsubType=(Tables)\\b/"
                },
                {
                    "command": "mssql.editTable",
                    "when": "view == objectExplorer && viewItem =~ /\\btype=(Table)\\b/"
                },
                {
                    "command": "mssql.addObjectExplorerLegacy",
                    "when": "config.mssql.useLegacyConnectionExperience"
                },
                {
                    "command": "mssql.schemaDesigner",
                    "when": "view === objectExplorer && viewItem =~ /\\btype=(Database|Server)\\b.*\\bsubType=(Database)\\b/ && config.mssql.enableRichExperiences"
                },
                {
                    "command": "mssql.connectionGroups.edit",
                    "when": "false"
                },
                {
                    "command": "mssql.connectionGroups.delete",
                    "when": "false"
                },
                {
                    "command": "mssql.editConnection",
                    "when": "false"
                }
            ],
            "webview/context": [
                {
                    "command": "mssql.copyAll",
                    "when": "webviewSection == 'queryResultMessagesPane'"
                }
            ]
        },
        "commands": [
            {
                "command": "mssql.runQuery",
                "title": "%mssql.runQuery%",
                "category": "MS SQL",
                "icon": "$(debug-start)"
            },
            {
                "command": "mssql.runCurrentStatement",
                "title": "%mssql.runCurrentStatement%",
                "category": "MS SQL"
            },
            {
                "command": "mssql.cancelQuery",
                "title": "%mssql.cancelQuery%",
                "category": "MS SQL",
                "icon": "$(debug-stop)"
            },
            {
                "command": "mssql.copyAll",
                "title": "%mssql.copyAll%",
                "category": "MS SQL"
            },
            {
                "command": "mssql.revealQueryResultPanel",
                "title": "%mssql.revealQueryResultPanel%",
                "category": "MS SQL",
                "icon": "media/revealQueryResult.svg"
            },
            {
                "command": "mssql.connect",
                "title": "%mssql.connect%",
                "category": "MS SQL",
                "icon": {
                    "dark": "media/connect_dark.svg",
                    "light": "media/connect_light.svg"
                }
            },
            {
                "command": "mssql.disconnect",
                "title": "%mssql.disconnect%",
                "category": "MS SQL",
                "icon": "$(debug-disconnect)"
            },
            {
                "command": "mssql.filterNode",
                "title": "%mssql.filterNode%",
                "icon": "$(filter)"
            },
            {
                "command": "mssql.clearFilters",
                "title": "%mssql.clearFilters%",
                "icon": {
                    "dark": "media/removeFilter_dark.svg",
                    "light": "media/removeFilter_light.svg"
                }
            },
            {
                "command": "mssql.filterNodeWithExistingFilters",
                "title": "%mssql.filterNode%",
                "icon": "$(filter-filled)"
            },
            {
                "command": "mssql.changeDatabase",
                "title": "%mssql.changeDatabase%",
                "category": "MS SQL",
                "icon": {
                    "dark": "media/changeConnection_dark.svg",
                    "light": "media/changeConnection_light.svg"
                }
            },
            {
                "command": "mssql.manageProfiles",
                "title": "%mssql.manageProfiles%",
                "category": "MS SQL"
            },
            {
                "command": "mssql.clearPooledConnections",
                "title": "%mssql.clearPooledConnections%",
                "category": "MS SQL"
            },
            {
                "command": "mssql.chooseDatabase",
                "title": "%mssql.chooseDatabase%",
                "category": "MS SQL"
            },
            {
                "command": "mssql.chooseLanguageFlavor",
                "title": "%mssql.chooseLanguageFlavor%",
                "category": "MS SQL"
            },
            {
                "command": "mssql.showGettingStarted",
                "title": "%mssql.showGettingStarted%",
                "category": "MS SQL"
            },
            {
                "command": "mssql.newQuery",
                "title": "%mssql.newQuery%",
                "category": "MS SQL"
            },
            {
                "command": "mssql.schemaCompare",
                "title": "%mssql.schemaCompare%",
                "category": "MS SQL"
            },
            {
                "command": "mssql.schemaCompareOpenFromCommandPalette",
                "title": "%mssql.schemaCompare%",
                "category": "MS SQL"
            },
            {
                "command": "mssql.rebuildIntelliSenseCache",
                "title": "%mssql.rebuildIntelliSenseCache%",
                "category": "MS SQL"
            },
            {
                "command": "mssql.toggleSqlCmd",
                "title": "%mssql.toggleSqlCmd%",
                "category": "MS SQL"
            },
            {
                "command": "mssql.addObjectExplorer",
                "title": "%mssql.addObjectExplorer%",
                "category": "MS SQL",
                "icon": "$(add)"
            },
            {
                "command": "mssql.addObjectExplorerLegacy",
                "title": "%mssql.addObjectExplorerLegacy%",
                "category": "MS SQL",
                "icon": "$(add)"
            },
            {
                "command": "mssql.objectExplorer.enableGroupBySchema",
                "title": "%mssql.objectExplorer.enableGroupBySchema%",
                "category": "MS SQL",
                "icon": {
                    "dark": "media/groupBySchemaEnabled_dark.svg",
                    "light": "media/groupBySchemaEnabled_light.svg"
                }
            },
            {
                "command": "mssql.objectExplorer.disableGroupBySchema",
                "title": "%mssql.objectExplorer.disableGroupBySchema%",
                "category": "MS SQL",
                "icon": {
                    "dark": "media/groupBySchemaDisabled_dark.svg",
                    "light": "media/groupBySchemaDisabled_light.svg"
                }
            },
            {
                "command": "mssql.objectExplorerNewQuery",
                "title": "%mssql.objectExplorerNewQuery%",
                "category": "MS SQL"
            },
            {
                "command": "mssql.objectExplorerChatWithDatabase",
                "title": "%mssql.objectExplorerChatWithDatabase%",
                "category": "MS SQL"
            },
            {
                "command": "mssql.objectExplorerChatWithDatabaseInAgentMode",
                "title": "%mssql.objectExplorerChatWithDatabaseInAgentMode%",
                "category": "MS SQL"
            },
            {
                "command": "mssql.removeObjectExplorerNode",
                "title": "%mssql.removeObjectExplorerNode%",
                "category": "MS SQL"
            },
            {
                "command": "mssql.editConnection",
                "title": "%mssql.editConnection%",
                "category": "MS SQL",
                "icon": "$(edit)"
            },
            {
                "command": "mssql.refreshObjectExplorerNode",
                "title": "%mssql.refreshObjectExplorerNode%",
                "category": "MS SQL",
                "icon": "$(refresh)"
            },
            {
                "command": "mssql.disconnectObjectExplorerNode",
                "title": "%mssql.disconnect%",
                "category": "MS SQL"
            },
            {
                "command": "mssql.scriptSelect",
                "title": "%mssql.scriptSelect%",
                "category": "MS SQL"
            },
            {
                "command": "mssql.scriptCreate",
                "title": "%mssql.scriptCreate%",
                "category": "MS SQL"
            },
            {
                "command": "mssql.scriptDelete",
                "title": "%mssql.scriptDelete%",
                "category": "MS SQL"
            },
            {
                "command": "mssql.scriptExecute",
                "title": "%mssql.scriptExecute%",
                "category": "MS SQL"
            },
            {
                "command": "mssql.newTable",
                "title": "%mssql.newTable%",
                "category": "MS SQL",
                "icon": {
                    "dark": "media/newTable_dark.svg",
                    "light": "media/newTable_light.svg"
                }
            },
            {
                "command": "mssql.schemaDesigner",
                "title": "%mssql.schemaDesigner%",
                "category": "MS SQL",
                "icon": {
                    "dark": "media/designSchema_dark.svg",
                    "light": "media/designSchema_light.svg"
                }
            },
            {
                "command": "mssql.editTable",
                "title": "%mssql.editTable%",
                "category": "MS SQL",
                "icon": {
                    "dark": "media/editTable_dark.svg",
                    "light": "media/editTable_light.svg"
                }
            },
            {
                "command": "mssql.scriptAlter",
                "title": "%mssql.scriptAlter%",
                "category": "MS SQL"
            },
            {
                "command": "mssql.openQueryHistory",
                "title": "%mssql.openQueryHistory%",
                "category": "MS SQL"
            },
            {
                "command": "mssql.runQueryHistory",
                "title": "%mssql.runQueryHistory%",
                "category": "MS SQL"
            },
            {
                "command": "mssql.deleteQueryHistory",
                "title": "%mssql.deleteQueryHistory%",
                "category": "MS SQL"
            },
            {
                "command": "mssql.clearAllQueryHistory",
                "title": "%mssql.clearAllQueryHistory%",
                "category": "MS SQL"
            },
            {
                "command": "mssql.startQueryHistoryCapture",
                "title": "%mssql.startQueryHistoryCapture%",
                "category": "MS SQL",
                "icon": "$(debug-start)"
            },
            {
                "command": "mssql.pauseQueryHistoryCapture",
                "title": "%mssql.pauseQueryHistoryCapture%",
                "category": "MS SQL",
                "icon": "$(debug-stop)"
            },
            {
                "command": "mssql.commandPaletteQueryHistory",
                "title": "%mssql.commandPaletteQueryHistory%",
                "category": "MS SQL"
            },
            {
                "command": "mssql.copyObjectName",
                "title": "%mssql.copyObjectName%",
                "category": "MS SQL"
            },
            {
                "command": "mssql.addAadAccount",
                "title": "%mssql.addAadAccount%",
                "category": "MS SQL"
            },
            {
                "command": "mssql.removeAadAccount",
                "title": "%mssql.removeAadAccount%",
                "category": "MS SQL"
            },
            {
                "command": "mssql.clearAzureAccountTokenCache",
                "title": "%mssql.clearAzureAccountTokenCache%",
                "category": "MS SQL"
            },
            {
                "command": "mssql.userFeedback",
                "title": "%mssql.userFeedback%",
                "category": "MS SQL"
            },
            {
                "command": "mssql.showExecutionPlanInResults",
                "title": "%mssql.showExecutionPlanInResults%",
                "category": "MS SQL",
                "icon": {
                    "dark": "media/executionPlan_dark.svg",
                    "light": "media/executionPlan_light.svg"
                }
            },
            {
                "command": "mssql.enableActualPlan",
                "title": "%mssql.enableActualPlan%",
                "category": "MS SQL",
                "icon": {
                    "dark": "media/enableActualExecutionPlan_dark.svg",
                    "light": "media/enableActualExecutionPlan_light.svg"
                }
            },
            {
                "command": "mssql.disableActualPlan",
                "title": "%mssql.disableActualPlan%",
                "category": "MS SQL",
                "icon": {
                    "dark": "media/disableActualExecutionPlan_dark.svg",
                    "light": "media/disableActualExecutionPlan_light.svg"
                }
            },
            {
                "command": "mssql.enableRichExperiences",
                "title": "%mssql.enableRichExperiences%",
                "category": "MS SQL"
            },
            {
                "command": "mssql.copilot.explainQuery",
                "title": "%mssql.copilot.explainQuery%",
                "category": "MS SQL"
            },
            {
                "command": "mssql.copilot.analyzeQueryPerformance",
                "title": "%mssql.copilot.analyzeQueryPerformance%",
                "category": "MS SQL"
            },
            {
                "command": "mssql.copilot.rewriteQuery",
                "title": "%mssql.copilot.rewriteQuery%",
                "category": "MS SQL"
            },
            {
                "command": "mssql.connectionSharing.editConnectionSharingPermissions",
                "title": "%mssql.connectionSharing.editConnectionSharingPermissions%",
                "category": "MSSQL"
            },
            {
                "command": "mssql.connectionSharing.clearAllConnectionSharingPermissions",
                "title": "%mssql.connectionSharing.clearAllConnectionSharingPermissions%",
                "category": "MSSQL"
            },
            {
                "command": "mssql.connectionGroups.create",
                "title": "%mssql.connectionGroups.create%",
                "category": "MS SQL",
                "icon": "$(new-folder)"
            },
            {
                "command": "mssql.connectionGroups.edit",
                "title": "%mssql.connectionGroups.edit%",
                "category": "MS SQL",
                "icon": "$(edit)"
            },
            {
                "command": "mssql.connectionGroups.delete",
                "title": "%mssql.connectionGroups.delete%",
                "category": "MS SQL",
                "icon": "$(trash)"
            },
            {
                "command": "mssql.deployLocalDockerContainer",
                "title": "%mssql.deployLocalDockerContainer%",
                "when": "mssql.enableRichExperiences",
                "category": "MS SQL",
                "icon": {
                    "dark": "media/newContainer_dark.svg",
                    "light": "media/newContainer_light.svg"
                }
            },
            {
                "command": "mssql.stopContainer",
                "title": "%mssql.stopContainer%",
                "when": "mssql.enableRichExperiences",
                "category": "MS SQL"
            },
            {
                "command": "mssql.deleteContainer",
                "title": "%mssql.deleteContainer%",
                "when": "mssql.enableRichExperiences",
                "category": "MS SQL"
            },
            {
                "command": "mssql.startContainer",
                "title": "%mssql.startContainer%",
                "when": "mssql.enableRichExperiences",
                "category": "MS SQL"
            }
        ],
        "keybindings": [
            {
                "command": "mssql.runQuery",
                "key": "ctrl+shift+e",
                "mac": "cmd+shift+e",
                "when": "editorTextFocus && editorLangId == 'sql'"
            },
            {
                "command": "mssql.connect",
                "key": "ctrl+shift+c",
                "mac": "cmd+shift+c",
                "when": "editorTextFocus && editorLangId == 'sql'"
            },
            {
                "command": "mssql.disconnect",
                "key": "ctrl+shift+d",
                "mac": "cmd+shift+d",
                "when": "editorTextFocus && editorLangId == 'sql'"
            },
            {
                "command": "workbench.view.extension.objectExplorer",
                "key": "ctrl+alt+d",
                "mac": "cmd+alt+d"
            },
            {
                "command": "mssql.copyObjectName",
                "key": "ctrl+c",
                "mac": "cmd+c",
                "when": "sideBarFocus && activeViewlet == workbench.view.extension.objectExplorer"
            }
        ],
        "configuration": {
            "type": "object",
            "title": "%mssql.Configuration%",
            "properties": {
                "mssql.enableExperimentalFeatures": {
                    "type": "boolean",
                    "default": false,
                    "description": "%mssql.enableExperimentalFeatures.description%",
                    "scope": "application"
                },
                "mssql.enableRichExperiences": {
                    "type": "boolean",
                    "default": true,
                    "description": "%mssql.enableRichExperiences.description%",
                    "scope": "application"
                },
                "mssql.enableRichExperiencesDoNotShowPrompt": {
                    "type": "boolean",
                    "default": false,
                    "description": "%mssql.enableRichExperiencesDoNotShowPrompt.description%",
                    "scope": "application"
                },
                "mssql.useLegacyConnectionExperience": {
                    "type": "boolean",
                    "default": false,
                    "description": "%mssql.useLegacyConnectionExperience.description%",
                    "deprecationMessage": "%mssql.legacySetting.deprecationMessage%",
                    "scope": "application"
                },
                "mssql.openQueryResultsInTabByDefault": {
                    "type": "boolean",
                    "default": false,
                    "description": "%mssql.openQueryResultsInTabByDefault.description%",
                    "scope": "application"
                },
                "mssql.openQueryResultsInTabByDefaultDoNotShowPrompt": {
                    "type": "boolean",
                    "default": false,
                    "description": "%mssql.openQueryResultsInTabByDefaultDoNotShowPrompt.description%",
                    "scope": "application"
                },
                "mssql.selectedAzureSubscriptions": {
                    "type": "array",
                    "description": "%mssql.selectedAzureSubscriptions%",
                    "items": {
                        "type": "string"
                    }
                },
                "mssql.azureActiveDirectory": {
                    "type": "string",
                    "default": "AuthCodeGrant",
                    "description": "%mssql.chooseAuthMethod%",
                    "enum": [
                        "AuthCodeGrant",
                        "DeviceCode"
                    ],
                    "enumDescriptions": [
                        "%mssql.authCodeGrant.description%",
                        "%mssql.deviceCode.description%"
                    ],
                    "scope": "application"
                },
                "mssql.logDebugInfo": {
                    "type": "boolean",
                    "default": false,
                    "description": "%mssql.logDebugInfo%",
                    "scope": "window"
                },
                "mssql.maxRecentConnections": {
                    "type": "number",
                    "default": 5,
                    "description": "%mssql.maxRecentConnections%",
                    "scope": "window"
                },
                "mssql.connectionGroups": {
                    "type": "array",
                    "description": "%mssql.connectionGroups%",
                    "items": {
                        "type": "object",
                        "properties": {
                            "name": {
                                "type": "string",
                                "description": "%mssql.connectionGroup.name%"
                            },
                            "id": {
                                "type": "string",
                                "description": "%mssql.connectionGroup.id%"
                            },
                            "color": {
                                "type": [
                                    "string",
                                    null
                                ],
                                "description": "%mssql.connectionGroup.color%"
                            },
                            "description": {
                                "type": [
                                    "string",
                                    null
                                ],
                                "description": "%mssql.connectionGroup.description%"
                            },
                            "parentId": {
                                "type": [
                                    "string",
                                    null
                                ],
                                "description": "%mssql.connectionGroup.parentId%"
                            }
                        }
                    }
                },
                "mssql.connections": {
                    "type": "array",
                    "description": "%mssql.connections%",
                    "items": {
                        "type": "object",
                        "properties": {
                            "id": {
                                "type": "string",
                                "description": "%mssql.connection.id%"
                            },
                            "groupId": {
                                "type": "string",
                                "description": "%mssql.connection.groupId%"
                            },
                            "server": {
                                "type": "string",
                                "default": "{{put-server-name-here}}",
                                "description": "%mssql.connection.server%"
                            },
                            "database": {
                                "type": "string",
                                "default": "{{put-database-name-here}}",
                                "description": "%mssql.connection.database%"
                            },
                            "user": {
                                "type": "string",
                                "default": "{{put-username-here}}",
                                "description": "%mssql.connection.user%"
                            },
                            "password": {
                                "type": "string",
                                "default": "{{put-password-here}}",
                                "description": "%mssql.connection.password%"
                            },
                            "authenticationType": {
                                "type": "string",
                                "default": "SqlLogin",
                                "enum": [
                                    "Integrated",
                                    "SqlLogin",
                                    "AzureMFA"
                                ],
                                "description": "%mssql.connection.authenticationType%"
                            },
                            "port": {
                                "type": "number",
                                "default": 1433,
                                "description": "%mssql.connection.port%"
                            },
                            "encrypt": {
                                "type": "string",
                                "default": "Mandatory",
                                "enum": [
                                    "Mandatory",
                                    "Strict",
                                    "Optional"
                                ],
                                "description": "%mssql.connection.encrypt%"
                            },
                            "trustServerCertificate": {
                                "type": "boolean",
                                "default": false,
                                "description": "%mssql.connection.trustServerCertificate%"
                            },
                            "hostNameInCertificate": {
                                "type": "string",
                                "default": "",
                                "description": "%mssql.connection.hostNameInCertificate"
                            },
                            "persistSecurityInfo": {
                                "type": "boolean",
                                "default": false,
                                "description": "%mssql.connection.persistSecurityInfo%"
                            },
                            "connectTimeout": {
                                "type": "number",
                                "default": 30,
                                "description": "%mssql.connection.connectTimeout%"
                            },
                            "commandTimeout": {
                                "type": "number",
                                "default": 30,
                                "description": "%mssql.connection.commandTimeout%"
                            },
                            "connectRetryCount": {
                                "type": "number",
                                "default": 1,
                                "description": "%mssql.connection.connectRetryCount%"
                            },
                            "connectRetryInterval": {
                                "type": "number",
                                "default": 10,
                                "description": "%mssql.connection.connectRetryInterval%"
                            },
                            "applicationName": {
                                "type": "string",
                                "default": "vscode-mssql",
                                "description": "%mssql.connection.applicationName%"
                            },
                            "workstationId": {
                                "type": "string",
                                "default": "",
                                "description": "%mssql.connection.workstationId%"
                            },
                            "applicationIntent": {
                                "type": "string",
                                "default": "ReadWrite",
                                "enum": [
                                    "ReadWrite",
                                    "ReadOnly"
                                ],
                                "description": "%mssql.connection.applicationIntent%"
                            },
                            "currentLanguage": {
                                "type": "string",
                                "default": "",
                                "description": "%mssql.connection.currentLanguage%"
                            },
                            "pooling": {
                                "type": "boolean",
                                "default": false,
                                "description": "%mssql.connection.pooling%"
                            },
                            "maxPoolSize": {
                                "type": "number",
                                "default": 100,
                                "description": "%mssql.connection.maxPoolSize%"
                            },
                            "minPoolSize": {
                                "type": "number",
                                "default": 0,
                                "description": "%mssql.connection.minPoolSize%"
                            },
                            "loadBalanceTimeout": {
                                "type": "number",
                                "default": 0,
                                "description": "%mssql.connection.loadBalanceTimeout%"
                            },
                            "replication": {
                                "type": "boolean",
                                "default": true,
                                "description": "%mssql.connection.replication%"
                            },
                            "attachDbFilename": {
                                "type": "string",
                                "default": "",
                                "description": "%mssql.connection.attachDbFilename%"
                            },
                            "failoverPartner": {
                                "type": "string",
                                "default": "",
                                "description": "%mssql.connection.failoverPartner%"
                            },
                            "multiSubnetFailover": {
                                "type": "boolean",
                                "default": true,
                                "description": "%mssql.connection.multiSubnetFailover%"
                            },
                            "multipleActiveResultSets": {
                                "type": "boolean",
                                "default": false,
                                "description": "%mssql.connection.multipleActiveResultSets%"
                            },
                            "packetSize": {
                                "type": "number",
                                "default": 8192,
                                "description": "%mssql.connection.packetSize%"
                            },
                            "typeSystemVersion": {
                                "type": "string",
                                "enum": [
                                    "Latest"
                                ],
                                "description": "%mssql.connection.typeSystemVersion%"
                            },
                            "connectionString": {
                                "type": "string",
                                "default": "",
                                "description": "%mssql.connection.connectionString%"
                            },
                            "profileName": {
                                "type": "string",
                                "description": "%mssql.connection.profileName%"
                            },
                            "savePassword": {
                                "type": "boolean",
                                "description": "%mssql.connection.savePassword%"
                            },
                            "emptyPasswordInput": {
                                "type": "boolean",
                                "description": "%mssql.connection.emptyPasswordInput%"
                            },
                            "containerName": {
                                "type": "string",
                                "default": "",
                                "description": "%mssql.connection.containerName%"
                            }
                        }
                    },
                    "scope": "resource"
                },
                "mssql.shortcuts": {
                    "type": "object",
                    "description": "%mssql.shortcuts%",
                    "default": {
                        "_comment": "Short cuts must follow the format (ctrl)+(shift)+(alt)+[key]",
                        "event.toggleResultPane": "ctrl+alt+R",
                        "event.focusResultsGrid": "ctrl+alt+G",
                        "event.toggleMessagePane": "ctrl+alt+Y",
                        "event.prevGrid": "ctrl+up",
                        "event.nextGrid": "ctrl+down",
                        "event.copySelection": "ctrl+C",
                        "event.copyWithHeaders": "",
                        "event.copyAllHeaders": "",
                        "event.maximizeGrid": "",
                        "event.selectAll": "ctrl+A",
                        "event.saveAsJSON": "",
                        "event.saveAsCSV": "",
                        "event.saveAsExcel": "",
                        "event.changeColumnWidth": "ctrl+alt+S"
                    },
                    "scope": "resource"
                },
                "mssql.messagesDefaultOpen": {
                    "type": "boolean",
                    "description": "%mssql.messagesDefaultOpen%",
                    "default": true,
                    "scope": "resource"
                },
                "mssql.resultsFontFamily": {
                    "type": "string",
                    "description": "%mssql.resultsFontFamily%",
                    "default": null,
                    "scope": "resource"
                },
                "mssql.resultsFontSize": {
                    "type": [
                        "number",
                        "null"
                    ],
                    "maximum": 24,
                    "description": "%mssql.resultsFontSize%",
                    "default": null,
                    "scope": "resource"
                },
                "mssql.saveAsCsv.includeHeaders": {
                    "type": "boolean",
                    "description": "%mssql.saveAsCsv.includeHeaders%",
                    "default": true,
                    "scope": "resource"
                },
                "mssql.saveAsCsv.delimiter": {
                    "type": "string",
                    "description": "%mssql.saveAsCsv.delimiter%",
                    "default": ",",
                    "scope": "resource"
                },
                "mssql.saveAsCsv.lineSeparator": {
                    "type": "string",
                    "description": "%mssql.saveAsCsv.lineSeparator%",
                    "default": null,
                    "scope": "resource"
                },
                "mssql.saveAsCsv.textIdentifier": {
                    "type": "string",
                    "description": "%mssql.saveAsCsv.textIdentifier%",
                    "default": "\"",
                    "scope": "resource"
                },
                "mssql.saveAsCsv.encoding": {
                    "type": "string",
                    "description": "%mssql.saveAsCsv.encoding%",
                    "default": "utf-8",
                    "scope": "resource"
                },
                "mssql.copyIncludeHeaders": {
                    "type": "boolean",
                    "description": "%mssql.copyIncludeHeaders%",
                    "default": false,
                    "scope": "resource"
                },
                "mssql.copyRemoveNewLine": {
                    "type": "boolean",
                    "description": "%mssql.copyRemoveNewLine%",
                    "default": true,
                    "scope": "resource"
                },
                "mssql.showBatchTime": {
                    "type": "boolean",
                    "description": "%mssql.showBatchTime%",
                    "default": false,
                    "scope": "resource"
                },
                "mssql.splitPaneSelection": {
                    "type": "string",
                    "description": "%mssql.splitPaneSelection%",
                    "default": "next",
                    "enum": [
                        "next",
                        "current",
                        "end"
                    ],
                    "scope": "resource"
                },
                "mssql.enableSqlAuthenticationProvider": {
                    "type": "boolean",
                    "description": "%mssql.enableSqlAuthenticationProvider%",
                    "default": true
                },
                "mssql.enableConnectionPooling": {
                    "type": "boolean",
                    "description": "%mssql.enableConnectionPooling%",
                    "default": false
                },
                "mssql.statusBar.enableConnectionColor": {
                    "type": "boolean",
                    "description": "%mssql.statusBar.enableConnectionColor%",
                    "default": false,
                    "scope": "window"
                },
                "mssql.format.alignColumnDefinitionsInColumns": {
                    "type": "boolean",
                    "description": "%mssql.format.alignColumnDefinitionsInColumns%",
                    "default": false,
                    "scope": "window"
                },
                "mssql.format.datatypeCasing": {
                    "type": "string",
                    "description": "%mssql.format.datatypeCasing%",
                    "default": "none",
                    "enum": [
                        "none",
                        "uppercase",
                        "lowercase"
                    ],
                    "scope": "window"
                },
                "mssql.format.keywordCasing": {
                    "type": "string",
                    "description": "%mssql.format.keywordCasing%",
                    "default": "none",
                    "enum": [
                        "none",
                        "uppercase",
                        "lowercase"
                    ],
                    "scope": "window"
                },
                "mssql.format.placeCommasBeforeNextStatement": {
                    "type": "boolean",
                    "description": "%mssql.format.placeCommasBeforeNextStatement%",
                    "default": false,
                    "scope": "window"
                },
                "mssql.format.placeSelectStatementReferencesOnNewLine": {
                    "type": "boolean",
                    "description": "%mssql.format.placeSelectStatementReferencesOnNewLine%",
                    "default": false,
                    "scope": "window"
                },
                "mssql.applyLocalization": {
                    "type": "boolean",
                    "description": "%mssql.applyLocalization%",
                    "default": false,
                    "scope": "window"
                },
                "mssql.intelliSense.enableIntelliSense": {
                    "type": "boolean",
                    "default": true,
                    "description": "%mssql.intelliSense.enableIntelliSense%",
                    "scope": "window"
                },
                "mssql.intelliSense.enableErrorChecking": {
                    "type": "boolean",
                    "default": true,
                    "description": "%mssql.intelliSense.enableErrorChecking%",
                    "scope": "window"
                },
                "mssql.intelliSense.enableSuggestions": {
                    "type": "boolean",
                    "default": true,
                    "description": "%mssql.intelliSense.enableSuggestions%",
                    "scope": "window"
                },
                "mssql.intelliSense.enableQuickInfo": {
                    "type": "boolean",
                    "default": true,
                    "description": "%mssql.intelliSense.enableQuickInfo%",
                    "scope": "window"
                },
                "mssql.intelliSense.lowerCaseSuggestions": {
                    "type": "boolean",
                    "default": false,
                    "description": "%mssql.intelliSense.lowerCaseSuggestions%",
                    "scope": "window"
                },
                "mssql.persistQueryResultTabs": {
                    "type": "boolean",
                    "default": false,
                    "description": "%mssql.persistQueryResultTabs%",
                    "scope": "window"
                },
                "mssql.enableQueryHistoryCapture": {
                    "type": "boolean",
                    "default": true,
                    "description": "%mssql.enableQueryHistoryCapture%",
                    "scope": "window"
                },
                "mssql.enableQueryHistoryFeature": {
                    "type": "boolean",
                    "default": true,
                    "description": "%mssql.enableQueryHistoryFeature%",
                    "scope": "window"
                },
                "mssql.tracingLevel": {
                    "type": "string",
                    "description": "%mssql.tracingLevel%",
                    "default": "Critical",
                    "enum": [
                        "All",
                        "Off",
                        "Critical",
                        "Error",
                        "Warning",
                        "Information",
                        "Verbose"
                    ]
                },
                "mssql.piiLogging": {
                    "type": "boolean",
                    "default": false,
                    "description": "%mssql.piiLogging%"
                },
                "mssql.logRetentionMinutes": {
                    "type": "number",
                    "default": 10080,
                    "description": "%mssql.logRetentionMinutes%"
                },
                "mssql.logFilesRemovalLimit": {
                    "type": "number",
                    "default": 100,
                    "description": "%mssql.logFilesRemovalLimit%"
                },
                "mssql.resultsGrid.autoSizeColumns": {
                    "type": "boolean",
                    "default": true,
                    "description": "%mssql.resultsGrid.autoSizeColumns%"
                },
                "mssql.resultsGrid.inMemoryDataProcessingThreshold": {
                    "type": "number",
                    "default": 5000,
                    "description": "%mssql.resultsGrid.inMemoryDataProcessingThreshold%",
                    "minimum": 1
                },
                "mssql.query.displayBitAsNumber": {
                    "type": "boolean",
                    "default": true,
                    "description": "%mssql.query.displayBitAsNumber%",
                    "scope": "window"
                },
                "mssql.query.maxCharsToStore": {
                    "type": "number",
                    "default": 65535,
                    "description": "%mssql.query.maxCharsToStore%"
                },
                "mssql.query.maxXmlCharsToStore": {
                    "type": "number",
                    "default": 2097152,
                    "description": "%mssql.query.maxXmlCharsToStore%"
                },
                "mssql.autoDisableNonTSqlLanguageService": {
                    "type": [
                        "boolean",
                        "null"
                    ],
                    "default": null,
                    "description": "%mssql.autoDisableNonTSqlLanguageService%"
                },
                "mssql.queryHistoryLimit": {
                    "type": "number",
                    "default": 20,
                    "description": "%mssql.queryHistoryLimit%",
                    "scope": "window"
                },
                "mssql.query.rowCount": {
                    "type": "number",
                    "default": 0,
                    "description": "%mssql.query.setRowCount%"
                },
                "mssql.query.textSize": {
                    "type": "number",
                    "default": 2147483647,
                    "description": "%mssql.query.textSize%"
                },
                "mssql.query.executionTimeout": {
                    "type": "number",
                    "default": 0,
                    "description": "%mssql.query.executionTimeout%"
                },
                "mssql.query.noCount": {
                    "type": "boolean",
                    "default": false,
                    "description": "%mssql.query.noCount%"
                },
                "mssql.query.noExec": {
                    "type": "boolean",
                    "default": false,
                    "description": "%mssql.query.noExec%"
                },
                "mssql.query.parseOnly": {
                    "type": "boolean",
                    "default": false,
                    "description": "%mssql.query.parseOnly%"
                },
                "mssql.query.arithAbort": {
                    "type": "boolean",
                    "default": true,
                    "description": "%mssql.query.arithAbort%"
                },
                "mssql.query.statisticsTime": {
                    "type": "boolean",
                    "default": false,
                    "description": "%mssql.query.statisticsTime%"
                },
                "mssql.query.statisticsIO": {
                    "type": "boolean",
                    "default": false,
                    "description": "%mssql.query.statisticsIO%"
                },
                "mssql.query.xactAbortOn": {
                    "type": "boolean",
                    "default": false,
                    "description": "%mssql.query.xactAbortOn%"
                },
                "mssql.query.transactionIsolationLevel": {
                    "enum": [
                        "READ COMMITTED",
                        "READ UNCOMMITTED",
                        "REPEATABLE READ",
                        "SERIALIZABLE"
                    ],
                    "default": "READ COMMITTED",
                    "description": "%mssql.query.transactionIsolationLevel%"
                },
                "mssql.query.deadlockPriority": {
                    "enum": [
                        "Normal",
                        "Low"
                    ],
                    "default": "Normal",
                    "description": "%mssql.query.deadlockPriority%"
                },
                "mssql.query.lockTimeout": {
                    "type": "number",
                    "default": -1,
                    "description": "%mssql.query.lockTimeout%"
                },
                "mssql.query.queryGovernorCostLimit": {
                    "type": "number",
                    "default": -1,
                    "description": "%mssql.query.queryGovernorCostLimit%"
                },
                "mssql.query.ansiDefaults": {
                    "type": "boolean",
                    "default": false,
                    "description": "%mssql.query.ansiDefaults%"
                },
                "mssql.query.quotedIdentifier": {
                    "type": "boolean",
                    "default": true,
                    "description": "%mssql.query.quotedIdentifier%"
                },
                "mssql.query.ansiNullDefaultOn": {
                    "type": "boolean",
                    "default": true,
                    "description": "%mssql.query.ansiNullDefaultOn%"
                },
                "mssql.query.implicitTransactions": {
                    "type": "boolean",
                    "default": false,
                    "description": "%mssql.query.implicitTransactions%"
                },
                "mssql.query.cursorCloseOnCommit": {
                    "type": "boolean",
                    "default": false,
                    "description": "%mssql.query.cursorCloseOnCommit%"
                },
                "mssql.query.ansiPadding": {
                    "type": "boolean",
                    "default": true,
                    "description": "%mssql.query.ansiPadding%"
                },
                "mssql.query.ansiWarnings": {
                    "type": "boolean",
                    "default": true,
                    "description": "%mssql.query.ansiWarnings%"
                },
                "mssql.query.ansiNulls": {
                    "type": "boolean",
                    "default": true,
                    "description": "%mssql.query.ansiNulls%"
                },
                "mssql.query.alwaysEncryptedParameterization": {
                    "type": "boolean",
                    "default": false,
                    "description": "%mssql.query.alwaysEncryptedParameterization%"
                },
                "mssql.query.showActiveConnectionAsCodeLensSuggestion": {
                    "type": "boolean",
                    "default": true,
                    "description": "%mssql.query.showActiveConnectionAsCodeLensSuggestion%"
                },
                "mssql.ignorePlatformWarning": {
                    "type": "boolean",
                    "description": "%mssql.ignorePlatformWarning%",
                    "default": false
                },
                "mssql.objectExplorer.groupBySchema": {
                    "type": "boolean",
                    "description": "%mssql.objectExplorer.groupBySchema%",
                    "default": false
                },
                "mssql.objectExplorer.expandTimeout": {
                    "type": "number",
                    "default": 45,
                    "minimum": 1,
                    "description": "%mssql.objectExplorer.expandTimeout%"
                },
                "mssql.statusBar.connectionInfoMaxLength": {
                    "type": "number",
                    "default": -1,
                    "description": "%mssql.statusBar.connectionInfoMaxLength.description%"
                }
            }
        },
        "walkthroughs": [
            {
                "id": "mssql.getStarted",
                "title": "%mssql.walkthroughs.getStarted.title%",
                "description": "%mssql.walkthroughs.getStarted.description%",
                "steps": [
                    {
                        "id": "connectToDatabase",
                        "title": "%mssql.walkthroughs.getStarted.connectToDatabase.title%",
                        "description": "%mssql.walkthroughs.getStarted.connectToDatabase.description%",
                        "media": {
                            "image": "images/walkthroughs/connectToDatabase.png",
                            "altText": "%mssql.walkthroughs.getStarted.connectToDatabase.altText%"
                        },
                        "completionEvents": [
                            "onCommand:mssql.addObjectExplorer"
                        ]
                    },
                    {
                        "id": "createNewTable",
                        "title": "%mssql.walkthroughs.getStarted.createNewTable.title%",
                        "description": "%mssql.walkthroughs.getStarted.createNewTable.description%",
                        "media": {
                            "image": "images/walkthroughs/createNewTable.png",
                            "altText": "%mssql.walkthroughs.getStarted.createNewTable.altText%"
                        },
                        "completionEvents": [
                            "onCommand:mssql.newTable",
                            "onCommand:mssql.editTable"
                        ]
                    },
                    {
                        "id": "runQueries",
                        "title": "%mssql.walkthroughs.getStarted.runQueries.title%",
                        "description": "%mssql.walkthroughs.getStarted.runQueries.description%",
                        "media": {
                            "image": "images/walkthroughs/runQueries.png",
                            "altText": "%mssql.walkthroughs.getStarted.runQueries.altText%"
                        },
                        "completionEvents": [
                            "onCommand:mssql.runQuery"
                        ]
                    }
                ]
            },
            {
                "id": "mssql.nextSteps",
                "title": "%mssql.walkthroughs.nextSteps.title%",
                "description": "%mssql.walkthroughs.nextSteps.description%",
                "steps": [
                    {
                        "id": "sortAndFilterQueryResults",
                        "title": "%mssql.walkthroughs.nextSteps.sortAndFilterQueryResults.title%",
                        "description": "%mssql.walkthroughs.nextSteps.sortAndFilterQueryResults.description%",
                        "media": {
                            "image": "images/walkthroughs/sortAndFilterQueryResults.png",
                            "altText": "%mssql.walkthroughs.nextSteps.sortAndFilterQueryResults.altText%"
                        },
                        "completionEvents": []
                    },
                    {
                        "id": "viewQueryPlan",
                        "title": "%mssql.walkthroughs.nextSteps.viewQueryPlan.title%",
                        "description": "%mssql.walkthroughs.nextSteps.viewQueryPlan.description%",
                        "media": {
                            "image": "images/walkthroughs/viewQueryPlan.png",
                            "altText": "%mssql.walkthroughs.nextSteps.viewQueryPlan.altText%"
                        },
                        "completionEvents": [
                            "onCommand:mssql.showExecutionPlanInResults",
                            "onCommand:mssql.enableActualPlan",
                            "onCommand:mssql.disableActualPlan"
                        ]
                    },
                    {
                        "id": "objectExplorerFilters",
                        "title": "%mssql.walkthroughs.nextSteps.objectExplorerFilters.title%",
                        "description": "%mssql.walkthroughs.nextSteps.objectExplorerFilters.description%",
                        "media": {
                            "image": "images/walkthroughs/objectExplorerFilters.png",
                            "altText": "%mssql.walkthroughs.nextSteps.objectExplorerFilters.altText%"
                        },
                        "completionEvents": [
                            "onCommand:mssql.filterNodeWithExistingFilters",
                            "onCommand:mssql.filterNode"
                        ]
                    }
                ]
            }
        ],
        "languageModelTools": [
            {
                "name": "mssql_show_schema",
                "modelDescription": "Open an interactive schema designer for a MSSQL database. This tool takes a connection ID as input and opens a graphical view of the database schema, including tables and relationships.",
                "tags": [
                    "databases",
                    "mssql",
                    "schema",
                    "visualization"
                ],
                "inputSchema": {
                    "type": "object",
                    "properties": {
                        "connectionId": {
                            "description": "Connection ID to use for schema visualization.",
                            "title": "Connection ID",
                            "type": "string"
                        }
                    },
                    "required": [
                        "connectionId"
                    ]
                },
                "canBeReferencedInPrompt": true,
                "displayName": "Show Database Schema",
                "toolReferenceName": "mssql_show_schema",
                "userDescription": "Show database schema for a connected MSSQL database.",
                "icon": "$(graph-scatter)"
            },
            {
                "name": "mssql_connect",
                "modelDescription": "Connect to an MSSQL database server using a server name, an optional database name, and an optional profileId. The server name must be retrieved from mssql_list_servers. The profileId should be used ONLY when the user explicitly mentions a profile name, profile ID, or wants to connect 'using profile X'. Returns a connection ID that is used to interact with the database with other mssql tools. If a specific database is given and the connection fails, use mssql_list_databases against a connection to the default database to find the correct database name. The connection ID is a UUID.",
                "tags": [
                    "databases",
                    "mssql",
                    "connection"
                ],
                "inputSchema": {
                    "type": "object",
                    "properties": {
                        "serverName": {
                            "description": "Server name to connect to. Should be validated with mssql_list_servers.",
                            "title": "Server Name",
                            "type": "string"
                        },
                        "database": {
                            "anyOf": [
                                {
                                    "type": "string"
                                },
                                {
                                    "type": "null"
                                }
                            ],
                            "default": null,
                            "description": "Optional database name to connect to. If omitted, uses the server's default database.",
                            "title": "Database Name"
                        },
                        "profileId": {
                            "description": "ID of a saved connection profile to use for connecting. Use ONLY when the user explicitly mentions a profile name, profile ID, or wants to connect 'using profile X'.",
                            "title": "Profile ID",
                            "anyOf": [
                                {
                                    "type": "string"
                                },
                                {
                                    "type": "null"
                                }
                            ]
                        }
                    },
                    "required": [
                        "serverName"
                    ]
                },
                "canBeReferencedInPrompt": true,
                "displayName": "Connect to MSSQL Server or Database",
                "toolReferenceName": "mssql_connect",
                "userDescription": "Connect to a MSSQL server or database.",
                "icon": "$(plug)"
            },
            {
                "name": "mssql_disconnect",
                "modelDescription": "Disconnect from a server or specific database. Returns a success message.",
                "tags": [
                    "databases",
                    "mssql",
                    "disconnection"
                ],
                "inputSchema": {
                    "type": "object",
                    "properties": {
                        "connectionId": {
                            "description": "Connection ID to disconnect.",
                            "title": "Connection ID",
                            "type": "string"
                        }
                    },
                    "required": [
                        "connectionId"
                    ]
                },
                "canBeReferencedInPrompt": true,
                "displayName": "Disconnect from MSSQL Server or Database",
                "toolReferenceName": "mssql_disconnect",
                "userDescription": "Disconnect from a MSSQL server or database.",
                "icon": "$(debug-disconnect)"
            },
            {
                "name": "mssql_list_servers",
                "modelDescription": "List all available MSSQL servers. Returns a list of server names.",
                "tags": [
                    "databases",
                    "mssql",
                    "server",
                    "list"
                ],
                "canBeReferencedInPrompt": true,
                "displayName": "List MSSQL Servers",
                "toolReferenceName": "mssql_list_servers",
                "userDescription": "List all available MSSQL servers.",
                "icon": "$(server)"
            },
            {
                "name": "mssql_list_databases",
                "modelDescription": "List all available databases for a connected MSSQL server. Returns a list of database names.",
                "tags": [
                    "databases",
                    "mssql",
                    "list"
                ],
                "inputSchema": {
                    "type": "object",
                    "properties": {
                        "connectionId": {
                            "description": "Connection ID to list databases for.",
                            "title": "Connection ID",
                            "type": "string"
                        }
                    },
                    "required": [
                        "connectionId"
                    ]
                },
                "canBeReferencedInPrompt": true,
                "displayName": "List MSSQL Databases",
                "toolReferenceName": "mssql_list_databases",
                "userDescription": "List all available databases for a connected MSSQL server.",
                "icon": "$(database)"
            },
            {
                "name": "mssql_get_connection_details",
                "modelDescription": "Get connection details for a specific connection ID. Returns connection information including server, database, authentication type, and user details.",
                "tags": [
                    "databases",
                    "mssql",
                    "connection",
                    "details"
                ],
                "inputSchema": {
                    "type": "object",
                    "properties": {
                        "connectionId": {
                            "description": "Connection ID to get details for.",
                            "title": "Connection ID",
                            "type": "string"
                        }
                    },
                    "required": [
                        "connectionId"
                    ]
                },
                "canBeReferencedInPrompt": true,
                "displayName": "Get MSSQL Connection Details",
                "toolReferenceName": "mssql_get_connection_details",
                "userDescription": "Get connection details for a specific MSSQL connection.",
                "icon": "$(info)"
            },
            {
                "name": "mssql_change_database",
                "modelDescription": "Change the database for an existing MSSQL connection. Before changing, consider using mssql_list_databases to show available database options to the user. Disconnects from current database and reconnects to the specified database using the same connection credentials.",
                "tags": [
                    "databases",
                    "mssql",
                    "connection",
                    "change"
                ],
                "inputSchema": {
                    "type": "object",
                    "properties": {
                        "connectionId": {
                            "description": "Connection ID to change database for.",
                            "title": "Connection ID",
                            "type": "string"
                        },
                        "database": {
                            "description": "Database name to switch to.",
                            "title": "Database Name",
                            "type": "string"
                        }
                    },
                    "required": [
                        "connectionId",
                        "database"
                    ]
                },
                "canBeReferencedInPrompt": true,
                "displayName": "Change MSSQL Database",
                "toolReferenceName": "mssql_change_database",
                "userDescription": "Change the database for an existing MSSQL connection.",
                "icon": "$(arrow-swap)"
            },
            {
                "name": "mssql_list_tables",
                "modelDescription": "List all tables in a specific database for a connected MSSQL server. Returns a list of table names with schema information.",
                "tags": [
                    "databases",
                    "mssql",
                    "tables",
                    "list"
                ],
                "inputSchema": {
                    "type": "object",
                    "properties": {
                        "connectionId": {
                            "description": "Connection ID to list tables for.",
                            "title": "Connection ID",
                            "type": "string"
                        }
                    },
                    "required": [
                        "connectionId"
                    ]
                },
                "canBeReferencedInPrompt": true,
                "displayName": "List MSSQL Tables",
                "toolReferenceName": "mssql_list_tables",
                "userDescription": "List all tables in a database for a connected MSSQL server."
            },
            {
                "name": "mssql_list_schemas",
                "modelDescription": "List all schemas in a specific database for a connected MSSQL server. Returns a list of schema names.",
                "tags": [
                    "databases",
                    "mssql",
                    "schemas",
                    "list"
                ],
                "inputSchema": {
                    "type": "object",
                    "properties": {
                        "connectionId": {
                            "description": "Connection ID to list schemas for.",
                            "title": "Connection ID",
                            "type": "string"
                        }
                    },
                    "required": [
                        "connectionId"
                    ]
                },
                "canBeReferencedInPrompt": true,
                "displayName": "List MSSQL Schemas",
                "toolReferenceName": "mssql_list_schemas",
                "userDescription": "List all schemas in a database for a connected MSSQL server.",
                "icon": "$(symbol-namespace)"
            },
            {
                "name": "mssql_list_views",
                "modelDescription": "List all views in a specific database for a connected MSSQL server. Returns a list of view names with schema information.",
                "tags": [
                    "databases",
                    "mssql",
                    "views",
                    "list"
                ],
                "inputSchema": {
                    "type": "object",
                    "properties": {
                        "connectionId": {
                            "description": "Connection ID to list views for.",
                            "title": "Connection ID",
                            "type": "string"
                        }
                    },
                    "required": [
                        "connectionId"
                    ]
                },
                "canBeReferencedInPrompt": true,
                "displayName": "List MSSQL Views",
                "toolReferenceName": "mssql_list_views",
                "userDescription": "List all views in a database for a connected MSSQL server.",
                "icon": "$(eye)"
            },
            {
                "name": "mssql_list_functions",
                "modelDescription": "List all functions in a specific database for a connected MSSQL server. Returns a list of function names with schema information.",
                "tags": [
                    "databases",
                    "mssql",
                    "functions",
                    "list"
                ],
                "inputSchema": {
                    "type": "object",
                    "properties": {
                        "connectionId": {
                            "description": "Connection ID to list functions for.",
                            "title": "Connection ID",
                            "type": "string"
                        }
                    },
                    "required": [
                        "connectionId"
                    ]
                },
                "canBeReferencedInPrompt": true,
                "displayName": "List MSSQL Functions",
                "toolReferenceName": "mssql_list_functions",
                "userDescription": "List all functions in a database for a connected MSSQL server.",
                "icon": "$(symbol-function)"
            },
            {
                "name": "mssql_run_query",
                "modelDescription": "Execute a SQL query against a connected MSSQL database. Returns query results including row count, column information, and data rows. Use this tool to run SELECT, INSERT, UPDATE, DELETE, or other SQL statements. IMPORTANT: This tool will execute ANY SQL statement provided - be extremely careful with write operations (INSERT, UPDATE, DELETE, CREATE, ALTER, DROP) as they will modify or destroy data. Always verify the query is safe before execution, especially for operations without WHERE clauses or that affect system objects.",
                "tags": [
                    "databases",
                    "mssql",
                    "query",
                    "execute",
                    "sql"
                ],
                "inputSchema": {
                    "type": "object",
                    "properties": {
                        "connectionId": {
                            "description": "Connection ID to execute the query against.",
                            "title": "Connection ID",
                            "type": "string"
                        },
                        "query": {
                            "description": "SQL query to execute.",
                            "title": "SQL Query",
                            "type": "string"
                        }
                    },
                    "required": [
                        "connectionId",
                        "query"
                    ]
                },
                "canBeReferencedInPrompt": true,
                "displayName": "Run MSSQL Query",
                "toolReferenceName": "mssql_run_query",
                "userDescription": "Execute a SQL query against a connected MSSQL database.",
                "icon": "$(play)"
            }
        ]
    }
}<|MERGE_RESOLUTION|>--- conflicted
+++ resolved
@@ -158,12 +158,8 @@
         "dotenv": "^16.4.5",
         "error-ex": "^1.3.0",
         "figures": "^1.4.0",
-<<<<<<< HEAD
         "find-remove": "5.1.1",
-=======
-        "find-remove": "1.2.1",
         "has-proto": "^1.2.0",
->>>>>>> eaa9f2d5
         "jquery": "^3.4.1",
         "lockfile": "1.0.4",
         "opener": "1.5.2",

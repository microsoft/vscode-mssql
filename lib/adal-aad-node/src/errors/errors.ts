--- conflicted
+++ resolved
@@ -6,12 +6,9 @@
 
 const simpleErrorMapping: ErrorMapping = {
     2: 'Something failed with the authentication, or your tokens have been deleted from the system. Please try adding your account to Azure Data Studio again.',
-<<<<<<< HEAD
     3: 'Token retrival failed with an error. Open developer tools to view the error',
     4: 'No access token returned from Microsoft OAuth',
     5: 'The user had no unique identifier within AAD',
-=======
->>>>>>> 4374b686
 };
 
 export class DefaultErrorLookup implements ErrorLookup {

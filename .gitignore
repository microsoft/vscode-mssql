out
node_modules
packages
.DS_Store
*.dat
*.db
*.exe
*.log
*.nupkg
*.orig
*.vsix
*BROWSE.VC*
tools
examples
sqltoolsservice
<<<<<<< HEAD
coverage
=======
coverage/
>>>>>>> 8ff38995
<|MERGE_RESOLUTION|>--- conflicted
+++ resolved
@@ -13,8 +13,4 @@
 tools
 examples
 sqltoolsservice
-<<<<<<< HEAD
-coverage
-=======
-coverage/
->>>>>>> 8ff38995
+coverage
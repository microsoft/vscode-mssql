--- conflicted
+++ resolved
@@ -677,10 +677,9 @@
         <trans-unit id="queryFailed">
             <source xml:lang="en">Query failed</source>
         </trans-unit>
-<<<<<<< HEAD
         <trans-unit id="filterLabel">
             <source xml:lang="en">{0} (filtered)</source>
-=======
+        </trans-unit>
         <trans-unit id="connectionDialog">
             <source xml:lang="en">Connection Dialog</source>
         </trans-unit>
@@ -803,7 +802,6 @@
         </trans-unit>
         <trans-unit id="executionPlan">
             <source xml:lang="en">Execution Plan</source>
->>>>>>> 4d7baf87
         </trans-unit>
     </body>
   </file>

--- conflicted
+++ resolved
@@ -677,7 +677,57 @@
         <trans-unit id="queryFailed">
             <source xml:lang="en">Query failed</source>
         </trans-unit>
-<<<<<<< HEAD
+        <trans-unit id="connectionDialog">
+            <source xml:lang="en">Connection Dialog</source>
+        </trans-unit>
+        <trans-unit id="azureAccount">
+            <source xml:lang="en">Azure Account</source>
+        </trans-unit>
+        <trans-unit id="azureAccountIsRequired">
+            <source xml:lang="en">Azure Account is required</source>
+        </trans-unit>
+        <trans-unit id="selectAnAccount">
+            <source xml:lang="en">Select an account</source>
+        </trans-unit>
+        <trans-unit id="savePassword">
+            <source xml:lang="en">Save Password</source>
+        </trans-unit>
+        <trans-unit id="tenantId">
+            <source xml:lang="en">Tenant ID</source>
+        </trans-unit>
+        <trans-unit id="selectATenant">
+            <source xml:lang="en">Select a tenant</source>
+        </trans-unit>
+        <trans-unit id="tenantIdIsRequired">
+            <source xml:lang="en">Tenant ID is required</source>
+        </trans-unit>
+        <trans-unit id="profileName">
+            <source xml:lang="en">Profile Name</source>
+        </trans-unit>
+        <trans-unit id="serverIsRequired">
+            <source xml:lang="en">Server is required</source>
+        </trans-unit>
+        <trans-unit id="usernameIsRequired">
+            <source xml:lang="en">User name is required</source>
+        </trans-unit>
+        <trans-unit id="connectionString">
+            <source xml:lang="en">Connection String</source>
+        </trans-unit>
+        <trans-unit id="connectionStringIsRequired">
+            <source xml:lang="en">Connection string is required</source>
+        </trans-unit>
+        <trans-unit id="signIn">
+            <source xml:lang="en">Sign in</source>
+        </trans-unit>
+        <trans-unit id="additionalParameters">
+            <source xml:lang="en">Additional parameters</source>
+        </trans-unit>
+        <trans-unit id="connect">
+            <source xml:lang="en">Connect</source>
+        </trans-unit>
+        <trans-unit id="parameters">
+            <source xml:lang="en">Parameters</source>
+        </trans-unit>
         <trans-unit id="loading">
             <source xml:lang="en">Loading</source>
         </trans-unit>
@@ -749,58 +799,6 @@
         </trans-unit>
         <trans-unit id="executionPlan">
             <source xml:lang="en">Execution Plan</source>
-=======
-        <trans-unit id="connectionDialog">
-            <source xml:lang="en">Connection Dialog</source>
-        </trans-unit>
-        <trans-unit id="azureAccount">
-            <source xml:lang="en">Azure Account</source>
-        </trans-unit>
-        <trans-unit id="azureAccountIsRequired">
-            <source xml:lang="en">Azure Account is required</source>
-        </trans-unit>
-        <trans-unit id="selectAnAccount">
-            <source xml:lang="en">Select an account</source>
-        </trans-unit>
-        <trans-unit id="savePassword">
-            <source xml:lang="en">Save Password</source>
-        </trans-unit>
-        <trans-unit id="tenantId">
-            <source xml:lang="en">Tenant ID</source>
-        </trans-unit>
-        <trans-unit id="selectATenant">
-            <source xml:lang="en">Select a tenant</source>
-        </trans-unit>
-        <trans-unit id="tenantIdIsRequired">
-            <source xml:lang="en">Tenant ID is required</source>
-        </trans-unit>
-        <trans-unit id="profileName">
-            <source xml:lang="en">Profile Name</source>
-        </trans-unit>
-        <trans-unit id="serverIsRequired">
-            <source xml:lang="en">Server is required</source>
-        </trans-unit>
-        <trans-unit id="usernameIsRequired">
-            <source xml:lang="en">User name is required</source>
-        </trans-unit>
-        <trans-unit id="connectionString">
-            <source xml:lang="en">Connection String</source>
-        </trans-unit>
-        <trans-unit id="connectionStringIsRequired">
-            <source xml:lang="en">Connection string is required</source>
-        </trans-unit>
-        <trans-unit id="signIn">
-            <source xml:lang="en">Sign in</source>
-        </trans-unit>
-        <trans-unit id="additionalParameters">
-            <source xml:lang="en">Additional parameters</source>
-        </trans-unit>
-        <trans-unit id="connect">
-            <source xml:lang="en">Connect</source>
-        </trans-unit>
-        <trans-unit id="parameters">
-            <source xml:lang="en">Parameters</source>
->>>>>>> 0d7eece2
         </trans-unit>
     </body>
   </file>

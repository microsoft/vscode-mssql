--- conflicted
+++ resolved
@@ -89,8 +89,6 @@
         <trans-unit id="mssql.objectExplorerNewQuery">
             <source xml:lang="en">New Query</source>
         </trans-unit>
-<<<<<<< HEAD
-=======
         <trans-unit id="mssql.toggleSqlCmd">
             <source xml:lang="en">Toggle SQLCMD Mode</source>
         </trans-unit>
@@ -103,7 +101,6 @@
         <trans-unit id="mssql.rebuildIntelliSenseCache">
             <source xml:lang="en">Refresh IntelliSense Cache</source>
         </trans-unit>
->>>>>>> 316fabd9
         <trans-unit id="mssql.logDebugInfo">
             <source xml:lang="en">[Optional] Log debug output to the VS Code console (Help -> Toggle Developer Tools)</source>
         </trans-unit>

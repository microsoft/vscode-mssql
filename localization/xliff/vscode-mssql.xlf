--- conflicted
+++ resolved
@@ -2167,14 +2167,9 @@
     <trans-unit id="++CODE++fba6c2c5d9468e741725c7dfa1ac14fb59523c74fa86744027ec0a175e6cae3f">
       <source xml:lang="en">Maximize</source>
     </trans-unit>
-<<<<<<< HEAD
     <trans-unit id="++CODE++413bb729f02d5d830364779a608ec96486cdbac9d8f519d246b280ee3fd3027d">
       <source xml:lang="en">Maximize ({0})</source>
       <note>{0} is the keyboard shortcut for maximizing the grid</note>
-=======
-    <trans-unit id="++CODE++bfb44e231009293c2b2333bb7d0e9e5c0c79294bbb1c6a42c3471892ef016229">
-      <source xml:lang="en">Maximize Panel Size</source>
->>>>>>> e357716d
     </trans-unit>
     <trans-unit id="++CODE++1aa744e397147289dead3a2403f0826fe7b0e380f9bdcc90253477175f18632c">
       <source xml:lang="en">Maximize panel size</source>
@@ -2807,14 +2802,9 @@
     <trans-unit id="++CODE++a76e13b9839270eb73ed11417f7d8acca55df0ad52065799361631d0fff74f27">
       <source xml:lang="en">Restore</source>
     </trans-unit>
-<<<<<<< HEAD
     <trans-unit id="++CODE++aa23cbfa14a31ad474e4c88dbaf83494d1f988d659568633b40d2e93cc39b61d">
       <source xml:lang="en">Restore ({0})</source>
       <note>{0} is the keyboard shortcut for restoring the grid</note>
-=======
-    <trans-unit id="++CODE++08a1e27d6e3c46f5a5b553a82a39ac2d0e89f6b37a9f57269532ed172d6d2de8">
-      <source xml:lang="en">Restore Panel Size</source>
->>>>>>> e357716d
     </trans-unit>
     <trans-unit id="++CODE++f225a9c1cec3aeb23174520a7be45fd29e7f9de8fecba6757bb7cd215235979e">
       <source xml:lang="en">Restore panel size</source>

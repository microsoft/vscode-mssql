<?xml version="1.0" encoding="utf-8"?>
<xliff version="1.2" xmlns="urn:oasis:names:tc:xliff:document:1.2">
  <file original="bundle" source-language="en" datatype="plaintext"><body>
    <trans-unit id="++CODE++fd10453f63e5c663d4e640ea9cbe1adcc832b6fed0454e62686773ac486ce64d">
      <source xml:lang="en"> is required.</source>
    </trans-unit>
    <trans-unit id="++CODE++18b63db64aa0aff55a9f4784ad62abdc2b70cedb95b5e89d5551996cc9bd25ac">
      <source xml:lang="en">$(plug)  Connect to MSSQL</source>
    </trans-unit>
    <trans-unit id="++CODE++b52e3b22bc74f576e4eb67d09ab37f79383db3c62b03686731fe777b42e5f0e6">
      <source xml:lang="en">&lt;Default&gt;</source>
    </trans-unit>
    <trans-unit id="++CODE++0d7668d337e375d8ccfc1a69ca8f6e22a0b0c850a78c4770b0c4aa3b0daca630">
      <source xml:lang="en">&lt;default&gt;</source>
    </trans-unit>
    <trans-unit id="++CODE++44db9a12f4699cefd03940639b9675924d76fc9dc7faed967e044f5fbaf7bfb6">
      <source xml:lang="en">(0 rows affected)</source>
    </trans-unit>
    <trans-unit id="++CODE++666e175d7e3437548ba8bc1a84d083677a73792a61fa2184e8d6a6675eb8d030">
      <source xml:lang="en">(1 row affected)</source>
    </trans-unit>
    <trans-unit id="++CODE++e7784428bb0e21b36bb1248598086656cb640b0fdacf03835a1299416e507237">
      <source xml:lang="en">({0} rows affected)</source>
      <note>{0} is the number of rows affected</note>
    </trans-unit>
    <trans-unit id="++CODE++58ce5122060a06a437de1d4c7d19886005ef98b2bae3c455c677baa4f30b7d71">
      <source xml:lang="en">+ Add Azure Account</source>
    </trans-unit>
    <trans-unit id="++CODE++75aeb47c4c40ae9ea18e7b77776ff62be55ce308e85a64f870e49b056533d5cb">
      <source xml:lang="en">+ Add Fabric Account</source>
    </trans-unit>
    <trans-unit id="++CODE++dbfb6fb3f275d24e8e32113cbbabeffe9d78165e6bdaf5b82c0fede5881451b5">
      <source xml:lang="en">+ Create Connection Group</source>
    </trans-unit>
    <trans-unit id="++CODE++08fef8ce26bbc554c749504c8d169642c3039345674331079add345b808e96a7">
      <source xml:lang="en">A SQL editor must have focus before executing this command</source>
    </trans-unit>
    <trans-unit id="++CODE++6ab58ce9ca23e017bf594366b66b620458a5580640ddaf3aebf96f3c8fdf0977">
      <source xml:lang="en">A firewall rule is required to access this server.</source>
    </trans-unit>
    <trans-unit id="++CODE++6b262b5e3f3a492b857cb857bded5d039fa91cbc72a121ef398ef5676b2be947">
      <source xml:lang="en">A highly integrated, developer-ready transactional database that auto-scales, auto-tunes, and mirrors data to OneLake for analytics across Fabric services</source>
    </trans-unit>
    <trans-unit id="++CODE++880a0618dd92395efe1446e54fe5d50854c148586fdc14f5da8aecda61c827ae">
      <source xml:lang="en">A predefined global default value for the column or binding.</source>
    </trans-unit>
    <trans-unit id="++CODE++0ead4aa08784fedbf2a89d6c0958d7704ede494d920130913de6de5e42fdca50">
      <source xml:lang="en">A query is already running for this editor session. Please cancel this query or wait for its completion.</source>
    </trans-unit>
    <trans-unit id="++CODE++89713b9c9c1b8f659c9f49db25e4a47886dd673fee248c3f650391f09a759cef">
      <source xml:lang="en">Accept</source>
    </trans-unit>
    <trans-unit id="++CODE++e21e734aaaff27306eeaba840397aea3b25480cb0426c9c21386cbf141e56e34">
      <source xml:lang="en">Accept the SQL Server EULA to deploy a SQL Server Docker container</source>
    </trans-unit>
    <trans-unit id="++CODE++fa0563b6f04578f7a2a7cff43aed611c4835bbb2f3a21dfed76a0601a1d63859">
      <source xml:lang="en">Access denied. Please ensure you have the necessary permissions to use this tool or model.</source>
    </trans-unit>
    <trans-unit id="++CODE++ea9df7a87af305f04a7ca43d0ce60433e16504061c265ab11d0029cdf8cae372">
      <source xml:lang="en">Access token expired for connection {0} with uri {1}</source>
      <note>{0} is the connection id
{1} is the uri</note>
    </trans-unit>
    <trans-unit id="++CODE++7e1b0d5641f2640ce9a953ec231eea2c27a2a7633f7d3c273e5735e2b30c10b7">
      <source xml:lang="en">Account</source>
    </trans-unit>
    <trans-unit id="++CODE++08a2ef94ef94039eed728a4a3ab703508a7bfe442d702183ecbd763d5852a232">
      <source xml:lang="en">Account not found</source>
    </trans-unit>
    <trans-unit id="++CODE++64cff1319d2fd2cbb7a1e84ccecf22c1cc07b24435cdb522f8c0aa525d6002a6">
      <source xml:lang="en">Action</source>
    </trans-unit>
    <trans-unit id="++CODE++0fee17081211a1d4460499aa376fa2a12beb83c33a43e14f1832a72901f3ed1c">
      <source xml:lang="en">Actual Elapsed CPU Time</source>
    </trans-unit>
    <trans-unit id="++CODE++3a64334fae4e284bc2271562216edc298bd734ca4ec8512af9c53291173a7d2e">
      <source xml:lang="en">Actual Elapsed Time</source>
    </trans-unit>
    <trans-unit id="++CODE++63d01a41e50ddec3d6edfabbbf3f1c34d09f581236beab50bf510ea11e9ef4c5">
      <source xml:lang="en">Actual Number of Rows For All Executions</source>
    </trans-unit>
    <trans-unit id="++CODE++9fd728c66c9a256b121472dabf32a34317aed01d8427d70ec830289cf23a7cc8">
      <source xml:lang="en">Add</source>
    </trans-unit>
    <trans-unit id="++CODE++3d0d3f78acca7d0def0c881e924ececb285c1791711ab008ae5a0297e09a717a">
      <source xml:lang="en">Add Account</source>
    </trans-unit>
    <trans-unit id="++CODE++c26c65459a782d2065f5a9cda97c098c2e49e5734d5d16c8a8c86d4c177373cc">
      <source xml:lang="en">Add Column</source>
    </trans-unit>
    <trans-unit id="++CODE++d72d67f0f765e5584e6db8bd1e591a84914d23ff29e9f5b20d8b39125091fca0">
      <source xml:lang="en">Add Connection</source>
    </trans-unit>
    <trans-unit id="++CODE++079cd7244ce7f3c0fe474c025b5ff8e58c3678fba1ed67f0120416ac0071df85">
      <source xml:lang="en">Add Firewall Rule</source>
    </trans-unit>
    <trans-unit id="++CODE++07d072b97d1e2346b3eed5778ffb9d979a83de20ca00ff8a5f8bfa99d41993a5">
      <source xml:lang="en">Add Firewall Rule to {0}</source>
      <note>{0} is the server name</note>
    </trans-unit>
    <trans-unit id="++CODE++937a7b0b3cc8c58a787de5a63bfc07573789ee22a22918957f92651c0edb31f9">
      <source xml:lang="en">Add Server Connection</source>
    </trans-unit>
    <trans-unit id="++CODE++cbc187e255409f8de0f011bbebfc96b04028928cce72ccb35ca8a088f156aba9">
      <source xml:lang="en">Add Table</source>
    </trans-unit>
    <trans-unit id="++CODE++09857ad18f3cf066330f9fc08318e41f71ecb7b7d71f12bd1dd3b9d050db4ca0">
      <source xml:lang="en">Add a Microsoft Entra account...</source>
    </trans-unit>
    <trans-unit id="++CODE++ee7ee5830f091690030fed013c05a7073f6cb971891c3fc6f16e928bd6d69e61">
      <source xml:lang="en">Add account</source>
    </trans-unit>
    <trans-unit id="++CODE++7c0d6c25e58caa429d8df44b1266a82eff13a7fe9f477b164863aea8a9acc658">
      <source xml:lang="en">Add my client IP ({0})</source>
      <note>{0} is the IP address of the client</note>
    </trans-unit>
    <trans-unit id="++CODE++cf502b3a94444bf574bf8c1ca17b7ba9f954543af389a62e0eeca0ec3faa08f3">
      <source xml:lang="en">Add new column</source>
    </trans-unit>
    <trans-unit id="++CODE++18ef399051716731a65e9412dca68fc9d35b38850e7dff905d9771fe15bde438">
      <source xml:lang="en">Add new foreign key</source>
    </trans-unit>
    <trans-unit id="++CODE++69bcade64ab9094e6b5fd3b235f0dcc9e723977c25283af0fa746bd154fc386e">
      <source xml:lang="en">Additional parameters</source>
    </trans-unit>
    <trans-unit id="++CODE++9f088dbebd6c3c70a5ddbc2c943b11e4ca9acea5757b0b4f2b32479f0dbb747e">
      <source xml:lang="en">Advanced</source>
    </trans-unit>
    <trans-unit id="++CODE++d2cab259e6e6da600d35907f2b627f8bf69c49ab40f8f129b9d9f206f149a8f9">
      <source xml:lang="en">Advanced Connection Settings</source>
    </trans-unit>
    <trans-unit id="++CODE++dfa2817fb2221c8b89c47c4fe8326d07c119b7c32e89e509d1061fc596fdf801">
      <source xml:lang="en">Advanced Options</source>
    </trans-unit>
    <trans-unit id="++CODE++08d0861fba87c9910b6c76342c1783be7d5504ff5248fbacd869963a7322992d">
      <source xml:lang="en">All permissions for extensions to access your connections have been cleared.</source>
    </trans-unit>
    <trans-unit id="++CODE++4d33c136b843b3ddc449137e1c655e000f830c7ce36da8d6645e9a76633d035f">
      <source xml:lang="en">Allow Null</source>
    </trans-unit>
    <trans-unit id="++CODE++ab4db1a876378f718e4073baa75897c34c0e7d2608d68cda6461e01de42fa962">
      <source xml:lang="en">Allow Nulls</source>
    </trans-unit>
    <trans-unit id="++CODE++5823192e37f38baf2e14f1fba3486615cbfa097b26c05b2a13a6c3473ce11c74">
      <source xml:lang="en">Allow this extension to access your connections</source>
    </trans-unit>
    <trans-unit id="++CODE++a49d631f8c6cf6fb1660fb5229dfa0c08b55727549c0e48cc0cef1f7770ba0e2">
      <source xml:lang="en">Alphabetical</source>
    </trans-unit>
    <trans-unit id="++CODE++482b98e1609bd828db30a1c85f78a5e6e6ee55dcfb01db094432c1db2c1ae168">
      <source xml:lang="en">Alter</source>
    </trans-unit>
    <trans-unit id="++CODE++2377437eeccabd24162dbc0f1d9e2ed6af6102f30ef6da601f39ce4237cb6bee">
      <source xml:lang="en">Always Encrypted</source>
    </trans-unit>
    <trans-unit id="++CODE++1888bd4ce917e9c8cecde43608d69624f56668f86f1bbe4331494db33fb52578">
      <source xml:lang="en">Always show in new tab</source>
    </trans-unit>
    <trans-unit id="++CODE++d4fd4b3da177dfc06dbcde0a7f62d637dbf3d90298fdc9b6aeba4f9230441e1f">
      <source xml:lang="en">An error occurred refreshing nodes. See the MSSQL output channel for more details.</source>
    </trans-unit>
    <trans-unit id="++CODE++0e0aa36ee32c59d59231919e47412a12d29c1f3459800637634bb73fb949f541">
      <source xml:lang="en">An error occurred while copying results: {0}</source>
      <note>{0} is the error message</note>
    </trans-unit>
    <trans-unit id="++CODE++b80f19578e3d6cc4f8693e307caf7f4fc739be0f2eb550a9f78a0874ae0205e5">
      <source xml:lang="en">An error occurred while processing your request.</source>
    </trans-unit>
    <trans-unit id="++CODE++8cf147a84fa5b378df2fb1c8d2001b12404768f0de0871a152ed488136a3b350">
      <source xml:lang="en">An error occurred while removing Microsoft Entra account: {0}</source>
      <note>{0} is the error message</note>
    </trans-unit>
    <trans-unit id="++CODE++381d558ea8ee3e00d772e070932d5a334e7743c399dda1ddd675e1962d6e32bc">
      <source xml:lang="en">An error occurred while retrieving rows: {0}</source>
      <note>{0} is the error message</note>
    </trans-unit>
    <trans-unit id="++CODE++6bda942fdd68d287fb0f1659be0f2011ad842f9295aa230d763f3cec6db5b000">
      <source xml:lang="en">An error occurred while searching database objects</source>
    </trans-unit>
    <trans-unit id="++CODE++fe01cd2e56483272d8d46be5c77c37d6be1aba49dfbe2fa79f68b4740723b758">
      <source xml:lang="en">An error occurred while searching database objects: {0}</source>
      <note>{0} is the error detail returned from the search operation</note>
    </trans-unit>
    <trans-unit id="++CODE++56f99fbd59570e105fca5070d135f8f86c67f48168d43f8020b70523f06b21bb">
      <source xml:lang="en">An error occurred: {0}</source>
      <note>{0} is the error message</note>
    </trans-unit>
    <trans-unit id="++CODE++8b8fe298945f010c0411318ce29f36e4d4da70cdd0d28299dc0b64e7c8866e74">
      <source xml:lang="en">An unexpected error occurred with the language model. Please try again.</source>
    </trans-unit>
    <trans-unit id="++CODE++82fcdad573baa3443513b5c61196ed142a07d6b967afc2778c8932549a5ad455">
      <source xml:lang="en">An unknown error occurred. Please try again.</source>
    </trans-unit>
    <trans-unit id="++CODE++6ca0797fa56ecdc7f5f08c99504d70d93a42ccbe0e904e273144c6fd9efdc21c">
      <source xml:lang="en">Analytics-ready by default</source>
    </trans-unit>
    <trans-unit id="++CODE++0f67514b901da8b9c613167848294cb0010b3c0e696732aa1a0c9737e5be69b1">
      <source xml:lang="en">And</source>
    </trans-unit>
    <trans-unit id="++CODE++f548fb847184961d59c59fd5b4ff10720726475e1768037348dec8e7c6bd6468">
      <source xml:lang="en">Application Intent</source>
    </trans-unit>
    <trans-unit id="++CODE++31e392d1c0378beca611de66c0f4c71cba29159905cc54242d9bddee5b23d851">
      <source xml:lang="en">Apply</source>
    </trans-unit>
    <trans-unit id="++CODE++757ac56c1f67056996dba37c6407eb302cbee2e590429afcb42210d125337f6a">
      <source xml:lang="en">Apply changes to target</source>
    </trans-unit>
    <trans-unit id="++CODE++6007acbe30b2cd98703e83350ea665c06009fcd51f26dd73b309294235f45f21">
      <source xml:lang="en">Approve</source>
    </trans-unit>
    <trans-unit id="++CODE++9d9d0bfa74aaf1db2f58269ddd7f7e8141a4069574d576aab3174f0f810ad1e0">
      <source xml:lang="en">Are you sure you want to delete the container {0}? This will remove both the container and its connection from VS Code.</source>
      <note>{0} is the container name</note>
    </trans-unit>
    <trans-unit id="++CODE++dc1158b4986e0eadcc929a35b9de0147ca4e8e317ec963db232cb2516688ed79">
      <source xml:lang="en">Are you sure you want to delete the selected items?</source>
    </trans-unit>
    <trans-unit id="++CODE++64f0ebe202fcbb5561671715f3bff0cf6b5219648ffe9bca961824b243d4c5bc">
      <source xml:lang="en">Are you sure you want to delete {0}?</source>
      <note>{0} is the group name</note>
    </trans-unit>
    <trans-unit id="++CODE++26c70151bceb55fb84b8e652a205659bd5736420cfa72a4e3fa92bdaa5a3b526">
      <source xml:lang="en">Are you sure you want to delete {0}?  You can delete its connections as well, or move them to the root folder.</source>
      <note>{0} is the group name</note>
    </trans-unit>
    <trans-unit id="++CODE++3d283f80f43f1833dcab882ad9efc24a86c0b17b0febb10fc37336590a7016e1">
      <source xml:lang="en">Are you sure you want to disconnect?</source>
    </trans-unit>
    <trans-unit id="++CODE++8a6ddc1941c7b1576cc5674f2969dde12347408d66861ed151f2ed506588f42c">
      <source xml:lang="en">Are you sure you want to remove {0}?</source>
      <note>{0} is the node label</note>
    </trans-unit>
    <trans-unit id="++CODE++2f582613dd0458d381445844942f7e490b54f428e2c1e42e8c7643e1aa646a17">
      <source xml:lang="en">Are you sure you want to update the target?</source>
    </trans-unit>
    <trans-unit id="++CODE++7eef7067697ade3fc0f13737f97978c65df37d0c48ff8f50718f6062f6e6e246">
      <source xml:lang="en">Are you sure you want to {0}?</source>
      <note>{0} is the action being confirmed</note>
    </trans-unit>
    <trans-unit id="++CODE++f0762c4f3bfcd695e32e7fcd087dc2a60bc26cda108b4fc0a643445b397168c7">
      <source xml:lang="en">Are you sure?</source>
    </trans-unit>
    <trans-unit id="++CODE++66880d2d8216260d201917a72eb245440ef18ba9b54c070ee39aa4c343ae126f">
      <source xml:lang="en">Authentication</source>
    </trans-unit>
    <trans-unit id="++CODE++eccf8ea40318babf1bd28fa823e0fa905383eed481da5fccb9f54ea4a6152943">
      <source xml:lang="en">Authentication Library has changed, please reload Visual Studio Code.</source>
    </trans-unit>
    <trans-unit id="++CODE++53c90adec54ba3992244fa9a6edbef327f573af7d2c99f2a110ba57949283b38">
      <source xml:lang="en">Authentication Type</source>
    </trans-unit>
    <trans-unit id="++CODE++9a1bed14bd9674de782c072cb0e866910c7df51326e29f8a0bea807d4791a7e6">
      <source xml:lang="en">Authentication error for account &apos;{0}&apos; (tenant &apos;{1}&apos;). Resolving this requires clearing your token cache, which will sign you out of all connected accounts.</source>
      <note>{0} is the account display name
{1} is the tenant id</note>
    </trans-unit>
    <trans-unit id="++CODE++b1b511843263fa8435aafed7abebc29efd242c576fd5d386e04e349e7288e092">
      <source xml:lang="en">Authentication error for account. Resolving this requires clearing your token cache, which will sign you out of all connected accounts.</source>
    </trans-unit>
    <trans-unit id="++CODE++439a99b0935fb17d372edb14b699ddd05330257d8c40b464365c1129bdf94d6a">
      <source xml:lang="en">Authentication failed due to a nonce mismatch, please close Azure Data Studio and try again.</source>
    </trans-unit>
    <trans-unit id="++CODE++13bab964ffdfa4aca05306fd4c1f3e7aed36fb36a62c85dc6ef588e841299878">
      <source xml:lang="en">Authentication failed due to a state mismatch, please close ADS and try again.</source>
    </trans-unit>
    <trans-unit id="++CODE++d58bbb838e095ea400fb432477d5657a6b5a32da8da836299f4f7e20020bb42d">
      <source xml:lang="en">Auto Arrange</source>
    </trans-unit>
    <trans-unit id="++CODE++ebe205c96ccbd815b1ba5c318ebfad7ce72d76dfea65929bf8c5203cd0c72a93">
      <source xml:lang="en">Auto Arrange Confirmation</source>
    </trans-unit>
    <trans-unit id="++CODE++a27adfa57c8938761efd3fc482ea8e81fc898b286f29d04c783c9d3b60b22824">
      <source xml:lang="en">Auto Arrange will automatically reposition all diagram elements based on optimal layout algorithms. Any custom positioning you&apos;ve created will be lost. Do you want to proceed with auto-arranging your schema diagram?</source>
    </trans-unit>
    <trans-unit id="++CODE++0b88b412b158e1648835456305f857b2228f04cdd61b08afc1924ea48fcee4c0">
      <source xml:lang="en">Automatic tuning features like automatic index creation enabled by default.</source>
    </trans-unit>
    <trans-unit id="++CODE++87cdec8b1acc8c61a853ce73e9707a8a0c55e57922ff53e108262128e97553f2">
      <source xml:lang="en">Available Servers</source>
    </trans-unit>
    <trans-unit id="++CODE++fb226d6b73aa48dadaf6a46992c5d7a707fb8d1fe58b0865de04d08c848fecff">
      <source xml:lang="en">Average: {0}</source>
      <note>{0} is the average</note>
    </trans-unit>
    <trans-unit id="++CODE++8dd4f3a846ac5cf5452d53cc438aaae7ad47df96a29ad32857a87718cdeefbca">
      <source xml:lang="en">Average: {0}  Count: {1}  Sum: {2}</source>
      <note>{0} is the average, {1} is the count, {2} is the sum</note>
    </trans-unit>
    <trans-unit id="++CODE++994c049faf0fd65f191759cacf91508d01743fda1b2f06cfc7f779fc49ae4991">
      <source xml:lang="en">Azure (China)</source>
    </trans-unit>
    <trans-unit id="++CODE++cdf9c75db21efc1ddc557d567de91e9bc67533606ce4bbc049c592d77f122e68">
      <source xml:lang="en">Azure (Public)</source>
    </trans-unit>
    <trans-unit id="++CODE++cf582c92b799b117f2d093534bbe7b99aea5df658f201220f320f2976c0ebbba">
      <source xml:lang="en">Azure (US Government)</source>
    </trans-unit>
    <trans-unit id="++CODE++63d6f58b83d48a7543f95534cb99f84ecd4273176e77feb7fd925ecbd81a4f39">
      <source xml:lang="en">Azure Account</source>
    </trans-unit>
    <trans-unit id="++CODE++34ec466979918ed648dd5ae40b41e849fa6398b0d0a5f076ac3b0061d149d168">
      <source xml:lang="en">Azure Code Grant</source>
    </trans-unit>
    <trans-unit id="++CODE++c5023bdd36d362e05c245ab15ab6839ad7562bcd42f1e1b0c759dca9d5fec4f7">
      <source xml:lang="en">Azure Device Code</source>
    </trans-unit>
    <trans-unit id="++CODE++aa3e45296e9592fa302b1adc67d9b4467e467a4ffa11fee0c0430063a3372707">
      <source xml:lang="en">Azure MFA</source>
    </trans-unit>
    <trans-unit id="++CODE++314afcc6e23d362133e764e1ebfacabe4d330308b528392570949a17270248b9">
      <source xml:lang="en">Azure sign in failed.</source>
    </trans-unit>
    <trans-unit id="++CODE++f71dfcecebed757febe54c711e436e17521c71da90d4c5cc61ef6717918173a4">
      <source xml:lang="en">Azure: Sign In</source>
    </trans-unit>
    <trans-unit id="++CODE++e23a962d1e7c0f13d0ebf6da9eb0d8bf43afcb391bcbb9227c3939d932219dad">
      <source xml:lang="en">Azure: Sign In to Azure Cloud</source>
    </trans-unit>
    <trans-unit id="++CODE++29852e83a6613ccf439cb69654f96550fd0ce1de27609b5167992cef02a9ea55">
      <source xml:lang="en">Azure: Sign In with Device Code</source>
    </trans-unit>
    <trans-unit id="++CODE++76900f1bfd16c8d4dd3d25e6f46638d7165aee23883ccea6bfe071c514421769">
      <source xml:lang="en">Back</source>
    </trans-unit>
    <trans-unit id="++CODE++e6885d7f1ab90cd7529fb7e3690957e6324d73e7a2dc017014bb9667d7524a76">
      <source xml:lang="en">Back to preview</source>
    </trans-unit>
    <trans-unit id="++CODE++785f39d515b5f700c4f9cfec99b46d49fdc412522e0e24a9316fc25e7bfd06a3">
      <source xml:lang="en">Batch execution time: {0}</source>
      <note>{0} is the batch time</note>
    </trans-unit>
    <trans-unit id="++CODE++c1ea3f5e7aa473034872296473c7fcf9c79344355ba4fd003120627f6ec1a5f7">
      <source xml:lang="en">Between</source>
    </trans-unit>
    <trans-unit id="++CODE++79654f98221029c4c838b279ed9a41aa49c8a3cdb1cc95d81a456c510e6854d0">
      <source xml:lang="en">Blanks</source>
    </trans-unit>
    <trans-unit id="++CODE++886089b371ee3596c742b0c91467d1b7239b1d7f8f3eb86b88c1304644266abc">
      <source xml:lang="en">Block this extension from accessing your connections</source>
    </trans-unit>
    <trans-unit id="++CODE++ec811d30a89ce96d1c7555ffaede78b188fedb1d283adf7cdf55a4edae6697a7">
      <source xml:lang="en">Brightness</source>
    </trans-unit>
    <trans-unit id="++CODE++221cedb44469e4b0b105f777c771d70c7097c40a4e3e914cec4b6ba266db1970">
      <source xml:lang="en">Browse Azure</source>
    </trans-unit>
    <trans-unit id="++CODE++d2945638af819132af21f6c456f562493e7bf76e6ce1bb782eeef16cbfbeb85b">
      <source xml:lang="en">Browse By</source>
    </trans-unit>
    <trans-unit id="++CODE++9b0636db073a79048ef4de667c447e516b7241e55ecf311c2a6f1fbe662574a1">
      <source xml:lang="en">Browse Fabric</source>
    </trans-unit>
    <trans-unit id="++CODE++eb6b42f54c42d2832e296319f7fdad64d46aecd1ec19b0e9c80b85b7cfc6dcae">
      <source xml:lang="en">CSV</source>
    </trans-unit>
    <trans-unit id="++CODE++d9a998bc5b0b1a8720c33d843590e55895977f19f6d8f56e440c778b673ab17a">
      <source xml:lang="en">Calling tool: {0} with {1}.</source>
      <note>{0} is the tool function name
{1} is the SQL tool parameters</note>
    </trans-unit>
    <trans-unit id="++CODE++19766ed6ccb2f4a32778eed80d1928d2c87a18d7c275ccb163ec6709d3eb2e27">
      <source xml:lang="en">Cancel</source>
    </trans-unit>
    <trans-unit id="++CODE++a6dab3e65af40b4f3bca5c056278a22a48972adfa26a46fa3cc16aa4e07e86e0">
      <source xml:lang="en">Cancel failed: {0}</source>
      <note>{0} is the error message</note>
    </trans-unit>
    <trans-unit id="++CODE++d6efd131712ed1115d720d4cfdb68b1819ad1de1587f4c2176c9c055c7c03a67">
      <source xml:lang="en">Cancel schema compare failed: &apos;{0}&apos;</source>
      <note>{0} is the error message returned from the cancel operation</note>
    </trans-unit>
    <trans-unit id="++CODE++13ca2ee2499310d97a5515fb5fd80b75da66f4cf2775273658eb2b3fdcd3bd3d">
      <source xml:lang="en">Canceled</source>
    </trans-unit>
    <trans-unit id="++CODE++f0f958e0da473b18b76ef9febe543579a601b532c9acd58ddab45f2d6549a3b3">
      <source xml:lang="en">Canceling</source>
    </trans-unit>
    <trans-unit id="++CODE++e98afd3714a8d3c15f84793e425b681975e26f06503850e4122965ee9825e907">
      <source xml:lang="en">Canceling query </source>
    </trans-unit>
    <trans-unit id="++CODE++a3b871209f5c0ce02e28669f9d6aeb1bd614ecdbd7e18a413fcc9a40e666fa59">
      <source xml:lang="en">Canceling the query failed: {0}</source>
      <note>{0} is the error message</note>
    </trans-unit>
    <trans-unit id="++CODE++6a091418a02336bbb67e1aefe9453dc51828139a059a7f3cae6044273c277a54">
      <source xml:lang="en">Cannot cancel query as no query is running.</source>
    </trans-unit>
    <trans-unit id="++CODE++78caadaa3d12c39131d70d9b85b2aa5b4fdc874138c7fa884349a843312e02c7">
      <source xml:lang="en">Cannot connect due to expired tokens. Please re-authenticate and try again.</source>
    </trans-unit>
    <trans-unit id="++CODE++7c2b8feda9e74131c46fcd8892b9661d32e0dcfc3d10d9f4d4d948540ea4bb87">
      <source xml:lang="en">Cannot create foreign key</source>
    </trans-unit>
    <trans-unit id="++CODE++5bf30206188ff92ec48bba56b2bf99fcb46ba9c20a05460485cf684b81a9c54b">
      <source xml:lang="en">Cannot exclude {0}. Included dependents exist</source>
      <note>{0} is the name of the entry</note>
    </trans-unit>
    <trans-unit id="++CODE++14c454076816c0b275e2257bbf79446718f442983b537c0c96d0c69451924452">
      <source xml:lang="en">Cannot exclude {0}. Included dependents exist, such as {1}</source>
      <note>{0} is the name of the entry
{1} is the name of the blocking dependency preventing exclusion.</note>
    </trans-unit>
    <trans-unit id="++CODE++01adf8aae81a6ef23bd48a183bc221def8cebdf0dc5490668df49f07e3eb3615">
      <source xml:lang="en">Cannot include {0}. Excluded dependents exist</source>
      <note>{0} is the name of the entry</note>
    </trans-unit>
    <trans-unit id="++CODE++9e3eef26ce324ceb6b5c6f2cb1d94e3961f1bc4915d314c3324c6cd5d6b12710">
      <source xml:lang="en">Cannot include {0}. Excluded dependents exist, such as {1}</source>
      <note>{0} is the name of the entry
{1} is the name of the blocking dependency preventing inclusion.</note>
    </trans-unit>
    <trans-unit id="++CODE++9527fb2b3d5ccb62606c88f7604ddb16febed19faead67b1edf263f6e0c8fe0b">
      <source xml:lang="en">Cascade</source>
    </trans-unit>
    <trans-unit id="++CODE++c0bf75bd78bf9572596720d596bd5a20a5b9145cde0fe50dec1e783cb184d69b">
      <source xml:lang="en">Change</source>
    </trans-unit>
    <trans-unit id="++CODE++6bd09f9171ad9aa3824a8e54ea5edf59d28c768124be9dc7f9d2c5c7eee6780b">
      <source xml:lang="en">Change Database</source>
    </trans-unit>
    <trans-unit id="++CODE++a949f46230748d3f7496809b82cec6daa6ec8a671d17ac1ca03a17173cbcb2d6">
      <source xml:lang="en">Change Password</source>
    </trans-unit>
    <trans-unit id="++CODE++00aecebb859a5ba020dd5aa5ffb71e7f9a4279e35f9c94e6d34ebf7c889a3f7e">
      <source xml:lang="en">Change database to &apos;{1}&apos; for connection &apos;{0}&apos;?</source>
      <note>{0} is the connection ID
{1} is the database name</note>
    </trans-unit>
    <trans-unit id="++CODE++aa115b472e9ca1287d8404ed9c69fb8612db771dfcb9ec5f560662fd0a7d653b">
      <source xml:lang="en">Changed Tables</source>
    </trans-unit>
    <trans-unit id="++CODE++6ba2dfc2755e1d829986d3bf36cdea9fc88fa8c16d079b7d0f6a6309e8e67a6a">
      <source xml:lang="en">Changed database context to &quot;{0}&quot; for document &quot;{1}&quot;</source>
      <note>{0} is the database name
{1} is the document name</note>
    </trans-unit>
    <trans-unit id="++CODE++88dcff06d01faeaf2253a502d07b9358b907ef3497a0f69c2f6546ffdc06b7b7">
      <source xml:lang="en">Changed database context to &quot;{0}&quot; on server &quot;{1}&quot; on document &quot;{2}&quot;.</source>
      <note>{0} is the database name
{1} is the server name
{2} is the document name</note>
    </trans-unit>
    <trans-unit id="++CODE++cf51bd8ae1e56e8e81b07f1e7f35e10d580788d9e0892a8a4896c2378227f4f0">
      <source xml:lang="en">Changes published successfully</source>
    </trans-unit>
    <trans-unit id="++CODE++37b6d72a119e5ec53d1dc71ba94cbed9566519488230f6a4e40ae82bfc8bc79f">
      <source xml:lang="en">Changing database context to &quot;{0}&quot; on server &quot;{1}&quot; on document &quot;{2}&quot;.</source>
      <note>{0} is the database name
{1} is the server name
{2} is the document name</note>
    </trans-unit>
    <trans-unit id="++CODE++5cca02706714579b1ebf65a02aa3db359c9533120430137485af41e5ec1ab285">
      <source xml:lang="en">Changing database to &apos;{1}&apos; for connection &apos;{0}&apos;</source>
      <note>{0} is the connection ID
{1} is the database name</note>
    </trans-unit>
    <trans-unit id="++CODE++6822b8489308b650f2e36cb439297b0c4a43859fe39e164aea3ad453f4bd14d7">
      <source xml:lang="en">Chat command not available in this VS Code version</source>
    </trans-unit>
    <trans-unit id="++CODE++c8cabf4a998e678eb3213d46a3e9e80217b7839fb5f3537ee550a65e3b2202c9">
      <source xml:lang="en">Check Constraint</source>
    </trans-unit>
    <trans-unit id="++CODE++4a41af1285aa71f4e677bc3fa729070b3c3c0af177cb4e9f12e34f1e21045894">
      <source xml:lang="en">Check Constraints</source>
    </trans-unit>
    <trans-unit id="++CODE++43034967e711bc54bfe87c71c74ca2a19a39ca0d6e18c5d495cd90634d25eea0">
      <source xml:lang="en">Checking Docker Engine Configuration</source>
    </trans-unit>
    <trans-unit id="++CODE++469663d6e6c1f487f123cf95220bce4d9ac1c98f2cd06e373ccb0baa14c343d4">
      <source xml:lang="en">Checking if Docker is installed</source>
    </trans-unit>
    <trans-unit id="++CODE++75053118ac86a00be268a5a2a66b8b40a5249559ce3fc76bb45463dcc532782d">
      <source xml:lang="en">Checking if Docker is installed on your machine</source>
    </trans-unit>
    <trans-unit id="++CODE++2341d1c3197fc3205cd4550c118259316a51c665389e9a3c74db361c6e11d83a">
      <source xml:lang="en">Checking if Docker is running on your machine. If not, we&apos;ll start it for you.</source>
    </trans-unit>
    <trans-unit id="++CODE++6be7e803f4291ec5e83f38d2789fd4ea6c31923cdf1eedfa48564e33708cc5d3">
      <source xml:lang="en">Checking if Docker is started</source>
    </trans-unit>
    <trans-unit id="++CODE++741262e58e1274cef3f38a5aa8042fcf05db92d4ca8e9c9e573acd0e2242ba97">
      <source xml:lang="en">Checking if the Docker Engine is configured correctly on your machine.</source>
    </trans-unit>
    <trans-unit id="++CODE++38ccc9db5b300e54116d6f6e8b8ee1420fea7792e8483c7368fdd964b6ecef0a">
      <source xml:lang="en">Checking pre-requisites</source>
    </trans-unit>
    <trans-unit id="++CODE++de88f00e461bb1cd413f9c556b06e1b903006bb3c0123f2e75fdff92532034af">
      <source xml:lang="en">Choose An Action</source>
    </trans-unit>
    <trans-unit id="++CODE++61f2371ac2547488417f83422706e0e6c12b3c12f5f3595e90da91cbb167c174">
      <source xml:lang="en">Choose Query History</source>
    </trans-unit>
    <trans-unit id="++CODE++a1578b6089ec41921bc4a70b05ca1b1171199d5d5fea6ac6c345cba9b29a83ef">
      <source xml:lang="en">Choose SQL Language</source>
    </trans-unit>
    <trans-unit id="++CODE++dcee789e6048807617a646e20bfba75832b8e459fdd8a9e41c08665ee4d8d36a">
      <source xml:lang="en">Choose a Microsoft Entra account</source>
    </trans-unit>
    <trans-unit id="++CODE++a89bad7e873f85fc6867185da8c42b2743f3264bf2df68800c16c23a20e1a9cf">
      <source xml:lang="en">Choose a Microsoft Entra tenant</source>
    </trans-unit>
    <trans-unit id="++CODE++b05ab4483a5949bf2effb49592a7bb9dceafedb9a3c6aae12a32341025fc1511">
      <source xml:lang="en">Choose a connection profile from the list below</source>
    </trans-unit>
    <trans-unit id="++CODE++3b961516b68d49db85d3ded5bc5c1129e02be1a647845d77b1eb2ab5260284cb">
      <source xml:lang="en">Choose a database from the list below</source>
    </trans-unit>
    <trans-unit id="++CODE++f374a2978746011d60b5e1785696b4f2c1fe9165edc4f876767d2f1282240cb2">
      <source xml:lang="en">Choose a hostname for the container</source>
    </trans-unit>
    <trans-unit id="++CODE++3152aa1eecc4ae815f286d840683f8a27d00ed17af850886caef1ff5e3d9e122">
      <source xml:lang="en">Choose a name for the SQL Server Docker Container</source>
    </trans-unit>
    <trans-unit id="++CODE++2191d6b3f382356ffd46db277fcd0896e4b5f73a62989e0af8754832ed84c319">
      <source xml:lang="en">Choose a port to host the SQL Server Docker Container</source>
    </trans-unit>
    <trans-unit id="++CODE++8dc22bcccf1fa2165bc27bcd3af9d5979985733f54896c185307a1ccd0e0d134">
      <source xml:lang="en">Choose an option to provision a database</source>
    </trans-unit>
    <trans-unit id="++CODE++ac64b397d6dc32aa86e749583723d12ec51ada87e971cfe6c41de1454f7131b0">
      <source xml:lang="en">Choose color</source>
    </trans-unit>
    <trans-unit id="++CODE++4e42da2b0c2533c1a0dfa98e9f4ec67fbaf07a0da192dafa93aaf98bc07fd959">
      <source xml:lang="en">Choose the Right Version</source>
    </trans-unit>
    <trans-unit id="++CODE++be798452e0ca7a38f6487ecb9115f26ba148e2d4475608bdc4277d34d41be0a7">
      <source xml:lang="en">Circular reference detected: &apos;{0}&apos; → &apos;{1}&apos; creates a cycle</source>
      <note>{0} is source table
{1} is target table</note>
    </trans-unit>
    <trans-unit id="++CODE++83b12c2216efb4fdc924e1deb5182e905e4926ed0c1c324d467107f46d5a26a9">
      <source xml:lang="en">Clear</source>
    </trans-unit>
    <trans-unit id="++CODE++ddceb7adfdb8816e4747bc48a2221702e830340e5596a701dc0993766eba5e60">
      <source xml:lang="en">Clear All</source>
    </trans-unit>
    <trans-unit id="++CODE++08e2c4e53c4b3b6008b7bc4d82eb29ab933d3b6c08b34eda0637fbf148fb1529">
      <source xml:lang="en">Clear Recent Connections List</source>
    </trans-unit>
    <trans-unit id="++CODE++c52ff5ea803d577544a8224d1404ecefa836b803f029d87cd7450af6c18a70ef">
      <source xml:lang="en">Clear Selection</source>
    </trans-unit>
    <trans-unit id="++CODE++8046678782bb5feaf7131b03db70b9f5f66007fcc8b0c670c186db149edeb041">
      <source xml:lang="en">Clear Sort</source>
    </trans-unit>
    <trans-unit id="++CODE++bb7638a0d8b3b374d81381caaf50ea1e5639135dd6ec1df7bc2dae0f344b72ec">
      <source xml:lang="en">Clear cache and refresh token</source>
    </trans-unit>
    <trans-unit id="++CODE++21f5ea19572773c428e8375b3d63058ad4f04aea83df347deb633f9ddad9a643">
      <source xml:lang="en">Clear permissions for all extensions to access your connections</source>
    </trans-unit>
    <trans-unit id="++CODE++524ed5b794acd857648e76bead9db5ba131ebcb17f3a92d98ece51db61e65dbf">
      <source xml:lang="en">Clear token cache</source>
    </trans-unit>
    <trans-unit id="++CODE++4e0d71f8a0b3fdc5cdaba4028072ad8cf788bac47864232a1988ac9453453a36">
      <source xml:lang="en">Click to cancel loading summary</source>
    </trans-unit>
    <trans-unit id="++CODE++6bca6724e27bd109d1b946c1684e16c2c4a5d71731a9ffe5f666bdd9d9846b1e">
      <source xml:lang="en">Click to connect to a database</source>
    </trans-unit>
    <trans-unit id="++CODE++66abaeec0367ba4920e21447dfa2dafb94c7f38dc262dfb91e76799022a436d5">
      <source xml:lang="en">Click to load summary</source>
    </trans-unit>
    <trans-unit id="++CODE++88af7d4ffbbad0f31d9dd918e49ceb713036db12524cbdc4b93e8922b0655429">
      <source xml:lang="en">Click to sign into an Azure account</source>
    </trans-unit>
    <trans-unit id="++CODE++7d9eb7acb13e24625c404401d8e88b2350e32162455885f18276cf802f7701ed">
      <source xml:lang="en">Close</source>
    </trans-unit>
    <trans-unit id="++CODE++a9d0b49f48a51a21c93552032bd3ac0b356430187424536e274c84b493cac48e">
      <source xml:lang="en">Close Designer</source>
    </trans-unit>
    <trans-unit id="++CODE++4c7dd73e4af7d97c296dc01ab37edd119e5ef22592cb6a302bd9dc9a55264873">
      <source xml:lang="en">Close Find</source>
    </trans-unit>
    <trans-unit id="++CODE++3bd5ea966485fd0a628d3dc7d499e2551a0381dcb8b4237bfdbb08aaf6b88468">
      <source xml:lang="en">Close properties pane</source>
    </trans-unit>
    <trans-unit id="++CODE++548e8cc0e8c2423c61f30c6e8b75a1a40c995e3be119df6272b280ab6c15a011">
      <source xml:lang="en">Close the current connection</source>
    </trans-unit>
    <trans-unit id="++CODE++b977b950c1ae31e5aeb9ef778cc20a66fc034eb81e738e0206104b677962c465">
      <source xml:lang="en">Cloud</source>
    </trans-unit>
    <trans-unit id="++CODE++be6eb1fc3b05bf9dceebad2eac7841d1b2f40bda9aa2da34df8ca22af02bc3ed">
      <source xml:lang="en">Collapse</source>
    </trans-unit>
    <trans-unit id="++CODE++55988e28a4e8720a588c5c53fd47616d929a404d3d2af7e6f8ba313dce6dc3e4">
      <source xml:lang="en">Collapse All</source>
    </trans-unit>
    <trans-unit id="++CODE++73bdb3fe57af851db2313c3716cc6e6d8584314063030d5262237ad2fa9f8201">
      <source xml:lang="en">Collapse Workspace Explorer</source>
    </trans-unit>
    <trans-unit id="++CODE++6b73191a0a4b67420e61d51c9f207c35277eaf18fbbf5beb52a320a23fe09653">
      <source xml:lang="en">Color</source>
    </trans-unit>
    <trans-unit id="++CODE++3fdc9a587693f9e63574b30ec55c2b947a7fb4ba5fd11f0cf213072f53d91bdd">
      <source xml:lang="en">Column</source>
    </trans-unit>
    <trans-unit id="++CODE++2a1e6a732f104ee56a84bfe7a04f48a47af3401ee2df16272b47af0195bae023">
      <source xml:lang="en">Column &apos;{0}&apos; already exists</source>
      <note>{0} is the column name</note>
    </trans-unit>
    <trans-unit id="++CODE++b5f14952d79f90995588047df35fde3562e4851c778c9ee4853fed33252eceba">
      <source xml:lang="en">Column &apos;{0}&apos; already has a foreign key</source>
      <note>{0} is the column name</note>
    </trans-unit>
    <trans-unit id="++CODE++0d1cea3ad10431de23b65a45a897f8a04520ae0353bb863064c38d0c6b7fa7aa">
      <source xml:lang="en">Column &apos;{0}&apos; cannot be null because it is a primary key</source>
      <note>{0} is the column name</note>
    </trans-unit>
    <trans-unit id="++CODE++8d00d9665207fcb4d435b78c5be1719cbc6d078437f523910b3e8bd9e95e67aa">
      <source xml:lang="en">Column &apos;{0}&apos; is an identity column and cannot have a cascading foreign key</source>
      <note>{0} is the column name</note>
    </trans-unit>
    <trans-unit id="++CODE++c360b9bc22466a897cd5a6398646517f1bc0236d4bd579846b258d267dfd859c">
      <source xml:lang="en">Column &apos;{0}&apos; must be a primary key</source>
      <note>{0} is the referenced column</note>
    </trans-unit>
    <trans-unit id="++CODE++d93bc428789daab792bbefccefbef350850821d750aff6d09f87b4a77d9fe66a">
      <source xml:lang="en">Column &apos;{0}&apos; not found</source>
      <note>{0} is the column name</note>
    </trans-unit>
    <trans-unit id="++CODE++186b1f01ef876a3c1fd8101430b6e3f0b83c8960f32e74b36ebe6015c4b15a25">
      <source xml:lang="en">Column Name</source>
    </trans-unit>
    <trans-unit id="++CODE++acc8a3fcd4b7b62165cfa6e4b832566d25a6c172b6c1ec229a59b4eb7eb655a5">
      <source xml:lang="en">Column max length cannot be empty</source>
    </trans-unit>
    <trans-unit id="++CODE++bb7bef87d3a1f764c39c6df670038039c136d360153a1ced5c633afa9590fd36">
      <source xml:lang="en">Column name cannot be empty</source>
    </trans-unit>
    <trans-unit id="++CODE++53aade77cd69a77bbb51bf8ca4e7ea8b282db75edce8883775e47042478d35b5">
      <source xml:lang="en">Columns</source>
    </trans-unit>
    <trans-unit id="++CODE++9504ef48c5eab40c3e3a086cbbdc3d70b44e607552db6adfbdd7c278ddabe357">
      <source xml:lang="en">Columns in the primary key.</source>
    </trans-unit>
    <trans-unit id="++CODE++e665046133e22f0d3599a6c5de916445ed88c82a997a625a04af1827c42d790b">
      <source xml:lang="en">Command Timeout</source>
    </trans-unit>
    <trans-unit id="++CODE++e888155d8c7d2e3c3f9eb1bf57e8d81ba1a3c182b5e94b01e09de2cb2cca81f9">
      <source xml:lang="en">Compare</source>
    </trans-unit>
    <trans-unit id="++CODE++c76e4efa9bdedc294be4e0c0a7e42040e5c921d0b30a36e1c6249893b941b662">
      <source xml:lang="en">Compare SQL Server editions</source>
    </trans-unit>
    <trans-unit id="++CODE++5b79ce1b6eead3275d92572d5997ed876b99fe9d47141f8b785abf94a4ff52c0">
      <source xml:lang="en">Comparison Details</source>
    </trans-unit>
    <trans-unit id="++CODE++b3841aead42fd5bf681d290d2fef9df816aa53c2b9a1da6c21f42b11ccc2c9dd">
      <source xml:lang="en">Configure Linux containers</source>
    </trans-unit>
    <trans-unit id="++CODE++73b680fbf34c02acc61629ac870cb10a5f382c5379516f9dd96777d75a3086fe">
      <source xml:lang="en">Configure Rosetta in Docker Desktop</source>
    </trans-unit>
    <trans-unit id="++CODE++33e3ae10b101f647412be0f940cfc04d7d17e7c6f8027b42ae6697852588d1fe">
      <source xml:lang="en">Configure and customize SQL Server containers</source>
    </trans-unit>
    <trans-unit id="++CODE++c292210c44167923a75b092a008f9d2b194fb08631a6aa43d753ed7931ad4d5e">
      <source xml:lang="en">Confirm Password</source>
    </trans-unit>
    <trans-unit id="++CODE++73dd96f4085ccfca56f43ca281a29ab8d195fe5fc79b4cb45be11d7830230d63">
      <source xml:lang="en">Confirm SQL Server admin password</source>
    </trans-unit>
    <trans-unit id="++CODE++bf000421aeb39493cf8044ec73846d7da8ca97b7166208c0d1172a17ba23a388">
      <source xml:lang="en">Confirm new password</source>
    </trans-unit>
    <trans-unit id="++CODE++eb83f1820ce359dc5c9aa6ca4d08fad60256a9808c58ad93f89db3c182908364">
      <source xml:lang="en">Confirm to clear recent connections list</source>
    </trans-unit>
    <trans-unit id="++CODE++99fb39ba4e498877a20049303aa3318b2004884dab008c65a3b5dd48f47cdd04">
      <source xml:lang="en">Confirm to remove this profile.</source>
    </trans-unit>
    <trans-unit id="++CODE++1a2303ede07493acc7caaa7c737f3c52bcc9cf04372be19ed1b0af6b9f2c791e">
      <source xml:lang="en">Connect</source>
    </trans-unit>
    <trans-unit id="++CODE++150851f09acf7f6f4d53e35fb619389c38558ea5b98d3a13efaf84b3eda50422">
      <source xml:lang="en">Connect to Database</source>
    </trans-unit>
    <trans-unit id="++CODE++4559fb568a70152599e0f4c5aeae4ca533de114086a7fbd57f5281732c9db33b">
      <source xml:lang="en">Connect to MSSQL</source>
    </trans-unit>
    <trans-unit id="++CODE++62de0ed6dbc2218844092662823ae95ac4a9b3cfa6568aeb9913bd4c96512c54">
      <source xml:lang="en">Connect to Server</source>
    </trans-unit>
    <trans-unit id="++CODE++b2c490a777ddf796ff31f0e2a230e002b1329f808ec37cf885ad1bfcd7696ca3">
      <source xml:lang="en">Connect to server {0} and database {1}?</source>
      <note>{0} is the server name
{1} is the database name</note>
    </trans-unit>
    <trans-unit id="++CODE++c629f4154b93588541a43212104dda942f74b6b1c384f17ed00ccd062e649fb4">
      <source xml:lang="en">Connect to server {0}?</source>
      <note>{0} is the server name</note>
    </trans-unit>
    <trans-unit id="++CODE++ea9acac28e2644caf0dd7884eec71c1a92d541701276abf4acd5de8d04aa8af9">
      <source xml:lang="en">Connect to {0}</source>
      <note>{0} is the name of the connection profile</note>
    </trans-unit>
    <trans-unit id="++CODE++6f00f15723c8b6718a4b05d9bb29188131a2a38b58f11c451e6522a7762c5ad5">
      <source xml:lang="en">Connect using profile {0}?</source>
      <note>{0} is the profile ID</note>
    </trans-unit>
    <trans-unit id="++CODE++28d29898bc769fd6df013da142af60f451953946e641fc2a2bee0e49b235a623">
      <source xml:lang="en">Connected successfully</source>
    </trans-unit>
    <trans-unit id="++CODE++b6c3dc8ba33b3a93b9060f81da8fa7d496f07487cec7a12353257242b2ea9e24">
      <source xml:lang="en">Connected to server &quot;{0}&quot; on document &quot;{1}&quot;. Server information: {2}</source>
      <note>{0} is the server name
{1} is the document name
{2} is the server info</note>
    </trans-unit>
    <trans-unit id="++CODE++00aaa2ec4a2146b807cc64a6f59880630adc5d451cd1a68a80e2d2ccf2d21bbc">
      <source xml:lang="en">Connected to:</source>
    </trans-unit>
    <trans-unit id="++CODE++d403c686f6a1048014bdd230f59963271b0123ea48245754fc9f264b962a2182">
      <source xml:lang="en">Connecting</source>
    </trans-unit>
    <trans-unit id="++CODE++fc83034782062ce727014f496892adc8087186e29e686533f40d6064c70e7c7c">
      <source xml:lang="en">Connecting to Container</source>
    </trans-unit>
    <trans-unit id="++CODE++bd02214c7799ec6a69018761f76fed82a6516c170ddbc3fdbf6f0c2a7b566d9f">
      <source xml:lang="en">Connecting to Database</source>
    </trans-unit>
    <trans-unit id="++CODE++4f7403da68117c9595b82a6c264837910b1421a60537bcfa77a004a58b0a4c7a">
      <source xml:lang="en">Connecting to server &quot;{0}&quot; on document &quot;{1}&quot;.</source>
      <note>{0} is the server name
{1} is the document name</note>
    </trans-unit>
    <trans-unit id="++CODE++cdfa68f01c8258a3933e2cc436e46a47425d2c5cde4ad327b70a59615b4a4892">
      <source xml:lang="en">Connecting to server {0}</source>
      <note>{0} is the server name</note>
    </trans-unit>
    <trans-unit id="++CODE++d568f5700106a3d28657010405b5ef04ac5e6f31499216360661ba4f19256e15">
      <source xml:lang="en">Connecting to server {0} and database {1}</source>
      <note>{0} is the server name
{1} is the database name</note>
    </trans-unit>
    <trans-unit id="++CODE++03cdf40907b9e95ff338fe3d4fd451910410c1dbddd93e543b590a40755e6744">
      <source xml:lang="en">Connecting to your SQL Server Docker container</source>
    </trans-unit>
    <trans-unit id="++CODE++9b8df2904fd9e25473fed50a3df04dc0629dec82daa72d6085cab8d1c63e4f65">
      <source xml:lang="en">Connecting to {0}...</source>
      <note>{0} is the connection display name</note>
    </trans-unit>
    <trans-unit id="++CODE++031d95e24e24622c128716284eb67a80331c825272813bf720f2c35a0b18f96c">
      <source xml:lang="en">Connecting to: </source>
    </trans-unit>
    <trans-unit id="++CODE++efb70e946b81dee71e5439537f7160292d511bb79830c8edd338f32e232cf183">
      <source xml:lang="en">Connecting using profile {0}</source>
      <note>{0} is the profile ID</note>
    </trans-unit>
    <trans-unit id="++CODE++5f04ae9ed6a865bb382c66ef4bd4e57df4ce19d4142b8c87ac40d65ae54d278f">
      <source xml:lang="en">Connecting...</source>
    </trans-unit>
    <trans-unit id="++CODE++6c916d6a3ffb6e0c85ad115ae2e1f277af1bc76f11a7267fd818b798a796b26a">
      <source xml:lang="en">Connection Authentication</source>
    </trans-unit>
    <trans-unit id="++CODE++880cac6e9612c7672ce73c666f54c5f789e7b1ed1b9f0b7f1431fe84a2e59bce">
      <source xml:lang="en">Connection Details</source>
    </trans-unit>
    <trans-unit id="++CODE++dba530f818587a0d79d7bb8f59e07d372d10691f49c560e3e4c3d42d105fe9e7">
      <source xml:lang="en">Connection Dialog</source>
    </trans-unit>
    <trans-unit id="++CODE++ddb621f87c5c0baf1158d527d62ad1bf9752e53483d2540591ce3ae35e06fd6b">
      <source xml:lang="en">Connection Error</source>
    </trans-unit>
    <trans-unit id="++CODE++42aa4e7bc5d2c21a58bb8444c81129c26ccb652e805a73266e8737c55981a6a3">
      <source xml:lang="en">Connection Failed</source>
    </trans-unit>
    <trans-unit id="++CODE++fea70af0cad96e7c97f889724e5dfe0e2d28cbf958e905f5e51ba2584c3d9458">
      <source xml:lang="en">Connection Group</source>
    </trans-unit>
    <trans-unit id="++CODE++d913a8ab7732ff7d26c8afceb2e2706c5c991762df193b236fd839bd3a616cb6">
      <source xml:lang="en">Connection Profile could not be updated. Please modify the connection details manually in settings.json and try again.</source>
    </trans-unit>
    <trans-unit id="++CODE++a2caae6025f30a0976030ae3ea92ab948f6b580d5f50272514ba36e31c8d1d09">
      <source xml:lang="en">Connection String</source>
    </trans-unit>
    <trans-unit id="++CODE++e4ce453aa184d4cd0a2051dfb91ab491ba8b19c756bd9f113b7a1ce1e807b02e">
      <source xml:lang="en">Connection Timeout</source>
    </trans-unit>
    <trans-unit id="++CODE++8d137af9c64fba09bbb003aba93f0b029898fe19e7927cd696f4c3e2b69f538d">
      <source xml:lang="en">Connection error</source>
    </trans-unit>
    <trans-unit id="++CODE++fb6d70b252967b1a424bfa1f8be6c56eb3359e0a7f86d477837002be7af317f3">
      <source xml:lang="en">Connection is not active. Please establish a connection before performing this action.</source>
    </trans-unit>
    <trans-unit id="++CODE++28512f31201abdd26ae93d0caaba3b8a3c77113b9665059a9e1d2ba4e47de64d">
      <source xml:lang="en">Connection not found for uri &quot;{0}&quot;.</source>
      <note>{0} is the uri</note>
    </trans-unit>
    <trans-unit id="++CODE++392f78e8df5a591be501949632cd689e0fd59c4e0233c8b002a2dce8518ad4e4">
      <source xml:lang="en">Connection profile &apos;{0}&apos; not found.</source>
      <note>{0} is the profile ID</note>
    </trans-unit>
    <trans-unit id="++CODE++d7ab7c0f4c608ef31b73519723a5e437bde717796c5946c33d68cfd96501e3f8">
      <source xml:lang="en">Connection sharing permission denied for extension: &apos;{0}&apos;. Use the permission management commands to change this.</source>
      <note>{0} is the extension ID</note>
    </trans-unit>
    <trans-unit id="++CODE++6fc14523d003cf70290f0110eeafa850232518f52a0d26436b18c1e838cf1c27">
      <source xml:lang="en">Connection sharing permission is required for extension: &apos;{0}&apos;</source>
      <note>{0} is the extension ID</note>
    </trans-unit>
    <trans-unit id="++CODE++e0626fd341a12763ec4285d858397c3d4ba2507c9ef567f1284c658bde195cd2">
      <source xml:lang="en">Connection string is required</source>
    </trans-unit>
    <trans-unit id="++CODE++6ae8947e98979cbbaeb55a8af448297f63002580ddebd9731fd40ec3ddcdc849">
      <source xml:lang="en">Connection with ID &quot;{0}&quot; not found. Please verify the connection ID exists.</source>
      <note>{0} is the connection ID</note>
    </trans-unit>
    <trans-unit id="++CODE++917801babf61b34ef1c1d96e3219bc6ba28693c81f2c5af5cc00a31d0793a317">
      <source xml:lang="en">Consider adding a name for this foreign key</source>
    </trans-unit>
    <trans-unit id="++CODE++ca0fa7ee8e0d9d4e742094db2e8d59b963dce003cc884c8573d64d59fcfe16dd">
      <source xml:lang="en">Container Name</source>
    </trans-unit>
    <trans-unit id="++CODE++06659b52e63599b06c4386ad5423c3dc67b010f0dbbd03cba2f48b68ed1b62f5">
      <source xml:lang="en">Container does not exist. Would you like to remove the connection?</source>
    </trans-unit>
    <trans-unit id="++CODE++8ad8440f3fcfd714e6310b217eaae7d43f1100a0730348dff4116c3aa3f08fcd">
      <source xml:lang="en">Container failed to start within the timeout period. Please wait a few minutes and try again.</source>
    </trans-unit>
    <trans-unit id="++CODE++2eaecb3d0cf1282f01fc09568b63dc633753a0dbf337365d929d9c28df3d6ca4">
      <source xml:lang="en">Contains</source>
    </trans-unit>
    <trans-unit id="++CODE++56fd975f4cea21a748feabb6cb1cfb49161141245c2d4d1698cee7ae99c69bf2">
      <source xml:lang="en">Continue Editing</source>
    </trans-unit>
    <trans-unit id="++CODE++8d525e5f158b9afe05f3122af363ac67763bdc4e1395b46597b320c289766ce3">
      <source xml:lang="en">Copied</source>
    </trans-unit>
    <trans-unit id="++CODE++e21f935f11d7e966dbbae78da9daa378fe8142a14e7c0cd7434183005faa6c5c">
      <source xml:lang="en">Copy</source>
    </trans-unit>
    <trans-unit id="++CODE++7644dd0a33ff475c31116e369646b3410ca1463eb32dd1aabf3569f79cc02b4e">
      <source xml:lang="en">Copy As</source>
    </trans-unit>
    <trans-unit id="++CODE++e172d8c5fbb864a5f85d4926588ef06167cdd4a29ddffdf07714bf25336c2269">
      <source xml:lang="en">Copy Headers</source>
    </trans-unit>
    <trans-unit id="++CODE++ac030299960c4d5cba2b13fa5f358cb7f1b1531ce5f2e5315eff17b7c93a97bf">
      <source xml:lang="en">Copy as CSV</source>
    </trans-unit>
    <trans-unit id="++CODE++5f7261cbf4eef17922f168d487b4e92de9bb9b118350254bfff4ea732bf0e1d9">
      <source xml:lang="en">Copy as IN clause</source>
    </trans-unit>
    <trans-unit id="++CODE++20e0663f2c175c2d6a5a11120ce06def7ecea5fd1cfb3cb837232bbd0aab34cd">
      <source xml:lang="en">Copy as INSERT INTO</source>
    </trans-unit>
    <trans-unit id="++CODE++fd4aee4cb3fa5d5963fc78a7261f20700d94a8ddbbb5b963e97a84c441149508">
      <source xml:lang="en">Copy as JSON</source>
    </trans-unit>
    <trans-unit id="++CODE++d2b6ebb67aeb8ede651aa24682be64c81d2e0a970c297908b470e55fd14c0bcc">
      <source xml:lang="en">Copy code and open webpage</source>
    </trans-unit>
    <trans-unit id="++CODE++c06d8c1acc124f7c2fb5ce0e63e4b287b27bb49db0d25492ca85d5565f957ea2">
      <source xml:lang="en">Copy connection string to clipboard</source>
    </trans-unit>
    <trans-unit id="++CODE++c8b5428b9ac790b3952e08ceea5a8a170ad8b0af1e0f51c98a159f1147631e8a">
      <source xml:lang="en">Copy script</source>
    </trans-unit>
    <trans-unit id="++CODE++3ae569f53ee1e765e3551a7f7881999f868289afbf0b1c6077d906c68cd10525">
      <source xml:lang="en">Copy with Headers</source>
    </trans-unit>
    <trans-unit id="++CODE++35c380196401c05c48fe5f5fffd349ba06d9988118b87a1c12e1164a28175997">
      <source xml:lang="en">Copying results...</source>
    </trans-unit>
    <trans-unit id="++CODE++204a5eb2cd28bcfdf3be9f8c765948e9e831609e3c57048cdbd6b8a94cf49126">
      <source xml:lang="en">Cost</source>
    </trans-unit>
    <trans-unit id="++CODE++740a203633aed889e5b930b95ba1b4091d8813de60755ef81e481cc427703821">
      <source xml:lang="en">Count: {0}</source>
      <note>{0} is the count</note>
    </trans-unit>
    <trans-unit id="++CODE++4a8d5a21d0db63fc6a204170919855b12207337b5357f2bb7eedcb7cafa77fce">
      <source xml:lang="en">Count: {0}  Distinct Count: {1}  Null Count: {2}</source>
      <note>{0} is the count, {1} is the distinct count, and {2} is the null count</note>
    </trans-unit>
    <trans-unit id="++CODE++4759498ac2a719c619e2c8cf8ee60af2d2407425e95d308eb208425b2a6d427a">
      <source xml:lang="en">Create</source>
    </trans-unit>
    <trans-unit id="++CODE++7aa0a3ede22306a6fe14f159fb12acfbb63bad17edf71486aa552c2cd757e5cd">
      <source xml:lang="en">Create As Script</source>
    </trans-unit>
    <trans-unit id="++CODE++48d1f93834dfc421237288d07022d5dc4c61f90e5cc91494cee4960abc481d1d">
      <source xml:lang="en">Create Connection Group</source>
    </trans-unit>
    <trans-unit id="++CODE++71c1ec27a8c136ecdc781c1fd2364676155fbab7abf8837b9075eb3b9f9af7c0">
      <source xml:lang="en">Create Connection Profile</source>
    </trans-unit>
    <trans-unit id="++CODE++4b0281fd3c02c610c7ff9f781b1666d54182ee7c48812ea9332055a7814872ad">
      <source xml:lang="en">Create Container</source>
    </trans-unit>
    <trans-unit id="++CODE++a4772bd4c2a746f4bf95ffea1f8e9f44d3a8db72e301280d2bba6338c61724b6">
      <source xml:lang="en">Create Database</source>
    </trans-unit>
    <trans-unit id="++CODE++0d5e7861b9a1710c8e1d2347dbb8d4dde272143bbeca537d216474ef7bd9193f">
      <source xml:lang="en">Create Firewall Rule</source>
    </trans-unit>
    <trans-unit id="++CODE++f7450e89276bf601752a2ef286965fb13e17c418012b0aa68be16f8941cc7321">
      <source xml:lang="en">Create Local SQL Container</source>
    </trans-unit>
    <trans-unit id="++CODE++037da908d1a0194c30554abfd678cc6ecc4762a021237b597c1205add3de7a4f">
      <source xml:lang="en">Create New Connection Group</source>
    </trans-unit>
    <trans-unit id="++CODE++2491afdca82a92663822feb8cd1ef045295b05178959965f47eb4d8b41058e47">
      <source xml:lang="en">Create a Local Docker SQL Server</source>
    </trans-unit>
    <trans-unit id="++CODE++1c67dff33030f48bfc399c9c9c43fb0c67e6986d741c12604cfd9cdf6f03bcb9">
      <source xml:lang="en">Create a SQL Server container in seconds—no manual steps required. Manage it easily from the MSSQL extension without leaving VS Code.</source>
    </trans-unit>
    <trans-unit id="++CODE++76475214b86cde3b17e547c917253368f60ab3fb43eb8f71dca4d4c45535c1c5">
      <source xml:lang="en">Create a SQL database in Fabric (Preview)</source>
    </trans-unit>
    <trans-unit id="++CODE++4cbb437498e0de07f05b633c28f811c67840a2f67e956543557c6085560869e3">
      <source xml:lang="en">Create a new firewall rule</source>
    </trans-unit>
    <trans-unit id="++CODE++7ec04ea2bc2ba275e7471e9e6ec9ed4764f7c069d84e751a4652cb5bd3cba6b7">
      <source xml:lang="en">Create new firewall rule for {0}</source>
      <note>{0} is the server name that the firewall rule will be created for</note>
    </trans-unit>
    <trans-unit id="++CODE++e7d103b1170502b9fb94e08c67732e21aa132dbed79e58605736029791d7a8a8">
      <source xml:lang="en">Creating Container</source>
    </trans-unit>
    <trans-unit id="++CODE++f25b28d86db44d028580bac2348b043db0eebc8a41f443aaaa5d22bfd2cb3fd2">
      <source xml:lang="en">Creating SQL Database for workspace {0}</source>
      <note>{0} is the workspace ID</note>
    </trans-unit>
    <trans-unit id="++CODE++9c37c64c878515cc2b5cd8ce05b7513d90d2134a1a2c36469aaa548d6fdfa6e9">
      <source xml:lang="en">Creating and starting your SQL Server container</source>
    </trans-unit>
    <trans-unit id="++CODE++dbfe0a6c5a4cae79965c542e317484c3b53346daa195d3ec31d91c55c92181a3">
      <source xml:lang="en">Creating workspace with capacity {0}</source>
      <note>{0} is the capacity ID</note>
    </trans-unit>
    <trans-unit id="++CODE++60c0c05c936ef432e55dd4ea862b5dd1d454413310190ddaef63ef2dbbf75c03">
      <source xml:lang="en">Credential Error: An error occurred while attempting to refresh account credentials. Please re-authenticate.</source>
    </trans-unit>
    <trans-unit id="++CODE++87a66e3c88ffbca47508d5dcd250ebaa992c772a4b9d260c36216d4695e05475">
      <source xml:lang="en">Currently signed in as:</source>
    </trans-unit>
    <trans-unit id="++CODE++3cc30692596cf10ca4319a818741998997632cce895dbf138cb3299b1314d37f">
      <source xml:lang="en">Custom Zoom</source>
    </trans-unit>
    <trans-unit id="++CODE++68cd154732021d9684d0dcad6276e99d675f962c9b08774f23f5de9398e19290">
      <source xml:lang="en">Data Type</source>
    </trans-unit>
    <trans-unit id="++CODE++e3a5d47b33a0d2d672730f3278c43f30e8a43b8c973534f001e775f9dc5135bf">
      <source xml:lang="en">Data automatically replicated to OneLake in real time with a SQL analytics endpoint.</source>
    </trans-unit>
    <trans-unit id="++CODE++002d75dcd5ce57695a446308e181eaf59edc9236246aa29a124ecb72409a65d7">
      <source xml:lang="en">Data type mismatch: &apos;{0}&apos; in column &apos;{1}&apos; incompatible with &apos;{2}&apos; in &apos;{3}&apos;</source>
      <note>{0} is source data type
{1} is source column
{2} is target data type
{3} is target column</note>
    </trans-unit>
    <trans-unit id="++CODE++2c9656ff01800f0250595c53f2b5010179b7f3759334fa473f89c10725e0b0bd">
      <source xml:lang="en">Data-tier Application File (.dacpac)</source>
    </trans-unit>
    <trans-unit id="++CODE++fa7fe67124e94375d97e50896e0c32f44b03bb7ed5e9fb026341b55da724126b">
      <source xml:lang="en">Database</source>
    </trans-unit>
    <trans-unit id="++CODE++84a2b1ae34166a218282ec6156f3af9c67f4ccb6c03ec1cc0a03d9b3792069aa">
      <source xml:lang="en">Database - {0}</source>
      <note>{0} is the database name</note>
    </trans-unit>
    <trans-unit id="++CODE++cc2bc1468b131fa8c46d376dd879592e78af283343403eb011206e52450a7ad3">
      <source xml:lang="en">Database Description</source>
    </trans-unit>
    <trans-unit id="++CODE++15f0fd55dd5c59cd5dabc0966ac7d02f83e3303b36ad6f692da47a8778eb4186">
      <source xml:lang="en">Database Name</source>
    </trans-unit>
    <trans-unit id="++CODE++11fc4c8107afd167c617e0099298c647d423931e67c1257d1f4eb7811b2512fd">
      <source xml:lang="en">Database Name is required</source>
    </trans-unit>
    <trans-unit id="++CODE++667dd91d86c6b574073536489e39f0c5ab034846a63d946e8ef9f7bedeb1f4fb">
      <source xml:lang="en">Database Project</source>
    </trans-unit>
    <trans-unit id="++CODE++ec9c37392a809590dbb62879bd1b261c3675552b33d4d8936d539925d774f6a6">
      <source xml:lang="en">Database changed successfully</source>
    </trans-unit>
    <trans-unit id="++CODE++4027712bbc416cfc7ec6cf98c5be5578684cd55571f48076e82ea6230a66811e">
      <source xml:lang="en">Database list</source>
    </trans-unit>
    <trans-unit id="++CODE++e97a0773fb7b656c174155270bd9ded70bc82caa0fc5d65b3ba24871577a5b08">
      <source xml:lang="en">Database name</source>
    </trans-unit>
    <trans-unit id="++CODE++3f0af542763ab0fd4d14de082ebedee3de024d89fb59bb569a6400087177d6db">
      <source xml:lang="en">Database name is required</source>
    </trans-unit>
    <trans-unit id="++CODE++21b111cbfe6e8fca2d181c43f53ad548b22e38aca955b9824706a504b0a07a2d">
      <source xml:lang="en">Default</source>
    </trans-unit>
    <trans-unit id="++CODE++647cc4253428b25fe686fa8d5d5da5841fed53ad85395cdd43920d0226900c1d">
      <source xml:lang="en">Default Value</source>
    </trans-unit>
    <trans-unit id="++CODE++9813fafb098c218090536790280a91ee70062a8490eb3615395ee731cdd40023">
      <source xml:lang="en">Definition</source>
    </trans-unit>
    <trans-unit id="++CODE++b6ca9a06ebcc8ea511648b46b103859960924b42fa98231c0ca4b69b84943687">
      <source xml:lang="en">DefinitionRequestCompleted</source>
    </trans-unit>
    <trans-unit id="++CODE++fe0ec38fb92c70d80fd5a36ff72c37cb3ed759bba91373c96a21bde631e03db3">
      <source xml:lang="en">DefinitionRequested</source>
    </trans-unit>
    <trans-unit id="++CODE++e2d0a54968ead24efc0dffa6ac78fc606dceec34a0f586177a74a54cc2272cf8">
      <source xml:lang="en">Delete</source>
    </trans-unit>
    <trans-unit id="++CODE++2860bf10bd8d01c604f713ea3f60ccea6ef028fd2e7074a400fac50c569aa45c">
      <source xml:lang="en">Delete Confirmation</source>
    </trans-unit>
    <trans-unit id="++CODE++129eabad7bcc761eb7966091c2bc01163b650ca0613f42c58db97eae5420a7bb">
      <source xml:lang="en">Delete Contents</source>
    </trans-unit>
    <trans-unit id="++CODE++ce719226a83119822d8c5e6c1981ecfe801b8324890fce617664184849c24491">
      <source xml:lang="en">Delete saved connection</source>
    </trans-unit>
    <trans-unit id="++CODE++a58008628a726d4f8798f9f92347d47f8f5c1c1aece67f8128600de9311a65e1">
      <source xml:lang="en">Deleting Container...</source>
    </trans-unit>
    <trans-unit id="++CODE++05a2d7332eb9d8bf164487c743a2e93c21b16bb2061a93e3ee2ceb508eadb753">
      <source xml:lang="en">Deny</source>
    </trans-unit>
    <trans-unit id="++CODE++05081f14d114ed28b2997927154de0eb554e2938d0254935df8bf9b4a129769f">
      <source xml:lang="en">Deployment Failed</source>
    </trans-unit>
    <trans-unit id="++CODE++d88868890471c6cc2ac101b2e2d848718a71936be8158d3c57ec81840fbefa54">
      <source xml:lang="en">Deployment Name</source>
    </trans-unit>
    <trans-unit id="++CODE++cc51187ae9dbe9ccc606865c0177000cdeca2af5bca1c36c7f3065882c6ee18b">
      <source xml:lang="en">Deployment in progress</source>
    </trans-unit>
    <trans-unit id="++CODE++526e0087cc3f254d9f86f6c7d8e23d954c4dfda2b312efc29194ae8a860106ba">
      <source xml:lang="en">Description</source>
    </trans-unit>
    <trans-unit id="++CODE++b16cf0590a6c78b2e8047509582e5448bd55e408cd112bd1f064e34529f6ce3d">
      <source xml:lang="en">Description for the table.</source>
    </trans-unit>
    <trans-unit id="++CODE++45989de49fb7f66dfe17a8fc26f3a02c7abcd74f7e8e6cf9f39fa0e3775780df">
      <source xml:lang="en">Details</source>
    </trans-unit>
    <trans-unit id="++CODE++4140839b57403cf1b132332262ad00592590d6f7970b0f83fc60fb9b8c53d707">
      <source xml:lang="en">Developer-friendly transactional database using the Azure SQL Database Engine.</source>
    </trans-unit>
    <trans-unit id="++CODE++6fbed214e0ea21c683db0ba2d648ef09b11edf4b4bb23835d4fdda84b5d097f3">
      <source xml:lang="en">Disable intellisense and syntax error checking on current document</source>
    </trans-unit>
    <trans-unit id="++CODE++75081b593d15cf6e631971bc6768723f593b88b172477e40ae7d363e4829816d">
      <source xml:lang="en">Disabled</source>
    </trans-unit>
    <trans-unit id="++CODE++acfc5be785a9bb3da11c9f05adb69bd5633096f09002aa44813a1b3207e912ad">
      <source xml:lang="en">Disconnect</source>
    </trans-unit>
    <trans-unit id="++CODE++85b5093bef4e68ee847dba78ba2e33392c8998bb4d39598442f8713cdeec5c89">
      <source xml:lang="en">Disconnect from connection &apos;{0}&apos;?</source>
      <note>{0} is the connection ID</note>
    </trans-unit>
    <trans-unit id="++CODE++2458834a3d92abf750b8161a959ff2bb0405a29bd8b3b77015d065249bd02b7f">
      <source xml:lang="en">Disconnected on document &quot;{0}&quot;</source>
      <note>{0} is the document name</note>
    </trans-unit>
    <trans-unit id="++CODE++459c45733e24412e32c08ebea6b6819b4a29ca99ec1b99e5c8036d0165df44b7">
      <source xml:lang="en">Disconnected successfully</source>
    </trans-unit>
    <trans-unit id="++CODE++810e6bf829af848a6ab728e3b8f94dde597f95f47f11b160ca7eaa9f0d21395b">
      <source xml:lang="en">Disconnecting from connection &apos;{0}&apos;</source>
      <note>{0} is the connection ID</note>
    </trans-unit>
    <trans-unit id="++CODE++48845bff334a50a59aaecf499f28a7a24c3b4b891b8b18a9f1169ad8e8a6b261">
      <source xml:lang="en">Dismiss</source>
    </trans-unit>
    <trans-unit id="++CODE++8a2ada67a303fe2602331dc153b30259b92e7cc2d741f8d5955d8af906ef016a">
      <source xml:lang="en">Displays the data type name for the column</source>
    </trans-unit>
    <trans-unit id="++CODE++85297edc780e231f74a5f8ed6ec249358dfae002e468ef4fdf8e568b95e27c94">
      <source xml:lang="en">Displays the description of the column</source>
    </trans-unit>
    <trans-unit id="++CODE++7bba5bcc44de61b37dcadb5824fac7130483b749da0c5e9eea5e02765e06e37d">
      <source xml:lang="en">Displays the unified data type (including length, scale and precision) for the column</source>
    </trans-unit>
    <trans-unit id="++CODE++7a417a747e385113d9c481ed4937ff3d5b31de744c4db4312464f6f50729b616">
      <source xml:lang="en">Dissatisfied</source>
    </trans-unit>
    <trans-unit id="++CODE++5aa581a11dd95f698fe9aa92dc7a36755c462342f790df3b8054f328cde4b94b">
      <source xml:lang="en">Distinct Count: {0}</source>
      <note>{0} is the distinct count</note>
    </trans-unit>
    <trans-unit id="++CODE++5ce32ed24291b6ee178d1069ca31842e8ead67e82f070a284cec1ab95498476c">
      <source xml:lang="en">Do you mind taking a quick feedback survey about the MSSQL Extension for VS Code?</source>
    </trans-unit>
    <trans-unit id="++CODE++79520a5688933d6fc7b0f540292cbbfb2898a9edc2d85d0ee231b6ed63adaad1">
      <source xml:lang="en">Do you want to always display query results in a new tab instead of the query pane?</source>
    </trans-unit>
    <trans-unit id="++CODE++6ca9d6623e40335fc13a80d426d2dd39b8c8a8b656c66b0d973cee8d5d49e4d9">
      <source xml:lang="en">Docker failed to start within the timeout period. Please manually start Docker and try again.</source>
    </trans-unit>
    <trans-unit id="++CODE++a5d38a76e9010d59374fafce6a3d75189df15be61859ee1ffa33da6e9cf97b05">
      <source xml:lang="en">Docker is not installed or not in PATH. Please install Docker Desktop and try again.</source>
    </trans-unit>
    <trans-unit id="++CODE++319f0296a0199ff55c80367670b4bc2dda57e9856942a4be10ca5a4b1531b6a1">
      <source xml:lang="en">Docker requires root permissions to run. Please run Docker with sudo or add your user to the docker group using sudo usermod -aG docker $USER. Then, reboot your machine and retry.</source>
    </trans-unit>
    <trans-unit id="++CODE++1d60d0cdcb5408b8e39ed364f675c9cad8a2f6174a413324d1e34437bd41269b">
      <source xml:lang="en">Don&apos;t Show Again</source>
    </trans-unit>
    <trans-unit id="++CODE++8cbb7c26112408cd60a1c8ac0daff1b020815ad01c94df751ab7145dea824881">
      <source xml:lang="en">Easily set up a local SQL Server without leaving VS Code extension. Just a few clicks to install, configure, and manage your server effortlessly!</source>
    </trans-unit>
    <trans-unit id="++CODE++464c4ffd019e1e9691dcf0537c797353ef2b1c1d4833d3d463e5b74ae4547344">
      <source xml:lang="en">Edit</source>
    </trans-unit>
    <trans-unit id="++CODE++8b45c43d0d9a0c27cbecb2683ef02b292a7f2626dee0f8443d4e62ac3e0e88c4">
      <source xml:lang="en">Edit Connection Group - {0}</source>
      <note>{0} is the connection group name</note>
    </trans-unit>
    <trans-unit id="++CODE++82beb1b74986a2b292e8084ee59f9bedf5e0decc13f020369faebf40ce2981c7">
      <source xml:lang="en">Edit Connection Group: {0}</source>
      <note>{0} is the name of the connection group being edited</note>
    </trans-unit>
    <trans-unit id="++CODE++a43dafda7f271d0796fb53cc6c2d8f302b8c8892ea0fed0b1096e9c7769f91c1">
      <source xml:lang="en">Edit Connection Profile</source>
    </trans-unit>
    <trans-unit id="++CODE++3ed3609cfd38169ffe27957c6ef1ad4df5bdf9c403542839533396143d436b41">
      <source xml:lang="en">Edit Table</source>
    </trans-unit>
    <trans-unit id="++CODE++7df64a9f48aa848c4d73ffa6d0d63511e082d0b8a592b9d6880d3988fb4006a7">
      <source xml:lang="en">Either profileId or serverName must be provided.</source>
    </trans-unit>
    <trans-unit id="++CODE++1e71b5c8f3211f1f01b27341d3ddc6a2ad651800264b495c12b50867f998662c">
      <source xml:lang="en">Enable &apos;Trust Server Certificate&apos;</source>
    </trans-unit>
    <trans-unit id="++CODE++fab99ae162d8056598a1ab43c81a2a5a296873c0868800c4f092697d8470720a">
      <source xml:lang="en">Enable Experiences &amp; Reload</source>
    </trans-unit>
    <trans-unit id="++CODE++45e33ceba31737f1cb793c231fafc9dd99074ca1f26476a70b0c830ef155c9d3">
      <source xml:lang="en">Enable Trust Server Certificate</source>
    </trans-unit>
    <trans-unit id="++CODE++92c1cdfdf4cb9cf6fcca962f206de36fd5d60db1178bc9461052f8de703a0e06">
      <source xml:lang="en">Enabled</source>
    </trans-unit>
    <trans-unit id="++CODE++76ad7b53af548367c78d7216972ce81ee53ecf7ee1d6fe5f3d16a73633bd4e49">
      <source xml:lang="en">Encountering a problem?  Share the details with us by opening a GitHub issue so we can improve!</source>
    </trans-unit>
    <trans-unit id="++CODE++4f03bf1cdf8e7d1882e5198384139c078fa527857e7371ac6cb2d030dede15a3">
      <source xml:lang="en">Encrypt</source>
    </trans-unit>
    <trans-unit id="++CODE++ac8fee089cebcddef6529d9c8b467120173dbd02a46992ecbaf62fe25c925ae0">
      <source xml:lang="en">Encryption was enabled on this connection; review your SSL and certificate configuration for the target SQL Server, or enable &apos;Trust server certificate&apos; in the connection dialog.</source>
    </trans-unit>
    <trans-unit id="++CODE++a04452986b48c7c3c21f78712b31a68f2aecb85566c134d87d55348c7b16b9a8">
      <source xml:lang="en">Encryption was enabled on this connection; review your SSL and certificate configuration for the target SQL Server, or set &apos;Trust server certificate&apos; to &apos;true&apos; in the settings file. Note: A self-signed certificate offers only limited protection and is not a recommended practice for production environments. Do you want to enable &apos;Trust server certificate&apos; on this connection and retry?</source>
    </trans-unit>
    <trans-unit id="++CODE++6051d2070e8e51a99adfa6b3f5171cfa92107943f46417bcd51a8f5e995c881f">
      <source xml:lang="en">End IP Address</source>
    </trans-unit>
    <trans-unit id="++CODE++1a77d555bedbf97481907d505c8c8ba64d32d3525b77122e16178dd4054c3c93">
      <source xml:lang="en">Ends With</source>
    </trans-unit>
    <trans-unit id="++CODE++b8a643021b4a76524ae2ef4dad6de2ec180e23fd99ca204282cca599d43792f3">
      <source xml:lang="en">Enter Database Description</source>
    </trans-unit>
    <trans-unit id="++CODE++9fe6b769c35efbcf43d8dcbfced2ae4a84372d540d787211cc31759ad50838f2">
      <source xml:lang="en">Enter Database Name</source>
    </trans-unit>
    <trans-unit id="++CODE++cad17aa68a83418367684821ea4734c877707d1f340846dc7b17b04a8a04c1c0">
      <source xml:lang="en">Enter connection group name</source>
    </trans-unit>
    <trans-unit id="++CODE++524763fd6773ea93d76fa32d9e5974e1667748b114b90fba93f6a4948b0e5c20">
      <source xml:lang="en">Enter container name</source>
    </trans-unit>
    <trans-unit id="++CODE++91cf329b31a4b1a6c0bdec6de797b6a90ab9309490bd62ec38f98f2d0f6db423">
      <source xml:lang="en">Enter description (optional)</source>
    </trans-unit>
    <trans-unit id="++CODE++caaac8aa0d0641aea8406e7f1011aaeab33423fdd4ee9b3354ee88cc1487b0bf">
      <source xml:lang="en">Enter hostname</source>
    </trans-unit>
    <trans-unit id="++CODE++b35ebaaf32f469f2fa86b0b2fb67e6f51fae3fb8e6ceaeaea97c2696321a8ee4">
      <source xml:lang="en">Enter new column width</source>
    </trans-unit>
    <trans-unit id="++CODE++15f691f800a4b76afbf264547e3718c96fbb46fc076005b8f12575eac2f1f136">
      <source xml:lang="en">Enter new password</source>
    </trans-unit>
    <trans-unit id="++CODE++03c72a0dd31428f797eaadef0452b218e6d7cfbfc8b66e7f47e404818a53cda0">
      <source xml:lang="en">Enter part of an object name to search for</source>
    </trans-unit>
    <trans-unit id="++CODE++7014aff13517c4071a9de8a8d338ac3ca12ae8ecf6589941d84170aa47cdcac3">
      <source xml:lang="en">Enter password</source>
    </trans-unit>
    <trans-unit id="++CODE++6aa7783e2e2dbd69be673f5f534fa04a7d36683475767069e8030c958e318d47">
      <source xml:lang="en">Enter port</source>
    </trans-unit>
    <trans-unit id="++CODE++0a6b9ae24f863f5d06e0151c62f16b9327fdac6783807dc163e953559aa8287f">
      <source xml:lang="en">Enter profile name</source>
    </trans-unit>
    <trans-unit id="++CODE++d59e5e8f8a4bb3b14eb8af194553158e5dffd648ad462eeafb2f03589da5a8eb">
      <source xml:lang="en">Entra token cache cleared successfully.</source>
    </trans-unit>
    <trans-unit id="++CODE++f939ae3d30c69e332a36892f70d401d457e6993f056b8d0af3fe3d736821f5a1">
      <source xml:lang="en">Equals</source>
    </trans-unit>
    <trans-unit id="++CODE++54a0e8c17ebb21a11f8a25b8042786ef7efe52441e6cc87e92c67e0c4c0c6e78">
      <source xml:lang="en">Error</source>
    </trans-unit>
    <trans-unit id="++CODE++f251a7b2d632de7a4122dafe6fd4a9e984d632ffe0c1e71591e5e253ea9fda11">
      <source xml:lang="en">Error Message: </source>
    </trans-unit>
    <trans-unit id="++CODE++d0778b9c6b80f4a1e5c99227f273ca819714dbc51f673a92c354874eaa4a3f7c">
      <source xml:lang="en">Error code: </source>
    </trans-unit>
    <trans-unit id="++CODE++609a5b573e17dee5039d1039c26a1601bb44dd596695c7767c81877925759cd7">
      <source xml:lang="en">Error connecting to server &quot;{0}&quot;. Details: {1}</source>
      <note>{0} is the server name
{1} is the error message</note>
    </trans-unit>
    <trans-unit id="++CODE++480311d3f925f85184b69381dc5f05bb2607e6beb8d354ffe58276a0cd1dd5d9">
      <source xml:lang="en">Error connecting to: </source>
    </trans-unit>
    <trans-unit id="++CODE++268604d30ba8caf436360709d0933805fb33fe3c3bb87a0782ce8c393ecf7da4">
      <source xml:lang="en">Error creating firewall rule {0}.  Check your Azure account settings and try again.  Error: {1}</source>
      <note>{0} is the rule info in format &apos;name (startIp - endIp)&apos;
{1} is the error message</note>
    </trans-unit>
    <trans-unit id="++CODE++60cc09ec4655851867d21c226d2f49026746cd374b1822a2b46264601219b206">
      <source xml:lang="en">Error generating text view. Please try switching back to grid view.</source>
    </trans-unit>
    <trans-unit id="++CODE++8f53a6df59ae589cf0996134e10ad383f8914500648095194f2d16cc2427954b">
      <source xml:lang="en">Error loading Azure account information for tenant ID &apos;{0}&apos;</source>
      <note>{0} is the tenant ID</note>
    </trans-unit>
    <trans-unit id="++CODE++5a50d3034b36e62aa3eaca3fc11e55b184039c652bfdfe1ffb032321677bd530">
      <source xml:lang="en">Error loading Azure databases for subscription {0} ({1}).  Confirm that you have permission.</source>
      <note>{0} is the subscription name
{1} is the subscription id</note>
    </trans-unit>
    <trans-unit id="++CODE++4eca430ed6ea02cdcd0e956ce27d238e2659997f15a4f580b0fd3385cfd815a0">
      <source xml:lang="en">Error loading Azure databases.</source>
    </trans-unit>
    <trans-unit id="++CODE++5b149b9da8f7cd0bdae05ad12cd9e4f650db61436fb31c868a6568695dce21f2">
      <source xml:lang="en">Error loading Azure subscriptions.</source>
    </trans-unit>
    <trans-unit id="++CODE++42ae158b81fa6835d984f032a4850d9242fc9551860b90117a5f78c9a76d30a7">
      <source xml:lang="en">Error loading databases</source>
    </trans-unit>
    <trans-unit id="++CODE++f6d7eb5fe821427ad07a3bf9a3cc35423ddc3ccd3a745b1f09584fbf26f377fe">
      <source xml:lang="en">Error loading designer</source>
    </trans-unit>
    <trans-unit id="++CODE++6d89c16c7cf3f832b29fe1d181d420d4a583f93bb02e63fdfa266c33b6b3fcaf">
      <source xml:lang="en">Error loading preview</source>
    </trans-unit>
    <trans-unit id="++CODE++fa8002fe1d41e09812880f2bfb97ef0849885d8a4de95a67b26294b7e83e912f">
      <source xml:lang="en">Error loading summary</source>
    </trans-unit>
    <trans-unit id="++CODE++8108929d06fb4fe87c58e7407990ec8d46dc422dfa3ee467d2f5f622abd9840d">
      <source xml:lang="en">Error loading summary: {0}</source>
      <note>{0} is the error message</note>
    </trans-unit>
    <trans-unit id="++CODE++3ba789024640c6f231695bdf0d82e6845483cf65f092b3c3646910e60c638761">
      <source xml:lang="en">Error loading workspaces</source>
    </trans-unit>
    <trans-unit id="++CODE++b154b77abde300c955ebf8ac540930618d871899cd631bf8a90e9efb66a9323e">
      <source xml:lang="en">Error loading workspaces. Please try choosing a different account or tenant.</source>
    </trans-unit>
    <trans-unit id="++CODE++2b850d590d607436d4cbf751406a7626e01d0e5c775f26c880ab4fd21e70bb66">
      <source xml:lang="en">Error loading; refresh to try again</source>
    </trans-unit>
    <trans-unit id="++CODE++1991a10d051f3811602fc80483727c19b7b89172132fd03d816a064cfd3a87ac">
      <source xml:lang="en">Error migrating connection ID {0} to new format.  Please recreate this connection to use it.&#10;Error:&#10;{1}</source>
      <note>{0} is the connection id
{1} is the error message</note>
    </trans-unit>
    <trans-unit id="++CODE++619d1a6dc49f043552f7b8d14e6483de4a2caf1c8270d6168a642c8eccc3a752">
      <source xml:lang="en">Error occurred opening content in editor.</source>
    </trans-unit>
    <trans-unit id="++CODE++7ce810c92d5881cd4638f73772ee57317b503d0f04dbc5cd2f281f77ac1d697d">
      <source xml:lang="en">Error retrieving server list: {0}</source>
      <note>{0} is the error message</note>
    </trans-unit>
    <trans-unit id="++CODE++2982897442ab8ee74ad10f968e801f2979c59ecc19ae9d2041eeedec219fd8f1">
      <source xml:lang="en">Error running Docker commands. Please make sure Docker is running.</source>
    </trans-unit>
    <trans-unit id="++CODE++7c03518af7ea8058b9f5444011cc402ee48c86c765dfd6ba8e5ce09ed8d836ca">
      <source xml:lang="en">Error signing into Azure: {0}</source>
      <note>{0} is the error message</note>
    </trans-unit>
    <trans-unit id="++CODE++e3bd07d6d5ddff1c7aefd27f1d3af9d23b97fc19d29d732816ea80fddb08f4dc">
      <source xml:lang="en">Error when refreshing token</source>
    </trans-unit>
    <trans-unit id="++CODE++126ac0f6a36d10138034e44aae3e764f15c8eabba9192445716609b37d21bda9">
      <source xml:lang="en">Error {0}: {1}</source>
      <note>{0} is the error number
{1} is the error message</note>
    </trans-unit>
    <trans-unit id="++CODE++ff26e86bb0cdcae6cd4f1dcfbf7c61047f96a2ae5cdbd9fe0111ed6bd95b2193">
      <source xml:lang="en">Error {0}: {1} Please login as a different user and change the password using ALTER LOGIN.</source>
      <note>{0} is the error number
{1} is the error message</note>
    </trans-unit>
    <trans-unit id="++CODE++8eecdde079a9092758e271d5a21f28eadbeedb35716353e07cfeb33f52e8005c">
      <source xml:lang="en">Error: </source>
    </trans-unit>
    <trans-unit id="++CODE++6c1ebcf47761be137441b5293902752b802776fa5edd4ebf0193950f1adff0e8">
      <source xml:lang="en">Error: Login failed. Retry using different credentials?</source>
    </trans-unit>
    <trans-unit id="++CODE++9d8c40f184be0169233d713fa64128ca200db300743a2adbb700912c74b5620d">
      <source xml:lang="en">Error: Unable to connect using the connection information provided. Retry profile creation?</source>
    </trans-unit>
    <trans-unit id="++CODE++48d53635551c8fd4564251d49f4e6eba58c2774469144e4346310955fbadbf4c">
      <source xml:lang="en">Excel</source>
    </trans-unit>
    <trans-unit id="++CODE++e3a67d9540e9a204f7dc4aa9d44a0ec652856cfa932a21196bf9df23aa0e4cd1">
      <source xml:lang="en">Execute</source>
    </trans-unit>
    <trans-unit id="++CODE++0a716f1cfed3e0da68a8eee920bd5ca51a470c790800d878429da7ab9ecf0d56">
      <source xml:lang="en">Executing query...</source>
    </trans-unit>
    <trans-unit id="++CODE++bd705ebabe1919a636a0e09b2ee27d43a5aba05d645cc0339451e54b37f42bd6">
      <source xml:lang="en">Execution Plan</source>
    </trans-unit>
    <trans-unit id="++CODE++b5f54c19df1649916f59331f9decf53dc337a2c241a3afb20d58810309ebe30f">
      <source xml:lang="en">Existing Azure SQL logical server</source>
    </trans-unit>
    <trans-unit id="++CODE++1b2da57e60f89f7e5fa102ef76d7ef2ca1d7d212380c0200d648e2215a5f555d">
      <source xml:lang="en">Existing SQL server</source>
    </trans-unit>
    <trans-unit id="++CODE++07548c2c6511d4d1780564de8a237a1966cf9c99a97cf5c8a185e6c2aeacff09">
      <source xml:lang="en">Expand</source>
    </trans-unit>
    <trans-unit id="++CODE++9f5b023a413a7d0771cc3fb51b103dc0aaaafe8f7b7c88c7258d43e3bc5b243d">
      <source xml:lang="en">Expand All</source>
    </trans-unit>
    <trans-unit id="++CODE++48ad32aba89e3b0bbab4397b56bd23794212fe69606e0b644ff3b543035a048d">
      <source xml:lang="en">Expand Workspace Explorer</source>
    </trans-unit>
    <trans-unit id="++CODE++d9c008a5e0915c79e82398085c2cd4b029fe53d96880ed8b874bf0bf0d52fb5b">
      <source xml:lang="en">Expand properties pane</source>
    </trans-unit>
    <trans-unit id="++CODE++c39d646f10769b078ae82be4da7a0079ca91182b241e749be4276e08c215c654">
      <source xml:lang="en">Explorer</source>
    </trans-unit>
    <trans-unit id="++CODE++3664895579f0a7e68c4aa09c91316e20239bc74499010e6423ece40cad7c28f7">
      <source xml:lang="en">Export</source>
    </trans-unit>
    <trans-unit id="++CODE++c67415bcff328a59fd399e2a7ca9691e0044192fb7480ae501644339965d046d">
      <source xml:lang="en">Expression</source>
    </trans-unit>
    <trans-unit id="++CODE++0556bfb755c73e8c60da1230c38f26ce0eaf79dc7bd5f5368371d561e5eab52f">
      <source xml:lang="en">Extremely likely</source>
    </trans-unit>
    <trans-unit id="++CODE++ce973c12f6c3371202fc82770629424f5dff2aeaf8fda4b6a5e2f91156c13af3">
      <source xml:lang="en">Fabric API error occurred ({0}): {1}</source>
      <note>{0} is the error code
{1} is the error message</note>
    </trans-unit>
    <trans-unit id="++CODE++2669635517c6f110f77148287c814fbb91a8ee9fb366d1113794cf21f767d9a9">
      <source xml:lang="en">Fabric Account</source>
    </trans-unit>
    <trans-unit id="++CODE++c7869b25e42d5683ca7cf9fc6cc3bbe5c8c39dab0ee1f2938b5570714350d0bb">
      <source xml:lang="en">Fabric Account is required</source>
    </trans-unit>
    <trans-unit id="++CODE++3070527056fcbd2ba823f6ed6ec72a556b5d82695b4490bc28c86d210c696bad">
      <source xml:lang="en">Fabric Workspaces</source>
    </trans-unit>
    <trans-unit id="++CODE++56dd693767481cc69348e746edb945f23807899ed5736241c47000f787be902a">
      <source xml:lang="en">Fabric is not supported in the current cloud ({0}).  Ensure setting &apos;{1}&apos; is configured correctly.</source>
      <note>{0} is the cloud name
{1} is the setting name</note>
    </trans-unit>
    <trans-unit id="++CODE++3db198c251ac68aeafbdfbb134d03b8be7bca7a5b2f612addb78f72b2da67a90">
      <source xml:lang="en">Fabric long-running API error with error code &apos;{0}&apos;: {1}</source>
      <note>{0} is the error code
{1} is the error message</note>
    </trans-unit>
    <trans-unit id="++CODE++031a8f0f659df890dfd53c92e45295b0f14c997185bae46e168831e403b273f7">
      <source xml:lang="en">Failed</source>
    </trans-unit>
    <trans-unit id="++CODE++2332577de7a1ae1c1fdad89cd3a54570fcafcfcf1e149fda9dc0c42d4f88fbdb">
      <source xml:lang="en">Failed disposing query: {0}</source>
      <note>{0} is the error message</note>
    </trans-unit>
    <trans-unit id="++CODE++65b387854eab2ea5751dfeaf4b61e988e28642ef25dc8c09b8bd4e4ee99f6372">
      <source xml:lang="en">Failed to apply changes: &apos;{0}&apos;</source>
      <note>{0} is the error message returned from the publish changes operation</note>
    </trans-unit>
    <trans-unit id="++CODE++0f20f13b4e0c02dbfd1419272fdc0223aea4745a0704daf5f91876a21476bda2">
      <source xml:lang="en">Failed to change database</source>
    </trans-unit>
    <trans-unit id="++CODE++46c9f3b7520fde539ec4452ba821c1b8ad43f18971284f033ab93d32f04c65df">
      <source xml:lang="en">Failed to connect</source>
    </trans-unit>
    <trans-unit id="++CODE++6e543be4255a8c4362baca16d0850278f1d95a7df9cd38f4b94ecbda4abe57e5">
      <source xml:lang="en">Failed to connect to database: {0}</source>
      <note>{0} is the database name</note>
    </trans-unit>
    <trans-unit id="++CODE++d6ca257a745c3035dfd24b1cf8bddd511b93f0c4ae8036dc0d88ece8501d4d13">
      <source xml:lang="en">Failed to connect to server.</source>
    </trans-unit>
    <trans-unit id="++CODE++1bad386b21fcdca2a014d1f185f32ca31c641b4b0218b478988b8e7b373447b5">
      <source xml:lang="en">Failed to connect: {0}</source>
      <note>{0} is the error message</note>
    </trans-unit>
    <trans-unit id="++CODE++62498a2ba93779ef3c23a936f530e6a9286a241a90243dcf1eb13bf44c3f0aa0">
      <source xml:lang="en">Failed to delete credential with id: {0}. {1}</source>
      <note>{0} is the id
{1} is the error</note>
    </trans-unit>
    <trans-unit id="++CODE++21be0d0cbfd3dc3a4c9bbb0fc261d09ba6b93641dcbaba9f6202b815e5ccb3f2">
      <source xml:lang="en">Failed to delete {0}.</source>
      <note>Failed to delete {0}.</note>
    </trans-unit>
    <trans-unit id="++CODE++81e351f7a6077b0ce810f3e316831fbfbfe02b36e74496748b59abc51274001b">
      <source xml:lang="en">Failed to establish connection with ID &quot;{0}&quot;. Please check connection details and network connectivity.</source>
      <note>{0} is the connection ID</note>
    </trans-unit>
    <trans-unit id="++CODE++fa3e091290b3ba78f8eaf354e98df990932f0b9bed9c453f61ac1a887867da16">
      <source xml:lang="en">Failed to fetch user tokens.</source>
    </trans-unit>
    <trans-unit id="++CODE++fe1cb43be8ed9ac5acc09fb31eba382f60c86eaadf55b6931322b9b139162a9e">
      <source xml:lang="en">Failed to generate publish script: &apos;{0}&apos;</source>
      <note>{0} is the error message returned from the generate script operation</note>
    </trans-unit>
    <trans-unit id="++CODE++cdf943bd7b320469af4343440384b361de46832547d9bc9c08b3bd9a90610364">
      <source xml:lang="en">Failed to generate script: &apos;{0}&apos;</source>
      <note>{0} is the error message returned from the generate script operation</note>
    </trans-unit>
    <trans-unit id="++CODE++90971b4f986b2a5d6c3d6f32b711a0bbb3f93d8453a9f0006c0a30d1350cdaff">
      <source xml:lang="en">Failed to get Fabric workspaces for tenant &apos;{0} ({1})&apos;.</source>
      <note>{0} is the tenant name
{1} is the tenant id</note>
    </trans-unit>
    <trans-unit id="++CODE++b4130b296ab05c9b6d46fa30eb4c7256fb9880192dca9262d2a8e524852dc226">
      <source xml:lang="en">Failed to get Fabric workspaces for tenant &apos;{0} ({1})&apos;: {2}</source>
      <note>{0} is the tenant name
{1} is the tenant id
{2} is the error message</note>
    </trans-unit>
    <trans-unit id="++CODE++8eec604197ddc90723c687678e1e97206d9146c079b5e0ead48d533c67970d23">
      <source xml:lang="en">Failed to get authentication method, please remove and re-add the account.</source>
    </trans-unit>
    <trans-unit id="++CODE++329f218a3e5212fcaa1558fed9984172c9a456980d1c8015ea761b5a017d19b4">
      <source xml:lang="en">Failed to get tenant &apos;{0}&apos; for account &apos;{1}&apos;.</source>
      <note>{0} is the tenant id
{1} is the account name</note>
    </trans-unit>
    <trans-unit id="++CODE++0b4d03ded989b13fa01f90e1cff6b70f68bdae9f9cd4e6ab5607a098baa80b20">
      <source xml:lang="en">Failed to open scmp file: &apos;{0}&apos;</source>
      <note>{0} is the error message returned from the open scmp operation</note>
    </trans-unit>
    <trans-unit id="++CODE++644046a988c76e759d05ee90c400f545f6fee393f6c75a23495c621fe9e27b5d">
      <source xml:lang="en">Failed to pull SQL Server image. Please check your network connection and try again.</source>
    </trans-unit>
    <trans-unit id="++CODE++7f8ed04b6c80f9c80c6b9644594472ad2fd1da77707d2fa30f63418c0024f68c">
      <source xml:lang="en">Failed to refresh connection ${0} with uri {1}, invalid connection result.</source>
      <note>{0} is the connection id
{1} is the uri</note>
    </trans-unit>
    <trans-unit id="++CODE++283dc9bd4f27ff0efed1b3ac27910746f64f860e2e0c2240f9723ff02c1dc29c">
      <source xml:lang="en">Failed to save results. </source>
    </trans-unit>
    <trans-unit id="++CODE++d264deec475c02adeccd53122253873cb7011b90f23c7af978cbfff13f3f92a6">
      <source xml:lang="en">Failed to save scmp file: &apos;{0}&apos;</source>
      <note>{0} is the error message returned from the save scmp operation</note>
    </trans-unit>
    <trans-unit id="++CODE++cc941d13be3079b6fc2c4cf73df1e3583aca4d5f0df87203767037625e8d37aa">
      <source xml:lang="en">Failed to start SQL Server container. Please check the error message for more details, and then try again.</source>
    </trans-unit>
    <trans-unit id="++CODE++08e3cce193c1731c751f4e68352687632cb9edb3e01e8bc9200742d0bd5f7b2c">
      <source xml:lang="en">Failed to start query.</source>
    </trans-unit>
    <trans-unit id="++CODE++8d966abf7ce439608c05903323ea676d64af27e6119ddcc6edebd6db2cd5c479">
      <source xml:lang="en">Failed to start {0}.</source>
      <note>Failed to start {0}.</note>
    </trans-unit>
    <trans-unit id="++CODE++de0b1da84a5d216abd9f65d2a4f32a258f97126fc0bb19e0fb9fecd1e89ea514">
      <source xml:lang="en">Failed to stop {0}.</source>
      <note>Failed to stop {0}.</note>
    </trans-unit>
    <trans-unit id="++CODE++7a1f2a83aca9a0819f244d5b4a7a0e7f6b779eb709dd4744136b22e724dbb10b">
      <source xml:lang="en">Favorites</source>
    </trans-unit>
    <trans-unit id="++CODE++4d696d1fc30a43745a483d9bf89065718f6abfcdf8241fe4abb09ef13ec1d5e3">
      <source xml:lang="en">Fetching {0} script...</source>
      <note>{0} is the script type</note>
    </trans-unit>
    <trans-unit id="++CODE++50009ce1da4d15e1c4a04024df691eed5f0d598e2c4c67092f205366d0adf99e">
      <source xml:lang="en">File</source>
    </trans-unit>
    <trans-unit id="++CODE++638e249f4a15ebb84957da130701d138a6e06d88dceeaa2e6dcd91db70cc1381">
      <source xml:lang="en">Filter</source>
    </trans-unit>
    <trans-unit id="++CODE++a76057f27f2880792cf681fd60ca7b9043463252597c22b60eb5beca29292017">
      <source xml:lang="en">Filter ({0})</source>
      <note>{0} is the number of selected tables</note>
    </trans-unit>
    <trans-unit id="++CODE++3905257a1ca17a05ee44a95330afe24483f05af738cc05090d1c2522910a5671">
      <source xml:lang="en">Filter Azure subscriptions</source>
    </trans-unit>
    <trans-unit id="++CODE++dcd87fabe8cdcdf7a36e88a2326e72e03e96ddd1b279d554ba9ef435af8f22f4">
      <source xml:lang="en">Filter Options</source>
    </trans-unit>
    <trans-unit id="++CODE++103456e9e42f094edd7aa359537505ad54de66ac826f5bddd03f9f569fbace89">
      <source xml:lang="en">Filter Settings</source>
    </trans-unit>
    <trans-unit id="++CODE++6493eda41425d761de3497b7563b968d07d84a3eebb1844d3f54b76460eee2cb">
      <source xml:lang="en">Filter by keyword</source>
    </trans-unit>
    <trans-unit id="++CODE++51035b5b67dca0d1ea2348d44a4b18658fd03a3ea4f774aaadc2ac6bcb4c61bc">
      <source xml:lang="en">Filter by type</source>
    </trans-unit>
    <trans-unit id="++CODE++01a0e0d1c3cdcf7bac1e7280e753431937f8773ddd7b6ba85bf7fea4b842ad4e">
      <source xml:lang="en">Filter for any field...</source>
    </trans-unit>
    <trans-unit id="++CODE++822b2ae4542bc74b8fccf9ec3e08408d33d35b919101760dc27e1ea7822f1818">
      <source xml:lang="en">Find</source>
    </trans-unit>
    <trans-unit id="++CODE++664d6cdf0494d6e50579257917eb2ad1b6aa7534db584c3368f24b47c08cdc22">
      <source xml:lang="en">Find Next</source>
    </trans-unit>
    <trans-unit id="++CODE++051ab9f3bd7362945f1e2adc7c118c48d4286a3e181158b32e8e87f915103e73">
      <source xml:lang="en">Find Node</source>
    </trans-unit>
    <trans-unit id="++CODE++92fddef2012c2e36eec5c67f7c3c447fbc326c9700a9501f395ce6409de2c855">
      <source xml:lang="en">Find Nodes</source>
    </trans-unit>
    <trans-unit id="++CODE++bf0e5179cb962af6329b97f24951139ae47f60ff00cdcd1ccbacd816608b6866">
      <source xml:lang="en">Find Previous</source>
    </trans-unit>
    <trans-unit id="++CODE++a6c7a84baa6750fce33f7512acd6793e53def1d228b5f2efb8074b42648424fc">
      <source xml:lang="en">Finish</source>
    </trans-unit>
    <trans-unit id="++CODE++1b301aefb6d539ae0f9ad9d0a548549459322b5271d33f2b041df5c096e996b6">
      <source xml:lang="en">Finished Deployment</source>
    </trans-unit>
    <trans-unit id="++CODE++b9ab95c28bb1c6c21592e63cc03daacec4bb7be9774e47ec9a1c6f8721e26b08">
      <source xml:lang="en">Finished query execution for document &quot;{0}&quot;</source>
      <note>{0} is the document name</note>
    </trans-unit>
    <trans-unit id="++CODE++8a9ba2938bc6bfe8f093b2168aeb656e1be8e1792c61db93cb074a6e32300b1b">
      <source xml:lang="en">Firewall rule name</source>
    </trans-unit>
    <trans-unit id="++CODE++69564d37d68e80fe6d9e0507695069d1393632c9f82f5587b79f980436d9cb00">
      <source xml:lang="en">Firewall rule successfully added. Retry profile creation? </source>
    </trans-unit>
    <trans-unit id="++CODE++3a5a47667104807574cb0875e1ad13546429f3ed63efe6b4bddee62fe1f4cf5b">
      <source xml:lang="en">Firewall rule successfully created.</source>
    </trans-unit>
    <trans-unit id="++CODE++9285cedcf26a7cbb5277c70b4651a54679ee9d2c89767bc9dbe532b14f4bb697">
      <source xml:lang="en">Flat</source>
    </trans-unit>
    <trans-unit id="++CODE++13fc8c5ffacfa92740bde97ad456803b31784d6451d83afd89f0a993d75c59e5">
      <source xml:lang="en">Folder Structure</source>
    </trans-unit>
    <trans-unit id="++CODE++52742c9dc235ecbc2154d3bef091d1e39dd0b8b542ebac8031331a146b83242d">
      <source xml:lang="en">For numeric data, the maximum number of decimal digits that can be stored in this database object to the right of decimal point.</source>
    </trans-unit>
    <trans-unit id="++CODE++20b04b0eb9264d54736120dae88c712700ee14a95803823187961e630998a7fc">
      <source xml:lang="en">For numeric data, the maximum number of decimal digits that can be stored in this database object.</source>
    </trans-unit>
    <trans-unit id="++CODE++2390e8502ba64cd13706dd2af52d9983efe51a28984739601b0b86fbf7c65904">
      <source xml:lang="en">Foreign Column</source>
    </trans-unit>
    <trans-unit id="++CODE++43aaa008cb8b129bc33f70e1c70317da8a00fd95e83728587f3a84053b4df2a1">
      <source xml:lang="en">Foreign Key</source>
    </trans-unit>
    <trans-unit id="++CODE++7243088a776ee64422264949fcd3e6bff4cab595d0f7fb6bf45d5765a2c2ef66">
      <source xml:lang="en">Foreign Key {0}</source>
      <note>{0} is the index of the foreign key</note>
    </trans-unit>
    <trans-unit id="++CODE++7d30023ced5527cc9061c41e18c832bba55267935cbfc5c45a68dbf5dcc5a310">
      <source xml:lang="en">Foreign Keys</source>
    </trans-unit>
    <trans-unit id="++CODE++343460cabeff0fb48d3eaab8a7b7cec8ab6533656b987b607002e6fae59daa8b">
      <source xml:lang="en">Foreign Table</source>
    </trans-unit>
    <trans-unit id="++CODE++328923e4274282cae8dc3222c0281c6454f9625843394b33364bfb4213436f1a">
      <source xml:lang="en">Foreign key &apos;{0}&apos; already exists</source>
      <note>{0} is the foreign key name</note>
    </trans-unit>
    <trans-unit id="++CODE++d00bd4ec32e4e1cc45ddae0ad3fd34af28cefb4f236b0f8cc19ff7bfe70dda17">
      <source xml:lang="en">Formula</source>
    </trans-unit>
    <trans-unit id="++CODE++936af734b4badd8602cb27237f8dea0fd3950e12b5bab278565babc15e854136">
      <source xml:lang="en">Found pending reconnect promise for uri {0}, failed.</source>
      <note>{0} is the uri</note>
    </trans-unit>
    <trans-unit id="++CODE++463124bedefc986e5dc0c3e34607c881ba0337297037552decc1df70945e57e8">
      <source xml:lang="en">Found pending reconnect promise for uri {0}, waiting.</source>
      <note>{0} is the uri</note>
    </trans-unit>
    <trans-unit id="++CODE++fc70e7e548649aa12095a141703b67943b4437de990082c3646b3ab61884dcf0">
      <source xml:lang="en">Found {0} saved connection profile(s).</source>
      <note>{0} is the number of connection profiles</note>
    </trans-unit>
    <trans-unit id="++CODE++c910d474dcd724bff83ddedeb06bf1eceaf9fb3af7c76bb282be057f36e6dffa">
      <source xml:lang="en">General</source>
    </trans-unit>
    <trans-unit id="++CODE++e6fcb24896423f9739a20e841d3c3f2ab319f222be60b150ed664e611be89ed4">
      <source xml:lang="en">General Options</source>
    </trans-unit>
    <trans-unit id="++CODE++e7789e4d6916633a7461743194a10f2bc4d20b06c2e329b35c7a2da87aa8cbae">
      <source xml:lang="en">Generate Script</source>
    </trans-unit>
    <trans-unit id="++CODE++9a4a3cac279fe491c4cbc6a0e945d2e031dc2e925b98ae7f0676646d74547e82">
      <source xml:lang="en">Generate script to deploy changes to target</source>
    </trans-unit>
    <trans-unit id="++CODE++15bb1f371098735851e4d1d531c37e3652b2ceaf16055231f0a38312650cb08b">
      <source xml:lang="en">Generating Report. This may take a while...</source>
    </trans-unit>
    <trans-unit id="++CODE++019c93d8e0baa64c24b53c1e6f34c8faa0fcac26a0ac69fdaa46b788f6c05912">
      <source xml:lang="en">Generating report, this might take a while...</source>
    </trans-unit>
    <trans-unit id="++CODE++fddd3d1537452414b2a4c7bb1b231ca37398b9f211c1e0d8d80e6f69a7f58f2d">
      <source xml:lang="en">Get Connection Details</source>
    </trans-unit>
    <trans-unit id="++CODE++983f311018642b0ae60c71253b5735579906d43d260ea926ebe5e815b1c97abb">
      <source xml:lang="en">Get Started</source>
    </trans-unit>
    <trans-unit id="++CODE++833b64c15a94f939c4123ec646882d4b8943eb80c95ce91fffb06a7e95a82b61">
      <source xml:lang="en">Get connection details for connection &apos;{0}&apos;?</source>
      <note>{0} is the connection ID</note>
    </trans-unit>
    <trans-unit id="++CODE++455754ccf3a6df55b0fe352903062c9adb22d5ce025f6c0b0b8b2a59c6e3a7fc">
      <source xml:lang="en">Getting Docker Ready...</source>
    </trans-unit>
    <trans-unit id="++CODE++d6d1dc00ba08494d29eb2fb1a62a7b312e2a89c23b818493f1f3eec3167d54b9">
      <source xml:lang="en">Getting Fabric database &apos;{0}&apos;</source>
      <note>{0} is the database ID</note>
    </trans-unit>
    <trans-unit id="++CODE++4f2809d46e4d5ae64171f0a386b32412184dbf2ea9fb08956f407bed421b7bea">
      <source xml:lang="en">Getting Fabric workspace &apos;{0}&apos;</source>
      <note>{0} is the workspace ID</note>
    </trans-unit>
    <trans-unit id="++CODE++2a8c8cd4e7c7142bffa09b893aaf7ab5886407a22a7ef9b2ee4f60f46fad7bf0">
      <source xml:lang="en">Getting connection details for connection &apos;{0}&apos;</source>
      <note>{0} is the connection ID</note>
    </trans-unit>
    <trans-unit id="++CODE++7c6ecb13b6127990792bdb4cd61037a4d398bcda0034b4e9d23af714a5785c85">
      <source xml:lang="en">Getting connection string for SQL Endpoint &apos;{0}&apos; in workspace &apos;{1}&apos;</source>
      <note>{0} is the SQL endpoint ID
{1} is the workspace ID</note>
    </trans-unit>
    <trans-unit id="++CODE++407c9ce5c11270b1d15836456ad1efdbe70f71f3c845186e535f82f02112be4e">
      <source xml:lang="en">Getting container ready for connections</source>
    </trans-unit>
    <trans-unit id="++CODE++bccb449867268397632519e5695a6bb611a30529b735cac4f7d5ecbaee80e785">
      <source xml:lang="en">Getting definition ...</source>
    </trans-unit>
    <trans-unit id="++CODE++60c3ae4830143b646d9d70611c2ad5961faeca804e4713b5b768087167d1772b">
      <source xml:lang="en">Got invalid tool use parameters: &quot;{0}&quot;. ({1})</source>
      <note>{0} is the part input
{1} is the error message</note>
    </trans-unit>
    <trans-unit id="++CODE++774b3dff4a0e941fad0742c915bd93885c9cb15f769f2c92c2ea384b69780f51">
      <source xml:lang="en">Greater Than</source>
    </trans-unit>
    <trans-unit id="++CODE++0ca098e2022c5054b1ec77c08df3f3b1d5ccecfbf78f232071f644eb71161e8d">
      <source xml:lang="en">Greater Than or Equals</source>
    </trans-unit>
    <trans-unit id="++CODE++38ee89c32a2a983a8b02689b35c8cdb60f5d9949c4e128a77cc3e79785c02b51">
      <source xml:lang="en">Grid View</source>
    </trans-unit>
    <trans-unit id="++CODE++b79cac926e0b2e347e72cc91d5174037c9e17ae7733fd7bdb570f71b10cd7bfc">
      <source xml:lang="en">Help</source>
    </trans-unit>
    <trans-unit id="++CODE++e05cee2e915ff0d693e5f5acff33d2a7cabfc340e7a977e993a6cf92fb686f4e">
      <source xml:lang="en">Hide Confirm Password</source>
    </trans-unit>
    <trans-unit id="++CODE++44900cb30578cbda86187326c4e7acfddc7828094583ff5d097f6080464aa6fc">
      <source xml:lang="en">Hide New Password</source>
    </trans-unit>
    <trans-unit id="++CODE++89276817789cad555d1e4daf6c6e0b6eac110c7073bd4b23e08ef8a6e7aad4c6">
      <source xml:lang="en">Hide full error message</source>
    </trans-unit>
    <trans-unit id="++CODE++a60a56c584b3b05b1a95076a36edbab7131a447910cf21124efcb35f769502df">
      <source xml:lang="en">Hide password</source>
    </trans-unit>
    <trans-unit id="++CODE++7a364dd1e84a9c227a255eac46ca09a24bf78df77f50f95dec04e8899516908d">
      <source xml:lang="en">Hide this panel</source>
    </trans-unit>
    <trans-unit id="++CODE++881cda150f08bbb74d0fa62b161f8a953cf0e98bf734b60d0e059b408b75522b">
      <source xml:lang="en">Highlight Expensive Operation</source>
    </trans-unit>
    <trans-unit id="++CODE++2db533557011ec539fc4c6604367e99cbb77c0a49b8b73b655841d3ee08f4f3e">
      <source xml:lang="en">Hostname</source>
    </trans-unit>
    <trans-unit id="++CODE++cdcc527989217aea79f51128ad3c86fa74d6c9def496f199f6b8d9728791d3b4">
      <source xml:lang="en">How likely it is that you would recommend the MSSQL extension to a friend or colleague?</source>
    </trans-unit>
    <trans-unit id="++CODE++31a89f9bfc36d6f9ecf0a7e2e82cb5a9a0f1e7b1702f08bd3aced239c4f48a0b">
      <source xml:lang="en">How likely it is that you would recommend {0} to a friend or colleague?</source>
      <note>{0} is the feature name</note>
    </trans-unit>
    <trans-unit id="++CODE++4d7056f0e9bef4870b289d7b77634cead0e646a63708a1eb500c6eab11c1328e">
      <source xml:lang="en">Hue</source>
    </trans-unit>
    <trans-unit id="++CODE++9638b09db2ce74e3d600f9a512a6116df9ba9b3a147569930a5d5b4682ac5a20">
      <source xml:lang="en">I have read the summary and understand the potential risks.</source>
    </trans-unit>
    <trans-unit id="++CODE++d8d462ddc91939459ae107d47fee7a34b3601b20fcd01615f98e1941674f14ea">
      <source xml:lang="en">I&apos;m sorry, I can only assist with SQL-related questions.</source>
    </trans-unit>
    <trans-unit id="++CODE++1d59e3e131d04ce9ba04c0f297dbd4eddb83c0bfe977b2a6bf19bdeb73f2d5c3">
      <source xml:lang="en">Ignore Tenant</source>
    </trans-unit>
    <trans-unit id="++CODE++c4a77afa3d5cd701f32b5f09c195c635b256db8595687828c3ea0785ab5b72f4">
      <source xml:lang="en">Image tag</source>
    </trans-unit>
    <trans-unit id="++CODE++3fc78b5e12952afa58a49beceabae7348dd0a44be1b9104b998dc1efc2967de4">
      <source xml:lang="en">Importance</source>
    </trans-unit>
    <trans-unit id="++CODE++c1f88e9d6c4145cf0530ae020155384d5688d70ed82a07a35d783bbc4b32238c">
      <source xml:lang="en">In progress</source>
    </trans-unit>
    <trans-unit id="++CODE++7285576bdacf86fe37274d3d0d399c29b4be2959005f60ac0729615d8fca9186">
      <source xml:lang="en">Include</source>
    </trans-unit>
    <trans-unit id="++CODE++e6918522718725ba7a74b087c48f889648bbfc7627b1d4ab826ac2cc1b30aa31">
      <source xml:lang="en">Include Object Types</source>
    </trans-unit>
    <trans-unit id="++CODE++ac665fafc5f9732c9d322749a1f726be51f8b31d2ec83ecde83a6e1d2b632eda">
      <source xml:lang="en">Include all object types</source>
    </trans-unit>
    <trans-unit id="++CODE++39c3be1198a2fddf18d03608348d9cfaf8823d2dda4d5ff13fdb851bd15d29ea">
      <source xml:lang="en">Index</source>
    </trans-unit>
    <trans-unit id="++CODE++90b901a30c3f089e10d82e1b842bbdc736a36b536a19d207b36a8e7be1904dcb">
      <source xml:lang="en">Indexes</source>
    </trans-unit>
    <trans-unit id="++CODE++9d044dc2d1fe411614adccd3125e540b1b0176ec4bf30509e693113050ef11b0">
      <source xml:lang="en">Initializing comparison, this might take a while...</source>
    </trans-unit>
    <trans-unit id="++CODE++8aa318eb7eaa233aada0d332bec14cb6a631c8fda25deb2c7d4f402888f1b1e2">
      <source xml:lang="en">Insert</source>
    </trans-unit>
    <trans-unit id="++CODE++336a8af254446c5c9006e090f430a9f283960aeefdd0dc52cf0401fa2c19ac03">
      <source xml:lang="en">Install Docker</source>
    </trans-unit>
    <trans-unit id="++CODE++23175b00048139605147500e1f2eb6c43b4e938ee3dbcfebb00ae6b472284cdb">
      <source xml:lang="en">Instant Container Setup</source>
    </trans-unit>
    <trans-unit id="++CODE++07fe70d13a25b3d4c4f7d4e64e1aaa9b9d80952a1478fb7e2da36209ccbf549f">
      <source xml:lang="en">Insufficient Capacity Permissions</source>
    </trans-unit>
    <trans-unit id="++CODE++207b04072a822fa8e76629bcd504bc8c19525b86f444ac77a6f3be1c88a502eb">
      <source xml:lang="en">Insufficient Workspace Permissions</source>
    </trans-unit>
    <trans-unit id="++CODE++afe3d8a0f4733dcd43ec5b17d8c6d8d3ec7e53c511f1ad49d1168ea289bdd055">
      <source xml:lang="en">Integrated</source>
    </trans-unit>
    <trans-unit id="++CODE++aca9e581f935a7772af49f14b1bc37305d26449df47ba4a8ecea51c758d4814f">
      <source xml:lang="en">Integrated &amp; secure</source>
    </trans-unit>
    <trans-unit id="++CODE++eced7daa046aa47caa62c3306d8114cb2f558fd2f53ebd2cc4d3b802857d200b">
      <source xml:lang="en">Invalid Firewall rule name</source>
    </trans-unit>
    <trans-unit id="++CODE++4480c895a6e66acfc4e43550d8a60598168463e52699be5ed28eae3ecf7200c7">
      <source xml:lang="en">Invalid IP Address</source>
    </trans-unit>
    <trans-unit id="++CODE++0c2f118ad5933157d00e2025f7cc3d3c3da84db32e18ffbb4f1032471cc643ef">
      <source xml:lang="en">Invalid SQL Server password for {0}. Password must be 8–128 characters long and meet the complexity requirements.  For more information see https://docs.microsoft.com/sql/relational-databases/security/password-policy</source>
    </trans-unit>
    <trans-unit id="++CODE++b6b50087a99bf4427265eff9dd813914f1ceb8c55260fa6e7075f9c89fcd45d7">
      <source xml:lang="en">Invalid column width</source>
    </trans-unit>
    <trans-unit id="++CODE++4ce86c72bcd330160b14a711a925bf6f8e24fdd6b26d4a7abbfa548e510648d5">
      <source xml:lang="en">Invalid connection URI provided.</source>
    </trans-unit>
    <trans-unit id="++CODE++5c61e4661a7417ada5f0b7d34d9c3cd27dcc3aad485b337ea6d58cd077be7c8c">
      <source xml:lang="en">Invalid connection URI. Please ensure you have an active database connection.</source>
    </trans-unit>
    <trans-unit id="++CODE++c265d537d7811a1e8fa19df9305f90ad86e0326ad6dd2d585172fcf570023c57">
      <source xml:lang="en">Invalid connection string: {0}</source>
    </trans-unit>
    <trans-unit id="++CODE++b65d31b3dcfd9935b8fae6c977fe0f07a5d73a830edb2426c05d63464b299858">
      <source xml:lang="en">Invalid max length &apos;{0}&apos;</source>
      <note>{0} is the max length</note>
    </trans-unit>
    <trans-unit id="++CODE++d1a326f448eac64b9ec46d31b9dce63a30f305179abc83e734c8d960bcaa9631">
      <source xml:lang="en">Is Computed</source>
    </trans-unit>
    <trans-unit id="++CODE++6ddf8604e8d33286bd064640a453784b6142293230a717b9b1859fa3176573f6">
      <source xml:lang="en">Is Identity</source>
    </trans-unit>
    <trans-unit id="++CODE++5b3eef9bf6b0c6df6a0d614b57c2fcd589f9716a7e8b8040dde61be4d2f7e02e">
      <source xml:lang="en">Is Persisted</source>
    </trans-unit>
    <trans-unit id="++CODE++fa95e3dd5aa6339906552abd3b5613f356ea1c6e4a3a3d376b450d3856b0b8d6">
      <source xml:lang="en">Issues ({0})</source>
      <note>{0} is the number of issues</note>
    </trans-unit>
    <trans-unit id="++CODE++f4dc1c96a30fbdeb2a15cb6d4229469fff36c0266dc0c346599093c24d4c0a01">
      <source xml:lang="en">JPEG</source>
    </trans-unit>
    <trans-unit id="++CODE++db1a21a0bc2ef8fbe13ac4cf044e8c9116d29137d5ed8b916ab63dcb2d4290df">
      <source xml:lang="en">JSON</source>
    </trans-unit>
    <trans-unit id="++CODE++29b39d81b8651e8717f85c00002b2b087bafb969eb289ac991fa41b17522e775">
      <source xml:lang="en">Keep in query pane</source>
    </trans-unit>
    <trans-unit id="++CODE++a3c13b491573b0d54bf743caf0f5d59d5a791c42ae1072f16bb941be925fae18">
      <source xml:lang="en">Keys for token cache could not be saved in credential store, this may cause Microsoft Entra Id access token persistence issues and connection instabilities. It&apos;s likely that SqlTools has reached credential storage limit on Windows, please clear at least 2 credentials that start with &quot;Microsoft.SqlTools|&quot; in Windows Credential Manager and reload.</source>
    </trans-unit>
    <trans-unit id="++CODE++8d8cd546b58d91c300d3149ef40b8d98d3061dc38f15ea937d2ed785a3f25771">
      <source xml:lang="en">Learn More</source>
    </trans-unit>
    <trans-unit id="++CODE++51da53a813a79b97741fb115a94a72fe1629a0b0e9018767157ca28d863c53e3">
      <source xml:lang="en">Learn more about SQL Server 2025 features</source>
    </trans-unit>
    <trans-unit id="++CODE++adc95605a1b30c73959fbaf21e60f9723efe855c482fa336a957924d4ea0a08b">
      <source xml:lang="en">Length</source>
    </trans-unit>
    <trans-unit id="++CODE++66a64458c4ba13495492108557828d5ef43bfc7f9aca725db617d6a1556ad088">
      <source xml:lang="en">Length mismatch: Column &apos;{0}&apos; ({1}) incompatible with &apos;{2}&apos; ({3})</source>
      <note>{0} is source column
{1} is source length
{2} is target column
{3} is target length</note>
    </trans-unit>
    <trans-unit id="++CODE++ab7e3aa3d0d8c78763c986b6a831726ff623b195a38a8d4b1191976c0becf72e">
      <source xml:lang="en">Less Than</source>
    </trans-unit>
    <trans-unit id="++CODE++f3efd3e5531c7b16003d81bb5085288ace97366792c480484895fd2583ca5842">
      <source xml:lang="en">Less Than or Equals</source>
    </trans-unit>
    <trans-unit id="++CODE++d05f53bafc473abafc1af3b592a9186f7c8b2579999c953b6f3d9f9450c43f50">
      <source xml:lang="en">Line {0}</source>
      <note>{0} is the line number</note>
    </trans-unit>
    <trans-unit id="++CODE++4ffa355be76c7d5e9f39081d405b5a1d2d9cae27b4016b7588b4b812f2146556">
      <source xml:lang="en">List Connections</source>
    </trans-unit>
    <trans-unit id="++CODE++b993796f53424becc0d08d41a72c0c3381ee7691cc518bc8bdccc8d4013ad4ef">
      <source xml:lang="en">List Databases</source>
    </trans-unit>
    <trans-unit id="++CODE++e5c4507bf20d72d00bff4c289eb11be5c9a297933beec5db5969eb33b7bc5690">
      <source xml:lang="en">List Functions</source>
    </trans-unit>
    <trans-unit id="++CODE++0b795cd3bad85a0e394c340640be776b2c7765598fd7ac3dc8d2430baf78e77a">
      <source xml:lang="en">List Schemas</source>
    </trans-unit>
    <trans-unit id="++CODE++00806af7575cfd81acd74e3d602bb671403cbddfdf02754be73db121177d235f">
      <source xml:lang="en">List Tables</source>
    </trans-unit>
    <trans-unit id="++CODE++68053ffe844804d37eced757d4d0582e750a9b20d8ec5084aaab907846177b86">
      <source xml:lang="en">List Views</source>
    </trans-unit>
    <trans-unit id="++CODE++b77fb88f6365c7aa62b75d120b96e1859e449166ac52bd58301306032102daf0">
      <source xml:lang="en">List all connections registered with the mssql extension?</source>
    </trans-unit>
    <trans-unit id="++CODE++abfc45dd4a240e3758d4d22759dd9fc99cc5e1d16aec7594708638c368bddb3d">
      <source xml:lang="en">List databases for connection &apos;{0}&apos;?</source>
      <note>{0} is the connection ID</note>
    </trans-unit>
    <trans-unit id="++CODE++b1eb24f69841df721c66f542d63319e22c5d55ea1bee75d7e60c451023e6c3d2">
      <source xml:lang="en">List functions for connection &apos;{0}&apos;?</source>
      <note>{0} is the connection ID</note>
    </trans-unit>
    <trans-unit id="++CODE++f9fdea6ffd1d5c93340eff3cb4b0f75abcada7d160a99fd8f3092b3632661d84">
      <source xml:lang="en">List schemas for connection &apos;{0}&apos;?</source>
      <note>{0} is the connection ID</note>
    </trans-unit>
    <trans-unit id="++CODE++f6f60c2f7be85c72c70f3e1803f001d9b89cf11c25d82a6a16ddb4835b2bdc3f">
      <source xml:lang="en">List tables for connection &apos;{0}&apos;?</source>
      <note>{0} is the connection ID</note>
    </trans-unit>
    <trans-unit id="++CODE++a951e5e9bc9076528c081d96624e0a6b73e1ae9034bc9aa4c1e8bd77e9dffcc4">
      <source xml:lang="en">List views for connection &apos;{0}&apos;?</source>
      <note>{0} is the connection ID</note>
    </trans-unit>
    <trans-unit id="++CODE++8043c062698783f821c86c7bc00a285e71f93c8ddf50815cfa601fef33905401">
      <source xml:lang="en">Listing Fabric SQL Databases for workspace &apos;{0}&apos;</source>
      <note>{0} is the workspace ID</note>
    </trans-unit>
    <trans-unit id="++CODE++d63cd16cd7f14f873a95c39ea88cdd895461edd04b9fa7894a5b050274e85b1f">
      <source xml:lang="en">Listing Fabric SQL Endpoints for workspace &apos;{0}&apos;</source>
      <note>{0} is the workspace ID</note>
    </trans-unit>
    <trans-unit id="++CODE++a5c14e0446ba987ee1804ac7f75c2cf29a526c5b3efc8ec431eeb50d200ad7f0">
      <source xml:lang="en">Listing Fabric capacities for tenant &apos;{0}&apos;</source>
      <note>{0} is the tenant ID</note>
    </trans-unit>
    <trans-unit id="++CODE++0674831e66235d3d493987bb2f89a42a981be092b9be08a7214438e389b30737">
      <source xml:lang="en">Listing Fabric workspaces for tenant &apos;{0}&apos;</source>
      <note>{0} is the tenant ID</note>
    </trans-unit>
    <trans-unit id="++CODE++b96793f36b682b832b59fce2ab2fbfbe394de6c913abd6f389f8c19273f040a5">
      <source xml:lang="en">Listing databases for connection &apos;{0}&apos;</source>
      <note>{0} is the connection ID</note>
    </trans-unit>
    <trans-unit id="++CODE++6c5a3eebc541922b6846fac5140eecc1c8cca7d49fd516d6d492b823bd080339">
      <source xml:lang="en">Listing functions for connection &apos;{0}&apos;</source>
      <note>{0} is the connection ID</note>
    </trans-unit>
    <trans-unit id="++CODE++df15d83efd9fc637dc083e4165d14496ddd68c309ef41be96ddf930de86fa600">
      <source xml:lang="en">Listing role assignments for workspace &apos;${workspaceId}&apos;</source>
      <note>{0} is the workspace ID</note>
    </trans-unit>
    <trans-unit id="++CODE++33ed9f224eba0860b9cfb0063fdbd1680208c1e358cecb479c7bd8c46236000e">
      <source xml:lang="en">Listing schemas for connection &apos;{0}&apos;</source>
      <note>{0} is the connection ID</note>
    </trans-unit>
    <trans-unit id="++CODE++5404755c79ce81c6dba13bc9b7f3cbea8d096f40ff5fb69bfce1a9b2f7a07d4f">
      <source xml:lang="en">Listing server connections</source>
    </trans-unit>
    <trans-unit id="++CODE++22f9095eec94b234a5b2eee74a4c22e23b42d785b67c2027c13fd5b309a93ffa">
      <source xml:lang="en">Listing tables for connection &apos;{0}&apos;</source>
      <note>{0} is the connection ID</note>
    </trans-unit>
    <trans-unit id="++CODE++d77ec2c188180112be2e819880b4ea2a8f5f86ec8917db4e18c39bcd02cacc10">
      <source xml:lang="en">Listing views for connection &apos;{0}&apos;</source>
      <note>{0} is the connection ID</note>
    </trans-unit>
    <trans-unit id="++CODE++8a6bdb6b18da586fe7f2acbd8f1055533f2cd97a3681b3652bcd712224df45c3">
      <source xml:lang="en">Load</source>
    </trans-unit>
    <trans-unit id="++CODE++6b590dbe3ca2ba02770a0f91a1d06fddd3d9f474ffc479853d323f0545a6397b">
      <source xml:lang="en">Load from Connection String</source>
    </trans-unit>
    <trans-unit id="++CODE++81b2b539fca979a0122cec8429386032584500cf44116d93ce90258970ee8289">
      <source xml:lang="en">Load source, target, and options saved in an .scmp file</source>
    </trans-unit>
    <trans-unit id="++CODE++dc380888c4e2c7762212480ff86eb39150ec70b45009c33bc6adcbd0041384b1">
      <source xml:lang="en">Loading</source>
    </trans-unit>
    <trans-unit id="++CODE++6fa7126ccca3880030902e857b23844499021637082687cfb79725ee3095e087">
      <source xml:lang="en">Loading Azure Accounts</source>
    </trans-unit>
    <trans-unit id="++CODE++c11efeef9812b5933f66f281e1df758fca0d28ff6c96462aa5caa7a72f0637ed">
      <source xml:lang="en">Loading Fabric Accounts</source>
    </trans-unit>
    <trans-unit id="++CODE++f71c42d1d9ac676535360465df8ce04aacb3b40ecb8b1ba01906d9b4971a51c9">
      <source xml:lang="en">Loading Report</source>
    </trans-unit>
    <trans-unit id="++CODE++fb77011a24ad32a2b166d3d74cf25aee9d67da4c5579e8740211e0738bd05a10">
      <source xml:lang="en">Loading Schema Designer</source>
    </trans-unit>
    <trans-unit id="++CODE++54de42320518e4ac2e773353f4d9f9a7be92f4afc008a3b33a3247b39a19aa68">
      <source xml:lang="en">Loading Schema Designer Model...</source>
    </trans-unit>
    <trans-unit id="++CODE++10a371b8dc47cdf83c4cd7f926daf76305a6b52311a69b3087d744151dc53501">
      <source xml:lang="en">Loading Table Designer</source>
    </trans-unit>
    <trans-unit id="++CODE++f9c9f560fd60d852df849d8b9694f6e56be6ca531ec5366d75812345a7dbf567">
      <source xml:lang="en">Loading databases in &apos;{0}&apos;...</source>
      <note>{0} is the name of the workspace</note>
    </trans-unit>
    <trans-unit id="++CODE++a67a8cf028d055264cd779f840ad3290cb70557277e6fe38ecf976fce921f030">
      <source xml:lang="en">Loading databases in selected workspace...</source>
    </trans-unit>
    <trans-unit id="++CODE++d1fdc252fab1c642cc1b487dbb6658fd77d5831e03b3d391b4c73b01226d75ff">
      <source xml:lang="en">Loading deployment</source>
    </trans-unit>
    <trans-unit id="++CODE++c4b5594f53462fcb5025d55e2ad5ba368c8fbb12de5a8701276b5477f7dd07fb">
      <source xml:lang="en">Loading execution plan...</source>
    </trans-unit>
    <trans-unit id="++CODE++5aa7a4eb1f103858e56dc2f529435ff221afa8e7ff280a24ec6bbd810dd5b163">
      <source xml:lang="en">Loading fabric provisioning...</source>
    </trans-unit>
    <trans-unit id="++CODE++934bbb16d95b8f72c6353bba1afc96aee3975ae50aaca4b3abe9389f292b4987">
      <source xml:lang="en">Loading local containers...</source>
    </trans-unit>
    <trans-unit id="++CODE++b00da16333ce9b6f0088556c62cd8766f0a1f02a823e3dca0cd8fd040136e297">
      <source xml:lang="en">Loading results...</source>
    </trans-unit>
    <trans-unit id="++CODE++71499b4de6ef3b8d0c19b76e76295f5dd9f5690a180de07ed861fdce757182aa">
      <source xml:lang="en">Loading summary for {0} rows (Click to cancel)</source>
      <note>{0} is the total number of rows</note>
    </trans-unit>
    <trans-unit id="++CODE++6fdb41249bacbb3684e7217e3b3d938e36b39e8d0f4300681cba1968b3301495">
      <source xml:lang="en">Loading tenants...</source>
    </trans-unit>
    <trans-unit id="++CODE++136a37d2ee433b1eb4302a84ebee86659922e34ca61c2383bc863191b5aeeafa">
      <source xml:lang="en">Loading text view...</source>
    </trans-unit>
    <trans-unit id="++CODE++58878f300e53ea741b29ea101504537639f39f997791a5950d225f8353fad887">
      <source xml:lang="en">Loading workspaces</source>
    </trans-unit>
    <trans-unit id="++CODE++3f9adb0f75f8f08022d5289c54dae461204356f0f718404bf22c0d08214ab34a">
      <source xml:lang="en">Loading workspaces...</source>
    </trans-unit>
    <trans-unit id="++CODE++47d2a515ef2f05b87d688656286a61e4f743da4b878684c7654969db17711c40">
      <source xml:lang="en">Loading...</source>
    </trans-unit>
    <trans-unit id="++CODE++2c91c2c68950d956381637d4e22e626dbf560a93aa4fc8126d755251a70230ea">
      <source xml:lang="en">Local SQL Server database container</source>
    </trans-unit>
    <trans-unit id="++CODE++9aa8c99c1e1071fa2070e9283b4cd9a737a77249f44f1a41b559073d99293249">
      <source xml:lang="en">Local development container</source>
    </trans-unit>
    <trans-unit id="++CODE++15b61974b2707a7b3d4201385e0f01f4ff5eb1f17c5639d98788ee5add2025cd">
      <source xml:lang="en">Location</source>
    </trans-unit>
    <trans-unit id="++CODE++ac93cb35e24190764d9718b44e0c847f9e06a22105b20e4f8ca8ef96ed959775">
      <source xml:lang="en">Location (Workspace)</source>
    </trans-unit>
    <trans-unit id="++CODE++aaaeb8d7872b0c49ed19d951314516d2dcd84ca23411320f05fac3d87bac8a32">
      <source xml:lang="en">MSSQL</source>
    </trans-unit>
    <trans-unit id="++CODE++28c3a8199a6dcd1373eb25c32820524f38fbba49d1e1fb378bd30dfb6d61ec2d">
      <source xml:lang="en">MSSQL - Azure Auth Logs</source>
    </trans-unit>
    <trans-unit id="++CODE++9f67971ab8a605f2aedf0b33a5fce37d2b135aef48f886231da5d8163aa488a6">
      <source xml:lang="en">MSSQL Feedback</source>
    </trans-unit>
    <trans-unit id="++CODE++614e5389e87ce465fe548a0665aeaa67a52a06ff792f2f791615cd37fb610178">
      <source xml:lang="en">Manage Connection Profiles</source>
    </trans-unit>
    <trans-unit id="++CODE++5ae5256284272a7585c1b275ef82e5d337ca3353c8e608120019177aad6a26c6">
      <source xml:lang="en">Manage relationships</source>
    </trans-unit>
    <trans-unit id="++CODE++f7fbe0b74789184e887d43fff291578ae0fe4d2b6b9fa4550271dc4a51ff980e">
      <source xml:lang="en">Mandatory (Recommended)</source>
    </trans-unit>
    <trans-unit id="++CODE++d54543fb6beb1b6dc5aaa5961c0d92fe25a4ae3bc6fe81b241bd9064e43f46d7">
      <source xml:lang="en">Mandatory (True)</source>
    </trans-unit>
    <trans-unit id="++CODE++305fd6adb2295a939e62e4fed83349c610aa4e1840280503e6b64c8042dccd16">
      <source xml:lang="en">Max Length</source>
    </trans-unit>
    <trans-unit id="++CODE++3cb29430462001e8edb74afebb929c2e967e7eac89679c4d549a8305ec4a2fe7">
      <source xml:lang="en">Max row count for filtering/sorting has been exceeded. To update it, navigate to User Settings and change the setting: mssql.resultsGrid.inMemoryDataProcessingThreshold</source>
    </trans-unit>
    <trans-unit id="++CODE++fc899519286f8da6256728b62d14e6ef9042346e7ad4191e21c95efaf1141a42">
      <source xml:lang="en">Max: {0}</source>
      <note>{0} is the max</note>
    </trans-unit>
    <trans-unit id="++CODE++fba6c2c5d9468e741725c7dfa1ac14fb59523c74fa86744027ec0a175e6cae3f">
      <source xml:lang="en">Maximize</source>
    </trans-unit>
    <trans-unit id="++CODE++1aa744e397147289dead3a2403f0826fe7b0e380f9bdcc90253477175f18632c">
      <source xml:lang="en">Maximize panel size</source>
    </trans-unit>
    <trans-unit id="++CODE++2f77668a9dfbf8d5848b9eeb4a7145ca94c6ed9236e4a773f6dcafa5132b2f91">
      <source xml:lang="en">Message</source>
    </trans-unit>
    <trans-unit id="++CODE++04d7b48339271ea67d3c8493e07e90bc68dc565485eebe5e0b67c21c1586e3c0">
      <source xml:lang="en">Messages</source>
    </trans-unit>
    <trans-unit id="++CODE++2d275a74912cca2e02e6d41f9cae3a75ceef3ed0ef734eff3710e10eb7112228">
      <source xml:lang="en">Metric</source>
    </trans-unit>
    <trans-unit id="++CODE++e62105462009615e24c43715b276cc4743f4efd9bfd6e1e4bc108a5f9a328be9">
      <source xml:lang="en">Microsoft Account</source>
    </trans-unit>
    <trans-unit id="++CODE++871ca3cb96885bd9a333a1d2914f5f4782b9d0477bcfddd603db5e4f98bde56a">
      <source xml:lang="en">Microsoft Account is required</source>
    </trans-unit>
    <trans-unit id="++CODE++8055a31cb4833efbf1b76994151d8256bfc8500f2985d3d0ab1cf222dd91a043">
      <source xml:lang="en">Microsoft Corp</source>
    </trans-unit>
    <trans-unit id="++CODE++73c5b19bd87f6238ea91f7a12afda7927ec9708f0d2a5ca86154b2e0bbe06109">
      <source xml:lang="en">Microsoft Entra Account</source>
    </trans-unit>
    <trans-unit id="++CODE++4cca27a3569729f8e3fa178db33f438eaa136c7491a5c3d26c807c876a02c292">
      <source xml:lang="en">Microsoft Entra Id</source>
    </trans-unit>
    <trans-unit id="++CODE++d24b24ff2640e9b5731d40ac97ea534034176c1478b681eca122262c4d98a8a2">
      <source xml:lang="en">Microsoft Entra Id - Universal w/ MFA Support</source>
    </trans-unit>
    <trans-unit id="++CODE++d7f406a55a763bcaf21ae757e59b0ba9b5e2954c074d760a6afa484f977dcf3d">
      <source xml:lang="en">Microsoft Entra account {0} successfully added.</source>
      <note>{0} is the account name</note>
    </trans-unit>
    <trans-unit id="++CODE++ede0760e8703fdfcddf4d15e0406c0deeadd91e7907d2a3e7479c6a3d3e309e4">
      <source xml:lang="en">Microsoft SQL Server License Agreement</source>
    </trans-unit>
    <trans-unit id="++CODE++951f4af90cfde827d87f358b3d8d275ee60a3306d9ddb5c4615483cff067697a">
      <source xml:lang="en">Microsoft reviews your feedback to improve our products, so don&apos;t share any personal data or confidential/proprietary content.</source>
    </trans-unit>
    <trans-unit id="++CODE++1f5c209a4ee7cb85322b1d1fbde63de014d0871930fa88895405ebaea926535d">
      <source xml:lang="en">Microsoft will process the feedback you submit pursuant to your organization’s instructions in order to improve your and your organization’s experience with this product. If you have any questions about the use of feedback data, please contact your tenant administrator. Processing of feedback data is governed by the Microsoft Products and Services Data Protection Addendum between your organization and Microsoft, and the feedback you submit is considered Personal Data under that addendum.</source>
    </trans-unit>
    <trans-unit id="++CODE++87a43e5185b677199f2369f90cd8518b8b1d7702edff307ed9e79883f43aaaaa">
      <source xml:lang="en">Microsoft will process the feedback you submit pursuant to your organization’s instructions in order to improve your and your organization’s experience with this product. If you have any questions...</source>
    </trans-unit>
    <trans-unit id="++CODE++7d4b99d7fea1f8fb56040b0f388071d3f886f709000859485129c0ce1930fce9">
      <source xml:lang="en">Microsoft would like your feedback</source>
    </trans-unit>
    <trans-unit id="++CODE++b2f711bd6e74f6bab7fe9cb304a059fe7213d5db1e7f14f207aaac37c5d13ac7">
      <source xml:lang="en">Min: {0}</source>
      <note>{0} is the min</note>
    </trans-unit>
    <trans-unit id="++CODE++b58330ac25057a441365f4f4f1be20daba2d6d940142c891231e0eac66843ff4">
      <source xml:lang="en">Move Down</source>
    </trans-unit>
    <trans-unit id="++CODE++1359626e7b6964345896285446db7977e67469251bb0cc52808db2a85ed940c1">
      <source xml:lang="en">Move Up</source>
    </trans-unit>
    <trans-unit id="++CODE++27b4c707cf413882a14ef7b762694ed52bbf69755646afa8cf1972dec4cf3c92">
      <source xml:lang="en">Move to Root</source>
    </trans-unit>
    <trans-unit id="++CODE++79e53b9f38d1c9de4d84c9a78339ceb838b609638b9194a2f0caad2f05ea2c85">
      <source xml:lang="en">My Data</source>
    </trans-unit>
    <trans-unit id="++CODE++fb329000228cc5a24c264c57139de8bf854fc86fc18bf1c04ab61a2b5cb4b921">
      <source xml:lang="en">NULL</source>
    </trans-unit>
    <trans-unit id="++CODE++dcd1d5223f73b3a965c07e3ff5dbee3eedcfedb806686a05b9b3868a2c3d6d50">
      <source xml:lang="en">Name</source>
    </trans-unit>
    <trans-unit id="++CODE++ad4811485a0a0f3f000987d581730b04c0bf33a9d4ccf59a9ff1c127b33d76d1">
      <source xml:lang="en">Name of the primary key.</source>
    </trans-unit>
    <trans-unit id="++CODE++47fcb7ca194ec7de1be8ea7b91df9b1e51e273673b6410255e55f48fe0061598">
      <source xml:lang="en">New Azure SQL logical server (Preview)</source>
    </trans-unit>
    <trans-unit id="++CODE++e7d029a3c1b85e562db8e25ceb52958e3c3da9e6e50b95ebf95f3fae85091a15">
      <source xml:lang="en">New Check Constraint</source>
    </trans-unit>
    <trans-unit id="++CODE++5a59551b2622ee0d2767d9bbc3d03aa227824d88c6b25ac233cfb2a98684512c">
      <source xml:lang="en">New Column</source>
    </trans-unit>
    <trans-unit id="++CODE++4a00fefe019ef43393da250ba4b62d7b6af849a1acac99b1192ffbeda8828fe7">
      <source xml:lang="en">New Column Mapping</source>
    </trans-unit>
    <trans-unit id="++CODE++ab23a59c68316fe4f3a53c610bdf6d7a43090ced0e69ce60895361f176ce93f6">
      <source xml:lang="en">New Deployment</source>
    </trans-unit>
    <trans-unit id="++CODE++b71586503f1694b5328fa16ed600eb0d20d4d9608dfb54f44ae97fe4ac43f0bf">
      <source xml:lang="en">New Foreign Key</source>
    </trans-unit>
    <trans-unit id="++CODE++30a5aebdb4a5faa3b927c90ef856e84e039707488be19e760b3701f24889875d">
      <source xml:lang="en">New Index</source>
    </trans-unit>
    <trans-unit id="++CODE++6334507f512e52b67d0a5a0fb392e35e5d3acc29acdce7218f66b6199150f589">
      <source xml:lang="en">New Microsoft Entra account could not be added.</source>
    </trans-unit>
    <trans-unit id="++CODE++7c451e0f436d04a6f321f8d5de8da296a66cfb1d8cdc3918b1ed7ecd480cce28">
      <source xml:lang="en">New Password</source>
    </trans-unit>
    <trans-unit id="++CODE++80e8f069713682d743cceecaad91cb538d199e18712328724d348491bfbb64af">
      <source xml:lang="en">New SQL Server local development container</source>
    </trans-unit>
    <trans-unit id="++CODE++f0ebbe4b20d0db8c4c52feb9dc715d1db281ae429389480780ce9120113da253">
      <source xml:lang="en">New SQL database</source>
    </trans-unit>
    <trans-unit id="++CODE++d9c78424d66905fdeabfc255d8900ff5c10df41268f883660b400d4dad09cfbd">
      <source xml:lang="en">New column mapping</source>
    </trans-unit>
    <trans-unit id="++CODE++1ff57a29d7c9d11bdf61c1b80f2b289b44c1ea844824d4b94a0d52b6ba5fc858">
      <source xml:lang="en">Next</source>
    </trans-unit>
    <trans-unit id="++CODE++1ea442a134b2a184bd5d40104401f2a37fbc09ccf3f4bc9da161c6099be3691d">
      <source xml:lang="en">No</source>
    </trans-unit>
    <trans-unit id="++CODE++4e43f09881e3742e225d5e39243fa725d8dd7e9a9d64f05c7c814a12a0b32935">
      <source xml:lang="en">No Action</source>
    </trans-unit>
    <trans-unit id="++CODE++dd1e244b4e319bb25477890a9327b3a2419908e042cd4063f9235a0afed6e908">
      <source xml:lang="en">No Microsoft Entra account can be found for removal.</source>
    </trans-unit>
    <trans-unit id="++CODE++b5353eb771f89b7df467f5082500e61791da1296427482e4eb5bb0cc5b6bec04">
      <source xml:lang="en">No Queries Available</source>
    </trans-unit>
    <trans-unit id="++CODE++b363e5f44515909e667e5e4b24f9690b87a202de3c6b1f1f7b8b597205461ad6">
      <source xml:lang="en">No account selected</source>
    </trans-unit>
    <trans-unit id="++CODE++9659b767df189a5839c87672cb77cb5c7e5dbe63f59c88712ad34358dda02676">
      <source xml:lang="en">No active connection</source>
    </trans-unit>
    <trans-unit id="++CODE++fd8753767d0ca74647a1d3b877db12f2a65a06f4c81db6eadd086759df0a5ad1">
      <source xml:lang="en">No active connection for database change</source>
    </trans-unit>
    <trans-unit id="++CODE++796911143ea8bb8e1ff88271e2618eb63b05d9e04cdf6e9363533b0715ab3574">
      <source xml:lang="en">No active connection for schema view</source>
    </trans-unit>
    <trans-unit id="++CODE++d932a05eba0200bedb4b5449ce9e6487525ba3ecfd164e137388fd0833b4121b">
      <source xml:lang="en">No active database connection in the current editor. Please establish a connection to continue.</source>
    </trans-unit>
    <trans-unit id="++CODE++971d7b9ca9340d6e8e22146855f8ef9cd9576279575ad1f7bd2fb5f40eaaddf9">
      <source xml:lang="en">No active database connection. Please connect to a database first.</source>
    </trans-unit>
    <trans-unit id="++CODE++9901d22224c70ca49d9a42f1429021c1f6720eec301efafad38a8a73e0734a87">
      <source xml:lang="en">No active text editor found. Please open a file with an active database connection.</source>
    </trans-unit>
    <trans-unit id="++CODE++37d715d202ea8a671a72107c5949755a1cfc925eb3b51f4b2ea823d7a54f2aa7">
      <source xml:lang="en">No changes detected</source>
    </trans-unit>
    <trans-unit id="++CODE++d359844ae129bd7d51eda9e3c61dcf5c4036be148cdf783fc11d6454e8ca372b">
      <source xml:lang="en">No connection credentials found</source>
    </trans-unit>
    <trans-unit id="++CODE++bb6f0c310647145d31546d24967be9eb8ebae90f640642e9fbb5d7713e6e8550">
      <source xml:lang="en">No connection found for connectionId: {0}</source>
      <note>{0} is the connection ID</note>
    </trans-unit>
    <trans-unit id="++CODE++3820494b45e56abad074e97c277e6328476da0ec09dacdf18bc5d5d7a6984cb2">
      <source xml:lang="en">No connection information found</source>
    </trans-unit>
    <trans-unit id="++CODE++e7877ea821bcdd1b117351c975bccabc10caea61e2e13fae7fe37e0179bd8470">
      <source xml:lang="en">No connection profile to remove.</source>
    </trans-unit>
    <trans-unit id="++CODE++87a122216f22b55fd29964cf75c886ef5da5cd8369e2a6e24c73ec0ad22227ba">
      <source xml:lang="en">No connection was found. Please connect to a server first.</source>
    </trans-unit>
    <trans-unit id="++CODE++3280128c0901d1323dde9a406ee7d2d6e8e1b98fd30971fa6134b302fec41eca">
      <source xml:lang="en">No database objects found matching &apos;{0}&apos;</source>
      <note>{0} is the search term</note>
    </trans-unit>
    <trans-unit id="++CODE++ba88f7938c978ebe84712352f4ef26470066d230ff6332b1e5610b9bd3a81b26">
      <source xml:lang="en">No databases found in the selected workspace.</source>
    </trans-unit>
    <trans-unit id="++CODE++44abb1efd9e1246e7a38688a54d76fd070a07de55884b732dff70f7eff9a0491">
      <source xml:lang="en">No databases found in workspace &apos;{0}&apos;.</source>
      <note>{0} is the name of the workspace</note>
    </trans-unit>
    <trans-unit id="++CODE++6c351c116cc7feeaf5724426f891c890b4f7d9cb8baab5f2ec1d6c512cc016b6">
      <source xml:lang="en">No items</source>
    </trans-unit>
    <trans-unit id="++CODE++1879af23a37978ff5873d50e56a20f354d53be9278d4075d63e9291b22924af8">
      <source xml:lang="en">No model found.</source>
    </trans-unit>
    <trans-unit id="++CODE++c933cd0d45861a20699df513967542bc9b448f409d362d9bec4e7443dd96f403">
      <source xml:lang="en">No need to refresh Microsoft Entra acccount token for connection {0} with uri {1}</source>
      <note>{0} is the connection id
{1} is the uri</note>
    </trans-unit>
    <trans-unit id="++CODE++a43619f321175f57a27f2a38da381fd367f6806093031b1f82960bcbf542729d">
      <source xml:lang="en">No results</source>
    </trans-unit>
    <trans-unit id="++CODE++4dfded12d62e6f18c858be45db4d0f8b07d57a31417037444685fecadb4351d5">
      <source xml:lang="en">No results for the active editor</source>
    </trans-unit>
    <trans-unit id="++CODE++ac4f3a6af42834b4d2a24a75250eee26cde1f70bb4bf0359acd6523cafd78d67">
      <source xml:lang="en">No results to display</source>
    </trans-unit>
    <trans-unit id="++CODE++e32e1aa390f5243f880caab46155befbe51dd11233564502e4699d1cd79e56ab">
      <source xml:lang="en">No saved connection profiles found.</source>
    </trans-unit>
    <trans-unit id="++CODE++0affa67640b3025de7e70ca5091dd93bcd11bedecbd01aad309a6013841386af">
      <source xml:lang="en">No schema differences were found.</source>
    </trans-unit>
    <trans-unit id="++CODE++548271493601de8634bf0793fb0e09522c1bcce8e1e61c9e51186c9661137729">
      <source xml:lang="en">No subscriptions available.  Adjust your subscription filters to try again.</source>
    </trans-unit>
    <trans-unit id="++CODE++b77c82c64fb4c0907bfdbdcd893ae285b16a8ef67c42e1ecc6ee3d28fe71e708">
      <source xml:lang="en">No tenant selected</source>
    </trans-unit>
    <trans-unit id="++CODE++1714986c355ccdf8acce319f8df2b13f9ccae0f5ee87915f3fa4bbc917b155a7">
      <source xml:lang="en">No tools to process.</source>
    </trans-unit>
    <trans-unit id="++CODE++1507d637b267b1f20c1238414d7e51458fe7d6b98b292a8497d9982634fbe83c">
      <source xml:lang="en">No workspaces found</source>
    </trans-unit>
    <trans-unit id="++CODE++f567a09466c3451f2b171ee4b409a52f3aea306cea3bd4ca9ad4cef8669f1856">
      <source xml:lang="en">No workspaces found. Please change Fabric account or tenant to view available workspaces.</source>
    </trans-unit>
    <trans-unit id="++CODE++522f7c01e016bd0f95cd3b404ebb0751a2b6db89a57ff1c7e5110b39e1f136e0">
      <source xml:lang="en">Non-SQL Server SQL file detected. Disable IntelliSense for such files?</source>
    </trans-unit>
    <trans-unit id="++CODE++dc937b59892604f5a86ac96936cd7ff09e25f18ae6b758e8014a24c7fa039e91">
      <source xml:lang="en">None</source>
    </trans-unit>
    <trans-unit id="++CODE++58601e3ffba5990d1be4db9f2bcc6107f9a72949aabd8f68f79bcb2c92195b5f">
      <source xml:lang="en">Not Between</source>
    </trans-unit>
    <trans-unit id="++CODE++bfccbdda37b86c50ee3c10c461afc9fcc2854ca2d53d33b9bb079798a4f0cf21">
      <source xml:lang="en">Not Contains</source>
    </trans-unit>
    <trans-unit id="++CODE++1035e37a14f3bc0faf8a937fddf3a6ca0ef9b7ad40aa1de814f0865e044eeda2">
      <source xml:lang="en">Not Ends With</source>
    </trans-unit>
    <trans-unit id="++CODE++2abe6ce3689dddb31a75faaafb1a7293649d60f93bff0e48a87e7d5ddd7f2530">
      <source xml:lang="en">Not Equals</source>
    </trans-unit>
    <trans-unit id="++CODE++544330f40460cbf3595ddb51445d81c643d5cd9dc72d601db887c01169b5f388">
      <source xml:lang="en">Not Starts With</source>
    </trans-unit>
    <trans-unit id="++CODE++972711d90594be0ec9340bc56950dc455b2764187dcad7093ae641df2cbc10c5">
      <source xml:lang="en">Not likely at all</source>
    </trans-unit>
    <trans-unit id="++CODE++491fc91cd76e51571a745d780f0fc91f8ae62622e790cb113828988bba2e3c2c">
      <source xml:lang="en">Not signed in</source>
    </trans-unit>
    <trans-unit id="++CODE++ba35f0c47d862763dafa955d6716942f79b8bfe1d01d5968520db6f9ba665f6f">
      <source xml:lang="en">Not started</source>
    </trans-unit>
    <trans-unit id="++CODE++07b555a4dd9446c56aae7bbe326905f8aabc205d5eee96191a71e15510fbb53f">
      <source xml:lang="en">Note: A self-signed certificate offers only limited protection and is not a recommended practice for production environments. Do you want to enable &apos;Trust server certificate&apos; on this connection and retry?</source>
    </trans-unit>
    <trans-unit id="++CODE++00faa1559589415a5c6ecf98b61606f4ab0b254a38471dd99f9182e638997a52">
      <source xml:lang="en">Null Count: {0}</source>
      <note>{0} is the null count</note>
    </trans-unit>
    <trans-unit id="++CODE++6091a3057f7b1b8140c1ad2fc9232cc4d483a484667f76fe8bb305d77ca3deb1">
      <source xml:lang="en">Number of Rows Read</source>
    </trans-unit>
    <trans-unit id="++CODE++565339bc4d33d72817b583024112eb7f5cdf3e5eef0252d6ec1b9c9a94e12bb3">
      <source xml:lang="en">OK</source>
    </trans-unit>
    <trans-unit id="++CODE++17353b3f8f54bed0a811ad1ed6fb9f3505a0e039df3b934afb3e8bc11976a2ca">
      <source xml:lang="en">OLTP, built on Azure SQL</source>
    </trans-unit>
    <trans-unit id="++CODE++501ec8c3629bcdcd52b9d7895c90d04b0c0b969f1134ba024efe021f0a25d867">
      <source xml:lang="en">Object Explorer Filter</source>
    </trans-unit>
    <trans-unit id="++CODE++149f598e7edb5433f886c75bb1bf9e22c7129d29754a8bdc6223eee95384047c">
      <source xml:lang="en">Object Type</source>
    </trans-unit>
    <trans-unit id="++CODE++ca7981b46ecf2c1787b6d76d81d9fd7fa0ca95842e2fcc2a452869891a9334d1">
      <source xml:lang="en">Off</source>
    </trans-unit>
    <trans-unit id="++CODE++3d371d39d42ed88021e2eb01088039bc934a712a3d74c7813debf543f8dba608">
      <source xml:lang="en">On Delete</source>
    </trans-unit>
    <trans-unit id="++CODE++08cc7dbe92d634292815733fbf6b34fba13792fc61a838f93bcaf5fc639b12ee">
      <source xml:lang="en">On Delete Action</source>
    </trans-unit>
    <trans-unit id="++CODE++3260f8640105db3fc919165eac8ff32b659386c38af4e3fd1d2aa3875a7e3b19">
      <source xml:lang="en">On Update</source>
    </trans-unit>
    <trans-unit id="++CODE++53dbddd7bcdf5a51afae1447f034e76d78722d20c1d6d62002c00e19f68ea9b2">
      <source xml:lang="en">On Update Action</source>
    </trans-unit>
    <trans-unit id="++CODE++ed077f3d8125d60dca1979c7133601bd187d47c73ed9975028f677e49e709942">
      <source xml:lang="en">Open</source>
    </trans-unit>
    <trans-unit id="++CODE++afe20ac8b79880f255ada45b4113ce2356e2e96da5a833a6262b495ef67c7c33">
      <source xml:lang="en">Open .scmp file</source>
    </trans-unit>
    <trans-unit id="++CODE++82b7be031f380379c3136f863b234cc6ddbddb19fbbae4654585d10506a2e1e6">
      <source xml:lang="en">Open Publish Script</source>
    </trans-unit>
    <trans-unit id="++CODE++27d46ec89f6c8889936e3d885b71d612efdbf08d8514f16157875104d01fd5f5">
      <source xml:lang="en">Open Query</source>
    </trans-unit>
    <trans-unit id="++CODE++404eb1204c0e313b45f63c32657b2cabf3f3930b7a731969c82b5bc3061311ff">
      <source xml:lang="en">Open Query History</source>
    </trans-unit>
    <trans-unit id="++CODE++458f7bdeed472d6583d8b0e14f2535e896f301136ee1ea3c63fdbf0845407225">
      <source xml:lang="en">Open XML</source>
    </trans-unit>
    <trans-unit id="++CODE++f395ae5e32b4cc24f8030096918e6a2318d4be5fb9274dbeedc0002ce9840bb7">
      <source xml:lang="en">Open in Editor</source>
    </trans-unit>
    <trans-unit id="++CODE++35e74c3a943dcaf90a91c99a242ea7dbfb3ead16a012ba5a7d6a747a96e01d64">
      <source xml:lang="en">Open in New Tab</source>
    </trans-unit>
    <trans-unit id="++CODE++ea1d0f038bbdb9e9aa6649671dcbff49e1f63b700b27d60890da5c60fb4e89af">
      <source xml:lang="en">Open in editor</source>
    </trans-unit>
    <trans-unit id="++CODE++3a8e07b84d53ba502ae8ee669003537bdbbe321d6c8c6fb6cbd63019cb3d400e">
      <source xml:lang="en">Opening Publish Script. This may take a while...</source>
    </trans-unit>
    <trans-unit id="++CODE++fe0d6bd1aef549a43c5fca4a838882918bd3a85e9641cb5150f31df976e18e38">
      <source xml:lang="en">Opening schema designer...</source>
    </trans-unit>
    <trans-unit id="++CODE++291101a07fe980e93b900ae85c9eb824f9e7e93d0d754be7440b9386b615cad7">
      <source xml:lang="en">Operator</source>
    </trans-unit>
    <trans-unit id="++CODE++e262d629c99156bd48e759790fae3387d08f1b1651ff7ec74a3ca9ad9202e0c9">
      <source xml:lang="en">Option Description</source>
    </trans-unit>
    <trans-unit id="++CODE++da53ba1a285ffae9c6528e235b57336fa85b4f05e9fc00a51ee922069c3d9865">
      <source xml:lang="en">Optional (False)</source>
    </trans-unit>
    <trans-unit id="++CODE++d0db8b5e364b6989e4b8f38a2b3846b87d99a51c1592ebf35d21cc66405a8e39">
      <source xml:lang="en">Options</source>
    </trans-unit>
    <trans-unit id="++CODE++974ccf82fb956ae52dd736ed3f1046fe6da2fcb80bc6679104cbd37773665175">
      <source xml:lang="en">Options have changed. Recompare to see the comparison?</source>
    </trans-unit>
    <trans-unit id="++CODE++eabaa5ba70b7871bd005170e9a540a993456433cdaad54eacc4e4c07a13c71bb">
      <source xml:lang="en">Overall, how satisfied are you with the MSSQL extension?</source>
    </trans-unit>
    <trans-unit id="++CODE++cd184ad9e92906aa47b1a2a184c7d63d4c3642b0ee74079f2d428841ff17036c">
      <source xml:lang="en">Overall, how satisfied are you with {0}?</source>
      <note>{0} is the feature name</note>
    </trans-unit>
    <trans-unit id="++CODE++796120837694d3f3f29259cfeb25091698c2a0aa87873658d840b4993ee889b3">
      <source xml:lang="en">PNG</source>
    </trans-unit>
    <trans-unit id="++CODE++e68b36b17cbd990802f57741cb75cf3a73fa66a61999b0cd70e3cf7d26cfb25f">
      <source xml:lang="en">Parameters</source>
    </trans-unit>
    <trans-unit id="++CODE++5cafcd08f15a2a6ce49d703f1da5861c94ec134cc92984cc6b2f67965c31b5ee">
      <source xml:lang="en">Parent node was not TreeNodeInfo.</source>
    </trans-unit>
    <trans-unit id="++CODE++e7cf3ef4f17c3999a94f2c6f612e8a888e5b1026878e4e19398b23bd38ec221a">
      <source xml:lang="en">Password</source>
    </trans-unit>
    <trans-unit id="++CODE++b0f439de4ac489dfe75bf62e7fb55c9c993851f6f462fbbacae37851a6cad588">
      <source xml:lang="en">Password (SQL Login)</source>
    </trans-unit>
    <trans-unit id="++CODE++7aeae1412484f6378e5877b660a41baa6a521988eb8b2620ca3223b05e2ff20c">
      <source xml:lang="en">Password is required</source>
    </trans-unit>
    <trans-unit id="++CODE++80dc52b50a4e9dc210b0dc44b71eaa2912aef3a1d931d41f51ad8bfc0061df16">
      <source xml:lang="en">Password must be changed for &apos;{0}&apos; to continue logging into &apos;{1}&apos;</source>
      <note>{0} is the username
{1} is the name of the server</note>
    </trans-unit>
    <trans-unit id="++CODE++9a6b795a5a551cedd30148a98d54756e10a329d6dbd317ef8007d2837abc1100">
      <source xml:lang="en">Password must be changed to continue logging into &apos;{0}&apos;</source>
      <note>{0} is the name of the server</note>
    </trans-unit>
    <trans-unit id="++CODE++b6eb82cd3300c838f99773b371b2f81d5ad517b3ba903de637d3e5920de7c04f">
      <source xml:lang="en">Passwords do not match</source>
    </trans-unit>
    <trans-unit id="++CODE++f3380f7b44bd70af2a369de6026bf2ca2a7b36fde9086935efcd62a0e379cc7a">
      <source xml:lang="en">Paste</source>
    </trans-unit>
    <trans-unit id="++CODE++aa7e02a360294359df9e77459e71e6f350056d94cf36d644cc2c910fff983359">
      <source xml:lang="en">Paste connection string from clipboard</source>
    </trans-unit>
    <trans-unit id="++CODE++71f0edbc866bcd836e06eefc36556b0e6a3552f2d422dc8bc12bddd51e3b5a8e">
      <source xml:lang="en">Path: {0}</source>
      <note>{0} is the path of the node in the object explorer</note>
    </trans-unit>
    <trans-unit id="++CODE++0a59729d88d37ed0f6bddc3a9a92d14b94528c315fec4cd3c70cd2d4bcabe1ff">
      <source xml:lang="en">Pick from multiple SQL Server versions, including SQL Server 2025 (Preview) with built-in AI capabilities like vector search and JSON enhancements.</source>
    </trans-unit>
    <trans-unit id="++CODE++2d88a61abeffd59a3bd59240d49c72a6b54deaecde6c449c2a4fd88f698d2628">
      <source xml:lang="en">Please Accept the SQL Server EULA</source>
    </trans-unit>
    <trans-unit id="++CODE++e9867ec277676c80767b62a3ccde695a9fd4b9927c6541f6bfb0be08bed55596">
      <source xml:lang="en">Please choose a unique name for the container</source>
    </trans-unit>
    <trans-unit id="++CODE++aa9bb805dc517bc0164702b53526a013fbfece6dabeb9871e0b9910d23978c5e">
      <source xml:lang="en">Please choose a unique name for the profile</source>
    </trans-unit>
    <trans-unit id="++CODE++759058121cf2833fdf5f3228c2d13019bf96166084c277f8fb23c117159cb3a7">
      <source xml:lang="en">Please make sure the port is a number, and choose a port that is not in use</source>
    </trans-unit>
    <trans-unit id="++CODE++d81d6eb21f473c77ba01056237fcd372e9021b555b36efc68d24d22a5d608ba5">
      <source xml:lang="en">Please make your password 8-128 characters long.</source>
    </trans-unit>
    <trans-unit id="++CODE++2e0422920bb9bd61c1c7edf3554564e5ca37f4f0bc5d5a96b0402fb3a4c00155">
      <source xml:lang="en">Please select a workspace where you have sufficient permissions (Contributor or higher)</source>
    </trans-unit>
    <trans-unit id="++CODE++72e9a59f5a1d6289dbacb35df897d6c007c55a27e77018455c37e7b372668475">
      <source xml:lang="en">Port</source>
    </trans-unit>
    <trans-unit id="++CODE++ed66c5818178010b7908ff51b8195453260bb97629cc433ea0b53795840b8645">
      <source xml:lang="en">Port must be a number between 1 and 65535</source>
    </trans-unit>
    <trans-unit id="++CODE++c56a86c298eb5a88289af29ba70d8dfdfbf42f6a0c6cf7fe8317a824db4eb767">
      <source xml:lang="en">Possible Data Loss detected. Please review the changes.</source>
    </trans-unit>
    <trans-unit id="++CODE++b5d65f0ae389b60297c51acb9d3f3ee1e5b846deeb84a90fd69ccdfadca7c331">
      <source xml:lang="en">Precision</source>
    </trans-unit>
    <trans-unit id="++CODE++db941d8c187f4fc67aa4904ca92e659aa8f19fc4f6409af9f9e63f741d1fcc80">
      <source xml:lang="en">Precision/scale mismatch between &apos;{0}&apos; and &apos;{1}&apos;</source>
      <note>{0} is source column
{1} is target column</note>
    </trans-unit>
    <trans-unit id="++CODE++9d13699b657fe91178f41ecf87e9c11095306c7b62e26f7e7a1b019df9ca50b1">
      <source xml:lang="en">Preview Database Updates</source>
    </trans-unit>
    <trans-unit id="++CODE++a57b08a480b822a0a572b993391c292ede593bf8000b406675b180bbb16260fa">
      <source xml:lang="en">Previous</source>
    </trans-unit>
    <trans-unit id="++CODE++a89f61eb88c67866f6b2666a2e7f19b6fa1c97ca8330b81f848895bcc3594a3f">
      <source xml:lang="en">Previous pending reconnect promise for uri {0} is rejected with error {1}, will attempt to reconnect if necessary.</source>
      <note>{0} is the uri
{1} is the error</note>
    </trans-unit>
    <trans-unit id="++CODE++74ddf875033fe6ed895f48a8abc4373883fb876b36dfa7614f3f130ceee1ab20">
      <source xml:lang="en">Previous pending reconnection for uri {0}, succeeded.</source>
      <note>{0} is the uri</note>
    </trans-unit>
    <trans-unit id="++CODE++d196df298e2df96370fbe47015195f865db9761ab45899b56376f17df4174a88">
      <source xml:lang="en">Previous step failed. Please check the error message and try again.</source>
    </trans-unit>
    <trans-unit id="++CODE++92022c2f45b6a9ba92c51438e6fed444d69673e4bd6c529e3ea8f0a8bfe1e969">
      <source xml:lang="en">Primary Key</source>
    </trans-unit>
    <trans-unit id="++CODE++a0de89c19964a6454c6d6b4f4205b8c8fcb6c1bfe9370b6d3183226ce8009141">
      <source xml:lang="en">Primary Key Columns</source>
    </trans-unit>
    <trans-unit id="++CODE++25f4fe8cd149e57de765fa487f6e70395ed29ad8d1f2b9c116f9efa24262b420">
      <source xml:lang="en">Privacy Statement</source>
    </trans-unit>
    <trans-unit id="++CODE++5271d6ce4f647db55fc114096f1dbb3b2cc6287df8fd299c3635574761ea9fb7">
      <source xml:lang="en">Processing include or exclude all differences operation.</source>
    </trans-unit>
    <trans-unit id="++CODE++a423b47777783386516c79baa19b0dfcd12cb40e4fba79348ad14ab0169402cd">
      <source xml:lang="en">Profile Name</source>
    </trans-unit>
    <trans-unit id="++CODE++f7821e5b83af275fa9638d6840dc6edd1e7c8179f566d99cb2fd713ca13e9e3c">
      <source xml:lang="en">Profile created and connected</source>
    </trans-unit>
    <trans-unit id="++CODE++8a0d6f1276ee19a91fb06f73344d1d60f2d1f1c8d7e0454c8bb31ea00c2b9a30">
      <source xml:lang="en">Profile created successfully</source>
    </trans-unit>
    <trans-unit id="++CODE++c7b24e72fefeade2fc1706604bb5c2ee848b055ed154428128c10d5020549a7a">
      <source xml:lang="en">Profile removed successfully</source>
    </trans-unit>
    <trans-unit id="++CODE++ae43692b2a310b8ed2443d2b7d2a3e4cf0b6d73115badd72831b3d22381f235f">
      <source xml:lang="en">Properties</source>
    </trans-unit>
    <trans-unit id="++CODE++40040cb181f7f0ee5add2b52e8467c6652477f7ce12af39fe380b5084b64f4fe">
      <source xml:lang="en">Property</source>
    </trans-unit>
    <trans-unit id="++CODE++7c68cc7494a11be986cf0d4ac8e2acb67d5aa67b35151c2435cb1c51ccd060d8">
      <source xml:lang="en">Provider &apos;{0}&apos; does not have a Microsoft resource endpoint defined.</source>
      <note>{0} is the provider</note>
    </trans-unit>
    <trans-unit id="++CODE++c2b1b8e2e03928e24b07be3e3cbc597577096c8303d9aa621a147ca2456bdad7">
      <source xml:lang="en">Provisioning</source>
    </trans-unit>
    <trans-unit id="++CODE++859390eb495b2ead7f05f0f799546c71435b2db31dbe082adecc3426fffc3391">
      <source xml:lang="en">Publish</source>
    </trans-unit>
    <trans-unit id="++CODE++2061d7abe64ff08b697e992f6e5b0e379cae860434c608eb72552f3ce3bbcfc8">
      <source xml:lang="en">Publish Changes</source>
    </trans-unit>
    <trans-unit id="++CODE++dce49ef71e44b5c107d066069bd508af15fbffd22c8e410f76db1f120371635a">
      <source xml:lang="en">Publish Profile</source>
    </trans-unit>
    <trans-unit id="++CODE++42b341b8072aa3adcb1b6f83353574f79b03c073faeb2c64253cdb6248c011c1">
      <source xml:lang="en">Publish Project</source>
    </trans-unit>
    <trans-unit id="++CODE++d5ce61b547d2e5793b2ac208be904ea9f94d5e5594d0c5c02bdda22abf61fcf0">
      <source xml:lang="en">Publish Target</source>
    </trans-unit>
    <trans-unit id="++CODE++10209ed1750a4b5c09b80ea470ed45083d8d1ad3d1da877d160d9ab61a5031fc">
      <source xml:lang="en">Publishing Changes</source>
    </trans-unit>
    <trans-unit id="++CODE++d7a082f416fcd5289f06b3cda1fdf7b7d3999dabb4209c0d324fdf0c57ff2ee2">
      <source xml:lang="en">Pulling SQL Server Image</source>
    </trans-unit>
    <trans-unit id="++CODE++0e1d9858f1e51bd313981a0d8da504fb12e0405fc869634ad52babe02eff9e3d">
      <source xml:lang="en">Pulling the SQL Server container image. This might take a few minutes depending on your internet connection.</source>
    </trans-unit>
    <trans-unit id="++CODE++f44ad102b5dd5df1b5691408d19d39ee92cc1c9ad20f7125845df3d961a805d3">
      <source xml:lang="en">Query Plan</source>
    </trans-unit>
    <trans-unit id="++CODE++9e83dc6d2db272ac27cc875b994f834b62b7202a49b69e885f8f4e8f9c29a452">
      <source xml:lang="en">Query executed</source>
    </trans-unit>
    <trans-unit id="++CODE++222d8657e6ce5036c2c4e9baf67ab52aeb5b35c12ff05d913296ea5cefad1f9c">
      <source xml:lang="en">Query failed</source>
    </trans-unit>
    <trans-unit id="++CODE++9bb19ac86101a6dfe00ba121dc8fab54c216992ef8d061c9cf27bd93a4424a91">
      <source xml:lang="en">Query succeeded</source>
    </trans-unit>
    <trans-unit id="++CODE++9f24e982799f47ef97760b8fbb95ce6c89390fba37aa7fe9b6314f69aaa691ea">
      <source xml:lang="en">Query {0}:  Query cost (relative to the script):  {1}%</source>
      <note>{0} is the query number
{1} is the query cost</note>
    </trans-unit>
    <trans-unit id="++CODE++83b794145c0cc3f560cb6dfb6b5bcf7afac4dba15e5c6dbc54d103dae029fec6">
      <source xml:lang="en">Read more</source>
    </trans-unit>
    <trans-unit id="++CODE++8a71e31f52571efdf22b8d02a3c0f05489b38f70968e5741c1d4a1a47ea5bae4">
      <source xml:lang="en">Readying container for connections.</source>
    </trans-unit>
    <trans-unit id="++CODE++3c311675a5c2bf9cd3b95e78f5c957399730d791fae923def53395a43f131d1f">
      <source xml:lang="en">Readying container for connections...</source>
    </trans-unit>
    <trans-unit id="++CODE++690dbe9dc0993c4256683738fc3fd541cfa96f60d299be33343615dd58179d93">
      <source xml:lang="en">Recent</source>
    </trans-unit>
    <trans-unit id="++CODE++705aa26f40f31a71c622836f9a913bf837817f54e45133215a5d222489e6a7c8">
      <source xml:lang="en">Recent Connections</source>
    </trans-unit>
    <trans-unit id="++CODE++703f1ae8b7cdb3525cdab9ea694ab27b1b9e4337f0b2ca32f152f7f9a6e2f9d5">
      <source xml:lang="en">Recent connections list cleared</source>
    </trans-unit>
    <trans-unit id="++CODE++74273989b0966e2369b6d01aadb23af4ad6a9e724643fa88f2bde99202a36708">
      <source xml:lang="en">Redo</source>
    </trans-unit>
    <trans-unit id="++CODE++d49d10a2017dc4911588fbe91abdc783a6eb59caf6b52432ddae0399d838014d">
      <source xml:lang="en">Referenced column &apos;{0}&apos; not found</source>
      <note>{0} is the column name</note>
    </trans-unit>
    <trans-unit id="++CODE++797ad1e737f00e56b04c2d4140e177a26977d3a90e9ea84cb65016e21c50113f">
      <source xml:lang="en">Referenced table &apos;{0}&apos; not found</source>
      <note>{0} is the table name</note>
    </trans-unit>
    <trans-unit id="++CODE++0e91610117029a62a478b7fa7df0b8598bebe3ab1e192d4b1882e310719c9671">
      <source xml:lang="en">Refresh</source>
    </trans-unit>
    <trans-unit id="++CODE++627fc5f9740b31ca7868476caa3694a842a494bf358329d1aaf28f3fd7a5a4f0">
      <source xml:lang="en">Refresh Credentials</source>
    </trans-unit>
    <trans-unit id="++CODE++0cd1ba1d31d508fcf599096e647eb0c1a60819928248e404a3f71ea9f7aafad8">
      <source xml:lang="en">Reload Visual Studio Code</source>
    </trans-unit>
    <trans-unit id="++CODE++b69ef66763bd411348c2bf030ab4cd0881dc36c538ce1a05966e92b927d2675c">
      <source xml:lang="en">Remind Me Later</source>
    </trans-unit>
    <trans-unit id="++CODE++c3812fc4acb861d5182fc2b8155f327f736fbe5e5eb86a7bd7afcb6dc5497282">
      <source xml:lang="en">Remove</source>
    </trans-unit>
    <trans-unit id="++CODE++67b215a4a9c0185c90cc9b971dcdf8dc2c3fddcaa5bfc78eed8cfcc2cefaf0d7">
      <source xml:lang="en">Remove Sort</source>
    </trans-unit>
    <trans-unit id="++CODE++7024a828547b51d9fb11f26d4d1d472691dd7e6ec7d7a2f499cb08731a63e943">
      <source xml:lang="en">Remove recent connection</source>
    </trans-unit>
    <trans-unit id="++CODE++4f98318295cf61965501b5ff934574dfd3efea58641100c01dfa70131a732b31">
      <source xml:lang="en">Remove {0}</source>
      <note>{0} is the object type</note>
    </trans-unit>
<<<<<<< HEAD
    <trans-unit id="++CODE++4850b174b713d88cfc63de107830d5388929020e78abc91fc19bba7a6821625f">
      <source xml:lang="en">Required</source>
=======
    <trans-unit id="++CODE++0b73ca14b5d89fd5c289af312a66842146e766baf6c5018848b36f086944cb0b">
      <source xml:lang="en">Replication</source>
>>>>>>> 7e1cf01c
    </trans-unit>
    <trans-unit id="++CODE++daee7606b339f3c339076fe2c9f372a3ff40c8ee896005d829c7481b64ca5303">
      <source xml:lang="en">Reset</source>
    </trans-unit>
    <trans-unit id="++CODE++ae6d9c313ef115d3be932d158acd74f5ab4db5c068cdc2c10ade081168b185d5">
      <source xml:lang="en">Resource Group</source>
    </trans-unit>
    <trans-unit id="++CODE++a76e13b9839270eb73ed11417f7d8acca55df0ad52065799361631d0fff74f27">
      <source xml:lang="en">Restore</source>
    </trans-unit>
    <trans-unit id="++CODE++f225a9c1cec3aeb23174520a7be45fd29e7f9de8fecba6757bb7cd215235979e">
      <source xml:lang="en">Restore panel size</source>
    </trans-unit>
    <trans-unit id="++CODE++26b4293018ea72418733109f2e245387d9dfcfe7d4083c0c1f29eb1155c98365">
      <source xml:lang="en">Restore properties pane</source>
    </trans-unit>
    <trans-unit id="++CODE++5d7e64a2598658aaaf1674a1b6222a0f6ab5bb588831a51d0936879cbf88670c">
      <source xml:lang="en">Result Set {0}</source>
      <note>{0} is the index of the result set</note>
    </trans-unit>
    <trans-unit id="++CODE++219c4a6c86a716e99d5dc9611b61e584deb11b57e972d87d4b773387ebc3cadd">
      <source xml:lang="en">Results</source>
    </trans-unit>
    <trans-unit id="++CODE++ccb11e8d73c1d40ef67b26d9ca77a50ab2987d9ac9af361e065c3c1c6699c116">
      <source xml:lang="en">Results ({0})</source>
      <note>{0} is the number of results</note>
    </trans-unit>
    <trans-unit id="++CODE++a71f9e2908cf7df2e5ce9dafa67f3f4949fc4c74f525b9f4a6229ff6a7f93c86">
      <source xml:lang="en">Results copied to clipboard</source>
    </trans-unit>
    <trans-unit id="++CODE++942087cc2d41e01304b7195558d093d10c72af8e838c7556d6a02d471ee71852">
      <source xml:lang="en">Retry</source>
    </trans-unit>
    <trans-unit id="++CODE++ed5c65311daf9e46eb0f5ac74221d4405dabfe18cca554232363495a3a268ca5">
      <source xml:lang="en">Reverse Alphabetical</source>
    </trans-unit>
    <trans-unit id="++CODE++02db2f499ba6ed0895fdb86e879b5758e87aacd4251189046218aec2617a0ba5">
      <source xml:lang="en">Rosetta is required to run SQL Server container images on Apple Silicon. Enable &quot;Use Rosetta for x86_64/amd64 emulation on Apple Silicon&quot; in Docker Desktop &gt; Settings &gt; General.</source>
    </trans-unit>
    <trans-unit id="++CODE++7c9de4e8e989511f39c9c515352856dbfe290c6de0e123d12cc60972e8fa8bf3">
      <source xml:lang="en">Rule name</source>
    </trans-unit>
    <trans-unit id="++CODE++826cea94aca7f2bce9e97c214c1df682ea9fa53a85d642e06993064d077eda60">
      <source xml:lang="en">Run Query</source>
    </trans-unit>
    <trans-unit id="++CODE++fa12adeb7bf1db8bea535fb7afc4cdb5121fe19f586fd0996a719007d8c7012c">
      <source xml:lang="en">Run Query History</source>
    </trans-unit>
    <trans-unit id="++CODE++ac94961d65d453caddfb9b5cdcf79c96671b85462f0c7b9ff25e2a316c6dfa86">
      <source xml:lang="en">Run a query in the current editor, or switch to an editor that has results.</source>
    </trans-unit>
    <trans-unit id="++CODE++8c69f23e4bff75d84e54afc088af9057c1b2285242fe96f175cbc395b3a16620">
      <source xml:lang="en">Run query on connection &apos;{0}&apos;?&#10;&#10;Query: {1}</source>
      <note>{0} is the connection ID
{1} is the SQL query</note>
    </trans-unit>
    <trans-unit id="++CODE++4e16c2dab3b093c189f6f41be6961a3e5a42e6c8c2d3609ce6398e1bd9c8f60c">
      <source xml:lang="en">Running query is not supported when the editor is in multiple selection mode.</source>
    </trans-unit>
    <trans-unit id="++CODE++b1f11c275b04ef9f8ee2c203bbc9e14168767c3bf289f9915aa1e43adb776cf9">
      <source xml:lang="en">Running query on connection &apos;{0}&apos;</source>
      <note>{0} is the connection ID</note>
    </trans-unit>
    <trans-unit id="++CODE++59b151f69d83edf3eb174ff38c0f77aebf28c9195c785f2003a1cd708de0dc77">
      <source xml:lang="en">SQL Analytics Endpoint</source>
    </trans-unit>
    <trans-unit id="++CODE++fa728e3cf6aa4aa3207afe540af912463db2631cd2358004e457e71dc0107148">
      <source xml:lang="en">SQL Container Name</source>
    </trans-unit>
    <trans-unit id="++CODE++418024d48b3bccf64d26f1031290f65e229c515336a4b5a08a0cde384d803ed7">
      <source xml:lang="en">SQL Container Version</source>
    </trans-unit>
    <trans-unit id="++CODE++7f779b8a3477b9909716127bf4ed2ef8e07e7f5fae134f7ad1506a7f267de247">
      <source xml:lang="en">SQL Database</source>
    </trans-unit>
    <trans-unit id="++CODE++bcb563c464628dce28a629cdda03742239a5b0f9e25da0a87aea6e68ad25933a">
      <source xml:lang="en">SQL Login</source>
    </trans-unit>
    <trans-unit id="++CODE++2ea04a74395b2376e4dd5e83ffd39385d7b3dbfe4af1cb43bc8080b8b91c548e">
      <source xml:lang="en">SQL Plan Files</source>
    </trans-unit>
    <trans-unit id="++CODE++8553f640204422619af23f71ce8e01bb39f23579ff44b08e5da1cd2eb4482c27">
      <source xml:lang="en">SQL Server Container SA Password</source>
    </trans-unit>
    <trans-unit id="++CODE++8fb9e52bba9bdebaf10c130eca428ca15b770d0ba41c5f854c47db14a380f8ae">
      <source xml:lang="en">SQL Server admin password</source>
    </trans-unit>
    <trans-unit id="++CODE++49946129c776c67af592a7bd5399b229d9e11260362f8dd0ee8a96778dbc3bee">
      <source xml:lang="en">SQL Server does not support Windows containers. Please switch to Linux containers in Docker Desktop settings.</source>
    </trans-unit>
    <trans-unit id="++CODE++035f6f2b97a039d49cb4ed684e5e8118c2acf2ff2fcc0e25fc94e2eacbc63b80">
      <source xml:lang="en">SQL Server port number</source>
    </trans-unit>
    <trans-unit id="++CODE++64aaab208c8e1d1152e423b463ee58006e8479fe03f9b92d91be13935401d6d8">
      <source xml:lang="en">SQL Server {0} - latest</source>
      <note>{0} is the SQL Server version</note>
    </trans-unit>
    <trans-unit id="++CODE++c15c5b93db5aa2d000fa6a98f1eaad96beff26347b410388dc524f19a0f0aeee">
      <source xml:lang="en">SQL database in Fabric (Preview)</source>
    </trans-unit>
    <trans-unit id="++CODE++33c911ed6f7c6e8d0093aecd7c73564bf2ef2992db044a0892fc3de8b92cdb71">
      <source xml:lang="en">SQLCMD Variables</source>
    </trans-unit>
    <trans-unit id="++CODE++3edb66ea075e148507b4547497333f55f63218596ac3acdad9eb49f8ce686f4c">
      <source xml:lang="en">SVG</source>
    </trans-unit>
    <trans-unit id="++CODE++be3bac2c67dcc1b486b10add2ba1bf56e6e49fd17d6187fe6b6c012b08cedbfc">
      <source xml:lang="en">Satisfied</source>
    </trans-unit>
    <trans-unit id="++CODE++993f024b650eaf0f1c64118f6033c44b7c98d220539bcb51454ca578f6f2b477">
      <source xml:lang="en">Saturation</source>
    </trans-unit>
    <trans-unit id="++CODE++1509f561f2416598629b886ad7d3c05a7e221e4e0675c84bbff4ee6d9e03913d">
      <source xml:lang="en">Save</source>
    </trans-unit>
    <trans-unit id="++CODE++dee3e3871faf828499426928ded1c3d2762c767a5c9f07e954d25a63aca26da2">
      <source xml:lang="en">Save .scmp file</source>
    </trans-unit>
    <trans-unit id="++CODE++088203b4cd88789e07f4e9a8f05cf6e8c1d0b413ae32d30cae69beeef94784e6">
      <source xml:lang="en">Save As</source>
    </trans-unit>
    <trans-unit id="++CODE++4a3dca5ad8733bf29762c2315ae7e89e4f9a30c2ad082e4b01a93cc96e7d442e">
      <source xml:lang="en">Save As...</source>
    </trans-unit>
    <trans-unit id="++CODE++df2839447956141d6503caf44145db003e70b17dc128d5c4fefec188b28d6966">
      <source xml:lang="en">Save Connection Group</source>
    </trans-unit>
    <trans-unit id="++CODE++caf4128d5bf679fef30d60d545684f44efcc2e9a7098df16fcbd0b625580c89f">
      <source xml:lang="en">Save Password</source>
    </trans-unit>
    <trans-unit id="++CODE++77252dc87eec71818cc0b5c0bc0e82792f92540faad923e81c6d5dcd3119e31a">
      <source xml:lang="en">Save Password? If &apos;No&apos;, password will be required each time you connect</source>
    </trans-unit>
    <trans-unit id="++CODE++22995cab793b6ddc02993f48d7042dff97e62df3faf4b7742629243a36ce968d">
      <source xml:lang="en">Save Plan</source>
    </trans-unit>
    <trans-unit id="++CODE++e50761ebedbdddb4dd4afb99a7c0964cf8bfed33ec03cb39f5a08e65812c795a">
      <source xml:lang="en">Save as CSV</source>
    </trans-unit>
    <trans-unit id="++CODE++40838c73e26d7ae3162bb4250c2c1e261a33fec5478432e6e47ba9ab6649c1ef">
      <source xml:lang="en">Save as Excel</source>
    </trans-unit>
    <trans-unit id="++CODE++49e889d19cb98b87430fab55b6c5203e191463e874e2d94eb44d43f38395e226">
      <source xml:lang="en">Save as INSERT</source>
    </trans-unit>
    <trans-unit id="++CODE++910ed5e0c43df2bc1a2c71f1d5ecd2168b919fd4dc9f6d4b1f13f660cba9c524">
      <source xml:lang="en">Save as JSON</source>
    </trans-unit>
    <trans-unit id="++CODE++bae1da28225af71a125385224716f5ff7870573e6c01494c597e8ed4168b12e3">
      <source xml:lang="en">Save results command cannot be used with multiple selections.</source>
    </trans-unit>
    <trans-unit id="++CODE++0a12b3e51f64e705d6de90db7bcada67844d93e118f414b2fc703b2014efabc5">
      <source xml:lang="en">Save source and target, options, and excluded elements</source>
    </trans-unit>
    <trans-unit id="++CODE++5a2df8a2745d54fa2197753e1c2c22a8dea9676916677120da5c44550647180d">
      <source xml:lang="en">Saved Connections</source>
    </trans-unit>
    <trans-unit id="++CODE++f102986b39effb31080ae442f61febe7ed58df1515c0711ccfadfe0311ccec81">
      <source xml:lang="en">Scale</source>
    </trans-unit>
    <trans-unit id="++CODE++b8c590be37f9806eacc2f43e047d943cb0b51e96d92efe6f1549fd0d13d03a25">
      <source xml:lang="en">Scale mismatch between &apos;{0}&apos; and &apos;{1}&apos;</source>
      <note>{0} is source column
{1} is target column</note>
    </trans-unit>
    <trans-unit id="++CODE++07b091a3fdc4e4c03cd047b5264e61241f20fe8dbc36a4c796d46cd8dc3e7d03">
      <source xml:lang="en">Schema</source>
    </trans-unit>
    <trans-unit id="++CODE++154e484fc5e1a7cb4991c071caef673c453eaa7dcfef4321db537c576a5c56cf">
      <source xml:lang="en">Schema Compare</source>
    </trans-unit>
    <trans-unit id="++CODE++57232ac852b468be7624e8edcfabbb24ac13076a47e75fb4121be42bc813c881">
      <source xml:lang="en">Schema Compare Options</source>
    </trans-unit>
    <trans-unit id="++CODE++8bd05764f179b5c53231ee8df7d8f52d5906689eb660f1bd0ff33d1e0817290c">
      <source xml:lang="en">Schema Compare failed: &apos;{0}&apos;</source>
      <note>{0} is the error message returned from the compare operation</note>
    </trans-unit>
    <trans-unit id="++CODE++15b5d02ad3478e97181969698b48fe22f92298cc513e992be78922dc8f3ffe9c">
      <source xml:lang="en">Schema Designer</source>
    </trans-unit>
    <trans-unit id="++CODE++04073026831053dab587997eca3ee2c8445a80a9f9395820b6a48ac4cb4449b1">
      <source xml:lang="en">Schema Designer Model is ready. Changes can now be published.</source>
    </trans-unit>
    <trans-unit id="++CODE++625f64194868ec34a2b8b5b02385d3999fc9cdddbb2e823e10a1d965574d8e6c">
      <source xml:lang="en">Schema visualization opened.</source>
    </trans-unit>
    <trans-unit id="++CODE++26336e4216dbda9c374906c54ade398c597b59facd87fba0be1758fc497bde2a">
      <source xml:lang="en">Schema/Object Type</source>
    </trans-unit>
    <trans-unit id="++CODE++102acc10e67a297d79f7a0440d9fb96e2bfe8b1830676ae1d524cde6203212e0">
      <source xml:lang="en">Script</source>
    </trans-unit>
    <trans-unit id="++CODE++cce7c24ebb0a14bc98b7d6a3f18ddfe9c893e65adb1a599321b3e0eca3515490">
      <source xml:lang="en">Script As Create</source>
    </trans-unit>
    <trans-unit id="++CODE++f6a9305d2a22223e43e016e6ed4d342a8a4a249c1202322338ee3e0d5f26e596">
      <source xml:lang="en">Script copied to clipboard</source>
    </trans-unit>
    <trans-unit id="++CODE++bd74591fea2d60dc873cec192685f7b6a930d2a370d5b3c9032014bf8224529a">
      <source xml:lang="en">Search Workspaces</source>
    </trans-unit>
    <trans-unit id="++CODE++4f5103123c8a9080ba6c1595ab5f058a1aa4715fe8c1aa2b956b6512f28cc365">
      <source xml:lang="en">Search connection groups</source>
    </trans-unit>
    <trans-unit id="++CODE++448fcd5b80608528b5b492337667acf711f486e31784b41b4bba7066a9527ac4">
      <source xml:lang="en">Search for database objects...</source>
    </trans-unit>
    <trans-unit id="++CODE++49ff54ad141b9f4b74b176a98807c6b9a1282dfe026c3f38015dd596c54c4a84">
      <source xml:lang="en">Search options...</source>
    </trans-unit>
    <trans-unit id="++CODE++6801207d5994165123a10ab767fd9439130fae500f8c407877ae5070843b906d">
      <source xml:lang="en">Search settings...</source>
    </trans-unit>
    <trans-unit id="++CODE++771f5d2c0599dcf4194e3fdddd9a5212d6392f4703d29971575bb455b5287a84">
      <source xml:lang="en">Search tables...</source>
    </trans-unit>
    <trans-unit id="++CODE++f0b2ef28c0bec626ad14f56179e18d97cdbfcb4f676c4735f95eae628d079538">
      <source xml:lang="en">Search term cannot be empty</source>
    </trans-unit>
    <trans-unit id="++CODE++5c192a3e6f23b125cfaa70c46f6fcd47a2081fa7270e7687687ea8596d2e012f">
      <source xml:lang="en">Search workspaces...</source>
    </trans-unit>
    <trans-unit id="++CODE++7f55382219f0202c1b4f56deb099e2fedcec87ee73fe2edb2105df5447323bc6">
      <source xml:lang="en">Search...</source>
    </trans-unit>
    <trans-unit id="++CODE++2a78025de6aae5e7ff88e5a951bb3a78ddd67388913529cf9e2dd9653e62b02d">
      <source xml:lang="en">Select</source>
    </trans-unit>
    <trans-unit id="++CODE++d1ec69e64b9609d089aae09f7adc5c566d2cd222f8d8325f0ab3b523f0ac2690">
      <source xml:lang="en">Select All</source>
    </trans-unit>
    <trans-unit id="++CODE++3052f090b2dd0312f6564fb52c1f06b0efbe9fd7c77fdf38dcb96b4521b06b24">
      <source xml:lang="en">Select Azure account with Key Vault access for column decryption</source>
    </trans-unit>
    <trans-unit id="++CODE++a1103f928cc721a44f7c8cdbc11bab66f8a7e44d66485112edccc40525787cfb">
      <source xml:lang="en">Select Profile</source>
    </trans-unit>
    <trans-unit id="++CODE++498e179dee6c281c74c130a980b58ecfdf8c85a97cf907ed7d820ef06afd8b51">
      <source xml:lang="en">Select Source</source>
    </trans-unit>
    <trans-unit id="++CODE++5807729000cb38665e918bf3d7ac25f319624d3024eb2760aba5f15f7eb53559">
      <source xml:lang="en">Select Source Schema</source>
    </trans-unit>
    <trans-unit id="++CODE++bdd155896fd28608c15efbc9269fc433a1838ca35f20e4dc656f20ffe2aff773">
      <source xml:lang="en">Select Target</source>
    </trans-unit>
    <trans-unit id="++CODE++b6d420411ce8b91f28e7fc43e45c44a8550af2984463e5dc85541595a0ac37ba">
      <source xml:lang="en">Select Target Schema</source>
    </trans-unit>
    <trans-unit id="++CODE++35ce1fefb3478f2ba328f46db9deb60e08786a3f825f64dd5f9804459c6b8b4c">
      <source xml:lang="en">Select a Workspace</source>
    </trans-unit>
    <trans-unit id="++CODE++c4300a3eee24147d9593a09a659650b44b4733e2979fef9cae3e3db10f116831">
      <source xml:lang="en">Select a connection group</source>
    </trans-unit>
    <trans-unit id="++CODE++ebe0dbee443b4562c7925a01e3bc69a3d5d0a3b0e8b3e11041c69fa067b65ef7">
      <source xml:lang="en">Select a tenant</source>
    </trans-unit>
    <trans-unit id="++CODE++8b43c4bf79e62cb8e9f61b4fddc6e921b87020df8bca991bbf77a39628ec9106">
      <source xml:lang="en">Select a valid {0} from the dropdown</source>
      <note>{0} is the type of the dropdown&apos;s contents, e.g &apos;resource group&apos; or &apos;server&apos;</note>
    </trans-unit>
    <trans-unit id="++CODE++903e816918c1b2835c9186eed7375ce85cc0f6230c48afbaa979177517e8545d">
      <source xml:lang="en">Select a workspace to view the databases in it.</source>
    </trans-unit>
    <trans-unit id="++CODE++a1205265db328a59a52187387e01e37a0e1d2b28210aa2e663f750eb8b7c8dcf">
      <source xml:lang="en">Select a {0} for filtering</source>
      <note>{0} is the type of the dropdown&apos;s contents, e.g &apos;resource group&apos; or &apos;server&apos;</note>
    </trans-unit>
    <trans-unit id="++CODE++1fc9a387654d410febd202b81bddbe62d38368260b69b9f73ee6630164536bdf">
      <source xml:lang="en">Select all</source>
    </trans-unit>
    <trans-unit id="++CODE++80a484c3416afd950fcefa87e88b0514e65144c7d45c12bf0bc9809c46837f89">
      <source xml:lang="en">Select all options</source>
    </trans-unit>
    <trans-unit id="++CODE++ba89783a339fd43f48271d2e9813374075b46d8896bfa4f99444022a42847531">
      <source xml:lang="en">Select an account</source>
    </trans-unit>
    <trans-unit id="++CODE++1032e1d25c0d5131be3195e1e53197385eb21d860f4f14f7bbc4cfcce4bfd109">
      <source xml:lang="en">Select an extension to manage connection sharing permissions</source>
    </trans-unit>
    <trans-unit id="++CODE++cac9a015dc3356af3f386e840985bfc09d57c0b9cc01a88e26ec67f3501058d8">
      <source xml:lang="en">Select an object to view its definition ({0} results)</source>
      <note>{0} is the number of results</note>
    </trans-unit>
    <trans-unit id="++CODE++6a8027c451f5eed5d0e62f3f599e8d39a787706b19612279423f6b706b1751f3">
      <source xml:lang="en">Select image</source>
    </trans-unit>
    <trans-unit id="++CODE++154f133b3d7ef488e01090c00b0104ba7bf48bf4368e2ad71333fd3d863fb270">
      <source xml:lang="en">Select new permission for extension: &apos;{0}&apos;</source>
      <note>{0} is the extension name</note>
    </trans-unit>
    <trans-unit id="++CODE++10484d8ed1877a7e126a17a3a144a55c6bf07784ecc22b01d87ee138fb808cd8">
      <source xml:lang="en">Select or enter a publish profile</source>
    </trans-unit>
    <trans-unit id="++CODE++e286357ecd532997834edbf13478a2b3ca334a9dda1c8e895c0bd8b26f6097b5">
      <source xml:lang="en">Select profile to remove</source>
    </trans-unit>
    <trans-unit id="++CODE++31c1868de5b07d10224f472d3f5957b4502175ab68a89839134a1f1dd747ab3b">
      <source xml:lang="en">Select subscriptions</source>
    </trans-unit>
    <trans-unit id="++CODE++5c61a29b1d409ff2b70f6fbd1032d7250ac322407dc4b8bbff19eb20af562291">
      <source xml:lang="en">Select the SQL Server Container Image</source>
    </trans-unit>
    <trans-unit id="++CODE++5354479c5248dd63b7110fca45437164866ebbdc35bd5d19a5b814535534024e">
      <source xml:lang="en">Selected Microsoft Entra account removed successfully.</source>
    </trans-unit>
    <trans-unit id="++CODE++aef7de28d52977f1b5cd0fecfdc151717610adf41e0aa33b4d9f7522a43337ef">
      <source xml:lang="en">Server</source>
    </trans-unit>
    <trans-unit id="++CODE++f6cd8550a42862c96bedf199eb6415f9f6859b49211e35694080e73978042cf8">
      <source xml:lang="en">Server - {0}</source>
      <note>{0} is the server name</note>
    </trans-unit>
    <trans-unit id="++CODE++6b0054dcd0116896729545198c9cdfe9b8f97008d91d39084e5c8808a6784c58">
      <source xml:lang="en">Server Edition</source>
    </trans-unit>
    <trans-unit id="++CODE++86c1cd65696eadbc588fd4fe04d8b03ca948befc5a89467c621edf47f885118c">
      <source xml:lang="en">Server Version</source>
    </trans-unit>
    <trans-unit id="++CODE++1c53883708ab16a3743793905feb38c8e77c295d846ff276491831e1de69b6e1">
      <source xml:lang="en">Server connection in progress. Do you want to cancel?</source>
    </trans-unit>
    <trans-unit id="++CODE++e4e1940a01194f83f42724f0cc4b353c0219980452af7e69e597ca63229531d9">
      <source xml:lang="en">Server could not start. This could be a permissions error or an incompatibility on your system. You can try enabling device code authentication from settings.</source>
    </trans-unit>
    <trans-unit id="++CODE++a0c0b90c3260929ade879e7cfe35629e6ed60fb62be887a77fe8ada9376a7ba7">
      <source xml:lang="en">Server is required</source>
    </trans-unit>
    <trans-unit id="++CODE++9e28d8dd2c02f540827e4ea6f0fb6d1340a82e35a653a2ea2cc3ef0ce1ba0ce3">
      <source xml:lang="en">Server name not set.</source>
    </trans-unit>
    <trans-unit id="++CODE++3e27420fb58defcc5b721d6bfdbb9c092230a888d571821f747f7bffec92f17c">
      <source xml:lang="en">Server name or ADO.NET connection string</source>
    </trans-unit>
    <trans-unit id="++CODE++40c6cdb719db3469fb83c776d850e85fc70bdfa14e6685d6ac62061ac85b8eed">
      <source xml:lang="en">Server {0} not found.</source>
      <note>{0} is the server name</note>
    </trans-unit>
    <trans-unit id="++CODE++c365f1cb6d8e84e7476450255ffb4dd9360ed4a895c83b5378238bcc764e39f8">
      <source xml:lang="en">Set Default</source>
    </trans-unit>
    <trans-unit id="++CODE++7dcc1c2a0bebbc604d5c15ae5e2a764048d5936bda66f0137af772be71d7a145">
      <source xml:lang="en">Set Null</source>
    </trans-unit>
    <trans-unit id="++CODE++dbdf27e5db8d8cde8cc8a3b15f491db14868513a3253b62b194eb20cf414741a">
      <source xml:lang="en">Setting up</source>
    </trans-unit>
    <trans-unit id="++CODE++98a2e618e690165268025ae1d25d8d84ea575af666bdd7a5b719bc777e3d584f">
      <source xml:lang="en">Setting up container</source>
    </trans-unit>
    <trans-unit id="++CODE++74a883a037bc227f91891ab654a753d3a99f31ab06ae5b5d2b6e594a692b41f8">
      <source xml:lang="en">Settings</source>
    </trans-unit>
    <trans-unit id="++CODE++5e9f98120dbe568255ee059f39671686982b113d4e917b6d6faf149918c81709">
      <source xml:lang="en">Severity</source>
    </trans-unit>
    <trans-unit id="++CODE++e1c32645f2f85a25ae64e38f306ded9b82771ab8ac4595e769f9410e632584f4">
      <source xml:lang="en">Show All</source>
    </trans-unit>
    <trans-unit id="++CODE++70939b307b3a77407bd456a715ac3f6b7a100b246526c5a2d79f230c3c129294">
      <source xml:lang="en">Show Confirm Password</source>
    </trans-unit>
    <trans-unit id="++CODE++8c6f0777a59f6d55efb68be5323e48061f19e0b2c036c9f34f3ea7655eeaead2">
      <source xml:lang="en">Show MSSQL output</source>
    </trans-unit>
    <trans-unit id="++CODE++a16e132b133cc57c4d467bde193d78fe48f170a197d0581c2e6578162824902f">
      <source xml:lang="en">Show Menu</source>
    </trans-unit>
    <trans-unit id="++CODE++169b9d739add25522ff9a236b54583826c27bd79c2dcb1a4efcc50143164f78c">
      <source xml:lang="en">Show New Password</source>
    </trans-unit>
    <trans-unit id="++CODE++2228686dec07e7c9c6c8515f778b90a768e5a9474779610755f751e18e43805f">
      <source xml:lang="en">Show Schema</source>
    </trans-unit>
    <trans-unit id="++CODE++7f642b55cbf51cf21e5b6a0861e2a93abf8fbe5a8b5d04a9ed9d7a97040549d1">
      <source xml:lang="en">Show full error message</source>
    </trans-unit>
    <trans-unit id="++CODE++6aeaa6a53d09dcad071fdda6280b1e7c42aa164cd0514304ff162e7da440ffaa">
      <source xml:lang="en">Show password</source>
    </trans-unit>
    <trans-unit id="++CODE++523fa7449e8252600e65c811dcd62983315d0f9f528741627033a45754f591cf">
      <source xml:lang="en">Show schema for connection &apos;{0}&apos;?</source>
      <note>{0} is the connection ID</note>
    </trans-unit>
    <trans-unit id="++CODE++5997c7a016fad02db108f90e8f6bfcc6c127d8221dc5a6ec8cae9da1eff29cb3">
      <source xml:lang="en">Show table relationships</source>
    </trans-unit>
    <trans-unit id="++CODE++9c4229606309838f5e0322bca6f6a2fbfe1c05466547670ccfc1aa1f7f29cde9">
      <source xml:lang="en">Showing schema for connection &apos;{0}&apos;</source>
      <note>{0} is the connection ID</note>
    </trans-unit>
    <trans-unit id="++CODE++e2c8a41969888f518a4656791ee4737b49874f2213d86c949983a67a9ac55212">
      <source xml:lang="en">Showplan XML</source>
    </trans-unit>
    <trans-unit id="++CODE++bcc0bcc9140b0c97a6440ce56966a07a05e85bddd509ddc5e2ab98755f319af1">
      <source xml:lang="en">Sign In</source>
    </trans-unit>
    <trans-unit id="++CODE++bfd402b2f6f3812529b55596136d3a11c51616317e3b1cd999928e2d4eae7d3f">
      <source xml:lang="en">Sign in</source>
    </trans-unit>
    <trans-unit id="++CODE++83c5252b7cdf6235f1857a1dc56a0ae42ef7d912e938a31e31710c5847884b7c">
      <source xml:lang="en">Sign in to a new account</source>
    </trans-unit>
    <trans-unit id="++CODE++09a0ee357e3b34ac30c4ae61fcfbcfde87c6941a213e8e60d146e7942c0d76bc">
      <source xml:lang="en">Sign in to your Azure subscription</source>
    </trans-unit>
    <trans-unit id="++CODE++53b8195b6ec261723d1abe7f4b25c502724154c01b39ddf9998426be6d346c66">
      <source xml:lang="en">Sign in to your Azure subscription in one of the sovereign clouds.</source>
    </trans-unit>
    <trans-unit id="++CODE++2a2c6072cca49b7f2056d66f738d53593bce3004d1291d736ea9a69e58babae8">
      <source xml:lang="en">Sign in to your Azure subscription with a device code. Use this in setups where the Sign In command does not work</source>
    </trans-unit>
    <trans-unit id="++CODE++f33c8e270a9d867a7ed6cb8d51e40f58132390afcd0e2eb79292952039fd8397">
      <source xml:lang="en">Sign into Azure</source>
    </trans-unit>
    <trans-unit id="++CODE++cdc182077e173c86c2831fe9995d41691b9bc1182fe44519a292ea2b814eb17a">
      <source xml:lang="en">Sign into Azure in order to add a firewall rule.</source>
    </trans-unit>
    <trans-unit id="++CODE++8fb63cdc9270808c8b3dab6531000afcfd2e8bd1550fa5fd1981b82d28859ad8">
      <source xml:lang="en">Sign into Fabric</source>
    </trans-unit>
    <trans-unit id="++CODE++144c66d6781cb554af7f4c2f15e5dee4dc39723194785f532bf22b3da2c8f8e6">
      <source xml:lang="en">Signing in to Azure...</source>
    </trans-unit>
    <trans-unit id="++CODE++f6dd83003322db3c5d5ef293a8dc73363ae462529918cc8d17cc94f9988c0d45">
      <source xml:lang="en">Simple Container Management</source>
    </trans-unit>
    <trans-unit id="++CODE++ab3134048412e796a4a423dc1963ca8ff12b535d546d314470407639777e0ac5">
      <source xml:lang="en">Smart performance</source>
    </trans-unit>
    <trans-unit id="++CODE++f09318d75d62b0f316bf6aa9aec677f5ee481f619c46c57d72dc9505e73fe48f">
      <source xml:lang="en">Sort Ascending</source>
    </trans-unit>
    <trans-unit id="++CODE++2497697ff826db13ca94ea6c34dceced8bdf6fe44c7dde9d32c1cea30e9360a6">
      <source xml:lang="en">Sort Descending</source>
    </trans-unit>
    <trans-unit id="++CODE++0e570ca6fabe24f94e52c1833f3ffd25567022beb826fa16891f3322051bc221">
      <source xml:lang="en">Source</source>
    </trans-unit>
    <trans-unit id="++CODE++2b25c7e56081a32eca68cf954d0dae7f5d558f2111699c5b4e39596584c40b39">
      <source xml:lang="en">Source Column</source>
    </trans-unit>
    <trans-unit id="++CODE++7363f4432b648a803e2bf468798cf69a7be5bab4b8055e35f6a038afb54be9d7">
      <source xml:lang="en">Source Name</source>
    </trans-unit>
    <trans-unit id="++CODE++1e49ea47266ab1130ffc9be417fa6eb62da7299641f30a76e728fe983c25f29d">
      <source xml:lang="en">Specifies whether the column is included in the primary key for the table.</source>
    </trans-unit>
    <trans-unit id="++CODE++ed17e62be4222e6fa3890918aee4885848f3e87ee14bc9b5dbe65e603173f26b">
      <source xml:lang="en">Specifies whether the column may have a NULL value.</source>
    </trans-unit>
    <trans-unit id="++CODE++a49eb416daf711062abb036ea09b46cbe49f513082db1ef699e94ddcf35adc42">
      <source xml:lang="en">Start IP Address</source>
    </trans-unit>
    <trans-unit id="++CODE++271189ae389a39d79c24cd43cee7e86f57b7543bd1aebe14817ea8981cfdfcde">
      <source xml:lang="en">Start Time</source>
    </trans-unit>
    <trans-unit id="++CODE++bdc02a6178825493234ef2190acba2fe15e3fb76a37fb9a740ea4e5b7b843961">
      <source xml:lang="en">Start, stop, and remove containers directly from the extension.</source>
    </trans-unit>
    <trans-unit id="++CODE++26254424b6f10bfd397e77bc2c93c10fc436795145ee5f2a09b27d54518ec9d6">
      <source xml:lang="en">Started executing query at </source>
    </trans-unit>
    <trans-unit id="++CODE++4a5901a3ef8ce653c646a8ff72117555ad46803721be5b957ca9e799be6e7d20">
      <source xml:lang="en">Started query execution for document &quot;{0}&quot;</source>
      <note>{0} is the document name</note>
    </trans-unit>
    <trans-unit id="++CODE++47d62b3ce92021fa331252ba82176c2a4ccb592c2264bd58ec74e5d1b722c98e">
      <source xml:lang="en">Started saving results to </source>
    </trans-unit>
    <trans-unit id="++CODE++184772131710be8ca20d9a4e83be0ab0c86c87c6a6aca01beca9b06c3d71e39b">
      <source xml:lang="en">Starting Container...</source>
    </trans-unit>
    <trans-unit id="++CODE++5c9b0e680f0f34168c5e442d010c91fdc75bc18b0de177476b144c47a032b66e">
      <source xml:lang="en">Starting Docker...</source>
    </trans-unit>
    <trans-unit id="++CODE++3bd451a10a86c5f3b6edebcde31b6a0e51c4fbcf0b42752066f7496a1ed6077b">
      <source xml:lang="en">Starting {0}...</source>
      <note>{0} is the container name</note>
    </trans-unit>
    <trans-unit id="++CODE++72927b6fdb5388115d478bb5e0e69c203231f35ad2e0721d77750626ea4fe4db">
      <source xml:lang="en">Starts With</source>
    </trans-unit>
    <trans-unit id="++CODE++cae7d57bc067a514b8e34c9589631a95c7dc051638ddd2a190773269279a99df">
      <source xml:lang="en">Stop</source>
    </trans-unit>
    <trans-unit id="++CODE++22ca65e3703408eaba50f90cab80da663692eb6331d25d7552e03cea2fb432a9">
      <source xml:lang="en">Stopping Container...</source>
    </trans-unit>
    <trans-unit id="++CODE++155f816c0407310c0dab222493370773e045ee7fe04e6c9a951b07f495531264">
      <source xml:lang="en">Submit</source>
    </trans-unit>
    <trans-unit id="++CODE++c4ed896e6258b54727811f7a2d17bf4e0a998497b6946da3718a0f5ca0c78ebd">
      <source xml:lang="en">Submit an issue</source>
    </trans-unit>
    <trans-unit id="++CODE++4999c6c6c7badf456f5b0053b09a2076bdb2391a09ab10c9064a680f8f9a0b30">
      <source xml:lang="en">Subscription</source>
    </trans-unit>
    <trans-unit id="++CODE++0035c67b91c2dd1e5f7a1fd9010b07ee0cdc93e578c2baf656dfc411a80f4b78">
      <source xml:lang="en">Subtree Cost</source>
    </trans-unit>
    <trans-unit id="++CODE++6d9a6f97a5fdaf3b90a0cf02e0b43d8b7ec1d05c0e4718e02ddd1c5b450e5b39">
      <source xml:lang="en">Succeeded</source>
    </trans-unit>
    <trans-unit id="++CODE++5443b1422a140475d5703c916c7686007233ea92292881588670e73409a7f1cd">
      <source xml:lang="en">Succeeded with warning</source>
    </trans-unit>
    <trans-unit id="++CODE++2e71037756b80741dc7aff95ef179d5a25c08df7a40cd7b16af9a5edb6f64047">
      <source xml:lang="en">Successfully changed to database: {0}</source>
      <note>{0} is the database name</note>
    </trans-unit>
    <trans-unit id="++CODE++fbd52c8b91de95b69593d008ca2108476ccb1ea5a45657b3393d878499e3fe1f">
      <source xml:lang="en">Successfully connected to server.</source>
    </trans-unit>
    <trans-unit id="++CODE++f0266af4455c8f348df74a77502b563a575637604e905429b302d78ec39c00e4">
      <source xml:lang="en">Successfully refreshed token for connection {0} with uri {1}, {2}</source>
      <note>{0} is the connection id
{1} is the uri
{2} is the message</note>
    </trans-unit>
    <trans-unit id="++CODE++9c85106af25fd7656e977d5453607973955ae5d79fce0a78264cd714a628e981">
      <source xml:lang="en">Successfully saved results to </source>
    </trans-unit>
    <trans-unit id="++CODE++da099a63ce9b5fe688c4f5219cdd8614a27faa324bdd5c612dfab086630b346c">
      <source xml:lang="en">Sum: {0}</source>
      <note>{0} is the sum</note>
    </trans-unit>
    <trans-unit id="++CODE++17888248578c82867c18ea2dc512a96eabbbbb8184442d219746c3b8b8ff6030">
      <source xml:lang="en">Summary loading canceled</source>
    </trans-unit>
    <trans-unit id="++CODE++93775107b302b7d63191a5c2a8ea3803d44d17781da939eb367d7555f25c1752">
      <source xml:lang="en">Summary loading was canceled by user</source>
    </trans-unit>
    <trans-unit id="++CODE++175f5352107a324eb25f4342a9114e2685b64a1ef54a5ff6ba3a24d0ac215ea7">
      <source xml:lang="en">Switch Direction</source>
    </trans-unit>
    <trans-unit id="++CODE++d7a3cd6cbe28889d5ba18259f276a78a6023030468a7b4013b74a45a2923b9d9">
      <source xml:lang="en">Switch Source and Target</source>
    </trans-unit>
    <trans-unit id="++CODE++a8e5ca29d45327e2790dbaef626ac6f467741af4efddd4d0aede688f4612677e">
      <source xml:lang="en">Switch to Grid View</source>
    </trans-unit>
    <trans-unit id="++CODE++5b483648ad7b3afcd20f3ccef6fdc7471e39d5a8c9bb30697cba5f82c4ff8dc1">
      <source xml:lang="en">Switch to MSAL</source>
    </trans-unit>
    <trans-unit id="++CODE++fe49fbfd86c4792c2bd6cf8b59085cc2d787fa377a2af3ebdcbd88104e556d8c">
      <source xml:lang="en">Switch to Text View</source>
    </trans-unit>
    <trans-unit id="++CODE++494731de200692139842ce40b55ca4e15ccb299d4d82b803ed1f0bd25ce82efd">
      <source xml:lang="en">Switching to Linux containers was canceled. SQL Server only supports Linux containers.</source>
    </trans-unit>
    <trans-unit id="++CODE++16d1c9050a0b32e83764a81d801a880773abedfd7f8b0b08a1cd87ca0e404f12">
      <source xml:lang="en">Table</source>
    </trans-unit>
    <trans-unit id="++CODE++e37d0b463100c4d709173a6502222535a4960da7c2ae4c1317ba1e20ece36b3e">
      <source xml:lang="en">Table &apos;{0}&apos; already exists</source>
      <note>{0} is the table name</note>
    </trans-unit>
    <trans-unit id="++CODE++ab3e7e5387cdfbb5043748e63a21b5da7a9855b47821b6a4e1bc17391a118e17">
      <source xml:lang="en">Table &apos;{0}&apos; not found</source>
      <note>{0} is the table name</note>
    </trans-unit>
    <trans-unit id="++CODE++529667eb9a218f074e24ec63181bb6b3bd4e5ea744e64f71262b6323251ed743">
      <source xml:lang="en">Table name</source>
    </trans-unit>
    <trans-unit id="++CODE++45e1d4cb14359d2ad702451798500ccdf4e30f19c5fd15c378328cf83827d606">
      <source xml:lang="en">Table name cannot be empty</source>
    </trans-unit>
    <trans-unit id="++CODE++9981cdae853624ee8dffbae9510a8f8b9d588788aab84587374f6dd6bc7eabdd">
      <source xml:lang="en">Take Survey</source>
    </trans-unit>
    <trans-unit id="++CODE++978354db0c00fc78c3a5524f462a73bc425df3fb2767e51a5f46352ae26ae6f9">
      <source xml:lang="en">Target</source>
    </trans-unit>
    <trans-unit id="++CODE++9ba1ac70c4386df695c803041aec395325f7f6cb8151ca597c9715b3f99262fb">
      <source xml:lang="en">Target Name</source>
    </trans-unit>
    <trans-unit id="++CODE++feeb64acb5e0f4ebba723e99d26d741bd2621988c8d355449bfddeafc8ef59e2">
      <source xml:lang="en">Target Table</source>
    </trans-unit>
    <trans-unit id="++CODE++e23969d284c3424c8014c6e5b1b85ebc275bc5c74321e7677a21d023e6ea154c">
      <source xml:lang="en">Tenant</source>
    </trans-unit>
    <trans-unit id="++CODE++de1f5fff34138660c31bd550e5da98b7674d852afbff6f517e0e222b2dbf09a9">
      <source xml:lang="en">Tenant ID</source>
    </trans-unit>
    <trans-unit id="++CODE++3db7232b2e9f0b74bad366312879cd89ee7bd3e6c5b737f358b7897907c6ab39">
      <source xml:lang="en">Tenant ID is required</source>
    </trans-unit>
    <trans-unit id="++CODE++2af9bc0ac247853b98b854b657784c881cc649d3f1a660aafecd1b8b1a26d535">
      <source xml:lang="en">Terms &amp; Conditions</source>
    </trans-unit>
    <trans-unit id="++CODE++c02977b07ec93816f236c57b4c30d4544904e87e0a43a1daf344c229594320b9">
      <source xml:lang="en">Test Connection</source>
    </trans-unit>
    <trans-unit id="++CODE++90c8505baad739c0925471e0d594ba9d83f84d3a96dbdfa16a47ae7a3ad95d91">
      <source xml:lang="en">Testing connection profile...</source>
    </trans-unit>
    <trans-unit id="++CODE++6243b7f10cf3bedbbad66a99c0cf540a52e5239c6ccf9db907be70c383d0ce7f">
      <source xml:lang="en">Text View</source>
    </trans-unit>
    <trans-unit id="++CODE++acd64111965ff7af14fb0dc101deb52a5e3e7cfc6aae4d0fa9bf7a65ed37870a">
      <source xml:lang="en">The MSSQL for VS Code extension is introducing new modern data development features! Would you like to enable them? [Learn more]({0})</source>
      <note>{0} is a url to learn more about the new features</note>
    </trans-unit>
    <trans-unit id="++CODE++3eacf5cf678e2285cae1276d29f034aa0e7ceb3f8940239c1d67a2d486649719">
      <source xml:lang="en">The behavior when a user tries to delete a row with data that is involved in a foreign key relationship.</source>
    </trans-unit>
    <trans-unit id="++CODE++1a4205e9f5cc50eaf70719b64956352b74a99badba266027a6244def0d016b73">
      <source xml:lang="en">The behavior when a user tries to update a row with data that is involved in a foreign key relationship.</source>
    </trans-unit>
    <trans-unit id="++CODE++4002a5b20dd0c7a8caf9764ba024343e8f87e2ba8221aaeae4c5112d1d7bb4ed">
      <source xml:lang="en">The columns of the index.</source>
    </trans-unit>
    <trans-unit id="++CODE++0104b69959544fb6f98a7e7723e2df4d657c581b43004a1e47f677a02589311e">
      <source xml:lang="en">The connection with ID &apos;{0}&apos; does not have the &apos;server&apos; property set and is being ignored.  Please set the &apos;server&apos; property on this connection in order to use it.</source>
      <note>{0} is the connection ID for the connection that has been ignored</note>
    </trans-unit>
    <trans-unit id="++CODE++90a4ba6d5483f640dbf83e90ca81103b564ff6be1e78dc9caf91eea1c299757e">
      <source xml:lang="en">The custom cloud choice is not configured. Please configure the setting `{0}`.</source>
    </trans-unit>
    <trans-unit id="++CODE++f229c94b4c9b8ecfa1096d1daf79194e84616c49df8fb6e229fa944592ff373e">
      <source xml:lang="en">The description of the check constraint.</source>
    </trans-unit>
    <trans-unit id="++CODE++f307f68f2f552562e371f39fe52ef5b9f6eba2e13a61cd2d1e560e9991b86114">
      <source xml:lang="en">The description of the foreign key.</source>
    </trans-unit>
    <trans-unit id="++CODE++48e857284768923e885f8631cb33e52313c21cd97d4b95b651b1b5227789cfa0">
      <source xml:lang="en">The description of the index.</source>
    </trans-unit>
    <trans-unit id="++CODE++4ed30ce390b4a87aa521240a8313735faff4c4cb4df0c01292ffdaf5b9a44c58">
      <source xml:lang="en">The description of the primary key.</source>
    </trans-unit>
    <trans-unit id="++CODE++ff83ab307bf5543897d2c5781d880385ba86a704904fb08dc5c67c990688d5ec">
      <source xml:lang="en">The expression defining the check constraint.</source>
    </trans-unit>
    <trans-unit id="++CODE++dcf10fd537a0660c98f1a3890997024dfebb2ac795ee02dcbc7581ec4a0fe141">
      <source xml:lang="en">The extension &apos;{0}&apos; is requesting access to your SQL Server connections. This will allow it to execute queries and access your database.</source>
      <note>{0} is the extension name</note>
    </trans-unit>
    <trans-unit id="++CODE++d160b49baa7c6e4e8b95a21a984b19fda338b9d47a01d61c2d7445ed29cf174e">
      <source xml:lang="en">The first value must be less than the second value for the {0} operator in the {1} filter</source>
      <note>{0} is the operator for the filter
{1} is the name of the filter</note>
    </trans-unit>
    <trans-unit id="++CODE++10dc5228a8a16a8eb753ca437fd81cd632ca4b12be41a33403e6614e46c4167e">
      <source xml:lang="en">The first value must be set for the {0} operator in the {1} filter</source>
      <note>{0} is the operator for the filter
{1} is the name of the filter</note>
    </trans-unit>
    <trans-unit id="++CODE++9f0bbf0f3fc1ec45ca02debcaf080ecd6f40e8a11bae6e0189136badee4946a7">
      <source xml:lang="en">The following workspace or workspace folder connections are missing the &apos;id&apos; property and are being ignored.  Please manually add the &apos;id&apos; property to the connection in order to use it. &#10;&#10; {0}</source>
      <note>{0} is the list of display names for the connections that have been ignored</note>
    </trans-unit>
    <trans-unit id="++CODE++0f98888ce39572ae27e642dd46baba8dbf179c6b3c42c522cde8ad1f43323b11">
      <source xml:lang="en">The language model did not return any output.</source>
    </trans-unit>
    <trans-unit id="++CODE++fcd9241097659a9ae58a06bd9b762b5aded99a3f82d97e73e75279b098e00c6d">
      <source xml:lang="en">The mapping between foreign key columns and primary key columns.</source>
    </trans-unit>
    <trans-unit id="++CODE++ee33dcb49174e212fabe894df8373991cebe8d617d56b472934c7dcea6335b5b">
      <source xml:lang="en">The maximum length (in characters) that can be stored in this database object.</source>
    </trans-unit>
    <trans-unit id="++CODE++c368a965891e9479b44218cb42c8cddde404740e364b53367e897dcb17ef1d6b">
      <source xml:lang="en">The name of the check constraint.</source>
    </trans-unit>
    <trans-unit id="++CODE++1f1828f6aa124ec76ef4d972c0dc128052fd3b8b5fa4cefd9d560695e878ecf8">
      <source xml:lang="en">The name of the column object.</source>
    </trans-unit>
    <trans-unit id="++CODE++4b7c298367264cb30b7b914a70b1a21e86cc7685024ae618a0d0cf43626afe54">
      <source xml:lang="en">The name of the column.</source>
    </trans-unit>
    <trans-unit id="++CODE++20b946c00bb4f007424d33a637029256f737bb0ff32c7de3b2a189e4423a4ec9">
      <source xml:lang="en">The name of the foreign key.</source>
    </trans-unit>
    <trans-unit id="++CODE++644a28f160d2df093fab1a8c94e5176f21c1af3bee1915315edd409d14397021">
      <source xml:lang="en">The name of the index.</source>
    </trans-unit>
    <trans-unit id="++CODE++13549c97f0b3baa43655bd41e05e3bb60918ded05df9e7e94186ecc6ba53c3d1">
      <source xml:lang="en">The recent connections list has been cleared but there were errors while deleting some associated credentials. View the errors in the MSSQL output channel.</source>
    </trans-unit>
    <trans-unit id="++CODE++deb45b7a599eba6e761de31bae73238f9ec60e62517a88c934b81cb6743fcfbb">
      <source xml:lang="en">The requested model could not be found. Please check model availability or try a different model.</source>
    </trans-unit>
    <trans-unit id="++CODE++ea13943c4f06ddf0a81173991d20e8cf8252b636b94c0c2476e58098d9fbc1f3">
      <source xml:lang="en">The second value must be set for the {0} operator in the {1} filter</source>
      <note>{0} is the operator for the filter
{1} is the name of the filter</note>
    </trans-unit>
    <trans-unit id="++CODE++d7f9cfdbfc45384b7521ed4b8082d476a2d3cae5cbb8c57eec64003513cacbf2">
      <source xml:lang="en">The table which contains the primary or unique key column.</source>
    </trans-unit>
    <trans-unit id="++CODE++fe68202651f2e6c4af304386d80e491e5c52755db829443bb2cefbf2b25df757">
      <source xml:lang="en">There was an error updating the project</source>
    </trans-unit>
    <trans-unit id="++CODE++a616eb2bf2f817c4898b6d9709fa799bf564dc58ec7bdb879358e3f47795106e">
      <source xml:lang="en">This database name is already in use. Please choose a different name.</source>
    </trans-unit>
    <trans-unit id="++CODE++115a2cc92c1097ac4ebeb49698f5e22635a24ee1ef89722616f862ea43c5baba">
      <source xml:lang="en">Timestamp</source>
    </trans-unit>
    <trans-unit id="++CODE++94843fe76f0c666e2bce801eb3dbfa672cd6517a14f968c8e41669c580b60cb3">
      <source xml:lang="en">To compare two schemas, first select a source schema and target schema, then press compare.</source>
    </trans-unit>
    <trans-unit id="++CODE++4c4d50191531a82f528c2802cf6b245d0c776a5d4b51d3b5da127aaf21728547">
      <source xml:lang="en">To use this command, Open a .sql file -or- Change editor language to &quot;SQL&quot; -or- Select T-SQL text in the active SQL editor.</source>
    </trans-unit>
    <trans-unit id="++CODE++e53c65fb2c5014c76bacb8ae7e110d59e8f5a57507db2682d0bd4fdbd156c8f4">
      <source xml:lang="en">To use this command, you must set the language to &quot;SQL&quot;. Confirm to change language mode.</source>
    </trans-unit>
    <trans-unit id="++CODE++0ffe6ba8fd16d1d71a8849f6707c1c14c97e7f110138c102351a5560a97a43b4">
      <source xml:lang="en">Toggle Tooltips</source>
    </trans-unit>
    <trans-unit id="++CODE++10b7ff2efd404627d5a929c6fb2a97fa57867f169fbf1016834477571a4cedb2">
      <source xml:lang="en">Tool lookup for: {0} - {1}.</source>
      <note>{0} is the part name
{1} is the part input</note>
    </trans-unit>
    <trans-unit id="++CODE++048652e110f74b298095b5a7123e8878dfbd665a9fa34991b269dd31ab9442d0">
      <source xml:lang="en">Total execution time: {0}</source>
      <note>{0} is the elapsed time</note>
    </trans-unit>
    <trans-unit id="++CODE++baaddf70fb5d432b8bd948ef91d6f910124a6d138edae4d5f000c4610ddc8eae">
      <source xml:lang="en">Type</source>
    </trans-unit>
    <trans-unit id="++CODE++e395097d9cde221cdb9af8b04e1073d0d3394439fce660d1c954d012cdeae6c1">
      <source xml:lang="en">Unable to execute the command while the extension is initializing. Please try again later.</source>
    </trans-unit>
    <trans-unit id="++CODE++30f9be31de0326b58d28b9578bd91145abf4047074018ac47bc845f960328167">
      <source xml:lang="en">Unable to expand. Please check logs for more information.</source>
    </trans-unit>
    <trans-unit id="++CODE++582be79ed5a63b2569e2b21a28ab0fe1f7acc6307aaaa8e52510a647959d05fa">
      <source xml:lang="en">Unable to read proxy agent options to get tenants.</source>
    </trans-unit>
    <trans-unit id="++CODE++a8283ade31856f71220db0e6f60a257c6889dc4dad0f275f66ad44b9ed9bf8d5">
      <source xml:lang="en">Undo</source>
    </trans-unit>
    <trans-unit id="++CODE++27c2ccd962c2b8dccb52fe3688ab236f186f7a41fd57d810478712048e9ad3f8">
      <source xml:lang="en">Unknown error</source>
    </trans-unit>
    <trans-unit id="++CODE++e4dd0ac78c7663f350454bad4258d3b6d38971181470082487d131decc61880b">
      <source xml:lang="en">Unnamed Profile</source>
    </trans-unit>
    <trans-unit id="++CODE++a41927d919e273a317907b7f6817ca593d800bc0eb3262ff288630d157bb9448">
      <source xml:lang="en">Unsupported architecture for Docker: {0}</source>
      <note>{0} is the architecture name of the machine</note>
    </trans-unit>
    <trans-unit id="++CODE++c074b14299b30a8058e3609567b5d799180ac9d267fdf56a931e7bda37b36b29">
      <source xml:lang="en">Unsupported platform for Docker: {0}</source>
      <note>{0} is the platform name of the machine</note>
    </trans-unit>
    <trans-unit id="++CODE++c1c1009d3f37ec058070a62e22caf9ac9dae2169d452487c5c271a8bcf57a291">
      <source xml:lang="en">Update</source>
    </trans-unit>
    <trans-unit id="++CODE++6f32c6efd3fd051f5df8f5a6926828722e2734a8b2138751abf9363a674550bd">
      <source xml:lang="en">Update Database</source>
    </trans-unit>
    <trans-unit id="++CODE++92294188e79b2a13584eb3e6120f971c94ada2a387f3199a4cd3cb17039f9d37">
      <source xml:lang="en">Updating IntelliSense...</source>
    </trans-unit>
    <trans-unit id="++CODE++c83ce937073615b8c93e7c38ed529e567ff2c01f291f92e3b4d08245018f362b">
      <source xml:lang="en">Usage limits exceeded. Try again later, or consider optimizing your requests.</source>
    </trans-unit>
    <trans-unit id="++CODE++eeefe579e45c25e1a551b536d8eecc680562bce4d0aa58ffee1ad7df8cc84e63">
      <source xml:lang="en">Use T-SQL intellisense and syntax error checking on current document</source>
    </trans-unit>
    <trans-unit id="++CODE++6fa7eeedfe2d3774f7d0d8fbb044c15710f171f58174bf7435ab1757e92d0c27">
      <source xml:lang="en">Use {0} to create a new connection.</source>
      <note>{0} is the connect command</note>
    </trans-unit>
    <trans-unit id="++CODE++b512d97e7cbf97c273e4db073bbb547aa65a84589227f8f3d9e4a72b9372a24d">
      <source xml:lang="en">User</source>
    </trans-unit>
    <trans-unit id="++CODE++b82e11da3bc16786000d6e008e038f4d0272163a6476e0ca3c4b29d958051f9c">
      <source xml:lang="en">User name</source>
    </trans-unit>
    <trans-unit id="++CODE++d67e96ac435b6d4a9b9aedc12377ba5da6778e010fa1bd7e2942ed221ab16a4f">
      <source xml:lang="en">User name (SQL Login)</source>
    </trans-unit>
    <trans-unit id="++CODE++bb6e451b4ca453ef7b93d4a89b702cde206029b5c57a46ac64072d7e909018c4">
      <source xml:lang="en">User name is required</source>
    </trans-unit>
    <trans-unit id="++CODE++e3b89e9d33f88e523083d8b4436adcc3726c89e97fd3179a2e102d765d1b16ed">
      <source xml:lang="en">Username</source>
    </trans-unit>
    <trans-unit id="++CODE++1806851cf9209ecb674faf6fe227aa165f6dbc4df5d05ea9f0cc71e3d00245c7">
      <source xml:lang="en">Using {0} ({1})...</source>
      <note>{0} is the model name
{1} is whether the model can send requests</note>
    </trans-unit>
    <trans-unit id="++CODE++d31cf428966542cd931bd382d445f06e61e26c9a6c5aaf4227dffd0bfd18e97c">
      <source xml:lang="en">Using {0} to process your request...</source>
      <note>{0} is the model name that will be processing the request</note>
    </trans-unit>
    <trans-unit id="++CODE++8e37953d23daca5ff01b8282c33f4e0a2152f1d1885f94c06418617e3ee1d24e">
      <source xml:lang="en">Value</source>
    </trans-unit>
    <trans-unit id="++CODE++7ef8939f723e18dae31afe6a66699cdd093848ce10e84fcb5d34e15950cc2a06">
      <source xml:lang="en">Very Dissatisfied</source>
    </trans-unit>
    <trans-unit id="++CODE++421600005b3f0bef9188978d2e890f5c5ff1cdaafa4da92f07a52cdc6295c1c6">
      <source xml:lang="en">Very Satisfied</source>
    </trans-unit>
    <trans-unit id="++CODE++15435b311c9371437109bd5323292504915507b034803118517fee44e9547a3c">
      <source xml:lang="en">View More</source>
    </trans-unit>
    <trans-unit id="++CODE++ff01d2362e483ddaca44f0e7f02d280bef382c1a3209776e5a11ca21acf2cea4">
      <source xml:lang="en">View mssql for Visual Studio Code release notes?</source>
    </trans-unit>
    <trans-unit id="++CODE++0bfe6420924cc39134e0b79804ed823f99cc19ccd8e65477319db3139c1e3368">
      <source xml:lang="en">Visual Studio Code must be relaunched for this setting to come into effect.  Please reload Visual Studio Code.</source>
    </trans-unit>
    <trans-unit id="++CODE++4d7371c8931fdd0178f7cbdabd1fd8260039a824a5c0912e880840b4d841f41e">
      <source xml:lang="en">Warnings detected. Please review the changes.</source>
    </trans-unit>
    <trans-unit id="++CODE++d054fcb4284fd66975e378de56c04bda7b8e951e8e13f66834d9510e2b5461aa">
      <source xml:lang="en">We can&apos;t find where Docker Desktop is located on your machine. Please manually start Docker Desktop and try again.</source>
    </trans-unit>
    <trans-unit id="++CODE++f0e54e5d12e2e2f5d8cf453857e0a307a8ecc5e8016b43b3c1c5c93300a40c60">
      <source xml:lang="en">We couldn&apos;t connect using the current connection information. Would you like to retry the connection or edit the connection profile?</source>
    </trans-unit>
    <trans-unit id="++CODE++bf3cd82434efadb9ea501ff44c7d52b0dd98b3d11c0097ba88a10b7fd14d9b54">
      <source xml:lang="en">What can we do to improve?</source>
    </trans-unit>
    <trans-unit id="++CODE++4aa3356437232c6d45b29802f09eee6e201660a67cf78e145f39ad1fada6feab">
      <source xml:lang="en">Width cannot be 0 or negative</source>
    </trans-unit>
    <trans-unit id="++CODE++8746aa4543652187c8719dbebc36f0609e31bbc53b14ed2ca12b0207c9e79345">
      <source xml:lang="en">Windows Authentication</source>
    </trans-unit>
    <trans-unit id="++CODE++4c10fe506dfba55de4429a653b9f4b726797e9f52677db4e54d590165b8767e9">
      <source xml:lang="en">Works with VS Code/SSMS and uses Microsoft Entra authentication and Fabric access controls.</source>
    </trans-unit>
    <trans-unit id="++CODE++87bb59ba2f92f2a5a9f13e021fd58dd14ae5c065b1046146875e6e68d5ebc8b7">
      <source xml:lang="en">Workspace</source>
    </trans-unit>
    <trans-unit id="++CODE++d53a5854df209c578705bfaec402128f2a44624d1e435ae700ef0f56c958c15e">
      <source xml:lang="en">Workspace is required</source>
    </trans-unit>
    <trans-unit id="++CODE++85a39ab345d672ff8ca9b9c6876f3adcacf45ee7c1e2dbd2408fd338bd55e07e">
      <source xml:lang="en">Yes</source>
    </trans-unit>
    <trans-unit id="++CODE++867d2664362bce58e979ee3de5b436d12ab50da730929367290fd6b9043b2a90">
      <source xml:lang="en">You are not connected to any database.</source>
    </trans-unit>
    <trans-unit id="++CODE++097471b0cd0d44493ae5b1f66494581a1b7847b2293eb7d71f0dee6cf6c53a54">
      <source xml:lang="en">You must accept the license</source>
    </trans-unit>
    <trans-unit id="++CODE++437f6eb2a46a074059cbbd924d82e7b72146b3bbb13c028906a45bbffdf69e3f">
      <source xml:lang="en">You must be signed into Azure in order to browse SQL databases.</source>
    </trans-unit>
    <trans-unit id="++CODE++bb5b6644dc612a69a27fc4eb9b11f3e54901055b75fe7fb9bb754f28693a574f">
      <source xml:lang="en">You must be signed into Fabric in order to browse SQL databases.</source>
    </trans-unit>
    <trans-unit id="++CODE++72f5c8fcf386f50a0af8057b25cbd6d2cbfe99d41c859934b12e7592b60b2690">
      <source xml:lang="en">You must review and accept the terms to proceed</source>
    </trans-unit>
    <trans-unit id="++CODE++fd7b1bde88541fa18fcf29098d6ac35bf9b6e18c9e393c1762bc119ff95a47fe">
      <source xml:lang="en">Your Docker Engine currently runs Windows containers. SQL Server only supports Linux containers. Would you like to switch to Linux containers?</source>
    </trans-unit>
    <trans-unit id="++CODE++4d665ff14f7810a8d97b139336a650d9bf37854683886f2df4679232ec55bae4">
      <source xml:lang="en">Your account needs re-authentication to access {0} resources. Press Open to start the authentication process.</source>
      <note>{0} is the resource</note>
    </trans-unit>
    <trans-unit id="++CODE++cae61ae576cc3d82cec2579b9ac71b72196f7ff3f543408342b416c4877cce4e">
      <source xml:lang="en">Your client IP Address &apos;{0}&apos; does not have access to the server &apos;{1}&apos; you&apos;re attempting to connect to. Would you like to create new firewall rule?</source>
      <note>{0} is the client IP address
{1} is the server name</note>
    </trans-unit>
    <trans-unit id="++CODE++a687a5a3cf1800c09d10d73ae6c128de7b617482ef262db645470c6f4ae9d54d">
      <source xml:lang="en">Your client IP address does not have access to the server. Add a Microsoft Entra account and create a new firewall rule to enable access.</source>
    </trans-unit>
    <trans-unit id="++CODE++e22a8e55997a44b12ff4f976b12df9cf1fd9b41a7521198b72b15a3cb9952ed0">
      <source xml:lang="en">Your password must contain characters from at least three of the following categories: uppercase letters, lowercase letters, numbers (0-9), and special characters (!, $, #, %, etc.).</source>
    </trans-unit>
    <trans-unit id="++CODE++5dc504d43e14657bd7f0298bc51688ba1bb0b809a8060f3b9106ca9411db9cd4">
      <source xml:lang="en">Your tenant &apos;{0} ({1})&apos; requires you to re-authenticate again to access {2} resources. Press Open to start the authentication process.</source>
      <note>{0} is the tenant name
{1} is the tenant id
{2} is the resource</note>
    </trans-unit>
    <trans-unit id="++CODE++5a982cf9dc11b4ec88b6151a75c4b45e269a5694c941c3c4c96689bed0c7d312">
      <source xml:lang="en">Zoom In</source>
    </trans-unit>
    <trans-unit id="++CODE++24649ee0c7a92fd868db079f46ef6b58509081e8b0e8b9ed929606f33c62831d">
      <source xml:lang="en">Zoom Out</source>
    </trans-unit>
    <trans-unit id="++CODE++dc81206350e3da642fed43285f8b5a1dc00e0d91b4b81b6bffe3181d0e261d2e">
      <source xml:lang="en">Zoom to Fit</source>
    </trans-unit>
    <trans-unit id="++CODE++aab103babf210fd60bfbe41ecd5ab24d36cb423ec956f0d0215c6161359e01ee">
      <source xml:lang="en">[Optional] Database to connect (press Enter to connect to &lt;default&gt; database)</source>
    </trans-unit>
    <trans-unit id="++CODE++48a9c1333b8297748a7cf4f38e479f6d1722302a0ce72f8516d8a749fe49d752">
      <source xml:lang="en">[Optional] Enter a display name for this connection profile</source>
    </trans-unit>
    <trans-unit id="++CODE++c1399614154a55dfb1fcb95e208ed1f0b1115b846d6150ded7c7b43fdf6cbc09">
      <source xml:lang="en">authenticationType</source>
    </trans-unit>
    <trans-unit id="++CODE++3549b0028b75d981cdda2e573e9cb49dedc200185876df299f912b79f69dabd8">
      <source xml:lang="en">database</source>
    </trans-unit>
    <trans-unit id="++CODE++37a8eec1ce19687d132fe29051dca629d164e2c4958ba141d5f4133a33f0688f">
      <source xml:lang="en">default</source>
    </trans-unit>
    <trans-unit id="++CODE++43daebc3c05a210cb50000c5c10686b90656dcdf1cae4ebd4914b1f0c98f9b03">
      <source xml:lang="en">delete the saved connection: {0}?</source>
      <note>{0} is the connection name</note>
    </trans-unit>
    <trans-unit id="++CODE++c6072170d758e5358d717360829bd1f9b1603b355b5f7fe375d1aabdca7a20de">
      <source xml:lang="en">encrypt</source>
    </trans-unit>
    <trans-unit id="++CODE++20e10f43f47b1e36c004e81cbec22591b794b0154ca893825d723624a57be8ae">
      <source xml:lang="en">hostname\instance or &lt;server&gt;.database.windows.net or ADO.NET connection string</source>
    </trans-unit>
    <trans-unit id="++CODE++075b0e112ce5f3585bf21875b678fb678865a30c79d482cd01098957e6497c28">
      <source xml:lang="en">intelliSenseUpdated</source>
    </trans-unit>
    <trans-unit id="++CODE++e6eaea18e885e1078829b56df34896be5ab51439e8f0ba00cb1624b2c572c10e">
      <source xml:lang="en">location</source>
    </trans-unit>
    <trans-unit id="++CODE++eb69f53f51eaef9887d5c3f3cbd0993b208e962fed51bdd572b0816eb75c1d10">
      <source xml:lang="en">macOS Sierra or newer is required to use this feature.</source>
    </trans-unit>
    <trans-unit id="++CODE++35a1031e991d85c2d12e5768b98c031dcc6394f3ccfb766314b8a3d0ab2242db">
      <source xml:lang="en">resource group</source>
    </trans-unit>
    <trans-unit id="++CODE++b3eacd33433b31b5252351032c9b3e7a2e7aa7738d5decdf0dd6c62680853c06">
      <source xml:lang="en">server</source>
    </trans-unit>
    <trans-unit id="++CODE++a8fa7fd60893411a49907b5545ccf9c47ed8073cc38e2ac3b79c4f6156cd7755">
      <source xml:lang="en">subscription</source>
    </trans-unit>
    <trans-unit id="++CODE++9f86d081884c7d659a2feaa0c55ad015a3bf4f1b2b0b822cd15d6c15b0f00a08">
      <source xml:lang="en">test</source>
    </trans-unit>
    <trans-unit id="++CODE++630c74b2de45669259227b267211f2cbc1b0d85d38728a506258a9e8bdf42acc">
      <source xml:lang="en">untitled</source>
    </trans-unit>
    <trans-unit id="++CODE++f39d8207a23b19fa52f06809909505464af2764c6b3ade40db823f0a46b33487">
      <source xml:lang="en">updatingIntelliSense</source>
    </trans-unit>
    <trans-unit id="++CODE++068d20844c66d21c588a335a78293216df5e76501471a4f175eb5758c3372fe4">
      <source xml:lang="en">{0} (Current Account)</source>
      <note>{0} is the account display name</note>
    </trans-unit>
    <trans-unit id="++CODE++d4781f8681d947d6d8eb589d9a93c7bd093110ab1b826da373b7e1e6b6cf080f">
      <source xml:lang="en">{0} (filtered)</source>
    </trans-unit>
    <trans-unit id="++CODE++d26e21ebdede152a58db3c9ae1c87fd29a87b97da434181f5617921d2ba4a284">
      <source xml:lang="en">{0} accounts</source>
      <note>{0} is the number of accounts</note>
    </trans-unit>
    <trans-unit id="++CODE++682728640d4b8510d70b847b61ea921db8626fc0e0682e33d1f72e59a9d52315">
      <source xml:lang="en">{0} column data</source>
      <note>{0} is the number of columns</note>
    </trans-unit>
    <trans-unit id="++CODE++0362d3ecbb7ec63592961e75fdb3b9cce59a91db85f4b99e2ba5106d1bf167ed">
      <source xml:lang="en">{0} deleted successfully.</source>
      <note>{0} deleted successfully.</note>
    </trans-unit>
    <trans-unit id="++CODE++5c1afaa0e5ec640786450559a23d287ff17a8b5ffd18db119012de352e431731">
      <source xml:lang="en">{0} errors</source>
      <note>{0} is the number of errors</note>
    </trans-unit>
    <trans-unit id="++CODE++16885df9a4767fe04d26b997deabc5a36f96f34bf58bbed4b4a87d029f25209b">
      <source xml:lang="en">{0} has been closed. Would you like to restore it?</source>
      <note>{0} is the webview name</note>
    </trans-unit>
    <trans-unit id="++CODE++dde734013704b68f0d2d57a1385773d7e4bfbae374a67c150f3f06d8abb95f9d">
      <source xml:lang="en">{0} invalid Entra accounts have been removed; you may need to run `MS SQL: Clear Microsoft Entra account token cache` and log in again.</source>
      <note>{0} is the number of invalid accounts that have been removed</note>
    </trans-unit>
    <trans-unit id="++CODE++e3620e8a37371c6057d768faed05a7608c6e5ee783372a58b137b047300e8b7a">
      <source xml:lang="en">{0} issue</source>
      <note>{0} is the number of issues</note>
    </trans-unit>
    <trans-unit id="++CODE++4960928686dec57850ef0fde437021e4bec60d6d0fcc3e196448bb01c88d3920">
      <source xml:lang="en">{0} issues</source>
      <note>{0} is the number of issues</note>
    </trans-unit>
    <trans-unit id="++CODE++48f8bded11e525503381f9350e33b4f291585451934e4dfff2baed0e7a8959a3">
      <source xml:lang="en">{0} of {1}</source>
      <note>{0} is the number of active elements
{1} is the total number of elements</note>
    </trans-unit>
    <trans-unit id="++CODE++0a6a65ea9882252d0abde519b647d2bd091f9a3a4ad1ddd0b8f79de88c4173e6">
      <source xml:lang="en">{0} password doesn&apos;t match the confirmation password</source>
    </trans-unit>
    <trans-unit id="++CODE++a97848c89e7bbdc7d3064ed718beef4138a0b3e6fba815d496df332bbc3773ed">
      <source xml:lang="en">{0} properties</source>
      <note>{0} is the object type</note>
    </trans-unit>
    <trans-unit id="++CODE++2bd22e3b4b0281a2ffa3bc8bdd3e1f2b49dedcdde97d4cc83fdf598d1208d103">
      <source xml:lang="en">{0} rows selected, click to load summary</source>
      <note>{0} is the number of rows to fetch summary statistics for</note>
    </trans-unit>
    <trans-unit id="++CODE++00e1f9b501086ed75248767b54cc5caa0b62853d91c148fa2da0b388be7a6388">
      <source xml:lang="en">{0} selected</source>
      <note>{0} is the number of selected rows</note>
    </trans-unit>
    <trans-unit id="++CODE++e92744f747f8adbd4eb748f272e3c3f3542a48f35b35134f2f2adf89758e2310">
      <source xml:lang="en">{0} started successfully.</source>
      <note>{0} started successfully.</note>
    </trans-unit>
    <trans-unit id="++CODE++1bc61380dfa94d79a64b67b2a483332c51a6263dcf5379519cd36b691f6469e3">
      <source xml:lang="en">{0} stopped successfully.</source>
      <note>{0} stopped successfully.</note>
    </trans-unit>
    <trans-unit id="++CODE++c4777dc358a4dd9d44e2865392ea9fb6b761d10b718279ab38df4f72f5645fa7">
      <source xml:lang="en">{0} warnings</source>
      <note>{0} is the number of warnings</note>
    </trans-unit>
    <trans-unit id="++CODE++e29f55f346b08b76ddf9633f8d991e9cc16f8f201f837052b3e59e681ba2dbda">
      <source xml:lang="en">{0} {1} issue</source>
      <note>{0} is the tab name
{1} is the number of issues</note>
    </trans-unit>
    <trans-unit id="++CODE++b3a182c894c403e6b24bcc5dfc3ba0eeab9b2380519d82944789b5ffa76b1235">
      <source xml:lang="en">{0} {1} issues</source>
      <note>{0} is the tab name
{1} is the number of issues</note>
    </trans-unit>
    <trans-unit id="++CODE++fbf6567d7b396892abbe6cccf81dca280649e099b853b805be1beb6af53d9229">
      <source xml:lang="en">{0}. {1}</source>
      <note>{0} is the status
{1} is the message</note>
    </trans-unit>
    <trans-unit id="++CODE++2b85e133b4abad5a9f5b85b3dd903a3f1f84db64680beb66977f6e44743f2434">
      <source xml:lang="en">{0}: {1}</source>
      <note>{0} is the task name
{1} is the status</note>
    </trans-unit>
    <trans-unit id="++CODE++657a1d2beff87023ec2d92b03f58feb984cb2ea13dc6e7269ed84f0b64158591">
      <source xml:lang="en">{0}: {1}. {2}</source>
      <note>{0} is the task name
{1} is the status
{2} is the message</note>
    </trans-unit>
    <trans-unit id="++CODE++c7c45c2f2ad470c2dc1a35bf3320d977e49bd4f4c804d9bf347d009669e5ebae">
      <source xml:lang="en">{{put-server-name-here}}</source>
    </trans-unit>
    <trans-unit id="++CODE++097beaf7cff8a2792062a02ba2078dcf76e2166c13dd935fbffcd530d655cdf6">
      <source xml:lang="en">✅ Grant Access</source>
    </trans-unit>
    <trans-unit id="++CODE++56034cb01aa84b5c8abe9389abf03d1c9a91ecea712a8711d611abb0ddd1637c">
      <source xml:lang="en">✅ Grant Access (Current)</source>
    </trans-unit>
    <trans-unit id="++CODE++40609c19f7011fdd42630f286c30982b3d7a2d74640e310c4126b785a384149d">
      <source xml:lang="en">❌ Deny Access</source>
    </trans-unit>
    <trans-unit id="++CODE++4d765d766973242c68c5a2d3b20c7164beb22948ceaf7095ce44f901cc2f4052">
      <source xml:lang="en">❌ Deny Access (Current)</source>
    </trans-unit>
  </body></file>
  <file original="package" source-language="en" datatype="plaintext"><body>
    <trans-unit id="mssql.addObjectExplorer">
      <source xml:lang="en">Add Connection</source>
    </trans-unit>
    <trans-unit id="mssql.connectionGroups.create">
      <source xml:lang="en">Add Connection Group</source>
    </trans-unit>
    <trans-unit id="mssql.addAadAccount">
      <source xml:lang="en">Add Microsoft Entra Account</source>
    </trans-unit>
    <trans-unit id="mssql.deviceCode.description">
      <source xml:lang="en">Allows users to sign in to input-constrained devices.</source>
    </trans-unit>
    <trans-unit id="mssql.objectExplorer.Tooltip.alwaysEncryptedLabel">
      <source xml:lang="en">Always Encrypted</source>
    </trans-unit>
    <trans-unit id="mssql.query.executionTimeout">
      <source xml:lang="en">An execution time-out of 0 indicates an unlimited wait (no time-out)</source>
    </trans-unit>
    <trans-unit id="mssql.copilot.analyzeQueryPerformance">
      <source xml:lang="en">Analyze Query Performance (Preview)</source>
    </trans-unit>
    <trans-unit id="mssql.objectExplorer.Tooltip.applicationIntentLabel">
      <source xml:lang="en">Application Intent</source>
    </trans-unit>
    <trans-unit id="mssql.resultsGrid.autoSizeColumns">
      <source xml:lang="en">Automatically adjust the column widths based on the visible rows in the result set. Could have performance problems with a large number of columns or large cells</source>
    </trans-unit>
    <trans-unit id="mssql.openQueryResultsInTabByDefault.description">
      <source xml:lang="en">Automatically display query results in a new tab instead of the query pane. This option takes effect only if `mssql.enableRichExperiences` is enabled.</source>
    </trans-unit>
    <trans-unit id="mssql.autoRevealResultsPanel">
      <source xml:lang="en">Automatically reveal the results panel when switching to an editor with query results. Only applies when &apos;Open Results in Tab&apos; is enabled.</source>
    </trans-unit>
    <trans-unit id="mssql.objectExplorer.Tooltip.MFALabel">
      <source xml:lang="en">Azure MFA</source>
    </trans-unit>
    <trans-unit id="mssql.cancelQuery">
      <source xml:lang="en">Cancel Query</source>
    </trans-unit>
    <trans-unit id="mssql.changeConnection">
      <source xml:lang="en">Change Connection</source>
    </trans-unit>
    <trans-unit id="mssql.changeDatabase">
      <source xml:lang="en">Change Database</source>
    </trans-unit>
    <trans-unit id="mssql.chooseLanguageFlavor">
      <source xml:lang="en">Choose SQL handler for this file</source>
    </trans-unit>
    <trans-unit id="mssql.chooseAuthMethod">
      <source xml:lang="en">Chooses which Authentication method to use</source>
    </trans-unit>
    <trans-unit id="mssql.connectionSharing.clearAllConnectionSharingPermissions">
      <source xml:lang="en">Clear All Connection Sharing Permissions</source>
    </trans-unit>
    <trans-unit id="mssql.clearAllQueryHistory">
      <source xml:lang="en">Clear All Query History</source>
    </trans-unit>
    <trans-unit id="mssql.clearFilters">
      <source xml:lang="en">Clear Filters</source>
    </trans-unit>
    <trans-unit id="mssql.clearAzureAccountTokenCache">
      <source xml:lang="en">Clear Microsoft Entra account token cache</source>
    </trans-unit>
    <trans-unit id="mssql.clearPooledConnections">
      <source xml:lang="en">Clear Pooled Connections</source>
    </trans-unit>
    <trans-unit id="mssql.objectExplorer.Tooltip.commandTimeoutLabel">
      <source xml:lang="en">Command Timeout</source>
    </trans-unit>
    <trans-unit id="mssql.connect">
      <source xml:lang="en">Connect</source>
    </trans-unit>
    <trans-unit id="mssql.walkthroughs.getStarted.connectToDatabase.title">
      <source xml:lang="en">Connect to a SQL Database</source>
    </trans-unit>
    <trans-unit id="mssql.walkthroughs.getStarted.connectToDatabase.altText">
      <source xml:lang="en">Connection Dialog</source>
    </trans-unit>
    <trans-unit id="mssql.objectExplorer.Tooltip.connectionTimeoutLabel">
      <source xml:lang="en">Connection Timeout</source>
    </trans-unit>
    <trans-unit id="mssql.connectionGroups">
      <source xml:lang="en">Connection groups</source>
    </trans-unit>
    <trans-unit id="mssql.connections">
      <source xml:lang="en">Connection profiles defined in &apos;User Settings&apos; are shown under &apos;MS SQL: Connect&apos; command in the command palette.</source>
    </trans-unit>
    <trans-unit id="extension.connections">
      <source xml:lang="en">Connections</source>
    </trans-unit>
    <trans-unit id="mssql.resultsGrid.inMemoryDataProcessingThreshold">
      <source xml:lang="en">Controls the max number of rows allowed to do filtering and sorting in memory. If the number is exceeded, sorting and filtering will be disabled. Warning: Increasing this may impact performance.</source>
    </trans-unit>
    <trans-unit id="mssql.copyAll">
      <source xml:lang="en">Copy All</source>
    </trans-unit>
    <trans-unit id="mssql.copyObjectName">
      <source xml:lang="en">Copy Object Name</source>
    </trans-unit>
    <trans-unit id="mssql.createAzureFunction">
      <source xml:lang="en">Create Azure Function with SQL binding</source>
    </trans-unit>
    <trans-unit id="mssql.walkthroughs.getStarted.createNewTable.title">
      <source xml:lang="en">Create a Table with Table Designer</source>
    </trans-unit>
    <trans-unit id="mssql.walkthroughs.getStarted.createNewTable.description">
      <source xml:lang="en">Create a new table in your database, or edit existing tables with the table designer.&#10;Once you&apos;re done making your changes, click the &apos;Publish&apos; button to send the changes to your database.</source>
    </trans-unit>
    <trans-unit id="mssql.defaultQueryResultsViewMode.description">
      <source xml:lang="en">Default view mode for query results display.</source>
    </trans-unit>
    <trans-unit id="mssql.deleteQueryHistory">
      <source xml:lang="en">Delete</source>
    </trans-unit>
    <trans-unit id="mssql.connectionGroups.delete">
      <source xml:lang="en">Delete Connection Group</source>
    </trans-unit>
    <trans-unit id="mssql.deleteContainer">
      <source xml:lang="en">Delete Container</source>
    </trans-unit>
    <trans-unit id="mssql.disableActualPlan">
      <source xml:lang="en">Disable Actual Plan</source>
    </trans-unit>
    <trans-unit id="mssql.objectExplorer.disableGroupBySchema">
      <source xml:lang="en">Disable Group By Schema</source>
    </trans-unit>
    <trans-unit id="mssql.objectExplorer.Tooltip.disabledLabel">
      <source xml:lang="en">Disabled</source>
    </trans-unit>
    <trans-unit id="mssql.disconnect">
      <source xml:lang="en">Disconnect</source>
    </trans-unit>
    <trans-unit id="mssql.defaultQueryResultsViewMode.text.description">
      <source xml:lang="en">Display results in a formatted text format.</source>
    </trans-unit>
    <trans-unit id="mssql.defaultQueryResultsViewMode.grid.description">
      <source xml:lang="en">Display results in a tabular grid format (default)</source>
    </trans-unit>
    <trans-unit id="mssql.openQueryResultsInTabByDefaultDoNotShowPrompt.description">
      <source xml:lang="en">Do not show prompts to display query results in a new tab.</source>
    </trans-unit>
    <trans-unit id="mssql.enableRichExperiencesDoNotShowPrompt.description">
      <source xml:lang="en">Do not show prompts to enable UI-based features</source>
    </trans-unit>
    <trans-unit id="mssql.editConnection">
      <source xml:lang="en">Edit Connection</source>
    </trans-unit>
    <trans-unit id="mssql.connectionGroups.edit">
      <source xml:lang="en">Edit Connection Group</source>
    </trans-unit>
    <trans-unit id="mssql.connectionSharing.editConnectionSharingPermissions">
      <source xml:lang="en">Edit Connection Sharing Permissions</source>
    </trans-unit>
    <trans-unit id="mssql.editTable">
      <source xml:lang="en">Edit Table</source>
    </trans-unit>
    <trans-unit id="mssql.enableActualPlan">
      <source xml:lang="en">Enable Actual Plan</source>
    </trans-unit>
    <trans-unit id="mssql.objectExplorer.enableGroupBySchema">
      <source xml:lang="en">Enable Group By Schema</source>
    </trans-unit>
    <trans-unit id="mssql.walkthroughs.getStarted.enableModernFeatures.title">
      <source xml:lang="en">Enable Modern Features</source>
    </trans-unit>
    <trans-unit id="mssql.enableRichExperiences">
      <source xml:lang="en">Enable Modern Features</source>
    </trans-unit>
    <trans-unit id="mssql.query.alwaysEncryptedParameterization">
      <source xml:lang="en">Enable Parameterization for Always Encrypted</source>
    </trans-unit>
    <trans-unit id="mssql.enableQueryHistoryCapture">
      <source xml:lang="en">Enable Query History Capture</source>
    </trans-unit>
    <trans-unit id="mssql.query.ansiDefaults">
      <source xml:lang="en">Enable SET ANSI_DEFAULTS</source>
    </trans-unit>
    <trans-unit id="mssql.query.ansiNulls">
      <source xml:lang="en">Enable SET ANSI_NULLS</source>
    </trans-unit>
    <trans-unit id="mssql.query.ansiNullDefaultOn">
      <source xml:lang="en">Enable SET ANSI_NULL_DFLT_ON</source>
    </trans-unit>
    <trans-unit id="mssql.query.ansiPadding">
      <source xml:lang="en">Enable SET ANSI_PADDING</source>
    </trans-unit>
    <trans-unit id="mssql.query.ansiWarnings">
      <source xml:lang="en">Enable SET ANSI_WARNINGS</source>
    </trans-unit>
    <trans-unit id="mssql.query.arithAbort">
      <source xml:lang="en">Enable SET ARITHABORT option</source>
    </trans-unit>
    <trans-unit id="mssql.query.cursorCloseOnCommit">
      <source xml:lang="en">Enable SET CURSOR_CLOSE_ON_COMMIT</source>
    </trans-unit>
    <trans-unit id="mssql.query.deadlockPriority">
      <source xml:lang="en">Enable SET DEADLOCK_PRIORITY option</source>
    </trans-unit>
    <trans-unit id="mssql.query.implicitTransactions">
      <source xml:lang="en">Enable SET IMPLICIT_TRANSACTIONS</source>
    </trans-unit>
    <trans-unit id="mssql.query.lockTimeout">
      <source xml:lang="en">Enable SET LOCK TIMEOUT option (in milliseconds)</source>
    </trans-unit>
    <trans-unit id="mssql.query.noCount">
      <source xml:lang="en">Enable SET NOCOUNT option</source>
    </trans-unit>
    <trans-unit id="mssql.query.noExec">
      <source xml:lang="en">Enable SET NOEXEC option</source>
    </trans-unit>
    <trans-unit id="mssql.query.parseOnly">
      <source xml:lang="en">Enable SET PARSEONLY option</source>
    </trans-unit>
    <trans-unit id="mssql.query.queryGovernorCostLimit">
      <source xml:lang="en">Enable SET QUERY_GOVERNOR_COST_LIMIT</source>
    </trans-unit>
    <trans-unit id="mssql.query.quotedIdentifier">
      <source xml:lang="en">Enable SET QUOTED_IDENTIFIER</source>
    </trans-unit>
    <trans-unit id="mssql.query.statisticsIO">
      <source xml:lang="en">Enable SET STATISTICS IO option</source>
    </trans-unit>
    <trans-unit id="mssql.query.statisticsTime">
      <source xml:lang="en">Enable SET STATISTICS TIME option</source>
    </trans-unit>
    <trans-unit id="mssql.query.transactionIsolationLevel">
      <source xml:lang="en">Enable SET TRANSACTION ISOLATION LEVEL option</source>
    </trans-unit>
    <trans-unit id="mssql.query.xactAbortOn">
      <source xml:lang="en">Enable SET XACT_ABORT ON option</source>
    </trans-unit>
    <trans-unit id="mssql.schemaDesigner.enableExpandCollapseButtons">
      <source xml:lang="en">Enable expand/collapse buttons in Schema Designer table nodes when tables have more than 10 columns</source>
    </trans-unit>
    <trans-unit id="mssql.walkthroughs.getStarted.enableModernFeatures.altText">
      <source xml:lang="en">Enable modern features in MSSQL</source>
    </trans-unit>
    <trans-unit id="mssql.walkthroughs.getStarted.enableModernFeatures.description">
      <source xml:lang="en">Enable the new set of data development features that provide a modern way to work with your SQL database in VS Code.&#10;[Enable New Experiences](command:mssql.enableRichExperiences)</source>
    </trans-unit>
    <trans-unit id="mssql.objectExplorer.Tooltip.enabledLabel">
      <source xml:lang="en">Enabled</source>
    </trans-unit>
    <trans-unit id="mssql.enableRichExperiences.description">
      <source xml:lang="en">Enables UI-based features in the MSSQL extension for richer and more powerful features. Restart Visual Studio Code after changing this setting.</source>
    </trans-unit>
    <trans-unit id="mssql.enableConnectionPooling">
      <source xml:lang="en">Enables connection pooling to improve overall connectivity performance. This setting is disabled by default. Visual Studio Code is required to be relaunched when the value is changed. To clear pooled connections, run the command: &apos;MS SQL: Clear Pooled Connections&apos;. Note: May keep serverless databases active and prevent auto-pausing.</source>
    </trans-unit>
    <trans-unit id="mssql.enableExperimentalFeatures.description">
      <source xml:lang="en">Enables experimental features in the MSSQL extension. The features are not production-ready and may have bugs or issues. Restart Visual Studio Code after changing this setting.</source>
    </trans-unit>
    <trans-unit id="mssql.enableSqlAuthenticationProvider">
      <source xml:lang="en">Enables use of the Sql Authentication Provider for &apos;Microsoft Entra Id Interactive&apos; authentication mode when user selects &apos;AzureMFA&apos; authentication. This enables Server-side resource endpoint integration when fetching access tokens. This option is only supported for &apos;MSAL&apos; Authentication Library. Please restart Visual Studio Code after changing this option.</source>
    </trans-unit>
    <trans-unit id="mssql.showEstimatedPlan">
      <source xml:lang="en">Estimated Plan</source>
    </trans-unit>
    <trans-unit id="mssql.runCurrentStatement">
      <source xml:lang="en">Execute Current Statement</source>
    </trans-unit>
    <trans-unit id="mssql.runQuery">
      <source xml:lang="en">Execute Query</source>
    </trans-unit>
    <trans-unit id="mssql.copilot.explainQuery">
      <source xml:lang="en">Explain Query (Preview)</source>
    </trans-unit>
    <trans-unit id="mssql.walkthroughs.nextSteps.description">
      <source xml:lang="en">Familiarize yourself with more features of the MSSQL extension that can help you be more productive.</source>
    </trans-unit>
    <trans-unit id="mssql.filterNode">
      <source xml:lang="en">Filter</source>
    </trans-unit>
    <trans-unit id="mssql.walkthroughs.nextSteps.objectExplorerFilters.title">
      <source xml:lang="en">Filter your Object Explorer Tree</source>
    </trans-unit>
    <trans-unit id="mssql.walkthroughs.getStarted.title">
      <source xml:lang="en">Get Started with MSSQL for Visual Studio Code</source>
    </trans-unit>
    <trans-unit id="mssql.showGettingStarted">
      <source xml:lang="en">Getting Started Guide</source>
    </trans-unit>
    <trans-unit id="mssql.userFeedback">
      <source xml:lang="en">Give Feedback</source>
    </trans-unit>
    <trans-unit id="mssql.copilot.editorSubmenu">
      <source xml:lang="en">MSSQL Copilot (Preview)</source>
    </trans-unit>
    <trans-unit id="mssql.Configuration">
      <source xml:lang="en">MSSQL configuration</source>
    </trans-unit>
    <trans-unit id="mssql.walkthroughs.getStarted.connectToDatabase.description">
      <source xml:lang="en">Make a new connection to a SQL database, or edit existing connections with the connection dialog.&#10;You can connect to a database by entering your connection information, using a connection string, or browsing your Azure subscriptions.&#10;[Open Connection Dialog](command:mssql.addObjectExplorer)</source>
    </trans-unit>
    <trans-unit id="mssql.manageProfiles">
      <source xml:lang="en">Manage Connection Profiles</source>
    </trans-unit>
    <trans-unit id="mssql.query.maxXmlCharsToStore">
      <source xml:lang="en">Maximum number of characters to store for each value in XML columns after running a query. Default value: 2,097,152. Valid value range: 1 to 2,147,483,647.</source>
    </trans-unit>
    <trans-unit id="mssql.query.maxCharsToStore">
      <source xml:lang="en">Maximum number of characters/bytes to store for each value in character/binary columns after running a query. Default value: 65,535. Valid value range: 1 to 2,147,483,647.</source>
    </trans-unit>
    <trans-unit id="mssql.logFilesRemovalLimit">
      <source xml:lang="en">Maximum number of old files to remove upon startup that have expired mssql.logRetentionMinutes. Files that do not get cleaned up due to this limitation get cleaned up next time Azure Data Studio starts up.</source>
    </trans-unit>
    <trans-unit id="mssql.query.setRowCount">
      <source xml:lang="en">Maximum number of rows to return before the server stops processing your query.</source>
    </trans-unit>
    <trans-unit id="mssql.query.textSize">
      <source xml:lang="en">Maximum size of text and ntext data returned from a SELECT statement</source>
    </trans-unit>
    <trans-unit id="mssql.newDeployment">
      <source xml:lang="en">New Deployment</source>
    </trans-unit>
    <trans-unit id="mssql.objectExplorerNewQuery">
      <source xml:lang="en">New Query</source>
    </trans-unit>
    <trans-unit id="mssql.newQuery">
      <source xml:lang="en">New Query</source>
    </trans-unit>
    <trans-unit id="mssql.newTable">
      <source xml:lang="en">New Table</source>
    </trans-unit>
    <trans-unit id="mssql.walkthroughs.nextSteps.title">
      <source xml:lang="en">Next Steps with MSSQL for Visual Studio Code</source>
    </trans-unit>
    <trans-unit id="mssql.logRetentionMinutes">
      <source xml:lang="en">Number of minutes to retain log files for backend services. Default is 1 week.</source>
    </trans-unit>
    <trans-unit id="mssql.queryHistoryLimit">
      <source xml:lang="en">Number of query history entries to show in the Query History view</source>
    </trans-unit>
    <trans-unit id="mssql.walkthroughs.nextSteps.objectExplorerFilters.altText">
      <source xml:lang="en">Object Explorer filters</source>
    </trans-unit>
    <trans-unit id="mssql.walkthroughs.nextSteps.objectExplorerFilters.description">
      <source xml:lang="en">Only see the database objects that matter most to you by applying filters to the Object Explorer tree.&#10;Start by clicking the filter button next to most folders in the Connections view.</source>
    </trans-unit>
    <trans-unit id="mssql.openExecutionPlanFile">
      <source xml:lang="en">Open Execution Plan File</source>
    </trans-unit>
    <trans-unit id="mssql.openQueryHistory">
      <source xml:lang="en">Open Query</source>
    </trans-unit>
    <trans-unit id="mssql.commandPaletteQueryHistory">
      <source xml:lang="en">Open Query History in Command Palette</source>
    </trans-unit>
    <trans-unit id="mssql.objectExplorerChatWithDatabaseInAgentMode">
      <source xml:lang="en">Open in Copilot Agent mode (Preview)</source>
    </trans-unit>
    <trans-unit id="mssql.objectExplorerChatWithDatabase">
      <source xml:lang="en">Open in Copilot Ask mode (Preview)</source>
    </trans-unit>
    <trans-unit id="mssql.pauseQueryHistoryCapture">
      <source xml:lang="en">Pause Query History Capture</source>
    </trans-unit>
    <trans-unit id="mssql.preventAutoExecuteScript">
      <source xml:lang="en">Prevent automatic execution of scripts (e.g., &apos;Select Top 1000&apos;). When enabled, scripts will not be automatically executed upon generation.</source>
    </trans-unit>
    <trans-unit id="mssql.authCodeGrant.description">
      <source xml:lang="en">Prompts users to sign in using their browser.</source>
    </trans-unit>
    <trans-unit id="extension.queryHistory">
      <source xml:lang="en">Query History</source>
    </trans-unit>
    <trans-unit id="extension.queryResult">
      <source xml:lang="en">Query Results</source>
    </trans-unit>
    <trans-unit id="mssql.walkthroughs.getStarted.runQueries.altText">
      <source xml:lang="en">Query editor and query results pane</source>
    </trans-unit>
    <trans-unit id="mssql.walkthroughs.nextSteps.viewQueryPlan.altText">
      <source xml:lang="en">Query plan visualization</source>
    </trans-unit>
    <trans-unit id="mssql.refreshObjectExplorerNode">
      <source xml:lang="en">Refresh</source>
    </trans-unit>
    <trans-unit id="mssql.rebuildIntelliSenseCache">
      <source xml:lang="en">Refresh IntelliSense Cache</source>
    </trans-unit>
    <trans-unit id="mssql.removeObjectExplorerNode">
      <source xml:lang="en">Remove</source>
    </trans-unit>
    <trans-unit id="mssql.removeAadAccount">
      <source xml:lang="en">Remove Microsoft Entra Account</source>
    </trans-unit>
    <trans-unit id="mssql.objectExplorer.Tooltip.replicationLabel">
      <source xml:lang="en">Replication</source>
    </trans-unit>
    <trans-unit id="mssql.revealQueryResult">
      <source xml:lang="en">Reveal Query Result</source>
    </trans-unit>
    <trans-unit id="mssql.copilot.rewriteQuery">
      <source xml:lang="en">Rewrite Query (Preview)</source>
    </trans-unit>
    <trans-unit id="mssql.runQueryHistory">
      <source xml:lang="en">Run Query</source>
    </trans-unit>
    <trans-unit id="mssql.walkthroughs.getStarted.runQueries.title">
      <source xml:lang="en">Run a SQL Query</source>
    </trans-unit>
    <trans-unit id="mssql.objectExplorer.Tooltip.containerNameLabel">
      <source xml:lang="en">SQL Container Name</source>
    </trans-unit>
    <trans-unit id="mssql.objectExplorer.Tooltip.containerVersionLabel">
      <source xml:lang="en">SQL Container Version</source>
    </trans-unit>
    <trans-unit id="mssql.schemaCompare">
      <source xml:lang="en">Schema Compare</source>
    </trans-unit>
    <trans-unit id="mssql.schemaDesigner">
      <source xml:lang="en">Schema Designer</source>
    </trans-unit>
    <trans-unit id="mssql.scriptAlter">
      <source xml:lang="en">Script as Alter</source>
    </trans-unit>
    <trans-unit id="mssql.scriptCreate">
      <source xml:lang="en">Script as Create</source>
    </trans-unit>
    <trans-unit id="mssql.scriptDelete">
      <source xml:lang="en">Script as Drop</source>
    </trans-unit>
    <trans-unit id="mssql.scriptExecute">
      <source xml:lang="en">Script as Execute</source>
    </trans-unit>
    <trans-unit id="mssql.scriptSelect">
      <source xml:lang="en">Select Top 1000</source>
    </trans-unit>
    <trans-unit id="mssql.selectedAzureSubscriptions">
      <source xml:lang="en">Selected Azure subscriptions for browsing and managing servers and databases</source>
    </trans-unit>
    <trans-unit id="mssql.resultsFontFamily">
      <source xml:lang="en">Set the font family for the results grid; set to blank to use the editor font</source>
    </trans-unit>
    <trans-unit id="mssql.resultsFontSize">
      <source xml:lang="en">Set the font size for the results grid; set to blank to use the editor size</source>
    </trans-unit>
    <trans-unit id="mssql.shortcuts">
      <source xml:lang="en">Shortcuts related to the results window</source>
    </trans-unit>
    <trans-unit id="mssql.query.displayBitAsNumber">
      <source xml:lang="en">Should BIT columns be displayed as numbers (1 or 0)? If false, BIT columns will be displayed as &apos;true&apos; or &apos;false&apos;</source>
    </trans-unit>
    <trans-unit id="mssql.intelliSense.enableIntelliSense">
      <source xml:lang="en">Should IntelliSense be enabled</source>
    </trans-unit>
    <trans-unit id="mssql.intelliSense.enableErrorChecking">
      <source xml:lang="en">Should IntelliSense error checking be enabled</source>
    </trans-unit>
    <trans-unit id="mssql.intelliSense.enableQuickInfo">
      <source xml:lang="en">Should IntelliSense quick info be enabled</source>
    </trans-unit>
    <trans-unit id="mssql.intelliSense.enableSuggestions">
      <source xml:lang="en">Should IntelliSense suggestions be enabled</source>
    </trans-unit>
    <trans-unit id="mssql.intelliSense.lowerCaseSuggestions">
      <source xml:lang="en">Should IntelliSense suggestions be lowercase</source>
    </trans-unit>
    <trans-unit id="mssql.piiLogging">
      <source xml:lang="en">Should Personally Identifiable Information (PII) be logged in the Azure Logs output channel and the output channel log file.</source>
    </trans-unit>
    <trans-unit id="mssql.enableQueryHistoryFeature">
      <source xml:lang="en">Should Query History feature be enabled</source>
    </trans-unit>
    <trans-unit id="mssql.format.alignColumnDefinitionsInColumns">
      <source xml:lang="en">Should column definitions be aligned?</source>
    </trans-unit>
    <trans-unit id="mssql.format.datatypeCasing">
      <source xml:lang="en">Should data types be formatted as UPPERCASE, lowercase, or none (not formatted)</source>
    </trans-unit>
    <trans-unit id="mssql.format.keywordCasing">
      <source xml:lang="en">Should keywords be formatted as UPPERCASE, lowercase, or none (not formatted)</source>
    </trans-unit>
    <trans-unit id="mssql.autoDisableNonTSqlLanguageService">
      <source xml:lang="en">Should language service be auto-disabled when extension detects Non-MSSQL files</source>
    </trans-unit>
    <trans-unit id="mssql.persistQueryResultTabs">
      <source xml:lang="en">Should query result selections and scroll positions be saved when switching tabs (may impact performance)</source>
    </trans-unit>
    <trans-unit id="mssql.format.placeSelectStatementReferencesOnNewLine">
      <source xml:lang="en">Should references to objects in a select statements be split into separate lines? E.g. for &apos;SELECT C1, C2 FROM T1&apos; both C1 and C2 will be on separate lines</source>
    </trans-unit>
    <trans-unit id="mssql.query.showActiveConnectionAsCodeLensSuggestion">
      <source xml:lang="en">Show the active SQL connection details as a CodeLens suggestion at the top of the editor for quick visibility.</source>
    </trans-unit>
    <trans-unit id="mssql.walkthroughs.nextSteps.sortAndFilterQueryResults.title">
      <source xml:lang="en">Sort and Filter Query Results</source>
    </trans-unit>
    <trans-unit id="mssql.walkthroughs.nextSteps.sortAndFilterQueryResults.altText">
      <source xml:lang="en">Sort and filter options for query results</source>
    </trans-unit>
    <trans-unit id="mssql.walkthroughs.nextSteps.sortAndFilterQueryResults.description">
      <source xml:lang="en">Sort and filter your query results to find the data you need quickly.</source>
    </trans-unit>
    <trans-unit id="mssql.customEnvironment.fabricSqlDbDnsSuffix">
      <source xml:lang="en">Sovereign cloud equivalent for `.database.fabric.microsoft.com` (including leading dot)</source>
    </trans-unit>
    <trans-unit id="mssql.customEnvironment.sqlServerHostnameSuffix">
      <source xml:lang="en">Sovereign cloud equivalent for `.database.windows.net` (including leading dot)</source>
    </trans-unit>
    <trans-unit id="mssql.customEnvironment.fabricDataWarehouseDnsSuffix">
      <source xml:lang="en">Sovereign cloud equivalent for `.datawarehouse.fabric.microsoft.com` (including leading dot)</source>
    </trans-unit>
    <trans-unit id="mssql.customEnvironment.analyticsDnsSuffix">
      <source xml:lang="en">Sovereign cloud equivalent for `.sql.azuresynapse.net` (including leading dot)</source>
    </trans-unit>
    <trans-unit id="mssql.customEnvironment.fabricScopeUriBase">
      <source xml:lang="en">Sovereign cloud equivalent for `https://analysis.windows.net/powerbi/api/`</source>
    </trans-unit>
    <trans-unit id="mssql.customEnvironment.fabricApiUriBase">
      <source xml:lang="en">Sovereign cloud equivalent for `https://api.fabric.microsoft.com/v1/`</source>
    </trans-unit>
    <trans-unit id="mssql.customEnvironment.sqlEndpoint">
      <source xml:lang="en">Sovereign cloud equivalent for `https://database.windows.net/`</source>
    </trans-unit>
    <trans-unit id="mssql.customEnvironment.keyVaultEndpoint">
      <source xml:lang="en">Sovereign cloud equivalent for `https://vault.azure.net/`</source>
    </trans-unit>
    <trans-unit id="mssql.startContainer">
      <source xml:lang="en">Start Container</source>
    </trans-unit>
    <trans-unit id="mssql.startQueryHistoryCapture">
      <source xml:lang="en">Start Query History Capture</source>
    </trans-unit>
    <trans-unit id="mssql.stopContainer">
      <source xml:lang="en">Stop Container</source>
    </trans-unit>
    <trans-unit id="mssql.walkthroughs.getStarted.createNewTable.altText">
      <source xml:lang="en">Table Designer</source>
    </trans-unit>
    <trans-unit id="mssql.connectionManagement.rememberPasswordsUntilRestart">
      <source xml:lang="en">Temporarily store passwords for connections with &apos;Saved Passwords&apos; disabled, until the extension is restarted. This prevents repeated password prompts when reusing connections within the same session.</source>
    </trans-unit>
    <trans-unit id="mssql.customEnvironment">
      <source xml:lang="en">The additional, MSSQL-specific custom configuration for the Sovereign Cloud to use with the Microsoft Sovereign Cloud authentication provider. This along with setting `microsoft-sovereign-cloud.environment` to `custom` and providing values for `microsoft-sovereign-cloud.customEnvironment` is required to use this feature with MSSQL.</source>
    </trans-unit>
    <trans-unit id="mssql.connectionGroup.color">
      <source xml:lang="en">The color of the connection group.</source>
    </trans-unit>
    <trans-unit id="mssql.connectionGroup.description">
      <source xml:lang="en">The description of the connection group.</source>
    </trans-unit>
    <trans-unit id="mssql.statusBar.connectionInfoMaxLength.description">
      <source xml:lang="en">The maximum number of characters to display for the connection info in the status bar. Set to -1 for no limit.</source>
    </trans-unit>
    <trans-unit id="mssql.maxRecentConnections">
      <source xml:lang="en">The maximum number of recently used connections to store in the connection list.</source>
    </trans-unit>
    <trans-unit id="mssql.connectionGroup.name">
      <source xml:lang="en">The name of the connection group.</source>
    </trans-unit>
    <trans-unit id="mssql.objectExplorer.expandTimeout">
      <source xml:lang="en">The timeout in seconds for expanding a node in Object Explorer. The default value is 45 seconds.</source>
    </trans-unit>
    <trans-unit id="mssql.connection.groupId">
      <source xml:lang="en">The unique identifier for the connection group this connection profile belongs to.</source>
    </trans-unit>
    <trans-unit id="mssql.connectionGroup.id">
      <source xml:lang="en">The unique identifier for the connection group.</source>
    </trans-unit>
    <trans-unit id="mssql.connectionGroup.parentId">
      <source xml:lang="en">The unique identifier for the parent connection group.</source>
    </trans-unit>
    <trans-unit id="mssql.connection.id">
      <source xml:lang="en">The unique identifier for this connection profile.</source>
    </trans-unit>
    <trans-unit id="mssql.legacySetting.deprecationMessage">
      <source xml:lang="en">This setting will be removed in a future release.</source>
    </trans-unit>
    <trans-unit id="mssql.toggleSqlCmd">
      <source xml:lang="en">Toggle SQLCMD Mode</source>
    </trans-unit>
    <trans-unit id="mssql.messagesDefaultOpen">
      <source xml:lang="en">True for the messages pane to be open by default; false for closed</source>
    </trans-unit>
    <trans-unit id="mssql.walkthroughs.nextSteps.viewQueryPlan.description">
      <source xml:lang="en">Understand what your query is doing by viewing the query plan.&#10;See the estimated plan without running the query, or view the actual query plan after running the query by toggling the buttons at the top of a query editor window.</source>
    </trans-unit>
    <trans-unit id="mssql.chooseDatabase">
      <source xml:lang="en">Use Database</source>
    </trans-unit>
    <trans-unit id="mssql.walkthroughs.nextSteps.viewQueryPlan.title">
      <source xml:lang="en">Visualize a Query Plan</source>
    </trans-unit>
    <trans-unit id="mssql.statusBar.enableConnectionColor">
      <source xml:lang="en">When enabled, colorizes the connection status bar item with the color of the connection group. This setting is disabled by default.  This uses the connection group folder&apos;s color directly, and does not alter it in order to ensure contrast with the current VS Code theme. Users should choose connection group colors that work well with their theme.</source>
    </trans-unit>
    <trans-unit id="mssql.objectExplorer.collapseConnectionGroupsOnStartupDescription">
      <source xml:lang="en">When enabled, connection groups will be collapsed instead of expanded at startup.</source>
    </trans-unit>
    <trans-unit id="mssql.objectExplorer.groupBySchema">
      <source xml:lang="en">When enabled, the database objects in Object Explorer will be categorized by schema.</source>
    </trans-unit>
    <trans-unit id="mssql.objectExplorer.Tooltip.WindowsAuthLabel">
      <source xml:lang="en">Windows Authentication</source>
    </trans-unit>
    <trans-unit id="mssql.walkthroughs.getStarted.runQueries.description">
      <source xml:lang="en">Write a SQL query, and run it against your database.&#10;You can also click the &apos;Open in New Tab&apos; button to view your query results in their own tab, and optionally set that as the default behavior.</source>
    </trans-unit>
    <trans-unit id="mssql.walkthroughs.getStarted.description">
      <source xml:lang="en">Your first steps for connecting to and developing with a SQL database</source>
    </trans-unit>
    <trans-unit id="mssql.saveAsCsv.textIdentifier">
      <source xml:lang="en">[Optional] Character used for enclosing text fields when saving results as CSV</source>
    </trans-unit>
    <trans-unit id="mssql.saveAsCsv.lineSeparator">
      <source xml:lang="en">[Optional] Character(s) used for separating rows when saving results as CSV</source>
    </trans-unit>
    <trans-unit id="mssql.copyRemoveNewLine">
      <source xml:lang="en">[Optional] Configuration options for copying multi-line results from the Results View</source>
    </trans-unit>
    <trans-unit id="mssql.copyIncludeHeaders">
      <source xml:lang="en">[Optional] Configuration options for copying results from the Results View</source>
    </trans-unit>
    <trans-unit id="mssql.splitPaneSelection">
      <source xml:lang="en">[Optional] Configuration options for which column new result panes should open in</source>
    </trans-unit>
    <trans-unit id="mssql.connection.applicationIntent">
      <source xml:lang="en">[Optional] Declares the application workload type when connecting to SQL Server such as ReadWrite or ReadOnly. Refer to SQL Server AlwaysOn for more detail.</source>
    </trans-unit>
    <trans-unit id="mssql.saveAsCsv.delimiter">
      <source xml:lang="en">[Optional] Delimiter for separating data items when saving results as CSV. Choose from common separators like comma (,), tab (\t), semicolon (;), or pipe (|)</source>
    </trans-unit>
    <trans-unit id="mssql.ignorePlatformWarning">
      <source xml:lang="en">[Optional] Do not show unsupported platform warnings</source>
    </trans-unit>
    <trans-unit id="mssql.saveAsCsv.encoding">
      <source xml:lang="en">[Optional] File encoding used when saving results as CSV. Choose from UTF-8 (recommended), UTF-16, ASCII, or Latin-1 based on your target application compatibility</source>
    </trans-unit>
    <trans-unit id="mssql.connection.currentLanguage">
      <source xml:lang="en">[Optional] Indicates the SQL Server language settings.</source>
    </trans-unit>
    <trans-unit id="mssql.connection.containerName">
      <source xml:lang="en">[Optional] Indicates the name of local docker container the connection is on</source>
    </trans-unit>
    <trans-unit id="mssql.connection.emptyPasswordInput">
      <source xml:lang="en">[Optional] Indicates whether this profile has an empty password explicitly set</source>
    </trans-unit>
    <trans-unit id="mssql.connection.typeSystemVersion">
      <source xml:lang="en">[Optional] Indicates which server type the provider will expose through the DataReader.</source>
    </trans-unit>
    <trans-unit id="mssql.logDebugInfo">
      <source xml:lang="en">[Optional] Log debug output to the VS Code console (Help -&gt; Toggle Developer Tools)</source>
    </trans-unit>
    <trans-unit id="mssql.tracingLevel">
      <source xml:lang="en">[Optional] Log level for backend services. Azure Data Studio generates a file name every time it starts and if the file already exists the logs entries are appended to that file. For cleanup of old log files see logRetentionMinutes and logFilesRemovalLimit settings. The default tracingLevel does not log much. Changing verbosity could lead to extensive logging and disk space requirements for the logs. Error includes Critical, Warning includes Error, Information includes Warning and Verbose includes Information</source>
    </trans-unit>
    <trans-unit id="mssql.showBatchTime">
      <source xml:lang="en">[Optional] Should execution time be shown for individual batches</source>
    </trans-unit>
    <trans-unit id="mssql.connection.profileName">
      <source xml:lang="en">[Optional] Specify a custom name for this connection profile to easily browse and search in the command palette of Visual Studio Code.</source>
    </trans-unit>
    <trans-unit id="mssql.connection.authenticationType">
      <source xml:lang="en">[Optional] Specify the SQL Server authentication type.</source>
    </trans-unit>
    <trans-unit id="mssql.connection.database">
      <source xml:lang="en">[Optional] Specify the database name to connect to. If database is not specified, the default user database setting is used, typically &apos;master&apos;.</source>
    </trans-unit>
    <trans-unit id="mssql.connection.connectRetryInterval">
      <source xml:lang="en">[Optional] Specify the delay between attempts to restore connection.</source>
    </trans-unit>
    <trans-unit id="mssql.connection.commandTimeout">
      <source xml:lang="en">[Optional] Specify the length of time in seconds to wait for a command to execute before terminating the attempt and generating an error. The default value is 30 seconds.</source>
    </trans-unit>
    <trans-unit id="mssql.connection.connectTimeout">
      <source xml:lang="en">[Optional] Specify the length of time in seconds to wait for a connection to the server before terminating connection attempt and generating an error. The default value is 30 seconds.</source>
    </trans-unit>
    <trans-unit id="mssql.connection.maxPoolSize">
      <source xml:lang="en">[Optional] Specify the maximum number of connections allowed in the pool.</source>
    </trans-unit>
    <trans-unit id="mssql.connection.loadBalanceTimeout">
      <source xml:lang="en">[Optional] Specify the minimum amount of time in seconds for this connection to live in the pool before being removed/deleted.</source>
    </trans-unit>
    <trans-unit id="mssql.connection.minPoolSize">
      <source xml:lang="en">[Optional] Specify the minimum number of connections allowed in the pool.</source>
    </trans-unit>
    <trans-unit id="mssql.connection.applicationName">
      <source xml:lang="en">[Optional] Specify the name of the application used for SQL Server to log (default: &apos;vscode-mssql&apos;).</source>
    </trans-unit>
    <trans-unit id="mssql.connection.attachDbFilename">
      <source xml:lang="en">[Optional] Specify the name of the primary file, including the full path name, of an attachable database.</source>
    </trans-unit>
    <trans-unit id="mssql.connection.workstationId">
      <source xml:lang="en">[Optional] Specify the name of the workstation connecting to SQL Server.</source>
    </trans-unit>
    <trans-unit id="mssql.connection.failoverPartner">
      <source xml:lang="en">[Optional] Specify the name or network address of the instance of SQL Server that acts as a failover partner.</source>
    </trans-unit>
    <trans-unit id="mssql.connection.connectRetryCount">
      <source xml:lang="en">[Optional] Specify the number of attempts to restore connection.</source>
    </trans-unit>
    <trans-unit id="mssql.connection.password">
      <source xml:lang="en">[Optional] Specify the password for SQL Server authentication. If password is not specified or already saved, when you connect, you will be asked again.</source>
    </trans-unit>
    <trans-unit id="mssql.connection.port">
      <source xml:lang="en">[Optional] Specify the port number to connect to.</source>
    </trans-unit>
    <trans-unit id="mssql.connection.packetSize">
      <source xml:lang="en">[Optional] Specify the size in bytes of the network packets to communicate with SQL Server.</source>
    </trans-unit>
    <trans-unit id="mssql.connection.user">
      <source xml:lang="en">[Optional] Specify the user name for SQL Server authentication. If user name is not specified, when you connect, you will be asked again.</source>
    </trans-unit>
    <trans-unit id="mssql.connection.connectionString">
      <source xml:lang="en">[Optional] The ADO.NET connection string to use for the connection. Overrides any other options given in this connection.</source>
    </trans-unit>
    <trans-unit id="mssql.connection.replication">
      <source xml:lang="en">[Optional] Used by SQL Server in replication.</source>
    </trans-unit>
    <trans-unit id="mssql.connection.encrypt">
      <source xml:lang="en">[Optional] When &apos;Mandatory&apos; or &apos;Strict&apos;, SQL Server uses SSL encryption for all data sent between the client and server if the server has a certificate installed. When set to &apos;Strict&apos;, SQL Server uses TDS 8.0 for all data transfer between the client and server. &apos;Strict&apos; is supported on SQL Server 2022 onwards.</source>
    </trans-unit>
    <trans-unit id="mssql.connection.multipleActiveResultSets">
      <source xml:lang="en">[Optional] When set to &apos;true&apos;, multiple result sets can be returned and read from on connection.</source>
    </trans-unit>
    <trans-unit id="mssql.connection.trustServerCertificate">
      <source xml:lang="en">[Optional] When set to &apos;true&apos;, the SQL Server SSL certificate is automatically trusted when the communication layer is encrypted using SSL. Set &apos;false&apos; for Azure SQL Database connection.</source>
    </trans-unit>
    <trans-unit id="mssql.connection.pooling">
      <source xml:lang="en">[Optional] When set to &apos;true&apos;, the connection object is drawn from the appropriate pool, or if necessary, is created and added to the appropriate pool. Note: May keep serverless databases active and prevent auto-pausing.</source>
    </trans-unit>
    <trans-unit id="mssql.connection.multiSubnetFailover">
      <source xml:lang="en">[Optional] When set to &apos;true&apos;, the detection and connection to the active server is faster if AlwaysOn Availability Group is configured on different subnets.</source>
    </trans-unit>
    <trans-unit id="mssql.connection.savePassword">
      <source xml:lang="en">[Optional] When set to &apos;true&apos;, the password for SQL Server authentication is saved in the secure store of your operating system such as KeyChain in MacOS or Secure Store in Windows.</source>
    </trans-unit>
    <trans-unit id="mssql.connection.persistSecurityInfo">
      <source xml:lang="en">[Optional] When set to false, security-sensitive information, such as the password, is not returned as part of the connection if the connection is open or has ever been in an open state.</source>
    </trans-unit>
    <trans-unit id="mssql.connection.hostNameInCertificate">
      <source xml:lang="en">[Optional] When specified (and encrypt=Mandatory and trustServerCertificate=false), SQL Server uses provided hostname for validating trust with the server certificate.</source>
    </trans-unit>
    <trans-unit id="mssql.saveAsCsv.includeHeaders">
      <source xml:lang="en">[Optional] When true, column headers are included when saving results as CSV</source>
    </trans-unit>
    <trans-unit id="mssql.connection.server">
      <source xml:lang="en">[Required] Specify the server name to connect to. Use &apos;hostname instance&apos; or &apos;&lt;server&gt;.database.windows.net&apos; for Azure SQL Database.</source>
    </trans-unit>
    <trans-unit id="mssql.objectExplorer.Tooltip.authenticationTypeLabel">
      <source xml:lang="en">auth</source>
    </trans-unit>
    <trans-unit id="mssql.objectExplorer.Tooltip.databaseLabel">
      <source xml:lang="en">database</source>
    </trans-unit>
    <trans-unit id="mssql.objectExplorer.Tooltip.portLabel">
      <source xml:lang="en">port</source>
    </trans-unit>
    <trans-unit id="mssql.objectExplorer.Tooltip.serverLabel">
      <source xml:lang="en">server</source>
    </trans-unit>
    <trans-unit id="mssql.format.placeCommasBeforeNextStatement">
      <source xml:lang="en">should commas be placed at the beginning of each statement in a list e.g. &apos;, mycolumn2&apos; instead of at the end e.g. &apos;mycolumn1,&apos;</source>
    </trans-unit>
    <trans-unit id="mssql.objectExplorer.Tooltip.userLabel">
      <source xml:lang="en">user</source>
    </trans-unit>
  </body></file>
</xliff><|MERGE_RESOLUTION|>--- conflicted
+++ resolved
@@ -2596,13 +2596,11 @@
       <source xml:lang="en">Remove {0}</source>
       <note>{0} is the object type</note>
     </trans-unit>
-<<<<<<< HEAD
     <trans-unit id="++CODE++4850b174b713d88cfc63de107830d5388929020e78abc91fc19bba7a6821625f">
       <source xml:lang="en">Required</source>
-=======
+    </trans-unit>
     <trans-unit id="++CODE++0b73ca14b5d89fd5c289af312a66842146e766baf6c5018848b36f086944cb0b">
       <source xml:lang="en">Replication</source>
->>>>>>> 7e1cf01c
     </trans-unit>
     <trans-unit id="++CODE++daee7606b339f3c339076fe2c9f372a3ff40c8ee896005d829c7481b64ca5303">
       <source xml:lang="en">Reset</source>

<?xml version="1.0" encoding="utf-8"?>
<xliff version="1.2" xmlns="urn:oasis:names:tc:xliff:document:1.2">
  <file original="bundle" source-language="en" datatype="plaintext"><body>
    <trans-unit id="++CODE++fd10453f63e5c663d4e640ea9cbe1adcc832b6fed0454e62686773ac486ce64d">
      <source xml:lang="en"> is required.</source>
    </trans-unit>
    <trans-unit id="++CODE++0d7668d337e375d8ccfc1a69ca8f6e22a0b0c850a78c4770b0c4aa3b0daca630">
      <source xml:lang="en">&lt;default&gt;</source>
    </trans-unit>
    <trans-unit id="++CODE++08fef8ce26bbc554c749504c8d169642c3039345674331079add345b808e96a7">
      <source xml:lang="en">A SQL editor must have focus before executing this command</source>
    </trans-unit>
    <trans-unit id="++CODE++6ab58ce9ca23e017bf594366b66b620458a5580640ddaf3aebf96f3c8fdf0977">
      <source xml:lang="en">A firewall rule is required to access this server.</source>
    </trans-unit>
    <trans-unit id="++CODE++880a0618dd92395efe1446e54fe5d50854c148586fdc14f5da8aecda61c827ae">
      <source xml:lang="en">A predefined global default value for the column or binding.</source>
    </trans-unit>
    <trans-unit id="++CODE++0ead4aa08784fedbf2a89d6c0958d7704ede494d920130913de6de5e42fdca50">
      <source xml:lang="en">A query is already running for this editor session. Please cancel this query or wait for its completion.</source>
    </trans-unit>
    <trans-unit id="++CODE++ea9df7a87af305f04a7ca43d0ce60433e16504061c265ab11d0029cdf8cae372">
      <source xml:lang="en">Access token expired for connection {0} with uri {1}</source>
      <note>{0} is the connection id
{1} is the uri</note>
    </trans-unit>
    <trans-unit id="++CODE++08a2ef94ef94039eed728a4a3ab703508a7bfe442d702183ecbd763d5852a232">
      <source xml:lang="en">Account not found</source>
    </trans-unit>
    <trans-unit id="++CODE++0fee17081211a1d4460499aa376fa2a12beb83c33a43e14f1832a72901f3ed1c">
      <source xml:lang="en">Actual Elapsed CPU Time</source>
    </trans-unit>
    <trans-unit id="++CODE++3a64334fae4e284bc2271562216edc298bd734ca4ec8512af9c53291173a7d2e">
      <source xml:lang="en">Actual Elapsed Time</source>
    </trans-unit>
    <trans-unit id="++CODE++63d01a41e50ddec3d6edfabbbf3f1c34d09f581236beab50bf510ea11e9ef4c5">
      <source xml:lang="en">Actual Number of Rows For All Executions</source>
    </trans-unit>
    <trans-unit id="++CODE++c26c65459a782d2065f5a9cda97c098c2e49e5734d5d16c8a8c86d4c177373cc">
      <source xml:lang="en">Add Column</source>
    </trans-unit>
    <trans-unit id="++CODE++d72d67f0f765e5584e6db8bd1e591a84914d23ff29e9f5b20d8b39125091fca0">
      <source xml:lang="en">Add Connection</source>
    </trans-unit>
    <trans-unit id="++CODE++079cd7244ce7f3c0fe474c025b5ff8e58c3678fba1ed67f0120416ac0071df85">
      <source xml:lang="en">Add Firewall Rule</source>
    </trans-unit>
    <trans-unit id="++CODE++09857ad18f3cf066330f9fc08318e41f71ecb7b7d71f12bd1dd3b9d050db4ca0">
      <source xml:lang="en">Add a Microsoft Entra account...</source>
    </trans-unit>
    <trans-unit id="++CODE++69bcade64ab9094e6b5fd3b235f0dcc9e723977c25283af0fa746bd154fc386e">
      <source xml:lang="en">Additional parameters</source>
    </trans-unit>
    <trans-unit id="++CODE++9f088dbebd6c3c70a5ddbc2c943b11e4ca9acea5757b0b4f2b32479f0dbb747e">
      <source xml:lang="en">Advanced</source>
    </trans-unit>
    <trans-unit id="++CODE++d2cab259e6e6da600d35907f2b627f8bf69c49ab40f8f129b9d9f206f149a8f9">
      <source xml:lang="en">Advanced Connection Settings</source>
    </trans-unit>
    <trans-unit id="++CODE++dfa2817fb2221c8b89c47c4fe8326d07c119b7c32e89e509d1061fc596fdf801">
      <source xml:lang="en">Advanced Options</source>
    </trans-unit>
    <trans-unit id="++CODE++ab4db1a876378f718e4073baa75897c34c0e7d2608d68cda6461e01de42fa962">
      <source xml:lang="en">Allow Nulls</source>
    </trans-unit>
    <trans-unit id="++CODE++a49d631f8c6cf6fb1660fb5229dfa0c08b55727549c0e48cc0cef1f7770ba0e2">
      <source xml:lang="en">Alphabetical</source>
    </trans-unit>
    <trans-unit id="++CODE++1888bd4ce917e9c8cecde43608d69624f56668f86f1bbe4331494db33fb52578">
      <source xml:lang="en">Always show in new tab</source>
    </trans-unit>
    <trans-unit id="++CODE++d4fd4b3da177dfc06dbcde0a7f62d637dbf3d90298fdc9b6aeba4f9230441e1f">
      <source xml:lang="en">An error occurred refreshing nodes. See the MSSQL output channel for more details.</source>
    </trans-unit>
    <trans-unit id="++CODE++8cf147a84fa5b378df2fb1c8d2001b12404768f0de0871a152ed488136a3b350">
      <source xml:lang="en">An error occurred while removing Microsoft Entra account: {0}</source>
      <note>{0} is the error message</note>
    </trans-unit>
    <trans-unit id="++CODE++0f67514b901da8b9c613167848294cb0010b3c0e696732aa1a0c9737e5be69b1">
      <source xml:lang="en">And</source>
    </trans-unit>
    <trans-unit id="++CODE++31e392d1c0378beca611de66c0f4c71cba29159905cc54242d9bddee5b23d851">
      <source xml:lang="en">Apply</source>
    </trans-unit>
    <trans-unit id="++CODE++3d283f80f43f1833dcab882ad9efc24a86c0b17b0febb10fc37336590a7016e1">
      <source xml:lang="en">Are you sure you want to disconnect?</source>
    </trans-unit>
    <trans-unit id="++CODE++7eef7067697ade3fc0f13737f97978c65df37d0c48ff8f50718f6062f6e6e246">
      <source xml:lang="en">Are you sure you want to {0}?</source>
      <note>{0} is the action being confirmed</note>
    </trans-unit>
    <trans-unit id="++CODE++f0762c4f3bfcd695e32e7fcd087dc2a60bc26cda108b4fc0a643445b397168c7">
      <source xml:lang="en">Are you sure?</source>
    </trans-unit>
    <trans-unit id="++CODE++eccf8ea40318babf1bd28fa823e0fa905383eed481da5fccb9f54ea4a6152943">
      <source xml:lang="en">Authentication Library has changed, please reload Visual Studio Code.</source>
    </trans-unit>
    <trans-unit id="++CODE++53c90adec54ba3992244fa9a6edbef327f573af7d2c99f2a110ba57949283b38">
      <source xml:lang="en">Authentication Type</source>
    </trans-unit>
    <trans-unit id="++CODE++439a99b0935fb17d372edb14b699ddd05330257d8c40b464365c1129bdf94d6a">
      <source xml:lang="en">Authentication failed due to a nonce mismatch, please close Azure Data Studio and try again.</source>
    </trans-unit>
    <trans-unit id="++CODE++13bab964ffdfa4aca05306fd4c1f3e7aed36fb36a62c85dc6ef588e841299878">
      <source xml:lang="en">Authentication failed due to a state mismatch, please close ADS and try again.</source>
    </trans-unit>
    <trans-unit id="++CODE++63d6f58b83d48a7543f95534cb99f84ecd4273176e77feb7fd925ecbd81a4f39">
      <source xml:lang="en">Azure Account</source>
    </trans-unit>
    <trans-unit id="++CODE++9caca4621a4e79e9eba8871a8b0772c87fe7af38b1e5ce6518083abfd676c241">
      <source xml:lang="en">Azure Account is required</source>
    </trans-unit>
    <trans-unit id="++CODE++34ec466979918ed648dd5ae40b41e849fa6398b0d0a5f076ac3b0061d149d168">
      <source xml:lang="en">Azure Code Grant</source>
    </trans-unit>
    <trans-unit id="++CODE++c5023bdd36d362e05c245ab15ab6839ad7562bcd42f1e1b0c759dca9d5fec4f7">
      <source xml:lang="en">Azure Device Code</source>
    </trans-unit>
    <trans-unit id="++CODE++dd0c9a87e191fd735e4b79b2006a4804b2190b078a05aff1ea23945f37b309c2">
      <source xml:lang="en">Azure Logs</source>
    </trans-unit>
    <trans-unit id="++CODE++314afcc6e23d362133e764e1ebfacabe4d330308b528392570949a17270248b9">
      <source xml:lang="en">Azure sign in failed.</source>
    </trans-unit>
    <trans-unit id="++CODE++3d1ae152f7c95ef16327aafe54bc82e4565547c236299ef06d54a8db5980c24f">
      <source xml:lang="en">Azure token cache cleared successfully.</source>
    </trans-unit>
    <trans-unit id="++CODE++f71dfcecebed757febe54c711e436e17521c71da90d4c5cc61ef6717918173a4">
      <source xml:lang="en">Azure: Sign In</source>
    </trans-unit>
    <trans-unit id="++CODE++e23a962d1e7c0f13d0ebf6da9eb0d8bf43afcb391bcbb9227c3939d932219dad">
      <source xml:lang="en">Azure: Sign In to Azure Cloud</source>
    </trans-unit>
    <trans-unit id="++CODE++29852e83a6613ccf439cb69654f96550fd0ce1de27609b5167992cef02a9ea55">
      <source xml:lang="en">Azure: Sign In with Device Code</source>
    </trans-unit>
    <trans-unit id="++CODE++e6885d7f1ab90cd7529fb7e3690957e6324d73e7a2dc017014bb9667d7524a76">
      <source xml:lang="en">Back to preview</source>
    </trans-unit>
    <trans-unit id="++CODE++785f39d515b5f700c4f9cfec99b46d49fdc412522e0e24a9316fc25e7bfd06a3">
      <source xml:lang="en">Batch execution time: {0}</source>
      <note>{0} is the batch time</note>
    </trans-unit>
    <trans-unit id="++CODE++c1ea3f5e7aa473034872296473c7fcf9c79344355ba4fd003120627f6ec1a5f7">
      <source xml:lang="en">Between</source>
    </trans-unit>
    <trans-unit id="++CODE++79654f98221029c4c838b279ed9a41aa49c8a3cdb1cc95d81a456c510e6854d0">
      <source xml:lang="en">Blanks</source>
    </trans-unit>
    <trans-unit id="++CODE++221cedb44469e4b0b105f777c771d70c7097c40a4e3e914cec4b6ba266db1970">
      <source xml:lang="en">Browse Azure</source>
    </trans-unit>
    <trans-unit id="++CODE++eb6b42f54c42d2832e296319f7fdad64d46aecd1ec19b0e9c80b85b7cfc6dcae">
      <source xml:lang="en">CSV</source>
    </trans-unit>
    <trans-unit id="++CODE++19766ed6ccb2f4a32778eed80d1928d2c87a18d7c275ccb163ec6709d3eb2e27">
      <source xml:lang="en">Cancel</source>
    </trans-unit>
    <trans-unit id="++CODE++13ca2ee2499310d97a5515fb5fd80b75da66f4cf2775273658eb2b3fdcd3bd3d">
      <source xml:lang="en">Canceled</source>
    </trans-unit>
    <trans-unit id="++CODE++f0f958e0da473b18b76ef9febe543579a601b532c9acd58ddab45f2d6549a3b3">
      <source xml:lang="en">Canceling</source>
    </trans-unit>
    <trans-unit id="++CODE++e98afd3714a8d3c15f84793e425b681975e26f06503850e4122965ee9825e907">
      <source xml:lang="en">Canceling query </source>
    </trans-unit>
    <trans-unit id="++CODE++a3b871209f5c0ce02e28669f9d6aeb1bd614ecdbd7e18a413fcc9a40e666fa59">
      <source xml:lang="en">Canceling the query failed: {0}</source>
      <note>{0} is the error message</note>
    </trans-unit>
    <trans-unit id="++CODE++6a091418a02336bbb67e1aefe9453dc51828139a059a7f3cae6044273c277a54">
      <source xml:lang="en">Cannot cancel query as no query is running.</source>
    </trans-unit>
    <trans-unit id="++CODE++78caadaa3d12c39131d70d9b85b2aa5b4fdc874138c7fa884349a843312e02c7">
      <source xml:lang="en">Cannot connect due to expired tokens. Please re-authenticate and try again.</source>
    </trans-unit>
    <trans-unit id="++CODE++6ba2dfc2755e1d829986d3bf36cdea9fc88fa8c16d079b7d0f6a6309e8e67a6a">
      <source xml:lang="en">Changed database context to &quot;{0}&quot; for document &quot;{1}&quot;</source>
      <note>{0} is the database name
{1} is the document name</note>
    </trans-unit>
    <trans-unit id="++CODE++88dcff06d01faeaf2253a502d07b9358b907ef3497a0f69c2f6546ffdc06b7b7">
      <source xml:lang="en">Changed database context to &quot;{0}&quot; on server &quot;{1}&quot; on document &quot;{2}&quot;.</source>
      <note>{0} is the database name
{1} is the server name
{2} is the document name</note>
    </trans-unit>
    <trans-unit id="++CODE++cf51bd8ae1e56e8e81b07f1e7f35e10d580788d9e0892a8a4896c2378227f4f0">
      <source xml:lang="en">Changes published successfully</source>
    </trans-unit>
    <trans-unit id="++CODE++37b6d72a119e5ec53d1dc71ba94cbed9566519488230f6a4e40ae82bfc8bc79f">
      <source xml:lang="en">Changing database context to &quot;{0}&quot; on server &quot;{1}&quot; on document &quot;{2}&quot;.</source>
      <note>{0} is the database name
{1} is the server name
{2} is the document name</note>
    </trans-unit>
    <trans-unit id="++CODE++c8cabf4a998e678eb3213d46a3e9e80217b7839fb5f3537ee550a65e3b2202c9">
      <source xml:lang="en">Check Constraint</source>
    </trans-unit>
    <trans-unit id="++CODE++4a41af1285aa71f4e677bc3fa729070b3c3c0af177cb4e9f12e34f1e21045894">
      <source xml:lang="en">Check Constraints</source>
    </trans-unit>
    <trans-unit id="++CODE++de88f00e461bb1cd413f9c556b06e1b903006bb3c0123f2e75fdff92532034af">
      <source xml:lang="en">Choose An Action</source>
    </trans-unit>
    <trans-unit id="++CODE++61f2371ac2547488417f83422706e0e6c12b3c12f5f3595e90da91cbb167c174">
      <source xml:lang="en">Choose Query History</source>
    </trans-unit>
    <trans-unit id="++CODE++a1578b6089ec41921bc4a70b05ca1b1171199d5d5fea6ac6c345cba9b29a83ef">
      <source xml:lang="en">Choose SQL Language</source>
    </trans-unit>
    <trans-unit id="++CODE++dcee789e6048807617a646e20bfba75832b8e459fdd8a9e41c08665ee4d8d36a">
      <source xml:lang="en">Choose a Microsoft Entra account</source>
    </trans-unit>
    <trans-unit id="++CODE++a89bad7e873f85fc6867185da8c42b2743f3264bf2df68800c16c23a20e1a9cf">
      <source xml:lang="en">Choose a Microsoft Entra tenant</source>
    </trans-unit>
    <trans-unit id="++CODE++b05ab4483a5949bf2effb49592a7bb9dceafedb9a3c6aae12a32341025fc1511">
      <source xml:lang="en">Choose a connection profile from the list below</source>
    </trans-unit>
    <trans-unit id="++CODE++3b961516b68d49db85d3ded5bc5c1129e02be1a647845d77b1eb2ab5260284cb">
      <source xml:lang="en">Choose a database from the list below</source>
    </trans-unit>
    <trans-unit id="++CODE++83b12c2216efb4fdc924e1deb5182e905e4926ed0c1c324d467107f46d5a26a9">
      <source xml:lang="en">Clear</source>
    </trans-unit>
    <trans-unit id="++CODE++ddceb7adfdb8816e4747bc48a2221702e830340e5596a701dc0993766eba5e60">
      <source xml:lang="en">Clear All</source>
    </trans-unit>
    <trans-unit id="++CODE++08e2c4e53c4b3b6008b7bc4d82eb29ab933d3b6c08b34eda0637fbf148fb1529">
      <source xml:lang="en">Clear Recent Connections List</source>
    </trans-unit>
    <trans-unit id="++CODE++6bca6724e27bd109d1b946c1684e16c2c4a5d71731a9ffe5f666bdd9d9846b1e">
      <source xml:lang="en">Click to connect to a database</source>
    </trans-unit>
    <trans-unit id="++CODE++7d9eb7acb13e24625c404401d8e88b2350e32162455885f18276cf802f7701ed">
      <source xml:lang="en">Close</source>
    </trans-unit>
    <trans-unit id="++CODE++a9d0b49f48a51a21c93552032bd3ac0b356430187424536e274c84b493cac48e">
      <source xml:lang="en">Close Designer</source>
    </trans-unit>
    <trans-unit id="++CODE++548e8cc0e8c2423c61f30c6e8b75a1a40c995e3be119df6272b280ab6c15a011">
      <source xml:lang="en">Close the current connection</source>
    </trans-unit>
    <trans-unit id="++CODE++be6eb1fc3b05bf9dceebad2eac7841d1b2f40bda9aa2da34df8ca22af02bc3ed">
      <source xml:lang="en">Collapse</source>
    </trans-unit>
    <trans-unit id="++CODE++55988e28a4e8720a588c5c53fd47616d929a404d3d2af7e6f8ba313dce6dc3e4">
      <source xml:lang="en">Collapse All</source>
    </trans-unit>
    <trans-unit id="++CODE++3fdc9a587693f9e63574b30ec55c2b947a7fb4ba5fd11f0cf213072f53d91bdd">
      <source xml:lang="en">Column</source>
    </trans-unit>
    <trans-unit id="++CODE++53aade77cd69a77bbb51bf8ca4e7ea8b282db75edce8883775e47042478d35b5">
      <source xml:lang="en">Columns</source>
    </trans-unit>
    <trans-unit id="++CODE++9504ef48c5eab40c3e3a086cbbdc3d70b44e607552db6adfbdd7c278ddabe357">
      <source xml:lang="en">Columns in the primary key.</source>
    </trans-unit>
    <trans-unit id="++CODE++eb83f1820ce359dc5c9aa6ca4d08fad60256a9808c58ad93f89db3c182908364">
      <source xml:lang="en">Confirm to clear recent connections list</source>
    </trans-unit>
    <trans-unit id="++CODE++99fb39ba4e498877a20049303aa3318b2004884dab008c65a3b5dd48f47cdd04">
      <source xml:lang="en">Confirm to remove this profile.</source>
    </trans-unit>
    <trans-unit id="++CODE++1a2303ede07493acc7caaa7c737f3c52bcc9cf04372be19ed1b0af6b9f2c791e">
      <source xml:lang="en">Connect</source>
    </trans-unit>
    <trans-unit id="++CODE++8a8bef20f041d1f1fc0ea7966a3fa58563c599617464a303258ed302ddca5a79">
      <source xml:lang="en">Connect to SQL Server</source>
    </trans-unit>
    <trans-unit id="++CODE++b6c3dc8ba33b3a93b9060f81da8fa7d496f07487cec7a12353257242b2ea9e24">
      <source xml:lang="en">Connected to server &quot;{0}&quot; on document &quot;{1}&quot;. Server information: {2}</source>
      <note>{0} is the server name
{1} is the document name
{2} is the server info</note>
    </trans-unit>
    <trans-unit id="++CODE++d403c686f6a1048014bdd230f59963271b0123ea48245754fc9f264b962a2182">
      <source xml:lang="en">Connecting</source>
    </trans-unit>
    <trans-unit id="++CODE++4f7403da68117c9595b82a6c264837910b1421a60537bcfa77a004a58b0a4c7a">
      <source xml:lang="en">Connecting to server &quot;{0}&quot; on document &quot;{1}&quot;.</source>
      <note>{0} is the server name
{1} is the document name</note>
    </trans-unit>
    <trans-unit id="++CODE++031d95e24e24622c128716284eb67a80331c825272813bf720f2c35a0b18f96c">
      <source xml:lang="en">Connecting to: </source>
    </trans-unit>
    <trans-unit id="++CODE++f82e876fbb96757b5e0ff7d062baaaf01763104fc6bba89647cc06e4e327b648">
      <source xml:lang="en">Connection Dialog (Preview)</source>
    </trans-unit>
    <trans-unit id="++CODE++ddb621f87c5c0baf1158d527d62ad1bf9752e53483d2540591ce3ae35e06fd6b">
      <source xml:lang="en">Connection Error</source>
    </trans-unit>
    <trans-unit id="++CODE++52d8d284995954ca5f68adbc705bb4ff2a930cc1ff2a3885a1002ff477394eee">
      <source xml:lang="en">Connection Errors</source>
    </trans-unit>
    <trans-unit id="++CODE++d913a8ab7732ff7d26c8afceb2e2706c5c991762df193b236fd839bd3a616cb6">
      <source xml:lang="en">Connection Profile could not be updated. Please modify the connection details manually in settings.json and try again.</source>
    </trans-unit>
    <trans-unit id="++CODE++a2caae6025f30a0976030ae3ea92ab948f6b580d5f50272514ba36e31c8d1d09">
      <source xml:lang="en">Connection String</source>
    </trans-unit>
    <trans-unit id="++CODE++8d137af9c64fba09bbb003aba93f0b029898fe19e7927cd696f4c3e2b69f538d">
      <source xml:lang="en">Connection error</source>
    </trans-unit>
    <trans-unit id="++CODE++28512f31201abdd26ae93d0caaba3b8a3c77113b9665059a9e1d2ba4e47de64d">
      <source xml:lang="en">Connection not found for uri &quot;{0}&quot;.</source>
      <note>{0} is the uri</note>
    </trans-unit>
    <trans-unit id="++CODE++e0626fd341a12763ec4285d858397c3d4ba2507c9ef567f1284c658bde195cd2">
      <source xml:lang="en">Connection string is required</source>
    </trans-unit>
    <trans-unit id="++CODE++2eaecb3d0cf1282f01fc09568b63dc633753a0dbf337365d929d9c28df3d6ca4">
      <source xml:lang="en">Contains</source>
    </trans-unit>
    <trans-unit id="++CODE++56fd975f4cea21a748feabb6cb1cfb49161141245c2d4d1698cee7ae99c69bf2">
      <source xml:lang="en">Continue Editing</source>
    </trans-unit>
    <trans-unit id="++CODE++8d525e5f158b9afe05f3122af363ac67763bdc4e1395b46597b320c289766ce3">
      <source xml:lang="en">Copied</source>
    </trans-unit>
    <trans-unit id="++CODE++e21f935f11d7e966dbbae78da9daa378fe8142a14e7c0cd7434183005faa6c5c">
      <source xml:lang="en">Copy</source>
    </trans-unit>
    <trans-unit id="++CODE++e172d8c5fbb864a5f85d4926588ef06167cdd4a29ddffdf07714bf25336c2269">
      <source xml:lang="en">Copy Headers</source>
    </trans-unit>
    <trans-unit id="++CODE++d2b6ebb67aeb8ede651aa24682be64c81d2e0a970c297908b470e55fd14c0bcc">
      <source xml:lang="en">Copy code and open webpage</source>
    </trans-unit>
    <trans-unit id="++CODE++c8b5428b9ac790b3952e08ceea5a8a170ad8b0af1e0f51c98a159f1147631e8a">
      <source xml:lang="en">Copy script</source>
    </trans-unit>
    <trans-unit id="++CODE++3ae569f53ee1e765e3551a7f7881999f868289afbf0b1c6077d906c68cd10525">
      <source xml:lang="en">Copy with Headers</source>
    </trans-unit>
    <trans-unit id="++CODE++204a5eb2cd28bcfdf3be9f8c765948e9e831609e3c57048cdbd6b8a94cf49126">
      <source xml:lang="en">Cost</source>
    </trans-unit>
    <trans-unit id="++CODE++4759498ac2a719c619e2c8cf8ee60af2d2407425e95d308eb208425b2a6d427a">
      <source xml:lang="en">Create</source>
    </trans-unit>
    <trans-unit id="++CODE++71c1ec27a8c136ecdc781c1fd2364676155fbab7abf8837b9075eb3b9f9af7c0">
      <source xml:lang="en">Create Connection Profile</source>
    </trans-unit>
    <trans-unit id="++CODE++0d5e7861b9a1710c8e1d2347dbb8d4dde272143bbeca537d216474ef7bd9193f">
      <source xml:lang="en">Create Firewall Rule</source>
    </trans-unit>
    <trans-unit id="++CODE++4cbb437498e0de07f05b633c28f811c67840a2f67e956543557c6085560869e3">
      <source xml:lang="en">Create a new firewall rule</source>
    </trans-unit>
    <trans-unit id="++CODE++60c0c05c936ef432e55dd4ea862b5dd1d454413310190ddaef63ef2dbbf75c03">
      <source xml:lang="en">Credential Error: An error occurred while attempting to refresh account credentials. Please re-authenticate.</source>
    </trans-unit>
    <trans-unit id="++CODE++3cc30692596cf10ca4319a818741998997632cce895dbf138cb3299b1314d37f">
      <source xml:lang="en">Custom Zoom</source>
    </trans-unit>
    <trans-unit id="++CODE++68cd154732021d9684d0dcad6276e99d675f962c9b08774f23f5de9398e19290">
      <source xml:lang="en">Data Type</source>
    </trans-unit>
    <trans-unit id="++CODE++fa7fe67124e94375d97e50896e0c32f44b03bb7ed5e9fb026341b55da724126b">
      <source xml:lang="en">Database</source>
    </trans-unit>
    <trans-unit id="++CODE++e97a0773fb7b656c174155270bd9ded70bc82caa0fc5d65b3ba24871577a5b08">
      <source xml:lang="en">Database name</source>
    </trans-unit>
    <trans-unit id="++CODE++21b111cbfe6e8fca2d181c43f53ad548b22e38aca955b9824706a504b0a07a2d">
      <source xml:lang="en">Default</source>
    </trans-unit>
    <trans-unit id="++CODE++647cc4253428b25fe686fa8d5d5da5841fed53ad85395cdd43920d0226900c1d">
      <source xml:lang="en">Default Value</source>
    </trans-unit>
    <trans-unit id="++CODE++b6ca9a06ebcc8ea511648b46b103859960924b42fa98231c0ca4b69b84943687">
      <source xml:lang="en">DefinitionRequestCompleted</source>
    </trans-unit>
    <trans-unit id="++CODE++fe0ec38fb92c70d80fd5a36ff72c37cb3ed759bba91373c96a21bde631e03db3">
      <source xml:lang="en">DefinitionRequested</source>
    </trans-unit>
    <trans-unit id="++CODE++e2d0a54968ead24efc0dffa6ac78fc606dceec34a0f586177a74a54cc2272cf8">
      <source xml:lang="en">Delete</source>
    </trans-unit>
    <trans-unit id="++CODE++ce719226a83119822d8c5e6c1981ecfe801b8324890fce617664184849c24491">
      <source xml:lang="en">Delete saved connection</source>
    </trans-unit>
    <trans-unit id="++CODE++526e0087cc3f254d9f86f6c7d8e23d954c4dfda2b312efc29194ae8a860106ba">
      <source xml:lang="en">Description</source>
    </trans-unit>
    <trans-unit id="++CODE++b16cf0590a6c78b2e8047509582e5448bd55e408cd112bd1f064e34529f6ce3d">
      <source xml:lang="en">Description for the table.</source>
    </trans-unit>
    <trans-unit id="++CODE++6fbed214e0ea21c683db0ba2d648ef09b11edf4b4bb23835d4fdda84b5d097f3">
      <source xml:lang="en">Disable intellisense and syntax error checking on current document</source>
    </trans-unit>
    <trans-unit id="++CODE++acfc5be785a9bb3da11c9f05adb69bd5633096f09002aa44813a1b3207e912ad">
      <source xml:lang="en">Disconnect</source>
    </trans-unit>
    <trans-unit id="++CODE++04dfac3671b494ad53fcd152f7a14511bfb35747278aad8ce254a0d6e4ba4718">
      <source xml:lang="en">Disconnected</source>
    </trans-unit>
    <trans-unit id="++CODE++2458834a3d92abf750b8161a959ff2bb0405a29bd8b3b77015d065249bd02b7f">
      <source xml:lang="en">Disconnected on document &quot;{0}&quot;</source>
      <note>{0} is the document name</note>
    </trans-unit>
    <trans-unit id="++CODE++48845bff334a50a59aaecf499f28a7a24c3b4b891b8b18a9f1169ad8e8a6b261">
      <source xml:lang="en">Dismiss</source>
    </trans-unit>
    <trans-unit id="++CODE++8a2ada67a303fe2602331dc153b30259b92e7cc2d741f8d5955d8af906ef016a">
      <source xml:lang="en">Displays the data type name for the column</source>
    </trans-unit>
    <trans-unit id="++CODE++85297edc780e231f74a5f8ed6ec249358dfae002e468ef4fdf8e568b95e27c94">
      <source xml:lang="en">Displays the description of the column</source>
    </trans-unit>
    <trans-unit id="++CODE++7bba5bcc44de61b37dcadb5824fac7130483b749da0c5e9eea5e02765e06e37d">
      <source xml:lang="en">Displays the unified data type (including length, scale and precision) for the column</source>
    </trans-unit>
    <trans-unit id="++CODE++7a417a747e385113d9c481ed4937ff3d5b31de744c4db4312464f6f50729b616">
      <source xml:lang="en">Dissatisfied</source>
    </trans-unit>
    <trans-unit id="++CODE++5ce32ed24291b6ee178d1069ca31842e8ead67e82f070a284cec1ab95498476c">
      <source xml:lang="en">Do you mind taking a quick feedback survey about the MSSQL Extension for VS Code?</source>
    </trans-unit>
    <trans-unit id="++CODE++79520a5688933d6fc7b0f540292cbbfb2898a9edc2d85d0ee231b6ed63adaad1">
      <source xml:lang="en">Do you want to always display query results in a new tab instead of the query pane?</source>
    </trans-unit>
    <trans-unit id="++CODE++1d60d0cdcb5408b8e39ed364f675c9cad8a2f6174a413324d1e34437bd41269b">
      <source xml:lang="en">Don&apos;t Show Again</source>
    </trans-unit>
    <trans-unit id="++CODE++464c4ffd019e1e9691dcf0537c797353ef2b1c1d4833d3d463e5b74ae4547344">
      <source xml:lang="en">Edit</source>
    </trans-unit>
    <trans-unit id="++CODE++1e71b5c8f3211f1f01b27341d3ddc6a2ad651800264b495c12b50867f998662c">
      <source xml:lang="en">Enable &apos;Trust Server Certificate&apos;</source>
    </trans-unit>
    <trans-unit id="++CODE++fab99ae162d8056598a1ab43c81a2a5a296873c0868800c4f092697d8470720a">
      <source xml:lang="en">Enable Experiences &amp; Reload</source>
    </trans-unit>
    <trans-unit id="++CODE++45e33ceba31737f1cb793c231fafc9dd99074ca1f26476a70b0c830ef155c9d3">
      <source xml:lang="en">Enable Trust Server Certificate</source>
    </trans-unit>
    <trans-unit id="++CODE++76ad7b53af548367c78d7216972ce81ee53ecf7ee1d6fe5f3d16a73633bd4e49">
      <source xml:lang="en">Encountering a problem?  Share the details with us by opening a GitHub issue so we can improve!</source>
    </trans-unit>
    <trans-unit id="++CODE++4f03bf1cdf8e7d1882e5198384139c078fa527857e7371ac6cb2d030dede15a3">
      <source xml:lang="en">Encrypt</source>
    </trans-unit>
    <trans-unit id="++CODE++ac8fee089cebcddef6529d9c8b467120173dbd02a46992ecbaf62fe25c925ae0">
      <source xml:lang="en">Encryption was enabled on this connection; review your SSL and certificate configuration for the target SQL Server, or enable &apos;Trust server certificate&apos; in the connection dialog.</source>
    </trans-unit>
    <trans-unit id="++CODE++a04452986b48c7c3c21f78712b31a68f2aecb85566c134d87d55348c7b16b9a8">
      <source xml:lang="en">Encryption was enabled on this connection; review your SSL and certificate configuration for the target SQL Server, or set &apos;Trust server certificate&apos; to &apos;true&apos; in the settings file. Note: A self-signed certificate offers only limited protection and is not a recommended practice for production environments. Do you want to enable &apos;Trust server certificate&apos; on this connection and retry?</source>
    </trans-unit>
    <trans-unit id="++CODE++6051d2070e8e51a99adfa6b3f5171cfa92107943f46417bcd51a8f5e995c881f">
      <source xml:lang="en">End IP Address</source>
    </trans-unit>
    <trans-unit id="++CODE++1a77d555bedbf97481907d505c8c8ba64d32d3525b77122e16178dd4054c3c93">
      <source xml:lang="en">Ends With</source>
    </trans-unit>
    <trans-unit id="++CODE++b35ebaaf32f469f2fa86b0b2fb67e6f51fae3fb8e6ceaeaea97c2696321a8ee4">
      <source xml:lang="en">Enter new column width</source>
    </trans-unit>
    <trans-unit id="++CODE++f939ae3d30c69e332a36892f70d401d457e6993f056b8d0af3fe3d736821f5a1">
      <source xml:lang="en">Equals</source>
    </trans-unit>
    <trans-unit id="++CODE++54a0e8c17ebb21a11f8a25b8042786ef7efe52441e6cc87e92c67e0c4c0c6e78">
      <source xml:lang="en">Error</source>
    </trans-unit>
    <trans-unit id="++CODE++f251a7b2d632de7a4122dafe6fd4a9e984d632ffe0c1e71591e5e253ea9fda11">
      <source xml:lang="en">Error Message: </source>
    </trans-unit>
    <trans-unit id="++CODE++d0778b9c6b80f4a1e5c99227f273ca819714dbc51f673a92c354874eaa4a3f7c">
      <source xml:lang="en">Error code: </source>
    </trans-unit>
    <trans-unit id="++CODE++609a5b573e17dee5039d1039c26a1601bb44dd596695c7767c81877925759cd7">
      <source xml:lang="en">Error connecting to server &quot;{0}&quot;. Details: {1}</source>
      <note>{0} is the server name
{1} is the error message</note>
    </trans-unit>
    <trans-unit id="++CODE++480311d3f925f85184b69381dc5f05bb2607e6beb8d354ffe58276a0cd1dd5d9">
      <source xml:lang="en">Error connecting to: </source>
    </trans-unit>
    <trans-unit id="++CODE++268604d30ba8caf436360709d0933805fb33fe3c3bb87a0782ce8c393ecf7da4">
      <source xml:lang="en">Error creating firewall rule {0}.  Check your Azure account settings and try again.  Error: {1}</source>
      <note>{0} is the rule info in format &apos;name (startIp - endIp)&apos;
{1} is the error message</note>
    </trans-unit>
    <trans-unit id="++CODE++8f53a6df59ae589cf0996134e10ad383f8914500648095194f2d16cc2427954b">
      <source xml:lang="en">Error loading Azure account information for tenant ID &apos;{0}&apos;</source>
      <note>{0} is the tenant ID</note>
    </trans-unit>
    <trans-unit id="++CODE++5a50d3034b36e62aa3eaca3fc11e55b184039c652bfdfe1ffb032321677bd530">
      <source xml:lang="en">Error loading Azure databases for subscription {0} ({1}).  Confirm that you have permission.</source>
      <note>{0} is the subscription name
{1} is the subscription id</note>
    </trans-unit>
    <trans-unit id="++CODE++4eca430ed6ea02cdcd0e956ce27d238e2659997f15a4f580b0fd3385cfd815a0">
      <source xml:lang="en">Error loading Azure databases.</source>
    </trans-unit>
    <trans-unit id="++CODE++5b149b9da8f7cd0bdae05ad12cd9e4f650db61436fb31c868a6568695dce21f2">
      <source xml:lang="en">Error loading Azure subscriptions.</source>
    </trans-unit>
    <trans-unit id="++CODE++f6d7eb5fe821427ad07a3bf9a3cc35423ddc3ccd3a745b1f09584fbf26f377fe">
      <source xml:lang="en">Error loading designer</source>
    </trans-unit>
    <trans-unit id="++CODE++6d89c16c7cf3f832b29fe1d181d420d4a583f93bb02e63fdfa266c33b6b3fcaf">
      <source xml:lang="en">Error loading preview</source>
    </trans-unit>
    <trans-unit id="++CODE++2b850d590d607436d4cbf751406a7626e01d0e5c775f26c880ab4fd21e70bb66">
      <source xml:lang="en">Error loading; refresh to try again</source>
    </trans-unit>
    <trans-unit id="++CODE++619d1a6dc49f043552f7b8d14e6483de4a2caf1c8270d6168a642c8eccc3a752">
      <source xml:lang="en">Error occurred opening content in editor.</source>
    </trans-unit>
    <trans-unit id="++CODE++e3bd07d6d5ddff1c7aefd27f1d3af9d23b97fc19d29d732816ea80fddb08f4dc">
      <source xml:lang="en">Error when refreshing token</source>
    </trans-unit>
    <trans-unit id="++CODE++126ac0f6a36d10138034e44aae3e764f15c8eabba9192445716609b37d21bda9">
      <source xml:lang="en">Error {0}: {1}</source>
      <note>{0} is the error number
{1} is the error message</note>
    </trans-unit>
    <trans-unit id="++CODE++ff26e86bb0cdcae6cd4f1dcfbf7c61047f96a2ae5cdbd9fe0111ed6bd95b2193">
      <source xml:lang="en">Error {0}: {1} Please login as a different user and change the password using ALTER LOGIN.</source>
      <note>{0} is the error number
{1} is the error message</note>
    </trans-unit>
    <trans-unit id="++CODE++8eecdde079a9092758e271d5a21f28eadbeedb35716353e07cfeb33f52e8005c">
      <source xml:lang="en">Error: </source>
    </trans-unit>
    <trans-unit id="++CODE++6c1ebcf47761be137441b5293902752b802776fa5edd4ebf0193950f1adff0e8">
      <source xml:lang="en">Error: Login failed. Retry using different credentials?</source>
    </trans-unit>
    <trans-unit id="++CODE++9d8c40f184be0169233d713fa64128ca200db300743a2adbb700912c74b5620d">
      <source xml:lang="en">Error: Unable to connect using the connection information provided. Retry profile creation?</source>
    </trans-unit>
    <trans-unit id="++CODE++48d53635551c8fd4564251d49f4e6eba58c2774469144e4346310955fbadbf4c">
      <source xml:lang="en">Excel</source>
    </trans-unit>
    <trans-unit id="++CODE++0a716f1cfed3e0da68a8eee920bd5ca51a470c790800d878429da7ab9ecf0d56">
      <source xml:lang="en">Executing query...</source>
    </trans-unit>
    <trans-unit id="++CODE++bd705ebabe1919a636a0e09b2ee27d43a5aba05d645cc0339451e54b37f42bd6">
      <source xml:lang="en">Execution Plan</source>
    </trans-unit>
    <trans-unit id="++CODE++07548c2c6511d4d1780564de8a237a1966cf9c99a97cf5c8a185e6c2aeacff09">
      <source xml:lang="en">Expand</source>
    </trans-unit>
    <trans-unit id="++CODE++9f5b023a413a7d0771cc3fb51b103dc0aaaafe8f7b7c88c7258d43e3bc5b243d">
      <source xml:lang="en">Expand All</source>
    </trans-unit>
    <trans-unit id="++CODE++c67415bcff328a59fd399e2a7ca9691e0044192fb7480ae501644339965d046d">
      <source xml:lang="en">Expression</source>
    </trans-unit>
    <trans-unit id="++CODE++0556bfb755c73e8c60da1230c38f26ce0eaf79dc7bd5f5368371d561e5eab52f">
      <source xml:lang="en">Extremely likely</source>
    </trans-unit>
    <trans-unit id="++CODE++031a8f0f659df890dfd53c92e45295b0f14c997185bae46e168831e403b273f7">
      <source xml:lang="en">Failed</source>
    </trans-unit>
    <trans-unit id="++CODE++1bad386b21fcdca2a014d1f185f32ca31c641b4b0218b478988b8e7b373447b5">
      <source xml:lang="en">Failed to connect: {0}</source>
      <note>{0} is the error message</note>
    </trans-unit>
    <trans-unit id="++CODE++62498a2ba93779ef3c23a936f530e6a9286a241a90243dcf1eb13bf44c3f0aa0">
      <source xml:lang="en">Failed to delete credential with id: {0}. {1}</source>
      <note>{0} is the id
{1} is the error</note>
    </trans-unit>
    <trans-unit id="++CODE++fa3e091290b3ba78f8eaf354e98df990932f0b9bed9c453f61ac1a887867da16">
      <source xml:lang="en">Failed to fetch user tokens.</source>
    </trans-unit>
    <trans-unit id="++CODE++8eec604197ddc90723c687678e1e97206d9146c079b5e0ead48d533c67970d23">
      <source xml:lang="en">Failed to get authentication method, please remove and re-add the account.</source>
    </trans-unit>
    <trans-unit id="++CODE++7f8ed04b6c80f9c80c6b9644594472ad2fd1da77707d2fa30f63418c0024f68c">
      <source xml:lang="en">Failed to refresh connection ${0} with uri {1}, invalid connection result.</source>
      <note>{0} is the connection id
{1} is the uri</note>
    </trans-unit>
    <trans-unit id="++CODE++283dc9bd4f27ff0efed1b3ac27910746f64f860e2e0c2240f9723ff02c1dc29c">
      <source xml:lang="en">Failed to save results. </source>
    </trans-unit>
    <trans-unit id="++CODE++3905257a1ca17a05ee44a95330afe24483f05af738cc05090d1c2522910a5671">
      <source xml:lang="en">Filter Azure subscriptions</source>
    </trans-unit>
    <trans-unit id="++CODE++103456e9e42f094edd7aa359537505ad54de66ac826f5bddd03f9f569fbace89">
      <source xml:lang="en">Filter Settings</source>
    </trans-unit>
    <trans-unit id="++CODE++01a0e0d1c3cdcf7bac1e7280e753431937f8773ddd7b6ba85bf7fea4b842ad4e">
      <source xml:lang="en">Filter for any field...</source>
    </trans-unit>
    <trans-unit id="++CODE++051ab9f3bd7362945f1e2adc7c118c48d4286a3e181158b32e8e87f915103e73">
      <source xml:lang="en">Find Node</source>
    </trans-unit>
    <trans-unit id="++CODE++92fddef2012c2e36eec5c67f7c3c447fbc326c9700a9501f395ce6409de2c855">
      <source xml:lang="en">Find Nodes</source>
    </trans-unit>
    <trans-unit id="++CODE++b9ab95c28bb1c6c21592e63cc03daacec4bb7be9774e47ec9a1c6f8721e26b08">
      <source xml:lang="en">Finished query execution for document &quot;{0}&quot;</source>
      <note>{0} is the document name</note>
    </trans-unit>
    <trans-unit id="++CODE++8a9ba2938bc6bfe8f093b2168aeb656e1be8e1792c61db93cb074a6e32300b1b">
      <source xml:lang="en">Firewall rule name</source>
    </trans-unit>
    <trans-unit id="++CODE++69564d37d68e80fe6d9e0507695069d1393632c9f82f5587b79f980436d9cb00">
      <source xml:lang="en">Firewall rule successfully added. Retry profile creation? </source>
    </trans-unit>
    <trans-unit id="++CODE++3a5a47667104807574cb0875e1ad13546429f3ed63efe6b4bddee62fe1f4cf5b">
      <source xml:lang="en">Firewall rule successfully created.</source>
    </trans-unit>
    <trans-unit id="++CODE++52742c9dc235ecbc2154d3bef091d1e39dd0b8b542ebac8031331a146b83242d">
      <source xml:lang="en">For numeric data, the maximum number of decimal digits that can be stored in this database object to the right of decimal point.</source>
    </trans-unit>
    <trans-unit id="++CODE++20b04b0eb9264d54736120dae88c712700ee14a95803823187961e630998a7fc">
      <source xml:lang="en">For numeric data, the maximum number of decimal digits that can be stored in this database object.</source>
    </trans-unit>
    <trans-unit id="++CODE++2390e8502ba64cd13706dd2af52d9983efe51a28984739601b0b86fbf7c65904">
      <source xml:lang="en">Foreign Column</source>
    </trans-unit>
    <trans-unit id="++CODE++43aaa008cb8b129bc33f70e1c70317da8a00fd95e83728587f3a84053b4df2a1">
      <source xml:lang="en">Foreign Key</source>
    </trans-unit>
    <trans-unit id="++CODE++7d30023ced5527cc9061c41e18c832bba55267935cbfc5c45a68dbf5dcc5a310">
      <source xml:lang="en">Foreign Keys</source>
    </trans-unit>
    <trans-unit id="++CODE++343460cabeff0fb48d3eaab8a7b7cec8ab6533656b987b607002e6fae59daa8b">
      <source xml:lang="en">Foreign Table</source>
    </trans-unit>
    <trans-unit id="++CODE++936af734b4badd8602cb27237f8dea0fd3950e12b5bab278565babc15e854136">
      <source xml:lang="en">Found pending reconnect promise for uri {0}, failed.</source>
      <note>{0} is the uri</note>
    </trans-unit>
    <trans-unit id="++CODE++463124bedefc986e5dc0c3e34607c881ba0337297037552decc1df70945e57e8">
      <source xml:lang="en">Found pending reconnect promise for uri {0}, waiting.</source>
      <note>{0} is the uri</note>
    </trans-unit>
    <trans-unit id="++CODE++c910d474dcd724bff83ddedeb06bf1eceaf9fb3af7c76bb282be057f36e6dffa">
      <source xml:lang="en">General</source>
    </trans-unit>
    <trans-unit id="++CODE++e7789e4d6916633a7461743194a10f2bc4d20b06c2e329b35c7a2da87aa8cbae">
      <source xml:lang="en">Generate Script</source>
    </trans-unit>
    <trans-unit id="++CODE++bccb449867268397632519e5695a6bb611a30529b735cac4f7d5ecbaee80e785">
      <source xml:lang="en">Getting definition ...</source>
    </trans-unit>
    <trans-unit id="++CODE++774b3dff4a0e941fad0742c915bd93885c9cb15f769f2c92c2ea384b69780f51">
      <source xml:lang="en">Greater Than</source>
    </trans-unit>
    <trans-unit id="++CODE++0ca098e2022c5054b1ec77c08df3f3b1d5ccecfbf78f232071f644eb71161e8d">
      <source xml:lang="en">Greater Than or Equals</source>
    </trans-unit>
    <trans-unit id="++CODE++b79cac926e0b2e347e72cc91d5174037c9e17ae7733fd7bdb570f71b10cd7bfc">
      <source xml:lang="en">Help</source>
    </trans-unit>
    <trans-unit id="++CODE++7a364dd1e84a9c227a255eac46ca09a24bf78df77f50f95dec04e8899516908d">
      <source xml:lang="en">Hide this panel</source>
    </trans-unit>
    <trans-unit id="++CODE++881cda150f08bbb74d0fa62b161f8a953cf0e98bf734b60d0e059b408b75522b">
      <source xml:lang="en">Highlight Expensive Operation</source>
    </trans-unit>
    <trans-unit id="++CODE++cdcc527989217aea79f51128ad3c86fa74d6c9def496f199f6b8d9728791d3b4">
      <source xml:lang="en">How likely it is that you would recommend the MSSQL extension to a friend or colleague?</source>
    </trans-unit>
    <trans-unit id="++CODE++31a89f9bfc36d6f9ecf0a7e2e82cb5a9a0f1e7b1702f08bd3aced239c4f48a0b">
      <source xml:lang="en">How likely it is that you would recommend {0} to a friend or colleague?</source>
      <note>{0} is the feature name</note>
    </trans-unit>
    <trans-unit id="++CODE++9638b09db2ce74e3d600f9a512a6116df9ba9b3a147569930a5d5b4682ac5a20">
      <source xml:lang="en">I have read the summary and understand the potential risks.</source>
    </trans-unit>
    <trans-unit id="++CODE++1d59e3e131d04ce9ba04c0f297dbd4eddb83c0bfe977b2a6bf19bdeb73f2d5c3">
      <source xml:lang="en">Ignore Tenant</source>
    </trans-unit>
    <trans-unit id="++CODE++3fc78b5e12952afa58a49beceabae7348dd0a44be1b9104b998dc1efc2967de4">
      <source xml:lang="en">Importance</source>
    </trans-unit>
    <trans-unit id="++CODE++c1f88e9d6c4145cf0530ae020155384d5688d70ed82a07a35d783bbc4b32238c">
      <source xml:lang="en">In progress</source>
    </trans-unit>
    <trans-unit id="++CODE++39c3be1198a2fddf18d03608348d9cfaf8823d2dda4d5ff13fdb851bd15d29ea">
      <source xml:lang="en">Index</source>
    </trans-unit>
    <trans-unit id="++CODE++90b901a30c3f089e10d82e1b842bbdc736a36b536a19d207b36a8e7be1904dcb">
      <source xml:lang="en">Indexes</source>
    </trans-unit>
    <trans-unit id="++CODE++afe3d8a0f4733dcd43ec5b17d8c6d8d3ec7e53c511f1ad49d1168ea289bdd055">
      <source xml:lang="en">Integrated</source>
    </trans-unit>
    <trans-unit id="++CODE++eced7daa046aa47caa62c3306d8114cb2f558fd2f53ebd2cc4d3b802857d200b">
      <source xml:lang="en">Invalid Firewall rule name</source>
    </trans-unit>
    <trans-unit id="++CODE++4480c895a6e66acfc4e43550d8a60598168463e52699be5ed28eae3ecf7200c7">
      <source xml:lang="en">Invalid IP Address</source>
    </trans-unit>
    <trans-unit id="++CODE++b6b50087a99bf4427265eff9dd813914f1ceb8c55260fa6e7075f9c89fcd45d7">
      <source xml:lang="en">Invalid column width</source>
    </trans-unit>
    <trans-unit id="++CODE++fa95e3dd5aa6339906552abd3b5613f356ea1c6e4a3a3d376b450d3856b0b8d6">
      <source xml:lang="en">Issues ({0})</source>
      <note>{0} is the number of issues</note>
    </trans-unit>
    <trans-unit id="++CODE++db1a21a0bc2ef8fbe13ac4cf044e8c9116d29137d5ed8b916ab63dcb2d4290df">
      <source xml:lang="en">JSON</source>
    </trans-unit>
    <trans-unit id="++CODE++29b39d81b8651e8717f85c00002b2b087bafb969eb289ac991fa41b17522e775">
      <source xml:lang="en">Keep in query pane</source>
    </trans-unit>
    <trans-unit id="++CODE++a3c13b491573b0d54bf743caf0f5d59d5a791c42ae1072f16bb941be925fae18">
      <source xml:lang="en">Keys for token cache could not be saved in credential store, this may cause Microsoft Entra Id access token persistence issues and connection instabilities. It&apos;s likely that SqlTools has reached credential storage limit on Windows, please clear at least 2 credentials that start with &quot;Microsoft.SqlTools|&quot; in Windows Credential Manager and reload.</source>
    </trans-unit>
    <trans-unit id="++CODE++8d8cd546b58d91c300d3149ef40b8d98d3061dc38f15ea937d2ed785a3f25771">
      <source xml:lang="en">Learn More</source>
    </trans-unit>
    <trans-unit id="++CODE++adc95605a1b30c73959fbaf21e60f9723efe855c482fa336a957924d4ea0a08b">
      <source xml:lang="en">Length</source>
    </trans-unit>
    <trans-unit id="++CODE++ab7e3aa3d0d8c78763c986b6a831726ff623b195a38a8d4b1191976c0becf72e">
      <source xml:lang="en">Less Than</source>
    </trans-unit>
    <trans-unit id="++CODE++f3efd3e5531c7b16003d81bb5085288ace97366792c480484895fd2583ca5842">
      <source xml:lang="en">Less Than or Equals</source>
    </trans-unit>
    <trans-unit id="++CODE++d05f53bafc473abafc1af3b592a9186f7c8b2579999c953b6f3d9f9450c43f50">
      <source xml:lang="en">Line {0}</source>
      <note>{0} is the line number</note>
    </trans-unit>
    <trans-unit id="++CODE++dc380888c4e2c7762212480ff86eb39150ec70b45009c33bc6adcbd0041384b1">
      <source xml:lang="en">Loading</source>
    </trans-unit>
    <trans-unit id="++CODE++f71c42d1d9ac676535360465df8ce04aacb3b40ecb8b1ba01906d9b4971a51c9">
      <source xml:lang="en">Loading Report</source>
    </trans-unit>
    <trans-unit id="++CODE++10a371b8dc47cdf83c4cd7f926daf76305a6b52311a69b3087d744151dc53501">
      <source xml:lang="en">Loading Table Designer</source>
    </trans-unit>
    <trans-unit id="++CODE++15b61974b2707a7b3d4201385e0f01f4ff5eb1f17c5639d98788ee5add2025cd">
      <source xml:lang="en">Location</source>
    </trans-unit>
    <trans-unit id="++CODE++aaaeb8d7872b0c49ed19d951314516d2dcd84ca23411320f05fac3d87bac8a32">
      <source xml:lang="en">MSSQL</source>
    </trans-unit>
    <trans-unit id="++CODE++9f67971ab8a605f2aedf0b33a5fce37d2b135aef48f886231da5d8163aa488a6">
      <source xml:lang="en">MSSQL Feedback</source>
    </trans-unit>
    <trans-unit id="++CODE++614e5389e87ce465fe548a0665aeaa67a52a06ff792f2f791615cd37fb610178">
      <source xml:lang="en">Manage Connection Profiles</source>
    </trans-unit>
    <trans-unit id="++CODE++f7fbe0b74789184e887d43fff291578ae0fe4d2b6b9fa4550271dc4a51ff980e">
      <source xml:lang="en">Mandatory (Recommended)</source>
    </trans-unit>
    <trans-unit id="++CODE++d54543fb6beb1b6dc5aaa5961c0d92fe25a4ae3bc6fe81b241bd9064e43f46d7">
      <source xml:lang="en">Mandatory (True)</source>
    </trans-unit>
    <trans-unit id="++CODE++fba6c2c5d9468e741725c7dfa1ac14fb59523c74fa86744027ec0a175e6cae3f">
      <source xml:lang="en">Maximize</source>
    </trans-unit>
    <trans-unit id="++CODE++1aa744e397147289dead3a2403f0826fe7b0e380f9bdcc90253477175f18632c">
      <source xml:lang="en">Maximize panel size</source>
    </trans-unit>
    <trans-unit id="++CODE++2f77668a9dfbf8d5848b9eeb4a7145ca94c6ed9236e4a773f6dcafa5132b2f91">
      <source xml:lang="en">Message</source>
    </trans-unit>
    <trans-unit id="++CODE++04d7b48339271ea67d3c8493e07e90bc68dc565485eebe5e0b67c21c1586e3c0">
      <source xml:lang="en">Messages</source>
    </trans-unit>
    <trans-unit id="++CODE++2d275a74912cca2e02e6d41f9cae3a75ceef3ed0ef734eff3710e10eb7112228">
      <source xml:lang="en">Metric</source>
    </trans-unit>
    <trans-unit id="++CODE++8055a31cb4833efbf1b76994151d8256bfc8500f2985d3d0ab1cf222dd91a043">
      <source xml:lang="en">Microsoft Corp</source>
    </trans-unit>
    <trans-unit id="++CODE++73c5b19bd87f6238ea91f7a12afda7927ec9708f0d2a5ca86154b2e0bbe06109">
      <source xml:lang="en">Microsoft Entra Account</source>
    </trans-unit>
    <trans-unit id="++CODE++4cca27a3569729f8e3fa178db33f438eaa136c7491a5c3d26c807c876a02c292">
      <source xml:lang="en">Microsoft Entra Id</source>
    </trans-unit>
    <trans-unit id="++CODE++d24b24ff2640e9b5731d40ac97ea534034176c1478b681eca122262c4d98a8a2">
      <source xml:lang="en">Microsoft Entra Id - Universal w/ MFA Support</source>
    </trans-unit>
    <trans-unit id="++CODE++d7f406a55a763bcaf21ae757e59b0ba9b5e2954c074d760a6afa484f977dcf3d">
      <source xml:lang="en">Microsoft Entra account {0} successfully added.</source>
      <note>{0} is the account name</note>
    </trans-unit>
    <trans-unit id="++CODE++951f4af90cfde827d87f358b3d8d275ee60a3306d9ddb5c4615483cff067697a">
      <source xml:lang="en">Microsoft reviews your feedback to improve our products, so don&apos;t share any personal data or confidential/proprietary content.</source>
    </trans-unit>
    <trans-unit id="++CODE++1f5c209a4ee7cb85322b1d1fbde63de014d0871930fa88895405ebaea926535d">
      <source xml:lang="en">Microsoft will process the feedback you submit pursuant to your organization’s instructions in order to improve your and your organization’s experience with this product. If you have any questions about the use of feedback data, please contact your tenant administrator. Processing of feedback data is governed by the Microsoft Products and Services Data Protection Addendum between your organization and Microsoft, and the feedback you submit is considered Personal Data under that addendum.</source>
    </trans-unit>
    <trans-unit id="++CODE++87a43e5185b677199f2369f90cd8518b8b1d7702edff307ed9e79883f43aaaaa">
      <source xml:lang="en">Microsoft will process the feedback you submit pursuant to your organization’s instructions in order to improve your and your organization’s experience with this product. If you have any questions...</source>
    </trans-unit>
    <trans-unit id="++CODE++7d4b99d7fea1f8fb56040b0f388071d3f886f709000859485129c0ce1930fce9">
      <source xml:lang="en">Microsoft would like your feedback</source>
    </trans-unit>
    <trans-unit id="++CODE++b58330ac25057a441365f4f4f1be20daba2d6d940142c891231e0eac66843ff4">
      <source xml:lang="en">Move Down</source>
    </trans-unit>
    <trans-unit id="++CODE++1359626e7b6964345896285446db7977e67469251bb0cc52808db2a85ed940c1">
      <source xml:lang="en">Move Up</source>
    </trans-unit>
    <trans-unit id="++CODE++fb329000228cc5a24c264c57139de8bf854fc86fc18bf1c04ab61a2b5cb4b921">
      <source xml:lang="en">NULL</source>
    </trans-unit>
    <trans-unit id="++CODE++dcd1d5223f73b3a965c07e3ff5dbee3eedcfedb806686a05b9b3868a2c3d6d50">
      <source xml:lang="en">Name</source>
    </trans-unit>
    <trans-unit id="++CODE++ad4811485a0a0f3f000987d581730b04c0bf33a9d4ccf59a9ff1c127b33d76d1">
      <source xml:lang="en">Name of the primary key.</source>
    </trans-unit>
    <trans-unit id="++CODE++e7d029a3c1b85e562db8e25ceb52958e3c3da9e6e50b95ebf95f3fae85091a15">
      <source xml:lang="en">New Check Constraint</source>
    </trans-unit>
    <trans-unit id="++CODE++5a59551b2622ee0d2767d9bbc3d03aa227824d88c6b25ac233cfb2a98684512c">
      <source xml:lang="en">New Column</source>
    </trans-unit>
    <trans-unit id="++CODE++4a00fefe019ef43393da250ba4b62d7b6af849a1acac99b1192ffbeda8828fe7">
      <source xml:lang="en">New Column Mapping</source>
    </trans-unit>
    <trans-unit id="++CODE++b71586503f1694b5328fa16ed600eb0d20d4d9608dfb54f44ae97fe4ac43f0bf">
      <source xml:lang="en">New Foreign Key</source>
    </trans-unit>
    <trans-unit id="++CODE++30a5aebdb4a5faa3b927c90ef856e84e039707488be19e760b3701f24889875d">
      <source xml:lang="en">New Index</source>
    </trans-unit>
    <trans-unit id="++CODE++6334507f512e52b67d0a5a0fb392e35e5d3acc29acdce7218f66b6199150f589">
      <source xml:lang="en">New Microsoft Entra account could not be added.</source>
    </trans-unit>
    <trans-unit id="++CODE++1ff57a29d7c9d11bdf61c1b80f2b289b44c1ea844824d4b94a0d52b6ba5fc858">
      <source xml:lang="en">Next</source>
    </trans-unit>
    <trans-unit id="++CODE++1ea442a134b2a184bd5d40104401f2a37fbc09ccf3f4bc9da161c6099be3691d">
      <source xml:lang="en">No</source>
    </trans-unit>
    <trans-unit id="++CODE++dd1e244b4e319bb25477890a9327b3a2419908e042cd4063f9235a0afed6e908">
      <source xml:lang="en">No Microsoft Entra account can be found for removal.</source>
    </trans-unit>
    <trans-unit id="++CODE++b5353eb771f89b7df467f5082500e61791da1296427482e4eb5bb0cc5b6bec04">
      <source xml:lang="en">No Queries Available</source>
    </trans-unit>
    <trans-unit id="++CODE++e7877ea821bcdd1b117351c975bccabc10caea61e2e13fae7fe37e0179bd8470">
      <source xml:lang="en">No connection profile to remove.</source>
    </trans-unit>
    <trans-unit id="++CODE++87a122216f22b55fd29964cf75c886ef5da5cd8369e2a6e24c73ec0ad22227ba">
      <source xml:lang="en">No connection was found. Please connect to a server first.</source>
    </trans-unit>
    <trans-unit id="++CODE++c933cd0d45861a20699df513967542bc9b448f409d362d9bec4e7443dd96f403">
      <source xml:lang="en">No need to refresh Microsoft Entra acccount token for connection {0} with uri {1}</source>
      <note>{0} is the connection id
{1} is the uri</note>
    </trans-unit>
    <trans-unit id="++CODE++758ece29b31b4a752af1a78afe1fe8397bde2b565327c538b1f2fb5912d51418">
      <source xml:lang="en">No result found for the active editor; please run a query or switch to another editor.</source>
    </trans-unit>
    <trans-unit id="++CODE++548271493601de8634bf0793fb0e09522c1bcce8e1e61c9e51186c9661137729">
      <source xml:lang="en">No subscriptions available.  Adjust your subscription filters to try again.</source>
    </trans-unit>
    <trans-unit id="++CODE++522f7c01e016bd0f95cd3b404ebb0751a2b6db89a57ff1c7e5110b39e1f136e0">
      <source xml:lang="en">Non-SQL Server SQL file detected. Disable IntelliSense for such files?</source>
    </trans-unit>
    <trans-unit id="++CODE++dc937b59892604f5a86ac96936cd7ff09e25f18ae6b758e8014a24c7fa039e91">
      <source xml:lang="en">None</source>
    </trans-unit>
    <trans-unit id="++CODE++58601e3ffba5990d1be4db9f2bcc6107f9a72949aabd8f68f79bcb2c92195b5f">
      <source xml:lang="en">Not Between</source>
    </trans-unit>
    <trans-unit id="++CODE++bfccbdda37b86c50ee3c10c461afc9fcc2854ca2d53d33b9bb079798a4f0cf21">
      <source xml:lang="en">Not Contains</source>
    </trans-unit>
    <trans-unit id="++CODE++1035e37a14f3bc0faf8a937fddf3a6ca0ef9b7ad40aa1de814f0865e044eeda2">
      <source xml:lang="en">Not Ends With</source>
    </trans-unit>
    <trans-unit id="++CODE++2abe6ce3689dddb31a75faaafb1a7293649d60f93bff0e48a87e7d5ddd7f2530">
      <source xml:lang="en">Not Equals</source>
    </trans-unit>
    <trans-unit id="++CODE++544330f40460cbf3595ddb51445d81c643d5cd9dc72d601db887c01169b5f388">
      <source xml:lang="en">Not Starts With</source>
    </trans-unit>
    <trans-unit id="++CODE++972711d90594be0ec9340bc56950dc455b2764187dcad7093ae641df2cbc10c5">
      <source xml:lang="en">Not likely at all</source>
    </trans-unit>
    <trans-unit id="++CODE++ba35f0c47d862763dafa955d6716942f79b8bfe1d01d5968520db6f9ba665f6f">
      <source xml:lang="en">Not started</source>
    </trans-unit>
    <trans-unit id="++CODE++07b555a4dd9446c56aae7bbe326905f8aabc205d5eee96191a71e15510fbb53f">
      <source xml:lang="en">Note: A self-signed certificate offers only limited protection and is not a recommended practice for production environments. Do you want to enable &apos;Trust server certificate&apos; on this connection and retry?</source>
    </trans-unit>
    <trans-unit id="++CODE++6091a3057f7b1b8140c1ad2fc9232cc4d483a484667f76fe8bb305d77ca3deb1">
      <source xml:lang="en">Number of Rows Read</source>
    </trans-unit>
    <trans-unit id="++CODE++565339bc4d33d72817b583024112eb7f5cdf3e5eef0252d6ec1b9c9a94e12bb3">
      <source xml:lang="en">OK</source>
    </trans-unit>
    <trans-unit id="++CODE++e1d42d9f427d5f4d009777176781c6c5cd131a4abc0f3dd3beac983b29e3efdb">
      <source xml:lang="en">Object Explorer Filter (Preview)</source>
    </trans-unit>
    <trans-unit id="++CODE++ca7981b46ecf2c1787b6d76d81d9fd7fa0ca95842e2fcc2a452869891a9334d1">
      <source xml:lang="en">Off</source>
    </trans-unit>
    <trans-unit id="++CODE++08cc7dbe92d634292815733fbf6b34fba13792fc61a838f93bcaf5fc639b12ee">
      <source xml:lang="en">On Delete Action</source>
    </trans-unit>
    <trans-unit id="++CODE++53dbddd7bcdf5a51afae1447f034e76d78722d20c1d6d62002c00e19f68ea9b2">
      <source xml:lang="en">On Update Action</source>
    </trans-unit>
    <trans-unit id="++CODE++ed077f3d8125d60dca1979c7133601bd187d47c73ed9975028f677e49e709942">
      <source xml:lang="en">Open</source>
    </trans-unit>
    <trans-unit id="++CODE++27d46ec89f6c8889936e3d885b71d612efdbf08d8514f16157875104d01fd5f5">
      <source xml:lang="en">Open Query</source>
    </trans-unit>
    <trans-unit id="++CODE++404eb1204c0e313b45f63c32657b2cabf3f3930b7a731969c82b5bc3061311ff">
      <source xml:lang="en">Open Query History</source>
    </trans-unit>
    <trans-unit id="++CODE++458f7bdeed472d6583d8b0e14f2535e896f301136ee1ea3c63fdbf0845407225">
      <source xml:lang="en">Open XML</source>
    </trans-unit>
    <trans-unit id="++CODE++35e74c3a943dcaf90a91c99a242ea7dbfb3ead16a012ba5a7d6a747a96e01d64">
      <source xml:lang="en">Open in New Tab</source>
    </trans-unit>
    <trans-unit id="++CODE++ea1d0f038bbdb9e9aa6649671dcbff49e1f63b700b27d60890da5c60fb4e89af">
      <source xml:lang="en">Open in editor</source>
    </trans-unit>
    <trans-unit id="++CODE++ea56aa4cb881e4c3d61d84b95881280b4c10519222fcfe40febcbd4b2d548333">
      <source xml:lang="en">OpenSSL version &gt;=1.0.1 is required to connect.</source>
    </trans-unit>
    <trans-unit id="++CODE++291101a07fe980e93b900ae85c9eb824f9e7e93d0d754be7440b9386b615cad7">
      <source xml:lang="en">Operator</source>
    </trans-unit>
    <trans-unit id="++CODE++da53ba1a285ffae9c6528e235b57336fa85b4f05e9fc00a51ee922069c3d9865">
      <source xml:lang="en">Optional (False)</source>
    </trans-unit>
    <trans-unit id="++CODE++eabaa5ba70b7871bd005170e9a540a993456433cdaad54eacc4e4c07a13c71bb">
      <source xml:lang="en">Overall, how satisfied are you with the MSSQL extension?</source>
    </trans-unit>
    <trans-unit id="++CODE++cd184ad9e92906aa47b1a2a184c7d63d4c3642b0ee74079f2d428841ff17036c">
      <source xml:lang="en">Overall, how satisfied are you with {0}?</source>
      <note>{0} is the feature name</note>
    </trans-unit>
    <trans-unit id="++CODE++e68b36b17cbd990802f57741cb75cf3a73fa66a61999b0cd70e3cf7d26cfb25f">
      <source xml:lang="en">Parameters</source>
    </trans-unit>
    <trans-unit id="++CODE++5cafcd08f15a2a6ce49d703f1da5861c94ec134cc92984cc6b2f67965c31b5ee">
      <source xml:lang="en">Parent node was not TreeNodeInfo.</source>
    </trans-unit>
    <trans-unit id="++CODE++e7cf3ef4f17c3999a94f2c6f612e8a888e5b1026878e4e19398b23bd38ec221a">
      <source xml:lang="en">Password</source>
    </trans-unit>
    <trans-unit id="++CODE++b0f439de4ac489dfe75bf62e7fb55c9c993851f6f462fbbacae37851a6cad588">
      <source xml:lang="en">Password (SQL Login)</source>
    </trans-unit>
    <trans-unit id="++CODE++71f0edbc866bcd836e06eefc36556b0e6a3552f2d422dc8bc12bddd51e3b5a8e">
      <source xml:lang="en">Path: {0}</source>
      <note>{0} is the path of the node in the object explorer</note>
    </trans-unit>
    <trans-unit id="++CODE++b5d65f0ae389b60297c51acb9d3f3ee1e5b846deeb84a90fd69ccdfadca7c331">
      <source xml:lang="en">Precision</source>
    </trans-unit>
    <trans-unit id="++CODE++9d13699b657fe91178f41ecf87e9c11095306c7b62e26f7e7a1b019df9ca50b1">
      <source xml:lang="en">Preview Database Updates</source>
    </trans-unit>
    <trans-unit id="++CODE++a57b08a480b822a0a572b993391c292ede593bf8000b406675b180bbb16260fa">
      <source xml:lang="en">Previous</source>
    </trans-unit>
    <trans-unit id="++CODE++a89f61eb88c67866f6b2666a2e7f19b6fa1c97ca8330b81f848895bcc3594a3f">
      <source xml:lang="en">Previous pending reconnect promise for uri {0} is rejected with error {1}, will attempt to reconnect if necessary.</source>
      <note>{0} is the uri
{1} is the error</note>
    </trans-unit>
    <trans-unit id="++CODE++74ddf875033fe6ed895f48a8abc4373883fb876b36dfa7614f3f130ceee1ab20">
      <source xml:lang="en">Previous pending reconnection for uri {0}, succeeded.</source>
      <note>{0} is the uri</note>
    </trans-unit>
    <trans-unit id="++CODE++92022c2f45b6a9ba92c51438e6fed444d69673e4bd6c529e3ea8f0a8bfe1e969">
      <source xml:lang="en">Primary Key</source>
    </trans-unit>
    <trans-unit id="++CODE++a0de89c19964a6454c6d6b4f4205b8c8fcb6c1bfe9370b6d3183226ce8009141">
      <source xml:lang="en">Primary Key Columns</source>
    </trans-unit>
    <trans-unit id="++CODE++25f4fe8cd149e57de765fa487f6e70395ed29ad8d1f2b9c116f9efa24262b420">
      <source xml:lang="en">Privacy Statement</source>
    </trans-unit>
    <trans-unit id="++CODE++a423b47777783386516c79baa19b0dfcd12cb40e4fba79348ad14ab0169402cd">
      <source xml:lang="en">Profile Name</source>
    </trans-unit>
    <trans-unit id="++CODE++f7821e5b83af275fa9638d6840dc6edd1e7c8179f566d99cb2fd713ca13e9e3c">
      <source xml:lang="en">Profile created and connected</source>
    </trans-unit>
    <trans-unit id="++CODE++8a0d6f1276ee19a91fb06f73344d1d60f2d1f1c8d7e0454c8bb31ea00c2b9a30">
      <source xml:lang="en">Profile created successfully</source>
    </trans-unit>
    <trans-unit id="++CODE++c7b24e72fefeade2fc1706604bb5c2ee848b055ed154428128c10d5020549a7a">
      <source xml:lang="en">Profile removed successfully</source>
    </trans-unit>
    <trans-unit id="++CODE++ae43692b2a310b8ed2443d2b7d2a3e4cf0b6d73115badd72831b3d22381f235f">
      <source xml:lang="en">Properties</source>
    </trans-unit>
    <trans-unit id="++CODE++40040cb181f7f0ee5add2b52e8467c6652477f7ce12af39fe380b5084b64f4fe">
      <source xml:lang="en">Property</source>
    </trans-unit>
    <trans-unit id="++CODE++7c68cc7494a11be986cf0d4ac8e2acb67d5aa67b35151c2435cb1c51ccd060d8">
      <source xml:lang="en">Provider &apos;{0}&apos; does not have a Microsoft resource endpoint defined.</source>
      <note>{0} is the provider</note>
    </trans-unit>
    <trans-unit id="++CODE++859390eb495b2ead7f05f0f799546c71435b2db31dbe082adecc3426fffc3391">
      <source xml:lang="en">Publish</source>
    </trans-unit>
    <trans-unit id="++CODE++10209ed1750a4b5c09b80ea470ed45083d8d1ad3d1da877d160d9ab61a5031fc">
      <source xml:lang="en">Publishing Changes</source>
    </trans-unit>
    <trans-unit id="++CODE++f44ad102b5dd5df1b5691408d19d39ee92cc1c9ad20f7125845df3d961a805d3">
      <source xml:lang="en">Query Plan</source>
    </trans-unit>
    <trans-unit id="++CODE++9e83dc6d2db272ac27cc875b994f834b62b7202a49b69e885f8f4e8f9c29a452">
      <source xml:lang="en">Query executed</source>
    </trans-unit>
    <trans-unit id="++CODE++222d8657e6ce5036c2c4e9baf67ab52aeb5b35c12ff05d913296ea5cefad1f9c">
      <source xml:lang="en">Query failed</source>
    </trans-unit>
    <trans-unit id="++CODE++9bb19ac86101a6dfe00ba121dc8fab54c216992ef8d061c9cf27bd93a4424a91">
      <source xml:lang="en">Query succeeded</source>
    </trans-unit>
    <trans-unit id="++CODE++9f24e982799f47ef97760b8fbb95ce6c89390fba37aa7fe9b6314f69aaa691ea">
      <source xml:lang="en">Query {0}:  Query cost (relative to the script):  {1}%</source>
      <note>{0} is the query number
{1} is the query cost</note>
    </trans-unit>
    <trans-unit id="++CODE++83b794145c0cc3f560cb6dfb6b5bcf7afac4dba15e5c6dbc54d103dae029fec6">
      <source xml:lang="en">Read more</source>
    </trans-unit>
    <trans-unit id="++CODE++705aa26f40f31a71c622836f9a913bf837817f54e45133215a5d222489e6a7c8">
      <source xml:lang="en">Recent Connections</source>
    </trans-unit>
    <trans-unit id="++CODE++703f1ae8b7cdb3525cdab9ea694ab27b1b9e4337f0b2ca32f152f7f9a6e2f9d5">
      <source xml:lang="en">Recent connections list cleared</source>
    </trans-unit>
    <trans-unit id="++CODE++627fc5f9740b31ca7868476caa3694a842a494bf358329d1aaf28f3fd7a5a4f0">
      <source xml:lang="en">Refresh Credentials</source>
    </trans-unit>
    <trans-unit id="++CODE++0cd1ba1d31d508fcf599096e647eb0c1a60819928248e404a3f71ea9f7aafad8">
      <source xml:lang="en">Reload Visual Studio Code</source>
    </trans-unit>
    <trans-unit id="++CODE++b69ef66763bd411348c2bf030ab4cd0881dc36c538ce1a05966e92b927d2675c">
      <source xml:lang="en">Remind Me Later</source>
    </trans-unit>
    <trans-unit id="++CODE++c3812fc4acb861d5182fc2b8155f327f736fbe5e5eb86a7bd7afcb6dc5497282">
      <source xml:lang="en">Remove</source>
    </trans-unit>
    <trans-unit id="++CODE++7024a828547b51d9fb11f26d4d1d472691dd7e6ec7d7a2f499cb08731a63e943">
      <source xml:lang="en">Remove recent connection</source>
    </trans-unit>
    <trans-unit id="++CODE++4f98318295cf61965501b5ff934574dfd3efea58641100c01dfa70131a732b31">
      <source xml:lang="en">Remove {0}</source>
      <note>{0} is the object type</note>
    </trans-unit>
    <trans-unit id="++CODE++ae6d9c313ef115d3be932d158acd74f5ab4db5c068cdc2c10ade081168b185d5">
      <source xml:lang="en">Resource Group</source>
    </trans-unit>
    <trans-unit id="++CODE++a76e13b9839270eb73ed11417f7d8acca55df0ad52065799361631d0fff74f27">
      <source xml:lang="en">Restore</source>
    </trans-unit>
    <trans-unit id="++CODE++f225a9c1cec3aeb23174520a7be45fd29e7f9de8fecba6757bb7cd215235979e">
      <source xml:lang="en">Restore panel size</source>
    </trans-unit>
    <trans-unit id="++CODE++219c4a6c86a716e99d5dc9611b61e584deb11b57e972d87d4b773387ebc3cadd">
      <source xml:lang="en">Results</source>
    </trans-unit>
    <trans-unit id="++CODE++942087cc2d41e01304b7195558d093d10c72af8e838c7556d6a02d471ee71852">
      <source xml:lang="en">Retry</source>
    </trans-unit>
    <trans-unit id="++CODE++ed5c65311daf9e46eb0f5ac74221d4405dabfe18cca554232363495a3a268ca5">
      <source xml:lang="en">Reverse Alphabetical</source>
    </trans-unit>
    <trans-unit id="++CODE++fa12adeb7bf1db8bea535fb7afc4cdb5121fe19f586fd0996a719007d8c7012c">
      <source xml:lang="en">Run Query History</source>
    </trans-unit>
    <trans-unit id="++CODE++4e16c2dab3b093c189f6f41be6961a3e5a42e6c8c2d3609ce6398e1bd9c8f60c">
      <source xml:lang="en">Running query is not supported when the editor is in multiple selection mode.</source>
    </trans-unit>
    <trans-unit id="++CODE++bcb563c464628dce28a629cdda03742239a5b0f9e25da0a87aea6e68ad25933a">
      <source xml:lang="en">SQL Login</source>
    </trans-unit>
    <trans-unit id="++CODE++2ea04a74395b2376e4dd5e83ffd39385d7b3dbfe4af1cb43bc8080b8b91c548e">
      <source xml:lang="en">SQL Plan Files</source>
    </trans-unit>
    <trans-unit id="++CODE++be3bac2c67dcc1b486b10add2ba1bf56e6e49fd17d6187fe6b6c012b08cedbfc">
      <source xml:lang="en">Satisfied</source>
    </trans-unit>
    <trans-unit id="++CODE++caf4128d5bf679fef30d60d545684f44efcc2e9a7098df16fcbd0b625580c89f">
      <source xml:lang="en">Save Password</source>
    </trans-unit>
    <trans-unit id="++CODE++77252dc87eec71818cc0b5c0bc0e82792f92540faad923e81c6d5dcd3119e31a">
      <source xml:lang="en">Save Password? If &apos;No&apos;, password will be required each time you connect</source>
    </trans-unit>
    <trans-unit id="++CODE++22995cab793b6ddc02993f48d7042dff97e62df3faf4b7742629243a36ce968d">
      <source xml:lang="en">Save Plan</source>
    </trans-unit>
    <trans-unit id="++CODE++e50761ebedbdddb4dd4afb99a7c0964cf8bfed33ec03cb39f5a08e65812c795a">
      <source xml:lang="en">Save as CSV</source>
    </trans-unit>
    <trans-unit id="++CODE++40838c73e26d7ae3162bb4250c2c1e261a33fec5478432e6e47ba9ab6649c1ef">
      <source xml:lang="en">Save as Excel</source>
    </trans-unit>
    <trans-unit id="++CODE++910ed5e0c43df2bc1a2c71f1d5ecd2168b919fd4dc9f6d4b1f13f660cba9c524">
      <source xml:lang="en">Save as JSON</source>
    </trans-unit>
    <trans-unit id="++CODE++bae1da28225af71a125385224716f5ff7870573e6c01494c597e8ed4168b12e3">
      <source xml:lang="en">Save results command cannot be used with multiple selections.</source>
    </trans-unit>
    <trans-unit id="++CODE++5a2df8a2745d54fa2197753e1c2c22a8dea9676916677120da5c44550647180d">
      <source xml:lang="en">Saved Connections</source>
    </trans-unit>
    <trans-unit id="++CODE++f102986b39effb31080ae442f61febe7ed58df1515c0711ccfadfe0311ccec81">
      <source xml:lang="en">Scale</source>
    </trans-unit>
    <trans-unit id="++CODE++07b091a3fdc4e4c03cd047b5264e61241f20fe8dbc36a4c796d46cd8dc3e7d03">
      <source xml:lang="en">Schema</source>
    </trans-unit>
    <trans-unit id="++CODE++154e484fc5e1a7cb4991c071caef673c453eaa7dcfef4321db537c576a5c56cf">
      <source xml:lang="en">Schema Compare</source>
    </trans-unit>
    <trans-unit id="++CODE++cce7c24ebb0a14bc98b7d6a3f18ddfe9c893e65adb1a599321b3e0eca3515490">
      <source xml:lang="en">Script As Create</source>
    </trans-unit>
    <trans-unit id="++CODE++f6a9305d2a22223e43e016e6ed4d342a8a4a249c1202322338ee3e0d5f26e596">
      <source xml:lang="en">Script copied to clipboard</source>
    </trans-unit>
    <trans-unit id="++CODE++7f55382219f0202c1b4f56deb099e2fedcec87ee73fe2edb2105df5447323bc6">
      <source xml:lang="en">Search...</source>
    </trans-unit>
    <trans-unit id="++CODE++d1ec69e64b9609d089aae09f7adc5c566d2cd222f8d8325f0ab3b523f0ac2690">
      <source xml:lang="en">Select All</source>
    </trans-unit>
    <trans-unit id="++CODE++ebe0dbee443b4562c7925a01e3bc69a3d5d0a3b0e8b3e11041c69fa067b65ef7">
      <source xml:lang="en">Select a tenant</source>
    </trans-unit>
    <trans-unit id="++CODE++8b43c4bf79e62cb8e9f61b4fddc6e921b87020df8bca991bbf77a39628ec9106">
      <source xml:lang="en">Select a valid {0} from the dropdown</source>
      <note>{0} is the type of the dropdown&apos;s contents, e.g &apos;resource group&apos; or &apos;server&apos;</note>
    </trans-unit>
    <trans-unit id="++CODE++a1205265db328a59a52187387e01e37a0e1d2b28210aa2e663f750eb8b7c8dcf">
      <source xml:lang="en">Select a {0} for filtering</source>
      <note>{0} is the type of the dropdown&apos;s contents, e.g &apos;resource group&apos; or &apos;server&apos;</note>
    </trans-unit>
    <trans-unit id="++CODE++1fc9a387654d410febd202b81bddbe62d38368260b69b9f73ee6630164536bdf">
      <source xml:lang="en">Select all</source>
    </trans-unit>
    <trans-unit id="++CODE++ba89783a339fd43f48271d2e9813374075b46d8896bfa4f99444022a42847531">
      <source xml:lang="en">Select an account</source>
    </trans-unit>
    <trans-unit id="++CODE++e286357ecd532997834edbf13478a2b3ca334a9dda1c8e895c0bd8b26f6097b5">
      <source xml:lang="en">Select profile to remove</source>
    </trans-unit>
    <trans-unit id="++CODE++31c1868de5b07d10224f472d3f5957b4502175ab68a89839134a1f1dd747ab3b">
      <source xml:lang="en">Select subscriptions</source>
    </trans-unit>
    <trans-unit id="++CODE++5354479c5248dd63b7110fca45437164866ebbdc35bd5d19a5b814535534024e">
      <source xml:lang="en">Selected Microsoft Entra account removed successfully.</source>
    </trans-unit>
    <trans-unit id="++CODE++aef7de28d52977f1b5cd0fecfdc151717610adf41e0aa33b4d9f7522a43337ef">
      <source xml:lang="en">Server</source>
    </trans-unit>
    <trans-unit id="++CODE++1c53883708ab16a3743793905feb38c8e77c295d846ff276491831e1de69b6e1">
      <source xml:lang="en">Server connection in progress. Do you want to cancel?</source>
    </trans-unit>
    <trans-unit id="++CODE++e4e1940a01194f83f42724f0cc4b353c0219980452af7e69e597ca63229531d9">
      <source xml:lang="en">Server could not start. This could be a permissions error or an incompatibility on your system. You can try enabling device code authentication from settings.</source>
    </trans-unit>
    <trans-unit id="++CODE++a0c0b90c3260929ade879e7cfe35629e6ed60fb62be887a77fe8ada9376a7ba7">
      <source xml:lang="en">Server is required</source>
    </trans-unit>
    <trans-unit id="++CODE++9e28d8dd2c02f540827e4ea6f0fb6d1340a82e35a653a2ea2cc3ef0ce1ba0ce3">
      <source xml:lang="en">Server name not set.</source>
    </trans-unit>
    <trans-unit id="++CODE++3e27420fb58defcc5b721d6bfdbb9c092230a888d571821f747f7bffec92f17c">
      <source xml:lang="en">Server name or ADO.NET connection string</source>
    </trans-unit>
    <trans-unit id="++CODE++5e9f98120dbe568255ee059f39671686982b113d4e917b6d6faf149918c81709">
      <source xml:lang="en">Severity</source>
    </trans-unit>
    <trans-unit id="++CODE++a89fead964a8515cf74f4e5fcfbc0aaa029cee9744df340c6853e59a944de7ad">
      <source xml:lang="en">Show Filter</source>
    </trans-unit>
    <trans-unit id="++CODE++8c6f0777a59f6d55efb68be5323e48061f19e0b2c036c9f34f3ea7655eeaead2">
      <source xml:lang="en">Show MSSQL output</source>
    </trans-unit>
    <trans-unit id="++CODE++e2c8a41969888f518a4656791ee4737b49874f2213d86c949983a67a9ac55212">
      <source xml:lang="en">Showplan XML</source>
    </trans-unit>
    <trans-unit id="++CODE++bfd402b2f6f3812529b55596136d3a11c51616317e3b1cd999928e2d4eae7d3f">
      <source xml:lang="en">Sign in</source>
    </trans-unit>
    <trans-unit id="++CODE++09a0ee357e3b34ac30c4ae61fcfbcfde87c6941a213e8e60d146e7942c0d76bc">
      <source xml:lang="en">Sign in to your Azure subscription</source>
    </trans-unit>
    <trans-unit id="++CODE++53b8195b6ec261723d1abe7f4b25c502724154c01b39ddf9998426be6d346c66">
      <source xml:lang="en">Sign in to your Azure subscription in one of the sovereign clouds.</source>
    </trans-unit>
    <trans-unit id="++CODE++2a2c6072cca49b7f2056d66f738d53593bce3004d1291d736ea9a69e58babae8">
      <source xml:lang="en">Sign in to your Azure subscription with a device code. Use this in setups where the Sign In command does not work</source>
    </trans-unit>
    <trans-unit id="++CODE++f09318d75d62b0f316bf6aa9aec677f5ee481f619c46c57d72dc9505e73fe48f">
      <source xml:lang="en">Sort Ascending</source>
    </trans-unit>
    <trans-unit id="++CODE++2497697ff826db13ca94ea6c34dceced8bdf6fe44c7dde9d32c1cea30e9360a6">
      <source xml:lang="en">Sort Descending</source>
    </trans-unit>
    <trans-unit id="++CODE++1e49ea47266ab1130ffc9be417fa6eb62da7299641f30a76e728fe983c25f29d">
      <source xml:lang="en">Specifies whether the column is included in the primary key for the table.</source>
    </trans-unit>
    <trans-unit id="++CODE++ed17e62be4222e6fa3890918aee4885848f3e87ee14bc9b5dbe65e603173f26b">
      <source xml:lang="en">Specifies whether the column may have a NULL value.</source>
    </trans-unit>
    <trans-unit id="++CODE++a49eb416daf711062abb036ea09b46cbe49f513082db1ef699e94ddcf35adc42">
      <source xml:lang="en">Start IP Address</source>
    </trans-unit>
    <trans-unit id="++CODE++26254424b6f10bfd397e77bc2c93c10fc436795145ee5f2a09b27d54518ec9d6">
      <source xml:lang="en">Started executing query at </source>
    </trans-unit>
    <trans-unit id="++CODE++4a5901a3ef8ce653c646a8ff72117555ad46803721be5b957ca9e799be6e7d20">
      <source xml:lang="en">Started query execution for document &quot;{0}&quot;</source>
      <note>{0} is the document name</note>
    </trans-unit>
    <trans-unit id="++CODE++47d62b3ce92021fa331252ba82176c2a4ccb592c2264bd58ec74e5d1b722c98e">
      <source xml:lang="en">Started saving results to </source>
    </trans-unit>
    <trans-unit id="++CODE++72927b6fdb5388115d478bb5e0e69c203231f35ad2e0721d77750626ea4fe4db">
      <source xml:lang="en">Starts With</source>
    </trans-unit>
    <trans-unit id="++CODE++155f816c0407310c0dab222493370773e045ee7fe04e6c9a951b07f495531264">
      <source xml:lang="en">Submit</source>
    </trans-unit>
    <trans-unit id="++CODE++c4ed896e6258b54727811f7a2d17bf4e0a998497b6946da3718a0f5ca0c78ebd">
      <source xml:lang="en">Submit an issue</source>
    </trans-unit>
    <trans-unit id="++CODE++4999c6c6c7badf456f5b0053b09a2076bdb2391a09ab10c9064a680f8f9a0b30">
      <source xml:lang="en">Subscription</source>
    </trans-unit>
    <trans-unit id="++CODE++0035c67b91c2dd1e5f7a1fd9010b07ee0cdc93e578c2baf656dfc411a80f4b78">
      <source xml:lang="en">Subtree Cost</source>
    </trans-unit>
    <trans-unit id="++CODE++6d9a6f97a5fdaf3b90a0cf02e0b43d8b7ec1d05c0e4718e02ddd1c5b450e5b39">
      <source xml:lang="en">Succeeded</source>
    </trans-unit>
    <trans-unit id="++CODE++5443b1422a140475d5703c916c7686007233ea92292881588670e73409a7f1cd">
      <source xml:lang="en">Succeeded with warning</source>
    </trans-unit>
    <trans-unit id="++CODE++f0266af4455c8f348df74a77502b563a575637604e905429b302d78ec39c00e4">
      <source xml:lang="en">Successfully refreshed token for connection {0} with uri {1}, {2}</source>
      <note>{0} is the connection id
{1} is the uri
{2} is the message</note>
    </trans-unit>
    <trans-unit id="++CODE++9c85106af25fd7656e977d5453607973955ae5d79fce0a78264cd714a628e981">
      <source xml:lang="en">Successfully saved results to </source>
    </trans-unit>
    <trans-unit id="++CODE++5b483648ad7b3afcd20f3ccef6fdc7471e39d5a8c9bb30697cba5f82c4ff8dc1">
      <source xml:lang="en">Switch to MSAL</source>
    </trans-unit>
    <trans-unit id="++CODE++529667eb9a218f074e24ec63181bb6b3bd4e5ea744e64f71262b6323251ed743">
      <source xml:lang="en">Table name</source>
    </trans-unit>
    <trans-unit id="++CODE++9981cdae853624ee8dffbae9510a8f8b9d588788aab84587374f6dd6bc7eabdd">
      <source xml:lang="en">Take Survey</source>
    </trans-unit>
    <trans-unit id="++CODE++e23969d284c3424c8014c6e5b1b85ebc275bc5c74321e7677a21d023e6ea154c">
      <source xml:lang="en">Tenant</source>
    </trans-unit>
    <trans-unit id="++CODE++de1f5fff34138660c31bd550e5da98b7674d852afbff6f517e0e222b2dbf09a9">
      <source xml:lang="en">Tenant ID</source>
    </trans-unit>
    <trans-unit id="++CODE++3db7232b2e9f0b74bad366312879cd89ee7bd3e6c5b737f358b7897907c6ab39">
      <source xml:lang="en">Tenant ID is required</source>
    </trans-unit>
    <trans-unit id="++CODE++c02977b07ec93816f236c57b4c30d4544904e87e0a43a1daf344c229594320b9">
      <source xml:lang="en">Test Connection</source>
    </trans-unit>
    <trans-unit id="++CODE++90c8505baad739c0925471e0d594ba9d83f84d3a96dbdfa16a47ae7a3ad95d91">
      <source xml:lang="en">Testing connection profile...</source>
    </trans-unit>
    <trans-unit id="++CODE++acd64111965ff7af14fb0dc101deb52a5e3e7cfc6aae4d0fa9bf7a65ed37870a">
      <source xml:lang="en">The MSSQL for VS Code extension is introducing new modern data development features! Would you like to enable them? [Learn more]({0})</source>
      <note>{0} is a url to learn more about the new features</note>
    </trans-unit>
    <trans-unit id="++CODE++3eacf5cf678e2285cae1276d29f034aa0e7ceb3f8940239c1d67a2d486649719">
      <source xml:lang="en">The behavior when a user tries to delete a row with data that is involved in a foreign key relationship.</source>
    </trans-unit>
    <trans-unit id="++CODE++1a4205e9f5cc50eaf70719b64956352b74a99badba266027a6244def0d016b73">
      <source xml:lang="en">The behavior when a user tries to update a row with data that is involved in a foreign key relationship.</source>
    </trans-unit>
    <trans-unit id="++CODE++4002a5b20dd0c7a8caf9764ba024343e8f87e2ba8221aaeae4c5112d1d7bb4ed">
      <source xml:lang="en">The columns of the index.</source>
    </trans-unit>
    <trans-unit id="++CODE++f229c94b4c9b8ecfa1096d1daf79194e84616c49df8fb6e229fa944592ff373e">
      <source xml:lang="en">The description of the check constraint.</source>
    </trans-unit>
    <trans-unit id="++CODE++f307f68f2f552562e371f39fe52ef5b9f6eba2e13a61cd2d1e560e9991b86114">
      <source xml:lang="en">The description of the foreign key.</source>
    </trans-unit>
    <trans-unit id="++CODE++48e857284768923e885f8631cb33e52313c21cd97d4b95b651b1b5227789cfa0">
      <source xml:lang="en">The description of the index.</source>
    </trans-unit>
    <trans-unit id="++CODE++4ed30ce390b4a87aa521240a8313735faff4c4cb4df0c01292ffdaf5b9a44c58">
      <source xml:lang="en">The description of the primary key.</source>
    </trans-unit>
    <trans-unit id="++CODE++ff83ab307bf5543897d2c5781d880385ba86a704904fb08dc5c67c990688d5ec">
      <source xml:lang="en">The expression defining the check constraint.</source>
    </trans-unit>
    <trans-unit id="++CODE++d160b49baa7c6e4e8b95a21a984b19fda338b9d47a01d61c2d7445ed29cf174e">
      <source xml:lang="en">The first value must be less than the second value for the {0} operator in the {1} filter</source>
      <note>{0} is the operator for the filter
{1} is the name of the filter</note>
    </trans-unit>
    <trans-unit id="++CODE++10dc5228a8a16a8eb753ca437fd81cd632ca4b12be41a33403e6614e46c4167e">
      <source xml:lang="en">The first value must be set for the {0} operator in the {1} filter</source>
      <note>{0} is the operator for the filter
{1} is the name of the filter</note>
    </trans-unit>
    <trans-unit id="++CODE++fcd9241097659a9ae58a06bd9b762b5aded99a3f82d97e73e75279b098e00c6d">
      <source xml:lang="en">The mapping between foreign key columns and primary key columns.</source>
    </trans-unit>
    <trans-unit id="++CODE++ee33dcb49174e212fabe894df8373991cebe8d617d56b472934c7dcea6335b5b">
      <source xml:lang="en">The maximum length (in characters) that can be stored in this database object.</source>
    </trans-unit>
    <trans-unit id="++CODE++c368a965891e9479b44218cb42c8cddde404740e364b53367e897dcb17ef1d6b">
      <source xml:lang="en">The name of the check constraint.</source>
    </trans-unit>
    <trans-unit id="++CODE++1f1828f6aa124ec76ef4d972c0dc128052fd3b8b5fa4cefd9d560695e878ecf8">
      <source xml:lang="en">The name of the column object.</source>
    </trans-unit>
    <trans-unit id="++CODE++4b7c298367264cb30b7b914a70b1a21e86cc7685024ae618a0d0cf43626afe54">
      <source xml:lang="en">The name of the column.</source>
    </trans-unit>
    <trans-unit id="++CODE++20b946c00bb4f007424d33a637029256f737bb0ff32c7de3b2a189e4423a4ec9">
      <source xml:lang="en">The name of the foreign key.</source>
    </trans-unit>
    <trans-unit id="++CODE++644a28f160d2df093fab1a8c94e5176f21c1af3bee1915315edd409d14397021">
      <source xml:lang="en">The name of the index.</source>
    </trans-unit>
    <trans-unit id="++CODE++13549c97f0b3baa43655bd41e05e3bb60918ded05df9e7e94186ecc6ba53c3d1">
      <source xml:lang="en">The recent connections list has been cleared but there were errors while deleting some associated credentials. View the errors in the MSSQL output channel.</source>
    </trans-unit>
    <trans-unit id="++CODE++ea13943c4f06ddf0a81173991d20e8cf8252b636b94c0c2476e58098d9fbc1f3">
      <source xml:lang="en">The second value must be set for the {0} operator in the {1} filter</source>
      <note>{0} is the operator for the filter
{1} is the name of the filter</note>
    </trans-unit>
    <trans-unit id="++CODE++d7f9cfdbfc45384b7521ed4b8082d476a2d3cae5cbb8c57eec64003513cacbf2">
      <source xml:lang="en">The table which contains the primary or unique key column.</source>
    </trans-unit>
    <trans-unit id="++CODE++115a2cc92c1097ac4ebeb49698f5e22635a24ee1ef89722616f862ea43c5baba">
      <source xml:lang="en">Timestamp</source>
    </trans-unit>
    <trans-unit id="++CODE++4c4d50191531a82f528c2802cf6b245d0c776a5d4b51d3b5da127aaf21728547">
      <source xml:lang="en">To use this command, Open a .sql file -or- Change editor language to &quot;SQL&quot; -or- Select T-SQL text in the active SQL editor.</source>
    </trans-unit>
    <trans-unit id="++CODE++e53c65fb2c5014c76bacb8ae7e110d59e8f5a57507db2682d0bd4fdbd156c8f4">
      <source xml:lang="en">To use this command, you must set the language to &quot;SQL&quot;. Confirm to change language mode.</source>
    </trans-unit>
    <trans-unit id="++CODE++0ffe6ba8fd16d1d71a8849f6707c1c14c97e7f110138c102351a5560a97a43b4">
      <source xml:lang="en">Toggle Tooltips</source>
    </trans-unit>
    <trans-unit id="++CODE++048652e110f74b298095b5a7123e8878dfbd665a9fa34991b269dd31ab9442d0">
      <source xml:lang="en">Total execution time: {0}</source>
      <note>{0} is the elapsed time</note>
    </trans-unit>
    <trans-unit id="++CODE++baaddf70fb5d432b8bd948ef91d6f910124a6d138edae4d5f000c4610ddc8eae">
      <source xml:lang="en">Type</source>
    </trans-unit>
    <trans-unit id="++CODE++e395097d9cde221cdb9af8b04e1073d0d3394439fce660d1c954d012cdeae6c1">
      <source xml:lang="en">Unable to execute the command while the extension is initializing. Please try again later.</source>
    </trans-unit>
    <trans-unit id="++CODE++30f9be31de0326b58d28b9578bd91145abf4047074018ac47bc845f960328167">
      <source xml:lang="en">Unable to expand. Please check logs for more information.</source>
    </trans-unit>
    <trans-unit id="++CODE++582be79ed5a63b2569e2b21a28ab0fe1f7acc6307aaaa8e52510a647959d05fa">
      <source xml:lang="en">Unable to read proxy agent options to get tenants.</source>
    </trans-unit>
    <trans-unit id="++CODE++6f32c6efd3fd051f5df8f5a6926828722e2734a8b2138751abf9363a674550bd">
      <source xml:lang="en">Update Database</source>
    </trans-unit>
    <trans-unit id="++CODE++92294188e79b2a13584eb3e6120f971c94ada2a387f3199a4cd3cb17039f9d37">
      <source xml:lang="en">Updating IntelliSense...</source>
    </trans-unit>
    <trans-unit id="++CODE++eeefe579e45c25e1a551b536d8eecc680562bce4d0aa58ffee1ad7df8cc84e63">
      <source xml:lang="en">Use T-SQL intellisense and syntax error checking on current document</source>
    </trans-unit>
    <trans-unit id="++CODE++b82e11da3bc16786000d6e008e038f4d0272163a6476e0ca3c4b29d958051f9c">
      <source xml:lang="en">User name</source>
    </trans-unit>
    <trans-unit id="++CODE++d67e96ac435b6d4a9b9aedc12377ba5da6778e010fa1bd7e2942ed221ab16a4f">
      <source xml:lang="en">User name (SQL Login)</source>
    </trans-unit>
    <trans-unit id="++CODE++bb6e451b4ca453ef7b93d4a89b702cde206029b5c57a46ac64072d7e909018c4">
      <source xml:lang="en">User name is required</source>
    </trans-unit>
    <trans-unit id="++CODE++8e37953d23daca5ff01b8282c33f4e0a2152f1d1885f94c06418617e3ee1d24e">
      <source xml:lang="en">Value</source>
    </trans-unit>
    <trans-unit id="++CODE++7ef8939f723e18dae31afe6a66699cdd093848ce10e84fcb5d34e15950cc2a06">
      <source xml:lang="en">Very Dissatisfied</source>
    </trans-unit>
    <trans-unit id="++CODE++421600005b3f0bef9188978d2e890f5c5ff1cdaafa4da92f07a52cdc6295c1c6">
      <source xml:lang="en">Very Satisfied</source>
    </trans-unit>
    <trans-unit id="++CODE++15435b311c9371437109bd5323292504915507b034803118517fee44e9547a3c">
      <source xml:lang="en">View More</source>
    </trans-unit>
    <trans-unit id="++CODE++ff01d2362e483ddaca44f0e7f02d280bef382c1a3209776e5a11ca21acf2cea4">
      <source xml:lang="en">View mssql for Visual Studio Code release notes?</source>
    </trans-unit>
    <trans-unit id="++CODE++0bfe6420924cc39134e0b79804ed823f99cc19ccd8e65477319db3139c1e3368">
      <source xml:lang="en">Visual Studio Code must be relaunched for this setting to come into effect.  Please reload Visual Studio Code.</source>
    </trans-unit>
    <trans-unit id="++CODE++bf3cd82434efadb9ea501ff44c7d52b0dd98b3d11c0097ba88a10b7fd14d9b54">
      <source xml:lang="en">What can we do to improve?</source>
    </trans-unit>
    <trans-unit id="++CODE++4aa3356437232c6d45b29802f09eee6e201660a67cf78e145f39ad1fada6feab">
      <source xml:lang="en">Width cannot be 0 or negative</source>
    </trans-unit>
    <trans-unit id="++CODE++85a39ab345d672ff8ca9b9c6876f3adcacf45ee7c1e2dbd2408fd338bd55e07e">
      <source xml:lang="en">Yes</source>
    </trans-unit>
    <trans-unit id="++CODE++72f5c8fcf386f50a0af8057b25cbd6d2cbfe99d41c859934b12e7592b60b2690">
      <source xml:lang="en">You must review and accept the terms to proceed</source>
    </trans-unit>
    <trans-unit id="++CODE++4d665ff14f7810a8d97b139336a650d9bf37854683886f2df4679232ec55bae4">
      <source xml:lang="en">Your account needs re-authentication to access {0} resources. Press Open to start the authentication process.</source>
      <note>{0} is the resource</note>
    </trans-unit>
    <trans-unit id="++CODE++cae61ae576cc3d82cec2579b9ac71b72196f7ff3f543408342b416c4877cce4e">
      <source xml:lang="en">Your client IP Address &apos;{0}&apos; does not have access to the server &apos;{1}&apos; you&apos;re attempting to connect to. Would you like to create new firewall rule?</source>
      <note>{0} is the client IP address
{1} is the server name</note>
    </trans-unit>
    <trans-unit id="++CODE++a687a5a3cf1800c09d10d73ae6c128de7b617482ef262db645470c6f4ae9d54d">
      <source xml:lang="en">Your client IP address does not have access to the server. Add a Microsoft Entra account and create a new firewall rule to enable access.</source>
    </trans-unit>
    <trans-unit id="++CODE++5dc504d43e14657bd7f0298bc51688ba1bb0b809a8060f3b9106ca9411db9cd4">
      <source xml:lang="en">Your tenant &apos;{0} ({1})&apos; requires you to re-authenticate again to access {2} resources. Press Open to start the authentication process.</source>
      <note>{0} is the tenant name
{1} is the tenant id
{2} is the resource</note>
    </trans-unit>
    <trans-unit id="++CODE++5a982cf9dc11b4ec88b6151a75c4b45e269a5694c941c3c4c96689bed0c7d312">
      <source xml:lang="en">Zoom In</source>
    </trans-unit>
    <trans-unit id="++CODE++24649ee0c7a92fd868db079f46ef6b58509081e8b0e8b9ed929606f33c62831d">
      <source xml:lang="en">Zoom Out</source>
    </trans-unit>
    <trans-unit id="++CODE++dc81206350e3da642fed43285f8b5a1dc00e0d91b4b81b6bffe3181d0e261d2e">
      <source xml:lang="en">Zoom to Fit</source>
    </trans-unit>
    <trans-unit id="++CODE++aab103babf210fd60bfbe41ecd5ab24d36cb423ec956f0d0215c6161359e01ee">
      <source xml:lang="en">[Optional] Database to connect (press Enter to connect to &lt;default&gt; database)</source>
    </trans-unit>
    <trans-unit id="++CODE++48a9c1333b8297748a7cf4f38e479f6d1722302a0ce72f8516d8a749fe49d752">
      <source xml:lang="en">[Optional] Enter a display name for this connection profile</source>
    </trans-unit>
    <trans-unit id="++CODE++c1399614154a55dfb1fcb95e208ed1f0b1115b846d6150ded7c7b43fdf6cbc09">
      <source xml:lang="en">authenticationType</source>
    </trans-unit>
    <trans-unit id="++CODE++3549b0028b75d981cdda2e573e9cb49dedc200185876df299f912b79f69dabd8">
      <source xml:lang="en">database</source>
    </trans-unit>
    <trans-unit id="++CODE++43daebc3c05a210cb50000c5c10686b90656dcdf1cae4ebd4914b1f0c98f9b03">
      <source xml:lang="en">delete the saved connection: {0}?</source>
      <note>{0} is the connection name</note>
    </trans-unit>
    <trans-unit id="++CODE++c6072170d758e5358d717360829bd1f9b1603b355b5f7fe375d1aabdca7a20de">
      <source xml:lang="en">encrypt</source>
    </trans-unit>
    <trans-unit id="++CODE++20e10f43f47b1e36c004e81cbec22591b794b0154ca893825d723624a57be8ae">
      <source xml:lang="en">hostname\instance or &lt;server&gt;.database.windows.net or ADO.NET connection string</source>
    </trans-unit>
    <trans-unit id="++CODE++075b0e112ce5f3585bf21875b678fb678865a30c79d482cd01098957e6497c28">
      <source xml:lang="en">intelliSenseUpdated</source>
    </trans-unit>
    <trans-unit id="++CODE++e6eaea18e885e1078829b56df34896be5ab51439e8f0ba00cb1624b2c572c10e">
      <source xml:lang="en">location</source>
    </trans-unit>
    <trans-unit id="++CODE++eb69f53f51eaef9887d5c3f3cbd0993b208e962fed51bdd572b0816eb75c1d10">
      <source xml:lang="en">macOS Sierra or newer is required to use this feature.</source>
    </trans-unit>
    <trans-unit id="++CODE++35a1031e991d85c2d12e5768b98c031dcc6394f3ccfb766314b8a3d0ab2242db">
      <source xml:lang="en">resource group</source>
    </trans-unit>
    <trans-unit id="++CODE++b3eacd33433b31b5252351032c9b3e7a2e7aa7738d5decdf0dd6c62680853c06">
      <source xml:lang="en">server</source>
    </trans-unit>
    <trans-unit id="++CODE++a8fa7fd60893411a49907b5545ccf9c47ed8073cc38e2ac3b79c4f6156cd7755">
      <source xml:lang="en">subscription</source>
    </trans-unit>
    <trans-unit id="++CODE++9f86d081884c7d659a2feaa0c55ad015a3bf4f1b2b0b822cd15d6c15b0f00a08">
      <source xml:lang="en">test</source>
    </trans-unit>
    <trans-unit id="++CODE++630c74b2de45669259227b267211f2cbc1b0d85d38728a506258a9e8bdf42acc">
      <source xml:lang="en">untitled</source>
    </trans-unit>
    <trans-unit id="++CODE++f39d8207a23b19fa52f06809909505464af2764c6b3ade40db823f0a46b33487">
      <source xml:lang="en">updatingIntelliSense</source>
    </trans-unit>
    <trans-unit id="++CODE++4a9d0c2a08911dce1aca48e9c47c363c83764394e17d9cb2484206ecf8c702c8">
      <source xml:lang="en">{0} (Preview)</source>
      <note>{0} is the file name</note>
    </trans-unit>
    <trans-unit id="++CODE++1ab2969df504b0957aad86e66ea727c14d87ed01cc5039a8941d050884da2b78">
      <source xml:lang="en">{0} (Preview)</source>
      <note>{0} is the editor title</note>
    </trans-unit>
    <trans-unit id="++CODE++d4781f8681d947d6d8eb589d9a93c7bd093110ab1b826da373b7e1e6b6cf080f">
      <source xml:lang="en">{0} (filtered)</source>
    </trans-unit>
    <trans-unit id="++CODE++16885df9a4767fe04d26b997deabc5a36f96f34bf58bbed4b4a87d029f25209b">
      <source xml:lang="en">{0} has been closed. Would you like to restore it?</source>
      <note>{0} is the webview name</note>
    </trans-unit>
    <trans-unit id="++CODE++e3620e8a37371c6057d768faed05a7608c6e5ee783372a58b137b047300e8b7a">
      <source xml:lang="en">{0} issue</source>
      <note>{0} is the number of issues</note>
    </trans-unit>
    <trans-unit id="++CODE++4960928686dec57850ef0fde437021e4bec60d6d0fcc3e196448bb01c88d3920">
      <source xml:lang="en">{0} issues</source>
      <note>{0} is the number of issues</note>
    </trans-unit>
    <trans-unit id="++CODE++a97848c89e7bbdc7d3064ed718beef4138a0b3e6fba815d496df332bbc3773ed">
      <source xml:lang="en">{0} properties</source>
      <note>{0} is the object type</note>
    </trans-unit>
    <trans-unit id="++CODE++e29f55f346b08b76ddf9633f8d991e9cc16f8f201f837052b3e59e681ba2dbda">
      <source xml:lang="en">{0} {1} issue</source>
      <note>{0} is the tab name
{1} is the number of issues</note>
    </trans-unit>
    <trans-unit id="++CODE++b3a182c894c403e6b24bcc5dfc3ba0eeab9b2380519d82944789b5ffa76b1235">
      <source xml:lang="en">{0} {1} issues</source>
      <note>{0} is the tab name
{1} is the number of issues</note>
    </trans-unit>
    <trans-unit id="++CODE++fbf6567d7b396892abbe6cccf81dca280649e099b853b805be1beb6af53d9229">
      <source xml:lang="en">{0}. {1}</source>
      <note>{0} is the status
{1} is the message</note>
    </trans-unit>
    <trans-unit id="++CODE++2b85e133b4abad5a9f5b85b3dd903a3f1f84db64680beb66977f6e44743f2434">
      <source xml:lang="en">{0}: {1}</source>
      <note>{0} is the task name
{1} is the status</note>
    </trans-unit>
    <trans-unit id="++CODE++657a1d2beff87023ec2d92b03f58feb984cb2ea13dc6e7269ed84f0b64158591">
      <source xml:lang="en">{0}: {1}. {2}</source>
      <note>{0} is the task name
{1} is the status
{2} is the message</note>
    </trans-unit>
    <trans-unit id="++CODE++c7c45c2f2ad470c2dc1a35bf3320d977e49bd4f4c804d9bf347d009669e5ebae">
      <source xml:lang="en">{{put-server-name-here}}</source>
    </trans-unit>
  </body></file>
  <file original="package" source-language="en" datatype="plaintext"><body>
    <trans-unit id="mssql.addObjectExplorer">
      <source xml:lang="en">Add Connection</source>
    </trans-unit>
    <trans-unit id="mssql.addObjectExplorerPreview">
      <source xml:lang="en">Add Connection (Preview)</source>
    </trans-unit>
    <trans-unit id="mssql.addAadAccount">
      <source xml:lang="en">Add Microsoft Entra Account</source>
    </trans-unit>
    <trans-unit id="mssql.deviceCode.description">
      <source xml:lang="en">Allows users to sign in to input-constrained devices.</source>
    </trans-unit>
    <trans-unit id="mssql.query.executionTimeout">
      <source xml:lang="en">An execution time-out of 0 indicates an unlimited wait (no time-out)</source>
    </trans-unit>
    <trans-unit id="mssql.resultsGrid.autoSizeColumns">
      <source xml:lang="en">Automatically adjust the column widths based on the visible rows in the result set. Could have performance problems with a large number of columns or large cells</source>
    </trans-unit>
    <trans-unit id="mssql.openQueryResultsInTabByDefault.description">
      <source xml:lang="en">Automatically display query results in a new tab instead of the query pane. This option takes effect only if `mssql.enableRichExperiences` is enabled.</source>
    </trans-unit>
    <trans-unit id="mssql.cancelQuery">
      <source xml:lang="en">Cancel Query</source>
    </trans-unit>
    <trans-unit id="mssql.changeDatabase">
      <source xml:lang="en">Change Database</source>
    </trans-unit>
    <trans-unit id="mssql.chooseLanguageFlavor">
      <source xml:lang="en">Choose SQL handler for this file</source>
    </trans-unit>
    <trans-unit id="mssql.chooseAuthMethod">
      <source xml:lang="en">Chooses which Authentication method to use</source>
    </trans-unit>
    <trans-unit id="mssql.clearAllQueryHistory">
      <source xml:lang="en">Clear All Query History</source>
    </trans-unit>
    <trans-unit id="mssql.clearFilters">
      <source xml:lang="en">Clear Filters</source>
    </trans-unit>
    <trans-unit id="mssql.clearAzureAccountTokenCache">
      <source xml:lang="en">Clear Microsoft Entra account token cache</source>
    </trans-unit>
    <trans-unit id="mssql.clearPooledConnections">
      <source xml:lang="en">Clear Pooled Connections</source>
    </trans-unit>
    <trans-unit id="mssql.connect">
      <source xml:lang="en">Connect</source>
    </trans-unit>
<<<<<<< HEAD
    <trans-unit id="mssql.connectionGroups">
      <source xml:lang="en">Connection groups</source>
=======
    <trans-unit id="mssql.walkthroughs.getStarted.connectToDatabase.title">
      <source xml:lang="en">Connect to a SQL Database</source>
    </trans-unit>
    <trans-unit id="mssql.walkthroughs.getStarted.connectToDatabase.altText">
      <source xml:lang="en">Connection Dialog</source>
>>>>>>> 41cc2e98
    </trans-unit>
    <trans-unit id="mssql.connections">
      <source xml:lang="en">Connection profiles defined in &apos;User Settings&apos; are shown under &apos;MS SQL: Connect&apos; command in the command palette.</source>
    </trans-unit>
    <trans-unit id="extension.connections">
      <source xml:lang="en">Connections</source>
    </trans-unit>
    <trans-unit id="mssql.copyAll">
      <source xml:lang="en">Copy All</source>
    </trans-unit>
    <trans-unit id="mssql.copyObjectName">
      <source xml:lang="en">Copy Object Name</source>
    </trans-unit>
    <trans-unit id="mssql.createAzureFunction">
      <source xml:lang="en">Create Azure Function with SQL binding</source>
    </trans-unit>
    <trans-unit id="mssql.walkthroughs.getStarted.createNewTable.title">
      <source xml:lang="en">Create a Table with Table Designer</source>
    </trans-unit>
    <trans-unit id="mssql.walkthroughs.getStarted.createNewTable.description">
      <source xml:lang="en">Create a new table in your database, or edit existing tables with the table designer.&#10;Once you&apos;re done making your changes, click the &apos;Publish&apos; button to send the changes to your database.</source>
    </trans-unit>
    <trans-unit id="mssql.deleteQueryHistory">
      <source xml:lang="en">Delete</source>
    </trans-unit>
    <trans-unit id="mssql.disableActualPlan">
      <source xml:lang="en">Disable Actual Plan</source>
    </trans-unit>
    <trans-unit id="mssql.objectExplorer.disableGroupBySchema">
      <source xml:lang="en">Disable Group By Schema</source>
    </trans-unit>
    <trans-unit id="mssql.disconnect">
      <source xml:lang="en">Disconnect</source>
    </trans-unit>
    <trans-unit id="mssql.openQueryResultsInTabByDefaultDoNotShowPrompt.description">
      <source xml:lang="en">Do not show prompts to display query results in a new tab.</source>
    </trans-unit>
    <trans-unit id="mssql.enableRichExperiencesDoNotShowPrompt.description">
      <source xml:lang="en">Do not show prompts to enable UI-based features</source>
    </trans-unit>
    <trans-unit id="mssql.editConnection">
      <source xml:lang="en">Edit Connection (Preview)</source>
    </trans-unit>
    <trans-unit id="mssql.editTable">
      <source xml:lang="en">Edit Table</source>
    </trans-unit>
    <trans-unit id="mssql.enableActualPlan">
      <source xml:lang="en">Enable Actual Plan</source>
    </trans-unit>
    <trans-unit id="mssql.objectExplorer.enableGroupBySchema">
      <source xml:lang="en">Enable Group By Schema</source>
    </trans-unit>
    <trans-unit id="mssql.walkthroughs.getStarted.enableModernFeatures.title">
      <source xml:lang="en">Enable Modern Features</source>
    </trans-unit>
    <trans-unit id="mssql.enableRichExperiences">
      <source xml:lang="en">Enable Modern Features</source>
    </trans-unit>
    <trans-unit id="mssql.query.alwaysEncryptedParameterization">
      <source xml:lang="en">Enable Parameterization for Always Encrypted</source>
    </trans-unit>
    <trans-unit id="mssql.enableQueryHistoryCapture">
      <source xml:lang="en">Enable Query History Capture</source>
    </trans-unit>
    <trans-unit id="mssql.query.ansiDefaults">
      <source xml:lang="en">Enable SET ANSI_DEFAULTS</source>
    </trans-unit>
    <trans-unit id="mssql.query.ansiNulls">
      <source xml:lang="en">Enable SET ANSI_NULLS</source>
    </trans-unit>
    <trans-unit id="mssql.query.ansiNullDefaultOn">
      <source xml:lang="en">Enable SET ANSI_NULL_DFLT_ON</source>
    </trans-unit>
    <trans-unit id="mssql.query.ansiPadding">
      <source xml:lang="en">Enable SET ANSI_PADDING</source>
    </trans-unit>
    <trans-unit id="mssql.query.ansiWarnings">
      <source xml:lang="en">Enable SET ANSI_WARNINGS</source>
    </trans-unit>
    <trans-unit id="mssql.query.arithAbort">
      <source xml:lang="en">Enable SET ARITHABORT option</source>
    </trans-unit>
    <trans-unit id="mssql.query.cursorCloseOnCommit">
      <source xml:lang="en">Enable SET CURSOR_CLOSE_ON_COMMIT</source>
    </trans-unit>
    <trans-unit id="mssql.query.deadlockPriority">
      <source xml:lang="en">Enable SET DEADLOCK_PRIORITY option</source>
    </trans-unit>
    <trans-unit id="mssql.query.implicitTransactions">
      <source xml:lang="en">Enable SET IMPLICIT_TRANSACTIONS</source>
    </trans-unit>
    <trans-unit id="mssql.query.lockTimeout">
      <source xml:lang="en">Enable SET LOCK TIMEOUT option (in milliseconds)</source>
    </trans-unit>
    <trans-unit id="mssql.query.noCount">
      <source xml:lang="en">Enable SET NOCOUNT option</source>
    </trans-unit>
    <trans-unit id="mssql.query.noExec">
      <source xml:lang="en">Enable SET NOEXEC option</source>
    </trans-unit>
    <trans-unit id="mssql.query.parseOnly">
      <source xml:lang="en">Enable SET PARSEONLY option</source>
    </trans-unit>
    <trans-unit id="mssql.query.queryGovernorCostLimit">
      <source xml:lang="en">Enable SET QUERY_GOVERNOR_COST_LIMIT</source>
    </trans-unit>
    <trans-unit id="mssql.query.quotedIdentifier">
      <source xml:lang="en">Enable SET QUOTED_IDENTIFIER</source>
    </trans-unit>
    <trans-unit id="mssql.query.statisticsIO">
      <source xml:lang="en">Enable SET STATISTICS IO option</source>
    </trans-unit>
    <trans-unit id="mssql.query.statisticsTime">
      <source xml:lang="en">Enable SET STATISTICS TIME option</source>
    </trans-unit>
    <trans-unit id="mssql.query.transactionIsolationLevel">
      <source xml:lang="en">Enable SET TRANSACTION ISOLATION LEVEL option</source>
    </trans-unit>
    <trans-unit id="mssql.query.xactAbortOn">
      <source xml:lang="en">Enable SET XACT_ABORT ON option</source>
    </trans-unit>
    <trans-unit id="mssql.walkthroughs.getStarted.enableModernFeatures.altText">
      <source xml:lang="en">Enable modern features in MSSQL</source>
    </trans-unit>
    <trans-unit id="mssql.walkthroughs.getStarted.enableModernFeatures.description">
      <source xml:lang="en">Enable the new set of data development features that provide a modern way to work with your SQL database in VS Code.&#10;[Enable New Experiences](command:mssql.enableRichExperiences)</source>
    </trans-unit>
    <trans-unit id="mssql.enableRichExperiences.description">
      <source xml:lang="en">Enables UI-based features in the MSSQL extension for richer and more powerful features. Restart Visual Studio Code after changing this setting.</source>
    </trans-unit>
    <trans-unit id="mssql.enableConnectionPooling">
      <source xml:lang="en">Enables connection pooling to improve overall connectivity performance. This setting is enabled by default. Visual Studio Code is required to be relaunched when the value is changed. To clear pooled connections, run the command: &apos;MS SQL: Clear Pooled Connections&apos;</source>
    </trans-unit>
    <trans-unit id="mssql.enableExperimentalFeatures.description">
      <source xml:lang="en">Enables experimental features in the MSSQL extension. The features are not production-ready and may have bugs or issues. Restart Visual Studio Code after changing this setting.</source>
    </trans-unit>
    <trans-unit id="mssql.enableNewQueryResultFeature.description">
      <source xml:lang="en">Enables the new Query Results feature. The default value is true. This option takes effect only if `mssql.enableRichExperiences` is enabled.</source>
    </trans-unit>
    <trans-unit id="mssql.enableSqlAuthenticationProvider">
      <source xml:lang="en">Enables use of the Sql Authentication Provider for &apos;Microsoft Entra Id Interactive&apos; authentication mode when user selects &apos;AzureMFA&apos; authentication. This enables Server-side resource endpoint integration when fetching access tokens. This option is only supported for &apos;MSAL&apos; Authentication Library. Please restart Visual Studio Code after changing this option.</source>
    </trans-unit>
    <trans-unit id="mssql.showExecutionPlanInResults">
      <source xml:lang="en">Estimated Plan (Preview)</source>
    </trans-unit>
    <trans-unit id="mssql.runCurrentStatement">
      <source xml:lang="en">Execute Current Statement</source>
    </trans-unit>
    <trans-unit id="mssql.runQuery">
      <source xml:lang="en">Execute Query</source>
    </trans-unit>
    <trans-unit id="mssql.walkthroughs.nextSteps.description">
      <source xml:lang="en">Familiarize yourself with more features of the MSSQL extension that can help you be more productive.</source>
    </trans-unit>
    <trans-unit id="mssql.filterNode">
      <source xml:lang="en">Filter (Preview)</source>
    </trans-unit>
    <trans-unit id="mssql.walkthroughs.nextSteps.objectExplorerFilters.title">
      <source xml:lang="en">Filter your Object Explorer Tree</source>
    </trans-unit>
    <trans-unit id="mssql.walkthroughs.getStarted.title">
      <source xml:lang="en">Get Started with MSSQL for Visual Studio Code</source>
    </trans-unit>
    <trans-unit id="mssql.showGettingStarted">
      <source xml:lang="en">Getting Started Guide</source>
    </trans-unit>
    <trans-unit id="mssql.userFeedback">
      <source xml:lang="en">Give Feedback</source>
    </trans-unit>
    <trans-unit id="mssql.Configuration">
      <source xml:lang="en">MSSQL configuration</source>
    </trans-unit>
    <trans-unit id="mssql.walkthroughs.getStarted.connectToDatabase.description">
      <source xml:lang="en">Make a new connection to a SQL database, or edit existing connections with the connection dialog.&#10;You can connect to a database by entering your connection information, using a connection string, or browsing your Azure subscriptions.&#10;[Open Connection Dialog](command:mssql.addObjectExplorer)</source>
    </trans-unit>
    <trans-unit id="mssql.manageProfiles">
      <source xml:lang="en">Manage Connection Profiles</source>
    </trans-unit>
    <trans-unit id="mssql.query.maxXmlCharsToStore">
      <source xml:lang="en">Maximum number of characters to store for each value in XML columns after running a query. Default value: 2,097,152. Valid value range: 1 to 2,147,483,647.</source>
    </trans-unit>
    <trans-unit id="mssql.query.maxCharsToStore">
      <source xml:lang="en">Maximum number of characters/bytes to store for each value in character/binary columns after running a query. Default value: 65,535. Valid value range: 1 to 2,147,483,647.</source>
    </trans-unit>
    <trans-unit id="mssql.logFilesRemovalLimit">
      <source xml:lang="en">Maximum number of old files to remove upon startup that have expired mssql.logRetentionMinutes. Files that do not get cleaned up due to this limitation get cleaned up next time Azure Data Studio starts up.</source>
    </trans-unit>
    <trans-unit id="mssql.query.setRowCount">
      <source xml:lang="en">Maximum number of rows to return before the server stops processing your query.</source>
    </trans-unit>
    <trans-unit id="mssql.query.textSize">
      <source xml:lang="en">Maximum size of text and ntext data returned from a SELECT statement</source>
    </trans-unit>
    <trans-unit id="mssql.objectExplorerNewQuery">
      <source xml:lang="en">New Query</source>
    </trans-unit>
    <trans-unit id="mssql.newQuery">
      <source xml:lang="en">New Query</source>
    </trans-unit>
    <trans-unit id="mssql.newTable">
      <source xml:lang="en">New Table</source>
    </trans-unit>
    <trans-unit id="mssql.walkthroughs.nextSteps.title">
      <source xml:lang="en">Next Steps with MSSQL for Visual Studio Code</source>
    </trans-unit>
    <trans-unit id="mssql.logRetentionMinutes">
      <source xml:lang="en">Number of minutes to retain log files for backend services. Default is 1 week.</source>
    </trans-unit>
    <trans-unit id="mssql.queryHistoryLimit">
      <source xml:lang="en">Number of query history entries to show in the Query History view</source>
    </trans-unit>
    <trans-unit id="mssql.walkthroughs.nextSteps.objectExplorerFilters.altText">
      <source xml:lang="en">Object Explorer filters</source>
    </trans-unit>
    <trans-unit id="mssql.walkthroughs.nextSteps.objectExplorerFilters.description">
      <source xml:lang="en">Only see the database objects that matter most to you by applying filters to the Object Explorer tree.&#10;Start by clicking the filter button next to most folders in the Connections view.</source>
    </trans-unit>
    <trans-unit id="mssql.openExecutionPlanFile">
      <source xml:lang="en">Open Execution Plan File</source>
    </trans-unit>
    <trans-unit id="mssql.openQueryHistory">
      <source xml:lang="en">Open Query</source>
    </trans-unit>
    <trans-unit id="mssql.commandPaletteQueryHistory">
      <source xml:lang="en">Open Query History in Command Palette</source>
    </trans-unit>
    <trans-unit id="mssql.pauseQueryHistoryCapture">
      <source xml:lang="en">Pause Query History Capture</source>
    </trans-unit>
    <trans-unit id="mssql.authCodeGrant.description">
      <source xml:lang="en">Prompts users to sign in using their browser.</source>
    </trans-unit>
    <trans-unit id="extension.queryHistory">
      <source xml:lang="en">Query History</source>
    </trans-unit>
    <trans-unit id="extension.queryResult">
      <source xml:lang="en">Query Results (Preview)</source>
    </trans-unit>
    <trans-unit id="mssql.walkthroughs.getStarted.runQueries.altText">
      <source xml:lang="en">Query editor and query results pane</source>
    </trans-unit>
    <trans-unit id="mssql.walkthroughs.nextSteps.viewQueryPlan.altText">
      <source xml:lang="en">Query plan visualization</source>
    </trans-unit>
    <trans-unit id="mssql.refreshObjectExplorerNode">
      <source xml:lang="en">Refresh</source>
    </trans-unit>
    <trans-unit id="mssql.rebuildIntelliSenseCache">
      <source xml:lang="en">Refresh IntelliSense Cache</source>
    </trans-unit>
    <trans-unit id="mssql.removeObjectExplorerNode">
      <source xml:lang="en">Remove</source>
    </trans-unit>
    <trans-unit id="mssql.removeAadAccount">
      <source xml:lang="en">Remove Microsoft Entra Account</source>
    </trans-unit>
    <trans-unit id="mssql.revealQueryResultPanel">
      <source xml:lang="en">Reveal Query Result Panel</source>
    </trans-unit>
    <trans-unit id="mssql.runQueryHistory">
      <source xml:lang="en">Run Query</source>
    </trans-unit>
    <trans-unit id="mssql.walkthroughs.getStarted.runQueries.title">
      <source xml:lang="en">Run a SQL Query</source>
    </trans-unit>
    <trans-unit id="mssql.schemaCompare">
      <source xml:lang="en">Schema Compare (Preview)</source>
    </trans-unit>
    <trans-unit id="mssql.scriptAlter">
      <source xml:lang="en">Script as Alter</source>
    </trans-unit>
    <trans-unit id="mssql.scriptCreate">
      <source xml:lang="en">Script as Create</source>
    </trans-unit>
    <trans-unit id="mssql.scriptDelete">
      <source xml:lang="en">Script as Drop</source>
    </trans-unit>
    <trans-unit id="mssql.scriptExecute">
      <source xml:lang="en">Script as Execute</source>
    </trans-unit>
    <trans-unit id="mssql.scriptSelect">
      <source xml:lang="en">Select Top 1000</source>
    </trans-unit>
    <trans-unit id="mssql.selectedSubscriptions">
      <source xml:lang="en">Selected Subscriptions</source>
    </trans-unit>
    <trans-unit id="mssql.resultsFontFamily">
      <source xml:lang="en">Set the font family for the results grid; set to blank to use the editor font</source>
    </trans-unit>
    <trans-unit id="mssql.resultsFontSize">
      <source xml:lang="en">Set the font size for the results grid; set to blank to use the editor size</source>
    </trans-unit>
    <trans-unit id="mssql.shortcuts">
      <source xml:lang="en">Shortcuts related to the results window</source>
    </trans-unit>
    <trans-unit id="mssql.query.displayBitAsNumber">
      <source xml:lang="en">Should BIT columns be displayed as numbers (1 or 0)? If false, BIT columns will be displayed as &apos;true&apos; or &apos;false&apos;</source>
    </trans-unit>
    <trans-unit id="mssql.intelliSense.enableIntelliSense">
      <source xml:lang="en">Should IntelliSense be enabled</source>
    </trans-unit>
    <trans-unit id="mssql.intelliSense.enableErrorChecking">
      <source xml:lang="en">Should IntelliSense error checking be enabled</source>
    </trans-unit>
    <trans-unit id="mssql.intelliSense.enableQuickInfo">
      <source xml:lang="en">Should IntelliSense quick info be enabled</source>
    </trans-unit>
    <trans-unit id="mssql.intelliSense.enableSuggestions">
      <source xml:lang="en">Should IntelliSense suggestions be enabled</source>
    </trans-unit>
    <trans-unit id="mssql.intelliSense.lowerCaseSuggestions">
      <source xml:lang="en">Should IntelliSense suggestions be lowercase</source>
    </trans-unit>
    <trans-unit id="mssql.piiLogging">
      <source xml:lang="en">Should Personally Identifiable Information (PII) be logged in the Azure Logs output channel and the output channel log file.</source>
    </trans-unit>
    <trans-unit id="mssql.enableQueryHistoryFeature">
      <source xml:lang="en">Should Query History feature be enabled</source>
    </trans-unit>
    <trans-unit id="mssql.format.alignColumnDefinitionsInColumns">
      <source xml:lang="en">Should column definitions be aligned?</source>
    </trans-unit>
    <trans-unit id="mssql.format.datatypeCasing">
      <source xml:lang="en">Should data types be formatted as UPPERCASE, lowercase, or none (not formatted)</source>
    </trans-unit>
    <trans-unit id="mssql.format.keywordCasing">
      <source xml:lang="en">Should keywords be formatted as UPPERCASE, lowercase, or none (not formatted)</source>
    </trans-unit>
    <trans-unit id="mssql.autoDisableNonTSqlLanguageService">
      <source xml:lang="en">Should language service be auto-disabled when extension detects Non-MSSQL files</source>
    </trans-unit>
    <trans-unit id="mssql.persistQueryResultTabs">
      <source xml:lang="en">Should query result selections and scroll positions be saved when switching tabs (may impact performance)</source>
    </trans-unit>
    <trans-unit id="mssql.format.placeSelectStatementReferencesOnNewLine">
      <source xml:lang="en">Should references to objects in a select statements be split into separate lines? E.g. for &apos;SELECT C1, C2 FROM T1&apos; both C1 and C2 will be on separate lines</source>
    </trans-unit>
    <trans-unit id="mssql.walkthroughs.nextSteps.sortAndFilterQueryResults.title">
      <source xml:lang="en">Sort and Filter Query Results</source>
    </trans-unit>
    <trans-unit id="mssql.walkthroughs.nextSteps.sortAndFilterQueryResults.altText">
      <source xml:lang="en">Sort and filter options for query results</source>
    </trans-unit>
    <trans-unit id="mssql.walkthroughs.nextSteps.sortAndFilterQueryResults.description">
      <source xml:lang="en">Sort and filter your query results to find the data you need quickly.</source>
    </trans-unit>
    <trans-unit id="mssql.startQueryHistoryCapture">
      <source xml:lang="en">Start Query History Capture</source>
    </trans-unit>
<<<<<<< HEAD
    <trans-unit id="mssql.connectionGroup.color">
      <source xml:lang="en">The color of the connection group.</source>
    </trans-unit>
    <trans-unit id="mssql.connectionGroup.description">
      <source xml:lang="en">The description of the connection group.</source>
=======
    <trans-unit id="mssql.walkthroughs.getStarted.createNewTable.altText">
      <source xml:lang="en">Table Designer</source>
>>>>>>> 41cc2e98
    </trans-unit>
    <trans-unit id="mssql.maxRecentConnections">
      <source xml:lang="en">The maximum number of recently used connections to store in the connection list.</source>
    </trans-unit>
    <trans-unit id="mssql.connectionGroup.name">
      <source xml:lang="en">The name of the connection group.</source>
    </trans-unit>
    <trans-unit id="mssql.objectExplorer.expandTimeout">
      <source xml:lang="en">The timeout in seconds for expanding a node in Object Explorer. The default value is 45 seconds.</source>
    </trans-unit>
    <trans-unit id="mssql.connection.groupId">
      <source xml:lang="en">The unique identifier for the connection group this connection profile belongs to.</source>
    </trans-unit>
    <trans-unit id="mssql.connectionGroup.id">
      <source xml:lang="en">The unique identifier for the connection group.</source>
    </trans-unit>
    <trans-unit id="mssql.connectionGroup.parentId">
      <source xml:lang="en">The unique identifier for the parent connection group.</source>
    </trans-unit>
    <trans-unit id="mssql.connection.id">
      <source xml:lang="en">The unique identifier for this connection profile.</source>
    </trans-unit>
    <trans-unit id="mssql.toggleSqlCmd">
      <source xml:lang="en">Toggle SQLCMD Mode</source>
    </trans-unit>
    <trans-unit id="mssql.messagesDefaultOpen">
      <source xml:lang="en">True for the messages pane to be open by default; false for closed</source>
    </trans-unit>
    <trans-unit id="mssql.walkthroughs.nextSteps.viewQueryPlan.description">
      <source xml:lang="en">Understand what your query is doing by viewing the query plan.&#10;See the estimated plan without running the query, or view the actual query plan after running the query by toggling the buttons at the top of a query editor window.</source>
    </trans-unit>
    <trans-unit id="mssql.chooseDatabase">
      <source xml:lang="en">Use Database</source>
    </trans-unit>
    <trans-unit id="mssql.visualizeSchema">
      <source xml:lang="en">Visualize Schema</source>
    </trans-unit>
    <trans-unit id="mssql.walkthroughs.nextSteps.viewQueryPlan.title">
      <source xml:lang="en">Visualize a Query Plan</source>
    </trans-unit>
    <trans-unit id="mssql.objectExplorer.groupBySchema">
      <source xml:lang="en">When enabled, the database objects in Object Explorer will be categorized by schema.</source>
    </trans-unit>
    <trans-unit id="mssql.walkthroughs.getStarted.runQueries.description">
      <source xml:lang="en">Write a SQL query, and run it against your database.&#10;You can also click the &apos;Open in New Tab&apos; button to view your query results in their own tab, and optionally set that as the default behavior.</source>
    </trans-unit>
    <trans-unit id="mssql.walkthroughs.getStarted.description">
      <source xml:lang="en">Your first steps for connecting to and developing with a SQL database</source>
    </trans-unit>
    <trans-unit id="mssql.saveAsCsv.textIdentifier">
      <source xml:lang="en">[Optional] Character used for enclosing text fields when saving results as CSV</source>
    </trans-unit>
    <trans-unit id="mssql.saveAsCsv.lineSeparator">
      <source xml:lang="en">[Optional] Character(s) used for separating rows when saving results as CSV</source>
    </trans-unit>
    <trans-unit id="mssql.copyRemoveNewLine">
      <source xml:lang="en">[Optional] Configuration options for copying multi-line results from the Results View</source>
    </trans-unit>
    <trans-unit id="mssql.copyIncludeHeaders">
      <source xml:lang="en">[Optional] Configuration options for copying results from the Results View</source>
    </trans-unit>
    <trans-unit id="mssql.applyLocalization">
      <source xml:lang="en">[Optional] Configuration options for localizing into VSCode&apos;s configured locale (must restart VSCode for settings to take effect)</source>
    </trans-unit>
    <trans-unit id="mssql.splitPaneSelection">
      <source xml:lang="en">[Optional] Configuration options for which column new result panes should open in</source>
    </trans-unit>
    <trans-unit id="mssql.connection.applicationIntent">
      <source xml:lang="en">[Optional] Declares the application workload type when connecting to SQL Server such as ReadWrite or ReadOnly. Refer to SQL Server AlwaysOn for more detail.</source>
    </trans-unit>
    <trans-unit id="mssql.saveAsCsv.delimiter">
      <source xml:lang="en">[Optional] Delimiter for separating data items when saving results as CSV</source>
    </trans-unit>
    <trans-unit id="mssql.ignorePlatformWarning">
      <source xml:lang="en">[Optional] Do not show unsupported platform warnings</source>
    </trans-unit>
    <trans-unit id="mssql.saveAsCsv.encoding">
      <source xml:lang="en">[Optional] File encoding used when saving results as CSV</source>
    </trans-unit>
    <trans-unit id="mssql.connection.currentLanguage">
      <source xml:lang="en">[Optional] Indicates the SQL Server language settings.</source>
    </trans-unit>
    <trans-unit id="mssql.connection.emptyPasswordInput">
      <source xml:lang="en">[Optional] Indicates whether this profile has an empty password explicitly set</source>
    </trans-unit>
    <trans-unit id="mssql.connection.typeSystemVersion">
      <source xml:lang="en">[Optional] Indicates which server type the provider will expose through the DataReader.</source>
    </trans-unit>
    <trans-unit id="mssql.logDebugInfo">
      <source xml:lang="en">[Optional] Log debug output to the VS Code console (Help -&gt; Toggle Developer Tools)</source>
    </trans-unit>
    <trans-unit id="mssql.tracingLevel">
      <source xml:lang="en">[Optional] Log level for backend services. Azure Data Studio generates a file name every time it starts and if the file already exists the logs entries are appended to that file. For cleanup of old log files see logRetentionMinutes and logFilesRemovalLimit settings. The default tracingLevel does not log much. Changing verbosity could lead to extensive logging and disk space requirements for the logs. Error includes Critical, Warning includes Error, Information includes Warning and Verbose includes Information</source>
    </trans-unit>
    <trans-unit id="mssql.showBatchTime">
      <source xml:lang="en">[Optional] Should execution time be shown for individual batches</source>
    </trans-unit>
    <trans-unit id="mssql.connection.profileName">
      <source xml:lang="en">[Optional] Specify a custom name for this connection profile to easily browse and search in the command palette of Visual Studio Code.</source>
    </trans-unit>
    <trans-unit id="mssql.connection.authenticationType">
      <source xml:lang="en">[Optional] Specify the SQL Server authentication type.</source>
    </trans-unit>
    <trans-unit id="mssql.connection.database">
      <source xml:lang="en">[Optional] Specify the database name to connect to. If database is not specified, the default user database setting is used, typically &apos;master&apos;.</source>
    </trans-unit>
    <trans-unit id="mssql.connection.connectRetryInterval">
      <source xml:lang="en">[Optional] Specify the delay between attempts to restore connection.</source>
    </trans-unit>
    <trans-unit id="mssql.connection.commandTimeout">
      <source xml:lang="en">[Optional] Specify the length of time in seconds to wait for a command to execute before terminating the attempt and generating an error. The default value is 30 seconds.</source>
    </trans-unit>
    <trans-unit id="mssql.connection.connectTimeout">
      <source xml:lang="en">[Optional] Specify the length of time in seconds to wait for a connection to the server before terminating connection attempt and generating an error. The default value is 30 seconds.</source>
    </trans-unit>
    <trans-unit id="mssql.connection.maxPoolSize">
      <source xml:lang="en">[Optional] Specify the maximum number of connections allowed in the pool.</source>
    </trans-unit>
    <trans-unit id="mssql.connection.loadBalanceTimeout">
      <source xml:lang="en">[Optional] Specify the minimum amount of time in seconds for this connection to live in the pool before being removed/deleted.</source>
    </trans-unit>
    <trans-unit id="mssql.connection.minPoolSize">
      <source xml:lang="en">[Optional] Specify the minimum number of connections allowed in the pool.</source>
    </trans-unit>
    <trans-unit id="mssql.connection.applicationName">
      <source xml:lang="en">[Optional] Specify the name of the application used for SQL Server to log (default: &apos;vscode-mssql&apos;).</source>
    </trans-unit>
    <trans-unit id="mssql.connection.attachDbFilename">
      <source xml:lang="en">[Optional] Specify the name of the primary file, including the full path name, of an attachable database.</source>
    </trans-unit>
    <trans-unit id="mssql.connection.workstationId">
      <source xml:lang="en">[Optional] Specify the name of the workstation connecting to SQL Server.</source>
    </trans-unit>
    <trans-unit id="mssql.connection.failoverPartner">
      <source xml:lang="en">[Optional] Specify the name or network address of the instance of SQL Server that acts as a failover partner.</source>
    </trans-unit>
    <trans-unit id="mssql.connection.connectRetryCount">
      <source xml:lang="en">[Optional] Specify the number of attempts to restore connection.</source>
    </trans-unit>
    <trans-unit id="mssql.connection.password">
      <source xml:lang="en">[Optional] Specify the password for SQL Server authentication. If password is not specified or already saved, when you connect, you will be asked again.</source>
    </trans-unit>
    <trans-unit id="mssql.connection.port">
      <source xml:lang="en">[Optional] Specify the port number to connect to.</source>
    </trans-unit>
    <trans-unit id="mssql.connection.packetSize">
      <source xml:lang="en">[Optional] Specify the size in bytes of the network packets to communicate with SQL Server.</source>
    </trans-unit>
    <trans-unit id="mssql.connection.user">
      <source xml:lang="en">[Optional] Specify the user name for SQL Server authentication. If user name is not specified, when you connect, you will be asked again.</source>
    </trans-unit>
    <trans-unit id="mssql.connection.connectionString">
      <source xml:lang="en">[Optional] The ADO.NET connection string to use for the connection. Overrides any other options given in this connection.</source>
    </trans-unit>
    <trans-unit id="mssql.connection.replication">
      <source xml:lang="en">[Optional] Used by SQL Server in replication.</source>
    </trans-unit>
    <trans-unit id="mssql.connection.encrypt">
      <source xml:lang="en">[Optional] When &apos;Mandatory&apos; or &apos;Strict&apos;, SQL Server uses SSL encryption for all data sent between the client and server if the server has a certificate installed. When set to &apos;Strict&apos;, SQL Server uses TDS 8.0 for all data transfer between the client and server. &apos;Strict&apos; is supported on SQL Server 2022 onwards.</source>
    </trans-unit>
    <trans-unit id="mssql.connection.multipleActiveResultSets">
      <source xml:lang="en">[Optional] When set to &apos;true&apos;, multiple result sets can be returned and read from on connection.</source>
    </trans-unit>
    <trans-unit id="mssql.connection.trustServerCertificate">
      <source xml:lang="en">[Optional] When set to &apos;true&apos;, the SQL Server SSL certificate is automatically trusted when the communication layer is encrypted using SSL. Set &apos;false&apos; for Azure SQL Database connection.</source>
    </trans-unit>
    <trans-unit id="mssql.connection.pooling">
      <source xml:lang="en">[Optional] When set to &apos;true&apos;, the connection object is drawn from the appropriate pool, or if necessary, is created and added to the appropriate pool.</source>
    </trans-unit>
    <trans-unit id="mssql.connection.multiSubnetFailover">
      <source xml:lang="en">[Optional] When set to &apos;true&apos;, the detection and connection to the active server is faster if AlwaysOn Availability Group is configured on different subnets.</source>
    </trans-unit>
    <trans-unit id="mssql.connection.savePassword">
      <source xml:lang="en">[Optional] When set to &apos;true&apos;, the password for SQL Server authentication is saved in the secure store of your operating system such as KeyChain in MacOS or Secure Store in Windows.</source>
    </trans-unit>
    <trans-unit id="mssql.connection.persistSecurityInfo">
      <source xml:lang="en">[Optional] When set to false, security-sensitive information, such as the password, is not returned as part of the connection if the connection is open or has ever been in an open state.</source>
    </trans-unit>
    <trans-unit id="mssql.connection.hostNameInCertificate">
      <source xml:lang="en">[Optional] When specified (and encrypt=Mandatory and trustServerCertificate=false), SQL Server uses provided hostname for validating trust with the server certificate.</source>
    </trans-unit>
    <trans-unit id="mssql.saveAsCsv.includeHeaders">
      <source xml:lang="en">[Optional] When true, column headers are included when saving results as CSV</source>
    </trans-unit>
    <trans-unit id="mssql.connection.server">
      <source xml:lang="en">[Required] Specify the server name to connect to. Use &apos;hostname instance&apos; or &apos;&lt;server&gt;.database.windows.net&apos; for Azure SQL Database.</source>
    </trans-unit>
    <trans-unit id="mssql.format.placeCommasBeforeNextStatement">
      <source xml:lang="en">should commas be placed at the beginning of each statement in a list e.g. &apos;, mycolumn2&apos; instead of at the end e.g. &apos;mycolumn1,&apos;</source>
    </trans-unit>
  </body></file>
</xliff><|MERGE_RESOLUTION|>--- conflicted
+++ resolved
@@ -1,2171 +1,2167 @@
-<?xml version="1.0" encoding="utf-8"?>
-<xliff version="1.2" xmlns="urn:oasis:names:tc:xliff:document:1.2">
-  <file original="bundle" source-language="en" datatype="plaintext"><body>
-    <trans-unit id="++CODE++fd10453f63e5c663d4e640ea9cbe1adcc832b6fed0454e62686773ac486ce64d">
-      <source xml:lang="en"> is required.</source>
-    </trans-unit>
-    <trans-unit id="++CODE++0d7668d337e375d8ccfc1a69ca8f6e22a0b0c850a78c4770b0c4aa3b0daca630">
-      <source xml:lang="en">&lt;default&gt;</source>
-    </trans-unit>
-    <trans-unit id="++CODE++08fef8ce26bbc554c749504c8d169642c3039345674331079add345b808e96a7">
-      <source xml:lang="en">A SQL editor must have focus before executing this command</source>
-    </trans-unit>
-    <trans-unit id="++CODE++6ab58ce9ca23e017bf594366b66b620458a5580640ddaf3aebf96f3c8fdf0977">
-      <source xml:lang="en">A firewall rule is required to access this server.</source>
-    </trans-unit>
-    <trans-unit id="++CODE++880a0618dd92395efe1446e54fe5d50854c148586fdc14f5da8aecda61c827ae">
-      <source xml:lang="en">A predefined global default value for the column or binding.</source>
-    </trans-unit>
-    <trans-unit id="++CODE++0ead4aa08784fedbf2a89d6c0958d7704ede494d920130913de6de5e42fdca50">
-      <source xml:lang="en">A query is already running for this editor session. Please cancel this query or wait for its completion.</source>
-    </trans-unit>
-    <trans-unit id="++CODE++ea9df7a87af305f04a7ca43d0ce60433e16504061c265ab11d0029cdf8cae372">
-      <source xml:lang="en">Access token expired for connection {0} with uri {1}</source>
-      <note>{0} is the connection id
-{1} is the uri</note>
-    </trans-unit>
-    <trans-unit id="++CODE++08a2ef94ef94039eed728a4a3ab703508a7bfe442d702183ecbd763d5852a232">
-      <source xml:lang="en">Account not found</source>
-    </trans-unit>
-    <trans-unit id="++CODE++0fee17081211a1d4460499aa376fa2a12beb83c33a43e14f1832a72901f3ed1c">
-      <source xml:lang="en">Actual Elapsed CPU Time</source>
-    </trans-unit>
-    <trans-unit id="++CODE++3a64334fae4e284bc2271562216edc298bd734ca4ec8512af9c53291173a7d2e">
-      <source xml:lang="en">Actual Elapsed Time</source>
-    </trans-unit>
-    <trans-unit id="++CODE++63d01a41e50ddec3d6edfabbbf3f1c34d09f581236beab50bf510ea11e9ef4c5">
-      <source xml:lang="en">Actual Number of Rows For All Executions</source>
-    </trans-unit>
-    <trans-unit id="++CODE++c26c65459a782d2065f5a9cda97c098c2e49e5734d5d16c8a8c86d4c177373cc">
-      <source xml:lang="en">Add Column</source>
-    </trans-unit>
-    <trans-unit id="++CODE++d72d67f0f765e5584e6db8bd1e591a84914d23ff29e9f5b20d8b39125091fca0">
-      <source xml:lang="en">Add Connection</source>
-    </trans-unit>
-    <trans-unit id="++CODE++079cd7244ce7f3c0fe474c025b5ff8e58c3678fba1ed67f0120416ac0071df85">
-      <source xml:lang="en">Add Firewall Rule</source>
-    </trans-unit>
-    <trans-unit id="++CODE++09857ad18f3cf066330f9fc08318e41f71ecb7b7d71f12bd1dd3b9d050db4ca0">
-      <source xml:lang="en">Add a Microsoft Entra account...</source>
-    </trans-unit>
-    <trans-unit id="++CODE++69bcade64ab9094e6b5fd3b235f0dcc9e723977c25283af0fa746bd154fc386e">
-      <source xml:lang="en">Additional parameters</source>
-    </trans-unit>
-    <trans-unit id="++CODE++9f088dbebd6c3c70a5ddbc2c943b11e4ca9acea5757b0b4f2b32479f0dbb747e">
-      <source xml:lang="en">Advanced</source>
-    </trans-unit>
-    <trans-unit id="++CODE++d2cab259e6e6da600d35907f2b627f8bf69c49ab40f8f129b9d9f206f149a8f9">
-      <source xml:lang="en">Advanced Connection Settings</source>
-    </trans-unit>
-    <trans-unit id="++CODE++dfa2817fb2221c8b89c47c4fe8326d07c119b7c32e89e509d1061fc596fdf801">
-      <source xml:lang="en">Advanced Options</source>
-    </trans-unit>
-    <trans-unit id="++CODE++ab4db1a876378f718e4073baa75897c34c0e7d2608d68cda6461e01de42fa962">
-      <source xml:lang="en">Allow Nulls</source>
-    </trans-unit>
-    <trans-unit id="++CODE++a49d631f8c6cf6fb1660fb5229dfa0c08b55727549c0e48cc0cef1f7770ba0e2">
-      <source xml:lang="en">Alphabetical</source>
-    </trans-unit>
-    <trans-unit id="++CODE++1888bd4ce917e9c8cecde43608d69624f56668f86f1bbe4331494db33fb52578">
-      <source xml:lang="en">Always show in new tab</source>
-    </trans-unit>
-    <trans-unit id="++CODE++d4fd4b3da177dfc06dbcde0a7f62d637dbf3d90298fdc9b6aeba4f9230441e1f">
-      <source xml:lang="en">An error occurred refreshing nodes. See the MSSQL output channel for more details.</source>
-    </trans-unit>
-    <trans-unit id="++CODE++8cf147a84fa5b378df2fb1c8d2001b12404768f0de0871a152ed488136a3b350">
-      <source xml:lang="en">An error occurred while removing Microsoft Entra account: {0}</source>
-      <note>{0} is the error message</note>
-    </trans-unit>
-    <trans-unit id="++CODE++0f67514b901da8b9c613167848294cb0010b3c0e696732aa1a0c9737e5be69b1">
-      <source xml:lang="en">And</source>
-    </trans-unit>
-    <trans-unit id="++CODE++31e392d1c0378beca611de66c0f4c71cba29159905cc54242d9bddee5b23d851">
-      <source xml:lang="en">Apply</source>
-    </trans-unit>
-    <trans-unit id="++CODE++3d283f80f43f1833dcab882ad9efc24a86c0b17b0febb10fc37336590a7016e1">
-      <source xml:lang="en">Are you sure you want to disconnect?</source>
-    </trans-unit>
-    <trans-unit id="++CODE++7eef7067697ade3fc0f13737f97978c65df37d0c48ff8f50718f6062f6e6e246">
-      <source xml:lang="en">Are you sure you want to {0}?</source>
-      <note>{0} is the action being confirmed</note>
-    </trans-unit>
-    <trans-unit id="++CODE++f0762c4f3bfcd695e32e7fcd087dc2a60bc26cda108b4fc0a643445b397168c7">
-      <source xml:lang="en">Are you sure?</source>
-    </trans-unit>
-    <trans-unit id="++CODE++eccf8ea40318babf1bd28fa823e0fa905383eed481da5fccb9f54ea4a6152943">
-      <source xml:lang="en">Authentication Library has changed, please reload Visual Studio Code.</source>
-    </trans-unit>
-    <trans-unit id="++CODE++53c90adec54ba3992244fa9a6edbef327f573af7d2c99f2a110ba57949283b38">
-      <source xml:lang="en">Authentication Type</source>
-    </trans-unit>
-    <trans-unit id="++CODE++439a99b0935fb17d372edb14b699ddd05330257d8c40b464365c1129bdf94d6a">
-      <source xml:lang="en">Authentication failed due to a nonce mismatch, please close Azure Data Studio and try again.</source>
-    </trans-unit>
-    <trans-unit id="++CODE++13bab964ffdfa4aca05306fd4c1f3e7aed36fb36a62c85dc6ef588e841299878">
-      <source xml:lang="en">Authentication failed due to a state mismatch, please close ADS and try again.</source>
-    </trans-unit>
-    <trans-unit id="++CODE++63d6f58b83d48a7543f95534cb99f84ecd4273176e77feb7fd925ecbd81a4f39">
-      <source xml:lang="en">Azure Account</source>
-    </trans-unit>
-    <trans-unit id="++CODE++9caca4621a4e79e9eba8871a8b0772c87fe7af38b1e5ce6518083abfd676c241">
-      <source xml:lang="en">Azure Account is required</source>
-    </trans-unit>
-    <trans-unit id="++CODE++34ec466979918ed648dd5ae40b41e849fa6398b0d0a5f076ac3b0061d149d168">
-      <source xml:lang="en">Azure Code Grant</source>
-    </trans-unit>
-    <trans-unit id="++CODE++c5023bdd36d362e05c245ab15ab6839ad7562bcd42f1e1b0c759dca9d5fec4f7">
-      <source xml:lang="en">Azure Device Code</source>
-    </trans-unit>
-    <trans-unit id="++CODE++dd0c9a87e191fd735e4b79b2006a4804b2190b078a05aff1ea23945f37b309c2">
-      <source xml:lang="en">Azure Logs</source>
-    </trans-unit>
-    <trans-unit id="++CODE++314afcc6e23d362133e764e1ebfacabe4d330308b528392570949a17270248b9">
-      <source xml:lang="en">Azure sign in failed.</source>
-    </trans-unit>
-    <trans-unit id="++CODE++3d1ae152f7c95ef16327aafe54bc82e4565547c236299ef06d54a8db5980c24f">
-      <source xml:lang="en">Azure token cache cleared successfully.</source>
-    </trans-unit>
-    <trans-unit id="++CODE++f71dfcecebed757febe54c711e436e17521c71da90d4c5cc61ef6717918173a4">
-      <source xml:lang="en">Azure: Sign In</source>
-    </trans-unit>
-    <trans-unit id="++CODE++e23a962d1e7c0f13d0ebf6da9eb0d8bf43afcb391bcbb9227c3939d932219dad">
-      <source xml:lang="en">Azure: Sign In to Azure Cloud</source>
-    </trans-unit>
-    <trans-unit id="++CODE++29852e83a6613ccf439cb69654f96550fd0ce1de27609b5167992cef02a9ea55">
-      <source xml:lang="en">Azure: Sign In with Device Code</source>
-    </trans-unit>
-    <trans-unit id="++CODE++e6885d7f1ab90cd7529fb7e3690957e6324d73e7a2dc017014bb9667d7524a76">
-      <source xml:lang="en">Back to preview</source>
-    </trans-unit>
-    <trans-unit id="++CODE++785f39d515b5f700c4f9cfec99b46d49fdc412522e0e24a9316fc25e7bfd06a3">
-      <source xml:lang="en">Batch execution time: {0}</source>
-      <note>{0} is the batch time</note>
-    </trans-unit>
-    <trans-unit id="++CODE++c1ea3f5e7aa473034872296473c7fcf9c79344355ba4fd003120627f6ec1a5f7">
-      <source xml:lang="en">Between</source>
-    </trans-unit>
-    <trans-unit id="++CODE++79654f98221029c4c838b279ed9a41aa49c8a3cdb1cc95d81a456c510e6854d0">
-      <source xml:lang="en">Blanks</source>
-    </trans-unit>
-    <trans-unit id="++CODE++221cedb44469e4b0b105f777c771d70c7097c40a4e3e914cec4b6ba266db1970">
-      <source xml:lang="en">Browse Azure</source>
-    </trans-unit>
-    <trans-unit id="++CODE++eb6b42f54c42d2832e296319f7fdad64d46aecd1ec19b0e9c80b85b7cfc6dcae">
-      <source xml:lang="en">CSV</source>
-    </trans-unit>
-    <trans-unit id="++CODE++19766ed6ccb2f4a32778eed80d1928d2c87a18d7c275ccb163ec6709d3eb2e27">
-      <source xml:lang="en">Cancel</source>
-    </trans-unit>
-    <trans-unit id="++CODE++13ca2ee2499310d97a5515fb5fd80b75da66f4cf2775273658eb2b3fdcd3bd3d">
-      <source xml:lang="en">Canceled</source>
-    </trans-unit>
-    <trans-unit id="++CODE++f0f958e0da473b18b76ef9febe543579a601b532c9acd58ddab45f2d6549a3b3">
-      <source xml:lang="en">Canceling</source>
-    </trans-unit>
-    <trans-unit id="++CODE++e98afd3714a8d3c15f84793e425b681975e26f06503850e4122965ee9825e907">
-      <source xml:lang="en">Canceling query </source>
-    </trans-unit>
-    <trans-unit id="++CODE++a3b871209f5c0ce02e28669f9d6aeb1bd614ecdbd7e18a413fcc9a40e666fa59">
-      <source xml:lang="en">Canceling the query failed: {0}</source>
-      <note>{0} is the error message</note>
-    </trans-unit>
-    <trans-unit id="++CODE++6a091418a02336bbb67e1aefe9453dc51828139a059a7f3cae6044273c277a54">
-      <source xml:lang="en">Cannot cancel query as no query is running.</source>
-    </trans-unit>
-    <trans-unit id="++CODE++78caadaa3d12c39131d70d9b85b2aa5b4fdc874138c7fa884349a843312e02c7">
-      <source xml:lang="en">Cannot connect due to expired tokens. Please re-authenticate and try again.</source>
-    </trans-unit>
-    <trans-unit id="++CODE++6ba2dfc2755e1d829986d3bf36cdea9fc88fa8c16d079b7d0f6a6309e8e67a6a">
-      <source xml:lang="en">Changed database context to &quot;{0}&quot; for document &quot;{1}&quot;</source>
-      <note>{0} is the database name
-{1} is the document name</note>
-    </trans-unit>
-    <trans-unit id="++CODE++88dcff06d01faeaf2253a502d07b9358b907ef3497a0f69c2f6546ffdc06b7b7">
-      <source xml:lang="en">Changed database context to &quot;{0}&quot; on server &quot;{1}&quot; on document &quot;{2}&quot;.</source>
-      <note>{0} is the database name
-{1} is the server name
-{2} is the document name</note>
-    </trans-unit>
-    <trans-unit id="++CODE++cf51bd8ae1e56e8e81b07f1e7f35e10d580788d9e0892a8a4896c2378227f4f0">
-      <source xml:lang="en">Changes published successfully</source>
-    </trans-unit>
-    <trans-unit id="++CODE++37b6d72a119e5ec53d1dc71ba94cbed9566519488230f6a4e40ae82bfc8bc79f">
-      <source xml:lang="en">Changing database context to &quot;{0}&quot; on server &quot;{1}&quot; on document &quot;{2}&quot;.</source>
-      <note>{0} is the database name
-{1} is the server name
-{2} is the document name</note>
-    </trans-unit>
-    <trans-unit id="++CODE++c8cabf4a998e678eb3213d46a3e9e80217b7839fb5f3537ee550a65e3b2202c9">
-      <source xml:lang="en">Check Constraint</source>
-    </trans-unit>
-    <trans-unit id="++CODE++4a41af1285aa71f4e677bc3fa729070b3c3c0af177cb4e9f12e34f1e21045894">
-      <source xml:lang="en">Check Constraints</source>
-    </trans-unit>
-    <trans-unit id="++CODE++de88f00e461bb1cd413f9c556b06e1b903006bb3c0123f2e75fdff92532034af">
-      <source xml:lang="en">Choose An Action</source>
-    </trans-unit>
-    <trans-unit id="++CODE++61f2371ac2547488417f83422706e0e6c12b3c12f5f3595e90da91cbb167c174">
-      <source xml:lang="en">Choose Query History</source>
-    </trans-unit>
-    <trans-unit id="++CODE++a1578b6089ec41921bc4a70b05ca1b1171199d5d5fea6ac6c345cba9b29a83ef">
-      <source xml:lang="en">Choose SQL Language</source>
-    </trans-unit>
-    <trans-unit id="++CODE++dcee789e6048807617a646e20bfba75832b8e459fdd8a9e41c08665ee4d8d36a">
-      <source xml:lang="en">Choose a Microsoft Entra account</source>
-    </trans-unit>
-    <trans-unit id="++CODE++a89bad7e873f85fc6867185da8c42b2743f3264bf2df68800c16c23a20e1a9cf">
-      <source xml:lang="en">Choose a Microsoft Entra tenant</source>
-    </trans-unit>
-    <trans-unit id="++CODE++b05ab4483a5949bf2effb49592a7bb9dceafedb9a3c6aae12a32341025fc1511">
-      <source xml:lang="en">Choose a connection profile from the list below</source>
-    </trans-unit>
-    <trans-unit id="++CODE++3b961516b68d49db85d3ded5bc5c1129e02be1a647845d77b1eb2ab5260284cb">
-      <source xml:lang="en">Choose a database from the list below</source>
-    </trans-unit>
-    <trans-unit id="++CODE++83b12c2216efb4fdc924e1deb5182e905e4926ed0c1c324d467107f46d5a26a9">
-      <source xml:lang="en">Clear</source>
-    </trans-unit>
-    <trans-unit id="++CODE++ddceb7adfdb8816e4747bc48a2221702e830340e5596a701dc0993766eba5e60">
-      <source xml:lang="en">Clear All</source>
-    </trans-unit>
-    <trans-unit id="++CODE++08e2c4e53c4b3b6008b7bc4d82eb29ab933d3b6c08b34eda0637fbf148fb1529">
-      <source xml:lang="en">Clear Recent Connections List</source>
-    </trans-unit>
-    <trans-unit id="++CODE++6bca6724e27bd109d1b946c1684e16c2c4a5d71731a9ffe5f666bdd9d9846b1e">
-      <source xml:lang="en">Click to connect to a database</source>
-    </trans-unit>
-    <trans-unit id="++CODE++7d9eb7acb13e24625c404401d8e88b2350e32162455885f18276cf802f7701ed">
-      <source xml:lang="en">Close</source>
-    </trans-unit>
-    <trans-unit id="++CODE++a9d0b49f48a51a21c93552032bd3ac0b356430187424536e274c84b493cac48e">
-      <source xml:lang="en">Close Designer</source>
-    </trans-unit>
-    <trans-unit id="++CODE++548e8cc0e8c2423c61f30c6e8b75a1a40c995e3be119df6272b280ab6c15a011">
-      <source xml:lang="en">Close the current connection</source>
-    </trans-unit>
-    <trans-unit id="++CODE++be6eb1fc3b05bf9dceebad2eac7841d1b2f40bda9aa2da34df8ca22af02bc3ed">
-      <source xml:lang="en">Collapse</source>
-    </trans-unit>
-    <trans-unit id="++CODE++55988e28a4e8720a588c5c53fd47616d929a404d3d2af7e6f8ba313dce6dc3e4">
-      <source xml:lang="en">Collapse All</source>
-    </trans-unit>
-    <trans-unit id="++CODE++3fdc9a587693f9e63574b30ec55c2b947a7fb4ba5fd11f0cf213072f53d91bdd">
-      <source xml:lang="en">Column</source>
-    </trans-unit>
-    <trans-unit id="++CODE++53aade77cd69a77bbb51bf8ca4e7ea8b282db75edce8883775e47042478d35b5">
-      <source xml:lang="en">Columns</source>
-    </trans-unit>
-    <trans-unit id="++CODE++9504ef48c5eab40c3e3a086cbbdc3d70b44e607552db6adfbdd7c278ddabe357">
-      <source xml:lang="en">Columns in the primary key.</source>
-    </trans-unit>
-    <trans-unit id="++CODE++eb83f1820ce359dc5c9aa6ca4d08fad60256a9808c58ad93f89db3c182908364">
-      <source xml:lang="en">Confirm to clear recent connections list</source>
-    </trans-unit>
-    <trans-unit id="++CODE++99fb39ba4e498877a20049303aa3318b2004884dab008c65a3b5dd48f47cdd04">
-      <source xml:lang="en">Confirm to remove this profile.</source>
-    </trans-unit>
-    <trans-unit id="++CODE++1a2303ede07493acc7caaa7c737f3c52bcc9cf04372be19ed1b0af6b9f2c791e">
-      <source xml:lang="en">Connect</source>
-    </trans-unit>
-    <trans-unit id="++CODE++8a8bef20f041d1f1fc0ea7966a3fa58563c599617464a303258ed302ddca5a79">
-      <source xml:lang="en">Connect to SQL Server</source>
-    </trans-unit>
-    <trans-unit id="++CODE++b6c3dc8ba33b3a93b9060f81da8fa7d496f07487cec7a12353257242b2ea9e24">
-      <source xml:lang="en">Connected to server &quot;{0}&quot; on document &quot;{1}&quot;. Server information: {2}</source>
-      <note>{0} is the server name
-{1} is the document name
-{2} is the server info</note>
-    </trans-unit>
-    <trans-unit id="++CODE++d403c686f6a1048014bdd230f59963271b0123ea48245754fc9f264b962a2182">
-      <source xml:lang="en">Connecting</source>
-    </trans-unit>
-    <trans-unit id="++CODE++4f7403da68117c9595b82a6c264837910b1421a60537bcfa77a004a58b0a4c7a">
-      <source xml:lang="en">Connecting to server &quot;{0}&quot; on document &quot;{1}&quot;.</source>
-      <note>{0} is the server name
-{1} is the document name</note>
-    </trans-unit>
-    <trans-unit id="++CODE++031d95e24e24622c128716284eb67a80331c825272813bf720f2c35a0b18f96c">
-      <source xml:lang="en">Connecting to: </source>
-    </trans-unit>
-    <trans-unit id="++CODE++f82e876fbb96757b5e0ff7d062baaaf01763104fc6bba89647cc06e4e327b648">
-      <source xml:lang="en">Connection Dialog (Preview)</source>
-    </trans-unit>
-    <trans-unit id="++CODE++ddb621f87c5c0baf1158d527d62ad1bf9752e53483d2540591ce3ae35e06fd6b">
-      <source xml:lang="en">Connection Error</source>
-    </trans-unit>
-    <trans-unit id="++CODE++52d8d284995954ca5f68adbc705bb4ff2a930cc1ff2a3885a1002ff477394eee">
-      <source xml:lang="en">Connection Errors</source>
-    </trans-unit>
-    <trans-unit id="++CODE++d913a8ab7732ff7d26c8afceb2e2706c5c991762df193b236fd839bd3a616cb6">
-      <source xml:lang="en">Connection Profile could not be updated. Please modify the connection details manually in settings.json and try again.</source>
-    </trans-unit>
-    <trans-unit id="++CODE++a2caae6025f30a0976030ae3ea92ab948f6b580d5f50272514ba36e31c8d1d09">
-      <source xml:lang="en">Connection String</source>
-    </trans-unit>
-    <trans-unit id="++CODE++8d137af9c64fba09bbb003aba93f0b029898fe19e7927cd696f4c3e2b69f538d">
-      <source xml:lang="en">Connection error</source>
-    </trans-unit>
-    <trans-unit id="++CODE++28512f31201abdd26ae93d0caaba3b8a3c77113b9665059a9e1d2ba4e47de64d">
-      <source xml:lang="en">Connection not found for uri &quot;{0}&quot;.</source>
-      <note>{0} is the uri</note>
-    </trans-unit>
-    <trans-unit id="++CODE++e0626fd341a12763ec4285d858397c3d4ba2507c9ef567f1284c658bde195cd2">
-      <source xml:lang="en">Connection string is required</source>
-    </trans-unit>
-    <trans-unit id="++CODE++2eaecb3d0cf1282f01fc09568b63dc633753a0dbf337365d929d9c28df3d6ca4">
-      <source xml:lang="en">Contains</source>
-    </trans-unit>
-    <trans-unit id="++CODE++56fd975f4cea21a748feabb6cb1cfb49161141245c2d4d1698cee7ae99c69bf2">
-      <source xml:lang="en">Continue Editing</source>
-    </trans-unit>
-    <trans-unit id="++CODE++8d525e5f158b9afe05f3122af363ac67763bdc4e1395b46597b320c289766ce3">
-      <source xml:lang="en">Copied</source>
-    </trans-unit>
-    <trans-unit id="++CODE++e21f935f11d7e966dbbae78da9daa378fe8142a14e7c0cd7434183005faa6c5c">
-      <source xml:lang="en">Copy</source>
-    </trans-unit>
-    <trans-unit id="++CODE++e172d8c5fbb864a5f85d4926588ef06167cdd4a29ddffdf07714bf25336c2269">
-      <source xml:lang="en">Copy Headers</source>
-    </trans-unit>
-    <trans-unit id="++CODE++d2b6ebb67aeb8ede651aa24682be64c81d2e0a970c297908b470e55fd14c0bcc">
-      <source xml:lang="en">Copy code and open webpage</source>
-    </trans-unit>
-    <trans-unit id="++CODE++c8b5428b9ac790b3952e08ceea5a8a170ad8b0af1e0f51c98a159f1147631e8a">
-      <source xml:lang="en">Copy script</source>
-    </trans-unit>
-    <trans-unit id="++CODE++3ae569f53ee1e765e3551a7f7881999f868289afbf0b1c6077d906c68cd10525">
-      <source xml:lang="en">Copy with Headers</source>
-    </trans-unit>
-    <trans-unit id="++CODE++204a5eb2cd28bcfdf3be9f8c765948e9e831609e3c57048cdbd6b8a94cf49126">
-      <source xml:lang="en">Cost</source>
-    </trans-unit>
-    <trans-unit id="++CODE++4759498ac2a719c619e2c8cf8ee60af2d2407425e95d308eb208425b2a6d427a">
-      <source xml:lang="en">Create</source>
-    </trans-unit>
-    <trans-unit id="++CODE++71c1ec27a8c136ecdc781c1fd2364676155fbab7abf8837b9075eb3b9f9af7c0">
-      <source xml:lang="en">Create Connection Profile</source>
-    </trans-unit>
-    <trans-unit id="++CODE++0d5e7861b9a1710c8e1d2347dbb8d4dde272143bbeca537d216474ef7bd9193f">
-      <source xml:lang="en">Create Firewall Rule</source>
-    </trans-unit>
-    <trans-unit id="++CODE++4cbb437498e0de07f05b633c28f811c67840a2f67e956543557c6085560869e3">
-      <source xml:lang="en">Create a new firewall rule</source>
-    </trans-unit>
-    <trans-unit id="++CODE++60c0c05c936ef432e55dd4ea862b5dd1d454413310190ddaef63ef2dbbf75c03">
-      <source xml:lang="en">Credential Error: An error occurred while attempting to refresh account credentials. Please re-authenticate.</source>
-    </trans-unit>
-    <trans-unit id="++CODE++3cc30692596cf10ca4319a818741998997632cce895dbf138cb3299b1314d37f">
-      <source xml:lang="en">Custom Zoom</source>
-    </trans-unit>
-    <trans-unit id="++CODE++68cd154732021d9684d0dcad6276e99d675f962c9b08774f23f5de9398e19290">
-      <source xml:lang="en">Data Type</source>
-    </trans-unit>
-    <trans-unit id="++CODE++fa7fe67124e94375d97e50896e0c32f44b03bb7ed5e9fb026341b55da724126b">
-      <source xml:lang="en">Database</source>
-    </trans-unit>
-    <trans-unit id="++CODE++e97a0773fb7b656c174155270bd9ded70bc82caa0fc5d65b3ba24871577a5b08">
-      <source xml:lang="en">Database name</source>
-    </trans-unit>
-    <trans-unit id="++CODE++21b111cbfe6e8fca2d181c43f53ad548b22e38aca955b9824706a504b0a07a2d">
-      <source xml:lang="en">Default</source>
-    </trans-unit>
-    <trans-unit id="++CODE++647cc4253428b25fe686fa8d5d5da5841fed53ad85395cdd43920d0226900c1d">
-      <source xml:lang="en">Default Value</source>
-    </trans-unit>
-    <trans-unit id="++CODE++b6ca9a06ebcc8ea511648b46b103859960924b42fa98231c0ca4b69b84943687">
-      <source xml:lang="en">DefinitionRequestCompleted</source>
-    </trans-unit>
-    <trans-unit id="++CODE++fe0ec38fb92c70d80fd5a36ff72c37cb3ed759bba91373c96a21bde631e03db3">
-      <source xml:lang="en">DefinitionRequested</source>
-    </trans-unit>
-    <trans-unit id="++CODE++e2d0a54968ead24efc0dffa6ac78fc606dceec34a0f586177a74a54cc2272cf8">
-      <source xml:lang="en">Delete</source>
-    </trans-unit>
-    <trans-unit id="++CODE++ce719226a83119822d8c5e6c1981ecfe801b8324890fce617664184849c24491">
-      <source xml:lang="en">Delete saved connection</source>
-    </trans-unit>
-    <trans-unit id="++CODE++526e0087cc3f254d9f86f6c7d8e23d954c4dfda2b312efc29194ae8a860106ba">
-      <source xml:lang="en">Description</source>
-    </trans-unit>
-    <trans-unit id="++CODE++b16cf0590a6c78b2e8047509582e5448bd55e408cd112bd1f064e34529f6ce3d">
-      <source xml:lang="en">Description for the table.</source>
-    </trans-unit>
-    <trans-unit id="++CODE++6fbed214e0ea21c683db0ba2d648ef09b11edf4b4bb23835d4fdda84b5d097f3">
-      <source xml:lang="en">Disable intellisense and syntax error checking on current document</source>
-    </trans-unit>
-    <trans-unit id="++CODE++acfc5be785a9bb3da11c9f05adb69bd5633096f09002aa44813a1b3207e912ad">
-      <source xml:lang="en">Disconnect</source>
-    </trans-unit>
-    <trans-unit id="++CODE++04dfac3671b494ad53fcd152f7a14511bfb35747278aad8ce254a0d6e4ba4718">
-      <source xml:lang="en">Disconnected</source>
-    </trans-unit>
-    <trans-unit id="++CODE++2458834a3d92abf750b8161a959ff2bb0405a29bd8b3b77015d065249bd02b7f">
-      <source xml:lang="en">Disconnected on document &quot;{0}&quot;</source>
-      <note>{0} is the document name</note>
-    </trans-unit>
-    <trans-unit id="++CODE++48845bff334a50a59aaecf499f28a7a24c3b4b891b8b18a9f1169ad8e8a6b261">
-      <source xml:lang="en">Dismiss</source>
-    </trans-unit>
-    <trans-unit id="++CODE++8a2ada67a303fe2602331dc153b30259b92e7cc2d741f8d5955d8af906ef016a">
-      <source xml:lang="en">Displays the data type name for the column</source>
-    </trans-unit>
-    <trans-unit id="++CODE++85297edc780e231f74a5f8ed6ec249358dfae002e468ef4fdf8e568b95e27c94">
-      <source xml:lang="en">Displays the description of the column</source>
-    </trans-unit>
-    <trans-unit id="++CODE++7bba5bcc44de61b37dcadb5824fac7130483b749da0c5e9eea5e02765e06e37d">
-      <source xml:lang="en">Displays the unified data type (including length, scale and precision) for the column</source>
-    </trans-unit>
-    <trans-unit id="++CODE++7a417a747e385113d9c481ed4937ff3d5b31de744c4db4312464f6f50729b616">
-      <source xml:lang="en">Dissatisfied</source>
-    </trans-unit>
-    <trans-unit id="++CODE++5ce32ed24291b6ee178d1069ca31842e8ead67e82f070a284cec1ab95498476c">
-      <source xml:lang="en">Do you mind taking a quick feedback survey about the MSSQL Extension for VS Code?</source>
-    </trans-unit>
-    <trans-unit id="++CODE++79520a5688933d6fc7b0f540292cbbfb2898a9edc2d85d0ee231b6ed63adaad1">
-      <source xml:lang="en">Do you want to always display query results in a new tab instead of the query pane?</source>
-    </trans-unit>
-    <trans-unit id="++CODE++1d60d0cdcb5408b8e39ed364f675c9cad8a2f6174a413324d1e34437bd41269b">
-      <source xml:lang="en">Don&apos;t Show Again</source>
-    </trans-unit>
-    <trans-unit id="++CODE++464c4ffd019e1e9691dcf0537c797353ef2b1c1d4833d3d463e5b74ae4547344">
-      <source xml:lang="en">Edit</source>
-    </trans-unit>
-    <trans-unit id="++CODE++1e71b5c8f3211f1f01b27341d3ddc6a2ad651800264b495c12b50867f998662c">
-      <source xml:lang="en">Enable &apos;Trust Server Certificate&apos;</source>
-    </trans-unit>
-    <trans-unit id="++CODE++fab99ae162d8056598a1ab43c81a2a5a296873c0868800c4f092697d8470720a">
-      <source xml:lang="en">Enable Experiences &amp; Reload</source>
-    </trans-unit>
-    <trans-unit id="++CODE++45e33ceba31737f1cb793c231fafc9dd99074ca1f26476a70b0c830ef155c9d3">
-      <source xml:lang="en">Enable Trust Server Certificate</source>
-    </trans-unit>
-    <trans-unit id="++CODE++76ad7b53af548367c78d7216972ce81ee53ecf7ee1d6fe5f3d16a73633bd4e49">
-      <source xml:lang="en">Encountering a problem?  Share the details with us by opening a GitHub issue so we can improve!</source>
-    </trans-unit>
-    <trans-unit id="++CODE++4f03bf1cdf8e7d1882e5198384139c078fa527857e7371ac6cb2d030dede15a3">
-      <source xml:lang="en">Encrypt</source>
-    </trans-unit>
-    <trans-unit id="++CODE++ac8fee089cebcddef6529d9c8b467120173dbd02a46992ecbaf62fe25c925ae0">
-      <source xml:lang="en">Encryption was enabled on this connection; review your SSL and certificate configuration for the target SQL Server, or enable &apos;Trust server certificate&apos; in the connection dialog.</source>
-    </trans-unit>
-    <trans-unit id="++CODE++a04452986b48c7c3c21f78712b31a68f2aecb85566c134d87d55348c7b16b9a8">
-      <source xml:lang="en">Encryption was enabled on this connection; review your SSL and certificate configuration for the target SQL Server, or set &apos;Trust server certificate&apos; to &apos;true&apos; in the settings file. Note: A self-signed certificate offers only limited protection and is not a recommended practice for production environments. Do you want to enable &apos;Trust server certificate&apos; on this connection and retry?</source>
-    </trans-unit>
-    <trans-unit id="++CODE++6051d2070e8e51a99adfa6b3f5171cfa92107943f46417bcd51a8f5e995c881f">
-      <source xml:lang="en">End IP Address</source>
-    </trans-unit>
-    <trans-unit id="++CODE++1a77d555bedbf97481907d505c8c8ba64d32d3525b77122e16178dd4054c3c93">
-      <source xml:lang="en">Ends With</source>
-    </trans-unit>
-    <trans-unit id="++CODE++b35ebaaf32f469f2fa86b0b2fb67e6f51fae3fb8e6ceaeaea97c2696321a8ee4">
-      <source xml:lang="en">Enter new column width</source>
-    </trans-unit>
-    <trans-unit id="++CODE++f939ae3d30c69e332a36892f70d401d457e6993f056b8d0af3fe3d736821f5a1">
-      <source xml:lang="en">Equals</source>
-    </trans-unit>
-    <trans-unit id="++CODE++54a0e8c17ebb21a11f8a25b8042786ef7efe52441e6cc87e92c67e0c4c0c6e78">
-      <source xml:lang="en">Error</source>
-    </trans-unit>
-    <trans-unit id="++CODE++f251a7b2d632de7a4122dafe6fd4a9e984d632ffe0c1e71591e5e253ea9fda11">
-      <source xml:lang="en">Error Message: </source>
-    </trans-unit>
-    <trans-unit id="++CODE++d0778b9c6b80f4a1e5c99227f273ca819714dbc51f673a92c354874eaa4a3f7c">
-      <source xml:lang="en">Error code: </source>
-    </trans-unit>
-    <trans-unit id="++CODE++609a5b573e17dee5039d1039c26a1601bb44dd596695c7767c81877925759cd7">
-      <source xml:lang="en">Error connecting to server &quot;{0}&quot;. Details: {1}</source>
-      <note>{0} is the server name
-{1} is the error message</note>
-    </trans-unit>
-    <trans-unit id="++CODE++480311d3f925f85184b69381dc5f05bb2607e6beb8d354ffe58276a0cd1dd5d9">
-      <source xml:lang="en">Error connecting to: </source>
-    </trans-unit>
-    <trans-unit id="++CODE++268604d30ba8caf436360709d0933805fb33fe3c3bb87a0782ce8c393ecf7da4">
-      <source xml:lang="en">Error creating firewall rule {0}.  Check your Azure account settings and try again.  Error: {1}</source>
-      <note>{0} is the rule info in format &apos;name (startIp - endIp)&apos;
-{1} is the error message</note>
-    </trans-unit>
-    <trans-unit id="++CODE++8f53a6df59ae589cf0996134e10ad383f8914500648095194f2d16cc2427954b">
-      <source xml:lang="en">Error loading Azure account information for tenant ID &apos;{0}&apos;</source>
-      <note>{0} is the tenant ID</note>
-    </trans-unit>
-    <trans-unit id="++CODE++5a50d3034b36e62aa3eaca3fc11e55b184039c652bfdfe1ffb032321677bd530">
-      <source xml:lang="en">Error loading Azure databases for subscription {0} ({1}).  Confirm that you have permission.</source>
-      <note>{0} is the subscription name
-{1} is the subscription id</note>
-    </trans-unit>
-    <trans-unit id="++CODE++4eca430ed6ea02cdcd0e956ce27d238e2659997f15a4f580b0fd3385cfd815a0">
-      <source xml:lang="en">Error loading Azure databases.</source>
-    </trans-unit>
-    <trans-unit id="++CODE++5b149b9da8f7cd0bdae05ad12cd9e4f650db61436fb31c868a6568695dce21f2">
-      <source xml:lang="en">Error loading Azure subscriptions.</source>
-    </trans-unit>
-    <trans-unit id="++CODE++f6d7eb5fe821427ad07a3bf9a3cc35423ddc3ccd3a745b1f09584fbf26f377fe">
-      <source xml:lang="en">Error loading designer</source>
-    </trans-unit>
-    <trans-unit id="++CODE++6d89c16c7cf3f832b29fe1d181d420d4a583f93bb02e63fdfa266c33b6b3fcaf">
-      <source xml:lang="en">Error loading preview</source>
-    </trans-unit>
-    <trans-unit id="++CODE++2b850d590d607436d4cbf751406a7626e01d0e5c775f26c880ab4fd21e70bb66">
-      <source xml:lang="en">Error loading; refresh to try again</source>
-    </trans-unit>
-    <trans-unit id="++CODE++619d1a6dc49f043552f7b8d14e6483de4a2caf1c8270d6168a642c8eccc3a752">
-      <source xml:lang="en">Error occurred opening content in editor.</source>
-    </trans-unit>
-    <trans-unit id="++CODE++e3bd07d6d5ddff1c7aefd27f1d3af9d23b97fc19d29d732816ea80fddb08f4dc">
-      <source xml:lang="en">Error when refreshing token</source>
-    </trans-unit>
-    <trans-unit id="++CODE++126ac0f6a36d10138034e44aae3e764f15c8eabba9192445716609b37d21bda9">
-      <source xml:lang="en">Error {0}: {1}</source>
-      <note>{0} is the error number
-{1} is the error message</note>
-    </trans-unit>
-    <trans-unit id="++CODE++ff26e86bb0cdcae6cd4f1dcfbf7c61047f96a2ae5cdbd9fe0111ed6bd95b2193">
-      <source xml:lang="en">Error {0}: {1} Please login as a different user and change the password using ALTER LOGIN.</source>
-      <note>{0} is the error number
-{1} is the error message</note>
-    </trans-unit>
-    <trans-unit id="++CODE++8eecdde079a9092758e271d5a21f28eadbeedb35716353e07cfeb33f52e8005c">
-      <source xml:lang="en">Error: </source>
-    </trans-unit>
-    <trans-unit id="++CODE++6c1ebcf47761be137441b5293902752b802776fa5edd4ebf0193950f1adff0e8">
-      <source xml:lang="en">Error: Login failed. Retry using different credentials?</source>
-    </trans-unit>
-    <trans-unit id="++CODE++9d8c40f184be0169233d713fa64128ca200db300743a2adbb700912c74b5620d">
-      <source xml:lang="en">Error: Unable to connect using the connection information provided. Retry profile creation?</source>
-    </trans-unit>
-    <trans-unit id="++CODE++48d53635551c8fd4564251d49f4e6eba58c2774469144e4346310955fbadbf4c">
-      <source xml:lang="en">Excel</source>
-    </trans-unit>
-    <trans-unit id="++CODE++0a716f1cfed3e0da68a8eee920bd5ca51a470c790800d878429da7ab9ecf0d56">
-      <source xml:lang="en">Executing query...</source>
-    </trans-unit>
-    <trans-unit id="++CODE++bd705ebabe1919a636a0e09b2ee27d43a5aba05d645cc0339451e54b37f42bd6">
-      <source xml:lang="en">Execution Plan</source>
-    </trans-unit>
-    <trans-unit id="++CODE++07548c2c6511d4d1780564de8a237a1966cf9c99a97cf5c8a185e6c2aeacff09">
-      <source xml:lang="en">Expand</source>
-    </trans-unit>
-    <trans-unit id="++CODE++9f5b023a413a7d0771cc3fb51b103dc0aaaafe8f7b7c88c7258d43e3bc5b243d">
-      <source xml:lang="en">Expand All</source>
-    </trans-unit>
-    <trans-unit id="++CODE++c67415bcff328a59fd399e2a7ca9691e0044192fb7480ae501644339965d046d">
-      <source xml:lang="en">Expression</source>
-    </trans-unit>
-    <trans-unit id="++CODE++0556bfb755c73e8c60da1230c38f26ce0eaf79dc7bd5f5368371d561e5eab52f">
-      <source xml:lang="en">Extremely likely</source>
-    </trans-unit>
-    <trans-unit id="++CODE++031a8f0f659df890dfd53c92e45295b0f14c997185bae46e168831e403b273f7">
-      <source xml:lang="en">Failed</source>
-    </trans-unit>
-    <trans-unit id="++CODE++1bad386b21fcdca2a014d1f185f32ca31c641b4b0218b478988b8e7b373447b5">
-      <source xml:lang="en">Failed to connect: {0}</source>
-      <note>{0} is the error message</note>
-    </trans-unit>
-    <trans-unit id="++CODE++62498a2ba93779ef3c23a936f530e6a9286a241a90243dcf1eb13bf44c3f0aa0">
-      <source xml:lang="en">Failed to delete credential with id: {0}. {1}</source>
-      <note>{0} is the id
-{1} is the error</note>
-    </trans-unit>
-    <trans-unit id="++CODE++fa3e091290b3ba78f8eaf354e98df990932f0b9bed9c453f61ac1a887867da16">
-      <source xml:lang="en">Failed to fetch user tokens.</source>
-    </trans-unit>
-    <trans-unit id="++CODE++8eec604197ddc90723c687678e1e97206d9146c079b5e0ead48d533c67970d23">
-      <source xml:lang="en">Failed to get authentication method, please remove and re-add the account.</source>
-    </trans-unit>
-    <trans-unit id="++CODE++7f8ed04b6c80f9c80c6b9644594472ad2fd1da77707d2fa30f63418c0024f68c">
-      <source xml:lang="en">Failed to refresh connection ${0} with uri {1}, invalid connection result.</source>
-      <note>{0} is the connection id
-{1} is the uri</note>
-    </trans-unit>
-    <trans-unit id="++CODE++283dc9bd4f27ff0efed1b3ac27910746f64f860e2e0c2240f9723ff02c1dc29c">
-      <source xml:lang="en">Failed to save results. </source>
-    </trans-unit>
-    <trans-unit id="++CODE++3905257a1ca17a05ee44a95330afe24483f05af738cc05090d1c2522910a5671">
-      <source xml:lang="en">Filter Azure subscriptions</source>
-    </trans-unit>
-    <trans-unit id="++CODE++103456e9e42f094edd7aa359537505ad54de66ac826f5bddd03f9f569fbace89">
-      <source xml:lang="en">Filter Settings</source>
-    </trans-unit>
-    <trans-unit id="++CODE++01a0e0d1c3cdcf7bac1e7280e753431937f8773ddd7b6ba85bf7fea4b842ad4e">
-      <source xml:lang="en">Filter for any field...</source>
-    </trans-unit>
-    <trans-unit id="++CODE++051ab9f3bd7362945f1e2adc7c118c48d4286a3e181158b32e8e87f915103e73">
-      <source xml:lang="en">Find Node</source>
-    </trans-unit>
-    <trans-unit id="++CODE++92fddef2012c2e36eec5c67f7c3c447fbc326c9700a9501f395ce6409de2c855">
-      <source xml:lang="en">Find Nodes</source>
-    </trans-unit>
-    <trans-unit id="++CODE++b9ab95c28bb1c6c21592e63cc03daacec4bb7be9774e47ec9a1c6f8721e26b08">
-      <source xml:lang="en">Finished query execution for document &quot;{0}&quot;</source>
-      <note>{0} is the document name</note>
-    </trans-unit>
-    <trans-unit id="++CODE++8a9ba2938bc6bfe8f093b2168aeb656e1be8e1792c61db93cb074a6e32300b1b">
-      <source xml:lang="en">Firewall rule name</source>
-    </trans-unit>
-    <trans-unit id="++CODE++69564d37d68e80fe6d9e0507695069d1393632c9f82f5587b79f980436d9cb00">
-      <source xml:lang="en">Firewall rule successfully added. Retry profile creation? </source>
-    </trans-unit>
-    <trans-unit id="++CODE++3a5a47667104807574cb0875e1ad13546429f3ed63efe6b4bddee62fe1f4cf5b">
-      <source xml:lang="en">Firewall rule successfully created.</source>
-    </trans-unit>
-    <trans-unit id="++CODE++52742c9dc235ecbc2154d3bef091d1e39dd0b8b542ebac8031331a146b83242d">
-      <source xml:lang="en">For numeric data, the maximum number of decimal digits that can be stored in this database object to the right of decimal point.</source>
-    </trans-unit>
-    <trans-unit id="++CODE++20b04b0eb9264d54736120dae88c712700ee14a95803823187961e630998a7fc">
-      <source xml:lang="en">For numeric data, the maximum number of decimal digits that can be stored in this database object.</source>
-    </trans-unit>
-    <trans-unit id="++CODE++2390e8502ba64cd13706dd2af52d9983efe51a28984739601b0b86fbf7c65904">
-      <source xml:lang="en">Foreign Column</source>
-    </trans-unit>
-    <trans-unit id="++CODE++43aaa008cb8b129bc33f70e1c70317da8a00fd95e83728587f3a84053b4df2a1">
-      <source xml:lang="en">Foreign Key</source>
-    </trans-unit>
-    <trans-unit id="++CODE++7d30023ced5527cc9061c41e18c832bba55267935cbfc5c45a68dbf5dcc5a310">
-      <source xml:lang="en">Foreign Keys</source>
-    </trans-unit>
-    <trans-unit id="++CODE++343460cabeff0fb48d3eaab8a7b7cec8ab6533656b987b607002e6fae59daa8b">
-      <source xml:lang="en">Foreign Table</source>
-    </trans-unit>
-    <trans-unit id="++CODE++936af734b4badd8602cb27237f8dea0fd3950e12b5bab278565babc15e854136">
-      <source xml:lang="en">Found pending reconnect promise for uri {0}, failed.</source>
-      <note>{0} is the uri</note>
-    </trans-unit>
-    <trans-unit id="++CODE++463124bedefc986e5dc0c3e34607c881ba0337297037552decc1df70945e57e8">
-      <source xml:lang="en">Found pending reconnect promise for uri {0}, waiting.</source>
-      <note>{0} is the uri</note>
-    </trans-unit>
-    <trans-unit id="++CODE++c910d474dcd724bff83ddedeb06bf1eceaf9fb3af7c76bb282be057f36e6dffa">
-      <source xml:lang="en">General</source>
-    </trans-unit>
-    <trans-unit id="++CODE++e7789e4d6916633a7461743194a10f2bc4d20b06c2e329b35c7a2da87aa8cbae">
-      <source xml:lang="en">Generate Script</source>
-    </trans-unit>
-    <trans-unit id="++CODE++bccb449867268397632519e5695a6bb611a30529b735cac4f7d5ecbaee80e785">
-      <source xml:lang="en">Getting definition ...</source>
-    </trans-unit>
-    <trans-unit id="++CODE++774b3dff4a0e941fad0742c915bd93885c9cb15f769f2c92c2ea384b69780f51">
-      <source xml:lang="en">Greater Than</source>
-    </trans-unit>
-    <trans-unit id="++CODE++0ca098e2022c5054b1ec77c08df3f3b1d5ccecfbf78f232071f644eb71161e8d">
-      <source xml:lang="en">Greater Than or Equals</source>
-    </trans-unit>
-    <trans-unit id="++CODE++b79cac926e0b2e347e72cc91d5174037c9e17ae7733fd7bdb570f71b10cd7bfc">
-      <source xml:lang="en">Help</source>
-    </trans-unit>
-    <trans-unit id="++CODE++7a364dd1e84a9c227a255eac46ca09a24bf78df77f50f95dec04e8899516908d">
-      <source xml:lang="en">Hide this panel</source>
-    </trans-unit>
-    <trans-unit id="++CODE++881cda150f08bbb74d0fa62b161f8a953cf0e98bf734b60d0e059b408b75522b">
-      <source xml:lang="en">Highlight Expensive Operation</source>
-    </trans-unit>
-    <trans-unit id="++CODE++cdcc527989217aea79f51128ad3c86fa74d6c9def496f199f6b8d9728791d3b4">
-      <source xml:lang="en">How likely it is that you would recommend the MSSQL extension to a friend or colleague?</source>
-    </trans-unit>
-    <trans-unit id="++CODE++31a89f9bfc36d6f9ecf0a7e2e82cb5a9a0f1e7b1702f08bd3aced239c4f48a0b">
-      <source xml:lang="en">How likely it is that you would recommend {0} to a friend or colleague?</source>
-      <note>{0} is the feature name</note>
-    </trans-unit>
-    <trans-unit id="++CODE++9638b09db2ce74e3d600f9a512a6116df9ba9b3a147569930a5d5b4682ac5a20">
-      <source xml:lang="en">I have read the summary and understand the potential risks.</source>
-    </trans-unit>
-    <trans-unit id="++CODE++1d59e3e131d04ce9ba04c0f297dbd4eddb83c0bfe977b2a6bf19bdeb73f2d5c3">
-      <source xml:lang="en">Ignore Tenant</source>
-    </trans-unit>
-    <trans-unit id="++CODE++3fc78b5e12952afa58a49beceabae7348dd0a44be1b9104b998dc1efc2967de4">
-      <source xml:lang="en">Importance</source>
-    </trans-unit>
-    <trans-unit id="++CODE++c1f88e9d6c4145cf0530ae020155384d5688d70ed82a07a35d783bbc4b32238c">
-      <source xml:lang="en">In progress</source>
-    </trans-unit>
-    <trans-unit id="++CODE++39c3be1198a2fddf18d03608348d9cfaf8823d2dda4d5ff13fdb851bd15d29ea">
-      <source xml:lang="en">Index</source>
-    </trans-unit>
-    <trans-unit id="++CODE++90b901a30c3f089e10d82e1b842bbdc736a36b536a19d207b36a8e7be1904dcb">
-      <source xml:lang="en">Indexes</source>
-    </trans-unit>
-    <trans-unit id="++CODE++afe3d8a0f4733dcd43ec5b17d8c6d8d3ec7e53c511f1ad49d1168ea289bdd055">
-      <source xml:lang="en">Integrated</source>
-    </trans-unit>
-    <trans-unit id="++CODE++eced7daa046aa47caa62c3306d8114cb2f558fd2f53ebd2cc4d3b802857d200b">
-      <source xml:lang="en">Invalid Firewall rule name</source>
-    </trans-unit>
-    <trans-unit id="++CODE++4480c895a6e66acfc4e43550d8a60598168463e52699be5ed28eae3ecf7200c7">
-      <source xml:lang="en">Invalid IP Address</source>
-    </trans-unit>
-    <trans-unit id="++CODE++b6b50087a99bf4427265eff9dd813914f1ceb8c55260fa6e7075f9c89fcd45d7">
-      <source xml:lang="en">Invalid column width</source>
-    </trans-unit>
-    <trans-unit id="++CODE++fa95e3dd5aa6339906552abd3b5613f356ea1c6e4a3a3d376b450d3856b0b8d6">
-      <source xml:lang="en">Issues ({0})</source>
-      <note>{0} is the number of issues</note>
-    </trans-unit>
-    <trans-unit id="++CODE++db1a21a0bc2ef8fbe13ac4cf044e8c9116d29137d5ed8b916ab63dcb2d4290df">
-      <source xml:lang="en">JSON</source>
-    </trans-unit>
-    <trans-unit id="++CODE++29b39d81b8651e8717f85c00002b2b087bafb969eb289ac991fa41b17522e775">
-      <source xml:lang="en">Keep in query pane</source>
-    </trans-unit>
-    <trans-unit id="++CODE++a3c13b491573b0d54bf743caf0f5d59d5a791c42ae1072f16bb941be925fae18">
-      <source xml:lang="en">Keys for token cache could not be saved in credential store, this may cause Microsoft Entra Id access token persistence issues and connection instabilities. It&apos;s likely that SqlTools has reached credential storage limit on Windows, please clear at least 2 credentials that start with &quot;Microsoft.SqlTools|&quot; in Windows Credential Manager and reload.</source>
-    </trans-unit>
-    <trans-unit id="++CODE++8d8cd546b58d91c300d3149ef40b8d98d3061dc38f15ea937d2ed785a3f25771">
-      <source xml:lang="en">Learn More</source>
-    </trans-unit>
-    <trans-unit id="++CODE++adc95605a1b30c73959fbaf21e60f9723efe855c482fa336a957924d4ea0a08b">
-      <source xml:lang="en">Length</source>
-    </trans-unit>
-    <trans-unit id="++CODE++ab7e3aa3d0d8c78763c986b6a831726ff623b195a38a8d4b1191976c0becf72e">
-      <source xml:lang="en">Less Than</source>
-    </trans-unit>
-    <trans-unit id="++CODE++f3efd3e5531c7b16003d81bb5085288ace97366792c480484895fd2583ca5842">
-      <source xml:lang="en">Less Than or Equals</source>
-    </trans-unit>
-    <trans-unit id="++CODE++d05f53bafc473abafc1af3b592a9186f7c8b2579999c953b6f3d9f9450c43f50">
-      <source xml:lang="en">Line {0}</source>
-      <note>{0} is the line number</note>
-    </trans-unit>
-    <trans-unit id="++CODE++dc380888c4e2c7762212480ff86eb39150ec70b45009c33bc6adcbd0041384b1">
-      <source xml:lang="en">Loading</source>
-    </trans-unit>
-    <trans-unit id="++CODE++f71c42d1d9ac676535360465df8ce04aacb3b40ecb8b1ba01906d9b4971a51c9">
-      <source xml:lang="en">Loading Report</source>
-    </trans-unit>
-    <trans-unit id="++CODE++10a371b8dc47cdf83c4cd7f926daf76305a6b52311a69b3087d744151dc53501">
-      <source xml:lang="en">Loading Table Designer</source>
-    </trans-unit>
-    <trans-unit id="++CODE++15b61974b2707a7b3d4201385e0f01f4ff5eb1f17c5639d98788ee5add2025cd">
-      <source xml:lang="en">Location</source>
-    </trans-unit>
-    <trans-unit id="++CODE++aaaeb8d7872b0c49ed19d951314516d2dcd84ca23411320f05fac3d87bac8a32">
-      <source xml:lang="en">MSSQL</source>
-    </trans-unit>
-    <trans-unit id="++CODE++9f67971ab8a605f2aedf0b33a5fce37d2b135aef48f886231da5d8163aa488a6">
-      <source xml:lang="en">MSSQL Feedback</source>
-    </trans-unit>
-    <trans-unit id="++CODE++614e5389e87ce465fe548a0665aeaa67a52a06ff792f2f791615cd37fb610178">
-      <source xml:lang="en">Manage Connection Profiles</source>
-    </trans-unit>
-    <trans-unit id="++CODE++f7fbe0b74789184e887d43fff291578ae0fe4d2b6b9fa4550271dc4a51ff980e">
-      <source xml:lang="en">Mandatory (Recommended)</source>
-    </trans-unit>
-    <trans-unit id="++CODE++d54543fb6beb1b6dc5aaa5961c0d92fe25a4ae3bc6fe81b241bd9064e43f46d7">
-      <source xml:lang="en">Mandatory (True)</source>
-    </trans-unit>
-    <trans-unit id="++CODE++fba6c2c5d9468e741725c7dfa1ac14fb59523c74fa86744027ec0a175e6cae3f">
-      <source xml:lang="en">Maximize</source>
-    </trans-unit>
-    <trans-unit id="++CODE++1aa744e397147289dead3a2403f0826fe7b0e380f9bdcc90253477175f18632c">
-      <source xml:lang="en">Maximize panel size</source>
-    </trans-unit>
-    <trans-unit id="++CODE++2f77668a9dfbf8d5848b9eeb4a7145ca94c6ed9236e4a773f6dcafa5132b2f91">
-      <source xml:lang="en">Message</source>
-    </trans-unit>
-    <trans-unit id="++CODE++04d7b48339271ea67d3c8493e07e90bc68dc565485eebe5e0b67c21c1586e3c0">
-      <source xml:lang="en">Messages</source>
-    </trans-unit>
-    <trans-unit id="++CODE++2d275a74912cca2e02e6d41f9cae3a75ceef3ed0ef734eff3710e10eb7112228">
-      <source xml:lang="en">Metric</source>
-    </trans-unit>
-    <trans-unit id="++CODE++8055a31cb4833efbf1b76994151d8256bfc8500f2985d3d0ab1cf222dd91a043">
-      <source xml:lang="en">Microsoft Corp</source>
-    </trans-unit>
-    <trans-unit id="++CODE++73c5b19bd87f6238ea91f7a12afda7927ec9708f0d2a5ca86154b2e0bbe06109">
-      <source xml:lang="en">Microsoft Entra Account</source>
-    </trans-unit>
-    <trans-unit id="++CODE++4cca27a3569729f8e3fa178db33f438eaa136c7491a5c3d26c807c876a02c292">
-      <source xml:lang="en">Microsoft Entra Id</source>
-    </trans-unit>
-    <trans-unit id="++CODE++d24b24ff2640e9b5731d40ac97ea534034176c1478b681eca122262c4d98a8a2">
-      <source xml:lang="en">Microsoft Entra Id - Universal w/ MFA Support</source>
-    </trans-unit>
-    <trans-unit id="++CODE++d7f406a55a763bcaf21ae757e59b0ba9b5e2954c074d760a6afa484f977dcf3d">
-      <source xml:lang="en">Microsoft Entra account {0} successfully added.</source>
-      <note>{0} is the account name</note>
-    </trans-unit>
-    <trans-unit id="++CODE++951f4af90cfde827d87f358b3d8d275ee60a3306d9ddb5c4615483cff067697a">
-      <source xml:lang="en">Microsoft reviews your feedback to improve our products, so don&apos;t share any personal data or confidential/proprietary content.</source>
-    </trans-unit>
-    <trans-unit id="++CODE++1f5c209a4ee7cb85322b1d1fbde63de014d0871930fa88895405ebaea926535d">
-      <source xml:lang="en">Microsoft will process the feedback you submit pursuant to your organization’s instructions in order to improve your and your organization’s experience with this product. If you have any questions about the use of feedback data, please contact your tenant administrator. Processing of feedback data is governed by the Microsoft Products and Services Data Protection Addendum between your organization and Microsoft, and the feedback you submit is considered Personal Data under that addendum.</source>
-    </trans-unit>
-    <trans-unit id="++CODE++87a43e5185b677199f2369f90cd8518b8b1d7702edff307ed9e79883f43aaaaa">
-      <source xml:lang="en">Microsoft will process the feedback you submit pursuant to your organization’s instructions in order to improve your and your organization’s experience with this product. If you have any questions...</source>
-    </trans-unit>
-    <trans-unit id="++CODE++7d4b99d7fea1f8fb56040b0f388071d3f886f709000859485129c0ce1930fce9">
-      <source xml:lang="en">Microsoft would like your feedback</source>
-    </trans-unit>
-    <trans-unit id="++CODE++b58330ac25057a441365f4f4f1be20daba2d6d940142c891231e0eac66843ff4">
-      <source xml:lang="en">Move Down</source>
-    </trans-unit>
-    <trans-unit id="++CODE++1359626e7b6964345896285446db7977e67469251bb0cc52808db2a85ed940c1">
-      <source xml:lang="en">Move Up</source>
-    </trans-unit>
-    <trans-unit id="++CODE++fb329000228cc5a24c264c57139de8bf854fc86fc18bf1c04ab61a2b5cb4b921">
-      <source xml:lang="en">NULL</source>
-    </trans-unit>
-    <trans-unit id="++CODE++dcd1d5223f73b3a965c07e3ff5dbee3eedcfedb806686a05b9b3868a2c3d6d50">
-      <source xml:lang="en">Name</source>
-    </trans-unit>
-    <trans-unit id="++CODE++ad4811485a0a0f3f000987d581730b04c0bf33a9d4ccf59a9ff1c127b33d76d1">
-      <source xml:lang="en">Name of the primary key.</source>
-    </trans-unit>
-    <trans-unit id="++CODE++e7d029a3c1b85e562db8e25ceb52958e3c3da9e6e50b95ebf95f3fae85091a15">
-      <source xml:lang="en">New Check Constraint</source>
-    </trans-unit>
-    <trans-unit id="++CODE++5a59551b2622ee0d2767d9bbc3d03aa227824d88c6b25ac233cfb2a98684512c">
-      <source xml:lang="en">New Column</source>
-    </trans-unit>
-    <trans-unit id="++CODE++4a00fefe019ef43393da250ba4b62d7b6af849a1acac99b1192ffbeda8828fe7">
-      <source xml:lang="en">New Column Mapping</source>
-    </trans-unit>
-    <trans-unit id="++CODE++b71586503f1694b5328fa16ed600eb0d20d4d9608dfb54f44ae97fe4ac43f0bf">
-      <source xml:lang="en">New Foreign Key</source>
-    </trans-unit>
-    <trans-unit id="++CODE++30a5aebdb4a5faa3b927c90ef856e84e039707488be19e760b3701f24889875d">
-      <source xml:lang="en">New Index</source>
-    </trans-unit>
-    <trans-unit id="++CODE++6334507f512e52b67d0a5a0fb392e35e5d3acc29acdce7218f66b6199150f589">
-      <source xml:lang="en">New Microsoft Entra account could not be added.</source>
-    </trans-unit>
-    <trans-unit id="++CODE++1ff57a29d7c9d11bdf61c1b80f2b289b44c1ea844824d4b94a0d52b6ba5fc858">
-      <source xml:lang="en">Next</source>
-    </trans-unit>
-    <trans-unit id="++CODE++1ea442a134b2a184bd5d40104401f2a37fbc09ccf3f4bc9da161c6099be3691d">
-      <source xml:lang="en">No</source>
-    </trans-unit>
-    <trans-unit id="++CODE++dd1e244b4e319bb25477890a9327b3a2419908e042cd4063f9235a0afed6e908">
-      <source xml:lang="en">No Microsoft Entra account can be found for removal.</source>
-    </trans-unit>
-    <trans-unit id="++CODE++b5353eb771f89b7df467f5082500e61791da1296427482e4eb5bb0cc5b6bec04">
-      <source xml:lang="en">No Queries Available</source>
-    </trans-unit>
-    <trans-unit id="++CODE++e7877ea821bcdd1b117351c975bccabc10caea61e2e13fae7fe37e0179bd8470">
-      <source xml:lang="en">No connection profile to remove.</source>
-    </trans-unit>
-    <trans-unit id="++CODE++87a122216f22b55fd29964cf75c886ef5da5cd8369e2a6e24c73ec0ad22227ba">
-      <source xml:lang="en">No connection was found. Please connect to a server first.</source>
-    </trans-unit>
-    <trans-unit id="++CODE++c933cd0d45861a20699df513967542bc9b448f409d362d9bec4e7443dd96f403">
-      <source xml:lang="en">No need to refresh Microsoft Entra acccount token for connection {0} with uri {1}</source>
-      <note>{0} is the connection id
-{1} is the uri</note>
-    </trans-unit>
-    <trans-unit id="++CODE++758ece29b31b4a752af1a78afe1fe8397bde2b565327c538b1f2fb5912d51418">
-      <source xml:lang="en">No result found for the active editor; please run a query or switch to another editor.</source>
-    </trans-unit>
-    <trans-unit id="++CODE++548271493601de8634bf0793fb0e09522c1bcce8e1e61c9e51186c9661137729">
-      <source xml:lang="en">No subscriptions available.  Adjust your subscription filters to try again.</source>
-    </trans-unit>
-    <trans-unit id="++CODE++522f7c01e016bd0f95cd3b404ebb0751a2b6db89a57ff1c7e5110b39e1f136e0">
-      <source xml:lang="en">Non-SQL Server SQL file detected. Disable IntelliSense for such files?</source>
-    </trans-unit>
-    <trans-unit id="++CODE++dc937b59892604f5a86ac96936cd7ff09e25f18ae6b758e8014a24c7fa039e91">
-      <source xml:lang="en">None</source>
-    </trans-unit>
-    <trans-unit id="++CODE++58601e3ffba5990d1be4db9f2bcc6107f9a72949aabd8f68f79bcb2c92195b5f">
-      <source xml:lang="en">Not Between</source>
-    </trans-unit>
-    <trans-unit id="++CODE++bfccbdda37b86c50ee3c10c461afc9fcc2854ca2d53d33b9bb079798a4f0cf21">
-      <source xml:lang="en">Not Contains</source>
-    </trans-unit>
-    <trans-unit id="++CODE++1035e37a14f3bc0faf8a937fddf3a6ca0ef9b7ad40aa1de814f0865e044eeda2">
-      <source xml:lang="en">Not Ends With</source>
-    </trans-unit>
-    <trans-unit id="++CODE++2abe6ce3689dddb31a75faaafb1a7293649d60f93bff0e48a87e7d5ddd7f2530">
-      <source xml:lang="en">Not Equals</source>
-    </trans-unit>
-    <trans-unit id="++CODE++544330f40460cbf3595ddb51445d81c643d5cd9dc72d601db887c01169b5f388">
-      <source xml:lang="en">Not Starts With</source>
-    </trans-unit>
-    <trans-unit id="++CODE++972711d90594be0ec9340bc56950dc455b2764187dcad7093ae641df2cbc10c5">
-      <source xml:lang="en">Not likely at all</source>
-    </trans-unit>
-    <trans-unit id="++CODE++ba35f0c47d862763dafa955d6716942f79b8bfe1d01d5968520db6f9ba665f6f">
-      <source xml:lang="en">Not started</source>
-    </trans-unit>
-    <trans-unit id="++CODE++07b555a4dd9446c56aae7bbe326905f8aabc205d5eee96191a71e15510fbb53f">
-      <source xml:lang="en">Note: A self-signed certificate offers only limited protection and is not a recommended practice for production environments. Do you want to enable &apos;Trust server certificate&apos; on this connection and retry?</source>
-    </trans-unit>
-    <trans-unit id="++CODE++6091a3057f7b1b8140c1ad2fc9232cc4d483a484667f76fe8bb305d77ca3deb1">
-      <source xml:lang="en">Number of Rows Read</source>
-    </trans-unit>
-    <trans-unit id="++CODE++565339bc4d33d72817b583024112eb7f5cdf3e5eef0252d6ec1b9c9a94e12bb3">
-      <source xml:lang="en">OK</source>
-    </trans-unit>
-    <trans-unit id="++CODE++e1d42d9f427d5f4d009777176781c6c5cd131a4abc0f3dd3beac983b29e3efdb">
-      <source xml:lang="en">Object Explorer Filter (Preview)</source>
-    </trans-unit>
-    <trans-unit id="++CODE++ca7981b46ecf2c1787b6d76d81d9fd7fa0ca95842e2fcc2a452869891a9334d1">
-      <source xml:lang="en">Off</source>
-    </trans-unit>
-    <trans-unit id="++CODE++08cc7dbe92d634292815733fbf6b34fba13792fc61a838f93bcaf5fc639b12ee">
-      <source xml:lang="en">On Delete Action</source>
-    </trans-unit>
-    <trans-unit id="++CODE++53dbddd7bcdf5a51afae1447f034e76d78722d20c1d6d62002c00e19f68ea9b2">
-      <source xml:lang="en">On Update Action</source>
-    </trans-unit>
-    <trans-unit id="++CODE++ed077f3d8125d60dca1979c7133601bd187d47c73ed9975028f677e49e709942">
-      <source xml:lang="en">Open</source>
-    </trans-unit>
-    <trans-unit id="++CODE++27d46ec89f6c8889936e3d885b71d612efdbf08d8514f16157875104d01fd5f5">
-      <source xml:lang="en">Open Query</source>
-    </trans-unit>
-    <trans-unit id="++CODE++404eb1204c0e313b45f63c32657b2cabf3f3930b7a731969c82b5bc3061311ff">
-      <source xml:lang="en">Open Query History</source>
-    </trans-unit>
-    <trans-unit id="++CODE++458f7bdeed472d6583d8b0e14f2535e896f301136ee1ea3c63fdbf0845407225">
-      <source xml:lang="en">Open XML</source>
-    </trans-unit>
-    <trans-unit id="++CODE++35e74c3a943dcaf90a91c99a242ea7dbfb3ead16a012ba5a7d6a747a96e01d64">
-      <source xml:lang="en">Open in New Tab</source>
-    </trans-unit>
-    <trans-unit id="++CODE++ea1d0f038bbdb9e9aa6649671dcbff49e1f63b700b27d60890da5c60fb4e89af">
-      <source xml:lang="en">Open in editor</source>
-    </trans-unit>
-    <trans-unit id="++CODE++ea56aa4cb881e4c3d61d84b95881280b4c10519222fcfe40febcbd4b2d548333">
-      <source xml:lang="en">OpenSSL version &gt;=1.0.1 is required to connect.</source>
-    </trans-unit>
-    <trans-unit id="++CODE++291101a07fe980e93b900ae85c9eb824f9e7e93d0d754be7440b9386b615cad7">
-      <source xml:lang="en">Operator</source>
-    </trans-unit>
-    <trans-unit id="++CODE++da53ba1a285ffae9c6528e235b57336fa85b4f05e9fc00a51ee922069c3d9865">
-      <source xml:lang="en">Optional (False)</source>
-    </trans-unit>
-    <trans-unit id="++CODE++eabaa5ba70b7871bd005170e9a540a993456433cdaad54eacc4e4c07a13c71bb">
-      <source xml:lang="en">Overall, how satisfied are you with the MSSQL extension?</source>
-    </trans-unit>
-    <trans-unit id="++CODE++cd184ad9e92906aa47b1a2a184c7d63d4c3642b0ee74079f2d428841ff17036c">
-      <source xml:lang="en">Overall, how satisfied are you with {0}?</source>
-      <note>{0} is the feature name</note>
-    </trans-unit>
-    <trans-unit id="++CODE++e68b36b17cbd990802f57741cb75cf3a73fa66a61999b0cd70e3cf7d26cfb25f">
-      <source xml:lang="en">Parameters</source>
-    </trans-unit>
-    <trans-unit id="++CODE++5cafcd08f15a2a6ce49d703f1da5861c94ec134cc92984cc6b2f67965c31b5ee">
-      <source xml:lang="en">Parent node was not TreeNodeInfo.</source>
-    </trans-unit>
-    <trans-unit id="++CODE++e7cf3ef4f17c3999a94f2c6f612e8a888e5b1026878e4e19398b23bd38ec221a">
-      <source xml:lang="en">Password</source>
-    </trans-unit>
-    <trans-unit id="++CODE++b0f439de4ac489dfe75bf62e7fb55c9c993851f6f462fbbacae37851a6cad588">
-      <source xml:lang="en">Password (SQL Login)</source>
-    </trans-unit>
-    <trans-unit id="++CODE++71f0edbc866bcd836e06eefc36556b0e6a3552f2d422dc8bc12bddd51e3b5a8e">
-      <source xml:lang="en">Path: {0}</source>
-      <note>{0} is the path of the node in the object explorer</note>
-    </trans-unit>
-    <trans-unit id="++CODE++b5d65f0ae389b60297c51acb9d3f3ee1e5b846deeb84a90fd69ccdfadca7c331">
-      <source xml:lang="en">Precision</source>
-    </trans-unit>
-    <trans-unit id="++CODE++9d13699b657fe91178f41ecf87e9c11095306c7b62e26f7e7a1b019df9ca50b1">
-      <source xml:lang="en">Preview Database Updates</source>
-    </trans-unit>
-    <trans-unit id="++CODE++a57b08a480b822a0a572b993391c292ede593bf8000b406675b180bbb16260fa">
-      <source xml:lang="en">Previous</source>
-    </trans-unit>
-    <trans-unit id="++CODE++a89f61eb88c67866f6b2666a2e7f19b6fa1c97ca8330b81f848895bcc3594a3f">
-      <source xml:lang="en">Previous pending reconnect promise for uri {0} is rejected with error {1}, will attempt to reconnect if necessary.</source>
-      <note>{0} is the uri
-{1} is the error</note>
-    </trans-unit>
-    <trans-unit id="++CODE++74ddf875033fe6ed895f48a8abc4373883fb876b36dfa7614f3f130ceee1ab20">
-      <source xml:lang="en">Previous pending reconnection for uri {0}, succeeded.</source>
-      <note>{0} is the uri</note>
-    </trans-unit>
-    <trans-unit id="++CODE++92022c2f45b6a9ba92c51438e6fed444d69673e4bd6c529e3ea8f0a8bfe1e969">
-      <source xml:lang="en">Primary Key</source>
-    </trans-unit>
-    <trans-unit id="++CODE++a0de89c19964a6454c6d6b4f4205b8c8fcb6c1bfe9370b6d3183226ce8009141">
-      <source xml:lang="en">Primary Key Columns</source>
-    </trans-unit>
-    <trans-unit id="++CODE++25f4fe8cd149e57de765fa487f6e70395ed29ad8d1f2b9c116f9efa24262b420">
-      <source xml:lang="en">Privacy Statement</source>
-    </trans-unit>
-    <trans-unit id="++CODE++a423b47777783386516c79baa19b0dfcd12cb40e4fba79348ad14ab0169402cd">
-      <source xml:lang="en">Profile Name</source>
-    </trans-unit>
-    <trans-unit id="++CODE++f7821e5b83af275fa9638d6840dc6edd1e7c8179f566d99cb2fd713ca13e9e3c">
-      <source xml:lang="en">Profile created and connected</source>
-    </trans-unit>
-    <trans-unit id="++CODE++8a0d6f1276ee19a91fb06f73344d1d60f2d1f1c8d7e0454c8bb31ea00c2b9a30">
-      <source xml:lang="en">Profile created successfully</source>
-    </trans-unit>
-    <trans-unit id="++CODE++c7b24e72fefeade2fc1706604bb5c2ee848b055ed154428128c10d5020549a7a">
-      <source xml:lang="en">Profile removed successfully</source>
-    </trans-unit>
-    <trans-unit id="++CODE++ae43692b2a310b8ed2443d2b7d2a3e4cf0b6d73115badd72831b3d22381f235f">
-      <source xml:lang="en">Properties</source>
-    </trans-unit>
-    <trans-unit id="++CODE++40040cb181f7f0ee5add2b52e8467c6652477f7ce12af39fe380b5084b64f4fe">
-      <source xml:lang="en">Property</source>
-    </trans-unit>
-    <trans-unit id="++CODE++7c68cc7494a11be986cf0d4ac8e2acb67d5aa67b35151c2435cb1c51ccd060d8">
-      <source xml:lang="en">Provider &apos;{0}&apos; does not have a Microsoft resource endpoint defined.</source>
-      <note>{0} is the provider</note>
-    </trans-unit>
-    <trans-unit id="++CODE++859390eb495b2ead7f05f0f799546c71435b2db31dbe082adecc3426fffc3391">
-      <source xml:lang="en">Publish</source>
-    </trans-unit>
-    <trans-unit id="++CODE++10209ed1750a4b5c09b80ea470ed45083d8d1ad3d1da877d160d9ab61a5031fc">
-      <source xml:lang="en">Publishing Changes</source>
-    </trans-unit>
-    <trans-unit id="++CODE++f44ad102b5dd5df1b5691408d19d39ee92cc1c9ad20f7125845df3d961a805d3">
-      <source xml:lang="en">Query Plan</source>
-    </trans-unit>
-    <trans-unit id="++CODE++9e83dc6d2db272ac27cc875b994f834b62b7202a49b69e885f8f4e8f9c29a452">
-      <source xml:lang="en">Query executed</source>
-    </trans-unit>
-    <trans-unit id="++CODE++222d8657e6ce5036c2c4e9baf67ab52aeb5b35c12ff05d913296ea5cefad1f9c">
-      <source xml:lang="en">Query failed</source>
-    </trans-unit>
-    <trans-unit id="++CODE++9bb19ac86101a6dfe00ba121dc8fab54c216992ef8d061c9cf27bd93a4424a91">
-      <source xml:lang="en">Query succeeded</source>
-    </trans-unit>
-    <trans-unit id="++CODE++9f24e982799f47ef97760b8fbb95ce6c89390fba37aa7fe9b6314f69aaa691ea">
-      <source xml:lang="en">Query {0}:  Query cost (relative to the script):  {1}%</source>
-      <note>{0} is the query number
-{1} is the query cost</note>
-    </trans-unit>
-    <trans-unit id="++CODE++83b794145c0cc3f560cb6dfb6b5bcf7afac4dba15e5c6dbc54d103dae029fec6">
-      <source xml:lang="en">Read more</source>
-    </trans-unit>
-    <trans-unit id="++CODE++705aa26f40f31a71c622836f9a913bf837817f54e45133215a5d222489e6a7c8">
-      <source xml:lang="en">Recent Connections</source>
-    </trans-unit>
-    <trans-unit id="++CODE++703f1ae8b7cdb3525cdab9ea694ab27b1b9e4337f0b2ca32f152f7f9a6e2f9d5">
-      <source xml:lang="en">Recent connections list cleared</source>
-    </trans-unit>
-    <trans-unit id="++CODE++627fc5f9740b31ca7868476caa3694a842a494bf358329d1aaf28f3fd7a5a4f0">
-      <source xml:lang="en">Refresh Credentials</source>
-    </trans-unit>
-    <trans-unit id="++CODE++0cd1ba1d31d508fcf599096e647eb0c1a60819928248e404a3f71ea9f7aafad8">
-      <source xml:lang="en">Reload Visual Studio Code</source>
-    </trans-unit>
-    <trans-unit id="++CODE++b69ef66763bd411348c2bf030ab4cd0881dc36c538ce1a05966e92b927d2675c">
-      <source xml:lang="en">Remind Me Later</source>
-    </trans-unit>
-    <trans-unit id="++CODE++c3812fc4acb861d5182fc2b8155f327f736fbe5e5eb86a7bd7afcb6dc5497282">
-      <source xml:lang="en">Remove</source>
-    </trans-unit>
-    <trans-unit id="++CODE++7024a828547b51d9fb11f26d4d1d472691dd7e6ec7d7a2f499cb08731a63e943">
-      <source xml:lang="en">Remove recent connection</source>
-    </trans-unit>
-    <trans-unit id="++CODE++4f98318295cf61965501b5ff934574dfd3efea58641100c01dfa70131a732b31">
-      <source xml:lang="en">Remove {0}</source>
-      <note>{0} is the object type</note>
-    </trans-unit>
-    <trans-unit id="++CODE++ae6d9c313ef115d3be932d158acd74f5ab4db5c068cdc2c10ade081168b185d5">
-      <source xml:lang="en">Resource Group</source>
-    </trans-unit>
-    <trans-unit id="++CODE++a76e13b9839270eb73ed11417f7d8acca55df0ad52065799361631d0fff74f27">
-      <source xml:lang="en">Restore</source>
-    </trans-unit>
-    <trans-unit id="++CODE++f225a9c1cec3aeb23174520a7be45fd29e7f9de8fecba6757bb7cd215235979e">
-      <source xml:lang="en">Restore panel size</source>
-    </trans-unit>
-    <trans-unit id="++CODE++219c4a6c86a716e99d5dc9611b61e584deb11b57e972d87d4b773387ebc3cadd">
-      <source xml:lang="en">Results</source>
-    </trans-unit>
-    <trans-unit id="++CODE++942087cc2d41e01304b7195558d093d10c72af8e838c7556d6a02d471ee71852">
-      <source xml:lang="en">Retry</source>
-    </trans-unit>
-    <trans-unit id="++CODE++ed5c65311daf9e46eb0f5ac74221d4405dabfe18cca554232363495a3a268ca5">
-      <source xml:lang="en">Reverse Alphabetical</source>
-    </trans-unit>
-    <trans-unit id="++CODE++fa12adeb7bf1db8bea535fb7afc4cdb5121fe19f586fd0996a719007d8c7012c">
-      <source xml:lang="en">Run Query History</source>
-    </trans-unit>
-    <trans-unit id="++CODE++4e16c2dab3b093c189f6f41be6961a3e5a42e6c8c2d3609ce6398e1bd9c8f60c">
-      <source xml:lang="en">Running query is not supported when the editor is in multiple selection mode.</source>
-    </trans-unit>
-    <trans-unit id="++CODE++bcb563c464628dce28a629cdda03742239a5b0f9e25da0a87aea6e68ad25933a">
-      <source xml:lang="en">SQL Login</source>
-    </trans-unit>
-    <trans-unit id="++CODE++2ea04a74395b2376e4dd5e83ffd39385d7b3dbfe4af1cb43bc8080b8b91c548e">
-      <source xml:lang="en">SQL Plan Files</source>
-    </trans-unit>
-    <trans-unit id="++CODE++be3bac2c67dcc1b486b10add2ba1bf56e6e49fd17d6187fe6b6c012b08cedbfc">
-      <source xml:lang="en">Satisfied</source>
-    </trans-unit>
-    <trans-unit id="++CODE++caf4128d5bf679fef30d60d545684f44efcc2e9a7098df16fcbd0b625580c89f">
-      <source xml:lang="en">Save Password</source>
-    </trans-unit>
-    <trans-unit id="++CODE++77252dc87eec71818cc0b5c0bc0e82792f92540faad923e81c6d5dcd3119e31a">
-      <source xml:lang="en">Save Password? If &apos;No&apos;, password will be required each time you connect</source>
-    </trans-unit>
-    <trans-unit id="++CODE++22995cab793b6ddc02993f48d7042dff97e62df3faf4b7742629243a36ce968d">
-      <source xml:lang="en">Save Plan</source>
-    </trans-unit>
-    <trans-unit id="++CODE++e50761ebedbdddb4dd4afb99a7c0964cf8bfed33ec03cb39f5a08e65812c795a">
-      <source xml:lang="en">Save as CSV</source>
-    </trans-unit>
-    <trans-unit id="++CODE++40838c73e26d7ae3162bb4250c2c1e261a33fec5478432e6e47ba9ab6649c1ef">
-      <source xml:lang="en">Save as Excel</source>
-    </trans-unit>
-    <trans-unit id="++CODE++910ed5e0c43df2bc1a2c71f1d5ecd2168b919fd4dc9f6d4b1f13f660cba9c524">
-      <source xml:lang="en">Save as JSON</source>
-    </trans-unit>
-    <trans-unit id="++CODE++bae1da28225af71a125385224716f5ff7870573e6c01494c597e8ed4168b12e3">
-      <source xml:lang="en">Save results command cannot be used with multiple selections.</source>
-    </trans-unit>
-    <trans-unit id="++CODE++5a2df8a2745d54fa2197753e1c2c22a8dea9676916677120da5c44550647180d">
-      <source xml:lang="en">Saved Connections</source>
-    </trans-unit>
-    <trans-unit id="++CODE++f102986b39effb31080ae442f61febe7ed58df1515c0711ccfadfe0311ccec81">
-      <source xml:lang="en">Scale</source>
-    </trans-unit>
-    <trans-unit id="++CODE++07b091a3fdc4e4c03cd047b5264e61241f20fe8dbc36a4c796d46cd8dc3e7d03">
-      <source xml:lang="en">Schema</source>
-    </trans-unit>
-    <trans-unit id="++CODE++154e484fc5e1a7cb4991c071caef673c453eaa7dcfef4321db537c576a5c56cf">
-      <source xml:lang="en">Schema Compare</source>
-    </trans-unit>
-    <trans-unit id="++CODE++cce7c24ebb0a14bc98b7d6a3f18ddfe9c893e65adb1a599321b3e0eca3515490">
-      <source xml:lang="en">Script As Create</source>
-    </trans-unit>
-    <trans-unit id="++CODE++f6a9305d2a22223e43e016e6ed4d342a8a4a249c1202322338ee3e0d5f26e596">
-      <source xml:lang="en">Script copied to clipboard</source>
-    </trans-unit>
-    <trans-unit id="++CODE++7f55382219f0202c1b4f56deb099e2fedcec87ee73fe2edb2105df5447323bc6">
-      <source xml:lang="en">Search...</source>
-    </trans-unit>
-    <trans-unit id="++CODE++d1ec69e64b9609d089aae09f7adc5c566d2cd222f8d8325f0ab3b523f0ac2690">
-      <source xml:lang="en">Select All</source>
-    </trans-unit>
-    <trans-unit id="++CODE++ebe0dbee443b4562c7925a01e3bc69a3d5d0a3b0e8b3e11041c69fa067b65ef7">
-      <source xml:lang="en">Select a tenant</source>
-    </trans-unit>
-    <trans-unit id="++CODE++8b43c4bf79e62cb8e9f61b4fddc6e921b87020df8bca991bbf77a39628ec9106">
-      <source xml:lang="en">Select a valid {0} from the dropdown</source>
-      <note>{0} is the type of the dropdown&apos;s contents, e.g &apos;resource group&apos; or &apos;server&apos;</note>
-    </trans-unit>
-    <trans-unit id="++CODE++a1205265db328a59a52187387e01e37a0e1d2b28210aa2e663f750eb8b7c8dcf">
-      <source xml:lang="en">Select a {0} for filtering</source>
-      <note>{0} is the type of the dropdown&apos;s contents, e.g &apos;resource group&apos; or &apos;server&apos;</note>
-    </trans-unit>
-    <trans-unit id="++CODE++1fc9a387654d410febd202b81bddbe62d38368260b69b9f73ee6630164536bdf">
-      <source xml:lang="en">Select all</source>
-    </trans-unit>
-    <trans-unit id="++CODE++ba89783a339fd43f48271d2e9813374075b46d8896bfa4f99444022a42847531">
-      <source xml:lang="en">Select an account</source>
-    </trans-unit>
-    <trans-unit id="++CODE++e286357ecd532997834edbf13478a2b3ca334a9dda1c8e895c0bd8b26f6097b5">
-      <source xml:lang="en">Select profile to remove</source>
-    </trans-unit>
-    <trans-unit id="++CODE++31c1868de5b07d10224f472d3f5957b4502175ab68a89839134a1f1dd747ab3b">
-      <source xml:lang="en">Select subscriptions</source>
-    </trans-unit>
-    <trans-unit id="++CODE++5354479c5248dd63b7110fca45437164866ebbdc35bd5d19a5b814535534024e">
-      <source xml:lang="en">Selected Microsoft Entra account removed successfully.</source>
-    </trans-unit>
-    <trans-unit id="++CODE++aef7de28d52977f1b5cd0fecfdc151717610adf41e0aa33b4d9f7522a43337ef">
-      <source xml:lang="en">Server</source>
-    </trans-unit>
-    <trans-unit id="++CODE++1c53883708ab16a3743793905feb38c8e77c295d846ff276491831e1de69b6e1">
-      <source xml:lang="en">Server connection in progress. Do you want to cancel?</source>
-    </trans-unit>
-    <trans-unit id="++CODE++e4e1940a01194f83f42724f0cc4b353c0219980452af7e69e597ca63229531d9">
-      <source xml:lang="en">Server could not start. This could be a permissions error or an incompatibility on your system. You can try enabling device code authentication from settings.</source>
-    </trans-unit>
-    <trans-unit id="++CODE++a0c0b90c3260929ade879e7cfe35629e6ed60fb62be887a77fe8ada9376a7ba7">
-      <source xml:lang="en">Server is required</source>
-    </trans-unit>
-    <trans-unit id="++CODE++9e28d8dd2c02f540827e4ea6f0fb6d1340a82e35a653a2ea2cc3ef0ce1ba0ce3">
-      <source xml:lang="en">Server name not set.</source>
-    </trans-unit>
-    <trans-unit id="++CODE++3e27420fb58defcc5b721d6bfdbb9c092230a888d571821f747f7bffec92f17c">
-      <source xml:lang="en">Server name or ADO.NET connection string</source>
-    </trans-unit>
-    <trans-unit id="++CODE++5e9f98120dbe568255ee059f39671686982b113d4e917b6d6faf149918c81709">
-      <source xml:lang="en">Severity</source>
-    </trans-unit>
-    <trans-unit id="++CODE++a89fead964a8515cf74f4e5fcfbc0aaa029cee9744df340c6853e59a944de7ad">
-      <source xml:lang="en">Show Filter</source>
-    </trans-unit>
-    <trans-unit id="++CODE++8c6f0777a59f6d55efb68be5323e48061f19e0b2c036c9f34f3ea7655eeaead2">
-      <source xml:lang="en">Show MSSQL output</source>
-    </trans-unit>
-    <trans-unit id="++CODE++e2c8a41969888f518a4656791ee4737b49874f2213d86c949983a67a9ac55212">
-      <source xml:lang="en">Showplan XML</source>
-    </trans-unit>
-    <trans-unit id="++CODE++bfd402b2f6f3812529b55596136d3a11c51616317e3b1cd999928e2d4eae7d3f">
-      <source xml:lang="en">Sign in</source>
-    </trans-unit>
-    <trans-unit id="++CODE++09a0ee357e3b34ac30c4ae61fcfbcfde87c6941a213e8e60d146e7942c0d76bc">
-      <source xml:lang="en">Sign in to your Azure subscription</source>
-    </trans-unit>
-    <trans-unit id="++CODE++53b8195b6ec261723d1abe7f4b25c502724154c01b39ddf9998426be6d346c66">
-      <source xml:lang="en">Sign in to your Azure subscription in one of the sovereign clouds.</source>
-    </trans-unit>
-    <trans-unit id="++CODE++2a2c6072cca49b7f2056d66f738d53593bce3004d1291d736ea9a69e58babae8">
-      <source xml:lang="en">Sign in to your Azure subscription with a device code. Use this in setups where the Sign In command does not work</source>
-    </trans-unit>
-    <trans-unit id="++CODE++f09318d75d62b0f316bf6aa9aec677f5ee481f619c46c57d72dc9505e73fe48f">
-      <source xml:lang="en">Sort Ascending</source>
-    </trans-unit>
-    <trans-unit id="++CODE++2497697ff826db13ca94ea6c34dceced8bdf6fe44c7dde9d32c1cea30e9360a6">
-      <source xml:lang="en">Sort Descending</source>
-    </trans-unit>
-    <trans-unit id="++CODE++1e49ea47266ab1130ffc9be417fa6eb62da7299641f30a76e728fe983c25f29d">
-      <source xml:lang="en">Specifies whether the column is included in the primary key for the table.</source>
-    </trans-unit>
-    <trans-unit id="++CODE++ed17e62be4222e6fa3890918aee4885848f3e87ee14bc9b5dbe65e603173f26b">
-      <source xml:lang="en">Specifies whether the column may have a NULL value.</source>
-    </trans-unit>
-    <trans-unit id="++CODE++a49eb416daf711062abb036ea09b46cbe49f513082db1ef699e94ddcf35adc42">
-      <source xml:lang="en">Start IP Address</source>
-    </trans-unit>
-    <trans-unit id="++CODE++26254424b6f10bfd397e77bc2c93c10fc436795145ee5f2a09b27d54518ec9d6">
-      <source xml:lang="en">Started executing query at </source>
-    </trans-unit>
-    <trans-unit id="++CODE++4a5901a3ef8ce653c646a8ff72117555ad46803721be5b957ca9e799be6e7d20">
-      <source xml:lang="en">Started query execution for document &quot;{0}&quot;</source>
-      <note>{0} is the document name</note>
-    </trans-unit>
-    <trans-unit id="++CODE++47d62b3ce92021fa331252ba82176c2a4ccb592c2264bd58ec74e5d1b722c98e">
-      <source xml:lang="en">Started saving results to </source>
-    </trans-unit>
-    <trans-unit id="++CODE++72927b6fdb5388115d478bb5e0e69c203231f35ad2e0721d77750626ea4fe4db">
-      <source xml:lang="en">Starts With</source>
-    </trans-unit>
-    <trans-unit id="++CODE++155f816c0407310c0dab222493370773e045ee7fe04e6c9a951b07f495531264">
-      <source xml:lang="en">Submit</source>
-    </trans-unit>
-    <trans-unit id="++CODE++c4ed896e6258b54727811f7a2d17bf4e0a998497b6946da3718a0f5ca0c78ebd">
-      <source xml:lang="en">Submit an issue</source>
-    </trans-unit>
-    <trans-unit id="++CODE++4999c6c6c7badf456f5b0053b09a2076bdb2391a09ab10c9064a680f8f9a0b30">
-      <source xml:lang="en">Subscription</source>
-    </trans-unit>
-    <trans-unit id="++CODE++0035c67b91c2dd1e5f7a1fd9010b07ee0cdc93e578c2baf656dfc411a80f4b78">
-      <source xml:lang="en">Subtree Cost</source>
-    </trans-unit>
-    <trans-unit id="++CODE++6d9a6f97a5fdaf3b90a0cf02e0b43d8b7ec1d05c0e4718e02ddd1c5b450e5b39">
-      <source xml:lang="en">Succeeded</source>
-    </trans-unit>
-    <trans-unit id="++CODE++5443b1422a140475d5703c916c7686007233ea92292881588670e73409a7f1cd">
-      <source xml:lang="en">Succeeded with warning</source>
-    </trans-unit>
-    <trans-unit id="++CODE++f0266af4455c8f348df74a77502b563a575637604e905429b302d78ec39c00e4">
-      <source xml:lang="en">Successfully refreshed token for connection {0} with uri {1}, {2}</source>
-      <note>{0} is the connection id
-{1} is the uri
-{2} is the message</note>
-    </trans-unit>
-    <trans-unit id="++CODE++9c85106af25fd7656e977d5453607973955ae5d79fce0a78264cd714a628e981">
-      <source xml:lang="en">Successfully saved results to </source>
-    </trans-unit>
-    <trans-unit id="++CODE++5b483648ad7b3afcd20f3ccef6fdc7471e39d5a8c9bb30697cba5f82c4ff8dc1">
-      <source xml:lang="en">Switch to MSAL</source>
-    </trans-unit>
-    <trans-unit id="++CODE++529667eb9a218f074e24ec63181bb6b3bd4e5ea744e64f71262b6323251ed743">
-      <source xml:lang="en">Table name</source>
-    </trans-unit>
-    <trans-unit id="++CODE++9981cdae853624ee8dffbae9510a8f8b9d588788aab84587374f6dd6bc7eabdd">
-      <source xml:lang="en">Take Survey</source>
-    </trans-unit>
-    <trans-unit id="++CODE++e23969d284c3424c8014c6e5b1b85ebc275bc5c74321e7677a21d023e6ea154c">
-      <source xml:lang="en">Tenant</source>
-    </trans-unit>
-    <trans-unit id="++CODE++de1f5fff34138660c31bd550e5da98b7674d852afbff6f517e0e222b2dbf09a9">
-      <source xml:lang="en">Tenant ID</source>
-    </trans-unit>
-    <trans-unit id="++CODE++3db7232b2e9f0b74bad366312879cd89ee7bd3e6c5b737f358b7897907c6ab39">
-      <source xml:lang="en">Tenant ID is required</source>
-    </trans-unit>
-    <trans-unit id="++CODE++c02977b07ec93816f236c57b4c30d4544904e87e0a43a1daf344c229594320b9">
-      <source xml:lang="en">Test Connection</source>
-    </trans-unit>
-    <trans-unit id="++CODE++90c8505baad739c0925471e0d594ba9d83f84d3a96dbdfa16a47ae7a3ad95d91">
-      <source xml:lang="en">Testing connection profile...</source>
-    </trans-unit>
-    <trans-unit id="++CODE++acd64111965ff7af14fb0dc101deb52a5e3e7cfc6aae4d0fa9bf7a65ed37870a">
-      <source xml:lang="en">The MSSQL for VS Code extension is introducing new modern data development features! Would you like to enable them? [Learn more]({0})</source>
-      <note>{0} is a url to learn more about the new features</note>
-    </trans-unit>
-    <trans-unit id="++CODE++3eacf5cf678e2285cae1276d29f034aa0e7ceb3f8940239c1d67a2d486649719">
-      <source xml:lang="en">The behavior when a user tries to delete a row with data that is involved in a foreign key relationship.</source>
-    </trans-unit>
-    <trans-unit id="++CODE++1a4205e9f5cc50eaf70719b64956352b74a99badba266027a6244def0d016b73">
-      <source xml:lang="en">The behavior when a user tries to update a row with data that is involved in a foreign key relationship.</source>
-    </trans-unit>
-    <trans-unit id="++CODE++4002a5b20dd0c7a8caf9764ba024343e8f87e2ba8221aaeae4c5112d1d7bb4ed">
-      <source xml:lang="en">The columns of the index.</source>
-    </trans-unit>
-    <trans-unit id="++CODE++f229c94b4c9b8ecfa1096d1daf79194e84616c49df8fb6e229fa944592ff373e">
-      <source xml:lang="en">The description of the check constraint.</source>
-    </trans-unit>
-    <trans-unit id="++CODE++f307f68f2f552562e371f39fe52ef5b9f6eba2e13a61cd2d1e560e9991b86114">
-      <source xml:lang="en">The description of the foreign key.</source>
-    </trans-unit>
-    <trans-unit id="++CODE++48e857284768923e885f8631cb33e52313c21cd97d4b95b651b1b5227789cfa0">
-      <source xml:lang="en">The description of the index.</source>
-    </trans-unit>
-    <trans-unit id="++CODE++4ed30ce390b4a87aa521240a8313735faff4c4cb4df0c01292ffdaf5b9a44c58">
-      <source xml:lang="en">The description of the primary key.</source>
-    </trans-unit>
-    <trans-unit id="++CODE++ff83ab307bf5543897d2c5781d880385ba86a704904fb08dc5c67c990688d5ec">
-      <source xml:lang="en">The expression defining the check constraint.</source>
-    </trans-unit>
-    <trans-unit id="++CODE++d160b49baa7c6e4e8b95a21a984b19fda338b9d47a01d61c2d7445ed29cf174e">
-      <source xml:lang="en">The first value must be less than the second value for the {0} operator in the {1} filter</source>
-      <note>{0} is the operator for the filter
-{1} is the name of the filter</note>
-    </trans-unit>
-    <trans-unit id="++CODE++10dc5228a8a16a8eb753ca437fd81cd632ca4b12be41a33403e6614e46c4167e">
-      <source xml:lang="en">The first value must be set for the {0} operator in the {1} filter</source>
-      <note>{0} is the operator for the filter
-{1} is the name of the filter</note>
-    </trans-unit>
-    <trans-unit id="++CODE++fcd9241097659a9ae58a06bd9b762b5aded99a3f82d97e73e75279b098e00c6d">
-      <source xml:lang="en">The mapping between foreign key columns and primary key columns.</source>
-    </trans-unit>
-    <trans-unit id="++CODE++ee33dcb49174e212fabe894df8373991cebe8d617d56b472934c7dcea6335b5b">
-      <source xml:lang="en">The maximum length (in characters) that can be stored in this database object.</source>
-    </trans-unit>
-    <trans-unit id="++CODE++c368a965891e9479b44218cb42c8cddde404740e364b53367e897dcb17ef1d6b">
-      <source xml:lang="en">The name of the check constraint.</source>
-    </trans-unit>
-    <trans-unit id="++CODE++1f1828f6aa124ec76ef4d972c0dc128052fd3b8b5fa4cefd9d560695e878ecf8">
-      <source xml:lang="en">The name of the column object.</source>
-    </trans-unit>
-    <trans-unit id="++CODE++4b7c298367264cb30b7b914a70b1a21e86cc7685024ae618a0d0cf43626afe54">
-      <source xml:lang="en">The name of the column.</source>
-    </trans-unit>
-    <trans-unit id="++CODE++20b946c00bb4f007424d33a637029256f737bb0ff32c7de3b2a189e4423a4ec9">
-      <source xml:lang="en">The name of the foreign key.</source>
-    </trans-unit>
-    <trans-unit id="++CODE++644a28f160d2df093fab1a8c94e5176f21c1af3bee1915315edd409d14397021">
-      <source xml:lang="en">The name of the index.</source>
-    </trans-unit>
-    <trans-unit id="++CODE++13549c97f0b3baa43655bd41e05e3bb60918ded05df9e7e94186ecc6ba53c3d1">
-      <source xml:lang="en">The recent connections list has been cleared but there were errors while deleting some associated credentials. View the errors in the MSSQL output channel.</source>
-    </trans-unit>
-    <trans-unit id="++CODE++ea13943c4f06ddf0a81173991d20e8cf8252b636b94c0c2476e58098d9fbc1f3">
-      <source xml:lang="en">The second value must be set for the {0} operator in the {1} filter</source>
-      <note>{0} is the operator for the filter
-{1} is the name of the filter</note>
-    </trans-unit>
-    <trans-unit id="++CODE++d7f9cfdbfc45384b7521ed4b8082d476a2d3cae5cbb8c57eec64003513cacbf2">
-      <source xml:lang="en">The table which contains the primary or unique key column.</source>
-    </trans-unit>
-    <trans-unit id="++CODE++115a2cc92c1097ac4ebeb49698f5e22635a24ee1ef89722616f862ea43c5baba">
-      <source xml:lang="en">Timestamp</source>
-    </trans-unit>
-    <trans-unit id="++CODE++4c4d50191531a82f528c2802cf6b245d0c776a5d4b51d3b5da127aaf21728547">
-      <source xml:lang="en">To use this command, Open a .sql file -or- Change editor language to &quot;SQL&quot; -or- Select T-SQL text in the active SQL editor.</source>
-    </trans-unit>
-    <trans-unit id="++CODE++e53c65fb2c5014c76bacb8ae7e110d59e8f5a57507db2682d0bd4fdbd156c8f4">
-      <source xml:lang="en">To use this command, you must set the language to &quot;SQL&quot;. Confirm to change language mode.</source>
-    </trans-unit>
-    <trans-unit id="++CODE++0ffe6ba8fd16d1d71a8849f6707c1c14c97e7f110138c102351a5560a97a43b4">
-      <source xml:lang="en">Toggle Tooltips</source>
-    </trans-unit>
-    <trans-unit id="++CODE++048652e110f74b298095b5a7123e8878dfbd665a9fa34991b269dd31ab9442d0">
-      <source xml:lang="en">Total execution time: {0}</source>
-      <note>{0} is the elapsed time</note>
-    </trans-unit>
-    <trans-unit id="++CODE++baaddf70fb5d432b8bd948ef91d6f910124a6d138edae4d5f000c4610ddc8eae">
-      <source xml:lang="en">Type</source>
-    </trans-unit>
-    <trans-unit id="++CODE++e395097d9cde221cdb9af8b04e1073d0d3394439fce660d1c954d012cdeae6c1">
-      <source xml:lang="en">Unable to execute the command while the extension is initializing. Please try again later.</source>
-    </trans-unit>
-    <trans-unit id="++CODE++30f9be31de0326b58d28b9578bd91145abf4047074018ac47bc845f960328167">
-      <source xml:lang="en">Unable to expand. Please check logs for more information.</source>
-    </trans-unit>
-    <trans-unit id="++CODE++582be79ed5a63b2569e2b21a28ab0fe1f7acc6307aaaa8e52510a647959d05fa">
-      <source xml:lang="en">Unable to read proxy agent options to get tenants.</source>
-    </trans-unit>
-    <trans-unit id="++CODE++6f32c6efd3fd051f5df8f5a6926828722e2734a8b2138751abf9363a674550bd">
-      <source xml:lang="en">Update Database</source>
-    </trans-unit>
-    <trans-unit id="++CODE++92294188e79b2a13584eb3e6120f971c94ada2a387f3199a4cd3cb17039f9d37">
-      <source xml:lang="en">Updating IntelliSense...</source>
-    </trans-unit>
-    <trans-unit id="++CODE++eeefe579e45c25e1a551b536d8eecc680562bce4d0aa58ffee1ad7df8cc84e63">
-      <source xml:lang="en">Use T-SQL intellisense and syntax error checking on current document</source>
-    </trans-unit>
-    <trans-unit id="++CODE++b82e11da3bc16786000d6e008e038f4d0272163a6476e0ca3c4b29d958051f9c">
-      <source xml:lang="en">User name</source>
-    </trans-unit>
-    <trans-unit id="++CODE++d67e96ac435b6d4a9b9aedc12377ba5da6778e010fa1bd7e2942ed221ab16a4f">
-      <source xml:lang="en">User name (SQL Login)</source>
-    </trans-unit>
-    <trans-unit id="++CODE++bb6e451b4ca453ef7b93d4a89b702cde206029b5c57a46ac64072d7e909018c4">
-      <source xml:lang="en">User name is required</source>
-    </trans-unit>
-    <trans-unit id="++CODE++8e37953d23daca5ff01b8282c33f4e0a2152f1d1885f94c06418617e3ee1d24e">
-      <source xml:lang="en">Value</source>
-    </trans-unit>
-    <trans-unit id="++CODE++7ef8939f723e18dae31afe6a66699cdd093848ce10e84fcb5d34e15950cc2a06">
-      <source xml:lang="en">Very Dissatisfied</source>
-    </trans-unit>
-    <trans-unit id="++CODE++421600005b3f0bef9188978d2e890f5c5ff1cdaafa4da92f07a52cdc6295c1c6">
-      <source xml:lang="en">Very Satisfied</source>
-    </trans-unit>
-    <trans-unit id="++CODE++15435b311c9371437109bd5323292504915507b034803118517fee44e9547a3c">
-      <source xml:lang="en">View More</source>
-    </trans-unit>
-    <trans-unit id="++CODE++ff01d2362e483ddaca44f0e7f02d280bef382c1a3209776e5a11ca21acf2cea4">
-      <source xml:lang="en">View mssql for Visual Studio Code release notes?</source>
-    </trans-unit>
-    <trans-unit id="++CODE++0bfe6420924cc39134e0b79804ed823f99cc19ccd8e65477319db3139c1e3368">
-      <source xml:lang="en">Visual Studio Code must be relaunched for this setting to come into effect.  Please reload Visual Studio Code.</source>
-    </trans-unit>
-    <trans-unit id="++CODE++bf3cd82434efadb9ea501ff44c7d52b0dd98b3d11c0097ba88a10b7fd14d9b54">
-      <source xml:lang="en">What can we do to improve?</source>
-    </trans-unit>
-    <trans-unit id="++CODE++4aa3356437232c6d45b29802f09eee6e201660a67cf78e145f39ad1fada6feab">
-      <source xml:lang="en">Width cannot be 0 or negative</source>
-    </trans-unit>
-    <trans-unit id="++CODE++85a39ab345d672ff8ca9b9c6876f3adcacf45ee7c1e2dbd2408fd338bd55e07e">
-      <source xml:lang="en">Yes</source>
-    </trans-unit>
-    <trans-unit id="++CODE++72f5c8fcf386f50a0af8057b25cbd6d2cbfe99d41c859934b12e7592b60b2690">
-      <source xml:lang="en">You must review and accept the terms to proceed</source>
-    </trans-unit>
-    <trans-unit id="++CODE++4d665ff14f7810a8d97b139336a650d9bf37854683886f2df4679232ec55bae4">
-      <source xml:lang="en">Your account needs re-authentication to access {0} resources. Press Open to start the authentication process.</source>
-      <note>{0} is the resource</note>
-    </trans-unit>
-    <trans-unit id="++CODE++cae61ae576cc3d82cec2579b9ac71b72196f7ff3f543408342b416c4877cce4e">
-      <source xml:lang="en">Your client IP Address &apos;{0}&apos; does not have access to the server &apos;{1}&apos; you&apos;re attempting to connect to. Would you like to create new firewall rule?</source>
-      <note>{0} is the client IP address
-{1} is the server name</note>
-    </trans-unit>
-    <trans-unit id="++CODE++a687a5a3cf1800c09d10d73ae6c128de7b617482ef262db645470c6f4ae9d54d">
-      <source xml:lang="en">Your client IP address does not have access to the server. Add a Microsoft Entra account and create a new firewall rule to enable access.</source>
-    </trans-unit>
-    <trans-unit id="++CODE++5dc504d43e14657bd7f0298bc51688ba1bb0b809a8060f3b9106ca9411db9cd4">
-      <source xml:lang="en">Your tenant &apos;{0} ({1})&apos; requires you to re-authenticate again to access {2} resources. Press Open to start the authentication process.</source>
-      <note>{0} is the tenant name
-{1} is the tenant id
-{2} is the resource</note>
-    </trans-unit>
-    <trans-unit id="++CODE++5a982cf9dc11b4ec88b6151a75c4b45e269a5694c941c3c4c96689bed0c7d312">
-      <source xml:lang="en">Zoom In</source>
-    </trans-unit>
-    <trans-unit id="++CODE++24649ee0c7a92fd868db079f46ef6b58509081e8b0e8b9ed929606f33c62831d">
-      <source xml:lang="en">Zoom Out</source>
-    </trans-unit>
-    <trans-unit id="++CODE++dc81206350e3da642fed43285f8b5a1dc00e0d91b4b81b6bffe3181d0e261d2e">
-      <source xml:lang="en">Zoom to Fit</source>
-    </trans-unit>
-    <trans-unit id="++CODE++aab103babf210fd60bfbe41ecd5ab24d36cb423ec956f0d0215c6161359e01ee">
-      <source xml:lang="en">[Optional] Database to connect (press Enter to connect to &lt;default&gt; database)</source>
-    </trans-unit>
-    <trans-unit id="++CODE++48a9c1333b8297748a7cf4f38e479f6d1722302a0ce72f8516d8a749fe49d752">
-      <source xml:lang="en">[Optional] Enter a display name for this connection profile</source>
-    </trans-unit>
-    <trans-unit id="++CODE++c1399614154a55dfb1fcb95e208ed1f0b1115b846d6150ded7c7b43fdf6cbc09">
-      <source xml:lang="en">authenticationType</source>
-    </trans-unit>
-    <trans-unit id="++CODE++3549b0028b75d981cdda2e573e9cb49dedc200185876df299f912b79f69dabd8">
-      <source xml:lang="en">database</source>
-    </trans-unit>
-    <trans-unit id="++CODE++43daebc3c05a210cb50000c5c10686b90656dcdf1cae4ebd4914b1f0c98f9b03">
-      <source xml:lang="en">delete the saved connection: {0}?</source>
-      <note>{0} is the connection name</note>
-    </trans-unit>
-    <trans-unit id="++CODE++c6072170d758e5358d717360829bd1f9b1603b355b5f7fe375d1aabdca7a20de">
-      <source xml:lang="en">encrypt</source>
-    </trans-unit>
-    <trans-unit id="++CODE++20e10f43f47b1e36c004e81cbec22591b794b0154ca893825d723624a57be8ae">
-      <source xml:lang="en">hostname\instance or &lt;server&gt;.database.windows.net or ADO.NET connection string</source>
-    </trans-unit>
-    <trans-unit id="++CODE++075b0e112ce5f3585bf21875b678fb678865a30c79d482cd01098957e6497c28">
-      <source xml:lang="en">intelliSenseUpdated</source>
-    </trans-unit>
-    <trans-unit id="++CODE++e6eaea18e885e1078829b56df34896be5ab51439e8f0ba00cb1624b2c572c10e">
-      <source xml:lang="en">location</source>
-    </trans-unit>
-    <trans-unit id="++CODE++eb69f53f51eaef9887d5c3f3cbd0993b208e962fed51bdd572b0816eb75c1d10">
-      <source xml:lang="en">macOS Sierra or newer is required to use this feature.</source>
-    </trans-unit>
-    <trans-unit id="++CODE++35a1031e991d85c2d12e5768b98c031dcc6394f3ccfb766314b8a3d0ab2242db">
-      <source xml:lang="en">resource group</source>
-    </trans-unit>
-    <trans-unit id="++CODE++b3eacd33433b31b5252351032c9b3e7a2e7aa7738d5decdf0dd6c62680853c06">
-      <source xml:lang="en">server</source>
-    </trans-unit>
-    <trans-unit id="++CODE++a8fa7fd60893411a49907b5545ccf9c47ed8073cc38e2ac3b79c4f6156cd7755">
-      <source xml:lang="en">subscription</source>
-    </trans-unit>
-    <trans-unit id="++CODE++9f86d081884c7d659a2feaa0c55ad015a3bf4f1b2b0b822cd15d6c15b0f00a08">
-      <source xml:lang="en">test</source>
-    </trans-unit>
-    <trans-unit id="++CODE++630c74b2de45669259227b267211f2cbc1b0d85d38728a506258a9e8bdf42acc">
-      <source xml:lang="en">untitled</source>
-    </trans-unit>
-    <trans-unit id="++CODE++f39d8207a23b19fa52f06809909505464af2764c6b3ade40db823f0a46b33487">
-      <source xml:lang="en">updatingIntelliSense</source>
-    </trans-unit>
-    <trans-unit id="++CODE++4a9d0c2a08911dce1aca48e9c47c363c83764394e17d9cb2484206ecf8c702c8">
-      <source xml:lang="en">{0} (Preview)</source>
-      <note>{0} is the file name</note>
-    </trans-unit>
-    <trans-unit id="++CODE++1ab2969df504b0957aad86e66ea727c14d87ed01cc5039a8941d050884da2b78">
-      <source xml:lang="en">{0} (Preview)</source>
-      <note>{0} is the editor title</note>
-    </trans-unit>
-    <trans-unit id="++CODE++d4781f8681d947d6d8eb589d9a93c7bd093110ab1b826da373b7e1e6b6cf080f">
-      <source xml:lang="en">{0} (filtered)</source>
-    </trans-unit>
-    <trans-unit id="++CODE++16885df9a4767fe04d26b997deabc5a36f96f34bf58bbed4b4a87d029f25209b">
-      <source xml:lang="en">{0} has been closed. Would you like to restore it?</source>
-      <note>{0} is the webview name</note>
-    </trans-unit>
-    <trans-unit id="++CODE++e3620e8a37371c6057d768faed05a7608c6e5ee783372a58b137b047300e8b7a">
-      <source xml:lang="en">{0} issue</source>
-      <note>{0} is the number of issues</note>
-    </trans-unit>
-    <trans-unit id="++CODE++4960928686dec57850ef0fde437021e4bec60d6d0fcc3e196448bb01c88d3920">
-      <source xml:lang="en">{0} issues</source>
-      <note>{0} is the number of issues</note>
-    </trans-unit>
-    <trans-unit id="++CODE++a97848c89e7bbdc7d3064ed718beef4138a0b3e6fba815d496df332bbc3773ed">
-      <source xml:lang="en">{0} properties</source>
-      <note>{0} is the object type</note>
-    </trans-unit>
-    <trans-unit id="++CODE++e29f55f346b08b76ddf9633f8d991e9cc16f8f201f837052b3e59e681ba2dbda">
-      <source xml:lang="en">{0} {1} issue</source>
-      <note>{0} is the tab name
-{1} is the number of issues</note>
-    </trans-unit>
-    <trans-unit id="++CODE++b3a182c894c403e6b24bcc5dfc3ba0eeab9b2380519d82944789b5ffa76b1235">
-      <source xml:lang="en">{0} {1} issues</source>
-      <note>{0} is the tab name
-{1} is the number of issues</note>
-    </trans-unit>
-    <trans-unit id="++CODE++fbf6567d7b396892abbe6cccf81dca280649e099b853b805be1beb6af53d9229">
-      <source xml:lang="en">{0}. {1}</source>
-      <note>{0} is the status
-{1} is the message</note>
-    </trans-unit>
-    <trans-unit id="++CODE++2b85e133b4abad5a9f5b85b3dd903a3f1f84db64680beb66977f6e44743f2434">
-      <source xml:lang="en">{0}: {1}</source>
-      <note>{0} is the task name
-{1} is the status</note>
-    </trans-unit>
-    <trans-unit id="++CODE++657a1d2beff87023ec2d92b03f58feb984cb2ea13dc6e7269ed84f0b64158591">
-      <source xml:lang="en">{0}: {1}. {2}</source>
-      <note>{0} is the task name
-{1} is the status
-{2} is the message</note>
-    </trans-unit>
-    <trans-unit id="++CODE++c7c45c2f2ad470c2dc1a35bf3320d977e49bd4f4c804d9bf347d009669e5ebae">
-      <source xml:lang="en">{{put-server-name-here}}</source>
-    </trans-unit>
-  </body></file>
-  <file original="package" source-language="en" datatype="plaintext"><body>
-    <trans-unit id="mssql.addObjectExplorer">
-      <source xml:lang="en">Add Connection</source>
-    </trans-unit>
-    <trans-unit id="mssql.addObjectExplorerPreview">
-      <source xml:lang="en">Add Connection (Preview)</source>
-    </trans-unit>
-    <trans-unit id="mssql.addAadAccount">
-      <source xml:lang="en">Add Microsoft Entra Account</source>
-    </trans-unit>
-    <trans-unit id="mssql.deviceCode.description">
-      <source xml:lang="en">Allows users to sign in to input-constrained devices.</source>
-    </trans-unit>
-    <trans-unit id="mssql.query.executionTimeout">
-      <source xml:lang="en">An execution time-out of 0 indicates an unlimited wait (no time-out)</source>
-    </trans-unit>
-    <trans-unit id="mssql.resultsGrid.autoSizeColumns">
-      <source xml:lang="en">Automatically adjust the column widths based on the visible rows in the result set. Could have performance problems with a large number of columns or large cells</source>
-    </trans-unit>
-    <trans-unit id="mssql.openQueryResultsInTabByDefault.description">
-      <source xml:lang="en">Automatically display query results in a new tab instead of the query pane. This option takes effect only if `mssql.enableRichExperiences` is enabled.</source>
-    </trans-unit>
-    <trans-unit id="mssql.cancelQuery">
-      <source xml:lang="en">Cancel Query</source>
-    </trans-unit>
-    <trans-unit id="mssql.changeDatabase">
-      <source xml:lang="en">Change Database</source>
-    </trans-unit>
-    <trans-unit id="mssql.chooseLanguageFlavor">
-      <source xml:lang="en">Choose SQL handler for this file</source>
-    </trans-unit>
-    <trans-unit id="mssql.chooseAuthMethod">
-      <source xml:lang="en">Chooses which Authentication method to use</source>
-    </trans-unit>
-    <trans-unit id="mssql.clearAllQueryHistory">
-      <source xml:lang="en">Clear All Query History</source>
-    </trans-unit>
-    <trans-unit id="mssql.clearFilters">
-      <source xml:lang="en">Clear Filters</source>
-    </trans-unit>
-    <trans-unit id="mssql.clearAzureAccountTokenCache">
-      <source xml:lang="en">Clear Microsoft Entra account token cache</source>
-    </trans-unit>
-    <trans-unit id="mssql.clearPooledConnections">
-      <source xml:lang="en">Clear Pooled Connections</source>
-    </trans-unit>
-    <trans-unit id="mssql.connect">
-      <source xml:lang="en">Connect</source>
-    </trans-unit>
-<<<<<<< HEAD
-    <trans-unit id="mssql.connectionGroups">
-      <source xml:lang="en">Connection groups</source>
-=======
-    <trans-unit id="mssql.walkthroughs.getStarted.connectToDatabase.title">
-      <source xml:lang="en">Connect to a SQL Database</source>
-    </trans-unit>
-    <trans-unit id="mssql.walkthroughs.getStarted.connectToDatabase.altText">
-      <source xml:lang="en">Connection Dialog</source>
->>>>>>> 41cc2e98
-    </trans-unit>
-    <trans-unit id="mssql.connections">
-      <source xml:lang="en">Connection profiles defined in &apos;User Settings&apos; are shown under &apos;MS SQL: Connect&apos; command in the command palette.</source>
-    </trans-unit>
-    <trans-unit id="extension.connections">
-      <source xml:lang="en">Connections</source>
-    </trans-unit>
-    <trans-unit id="mssql.copyAll">
-      <source xml:lang="en">Copy All</source>
-    </trans-unit>
-    <trans-unit id="mssql.copyObjectName">
-      <source xml:lang="en">Copy Object Name</source>
-    </trans-unit>
-    <trans-unit id="mssql.createAzureFunction">
-      <source xml:lang="en">Create Azure Function with SQL binding</source>
-    </trans-unit>
-    <trans-unit id="mssql.walkthroughs.getStarted.createNewTable.title">
-      <source xml:lang="en">Create a Table with Table Designer</source>
-    </trans-unit>
-    <trans-unit id="mssql.walkthroughs.getStarted.createNewTable.description">
-      <source xml:lang="en">Create a new table in your database, or edit existing tables with the table designer.&#10;Once you&apos;re done making your changes, click the &apos;Publish&apos; button to send the changes to your database.</source>
-    </trans-unit>
-    <trans-unit id="mssql.deleteQueryHistory">
-      <source xml:lang="en">Delete</source>
-    </trans-unit>
-    <trans-unit id="mssql.disableActualPlan">
-      <source xml:lang="en">Disable Actual Plan</source>
-    </trans-unit>
-    <trans-unit id="mssql.objectExplorer.disableGroupBySchema">
-      <source xml:lang="en">Disable Group By Schema</source>
-    </trans-unit>
-    <trans-unit id="mssql.disconnect">
-      <source xml:lang="en">Disconnect</source>
-    </trans-unit>
-    <trans-unit id="mssql.openQueryResultsInTabByDefaultDoNotShowPrompt.description">
-      <source xml:lang="en">Do not show prompts to display query results in a new tab.</source>
-    </trans-unit>
-    <trans-unit id="mssql.enableRichExperiencesDoNotShowPrompt.description">
-      <source xml:lang="en">Do not show prompts to enable UI-based features</source>
-    </trans-unit>
-    <trans-unit id="mssql.editConnection">
-      <source xml:lang="en">Edit Connection (Preview)</source>
-    </trans-unit>
-    <trans-unit id="mssql.editTable">
-      <source xml:lang="en">Edit Table</source>
-    </trans-unit>
-    <trans-unit id="mssql.enableActualPlan">
-      <source xml:lang="en">Enable Actual Plan</source>
-    </trans-unit>
-    <trans-unit id="mssql.objectExplorer.enableGroupBySchema">
-      <source xml:lang="en">Enable Group By Schema</source>
-    </trans-unit>
-    <trans-unit id="mssql.walkthroughs.getStarted.enableModernFeatures.title">
-      <source xml:lang="en">Enable Modern Features</source>
-    </trans-unit>
-    <trans-unit id="mssql.enableRichExperiences">
-      <source xml:lang="en">Enable Modern Features</source>
-    </trans-unit>
-    <trans-unit id="mssql.query.alwaysEncryptedParameterization">
-      <source xml:lang="en">Enable Parameterization for Always Encrypted</source>
-    </trans-unit>
-    <trans-unit id="mssql.enableQueryHistoryCapture">
-      <source xml:lang="en">Enable Query History Capture</source>
-    </trans-unit>
-    <trans-unit id="mssql.query.ansiDefaults">
-      <source xml:lang="en">Enable SET ANSI_DEFAULTS</source>
-    </trans-unit>
-    <trans-unit id="mssql.query.ansiNulls">
-      <source xml:lang="en">Enable SET ANSI_NULLS</source>
-    </trans-unit>
-    <trans-unit id="mssql.query.ansiNullDefaultOn">
-      <source xml:lang="en">Enable SET ANSI_NULL_DFLT_ON</source>
-    </trans-unit>
-    <trans-unit id="mssql.query.ansiPadding">
-      <source xml:lang="en">Enable SET ANSI_PADDING</source>
-    </trans-unit>
-    <trans-unit id="mssql.query.ansiWarnings">
-      <source xml:lang="en">Enable SET ANSI_WARNINGS</source>
-    </trans-unit>
-    <trans-unit id="mssql.query.arithAbort">
-      <source xml:lang="en">Enable SET ARITHABORT option</source>
-    </trans-unit>
-    <trans-unit id="mssql.query.cursorCloseOnCommit">
-      <source xml:lang="en">Enable SET CURSOR_CLOSE_ON_COMMIT</source>
-    </trans-unit>
-    <trans-unit id="mssql.query.deadlockPriority">
-      <source xml:lang="en">Enable SET DEADLOCK_PRIORITY option</source>
-    </trans-unit>
-    <trans-unit id="mssql.query.implicitTransactions">
-      <source xml:lang="en">Enable SET IMPLICIT_TRANSACTIONS</source>
-    </trans-unit>
-    <trans-unit id="mssql.query.lockTimeout">
-      <source xml:lang="en">Enable SET LOCK TIMEOUT option (in milliseconds)</source>
-    </trans-unit>
-    <trans-unit id="mssql.query.noCount">
-      <source xml:lang="en">Enable SET NOCOUNT option</source>
-    </trans-unit>
-    <trans-unit id="mssql.query.noExec">
-      <source xml:lang="en">Enable SET NOEXEC option</source>
-    </trans-unit>
-    <trans-unit id="mssql.query.parseOnly">
-      <source xml:lang="en">Enable SET PARSEONLY option</source>
-    </trans-unit>
-    <trans-unit id="mssql.query.queryGovernorCostLimit">
-      <source xml:lang="en">Enable SET QUERY_GOVERNOR_COST_LIMIT</source>
-    </trans-unit>
-    <trans-unit id="mssql.query.quotedIdentifier">
-      <source xml:lang="en">Enable SET QUOTED_IDENTIFIER</source>
-    </trans-unit>
-    <trans-unit id="mssql.query.statisticsIO">
-      <source xml:lang="en">Enable SET STATISTICS IO option</source>
-    </trans-unit>
-    <trans-unit id="mssql.query.statisticsTime">
-      <source xml:lang="en">Enable SET STATISTICS TIME option</source>
-    </trans-unit>
-    <trans-unit id="mssql.query.transactionIsolationLevel">
-      <source xml:lang="en">Enable SET TRANSACTION ISOLATION LEVEL option</source>
-    </trans-unit>
-    <trans-unit id="mssql.query.xactAbortOn">
-      <source xml:lang="en">Enable SET XACT_ABORT ON option</source>
-    </trans-unit>
-    <trans-unit id="mssql.walkthroughs.getStarted.enableModernFeatures.altText">
-      <source xml:lang="en">Enable modern features in MSSQL</source>
-    </trans-unit>
-    <trans-unit id="mssql.walkthroughs.getStarted.enableModernFeatures.description">
-      <source xml:lang="en">Enable the new set of data development features that provide a modern way to work with your SQL database in VS Code.&#10;[Enable New Experiences](command:mssql.enableRichExperiences)</source>
-    </trans-unit>
-    <trans-unit id="mssql.enableRichExperiences.description">
-      <source xml:lang="en">Enables UI-based features in the MSSQL extension for richer and more powerful features. Restart Visual Studio Code after changing this setting.</source>
-    </trans-unit>
-    <trans-unit id="mssql.enableConnectionPooling">
-      <source xml:lang="en">Enables connection pooling to improve overall connectivity performance. This setting is enabled by default. Visual Studio Code is required to be relaunched when the value is changed. To clear pooled connections, run the command: &apos;MS SQL: Clear Pooled Connections&apos;</source>
-    </trans-unit>
-    <trans-unit id="mssql.enableExperimentalFeatures.description">
-      <source xml:lang="en">Enables experimental features in the MSSQL extension. The features are not production-ready and may have bugs or issues. Restart Visual Studio Code after changing this setting.</source>
-    </trans-unit>
-    <trans-unit id="mssql.enableNewQueryResultFeature.description">
-      <source xml:lang="en">Enables the new Query Results feature. The default value is true. This option takes effect only if `mssql.enableRichExperiences` is enabled.</source>
-    </trans-unit>
-    <trans-unit id="mssql.enableSqlAuthenticationProvider">
-      <source xml:lang="en">Enables use of the Sql Authentication Provider for &apos;Microsoft Entra Id Interactive&apos; authentication mode when user selects &apos;AzureMFA&apos; authentication. This enables Server-side resource endpoint integration when fetching access tokens. This option is only supported for &apos;MSAL&apos; Authentication Library. Please restart Visual Studio Code after changing this option.</source>
-    </trans-unit>
-    <trans-unit id="mssql.showExecutionPlanInResults">
-      <source xml:lang="en">Estimated Plan (Preview)</source>
-    </trans-unit>
-    <trans-unit id="mssql.runCurrentStatement">
-      <source xml:lang="en">Execute Current Statement</source>
-    </trans-unit>
-    <trans-unit id="mssql.runQuery">
-      <source xml:lang="en">Execute Query</source>
-    </trans-unit>
-    <trans-unit id="mssql.walkthroughs.nextSteps.description">
-      <source xml:lang="en">Familiarize yourself with more features of the MSSQL extension that can help you be more productive.</source>
-    </trans-unit>
-    <trans-unit id="mssql.filterNode">
-      <source xml:lang="en">Filter (Preview)</source>
-    </trans-unit>
-    <trans-unit id="mssql.walkthroughs.nextSteps.objectExplorerFilters.title">
-      <source xml:lang="en">Filter your Object Explorer Tree</source>
-    </trans-unit>
-    <trans-unit id="mssql.walkthroughs.getStarted.title">
-      <source xml:lang="en">Get Started with MSSQL for Visual Studio Code</source>
-    </trans-unit>
-    <trans-unit id="mssql.showGettingStarted">
-      <source xml:lang="en">Getting Started Guide</source>
-    </trans-unit>
-    <trans-unit id="mssql.userFeedback">
-      <source xml:lang="en">Give Feedback</source>
-    </trans-unit>
-    <trans-unit id="mssql.Configuration">
-      <source xml:lang="en">MSSQL configuration</source>
-    </trans-unit>
-    <trans-unit id="mssql.walkthroughs.getStarted.connectToDatabase.description">
-      <source xml:lang="en">Make a new connection to a SQL database, or edit existing connections with the connection dialog.&#10;You can connect to a database by entering your connection information, using a connection string, or browsing your Azure subscriptions.&#10;[Open Connection Dialog](command:mssql.addObjectExplorer)</source>
-    </trans-unit>
-    <trans-unit id="mssql.manageProfiles">
-      <source xml:lang="en">Manage Connection Profiles</source>
-    </trans-unit>
-    <trans-unit id="mssql.query.maxXmlCharsToStore">
-      <source xml:lang="en">Maximum number of characters to store for each value in XML columns after running a query. Default value: 2,097,152. Valid value range: 1 to 2,147,483,647.</source>
-    </trans-unit>
-    <trans-unit id="mssql.query.maxCharsToStore">
-      <source xml:lang="en">Maximum number of characters/bytes to store for each value in character/binary columns after running a query. Default value: 65,535. Valid value range: 1 to 2,147,483,647.</source>
-    </trans-unit>
-    <trans-unit id="mssql.logFilesRemovalLimit">
-      <source xml:lang="en">Maximum number of old files to remove upon startup that have expired mssql.logRetentionMinutes. Files that do not get cleaned up due to this limitation get cleaned up next time Azure Data Studio starts up.</source>
-    </trans-unit>
-    <trans-unit id="mssql.query.setRowCount">
-      <source xml:lang="en">Maximum number of rows to return before the server stops processing your query.</source>
-    </trans-unit>
-    <trans-unit id="mssql.query.textSize">
-      <source xml:lang="en">Maximum size of text and ntext data returned from a SELECT statement</source>
-    </trans-unit>
-    <trans-unit id="mssql.objectExplorerNewQuery">
-      <source xml:lang="en">New Query</source>
-    </trans-unit>
-    <trans-unit id="mssql.newQuery">
-      <source xml:lang="en">New Query</source>
-    </trans-unit>
-    <trans-unit id="mssql.newTable">
-      <source xml:lang="en">New Table</source>
-    </trans-unit>
-    <trans-unit id="mssql.walkthroughs.nextSteps.title">
-      <source xml:lang="en">Next Steps with MSSQL for Visual Studio Code</source>
-    </trans-unit>
-    <trans-unit id="mssql.logRetentionMinutes">
-      <source xml:lang="en">Number of minutes to retain log files for backend services. Default is 1 week.</source>
-    </trans-unit>
-    <trans-unit id="mssql.queryHistoryLimit">
-      <source xml:lang="en">Number of query history entries to show in the Query History view</source>
-    </trans-unit>
-    <trans-unit id="mssql.walkthroughs.nextSteps.objectExplorerFilters.altText">
-      <source xml:lang="en">Object Explorer filters</source>
-    </trans-unit>
-    <trans-unit id="mssql.walkthroughs.nextSteps.objectExplorerFilters.description">
-      <source xml:lang="en">Only see the database objects that matter most to you by applying filters to the Object Explorer tree.&#10;Start by clicking the filter button next to most folders in the Connections view.</source>
-    </trans-unit>
-    <trans-unit id="mssql.openExecutionPlanFile">
-      <source xml:lang="en">Open Execution Plan File</source>
-    </trans-unit>
-    <trans-unit id="mssql.openQueryHistory">
-      <source xml:lang="en">Open Query</source>
-    </trans-unit>
-    <trans-unit id="mssql.commandPaletteQueryHistory">
-      <source xml:lang="en">Open Query History in Command Palette</source>
-    </trans-unit>
-    <trans-unit id="mssql.pauseQueryHistoryCapture">
-      <source xml:lang="en">Pause Query History Capture</source>
-    </trans-unit>
-    <trans-unit id="mssql.authCodeGrant.description">
-      <source xml:lang="en">Prompts users to sign in using their browser.</source>
-    </trans-unit>
-    <trans-unit id="extension.queryHistory">
-      <source xml:lang="en">Query History</source>
-    </trans-unit>
-    <trans-unit id="extension.queryResult">
-      <source xml:lang="en">Query Results (Preview)</source>
-    </trans-unit>
-    <trans-unit id="mssql.walkthroughs.getStarted.runQueries.altText">
-      <source xml:lang="en">Query editor and query results pane</source>
-    </trans-unit>
-    <trans-unit id="mssql.walkthroughs.nextSteps.viewQueryPlan.altText">
-      <source xml:lang="en">Query plan visualization</source>
-    </trans-unit>
-    <trans-unit id="mssql.refreshObjectExplorerNode">
-      <source xml:lang="en">Refresh</source>
-    </trans-unit>
-    <trans-unit id="mssql.rebuildIntelliSenseCache">
-      <source xml:lang="en">Refresh IntelliSense Cache</source>
-    </trans-unit>
-    <trans-unit id="mssql.removeObjectExplorerNode">
-      <source xml:lang="en">Remove</source>
-    </trans-unit>
-    <trans-unit id="mssql.removeAadAccount">
-      <source xml:lang="en">Remove Microsoft Entra Account</source>
-    </trans-unit>
-    <trans-unit id="mssql.revealQueryResultPanel">
-      <source xml:lang="en">Reveal Query Result Panel</source>
-    </trans-unit>
-    <trans-unit id="mssql.runQueryHistory">
-      <source xml:lang="en">Run Query</source>
-    </trans-unit>
-    <trans-unit id="mssql.walkthroughs.getStarted.runQueries.title">
-      <source xml:lang="en">Run a SQL Query</source>
-    </trans-unit>
-    <trans-unit id="mssql.schemaCompare">
-      <source xml:lang="en">Schema Compare (Preview)</source>
-    </trans-unit>
-    <trans-unit id="mssql.scriptAlter">
-      <source xml:lang="en">Script as Alter</source>
-    </trans-unit>
-    <trans-unit id="mssql.scriptCreate">
-      <source xml:lang="en">Script as Create</source>
-    </trans-unit>
-    <trans-unit id="mssql.scriptDelete">
-      <source xml:lang="en">Script as Drop</source>
-    </trans-unit>
-    <trans-unit id="mssql.scriptExecute">
-      <source xml:lang="en">Script as Execute</source>
-    </trans-unit>
-    <trans-unit id="mssql.scriptSelect">
-      <source xml:lang="en">Select Top 1000</source>
-    </trans-unit>
-    <trans-unit id="mssql.selectedSubscriptions">
-      <source xml:lang="en">Selected Subscriptions</source>
-    </trans-unit>
-    <trans-unit id="mssql.resultsFontFamily">
-      <source xml:lang="en">Set the font family for the results grid; set to blank to use the editor font</source>
-    </trans-unit>
-    <trans-unit id="mssql.resultsFontSize">
-      <source xml:lang="en">Set the font size for the results grid; set to blank to use the editor size</source>
-    </trans-unit>
-    <trans-unit id="mssql.shortcuts">
-      <source xml:lang="en">Shortcuts related to the results window</source>
-    </trans-unit>
-    <trans-unit id="mssql.query.displayBitAsNumber">
-      <source xml:lang="en">Should BIT columns be displayed as numbers (1 or 0)? If false, BIT columns will be displayed as &apos;true&apos; or &apos;false&apos;</source>
-    </trans-unit>
-    <trans-unit id="mssql.intelliSense.enableIntelliSense">
-      <source xml:lang="en">Should IntelliSense be enabled</source>
-    </trans-unit>
-    <trans-unit id="mssql.intelliSense.enableErrorChecking">
-      <source xml:lang="en">Should IntelliSense error checking be enabled</source>
-    </trans-unit>
-    <trans-unit id="mssql.intelliSense.enableQuickInfo">
-      <source xml:lang="en">Should IntelliSense quick info be enabled</source>
-    </trans-unit>
-    <trans-unit id="mssql.intelliSense.enableSuggestions">
-      <source xml:lang="en">Should IntelliSense suggestions be enabled</source>
-    </trans-unit>
-    <trans-unit id="mssql.intelliSense.lowerCaseSuggestions">
-      <source xml:lang="en">Should IntelliSense suggestions be lowercase</source>
-    </trans-unit>
-    <trans-unit id="mssql.piiLogging">
-      <source xml:lang="en">Should Personally Identifiable Information (PII) be logged in the Azure Logs output channel and the output channel log file.</source>
-    </trans-unit>
-    <trans-unit id="mssql.enableQueryHistoryFeature">
-      <source xml:lang="en">Should Query History feature be enabled</source>
-    </trans-unit>
-    <trans-unit id="mssql.format.alignColumnDefinitionsInColumns">
-      <source xml:lang="en">Should column definitions be aligned?</source>
-    </trans-unit>
-    <trans-unit id="mssql.format.datatypeCasing">
-      <source xml:lang="en">Should data types be formatted as UPPERCASE, lowercase, or none (not formatted)</source>
-    </trans-unit>
-    <trans-unit id="mssql.format.keywordCasing">
-      <source xml:lang="en">Should keywords be formatted as UPPERCASE, lowercase, or none (not formatted)</source>
-    </trans-unit>
-    <trans-unit id="mssql.autoDisableNonTSqlLanguageService">
-      <source xml:lang="en">Should language service be auto-disabled when extension detects Non-MSSQL files</source>
-    </trans-unit>
-    <trans-unit id="mssql.persistQueryResultTabs">
-      <source xml:lang="en">Should query result selections and scroll positions be saved when switching tabs (may impact performance)</source>
-    </trans-unit>
-    <trans-unit id="mssql.format.placeSelectStatementReferencesOnNewLine">
-      <source xml:lang="en">Should references to objects in a select statements be split into separate lines? E.g. for &apos;SELECT C1, C2 FROM T1&apos; both C1 and C2 will be on separate lines</source>
-    </trans-unit>
-    <trans-unit id="mssql.walkthroughs.nextSteps.sortAndFilterQueryResults.title">
-      <source xml:lang="en">Sort and Filter Query Results</source>
-    </trans-unit>
-    <trans-unit id="mssql.walkthroughs.nextSteps.sortAndFilterQueryResults.altText">
-      <source xml:lang="en">Sort and filter options for query results</source>
-    </trans-unit>
-    <trans-unit id="mssql.walkthroughs.nextSteps.sortAndFilterQueryResults.description">
-      <source xml:lang="en">Sort and filter your query results to find the data you need quickly.</source>
-    </trans-unit>
-    <trans-unit id="mssql.startQueryHistoryCapture">
-      <source xml:lang="en">Start Query History Capture</source>
-    </trans-unit>
-<<<<<<< HEAD
-    <trans-unit id="mssql.connectionGroup.color">
-      <source xml:lang="en">The color of the connection group.</source>
-    </trans-unit>
-    <trans-unit id="mssql.connectionGroup.description">
-      <source xml:lang="en">The description of the connection group.</source>
-=======
-    <trans-unit id="mssql.walkthroughs.getStarted.createNewTable.altText">
-      <source xml:lang="en">Table Designer</source>
->>>>>>> 41cc2e98
-    </trans-unit>
-    <trans-unit id="mssql.maxRecentConnections">
-      <source xml:lang="en">The maximum number of recently used connections to store in the connection list.</source>
-    </trans-unit>
-    <trans-unit id="mssql.connectionGroup.name">
-      <source xml:lang="en">The name of the connection group.</source>
-    </trans-unit>
-    <trans-unit id="mssql.objectExplorer.expandTimeout">
-      <source xml:lang="en">The timeout in seconds for expanding a node in Object Explorer. The default value is 45 seconds.</source>
-    </trans-unit>
-    <trans-unit id="mssql.connection.groupId">
-      <source xml:lang="en">The unique identifier for the connection group this connection profile belongs to.</source>
-    </trans-unit>
-    <trans-unit id="mssql.connectionGroup.id">
-      <source xml:lang="en">The unique identifier for the connection group.</source>
-    </trans-unit>
-    <trans-unit id="mssql.connectionGroup.parentId">
-      <source xml:lang="en">The unique identifier for the parent connection group.</source>
-    </trans-unit>
-    <trans-unit id="mssql.connection.id">
-      <source xml:lang="en">The unique identifier for this connection profile.</source>
-    </trans-unit>
-    <trans-unit id="mssql.toggleSqlCmd">
-      <source xml:lang="en">Toggle SQLCMD Mode</source>
-    </trans-unit>
-    <trans-unit id="mssql.messagesDefaultOpen">
-      <source xml:lang="en">True for the messages pane to be open by default; false for closed</source>
-    </trans-unit>
-    <trans-unit id="mssql.walkthroughs.nextSteps.viewQueryPlan.description">
-      <source xml:lang="en">Understand what your query is doing by viewing the query plan.&#10;See the estimated plan without running the query, or view the actual query plan after running the query by toggling the buttons at the top of a query editor window.</source>
-    </trans-unit>
-    <trans-unit id="mssql.chooseDatabase">
-      <source xml:lang="en">Use Database</source>
-    </trans-unit>
-    <trans-unit id="mssql.visualizeSchema">
-      <source xml:lang="en">Visualize Schema</source>
-    </trans-unit>
-    <trans-unit id="mssql.walkthroughs.nextSteps.viewQueryPlan.title">
-      <source xml:lang="en">Visualize a Query Plan</source>
-    </trans-unit>
-    <trans-unit id="mssql.objectExplorer.groupBySchema">
-      <source xml:lang="en">When enabled, the database objects in Object Explorer will be categorized by schema.</source>
-    </trans-unit>
-    <trans-unit id="mssql.walkthroughs.getStarted.runQueries.description">
-      <source xml:lang="en">Write a SQL query, and run it against your database.&#10;You can also click the &apos;Open in New Tab&apos; button to view your query results in their own tab, and optionally set that as the default behavior.</source>
-    </trans-unit>
-    <trans-unit id="mssql.walkthroughs.getStarted.description">
-      <source xml:lang="en">Your first steps for connecting to and developing with a SQL database</source>
-    </trans-unit>
-    <trans-unit id="mssql.saveAsCsv.textIdentifier">
-      <source xml:lang="en">[Optional] Character used for enclosing text fields when saving results as CSV</source>
-    </trans-unit>
-    <trans-unit id="mssql.saveAsCsv.lineSeparator">
-      <source xml:lang="en">[Optional] Character(s) used for separating rows when saving results as CSV</source>
-    </trans-unit>
-    <trans-unit id="mssql.copyRemoveNewLine">
-      <source xml:lang="en">[Optional] Configuration options for copying multi-line results from the Results View</source>
-    </trans-unit>
-    <trans-unit id="mssql.copyIncludeHeaders">
-      <source xml:lang="en">[Optional] Configuration options for copying results from the Results View</source>
-    </trans-unit>
-    <trans-unit id="mssql.applyLocalization">
-      <source xml:lang="en">[Optional] Configuration options for localizing into VSCode&apos;s configured locale (must restart VSCode for settings to take effect)</source>
-    </trans-unit>
-    <trans-unit id="mssql.splitPaneSelection">
-      <source xml:lang="en">[Optional] Configuration options for which column new result panes should open in</source>
-    </trans-unit>
-    <trans-unit id="mssql.connection.applicationIntent">
-      <source xml:lang="en">[Optional] Declares the application workload type when connecting to SQL Server such as ReadWrite or ReadOnly. Refer to SQL Server AlwaysOn for more detail.</source>
-    </trans-unit>
-    <trans-unit id="mssql.saveAsCsv.delimiter">
-      <source xml:lang="en">[Optional] Delimiter for separating data items when saving results as CSV</source>
-    </trans-unit>
-    <trans-unit id="mssql.ignorePlatformWarning">
-      <source xml:lang="en">[Optional] Do not show unsupported platform warnings</source>
-    </trans-unit>
-    <trans-unit id="mssql.saveAsCsv.encoding">
-      <source xml:lang="en">[Optional] File encoding used when saving results as CSV</source>
-    </trans-unit>
-    <trans-unit id="mssql.connection.currentLanguage">
-      <source xml:lang="en">[Optional] Indicates the SQL Server language settings.</source>
-    </trans-unit>
-    <trans-unit id="mssql.connection.emptyPasswordInput">
-      <source xml:lang="en">[Optional] Indicates whether this profile has an empty password explicitly set</source>
-    </trans-unit>
-    <trans-unit id="mssql.connection.typeSystemVersion">
-      <source xml:lang="en">[Optional] Indicates which server type the provider will expose through the DataReader.</source>
-    </trans-unit>
-    <trans-unit id="mssql.logDebugInfo">
-      <source xml:lang="en">[Optional] Log debug output to the VS Code console (Help -&gt; Toggle Developer Tools)</source>
-    </trans-unit>
-    <trans-unit id="mssql.tracingLevel">
-      <source xml:lang="en">[Optional] Log level for backend services. Azure Data Studio generates a file name every time it starts and if the file already exists the logs entries are appended to that file. For cleanup of old log files see logRetentionMinutes and logFilesRemovalLimit settings. The default tracingLevel does not log much. Changing verbosity could lead to extensive logging and disk space requirements for the logs. Error includes Critical, Warning includes Error, Information includes Warning and Verbose includes Information</source>
-    </trans-unit>
-    <trans-unit id="mssql.showBatchTime">
-      <source xml:lang="en">[Optional] Should execution time be shown for individual batches</source>
-    </trans-unit>
-    <trans-unit id="mssql.connection.profileName">
-      <source xml:lang="en">[Optional] Specify a custom name for this connection profile to easily browse and search in the command palette of Visual Studio Code.</source>
-    </trans-unit>
-    <trans-unit id="mssql.connection.authenticationType">
-      <source xml:lang="en">[Optional] Specify the SQL Server authentication type.</source>
-    </trans-unit>
-    <trans-unit id="mssql.connection.database">
-      <source xml:lang="en">[Optional] Specify the database name to connect to. If database is not specified, the default user database setting is used, typically &apos;master&apos;.</source>
-    </trans-unit>
-    <trans-unit id="mssql.connection.connectRetryInterval">
-      <source xml:lang="en">[Optional] Specify the delay between attempts to restore connection.</source>
-    </trans-unit>
-    <trans-unit id="mssql.connection.commandTimeout">
-      <source xml:lang="en">[Optional] Specify the length of time in seconds to wait for a command to execute before terminating the attempt and generating an error. The default value is 30 seconds.</source>
-    </trans-unit>
-    <trans-unit id="mssql.connection.connectTimeout">
-      <source xml:lang="en">[Optional] Specify the length of time in seconds to wait for a connection to the server before terminating connection attempt and generating an error. The default value is 30 seconds.</source>
-    </trans-unit>
-    <trans-unit id="mssql.connection.maxPoolSize">
-      <source xml:lang="en">[Optional] Specify the maximum number of connections allowed in the pool.</source>
-    </trans-unit>
-    <trans-unit id="mssql.connection.loadBalanceTimeout">
-      <source xml:lang="en">[Optional] Specify the minimum amount of time in seconds for this connection to live in the pool before being removed/deleted.</source>
-    </trans-unit>
-    <trans-unit id="mssql.connection.minPoolSize">
-      <source xml:lang="en">[Optional] Specify the minimum number of connections allowed in the pool.</source>
-    </trans-unit>
-    <trans-unit id="mssql.connection.applicationName">
-      <source xml:lang="en">[Optional] Specify the name of the application used for SQL Server to log (default: &apos;vscode-mssql&apos;).</source>
-    </trans-unit>
-    <trans-unit id="mssql.connection.attachDbFilename">
-      <source xml:lang="en">[Optional] Specify the name of the primary file, including the full path name, of an attachable database.</source>
-    </trans-unit>
-    <trans-unit id="mssql.connection.workstationId">
-      <source xml:lang="en">[Optional] Specify the name of the workstation connecting to SQL Server.</source>
-    </trans-unit>
-    <trans-unit id="mssql.connection.failoverPartner">
-      <source xml:lang="en">[Optional] Specify the name or network address of the instance of SQL Server that acts as a failover partner.</source>
-    </trans-unit>
-    <trans-unit id="mssql.connection.connectRetryCount">
-      <source xml:lang="en">[Optional] Specify the number of attempts to restore connection.</source>
-    </trans-unit>
-    <trans-unit id="mssql.connection.password">
-      <source xml:lang="en">[Optional] Specify the password for SQL Server authentication. If password is not specified or already saved, when you connect, you will be asked again.</source>
-    </trans-unit>
-    <trans-unit id="mssql.connection.port">
-      <source xml:lang="en">[Optional] Specify the port number to connect to.</source>
-    </trans-unit>
-    <trans-unit id="mssql.connection.packetSize">
-      <source xml:lang="en">[Optional] Specify the size in bytes of the network packets to communicate with SQL Server.</source>
-    </trans-unit>
-    <trans-unit id="mssql.connection.user">
-      <source xml:lang="en">[Optional] Specify the user name for SQL Server authentication. If user name is not specified, when you connect, you will be asked again.</source>
-    </trans-unit>
-    <trans-unit id="mssql.connection.connectionString">
-      <source xml:lang="en">[Optional] The ADO.NET connection string to use for the connection. Overrides any other options given in this connection.</source>
-    </trans-unit>
-    <trans-unit id="mssql.connection.replication">
-      <source xml:lang="en">[Optional] Used by SQL Server in replication.</source>
-    </trans-unit>
-    <trans-unit id="mssql.connection.encrypt">
-      <source xml:lang="en">[Optional] When &apos;Mandatory&apos; or &apos;Strict&apos;, SQL Server uses SSL encryption for all data sent between the client and server if the server has a certificate installed. When set to &apos;Strict&apos;, SQL Server uses TDS 8.0 for all data transfer between the client and server. &apos;Strict&apos; is supported on SQL Server 2022 onwards.</source>
-    </trans-unit>
-    <trans-unit id="mssql.connection.multipleActiveResultSets">
-      <source xml:lang="en">[Optional] When set to &apos;true&apos;, multiple result sets can be returned and read from on connection.</source>
-    </trans-unit>
-    <trans-unit id="mssql.connection.trustServerCertificate">
-      <source xml:lang="en">[Optional] When set to &apos;true&apos;, the SQL Server SSL certificate is automatically trusted when the communication layer is encrypted using SSL. Set &apos;false&apos; for Azure SQL Database connection.</source>
-    </trans-unit>
-    <trans-unit id="mssql.connection.pooling">
-      <source xml:lang="en">[Optional] When set to &apos;true&apos;, the connection object is drawn from the appropriate pool, or if necessary, is created and added to the appropriate pool.</source>
-    </trans-unit>
-    <trans-unit id="mssql.connection.multiSubnetFailover">
-      <source xml:lang="en">[Optional] When set to &apos;true&apos;, the detection and connection to the active server is faster if AlwaysOn Availability Group is configured on different subnets.</source>
-    </trans-unit>
-    <trans-unit id="mssql.connection.savePassword">
-      <source xml:lang="en">[Optional] When set to &apos;true&apos;, the password for SQL Server authentication is saved in the secure store of your operating system such as KeyChain in MacOS or Secure Store in Windows.</source>
-    </trans-unit>
-    <trans-unit id="mssql.connection.persistSecurityInfo">
-      <source xml:lang="en">[Optional] When set to false, security-sensitive information, such as the password, is not returned as part of the connection if the connection is open or has ever been in an open state.</source>
-    </trans-unit>
-    <trans-unit id="mssql.connection.hostNameInCertificate">
-      <source xml:lang="en">[Optional] When specified (and encrypt=Mandatory and trustServerCertificate=false), SQL Server uses provided hostname for validating trust with the server certificate.</source>
-    </trans-unit>
-    <trans-unit id="mssql.saveAsCsv.includeHeaders">
-      <source xml:lang="en">[Optional] When true, column headers are included when saving results as CSV</source>
-    </trans-unit>
-    <trans-unit id="mssql.connection.server">
-      <source xml:lang="en">[Required] Specify the server name to connect to. Use &apos;hostname instance&apos; or &apos;&lt;server&gt;.database.windows.net&apos; for Azure SQL Database.</source>
-    </trans-unit>
-    <trans-unit id="mssql.format.placeCommasBeforeNextStatement">
-      <source xml:lang="en">should commas be placed at the beginning of each statement in a list e.g. &apos;, mycolumn2&apos; instead of at the end e.g. &apos;mycolumn1,&apos;</source>
-    </trans-unit>
-  </body></file>
+<?xml version="1.0" encoding="utf-8"?>
+<xliff version="1.2" xmlns="urn:oasis:names:tc:xliff:document:1.2">
+  <file original="bundle" source-language="en" datatype="plaintext"><body>
+    <trans-unit id="++CODE++fd10453f63e5c663d4e640ea9cbe1adcc832b6fed0454e62686773ac486ce64d">
+      <source xml:lang="en"> is required.</source>
+    </trans-unit>
+    <trans-unit id="++CODE++0d7668d337e375d8ccfc1a69ca8f6e22a0b0c850a78c4770b0c4aa3b0daca630">
+      <source xml:lang="en">&lt;default&gt;</source>
+    </trans-unit>
+    <trans-unit id="++CODE++08fef8ce26bbc554c749504c8d169642c3039345674331079add345b808e96a7">
+      <source xml:lang="en">A SQL editor must have focus before executing this command</source>
+    </trans-unit>
+    <trans-unit id="++CODE++6ab58ce9ca23e017bf594366b66b620458a5580640ddaf3aebf96f3c8fdf0977">
+      <source xml:lang="en">A firewall rule is required to access this server.</source>
+    </trans-unit>
+    <trans-unit id="++CODE++880a0618dd92395efe1446e54fe5d50854c148586fdc14f5da8aecda61c827ae">
+      <source xml:lang="en">A predefined global default value for the column or binding.</source>
+    </trans-unit>
+    <trans-unit id="++CODE++0ead4aa08784fedbf2a89d6c0958d7704ede494d920130913de6de5e42fdca50">
+      <source xml:lang="en">A query is already running for this editor session. Please cancel this query or wait for its completion.</source>
+    </trans-unit>
+    <trans-unit id="++CODE++ea9df7a87af305f04a7ca43d0ce60433e16504061c265ab11d0029cdf8cae372">
+      <source xml:lang="en">Access token expired for connection {0} with uri {1}</source>
+      <note>{0} is the connection id
+{1} is the uri</note>
+    </trans-unit>
+    <trans-unit id="++CODE++08a2ef94ef94039eed728a4a3ab703508a7bfe442d702183ecbd763d5852a232">
+      <source xml:lang="en">Account not found</source>
+    </trans-unit>
+    <trans-unit id="++CODE++0fee17081211a1d4460499aa376fa2a12beb83c33a43e14f1832a72901f3ed1c">
+      <source xml:lang="en">Actual Elapsed CPU Time</source>
+    </trans-unit>
+    <trans-unit id="++CODE++3a64334fae4e284bc2271562216edc298bd734ca4ec8512af9c53291173a7d2e">
+      <source xml:lang="en">Actual Elapsed Time</source>
+    </trans-unit>
+    <trans-unit id="++CODE++63d01a41e50ddec3d6edfabbbf3f1c34d09f581236beab50bf510ea11e9ef4c5">
+      <source xml:lang="en">Actual Number of Rows For All Executions</source>
+    </trans-unit>
+    <trans-unit id="++CODE++c26c65459a782d2065f5a9cda97c098c2e49e5734d5d16c8a8c86d4c177373cc">
+      <source xml:lang="en">Add Column</source>
+    </trans-unit>
+    <trans-unit id="++CODE++d72d67f0f765e5584e6db8bd1e591a84914d23ff29e9f5b20d8b39125091fca0">
+      <source xml:lang="en">Add Connection</source>
+    </trans-unit>
+    <trans-unit id="++CODE++079cd7244ce7f3c0fe474c025b5ff8e58c3678fba1ed67f0120416ac0071df85">
+      <source xml:lang="en">Add Firewall Rule</source>
+    </trans-unit>
+    <trans-unit id="++CODE++09857ad18f3cf066330f9fc08318e41f71ecb7b7d71f12bd1dd3b9d050db4ca0">
+      <source xml:lang="en">Add a Microsoft Entra account...</source>
+    </trans-unit>
+    <trans-unit id="++CODE++69bcade64ab9094e6b5fd3b235f0dcc9e723977c25283af0fa746bd154fc386e">
+      <source xml:lang="en">Additional parameters</source>
+    </trans-unit>
+    <trans-unit id="++CODE++9f088dbebd6c3c70a5ddbc2c943b11e4ca9acea5757b0b4f2b32479f0dbb747e">
+      <source xml:lang="en">Advanced</source>
+    </trans-unit>
+    <trans-unit id="++CODE++d2cab259e6e6da600d35907f2b627f8bf69c49ab40f8f129b9d9f206f149a8f9">
+      <source xml:lang="en">Advanced Connection Settings</source>
+    </trans-unit>
+    <trans-unit id="++CODE++dfa2817fb2221c8b89c47c4fe8326d07c119b7c32e89e509d1061fc596fdf801">
+      <source xml:lang="en">Advanced Options</source>
+    </trans-unit>
+    <trans-unit id="++CODE++ab4db1a876378f718e4073baa75897c34c0e7d2608d68cda6461e01de42fa962">
+      <source xml:lang="en">Allow Nulls</source>
+    </trans-unit>
+    <trans-unit id="++CODE++a49d631f8c6cf6fb1660fb5229dfa0c08b55727549c0e48cc0cef1f7770ba0e2">
+      <source xml:lang="en">Alphabetical</source>
+    </trans-unit>
+    <trans-unit id="++CODE++1888bd4ce917e9c8cecde43608d69624f56668f86f1bbe4331494db33fb52578">
+      <source xml:lang="en">Always show in new tab</source>
+    </trans-unit>
+    <trans-unit id="++CODE++d4fd4b3da177dfc06dbcde0a7f62d637dbf3d90298fdc9b6aeba4f9230441e1f">
+      <source xml:lang="en">An error occurred refreshing nodes. See the MSSQL output channel for more details.</source>
+    </trans-unit>
+    <trans-unit id="++CODE++8cf147a84fa5b378df2fb1c8d2001b12404768f0de0871a152ed488136a3b350">
+      <source xml:lang="en">An error occurred while removing Microsoft Entra account: {0}</source>
+      <note>{0} is the error message</note>
+    </trans-unit>
+    <trans-unit id="++CODE++0f67514b901da8b9c613167848294cb0010b3c0e696732aa1a0c9737e5be69b1">
+      <source xml:lang="en">And</source>
+    </trans-unit>
+    <trans-unit id="++CODE++31e392d1c0378beca611de66c0f4c71cba29159905cc54242d9bddee5b23d851">
+      <source xml:lang="en">Apply</source>
+    </trans-unit>
+    <trans-unit id="++CODE++3d283f80f43f1833dcab882ad9efc24a86c0b17b0febb10fc37336590a7016e1">
+      <source xml:lang="en">Are you sure you want to disconnect?</source>
+    </trans-unit>
+    <trans-unit id="++CODE++7eef7067697ade3fc0f13737f97978c65df37d0c48ff8f50718f6062f6e6e246">
+      <source xml:lang="en">Are you sure you want to {0}?</source>
+      <note>{0} is the action being confirmed</note>
+    </trans-unit>
+    <trans-unit id="++CODE++f0762c4f3bfcd695e32e7fcd087dc2a60bc26cda108b4fc0a643445b397168c7">
+      <source xml:lang="en">Are you sure?</source>
+    </trans-unit>
+    <trans-unit id="++CODE++eccf8ea40318babf1bd28fa823e0fa905383eed481da5fccb9f54ea4a6152943">
+      <source xml:lang="en">Authentication Library has changed, please reload Visual Studio Code.</source>
+    </trans-unit>
+    <trans-unit id="++CODE++53c90adec54ba3992244fa9a6edbef327f573af7d2c99f2a110ba57949283b38">
+      <source xml:lang="en">Authentication Type</source>
+    </trans-unit>
+    <trans-unit id="++CODE++439a99b0935fb17d372edb14b699ddd05330257d8c40b464365c1129bdf94d6a">
+      <source xml:lang="en">Authentication failed due to a nonce mismatch, please close Azure Data Studio and try again.</source>
+    </trans-unit>
+    <trans-unit id="++CODE++13bab964ffdfa4aca05306fd4c1f3e7aed36fb36a62c85dc6ef588e841299878">
+      <source xml:lang="en">Authentication failed due to a state mismatch, please close ADS and try again.</source>
+    </trans-unit>
+    <trans-unit id="++CODE++63d6f58b83d48a7543f95534cb99f84ecd4273176e77feb7fd925ecbd81a4f39">
+      <source xml:lang="en">Azure Account</source>
+    </trans-unit>
+    <trans-unit id="++CODE++9caca4621a4e79e9eba8871a8b0772c87fe7af38b1e5ce6518083abfd676c241">
+      <source xml:lang="en">Azure Account is required</source>
+    </trans-unit>
+    <trans-unit id="++CODE++34ec466979918ed648dd5ae40b41e849fa6398b0d0a5f076ac3b0061d149d168">
+      <source xml:lang="en">Azure Code Grant</source>
+    </trans-unit>
+    <trans-unit id="++CODE++c5023bdd36d362e05c245ab15ab6839ad7562bcd42f1e1b0c759dca9d5fec4f7">
+      <source xml:lang="en">Azure Device Code</source>
+    </trans-unit>
+    <trans-unit id="++CODE++dd0c9a87e191fd735e4b79b2006a4804b2190b078a05aff1ea23945f37b309c2">
+      <source xml:lang="en">Azure Logs</source>
+    </trans-unit>
+    <trans-unit id="++CODE++314afcc6e23d362133e764e1ebfacabe4d330308b528392570949a17270248b9">
+      <source xml:lang="en">Azure sign in failed.</source>
+    </trans-unit>
+    <trans-unit id="++CODE++3d1ae152f7c95ef16327aafe54bc82e4565547c236299ef06d54a8db5980c24f">
+      <source xml:lang="en">Azure token cache cleared successfully.</source>
+    </trans-unit>
+    <trans-unit id="++CODE++f71dfcecebed757febe54c711e436e17521c71da90d4c5cc61ef6717918173a4">
+      <source xml:lang="en">Azure: Sign In</source>
+    </trans-unit>
+    <trans-unit id="++CODE++e23a962d1e7c0f13d0ebf6da9eb0d8bf43afcb391bcbb9227c3939d932219dad">
+      <source xml:lang="en">Azure: Sign In to Azure Cloud</source>
+    </trans-unit>
+    <trans-unit id="++CODE++29852e83a6613ccf439cb69654f96550fd0ce1de27609b5167992cef02a9ea55">
+      <source xml:lang="en">Azure: Sign In with Device Code</source>
+    </trans-unit>
+    <trans-unit id="++CODE++e6885d7f1ab90cd7529fb7e3690957e6324d73e7a2dc017014bb9667d7524a76">
+      <source xml:lang="en">Back to preview</source>
+    </trans-unit>
+    <trans-unit id="++CODE++785f39d515b5f700c4f9cfec99b46d49fdc412522e0e24a9316fc25e7bfd06a3">
+      <source xml:lang="en">Batch execution time: {0}</source>
+      <note>{0} is the batch time</note>
+    </trans-unit>
+    <trans-unit id="++CODE++c1ea3f5e7aa473034872296473c7fcf9c79344355ba4fd003120627f6ec1a5f7">
+      <source xml:lang="en">Between</source>
+    </trans-unit>
+    <trans-unit id="++CODE++79654f98221029c4c838b279ed9a41aa49c8a3cdb1cc95d81a456c510e6854d0">
+      <source xml:lang="en">Blanks</source>
+    </trans-unit>
+    <trans-unit id="++CODE++221cedb44469e4b0b105f777c771d70c7097c40a4e3e914cec4b6ba266db1970">
+      <source xml:lang="en">Browse Azure</source>
+    </trans-unit>
+    <trans-unit id="++CODE++eb6b42f54c42d2832e296319f7fdad64d46aecd1ec19b0e9c80b85b7cfc6dcae">
+      <source xml:lang="en">CSV</source>
+    </trans-unit>
+    <trans-unit id="++CODE++19766ed6ccb2f4a32778eed80d1928d2c87a18d7c275ccb163ec6709d3eb2e27">
+      <source xml:lang="en">Cancel</source>
+    </trans-unit>
+    <trans-unit id="++CODE++13ca2ee2499310d97a5515fb5fd80b75da66f4cf2775273658eb2b3fdcd3bd3d">
+      <source xml:lang="en">Canceled</source>
+    </trans-unit>
+    <trans-unit id="++CODE++f0f958e0da473b18b76ef9febe543579a601b532c9acd58ddab45f2d6549a3b3">
+      <source xml:lang="en">Canceling</source>
+    </trans-unit>
+    <trans-unit id="++CODE++e98afd3714a8d3c15f84793e425b681975e26f06503850e4122965ee9825e907">
+      <source xml:lang="en">Canceling query </source>
+    </trans-unit>
+    <trans-unit id="++CODE++a3b871209f5c0ce02e28669f9d6aeb1bd614ecdbd7e18a413fcc9a40e666fa59">
+      <source xml:lang="en">Canceling the query failed: {0}</source>
+      <note>{0} is the error message</note>
+    </trans-unit>
+    <trans-unit id="++CODE++6a091418a02336bbb67e1aefe9453dc51828139a059a7f3cae6044273c277a54">
+      <source xml:lang="en">Cannot cancel query as no query is running.</source>
+    </trans-unit>
+    <trans-unit id="++CODE++78caadaa3d12c39131d70d9b85b2aa5b4fdc874138c7fa884349a843312e02c7">
+      <source xml:lang="en">Cannot connect due to expired tokens. Please re-authenticate and try again.</source>
+    </trans-unit>
+    <trans-unit id="++CODE++6ba2dfc2755e1d829986d3bf36cdea9fc88fa8c16d079b7d0f6a6309e8e67a6a">
+      <source xml:lang="en">Changed database context to &quot;{0}&quot; for document &quot;{1}&quot;</source>
+      <note>{0} is the database name
+{1} is the document name</note>
+    </trans-unit>
+    <trans-unit id="++CODE++88dcff06d01faeaf2253a502d07b9358b907ef3497a0f69c2f6546ffdc06b7b7">
+      <source xml:lang="en">Changed database context to &quot;{0}&quot; on server &quot;{1}&quot; on document &quot;{2}&quot;.</source>
+      <note>{0} is the database name
+{1} is the server name
+{2} is the document name</note>
+    </trans-unit>
+    <trans-unit id="++CODE++cf51bd8ae1e56e8e81b07f1e7f35e10d580788d9e0892a8a4896c2378227f4f0">
+      <source xml:lang="en">Changes published successfully</source>
+    </trans-unit>
+    <trans-unit id="++CODE++37b6d72a119e5ec53d1dc71ba94cbed9566519488230f6a4e40ae82bfc8bc79f">
+      <source xml:lang="en">Changing database context to &quot;{0}&quot; on server &quot;{1}&quot; on document &quot;{2}&quot;.</source>
+      <note>{0} is the database name
+{1} is the server name
+{2} is the document name</note>
+    </trans-unit>
+    <trans-unit id="++CODE++c8cabf4a998e678eb3213d46a3e9e80217b7839fb5f3537ee550a65e3b2202c9">
+      <source xml:lang="en">Check Constraint</source>
+    </trans-unit>
+    <trans-unit id="++CODE++4a41af1285aa71f4e677bc3fa729070b3c3c0af177cb4e9f12e34f1e21045894">
+      <source xml:lang="en">Check Constraints</source>
+    </trans-unit>
+    <trans-unit id="++CODE++de88f00e461bb1cd413f9c556b06e1b903006bb3c0123f2e75fdff92532034af">
+      <source xml:lang="en">Choose An Action</source>
+    </trans-unit>
+    <trans-unit id="++CODE++61f2371ac2547488417f83422706e0e6c12b3c12f5f3595e90da91cbb167c174">
+      <source xml:lang="en">Choose Query History</source>
+    </trans-unit>
+    <trans-unit id="++CODE++a1578b6089ec41921bc4a70b05ca1b1171199d5d5fea6ac6c345cba9b29a83ef">
+      <source xml:lang="en">Choose SQL Language</source>
+    </trans-unit>
+    <trans-unit id="++CODE++dcee789e6048807617a646e20bfba75832b8e459fdd8a9e41c08665ee4d8d36a">
+      <source xml:lang="en">Choose a Microsoft Entra account</source>
+    </trans-unit>
+    <trans-unit id="++CODE++a89bad7e873f85fc6867185da8c42b2743f3264bf2df68800c16c23a20e1a9cf">
+      <source xml:lang="en">Choose a Microsoft Entra tenant</source>
+    </trans-unit>
+    <trans-unit id="++CODE++b05ab4483a5949bf2effb49592a7bb9dceafedb9a3c6aae12a32341025fc1511">
+      <source xml:lang="en">Choose a connection profile from the list below</source>
+    </trans-unit>
+    <trans-unit id="++CODE++3b961516b68d49db85d3ded5bc5c1129e02be1a647845d77b1eb2ab5260284cb">
+      <source xml:lang="en">Choose a database from the list below</source>
+    </trans-unit>
+    <trans-unit id="++CODE++83b12c2216efb4fdc924e1deb5182e905e4926ed0c1c324d467107f46d5a26a9">
+      <source xml:lang="en">Clear</source>
+    </trans-unit>
+    <trans-unit id="++CODE++ddceb7adfdb8816e4747bc48a2221702e830340e5596a701dc0993766eba5e60">
+      <source xml:lang="en">Clear All</source>
+    </trans-unit>
+    <trans-unit id="++CODE++08e2c4e53c4b3b6008b7bc4d82eb29ab933d3b6c08b34eda0637fbf148fb1529">
+      <source xml:lang="en">Clear Recent Connections List</source>
+    </trans-unit>
+    <trans-unit id="++CODE++6bca6724e27bd109d1b946c1684e16c2c4a5d71731a9ffe5f666bdd9d9846b1e">
+      <source xml:lang="en">Click to connect to a database</source>
+    </trans-unit>
+    <trans-unit id="++CODE++7d9eb7acb13e24625c404401d8e88b2350e32162455885f18276cf802f7701ed">
+      <source xml:lang="en">Close</source>
+    </trans-unit>
+    <trans-unit id="++CODE++a9d0b49f48a51a21c93552032bd3ac0b356430187424536e274c84b493cac48e">
+      <source xml:lang="en">Close Designer</source>
+    </trans-unit>
+    <trans-unit id="++CODE++548e8cc0e8c2423c61f30c6e8b75a1a40c995e3be119df6272b280ab6c15a011">
+      <source xml:lang="en">Close the current connection</source>
+    </trans-unit>
+    <trans-unit id="++CODE++be6eb1fc3b05bf9dceebad2eac7841d1b2f40bda9aa2da34df8ca22af02bc3ed">
+      <source xml:lang="en">Collapse</source>
+    </trans-unit>
+    <trans-unit id="++CODE++55988e28a4e8720a588c5c53fd47616d929a404d3d2af7e6f8ba313dce6dc3e4">
+      <source xml:lang="en">Collapse All</source>
+    </trans-unit>
+    <trans-unit id="++CODE++3fdc9a587693f9e63574b30ec55c2b947a7fb4ba5fd11f0cf213072f53d91bdd">
+      <source xml:lang="en">Column</source>
+    </trans-unit>
+    <trans-unit id="++CODE++53aade77cd69a77bbb51bf8ca4e7ea8b282db75edce8883775e47042478d35b5">
+      <source xml:lang="en">Columns</source>
+    </trans-unit>
+    <trans-unit id="++CODE++9504ef48c5eab40c3e3a086cbbdc3d70b44e607552db6adfbdd7c278ddabe357">
+      <source xml:lang="en">Columns in the primary key.</source>
+    </trans-unit>
+    <trans-unit id="++CODE++eb83f1820ce359dc5c9aa6ca4d08fad60256a9808c58ad93f89db3c182908364">
+      <source xml:lang="en">Confirm to clear recent connections list</source>
+    </trans-unit>
+    <trans-unit id="++CODE++99fb39ba4e498877a20049303aa3318b2004884dab008c65a3b5dd48f47cdd04">
+      <source xml:lang="en">Confirm to remove this profile.</source>
+    </trans-unit>
+    <trans-unit id="++CODE++1a2303ede07493acc7caaa7c737f3c52bcc9cf04372be19ed1b0af6b9f2c791e">
+      <source xml:lang="en">Connect</source>
+    </trans-unit>
+    <trans-unit id="++CODE++8a8bef20f041d1f1fc0ea7966a3fa58563c599617464a303258ed302ddca5a79">
+      <source xml:lang="en">Connect to SQL Server</source>
+    </trans-unit>
+    <trans-unit id="++CODE++b6c3dc8ba33b3a93b9060f81da8fa7d496f07487cec7a12353257242b2ea9e24">
+      <source xml:lang="en">Connected to server &quot;{0}&quot; on document &quot;{1}&quot;. Server information: {2}</source>
+      <note>{0} is the server name
+{1} is the document name
+{2} is the server info</note>
+    </trans-unit>
+    <trans-unit id="++CODE++d403c686f6a1048014bdd230f59963271b0123ea48245754fc9f264b962a2182">
+      <source xml:lang="en">Connecting</source>
+    </trans-unit>
+    <trans-unit id="++CODE++4f7403da68117c9595b82a6c264837910b1421a60537bcfa77a004a58b0a4c7a">
+      <source xml:lang="en">Connecting to server &quot;{0}&quot; on document &quot;{1}&quot;.</source>
+      <note>{0} is the server name
+{1} is the document name</note>
+    </trans-unit>
+    <trans-unit id="++CODE++031d95e24e24622c128716284eb67a80331c825272813bf720f2c35a0b18f96c">
+      <source xml:lang="en">Connecting to: </source>
+    </trans-unit>
+    <trans-unit id="++CODE++f82e876fbb96757b5e0ff7d062baaaf01763104fc6bba89647cc06e4e327b648">
+      <source xml:lang="en">Connection Dialog (Preview)</source>
+    </trans-unit>
+    <trans-unit id="++CODE++ddb621f87c5c0baf1158d527d62ad1bf9752e53483d2540591ce3ae35e06fd6b">
+      <source xml:lang="en">Connection Error</source>
+    </trans-unit>
+    <trans-unit id="++CODE++52d8d284995954ca5f68adbc705bb4ff2a930cc1ff2a3885a1002ff477394eee">
+      <source xml:lang="en">Connection Errors</source>
+    </trans-unit>
+    <trans-unit id="++CODE++d913a8ab7732ff7d26c8afceb2e2706c5c991762df193b236fd839bd3a616cb6">
+      <source xml:lang="en">Connection Profile could not be updated. Please modify the connection details manually in settings.json and try again.</source>
+    </trans-unit>
+    <trans-unit id="++CODE++a2caae6025f30a0976030ae3ea92ab948f6b580d5f50272514ba36e31c8d1d09">
+      <source xml:lang="en">Connection String</source>
+    </trans-unit>
+    <trans-unit id="++CODE++8d137af9c64fba09bbb003aba93f0b029898fe19e7927cd696f4c3e2b69f538d">
+      <source xml:lang="en">Connection error</source>
+    </trans-unit>
+    <trans-unit id="++CODE++28512f31201abdd26ae93d0caaba3b8a3c77113b9665059a9e1d2ba4e47de64d">
+      <source xml:lang="en">Connection not found for uri &quot;{0}&quot;.</source>
+      <note>{0} is the uri</note>
+    </trans-unit>
+    <trans-unit id="++CODE++e0626fd341a12763ec4285d858397c3d4ba2507c9ef567f1284c658bde195cd2">
+      <source xml:lang="en">Connection string is required</source>
+    </trans-unit>
+    <trans-unit id="++CODE++2eaecb3d0cf1282f01fc09568b63dc633753a0dbf337365d929d9c28df3d6ca4">
+      <source xml:lang="en">Contains</source>
+    </trans-unit>
+    <trans-unit id="++CODE++56fd975f4cea21a748feabb6cb1cfb49161141245c2d4d1698cee7ae99c69bf2">
+      <source xml:lang="en">Continue Editing</source>
+    </trans-unit>
+    <trans-unit id="++CODE++8d525e5f158b9afe05f3122af363ac67763bdc4e1395b46597b320c289766ce3">
+      <source xml:lang="en">Copied</source>
+    </trans-unit>
+    <trans-unit id="++CODE++e21f935f11d7e966dbbae78da9daa378fe8142a14e7c0cd7434183005faa6c5c">
+      <source xml:lang="en">Copy</source>
+    </trans-unit>
+    <trans-unit id="++CODE++e172d8c5fbb864a5f85d4926588ef06167cdd4a29ddffdf07714bf25336c2269">
+      <source xml:lang="en">Copy Headers</source>
+    </trans-unit>
+    <trans-unit id="++CODE++d2b6ebb67aeb8ede651aa24682be64c81d2e0a970c297908b470e55fd14c0bcc">
+      <source xml:lang="en">Copy code and open webpage</source>
+    </trans-unit>
+    <trans-unit id="++CODE++c8b5428b9ac790b3952e08ceea5a8a170ad8b0af1e0f51c98a159f1147631e8a">
+      <source xml:lang="en">Copy script</source>
+    </trans-unit>
+    <trans-unit id="++CODE++3ae569f53ee1e765e3551a7f7881999f868289afbf0b1c6077d906c68cd10525">
+      <source xml:lang="en">Copy with Headers</source>
+    </trans-unit>
+    <trans-unit id="++CODE++204a5eb2cd28bcfdf3be9f8c765948e9e831609e3c57048cdbd6b8a94cf49126">
+      <source xml:lang="en">Cost</source>
+    </trans-unit>
+    <trans-unit id="++CODE++4759498ac2a719c619e2c8cf8ee60af2d2407425e95d308eb208425b2a6d427a">
+      <source xml:lang="en">Create</source>
+    </trans-unit>
+    <trans-unit id="++CODE++71c1ec27a8c136ecdc781c1fd2364676155fbab7abf8837b9075eb3b9f9af7c0">
+      <source xml:lang="en">Create Connection Profile</source>
+    </trans-unit>
+    <trans-unit id="++CODE++0d5e7861b9a1710c8e1d2347dbb8d4dde272143bbeca537d216474ef7bd9193f">
+      <source xml:lang="en">Create Firewall Rule</source>
+    </trans-unit>
+    <trans-unit id="++CODE++4cbb437498e0de07f05b633c28f811c67840a2f67e956543557c6085560869e3">
+      <source xml:lang="en">Create a new firewall rule</source>
+    </trans-unit>
+    <trans-unit id="++CODE++60c0c05c936ef432e55dd4ea862b5dd1d454413310190ddaef63ef2dbbf75c03">
+      <source xml:lang="en">Credential Error: An error occurred while attempting to refresh account credentials. Please re-authenticate.</source>
+    </trans-unit>
+    <trans-unit id="++CODE++3cc30692596cf10ca4319a818741998997632cce895dbf138cb3299b1314d37f">
+      <source xml:lang="en">Custom Zoom</source>
+    </trans-unit>
+    <trans-unit id="++CODE++68cd154732021d9684d0dcad6276e99d675f962c9b08774f23f5de9398e19290">
+      <source xml:lang="en">Data Type</source>
+    </trans-unit>
+    <trans-unit id="++CODE++fa7fe67124e94375d97e50896e0c32f44b03bb7ed5e9fb026341b55da724126b">
+      <source xml:lang="en">Database</source>
+    </trans-unit>
+    <trans-unit id="++CODE++e97a0773fb7b656c174155270bd9ded70bc82caa0fc5d65b3ba24871577a5b08">
+      <source xml:lang="en">Database name</source>
+    </trans-unit>
+    <trans-unit id="++CODE++21b111cbfe6e8fca2d181c43f53ad548b22e38aca955b9824706a504b0a07a2d">
+      <source xml:lang="en">Default</source>
+    </trans-unit>
+    <trans-unit id="++CODE++647cc4253428b25fe686fa8d5d5da5841fed53ad85395cdd43920d0226900c1d">
+      <source xml:lang="en">Default Value</source>
+    </trans-unit>
+    <trans-unit id="++CODE++b6ca9a06ebcc8ea511648b46b103859960924b42fa98231c0ca4b69b84943687">
+      <source xml:lang="en">DefinitionRequestCompleted</source>
+    </trans-unit>
+    <trans-unit id="++CODE++fe0ec38fb92c70d80fd5a36ff72c37cb3ed759bba91373c96a21bde631e03db3">
+      <source xml:lang="en">DefinitionRequested</source>
+    </trans-unit>
+    <trans-unit id="++CODE++e2d0a54968ead24efc0dffa6ac78fc606dceec34a0f586177a74a54cc2272cf8">
+      <source xml:lang="en">Delete</source>
+    </trans-unit>
+    <trans-unit id="++CODE++ce719226a83119822d8c5e6c1981ecfe801b8324890fce617664184849c24491">
+      <source xml:lang="en">Delete saved connection</source>
+    </trans-unit>
+    <trans-unit id="++CODE++526e0087cc3f254d9f86f6c7d8e23d954c4dfda2b312efc29194ae8a860106ba">
+      <source xml:lang="en">Description</source>
+    </trans-unit>
+    <trans-unit id="++CODE++b16cf0590a6c78b2e8047509582e5448bd55e408cd112bd1f064e34529f6ce3d">
+      <source xml:lang="en">Description for the table.</source>
+    </trans-unit>
+    <trans-unit id="++CODE++6fbed214e0ea21c683db0ba2d648ef09b11edf4b4bb23835d4fdda84b5d097f3">
+      <source xml:lang="en">Disable intellisense and syntax error checking on current document</source>
+    </trans-unit>
+    <trans-unit id="++CODE++acfc5be785a9bb3da11c9f05adb69bd5633096f09002aa44813a1b3207e912ad">
+      <source xml:lang="en">Disconnect</source>
+    </trans-unit>
+    <trans-unit id="++CODE++04dfac3671b494ad53fcd152f7a14511bfb35747278aad8ce254a0d6e4ba4718">
+      <source xml:lang="en">Disconnected</source>
+    </trans-unit>
+    <trans-unit id="++CODE++2458834a3d92abf750b8161a959ff2bb0405a29bd8b3b77015d065249bd02b7f">
+      <source xml:lang="en">Disconnected on document &quot;{0}&quot;</source>
+      <note>{0} is the document name</note>
+    </trans-unit>
+    <trans-unit id="++CODE++48845bff334a50a59aaecf499f28a7a24c3b4b891b8b18a9f1169ad8e8a6b261">
+      <source xml:lang="en">Dismiss</source>
+    </trans-unit>
+    <trans-unit id="++CODE++8a2ada67a303fe2602331dc153b30259b92e7cc2d741f8d5955d8af906ef016a">
+      <source xml:lang="en">Displays the data type name for the column</source>
+    </trans-unit>
+    <trans-unit id="++CODE++85297edc780e231f74a5f8ed6ec249358dfae002e468ef4fdf8e568b95e27c94">
+      <source xml:lang="en">Displays the description of the column</source>
+    </trans-unit>
+    <trans-unit id="++CODE++7bba5bcc44de61b37dcadb5824fac7130483b749da0c5e9eea5e02765e06e37d">
+      <source xml:lang="en">Displays the unified data type (including length, scale and precision) for the column</source>
+    </trans-unit>
+    <trans-unit id="++CODE++7a417a747e385113d9c481ed4937ff3d5b31de744c4db4312464f6f50729b616">
+      <source xml:lang="en">Dissatisfied</source>
+    </trans-unit>
+    <trans-unit id="++CODE++5ce32ed24291b6ee178d1069ca31842e8ead67e82f070a284cec1ab95498476c">
+      <source xml:lang="en">Do you mind taking a quick feedback survey about the MSSQL Extension for VS Code?</source>
+    </trans-unit>
+    <trans-unit id="++CODE++79520a5688933d6fc7b0f540292cbbfb2898a9edc2d85d0ee231b6ed63adaad1">
+      <source xml:lang="en">Do you want to always display query results in a new tab instead of the query pane?</source>
+    </trans-unit>
+    <trans-unit id="++CODE++1d60d0cdcb5408b8e39ed364f675c9cad8a2f6174a413324d1e34437bd41269b">
+      <source xml:lang="en">Don&apos;t Show Again</source>
+    </trans-unit>
+    <trans-unit id="++CODE++464c4ffd019e1e9691dcf0537c797353ef2b1c1d4833d3d463e5b74ae4547344">
+      <source xml:lang="en">Edit</source>
+    </trans-unit>
+    <trans-unit id="++CODE++1e71b5c8f3211f1f01b27341d3ddc6a2ad651800264b495c12b50867f998662c">
+      <source xml:lang="en">Enable &apos;Trust Server Certificate&apos;</source>
+    </trans-unit>
+    <trans-unit id="++CODE++fab99ae162d8056598a1ab43c81a2a5a296873c0868800c4f092697d8470720a">
+      <source xml:lang="en">Enable Experiences &amp; Reload</source>
+    </trans-unit>
+    <trans-unit id="++CODE++45e33ceba31737f1cb793c231fafc9dd99074ca1f26476a70b0c830ef155c9d3">
+      <source xml:lang="en">Enable Trust Server Certificate</source>
+    </trans-unit>
+    <trans-unit id="++CODE++76ad7b53af548367c78d7216972ce81ee53ecf7ee1d6fe5f3d16a73633bd4e49">
+      <source xml:lang="en">Encountering a problem?  Share the details with us by opening a GitHub issue so we can improve!</source>
+    </trans-unit>
+    <trans-unit id="++CODE++4f03bf1cdf8e7d1882e5198384139c078fa527857e7371ac6cb2d030dede15a3">
+      <source xml:lang="en">Encrypt</source>
+    </trans-unit>
+    <trans-unit id="++CODE++ac8fee089cebcddef6529d9c8b467120173dbd02a46992ecbaf62fe25c925ae0">
+      <source xml:lang="en">Encryption was enabled on this connection; review your SSL and certificate configuration for the target SQL Server, or enable &apos;Trust server certificate&apos; in the connection dialog.</source>
+    </trans-unit>
+    <trans-unit id="++CODE++a04452986b48c7c3c21f78712b31a68f2aecb85566c134d87d55348c7b16b9a8">
+      <source xml:lang="en">Encryption was enabled on this connection; review your SSL and certificate configuration for the target SQL Server, or set &apos;Trust server certificate&apos; to &apos;true&apos; in the settings file. Note: A self-signed certificate offers only limited protection and is not a recommended practice for production environments. Do you want to enable &apos;Trust server certificate&apos; on this connection and retry?</source>
+    </trans-unit>
+    <trans-unit id="++CODE++6051d2070e8e51a99adfa6b3f5171cfa92107943f46417bcd51a8f5e995c881f">
+      <source xml:lang="en">End IP Address</source>
+    </trans-unit>
+    <trans-unit id="++CODE++1a77d555bedbf97481907d505c8c8ba64d32d3525b77122e16178dd4054c3c93">
+      <source xml:lang="en">Ends With</source>
+    </trans-unit>
+    <trans-unit id="++CODE++b35ebaaf32f469f2fa86b0b2fb67e6f51fae3fb8e6ceaeaea97c2696321a8ee4">
+      <source xml:lang="en">Enter new column width</source>
+    </trans-unit>
+    <trans-unit id="++CODE++f939ae3d30c69e332a36892f70d401d457e6993f056b8d0af3fe3d736821f5a1">
+      <source xml:lang="en">Equals</source>
+    </trans-unit>
+    <trans-unit id="++CODE++54a0e8c17ebb21a11f8a25b8042786ef7efe52441e6cc87e92c67e0c4c0c6e78">
+      <source xml:lang="en">Error</source>
+    </trans-unit>
+    <trans-unit id="++CODE++f251a7b2d632de7a4122dafe6fd4a9e984d632ffe0c1e71591e5e253ea9fda11">
+      <source xml:lang="en">Error Message: </source>
+    </trans-unit>
+    <trans-unit id="++CODE++d0778b9c6b80f4a1e5c99227f273ca819714dbc51f673a92c354874eaa4a3f7c">
+      <source xml:lang="en">Error code: </source>
+    </trans-unit>
+    <trans-unit id="++CODE++609a5b573e17dee5039d1039c26a1601bb44dd596695c7767c81877925759cd7">
+      <source xml:lang="en">Error connecting to server &quot;{0}&quot;. Details: {1}</source>
+      <note>{0} is the server name
+{1} is the error message</note>
+    </trans-unit>
+    <trans-unit id="++CODE++480311d3f925f85184b69381dc5f05bb2607e6beb8d354ffe58276a0cd1dd5d9">
+      <source xml:lang="en">Error connecting to: </source>
+    </trans-unit>
+    <trans-unit id="++CODE++268604d30ba8caf436360709d0933805fb33fe3c3bb87a0782ce8c393ecf7da4">
+      <source xml:lang="en">Error creating firewall rule {0}.  Check your Azure account settings and try again.  Error: {1}</source>
+      <note>{0} is the rule info in format &apos;name (startIp - endIp)&apos;
+{1} is the error message</note>
+    </trans-unit>
+    <trans-unit id="++CODE++8f53a6df59ae589cf0996134e10ad383f8914500648095194f2d16cc2427954b">
+      <source xml:lang="en">Error loading Azure account information for tenant ID &apos;{0}&apos;</source>
+      <note>{0} is the tenant ID</note>
+    </trans-unit>
+    <trans-unit id="++CODE++5a50d3034b36e62aa3eaca3fc11e55b184039c652bfdfe1ffb032321677bd530">
+      <source xml:lang="en">Error loading Azure databases for subscription {0} ({1}).  Confirm that you have permission.</source>
+      <note>{0} is the subscription name
+{1} is the subscription id</note>
+    </trans-unit>
+    <trans-unit id="++CODE++4eca430ed6ea02cdcd0e956ce27d238e2659997f15a4f580b0fd3385cfd815a0">
+      <source xml:lang="en">Error loading Azure databases.</source>
+    </trans-unit>
+    <trans-unit id="++CODE++5b149b9da8f7cd0bdae05ad12cd9e4f650db61436fb31c868a6568695dce21f2">
+      <source xml:lang="en">Error loading Azure subscriptions.</source>
+    </trans-unit>
+    <trans-unit id="++CODE++f6d7eb5fe821427ad07a3bf9a3cc35423ddc3ccd3a745b1f09584fbf26f377fe">
+      <source xml:lang="en">Error loading designer</source>
+    </trans-unit>
+    <trans-unit id="++CODE++6d89c16c7cf3f832b29fe1d181d420d4a583f93bb02e63fdfa266c33b6b3fcaf">
+      <source xml:lang="en">Error loading preview</source>
+    </trans-unit>
+    <trans-unit id="++CODE++2b850d590d607436d4cbf751406a7626e01d0e5c775f26c880ab4fd21e70bb66">
+      <source xml:lang="en">Error loading; refresh to try again</source>
+    </trans-unit>
+    <trans-unit id="++CODE++619d1a6dc49f043552f7b8d14e6483de4a2caf1c8270d6168a642c8eccc3a752">
+      <source xml:lang="en">Error occurred opening content in editor.</source>
+    </trans-unit>
+    <trans-unit id="++CODE++e3bd07d6d5ddff1c7aefd27f1d3af9d23b97fc19d29d732816ea80fddb08f4dc">
+      <source xml:lang="en">Error when refreshing token</source>
+    </trans-unit>
+    <trans-unit id="++CODE++126ac0f6a36d10138034e44aae3e764f15c8eabba9192445716609b37d21bda9">
+      <source xml:lang="en">Error {0}: {1}</source>
+      <note>{0} is the error number
+{1} is the error message</note>
+    </trans-unit>
+    <trans-unit id="++CODE++ff26e86bb0cdcae6cd4f1dcfbf7c61047f96a2ae5cdbd9fe0111ed6bd95b2193">
+      <source xml:lang="en">Error {0}: {1} Please login as a different user and change the password using ALTER LOGIN.</source>
+      <note>{0} is the error number
+{1} is the error message</note>
+    </trans-unit>
+    <trans-unit id="++CODE++8eecdde079a9092758e271d5a21f28eadbeedb35716353e07cfeb33f52e8005c">
+      <source xml:lang="en">Error: </source>
+    </trans-unit>
+    <trans-unit id="++CODE++6c1ebcf47761be137441b5293902752b802776fa5edd4ebf0193950f1adff0e8">
+      <source xml:lang="en">Error: Login failed. Retry using different credentials?</source>
+    </trans-unit>
+    <trans-unit id="++CODE++9d8c40f184be0169233d713fa64128ca200db300743a2adbb700912c74b5620d">
+      <source xml:lang="en">Error: Unable to connect using the connection information provided. Retry profile creation?</source>
+    </trans-unit>
+    <trans-unit id="++CODE++48d53635551c8fd4564251d49f4e6eba58c2774469144e4346310955fbadbf4c">
+      <source xml:lang="en">Excel</source>
+    </trans-unit>
+    <trans-unit id="++CODE++0a716f1cfed3e0da68a8eee920bd5ca51a470c790800d878429da7ab9ecf0d56">
+      <source xml:lang="en">Executing query...</source>
+    </trans-unit>
+    <trans-unit id="++CODE++bd705ebabe1919a636a0e09b2ee27d43a5aba05d645cc0339451e54b37f42bd6">
+      <source xml:lang="en">Execution Plan</source>
+    </trans-unit>
+    <trans-unit id="++CODE++07548c2c6511d4d1780564de8a237a1966cf9c99a97cf5c8a185e6c2aeacff09">
+      <source xml:lang="en">Expand</source>
+    </trans-unit>
+    <trans-unit id="++CODE++9f5b023a413a7d0771cc3fb51b103dc0aaaafe8f7b7c88c7258d43e3bc5b243d">
+      <source xml:lang="en">Expand All</source>
+    </trans-unit>
+    <trans-unit id="++CODE++c67415bcff328a59fd399e2a7ca9691e0044192fb7480ae501644339965d046d">
+      <source xml:lang="en">Expression</source>
+    </trans-unit>
+    <trans-unit id="++CODE++0556bfb755c73e8c60da1230c38f26ce0eaf79dc7bd5f5368371d561e5eab52f">
+      <source xml:lang="en">Extremely likely</source>
+    </trans-unit>
+    <trans-unit id="++CODE++031a8f0f659df890dfd53c92e45295b0f14c997185bae46e168831e403b273f7">
+      <source xml:lang="en">Failed</source>
+    </trans-unit>
+    <trans-unit id="++CODE++1bad386b21fcdca2a014d1f185f32ca31c641b4b0218b478988b8e7b373447b5">
+      <source xml:lang="en">Failed to connect: {0}</source>
+      <note>{0} is the error message</note>
+    </trans-unit>
+    <trans-unit id="++CODE++62498a2ba93779ef3c23a936f530e6a9286a241a90243dcf1eb13bf44c3f0aa0">
+      <source xml:lang="en">Failed to delete credential with id: {0}. {1}</source>
+      <note>{0} is the id
+{1} is the error</note>
+    </trans-unit>
+    <trans-unit id="++CODE++fa3e091290b3ba78f8eaf354e98df990932f0b9bed9c453f61ac1a887867da16">
+      <source xml:lang="en">Failed to fetch user tokens.</source>
+    </trans-unit>
+    <trans-unit id="++CODE++8eec604197ddc90723c687678e1e97206d9146c079b5e0ead48d533c67970d23">
+      <source xml:lang="en">Failed to get authentication method, please remove and re-add the account.</source>
+    </trans-unit>
+    <trans-unit id="++CODE++7f8ed04b6c80f9c80c6b9644594472ad2fd1da77707d2fa30f63418c0024f68c">
+      <source xml:lang="en">Failed to refresh connection ${0} with uri {1}, invalid connection result.</source>
+      <note>{0} is the connection id
+{1} is the uri</note>
+    </trans-unit>
+    <trans-unit id="++CODE++283dc9bd4f27ff0efed1b3ac27910746f64f860e2e0c2240f9723ff02c1dc29c">
+      <source xml:lang="en">Failed to save results. </source>
+    </trans-unit>
+    <trans-unit id="++CODE++3905257a1ca17a05ee44a95330afe24483f05af738cc05090d1c2522910a5671">
+      <source xml:lang="en">Filter Azure subscriptions</source>
+    </trans-unit>
+    <trans-unit id="++CODE++103456e9e42f094edd7aa359537505ad54de66ac826f5bddd03f9f569fbace89">
+      <source xml:lang="en">Filter Settings</source>
+    </trans-unit>
+    <trans-unit id="++CODE++01a0e0d1c3cdcf7bac1e7280e753431937f8773ddd7b6ba85bf7fea4b842ad4e">
+      <source xml:lang="en">Filter for any field...</source>
+    </trans-unit>
+    <trans-unit id="++CODE++051ab9f3bd7362945f1e2adc7c118c48d4286a3e181158b32e8e87f915103e73">
+      <source xml:lang="en">Find Node</source>
+    </trans-unit>
+    <trans-unit id="++CODE++92fddef2012c2e36eec5c67f7c3c447fbc326c9700a9501f395ce6409de2c855">
+      <source xml:lang="en">Find Nodes</source>
+    </trans-unit>
+    <trans-unit id="++CODE++b9ab95c28bb1c6c21592e63cc03daacec4bb7be9774e47ec9a1c6f8721e26b08">
+      <source xml:lang="en">Finished query execution for document &quot;{0}&quot;</source>
+      <note>{0} is the document name</note>
+    </trans-unit>
+    <trans-unit id="++CODE++8a9ba2938bc6bfe8f093b2168aeb656e1be8e1792c61db93cb074a6e32300b1b">
+      <source xml:lang="en">Firewall rule name</source>
+    </trans-unit>
+    <trans-unit id="++CODE++69564d37d68e80fe6d9e0507695069d1393632c9f82f5587b79f980436d9cb00">
+      <source xml:lang="en">Firewall rule successfully added. Retry profile creation? </source>
+    </trans-unit>
+    <trans-unit id="++CODE++3a5a47667104807574cb0875e1ad13546429f3ed63efe6b4bddee62fe1f4cf5b">
+      <source xml:lang="en">Firewall rule successfully created.</source>
+    </trans-unit>
+    <trans-unit id="++CODE++52742c9dc235ecbc2154d3bef091d1e39dd0b8b542ebac8031331a146b83242d">
+      <source xml:lang="en">For numeric data, the maximum number of decimal digits that can be stored in this database object to the right of decimal point.</source>
+    </trans-unit>
+    <trans-unit id="++CODE++20b04b0eb9264d54736120dae88c712700ee14a95803823187961e630998a7fc">
+      <source xml:lang="en">For numeric data, the maximum number of decimal digits that can be stored in this database object.</source>
+    </trans-unit>
+    <trans-unit id="++CODE++2390e8502ba64cd13706dd2af52d9983efe51a28984739601b0b86fbf7c65904">
+      <source xml:lang="en">Foreign Column</source>
+    </trans-unit>
+    <trans-unit id="++CODE++43aaa008cb8b129bc33f70e1c70317da8a00fd95e83728587f3a84053b4df2a1">
+      <source xml:lang="en">Foreign Key</source>
+    </trans-unit>
+    <trans-unit id="++CODE++7d30023ced5527cc9061c41e18c832bba55267935cbfc5c45a68dbf5dcc5a310">
+      <source xml:lang="en">Foreign Keys</source>
+    </trans-unit>
+    <trans-unit id="++CODE++343460cabeff0fb48d3eaab8a7b7cec8ab6533656b987b607002e6fae59daa8b">
+      <source xml:lang="en">Foreign Table</source>
+    </trans-unit>
+    <trans-unit id="++CODE++936af734b4badd8602cb27237f8dea0fd3950e12b5bab278565babc15e854136">
+      <source xml:lang="en">Found pending reconnect promise for uri {0}, failed.</source>
+      <note>{0} is the uri</note>
+    </trans-unit>
+    <trans-unit id="++CODE++463124bedefc986e5dc0c3e34607c881ba0337297037552decc1df70945e57e8">
+      <source xml:lang="en">Found pending reconnect promise for uri {0}, waiting.</source>
+      <note>{0} is the uri</note>
+    </trans-unit>
+    <trans-unit id="++CODE++c910d474dcd724bff83ddedeb06bf1eceaf9fb3af7c76bb282be057f36e6dffa">
+      <source xml:lang="en">General</source>
+    </trans-unit>
+    <trans-unit id="++CODE++e7789e4d6916633a7461743194a10f2bc4d20b06c2e329b35c7a2da87aa8cbae">
+      <source xml:lang="en">Generate Script</source>
+    </trans-unit>
+    <trans-unit id="++CODE++bccb449867268397632519e5695a6bb611a30529b735cac4f7d5ecbaee80e785">
+      <source xml:lang="en">Getting definition ...</source>
+    </trans-unit>
+    <trans-unit id="++CODE++774b3dff4a0e941fad0742c915bd93885c9cb15f769f2c92c2ea384b69780f51">
+      <source xml:lang="en">Greater Than</source>
+    </trans-unit>
+    <trans-unit id="++CODE++0ca098e2022c5054b1ec77c08df3f3b1d5ccecfbf78f232071f644eb71161e8d">
+      <source xml:lang="en">Greater Than or Equals</source>
+    </trans-unit>
+    <trans-unit id="++CODE++b79cac926e0b2e347e72cc91d5174037c9e17ae7733fd7bdb570f71b10cd7bfc">
+      <source xml:lang="en">Help</source>
+    </trans-unit>
+    <trans-unit id="++CODE++7a364dd1e84a9c227a255eac46ca09a24bf78df77f50f95dec04e8899516908d">
+      <source xml:lang="en">Hide this panel</source>
+    </trans-unit>
+    <trans-unit id="++CODE++881cda150f08bbb74d0fa62b161f8a953cf0e98bf734b60d0e059b408b75522b">
+      <source xml:lang="en">Highlight Expensive Operation</source>
+    </trans-unit>
+    <trans-unit id="++CODE++cdcc527989217aea79f51128ad3c86fa74d6c9def496f199f6b8d9728791d3b4">
+      <source xml:lang="en">How likely it is that you would recommend the MSSQL extension to a friend or colleague?</source>
+    </trans-unit>
+    <trans-unit id="++CODE++31a89f9bfc36d6f9ecf0a7e2e82cb5a9a0f1e7b1702f08bd3aced239c4f48a0b">
+      <source xml:lang="en">How likely it is that you would recommend {0} to a friend or colleague?</source>
+      <note>{0} is the feature name</note>
+    </trans-unit>
+    <trans-unit id="++CODE++9638b09db2ce74e3d600f9a512a6116df9ba9b3a147569930a5d5b4682ac5a20">
+      <source xml:lang="en">I have read the summary and understand the potential risks.</source>
+    </trans-unit>
+    <trans-unit id="++CODE++1d59e3e131d04ce9ba04c0f297dbd4eddb83c0bfe977b2a6bf19bdeb73f2d5c3">
+      <source xml:lang="en">Ignore Tenant</source>
+    </trans-unit>
+    <trans-unit id="++CODE++3fc78b5e12952afa58a49beceabae7348dd0a44be1b9104b998dc1efc2967de4">
+      <source xml:lang="en">Importance</source>
+    </trans-unit>
+    <trans-unit id="++CODE++c1f88e9d6c4145cf0530ae020155384d5688d70ed82a07a35d783bbc4b32238c">
+      <source xml:lang="en">In progress</source>
+    </trans-unit>
+    <trans-unit id="++CODE++39c3be1198a2fddf18d03608348d9cfaf8823d2dda4d5ff13fdb851bd15d29ea">
+      <source xml:lang="en">Index</source>
+    </trans-unit>
+    <trans-unit id="++CODE++90b901a30c3f089e10d82e1b842bbdc736a36b536a19d207b36a8e7be1904dcb">
+      <source xml:lang="en">Indexes</source>
+    </trans-unit>
+    <trans-unit id="++CODE++afe3d8a0f4733dcd43ec5b17d8c6d8d3ec7e53c511f1ad49d1168ea289bdd055">
+      <source xml:lang="en">Integrated</source>
+    </trans-unit>
+    <trans-unit id="++CODE++eced7daa046aa47caa62c3306d8114cb2f558fd2f53ebd2cc4d3b802857d200b">
+      <source xml:lang="en">Invalid Firewall rule name</source>
+    </trans-unit>
+    <trans-unit id="++CODE++4480c895a6e66acfc4e43550d8a60598168463e52699be5ed28eae3ecf7200c7">
+      <source xml:lang="en">Invalid IP Address</source>
+    </trans-unit>
+    <trans-unit id="++CODE++b6b50087a99bf4427265eff9dd813914f1ceb8c55260fa6e7075f9c89fcd45d7">
+      <source xml:lang="en">Invalid column width</source>
+    </trans-unit>
+    <trans-unit id="++CODE++fa95e3dd5aa6339906552abd3b5613f356ea1c6e4a3a3d376b450d3856b0b8d6">
+      <source xml:lang="en">Issues ({0})</source>
+      <note>{0} is the number of issues</note>
+    </trans-unit>
+    <trans-unit id="++CODE++db1a21a0bc2ef8fbe13ac4cf044e8c9116d29137d5ed8b916ab63dcb2d4290df">
+      <source xml:lang="en">JSON</source>
+    </trans-unit>
+    <trans-unit id="++CODE++29b39d81b8651e8717f85c00002b2b087bafb969eb289ac991fa41b17522e775">
+      <source xml:lang="en">Keep in query pane</source>
+    </trans-unit>
+    <trans-unit id="++CODE++a3c13b491573b0d54bf743caf0f5d59d5a791c42ae1072f16bb941be925fae18">
+      <source xml:lang="en">Keys for token cache could not be saved in credential store, this may cause Microsoft Entra Id access token persistence issues and connection instabilities. It&apos;s likely that SqlTools has reached credential storage limit on Windows, please clear at least 2 credentials that start with &quot;Microsoft.SqlTools|&quot; in Windows Credential Manager and reload.</source>
+    </trans-unit>
+    <trans-unit id="++CODE++8d8cd546b58d91c300d3149ef40b8d98d3061dc38f15ea937d2ed785a3f25771">
+      <source xml:lang="en">Learn More</source>
+    </trans-unit>
+    <trans-unit id="++CODE++adc95605a1b30c73959fbaf21e60f9723efe855c482fa336a957924d4ea0a08b">
+      <source xml:lang="en">Length</source>
+    </trans-unit>
+    <trans-unit id="++CODE++ab7e3aa3d0d8c78763c986b6a831726ff623b195a38a8d4b1191976c0becf72e">
+      <source xml:lang="en">Less Than</source>
+    </trans-unit>
+    <trans-unit id="++CODE++f3efd3e5531c7b16003d81bb5085288ace97366792c480484895fd2583ca5842">
+      <source xml:lang="en">Less Than or Equals</source>
+    </trans-unit>
+    <trans-unit id="++CODE++d05f53bafc473abafc1af3b592a9186f7c8b2579999c953b6f3d9f9450c43f50">
+      <source xml:lang="en">Line {0}</source>
+      <note>{0} is the line number</note>
+    </trans-unit>
+    <trans-unit id="++CODE++dc380888c4e2c7762212480ff86eb39150ec70b45009c33bc6adcbd0041384b1">
+      <source xml:lang="en">Loading</source>
+    </trans-unit>
+    <trans-unit id="++CODE++f71c42d1d9ac676535360465df8ce04aacb3b40ecb8b1ba01906d9b4971a51c9">
+      <source xml:lang="en">Loading Report</source>
+    </trans-unit>
+    <trans-unit id="++CODE++10a371b8dc47cdf83c4cd7f926daf76305a6b52311a69b3087d744151dc53501">
+      <source xml:lang="en">Loading Table Designer</source>
+    </trans-unit>
+    <trans-unit id="++CODE++15b61974b2707a7b3d4201385e0f01f4ff5eb1f17c5639d98788ee5add2025cd">
+      <source xml:lang="en">Location</source>
+    </trans-unit>
+    <trans-unit id="++CODE++aaaeb8d7872b0c49ed19d951314516d2dcd84ca23411320f05fac3d87bac8a32">
+      <source xml:lang="en">MSSQL</source>
+    </trans-unit>
+    <trans-unit id="++CODE++9f67971ab8a605f2aedf0b33a5fce37d2b135aef48f886231da5d8163aa488a6">
+      <source xml:lang="en">MSSQL Feedback</source>
+    </trans-unit>
+    <trans-unit id="++CODE++614e5389e87ce465fe548a0665aeaa67a52a06ff792f2f791615cd37fb610178">
+      <source xml:lang="en">Manage Connection Profiles</source>
+    </trans-unit>
+    <trans-unit id="++CODE++f7fbe0b74789184e887d43fff291578ae0fe4d2b6b9fa4550271dc4a51ff980e">
+      <source xml:lang="en">Mandatory (Recommended)</source>
+    </trans-unit>
+    <trans-unit id="++CODE++d54543fb6beb1b6dc5aaa5961c0d92fe25a4ae3bc6fe81b241bd9064e43f46d7">
+      <source xml:lang="en">Mandatory (True)</source>
+    </trans-unit>
+    <trans-unit id="++CODE++fba6c2c5d9468e741725c7dfa1ac14fb59523c74fa86744027ec0a175e6cae3f">
+      <source xml:lang="en">Maximize</source>
+    </trans-unit>
+    <trans-unit id="++CODE++1aa744e397147289dead3a2403f0826fe7b0e380f9bdcc90253477175f18632c">
+      <source xml:lang="en">Maximize panel size</source>
+    </trans-unit>
+    <trans-unit id="++CODE++2f77668a9dfbf8d5848b9eeb4a7145ca94c6ed9236e4a773f6dcafa5132b2f91">
+      <source xml:lang="en">Message</source>
+    </trans-unit>
+    <trans-unit id="++CODE++04d7b48339271ea67d3c8493e07e90bc68dc565485eebe5e0b67c21c1586e3c0">
+      <source xml:lang="en">Messages</source>
+    </trans-unit>
+    <trans-unit id="++CODE++2d275a74912cca2e02e6d41f9cae3a75ceef3ed0ef734eff3710e10eb7112228">
+      <source xml:lang="en">Metric</source>
+    </trans-unit>
+    <trans-unit id="++CODE++8055a31cb4833efbf1b76994151d8256bfc8500f2985d3d0ab1cf222dd91a043">
+      <source xml:lang="en">Microsoft Corp</source>
+    </trans-unit>
+    <trans-unit id="++CODE++73c5b19bd87f6238ea91f7a12afda7927ec9708f0d2a5ca86154b2e0bbe06109">
+      <source xml:lang="en">Microsoft Entra Account</source>
+    </trans-unit>
+    <trans-unit id="++CODE++4cca27a3569729f8e3fa178db33f438eaa136c7491a5c3d26c807c876a02c292">
+      <source xml:lang="en">Microsoft Entra Id</source>
+    </trans-unit>
+    <trans-unit id="++CODE++d24b24ff2640e9b5731d40ac97ea534034176c1478b681eca122262c4d98a8a2">
+      <source xml:lang="en">Microsoft Entra Id - Universal w/ MFA Support</source>
+    </trans-unit>
+    <trans-unit id="++CODE++d7f406a55a763bcaf21ae757e59b0ba9b5e2954c074d760a6afa484f977dcf3d">
+      <source xml:lang="en">Microsoft Entra account {0} successfully added.</source>
+      <note>{0} is the account name</note>
+    </trans-unit>
+    <trans-unit id="++CODE++951f4af90cfde827d87f358b3d8d275ee60a3306d9ddb5c4615483cff067697a">
+      <source xml:lang="en">Microsoft reviews your feedback to improve our products, so don&apos;t share any personal data or confidential/proprietary content.</source>
+    </trans-unit>
+    <trans-unit id="++CODE++1f5c209a4ee7cb85322b1d1fbde63de014d0871930fa88895405ebaea926535d">
+      <source xml:lang="en">Microsoft will process the feedback you submit pursuant to your organization’s instructions in order to improve your and your organization’s experience with this product. If you have any questions about the use of feedback data, please contact your tenant administrator. Processing of feedback data is governed by the Microsoft Products and Services Data Protection Addendum between your organization and Microsoft, and the feedback you submit is considered Personal Data under that addendum.</source>
+    </trans-unit>
+    <trans-unit id="++CODE++87a43e5185b677199f2369f90cd8518b8b1d7702edff307ed9e79883f43aaaaa">
+      <source xml:lang="en">Microsoft will process the feedback you submit pursuant to your organization’s instructions in order to improve your and your organization’s experience with this product. If you have any questions...</source>
+    </trans-unit>
+    <trans-unit id="++CODE++7d4b99d7fea1f8fb56040b0f388071d3f886f709000859485129c0ce1930fce9">
+      <source xml:lang="en">Microsoft would like your feedback</source>
+    </trans-unit>
+    <trans-unit id="++CODE++b58330ac25057a441365f4f4f1be20daba2d6d940142c891231e0eac66843ff4">
+      <source xml:lang="en">Move Down</source>
+    </trans-unit>
+    <trans-unit id="++CODE++1359626e7b6964345896285446db7977e67469251bb0cc52808db2a85ed940c1">
+      <source xml:lang="en">Move Up</source>
+    </trans-unit>
+    <trans-unit id="++CODE++fb329000228cc5a24c264c57139de8bf854fc86fc18bf1c04ab61a2b5cb4b921">
+      <source xml:lang="en">NULL</source>
+    </trans-unit>
+    <trans-unit id="++CODE++dcd1d5223f73b3a965c07e3ff5dbee3eedcfedb806686a05b9b3868a2c3d6d50">
+      <source xml:lang="en">Name</source>
+    </trans-unit>
+    <trans-unit id="++CODE++ad4811485a0a0f3f000987d581730b04c0bf33a9d4ccf59a9ff1c127b33d76d1">
+      <source xml:lang="en">Name of the primary key.</source>
+    </trans-unit>
+    <trans-unit id="++CODE++e7d029a3c1b85e562db8e25ceb52958e3c3da9e6e50b95ebf95f3fae85091a15">
+      <source xml:lang="en">New Check Constraint</source>
+    </trans-unit>
+    <trans-unit id="++CODE++5a59551b2622ee0d2767d9bbc3d03aa227824d88c6b25ac233cfb2a98684512c">
+      <source xml:lang="en">New Column</source>
+    </trans-unit>
+    <trans-unit id="++CODE++4a00fefe019ef43393da250ba4b62d7b6af849a1acac99b1192ffbeda8828fe7">
+      <source xml:lang="en">New Column Mapping</source>
+    </trans-unit>
+    <trans-unit id="++CODE++b71586503f1694b5328fa16ed600eb0d20d4d9608dfb54f44ae97fe4ac43f0bf">
+      <source xml:lang="en">New Foreign Key</source>
+    </trans-unit>
+    <trans-unit id="++CODE++30a5aebdb4a5faa3b927c90ef856e84e039707488be19e760b3701f24889875d">
+      <source xml:lang="en">New Index</source>
+    </trans-unit>
+    <trans-unit id="++CODE++6334507f512e52b67d0a5a0fb392e35e5d3acc29acdce7218f66b6199150f589">
+      <source xml:lang="en">New Microsoft Entra account could not be added.</source>
+    </trans-unit>
+    <trans-unit id="++CODE++1ff57a29d7c9d11bdf61c1b80f2b289b44c1ea844824d4b94a0d52b6ba5fc858">
+      <source xml:lang="en">Next</source>
+    </trans-unit>
+    <trans-unit id="++CODE++1ea442a134b2a184bd5d40104401f2a37fbc09ccf3f4bc9da161c6099be3691d">
+      <source xml:lang="en">No</source>
+    </trans-unit>
+    <trans-unit id="++CODE++dd1e244b4e319bb25477890a9327b3a2419908e042cd4063f9235a0afed6e908">
+      <source xml:lang="en">No Microsoft Entra account can be found for removal.</source>
+    </trans-unit>
+    <trans-unit id="++CODE++b5353eb771f89b7df467f5082500e61791da1296427482e4eb5bb0cc5b6bec04">
+      <source xml:lang="en">No Queries Available</source>
+    </trans-unit>
+    <trans-unit id="++CODE++e7877ea821bcdd1b117351c975bccabc10caea61e2e13fae7fe37e0179bd8470">
+      <source xml:lang="en">No connection profile to remove.</source>
+    </trans-unit>
+    <trans-unit id="++CODE++87a122216f22b55fd29964cf75c886ef5da5cd8369e2a6e24c73ec0ad22227ba">
+      <source xml:lang="en">No connection was found. Please connect to a server first.</source>
+    </trans-unit>
+    <trans-unit id="++CODE++c933cd0d45861a20699df513967542bc9b448f409d362d9bec4e7443dd96f403">
+      <source xml:lang="en">No need to refresh Microsoft Entra acccount token for connection {0} with uri {1}</source>
+      <note>{0} is the connection id
+{1} is the uri</note>
+    </trans-unit>
+    <trans-unit id="++CODE++758ece29b31b4a752af1a78afe1fe8397bde2b565327c538b1f2fb5912d51418">
+      <source xml:lang="en">No result found for the active editor; please run a query or switch to another editor.</source>
+    </trans-unit>
+    <trans-unit id="++CODE++548271493601de8634bf0793fb0e09522c1bcce8e1e61c9e51186c9661137729">
+      <source xml:lang="en">No subscriptions available.  Adjust your subscription filters to try again.</source>
+    </trans-unit>
+    <trans-unit id="++CODE++522f7c01e016bd0f95cd3b404ebb0751a2b6db89a57ff1c7e5110b39e1f136e0">
+      <source xml:lang="en">Non-SQL Server SQL file detected. Disable IntelliSense for such files?</source>
+    </trans-unit>
+    <trans-unit id="++CODE++dc937b59892604f5a86ac96936cd7ff09e25f18ae6b758e8014a24c7fa039e91">
+      <source xml:lang="en">None</source>
+    </trans-unit>
+    <trans-unit id="++CODE++58601e3ffba5990d1be4db9f2bcc6107f9a72949aabd8f68f79bcb2c92195b5f">
+      <source xml:lang="en">Not Between</source>
+    </trans-unit>
+    <trans-unit id="++CODE++bfccbdda37b86c50ee3c10c461afc9fcc2854ca2d53d33b9bb079798a4f0cf21">
+      <source xml:lang="en">Not Contains</source>
+    </trans-unit>
+    <trans-unit id="++CODE++1035e37a14f3bc0faf8a937fddf3a6ca0ef9b7ad40aa1de814f0865e044eeda2">
+      <source xml:lang="en">Not Ends With</source>
+    </trans-unit>
+    <trans-unit id="++CODE++2abe6ce3689dddb31a75faaafb1a7293649d60f93bff0e48a87e7d5ddd7f2530">
+      <source xml:lang="en">Not Equals</source>
+    </trans-unit>
+    <trans-unit id="++CODE++544330f40460cbf3595ddb51445d81c643d5cd9dc72d601db887c01169b5f388">
+      <source xml:lang="en">Not Starts With</source>
+    </trans-unit>
+    <trans-unit id="++CODE++972711d90594be0ec9340bc56950dc455b2764187dcad7093ae641df2cbc10c5">
+      <source xml:lang="en">Not likely at all</source>
+    </trans-unit>
+    <trans-unit id="++CODE++ba35f0c47d862763dafa955d6716942f79b8bfe1d01d5968520db6f9ba665f6f">
+      <source xml:lang="en">Not started</source>
+    </trans-unit>
+    <trans-unit id="++CODE++07b555a4dd9446c56aae7bbe326905f8aabc205d5eee96191a71e15510fbb53f">
+      <source xml:lang="en">Note: A self-signed certificate offers only limited protection and is not a recommended practice for production environments. Do you want to enable &apos;Trust server certificate&apos; on this connection and retry?</source>
+    </trans-unit>
+    <trans-unit id="++CODE++6091a3057f7b1b8140c1ad2fc9232cc4d483a484667f76fe8bb305d77ca3deb1">
+      <source xml:lang="en">Number of Rows Read</source>
+    </trans-unit>
+    <trans-unit id="++CODE++565339bc4d33d72817b583024112eb7f5cdf3e5eef0252d6ec1b9c9a94e12bb3">
+      <source xml:lang="en">OK</source>
+    </trans-unit>
+    <trans-unit id="++CODE++e1d42d9f427d5f4d009777176781c6c5cd131a4abc0f3dd3beac983b29e3efdb">
+      <source xml:lang="en">Object Explorer Filter (Preview)</source>
+    </trans-unit>
+    <trans-unit id="++CODE++ca7981b46ecf2c1787b6d76d81d9fd7fa0ca95842e2fcc2a452869891a9334d1">
+      <source xml:lang="en">Off</source>
+    </trans-unit>
+    <trans-unit id="++CODE++08cc7dbe92d634292815733fbf6b34fba13792fc61a838f93bcaf5fc639b12ee">
+      <source xml:lang="en">On Delete Action</source>
+    </trans-unit>
+    <trans-unit id="++CODE++53dbddd7bcdf5a51afae1447f034e76d78722d20c1d6d62002c00e19f68ea9b2">
+      <source xml:lang="en">On Update Action</source>
+    </trans-unit>
+    <trans-unit id="++CODE++ed077f3d8125d60dca1979c7133601bd187d47c73ed9975028f677e49e709942">
+      <source xml:lang="en">Open</source>
+    </trans-unit>
+    <trans-unit id="++CODE++27d46ec89f6c8889936e3d885b71d612efdbf08d8514f16157875104d01fd5f5">
+      <source xml:lang="en">Open Query</source>
+    </trans-unit>
+    <trans-unit id="++CODE++404eb1204c0e313b45f63c32657b2cabf3f3930b7a731969c82b5bc3061311ff">
+      <source xml:lang="en">Open Query History</source>
+    </trans-unit>
+    <trans-unit id="++CODE++458f7bdeed472d6583d8b0e14f2535e896f301136ee1ea3c63fdbf0845407225">
+      <source xml:lang="en">Open XML</source>
+    </trans-unit>
+    <trans-unit id="++CODE++35e74c3a943dcaf90a91c99a242ea7dbfb3ead16a012ba5a7d6a747a96e01d64">
+      <source xml:lang="en">Open in New Tab</source>
+    </trans-unit>
+    <trans-unit id="++CODE++ea1d0f038bbdb9e9aa6649671dcbff49e1f63b700b27d60890da5c60fb4e89af">
+      <source xml:lang="en">Open in editor</source>
+    </trans-unit>
+    <trans-unit id="++CODE++ea56aa4cb881e4c3d61d84b95881280b4c10519222fcfe40febcbd4b2d548333">
+      <source xml:lang="en">OpenSSL version &gt;=1.0.1 is required to connect.</source>
+    </trans-unit>
+    <trans-unit id="++CODE++291101a07fe980e93b900ae85c9eb824f9e7e93d0d754be7440b9386b615cad7">
+      <source xml:lang="en">Operator</source>
+    </trans-unit>
+    <trans-unit id="++CODE++da53ba1a285ffae9c6528e235b57336fa85b4f05e9fc00a51ee922069c3d9865">
+      <source xml:lang="en">Optional (False)</source>
+    </trans-unit>
+    <trans-unit id="++CODE++eabaa5ba70b7871bd005170e9a540a993456433cdaad54eacc4e4c07a13c71bb">
+      <source xml:lang="en">Overall, how satisfied are you with the MSSQL extension?</source>
+    </trans-unit>
+    <trans-unit id="++CODE++cd184ad9e92906aa47b1a2a184c7d63d4c3642b0ee74079f2d428841ff17036c">
+      <source xml:lang="en">Overall, how satisfied are you with {0}?</source>
+      <note>{0} is the feature name</note>
+    </trans-unit>
+    <trans-unit id="++CODE++e68b36b17cbd990802f57741cb75cf3a73fa66a61999b0cd70e3cf7d26cfb25f">
+      <source xml:lang="en">Parameters</source>
+    </trans-unit>
+    <trans-unit id="++CODE++5cafcd08f15a2a6ce49d703f1da5861c94ec134cc92984cc6b2f67965c31b5ee">
+      <source xml:lang="en">Parent node was not TreeNodeInfo.</source>
+    </trans-unit>
+    <trans-unit id="++CODE++e7cf3ef4f17c3999a94f2c6f612e8a888e5b1026878e4e19398b23bd38ec221a">
+      <source xml:lang="en">Password</source>
+    </trans-unit>
+    <trans-unit id="++CODE++b0f439de4ac489dfe75bf62e7fb55c9c993851f6f462fbbacae37851a6cad588">
+      <source xml:lang="en">Password (SQL Login)</source>
+    </trans-unit>
+    <trans-unit id="++CODE++71f0edbc866bcd836e06eefc36556b0e6a3552f2d422dc8bc12bddd51e3b5a8e">
+      <source xml:lang="en">Path: {0}</source>
+      <note>{0} is the path of the node in the object explorer</note>
+    </trans-unit>
+    <trans-unit id="++CODE++b5d65f0ae389b60297c51acb9d3f3ee1e5b846deeb84a90fd69ccdfadca7c331">
+      <source xml:lang="en">Precision</source>
+    </trans-unit>
+    <trans-unit id="++CODE++9d13699b657fe91178f41ecf87e9c11095306c7b62e26f7e7a1b019df9ca50b1">
+      <source xml:lang="en">Preview Database Updates</source>
+    </trans-unit>
+    <trans-unit id="++CODE++a57b08a480b822a0a572b993391c292ede593bf8000b406675b180bbb16260fa">
+      <source xml:lang="en">Previous</source>
+    </trans-unit>
+    <trans-unit id="++CODE++a89f61eb88c67866f6b2666a2e7f19b6fa1c97ca8330b81f848895bcc3594a3f">
+      <source xml:lang="en">Previous pending reconnect promise for uri {0} is rejected with error {1}, will attempt to reconnect if necessary.</source>
+      <note>{0} is the uri
+{1} is the error</note>
+    </trans-unit>
+    <trans-unit id="++CODE++74ddf875033fe6ed895f48a8abc4373883fb876b36dfa7614f3f130ceee1ab20">
+      <source xml:lang="en">Previous pending reconnection for uri {0}, succeeded.</source>
+      <note>{0} is the uri</note>
+    </trans-unit>
+    <trans-unit id="++CODE++92022c2f45b6a9ba92c51438e6fed444d69673e4bd6c529e3ea8f0a8bfe1e969">
+      <source xml:lang="en">Primary Key</source>
+    </trans-unit>
+    <trans-unit id="++CODE++a0de89c19964a6454c6d6b4f4205b8c8fcb6c1bfe9370b6d3183226ce8009141">
+      <source xml:lang="en">Primary Key Columns</source>
+    </trans-unit>
+    <trans-unit id="++CODE++25f4fe8cd149e57de765fa487f6e70395ed29ad8d1f2b9c116f9efa24262b420">
+      <source xml:lang="en">Privacy Statement</source>
+    </trans-unit>
+    <trans-unit id="++CODE++a423b47777783386516c79baa19b0dfcd12cb40e4fba79348ad14ab0169402cd">
+      <source xml:lang="en">Profile Name</source>
+    </trans-unit>
+    <trans-unit id="++CODE++f7821e5b83af275fa9638d6840dc6edd1e7c8179f566d99cb2fd713ca13e9e3c">
+      <source xml:lang="en">Profile created and connected</source>
+    </trans-unit>
+    <trans-unit id="++CODE++8a0d6f1276ee19a91fb06f73344d1d60f2d1f1c8d7e0454c8bb31ea00c2b9a30">
+      <source xml:lang="en">Profile created successfully</source>
+    </trans-unit>
+    <trans-unit id="++CODE++c7b24e72fefeade2fc1706604bb5c2ee848b055ed154428128c10d5020549a7a">
+      <source xml:lang="en">Profile removed successfully</source>
+    </trans-unit>
+    <trans-unit id="++CODE++ae43692b2a310b8ed2443d2b7d2a3e4cf0b6d73115badd72831b3d22381f235f">
+      <source xml:lang="en">Properties</source>
+    </trans-unit>
+    <trans-unit id="++CODE++40040cb181f7f0ee5add2b52e8467c6652477f7ce12af39fe380b5084b64f4fe">
+      <source xml:lang="en">Property</source>
+    </trans-unit>
+    <trans-unit id="++CODE++7c68cc7494a11be986cf0d4ac8e2acb67d5aa67b35151c2435cb1c51ccd060d8">
+      <source xml:lang="en">Provider &apos;{0}&apos; does not have a Microsoft resource endpoint defined.</source>
+      <note>{0} is the provider</note>
+    </trans-unit>
+    <trans-unit id="++CODE++859390eb495b2ead7f05f0f799546c71435b2db31dbe082adecc3426fffc3391">
+      <source xml:lang="en">Publish</source>
+    </trans-unit>
+    <trans-unit id="++CODE++10209ed1750a4b5c09b80ea470ed45083d8d1ad3d1da877d160d9ab61a5031fc">
+      <source xml:lang="en">Publishing Changes</source>
+    </trans-unit>
+    <trans-unit id="++CODE++f44ad102b5dd5df1b5691408d19d39ee92cc1c9ad20f7125845df3d961a805d3">
+      <source xml:lang="en">Query Plan</source>
+    </trans-unit>
+    <trans-unit id="++CODE++9e83dc6d2db272ac27cc875b994f834b62b7202a49b69e885f8f4e8f9c29a452">
+      <source xml:lang="en">Query executed</source>
+    </trans-unit>
+    <trans-unit id="++CODE++222d8657e6ce5036c2c4e9baf67ab52aeb5b35c12ff05d913296ea5cefad1f9c">
+      <source xml:lang="en">Query failed</source>
+    </trans-unit>
+    <trans-unit id="++CODE++9bb19ac86101a6dfe00ba121dc8fab54c216992ef8d061c9cf27bd93a4424a91">
+      <source xml:lang="en">Query succeeded</source>
+    </trans-unit>
+    <trans-unit id="++CODE++9f24e982799f47ef97760b8fbb95ce6c89390fba37aa7fe9b6314f69aaa691ea">
+      <source xml:lang="en">Query {0}:  Query cost (relative to the script):  {1}%</source>
+      <note>{0} is the query number
+{1} is the query cost</note>
+    </trans-unit>
+    <trans-unit id="++CODE++83b794145c0cc3f560cb6dfb6b5bcf7afac4dba15e5c6dbc54d103dae029fec6">
+      <source xml:lang="en">Read more</source>
+    </trans-unit>
+    <trans-unit id="++CODE++705aa26f40f31a71c622836f9a913bf837817f54e45133215a5d222489e6a7c8">
+      <source xml:lang="en">Recent Connections</source>
+    </trans-unit>
+    <trans-unit id="++CODE++703f1ae8b7cdb3525cdab9ea694ab27b1b9e4337f0b2ca32f152f7f9a6e2f9d5">
+      <source xml:lang="en">Recent connections list cleared</source>
+    </trans-unit>
+    <trans-unit id="++CODE++627fc5f9740b31ca7868476caa3694a842a494bf358329d1aaf28f3fd7a5a4f0">
+      <source xml:lang="en">Refresh Credentials</source>
+    </trans-unit>
+    <trans-unit id="++CODE++0cd1ba1d31d508fcf599096e647eb0c1a60819928248e404a3f71ea9f7aafad8">
+      <source xml:lang="en">Reload Visual Studio Code</source>
+    </trans-unit>
+    <trans-unit id="++CODE++b69ef66763bd411348c2bf030ab4cd0881dc36c538ce1a05966e92b927d2675c">
+      <source xml:lang="en">Remind Me Later</source>
+    </trans-unit>
+    <trans-unit id="++CODE++c3812fc4acb861d5182fc2b8155f327f736fbe5e5eb86a7bd7afcb6dc5497282">
+      <source xml:lang="en">Remove</source>
+    </trans-unit>
+    <trans-unit id="++CODE++7024a828547b51d9fb11f26d4d1d472691dd7e6ec7d7a2f499cb08731a63e943">
+      <source xml:lang="en">Remove recent connection</source>
+    </trans-unit>
+    <trans-unit id="++CODE++4f98318295cf61965501b5ff934574dfd3efea58641100c01dfa70131a732b31">
+      <source xml:lang="en">Remove {0}</source>
+      <note>{0} is the object type</note>
+    </trans-unit>
+    <trans-unit id="++CODE++ae6d9c313ef115d3be932d158acd74f5ab4db5c068cdc2c10ade081168b185d5">
+      <source xml:lang="en">Resource Group</source>
+    </trans-unit>
+    <trans-unit id="++CODE++a76e13b9839270eb73ed11417f7d8acca55df0ad52065799361631d0fff74f27">
+      <source xml:lang="en">Restore</source>
+    </trans-unit>
+    <trans-unit id="++CODE++f225a9c1cec3aeb23174520a7be45fd29e7f9de8fecba6757bb7cd215235979e">
+      <source xml:lang="en">Restore panel size</source>
+    </trans-unit>
+    <trans-unit id="++CODE++219c4a6c86a716e99d5dc9611b61e584deb11b57e972d87d4b773387ebc3cadd">
+      <source xml:lang="en">Results</source>
+    </trans-unit>
+    <trans-unit id="++CODE++942087cc2d41e01304b7195558d093d10c72af8e838c7556d6a02d471ee71852">
+      <source xml:lang="en">Retry</source>
+    </trans-unit>
+    <trans-unit id="++CODE++ed5c65311daf9e46eb0f5ac74221d4405dabfe18cca554232363495a3a268ca5">
+      <source xml:lang="en">Reverse Alphabetical</source>
+    </trans-unit>
+    <trans-unit id="++CODE++fa12adeb7bf1db8bea535fb7afc4cdb5121fe19f586fd0996a719007d8c7012c">
+      <source xml:lang="en">Run Query History</source>
+    </trans-unit>
+    <trans-unit id="++CODE++4e16c2dab3b093c189f6f41be6961a3e5a42e6c8c2d3609ce6398e1bd9c8f60c">
+      <source xml:lang="en">Running query is not supported when the editor is in multiple selection mode.</source>
+    </trans-unit>
+    <trans-unit id="++CODE++bcb563c464628dce28a629cdda03742239a5b0f9e25da0a87aea6e68ad25933a">
+      <source xml:lang="en">SQL Login</source>
+    </trans-unit>
+    <trans-unit id="++CODE++2ea04a74395b2376e4dd5e83ffd39385d7b3dbfe4af1cb43bc8080b8b91c548e">
+      <source xml:lang="en">SQL Plan Files</source>
+    </trans-unit>
+    <trans-unit id="++CODE++be3bac2c67dcc1b486b10add2ba1bf56e6e49fd17d6187fe6b6c012b08cedbfc">
+      <source xml:lang="en">Satisfied</source>
+    </trans-unit>
+    <trans-unit id="++CODE++caf4128d5bf679fef30d60d545684f44efcc2e9a7098df16fcbd0b625580c89f">
+      <source xml:lang="en">Save Password</source>
+    </trans-unit>
+    <trans-unit id="++CODE++77252dc87eec71818cc0b5c0bc0e82792f92540faad923e81c6d5dcd3119e31a">
+      <source xml:lang="en">Save Password? If &apos;No&apos;, password will be required each time you connect</source>
+    </trans-unit>
+    <trans-unit id="++CODE++22995cab793b6ddc02993f48d7042dff97e62df3faf4b7742629243a36ce968d">
+      <source xml:lang="en">Save Plan</source>
+    </trans-unit>
+    <trans-unit id="++CODE++e50761ebedbdddb4dd4afb99a7c0964cf8bfed33ec03cb39f5a08e65812c795a">
+      <source xml:lang="en">Save as CSV</source>
+    </trans-unit>
+    <trans-unit id="++CODE++40838c73e26d7ae3162bb4250c2c1e261a33fec5478432e6e47ba9ab6649c1ef">
+      <source xml:lang="en">Save as Excel</source>
+    </trans-unit>
+    <trans-unit id="++CODE++910ed5e0c43df2bc1a2c71f1d5ecd2168b919fd4dc9f6d4b1f13f660cba9c524">
+      <source xml:lang="en">Save as JSON</source>
+    </trans-unit>
+    <trans-unit id="++CODE++bae1da28225af71a125385224716f5ff7870573e6c01494c597e8ed4168b12e3">
+      <source xml:lang="en">Save results command cannot be used with multiple selections.</source>
+    </trans-unit>
+    <trans-unit id="++CODE++5a2df8a2745d54fa2197753e1c2c22a8dea9676916677120da5c44550647180d">
+      <source xml:lang="en">Saved Connections</source>
+    </trans-unit>
+    <trans-unit id="++CODE++f102986b39effb31080ae442f61febe7ed58df1515c0711ccfadfe0311ccec81">
+      <source xml:lang="en">Scale</source>
+    </trans-unit>
+    <trans-unit id="++CODE++07b091a3fdc4e4c03cd047b5264e61241f20fe8dbc36a4c796d46cd8dc3e7d03">
+      <source xml:lang="en">Schema</source>
+    </trans-unit>
+    <trans-unit id="++CODE++154e484fc5e1a7cb4991c071caef673c453eaa7dcfef4321db537c576a5c56cf">
+      <source xml:lang="en">Schema Compare</source>
+    </trans-unit>
+    <trans-unit id="++CODE++cce7c24ebb0a14bc98b7d6a3f18ddfe9c893e65adb1a599321b3e0eca3515490">
+      <source xml:lang="en">Script As Create</source>
+    </trans-unit>
+    <trans-unit id="++CODE++f6a9305d2a22223e43e016e6ed4d342a8a4a249c1202322338ee3e0d5f26e596">
+      <source xml:lang="en">Script copied to clipboard</source>
+    </trans-unit>
+    <trans-unit id="++CODE++7f55382219f0202c1b4f56deb099e2fedcec87ee73fe2edb2105df5447323bc6">
+      <source xml:lang="en">Search...</source>
+    </trans-unit>
+    <trans-unit id="++CODE++d1ec69e64b9609d089aae09f7adc5c566d2cd222f8d8325f0ab3b523f0ac2690">
+      <source xml:lang="en">Select All</source>
+    </trans-unit>
+    <trans-unit id="++CODE++ebe0dbee443b4562c7925a01e3bc69a3d5d0a3b0e8b3e11041c69fa067b65ef7">
+      <source xml:lang="en">Select a tenant</source>
+    </trans-unit>
+    <trans-unit id="++CODE++8b43c4bf79e62cb8e9f61b4fddc6e921b87020df8bca991bbf77a39628ec9106">
+      <source xml:lang="en">Select a valid {0} from the dropdown</source>
+      <note>{0} is the type of the dropdown&apos;s contents, e.g &apos;resource group&apos; or &apos;server&apos;</note>
+    </trans-unit>
+    <trans-unit id="++CODE++a1205265db328a59a52187387e01e37a0e1d2b28210aa2e663f750eb8b7c8dcf">
+      <source xml:lang="en">Select a {0} for filtering</source>
+      <note>{0} is the type of the dropdown&apos;s contents, e.g &apos;resource group&apos; or &apos;server&apos;</note>
+    </trans-unit>
+    <trans-unit id="++CODE++1fc9a387654d410febd202b81bddbe62d38368260b69b9f73ee6630164536bdf">
+      <source xml:lang="en">Select all</source>
+    </trans-unit>
+    <trans-unit id="++CODE++ba89783a339fd43f48271d2e9813374075b46d8896bfa4f99444022a42847531">
+      <source xml:lang="en">Select an account</source>
+    </trans-unit>
+    <trans-unit id="++CODE++e286357ecd532997834edbf13478a2b3ca334a9dda1c8e895c0bd8b26f6097b5">
+      <source xml:lang="en">Select profile to remove</source>
+    </trans-unit>
+    <trans-unit id="++CODE++31c1868de5b07d10224f472d3f5957b4502175ab68a89839134a1f1dd747ab3b">
+      <source xml:lang="en">Select subscriptions</source>
+    </trans-unit>
+    <trans-unit id="++CODE++5354479c5248dd63b7110fca45437164866ebbdc35bd5d19a5b814535534024e">
+      <source xml:lang="en">Selected Microsoft Entra account removed successfully.</source>
+    </trans-unit>
+    <trans-unit id="++CODE++aef7de28d52977f1b5cd0fecfdc151717610adf41e0aa33b4d9f7522a43337ef">
+      <source xml:lang="en">Server</source>
+    </trans-unit>
+    <trans-unit id="++CODE++1c53883708ab16a3743793905feb38c8e77c295d846ff276491831e1de69b6e1">
+      <source xml:lang="en">Server connection in progress. Do you want to cancel?</source>
+    </trans-unit>
+    <trans-unit id="++CODE++e4e1940a01194f83f42724f0cc4b353c0219980452af7e69e597ca63229531d9">
+      <source xml:lang="en">Server could not start. This could be a permissions error or an incompatibility on your system. You can try enabling device code authentication from settings.</source>
+    </trans-unit>
+    <trans-unit id="++CODE++a0c0b90c3260929ade879e7cfe35629e6ed60fb62be887a77fe8ada9376a7ba7">
+      <source xml:lang="en">Server is required</source>
+    </trans-unit>
+    <trans-unit id="++CODE++9e28d8dd2c02f540827e4ea6f0fb6d1340a82e35a653a2ea2cc3ef0ce1ba0ce3">
+      <source xml:lang="en">Server name not set.</source>
+    </trans-unit>
+    <trans-unit id="++CODE++3e27420fb58defcc5b721d6bfdbb9c092230a888d571821f747f7bffec92f17c">
+      <source xml:lang="en">Server name or ADO.NET connection string</source>
+    </trans-unit>
+    <trans-unit id="++CODE++5e9f98120dbe568255ee059f39671686982b113d4e917b6d6faf149918c81709">
+      <source xml:lang="en">Severity</source>
+    </trans-unit>
+    <trans-unit id="++CODE++a89fead964a8515cf74f4e5fcfbc0aaa029cee9744df340c6853e59a944de7ad">
+      <source xml:lang="en">Show Filter</source>
+    </trans-unit>
+    <trans-unit id="++CODE++8c6f0777a59f6d55efb68be5323e48061f19e0b2c036c9f34f3ea7655eeaead2">
+      <source xml:lang="en">Show MSSQL output</source>
+    </trans-unit>
+    <trans-unit id="++CODE++e2c8a41969888f518a4656791ee4737b49874f2213d86c949983a67a9ac55212">
+      <source xml:lang="en">Showplan XML</source>
+    </trans-unit>
+    <trans-unit id="++CODE++bfd402b2f6f3812529b55596136d3a11c51616317e3b1cd999928e2d4eae7d3f">
+      <source xml:lang="en">Sign in</source>
+    </trans-unit>
+    <trans-unit id="++CODE++09a0ee357e3b34ac30c4ae61fcfbcfde87c6941a213e8e60d146e7942c0d76bc">
+      <source xml:lang="en">Sign in to your Azure subscription</source>
+    </trans-unit>
+    <trans-unit id="++CODE++53b8195b6ec261723d1abe7f4b25c502724154c01b39ddf9998426be6d346c66">
+      <source xml:lang="en">Sign in to your Azure subscription in one of the sovereign clouds.</source>
+    </trans-unit>
+    <trans-unit id="++CODE++2a2c6072cca49b7f2056d66f738d53593bce3004d1291d736ea9a69e58babae8">
+      <source xml:lang="en">Sign in to your Azure subscription with a device code. Use this in setups where the Sign In command does not work</source>
+    </trans-unit>
+    <trans-unit id="++CODE++f09318d75d62b0f316bf6aa9aec677f5ee481f619c46c57d72dc9505e73fe48f">
+      <source xml:lang="en">Sort Ascending</source>
+    </trans-unit>
+    <trans-unit id="++CODE++2497697ff826db13ca94ea6c34dceced8bdf6fe44c7dde9d32c1cea30e9360a6">
+      <source xml:lang="en">Sort Descending</source>
+    </trans-unit>
+    <trans-unit id="++CODE++1e49ea47266ab1130ffc9be417fa6eb62da7299641f30a76e728fe983c25f29d">
+      <source xml:lang="en">Specifies whether the column is included in the primary key for the table.</source>
+    </trans-unit>
+    <trans-unit id="++CODE++ed17e62be4222e6fa3890918aee4885848f3e87ee14bc9b5dbe65e603173f26b">
+      <source xml:lang="en">Specifies whether the column may have a NULL value.</source>
+    </trans-unit>
+    <trans-unit id="++CODE++a49eb416daf711062abb036ea09b46cbe49f513082db1ef699e94ddcf35adc42">
+      <source xml:lang="en">Start IP Address</source>
+    </trans-unit>
+    <trans-unit id="++CODE++26254424b6f10bfd397e77bc2c93c10fc436795145ee5f2a09b27d54518ec9d6">
+      <source xml:lang="en">Started executing query at </source>
+    </trans-unit>
+    <trans-unit id="++CODE++4a5901a3ef8ce653c646a8ff72117555ad46803721be5b957ca9e799be6e7d20">
+      <source xml:lang="en">Started query execution for document &quot;{0}&quot;</source>
+      <note>{0} is the document name</note>
+    </trans-unit>
+    <trans-unit id="++CODE++47d62b3ce92021fa331252ba82176c2a4ccb592c2264bd58ec74e5d1b722c98e">
+      <source xml:lang="en">Started saving results to </source>
+    </trans-unit>
+    <trans-unit id="++CODE++72927b6fdb5388115d478bb5e0e69c203231f35ad2e0721d77750626ea4fe4db">
+      <source xml:lang="en">Starts With</source>
+    </trans-unit>
+    <trans-unit id="++CODE++155f816c0407310c0dab222493370773e045ee7fe04e6c9a951b07f495531264">
+      <source xml:lang="en">Submit</source>
+    </trans-unit>
+    <trans-unit id="++CODE++c4ed896e6258b54727811f7a2d17bf4e0a998497b6946da3718a0f5ca0c78ebd">
+      <source xml:lang="en">Submit an issue</source>
+    </trans-unit>
+    <trans-unit id="++CODE++4999c6c6c7badf456f5b0053b09a2076bdb2391a09ab10c9064a680f8f9a0b30">
+      <source xml:lang="en">Subscription</source>
+    </trans-unit>
+    <trans-unit id="++CODE++0035c67b91c2dd1e5f7a1fd9010b07ee0cdc93e578c2baf656dfc411a80f4b78">
+      <source xml:lang="en">Subtree Cost</source>
+    </trans-unit>
+    <trans-unit id="++CODE++6d9a6f97a5fdaf3b90a0cf02e0b43d8b7ec1d05c0e4718e02ddd1c5b450e5b39">
+      <source xml:lang="en">Succeeded</source>
+    </trans-unit>
+    <trans-unit id="++CODE++5443b1422a140475d5703c916c7686007233ea92292881588670e73409a7f1cd">
+      <source xml:lang="en">Succeeded with warning</source>
+    </trans-unit>
+    <trans-unit id="++CODE++f0266af4455c8f348df74a77502b563a575637604e905429b302d78ec39c00e4">
+      <source xml:lang="en">Successfully refreshed token for connection {0} with uri {1}, {2}</source>
+      <note>{0} is the connection id
+{1} is the uri
+{2} is the message</note>
+    </trans-unit>
+    <trans-unit id="++CODE++9c85106af25fd7656e977d5453607973955ae5d79fce0a78264cd714a628e981">
+      <source xml:lang="en">Successfully saved results to </source>
+    </trans-unit>
+    <trans-unit id="++CODE++5b483648ad7b3afcd20f3ccef6fdc7471e39d5a8c9bb30697cba5f82c4ff8dc1">
+      <source xml:lang="en">Switch to MSAL</source>
+    </trans-unit>
+    <trans-unit id="++CODE++529667eb9a218f074e24ec63181bb6b3bd4e5ea744e64f71262b6323251ed743">
+      <source xml:lang="en">Table name</source>
+    </trans-unit>
+    <trans-unit id="++CODE++9981cdae853624ee8dffbae9510a8f8b9d588788aab84587374f6dd6bc7eabdd">
+      <source xml:lang="en">Take Survey</source>
+    </trans-unit>
+    <trans-unit id="++CODE++e23969d284c3424c8014c6e5b1b85ebc275bc5c74321e7677a21d023e6ea154c">
+      <source xml:lang="en">Tenant</source>
+    </trans-unit>
+    <trans-unit id="++CODE++de1f5fff34138660c31bd550e5da98b7674d852afbff6f517e0e222b2dbf09a9">
+      <source xml:lang="en">Tenant ID</source>
+    </trans-unit>
+    <trans-unit id="++CODE++3db7232b2e9f0b74bad366312879cd89ee7bd3e6c5b737f358b7897907c6ab39">
+      <source xml:lang="en">Tenant ID is required</source>
+    </trans-unit>
+    <trans-unit id="++CODE++c02977b07ec93816f236c57b4c30d4544904e87e0a43a1daf344c229594320b9">
+      <source xml:lang="en">Test Connection</source>
+    </trans-unit>
+    <trans-unit id="++CODE++90c8505baad739c0925471e0d594ba9d83f84d3a96dbdfa16a47ae7a3ad95d91">
+      <source xml:lang="en">Testing connection profile...</source>
+    </trans-unit>
+    <trans-unit id="++CODE++acd64111965ff7af14fb0dc101deb52a5e3e7cfc6aae4d0fa9bf7a65ed37870a">
+      <source xml:lang="en">The MSSQL for VS Code extension is introducing new modern data development features! Would you like to enable them? [Learn more]({0})</source>
+      <note>{0} is a url to learn more about the new features</note>
+    </trans-unit>
+    <trans-unit id="++CODE++3eacf5cf678e2285cae1276d29f034aa0e7ceb3f8940239c1d67a2d486649719">
+      <source xml:lang="en">The behavior when a user tries to delete a row with data that is involved in a foreign key relationship.</source>
+    </trans-unit>
+    <trans-unit id="++CODE++1a4205e9f5cc50eaf70719b64956352b74a99badba266027a6244def0d016b73">
+      <source xml:lang="en">The behavior when a user tries to update a row with data that is involved in a foreign key relationship.</source>
+    </trans-unit>
+    <trans-unit id="++CODE++4002a5b20dd0c7a8caf9764ba024343e8f87e2ba8221aaeae4c5112d1d7bb4ed">
+      <source xml:lang="en">The columns of the index.</source>
+    </trans-unit>
+    <trans-unit id="++CODE++f229c94b4c9b8ecfa1096d1daf79194e84616c49df8fb6e229fa944592ff373e">
+      <source xml:lang="en">The description of the check constraint.</source>
+    </trans-unit>
+    <trans-unit id="++CODE++f307f68f2f552562e371f39fe52ef5b9f6eba2e13a61cd2d1e560e9991b86114">
+      <source xml:lang="en">The description of the foreign key.</source>
+    </trans-unit>
+    <trans-unit id="++CODE++48e857284768923e885f8631cb33e52313c21cd97d4b95b651b1b5227789cfa0">
+      <source xml:lang="en">The description of the index.</source>
+    </trans-unit>
+    <trans-unit id="++CODE++4ed30ce390b4a87aa521240a8313735faff4c4cb4df0c01292ffdaf5b9a44c58">
+      <source xml:lang="en">The description of the primary key.</source>
+    </trans-unit>
+    <trans-unit id="++CODE++ff83ab307bf5543897d2c5781d880385ba86a704904fb08dc5c67c990688d5ec">
+      <source xml:lang="en">The expression defining the check constraint.</source>
+    </trans-unit>
+    <trans-unit id="++CODE++d160b49baa7c6e4e8b95a21a984b19fda338b9d47a01d61c2d7445ed29cf174e">
+      <source xml:lang="en">The first value must be less than the second value for the {0} operator in the {1} filter</source>
+      <note>{0} is the operator for the filter
+{1} is the name of the filter</note>
+    </trans-unit>
+    <trans-unit id="++CODE++10dc5228a8a16a8eb753ca437fd81cd632ca4b12be41a33403e6614e46c4167e">
+      <source xml:lang="en">The first value must be set for the {0} operator in the {1} filter</source>
+      <note>{0} is the operator for the filter
+{1} is the name of the filter</note>
+    </trans-unit>
+    <trans-unit id="++CODE++fcd9241097659a9ae58a06bd9b762b5aded99a3f82d97e73e75279b098e00c6d">
+      <source xml:lang="en">The mapping between foreign key columns and primary key columns.</source>
+    </trans-unit>
+    <trans-unit id="++CODE++ee33dcb49174e212fabe894df8373991cebe8d617d56b472934c7dcea6335b5b">
+      <source xml:lang="en">The maximum length (in characters) that can be stored in this database object.</source>
+    </trans-unit>
+    <trans-unit id="++CODE++c368a965891e9479b44218cb42c8cddde404740e364b53367e897dcb17ef1d6b">
+      <source xml:lang="en">The name of the check constraint.</source>
+    </trans-unit>
+    <trans-unit id="++CODE++1f1828f6aa124ec76ef4d972c0dc128052fd3b8b5fa4cefd9d560695e878ecf8">
+      <source xml:lang="en">The name of the column object.</source>
+    </trans-unit>
+    <trans-unit id="++CODE++4b7c298367264cb30b7b914a70b1a21e86cc7685024ae618a0d0cf43626afe54">
+      <source xml:lang="en">The name of the column.</source>
+    </trans-unit>
+    <trans-unit id="++CODE++20b946c00bb4f007424d33a637029256f737bb0ff32c7de3b2a189e4423a4ec9">
+      <source xml:lang="en">The name of the foreign key.</source>
+    </trans-unit>
+    <trans-unit id="++CODE++644a28f160d2df093fab1a8c94e5176f21c1af3bee1915315edd409d14397021">
+      <source xml:lang="en">The name of the index.</source>
+    </trans-unit>
+    <trans-unit id="++CODE++13549c97f0b3baa43655bd41e05e3bb60918ded05df9e7e94186ecc6ba53c3d1">
+      <source xml:lang="en">The recent connections list has been cleared but there were errors while deleting some associated credentials. View the errors in the MSSQL output channel.</source>
+    </trans-unit>
+    <trans-unit id="++CODE++ea13943c4f06ddf0a81173991d20e8cf8252b636b94c0c2476e58098d9fbc1f3">
+      <source xml:lang="en">The second value must be set for the {0} operator in the {1} filter</source>
+      <note>{0} is the operator for the filter
+{1} is the name of the filter</note>
+    </trans-unit>
+    <trans-unit id="++CODE++d7f9cfdbfc45384b7521ed4b8082d476a2d3cae5cbb8c57eec64003513cacbf2">
+      <source xml:lang="en">The table which contains the primary or unique key column.</source>
+    </trans-unit>
+    <trans-unit id="++CODE++115a2cc92c1097ac4ebeb49698f5e22635a24ee1ef89722616f862ea43c5baba">
+      <source xml:lang="en">Timestamp</source>
+    </trans-unit>
+    <trans-unit id="++CODE++4c4d50191531a82f528c2802cf6b245d0c776a5d4b51d3b5da127aaf21728547">
+      <source xml:lang="en">To use this command, Open a .sql file -or- Change editor language to &quot;SQL&quot; -or- Select T-SQL text in the active SQL editor.</source>
+    </trans-unit>
+    <trans-unit id="++CODE++e53c65fb2c5014c76bacb8ae7e110d59e8f5a57507db2682d0bd4fdbd156c8f4">
+      <source xml:lang="en">To use this command, you must set the language to &quot;SQL&quot;. Confirm to change language mode.</source>
+    </trans-unit>
+    <trans-unit id="++CODE++0ffe6ba8fd16d1d71a8849f6707c1c14c97e7f110138c102351a5560a97a43b4">
+      <source xml:lang="en">Toggle Tooltips</source>
+    </trans-unit>
+    <trans-unit id="++CODE++048652e110f74b298095b5a7123e8878dfbd665a9fa34991b269dd31ab9442d0">
+      <source xml:lang="en">Total execution time: {0}</source>
+      <note>{0} is the elapsed time</note>
+    </trans-unit>
+    <trans-unit id="++CODE++baaddf70fb5d432b8bd948ef91d6f910124a6d138edae4d5f000c4610ddc8eae">
+      <source xml:lang="en">Type</source>
+    </trans-unit>
+    <trans-unit id="++CODE++e395097d9cde221cdb9af8b04e1073d0d3394439fce660d1c954d012cdeae6c1">
+      <source xml:lang="en">Unable to execute the command while the extension is initializing. Please try again later.</source>
+    </trans-unit>
+    <trans-unit id="++CODE++30f9be31de0326b58d28b9578bd91145abf4047074018ac47bc845f960328167">
+      <source xml:lang="en">Unable to expand. Please check logs for more information.</source>
+    </trans-unit>
+    <trans-unit id="++CODE++582be79ed5a63b2569e2b21a28ab0fe1f7acc6307aaaa8e52510a647959d05fa">
+      <source xml:lang="en">Unable to read proxy agent options to get tenants.</source>
+    </trans-unit>
+    <trans-unit id="++CODE++6f32c6efd3fd051f5df8f5a6926828722e2734a8b2138751abf9363a674550bd">
+      <source xml:lang="en">Update Database</source>
+    </trans-unit>
+    <trans-unit id="++CODE++92294188e79b2a13584eb3e6120f971c94ada2a387f3199a4cd3cb17039f9d37">
+      <source xml:lang="en">Updating IntelliSense...</source>
+    </trans-unit>
+    <trans-unit id="++CODE++eeefe579e45c25e1a551b536d8eecc680562bce4d0aa58ffee1ad7df8cc84e63">
+      <source xml:lang="en">Use T-SQL intellisense and syntax error checking on current document</source>
+    </trans-unit>
+    <trans-unit id="++CODE++b82e11da3bc16786000d6e008e038f4d0272163a6476e0ca3c4b29d958051f9c">
+      <source xml:lang="en">User name</source>
+    </trans-unit>
+    <trans-unit id="++CODE++d67e96ac435b6d4a9b9aedc12377ba5da6778e010fa1bd7e2942ed221ab16a4f">
+      <source xml:lang="en">User name (SQL Login)</source>
+    </trans-unit>
+    <trans-unit id="++CODE++bb6e451b4ca453ef7b93d4a89b702cde206029b5c57a46ac64072d7e909018c4">
+      <source xml:lang="en">User name is required</source>
+    </trans-unit>
+    <trans-unit id="++CODE++8e37953d23daca5ff01b8282c33f4e0a2152f1d1885f94c06418617e3ee1d24e">
+      <source xml:lang="en">Value</source>
+    </trans-unit>
+    <trans-unit id="++CODE++7ef8939f723e18dae31afe6a66699cdd093848ce10e84fcb5d34e15950cc2a06">
+      <source xml:lang="en">Very Dissatisfied</source>
+    </trans-unit>
+    <trans-unit id="++CODE++421600005b3f0bef9188978d2e890f5c5ff1cdaafa4da92f07a52cdc6295c1c6">
+      <source xml:lang="en">Very Satisfied</source>
+    </trans-unit>
+    <trans-unit id="++CODE++15435b311c9371437109bd5323292504915507b034803118517fee44e9547a3c">
+      <source xml:lang="en">View More</source>
+    </trans-unit>
+    <trans-unit id="++CODE++ff01d2362e483ddaca44f0e7f02d280bef382c1a3209776e5a11ca21acf2cea4">
+      <source xml:lang="en">View mssql for Visual Studio Code release notes?</source>
+    </trans-unit>
+    <trans-unit id="++CODE++0bfe6420924cc39134e0b79804ed823f99cc19ccd8e65477319db3139c1e3368">
+      <source xml:lang="en">Visual Studio Code must be relaunched for this setting to come into effect.  Please reload Visual Studio Code.</source>
+    </trans-unit>
+    <trans-unit id="++CODE++bf3cd82434efadb9ea501ff44c7d52b0dd98b3d11c0097ba88a10b7fd14d9b54">
+      <source xml:lang="en">What can we do to improve?</source>
+    </trans-unit>
+    <trans-unit id="++CODE++4aa3356437232c6d45b29802f09eee6e201660a67cf78e145f39ad1fada6feab">
+      <source xml:lang="en">Width cannot be 0 or negative</source>
+    </trans-unit>
+    <trans-unit id="++CODE++85a39ab345d672ff8ca9b9c6876f3adcacf45ee7c1e2dbd2408fd338bd55e07e">
+      <source xml:lang="en">Yes</source>
+    </trans-unit>
+    <trans-unit id="++CODE++72f5c8fcf386f50a0af8057b25cbd6d2cbfe99d41c859934b12e7592b60b2690">
+      <source xml:lang="en">You must review and accept the terms to proceed</source>
+    </trans-unit>
+    <trans-unit id="++CODE++4d665ff14f7810a8d97b139336a650d9bf37854683886f2df4679232ec55bae4">
+      <source xml:lang="en">Your account needs re-authentication to access {0} resources. Press Open to start the authentication process.</source>
+      <note>{0} is the resource</note>
+    </trans-unit>
+    <trans-unit id="++CODE++cae61ae576cc3d82cec2579b9ac71b72196f7ff3f543408342b416c4877cce4e">
+      <source xml:lang="en">Your client IP Address &apos;{0}&apos; does not have access to the server &apos;{1}&apos; you&apos;re attempting to connect to. Would you like to create new firewall rule?</source>
+      <note>{0} is the client IP address
+{1} is the server name</note>
+    </trans-unit>
+    <trans-unit id="++CODE++a687a5a3cf1800c09d10d73ae6c128de7b617482ef262db645470c6f4ae9d54d">
+      <source xml:lang="en">Your client IP address does not have access to the server. Add a Microsoft Entra account and create a new firewall rule to enable access.</source>
+    </trans-unit>
+    <trans-unit id="++CODE++5dc504d43e14657bd7f0298bc51688ba1bb0b809a8060f3b9106ca9411db9cd4">
+      <source xml:lang="en">Your tenant &apos;{0} ({1})&apos; requires you to re-authenticate again to access {2} resources. Press Open to start the authentication process.</source>
+      <note>{0} is the tenant name
+{1} is the tenant id
+{2} is the resource</note>
+    </trans-unit>
+    <trans-unit id="++CODE++5a982cf9dc11b4ec88b6151a75c4b45e269a5694c941c3c4c96689bed0c7d312">
+      <source xml:lang="en">Zoom In</source>
+    </trans-unit>
+    <trans-unit id="++CODE++24649ee0c7a92fd868db079f46ef6b58509081e8b0e8b9ed929606f33c62831d">
+      <source xml:lang="en">Zoom Out</source>
+    </trans-unit>
+    <trans-unit id="++CODE++dc81206350e3da642fed43285f8b5a1dc00e0d91b4b81b6bffe3181d0e261d2e">
+      <source xml:lang="en">Zoom to Fit</source>
+    </trans-unit>
+    <trans-unit id="++CODE++aab103babf210fd60bfbe41ecd5ab24d36cb423ec956f0d0215c6161359e01ee">
+      <source xml:lang="en">[Optional] Database to connect (press Enter to connect to &lt;default&gt; database)</source>
+    </trans-unit>
+    <trans-unit id="++CODE++48a9c1333b8297748a7cf4f38e479f6d1722302a0ce72f8516d8a749fe49d752">
+      <source xml:lang="en">[Optional] Enter a display name for this connection profile</source>
+    </trans-unit>
+    <trans-unit id="++CODE++c1399614154a55dfb1fcb95e208ed1f0b1115b846d6150ded7c7b43fdf6cbc09">
+      <source xml:lang="en">authenticationType</source>
+    </trans-unit>
+    <trans-unit id="++CODE++3549b0028b75d981cdda2e573e9cb49dedc200185876df299f912b79f69dabd8">
+      <source xml:lang="en">database</source>
+    </trans-unit>
+    <trans-unit id="++CODE++43daebc3c05a210cb50000c5c10686b90656dcdf1cae4ebd4914b1f0c98f9b03">
+      <source xml:lang="en">delete the saved connection: {0}?</source>
+      <note>{0} is the connection name</note>
+    </trans-unit>
+    <trans-unit id="++CODE++c6072170d758e5358d717360829bd1f9b1603b355b5f7fe375d1aabdca7a20de">
+      <source xml:lang="en">encrypt</source>
+    </trans-unit>
+    <trans-unit id="++CODE++20e10f43f47b1e36c004e81cbec22591b794b0154ca893825d723624a57be8ae">
+      <source xml:lang="en">hostname\instance or &lt;server&gt;.database.windows.net or ADO.NET connection string</source>
+    </trans-unit>
+    <trans-unit id="++CODE++075b0e112ce5f3585bf21875b678fb678865a30c79d482cd01098957e6497c28">
+      <source xml:lang="en">intelliSenseUpdated</source>
+    </trans-unit>
+    <trans-unit id="++CODE++e6eaea18e885e1078829b56df34896be5ab51439e8f0ba00cb1624b2c572c10e">
+      <source xml:lang="en">location</source>
+    </trans-unit>
+    <trans-unit id="++CODE++eb69f53f51eaef9887d5c3f3cbd0993b208e962fed51bdd572b0816eb75c1d10">
+      <source xml:lang="en">macOS Sierra or newer is required to use this feature.</source>
+    </trans-unit>
+    <trans-unit id="++CODE++35a1031e991d85c2d12e5768b98c031dcc6394f3ccfb766314b8a3d0ab2242db">
+      <source xml:lang="en">resource group</source>
+    </trans-unit>
+    <trans-unit id="++CODE++b3eacd33433b31b5252351032c9b3e7a2e7aa7738d5decdf0dd6c62680853c06">
+      <source xml:lang="en">server</source>
+    </trans-unit>
+    <trans-unit id="++CODE++a8fa7fd60893411a49907b5545ccf9c47ed8073cc38e2ac3b79c4f6156cd7755">
+      <source xml:lang="en">subscription</source>
+    </trans-unit>
+    <trans-unit id="++CODE++9f86d081884c7d659a2feaa0c55ad015a3bf4f1b2b0b822cd15d6c15b0f00a08">
+      <source xml:lang="en">test</source>
+    </trans-unit>
+    <trans-unit id="++CODE++630c74b2de45669259227b267211f2cbc1b0d85d38728a506258a9e8bdf42acc">
+      <source xml:lang="en">untitled</source>
+    </trans-unit>
+    <trans-unit id="++CODE++f39d8207a23b19fa52f06809909505464af2764c6b3ade40db823f0a46b33487">
+      <source xml:lang="en">updatingIntelliSense</source>
+    </trans-unit>
+    <trans-unit id="++CODE++4a9d0c2a08911dce1aca48e9c47c363c83764394e17d9cb2484206ecf8c702c8">
+      <source xml:lang="en">{0} (Preview)</source>
+      <note>{0} is the file name</note>
+    </trans-unit>
+    <trans-unit id="++CODE++1ab2969df504b0957aad86e66ea727c14d87ed01cc5039a8941d050884da2b78">
+      <source xml:lang="en">{0} (Preview)</source>
+      <note>{0} is the editor title</note>
+    </trans-unit>
+    <trans-unit id="++CODE++d4781f8681d947d6d8eb589d9a93c7bd093110ab1b826da373b7e1e6b6cf080f">
+      <source xml:lang="en">{0} (filtered)</source>
+    </trans-unit>
+    <trans-unit id="++CODE++16885df9a4767fe04d26b997deabc5a36f96f34bf58bbed4b4a87d029f25209b">
+      <source xml:lang="en">{0} has been closed. Would you like to restore it?</source>
+      <note>{0} is the webview name</note>
+    </trans-unit>
+    <trans-unit id="++CODE++e3620e8a37371c6057d768faed05a7608c6e5ee783372a58b137b047300e8b7a">
+      <source xml:lang="en">{0} issue</source>
+      <note>{0} is the number of issues</note>
+    </trans-unit>
+    <trans-unit id="++CODE++4960928686dec57850ef0fde437021e4bec60d6d0fcc3e196448bb01c88d3920">
+      <source xml:lang="en">{0} issues</source>
+      <note>{0} is the number of issues</note>
+    </trans-unit>
+    <trans-unit id="++CODE++a97848c89e7bbdc7d3064ed718beef4138a0b3e6fba815d496df332bbc3773ed">
+      <source xml:lang="en">{0} properties</source>
+      <note>{0} is the object type</note>
+    </trans-unit>
+    <trans-unit id="++CODE++e29f55f346b08b76ddf9633f8d991e9cc16f8f201f837052b3e59e681ba2dbda">
+      <source xml:lang="en">{0} {1} issue</source>
+      <note>{0} is the tab name
+{1} is the number of issues</note>
+    </trans-unit>
+    <trans-unit id="++CODE++b3a182c894c403e6b24bcc5dfc3ba0eeab9b2380519d82944789b5ffa76b1235">
+      <source xml:lang="en">{0} {1} issues</source>
+      <note>{0} is the tab name
+{1} is the number of issues</note>
+    </trans-unit>
+    <trans-unit id="++CODE++fbf6567d7b396892abbe6cccf81dca280649e099b853b805be1beb6af53d9229">
+      <source xml:lang="en">{0}. {1}</source>
+      <note>{0} is the status
+{1} is the message</note>
+    </trans-unit>
+    <trans-unit id="++CODE++2b85e133b4abad5a9f5b85b3dd903a3f1f84db64680beb66977f6e44743f2434">
+      <source xml:lang="en">{0}: {1}</source>
+      <note>{0} is the task name
+{1} is the status</note>
+    </trans-unit>
+    <trans-unit id="++CODE++657a1d2beff87023ec2d92b03f58feb984cb2ea13dc6e7269ed84f0b64158591">
+      <source xml:lang="en">{0}: {1}. {2}</source>
+      <note>{0} is the task name
+{1} is the status
+{2} is the message</note>
+    </trans-unit>
+    <trans-unit id="++CODE++c7c45c2f2ad470c2dc1a35bf3320d977e49bd4f4c804d9bf347d009669e5ebae">
+      <source xml:lang="en">{{put-server-name-here}}</source>
+    </trans-unit>
+  </body></file>
+  <file original="package" source-language="en" datatype="plaintext"><body>
+    <trans-unit id="mssql.addObjectExplorer">
+      <source xml:lang="en">Add Connection</source>
+    </trans-unit>
+    <trans-unit id="mssql.addObjectExplorerPreview">
+      <source xml:lang="en">Add Connection (Preview)</source>
+    </trans-unit>
+    <trans-unit id="mssql.addAadAccount">
+      <source xml:lang="en">Add Microsoft Entra Account</source>
+    </trans-unit>
+    <trans-unit id="mssql.deviceCode.description">
+      <source xml:lang="en">Allows users to sign in to input-constrained devices.</source>
+    </trans-unit>
+    <trans-unit id="mssql.query.executionTimeout">
+      <source xml:lang="en">An execution time-out of 0 indicates an unlimited wait (no time-out)</source>
+    </trans-unit>
+    <trans-unit id="mssql.resultsGrid.autoSizeColumns">
+      <source xml:lang="en">Automatically adjust the column widths based on the visible rows in the result set. Could have performance problems with a large number of columns or large cells</source>
+    </trans-unit>
+    <trans-unit id="mssql.openQueryResultsInTabByDefault.description">
+      <source xml:lang="en">Automatically display query results in a new tab instead of the query pane. This option takes effect only if `mssql.enableRichExperiences` is enabled.</source>
+    </trans-unit>
+    <trans-unit id="mssql.cancelQuery">
+      <source xml:lang="en">Cancel Query</source>
+    </trans-unit>
+    <trans-unit id="mssql.changeDatabase">
+      <source xml:lang="en">Change Database</source>
+    </trans-unit>
+    <trans-unit id="mssql.chooseLanguageFlavor">
+      <source xml:lang="en">Choose SQL handler for this file</source>
+    </trans-unit>
+    <trans-unit id="mssql.chooseAuthMethod">
+      <source xml:lang="en">Chooses which Authentication method to use</source>
+    </trans-unit>
+    <trans-unit id="mssql.clearAllQueryHistory">
+      <source xml:lang="en">Clear All Query History</source>
+    </trans-unit>
+    <trans-unit id="mssql.clearFilters">
+      <source xml:lang="en">Clear Filters</source>
+    </trans-unit>
+    <trans-unit id="mssql.clearAzureAccountTokenCache">
+      <source xml:lang="en">Clear Microsoft Entra account token cache</source>
+    </trans-unit>
+    <trans-unit id="mssql.clearPooledConnections">
+      <source xml:lang="en">Clear Pooled Connections</source>
+    </trans-unit>
+    <trans-unit id="mssql.connect">
+      <source xml:lang="en">Connect</source>
+    </trans-unit>
+    <trans-unit id="mssql.connectionGroups">
+      <source xml:lang="en">Connection groups</source>
+    </trans-unit>
+    <trans-unit id="mssql.walkthroughs.getStarted.connectToDatabase.title">
+      <source xml:lang="en">Connect to a SQL Database</source>
+    </trans-unit>
+    <trans-unit id="mssql.walkthroughs.getStarted.connectToDatabase.altText">
+      <source xml:lang="en">Connection Dialog</source>
+    </trans-unit>
+    <trans-unit id="mssql.connections">
+      <source xml:lang="en">Connection profiles defined in &apos;User Settings&apos; are shown under &apos;MS SQL: Connect&apos; command in the command palette.</source>
+    </trans-unit>
+    <trans-unit id="extension.connections">
+      <source xml:lang="en">Connections</source>
+    </trans-unit>
+    <trans-unit id="mssql.copyAll">
+      <source xml:lang="en">Copy All</source>
+    </trans-unit>
+    <trans-unit id="mssql.copyObjectName">
+      <source xml:lang="en">Copy Object Name</source>
+    </trans-unit>
+    <trans-unit id="mssql.createAzureFunction">
+      <source xml:lang="en">Create Azure Function with SQL binding</source>
+    </trans-unit>
+    <trans-unit id="mssql.walkthroughs.getStarted.createNewTable.title">
+      <source xml:lang="en">Create a Table with Table Designer</source>
+    </trans-unit>
+    <trans-unit id="mssql.walkthroughs.getStarted.createNewTable.description">
+      <source xml:lang="en">Create a new table in your database, or edit existing tables with the table designer.&#10;Once you&apos;re done making your changes, click the &apos;Publish&apos; button to send the changes to your database.</source>
+    </trans-unit>
+    <trans-unit id="mssql.deleteQueryHistory">
+      <source xml:lang="en">Delete</source>
+    </trans-unit>
+    <trans-unit id="mssql.disableActualPlan">
+      <source xml:lang="en">Disable Actual Plan</source>
+    </trans-unit>
+    <trans-unit id="mssql.objectExplorer.disableGroupBySchema">
+      <source xml:lang="en">Disable Group By Schema</source>
+    </trans-unit>
+    <trans-unit id="mssql.disconnect">
+      <source xml:lang="en">Disconnect</source>
+    </trans-unit>
+    <trans-unit id="mssql.openQueryResultsInTabByDefaultDoNotShowPrompt.description">
+      <source xml:lang="en">Do not show prompts to display query results in a new tab.</source>
+    </trans-unit>
+    <trans-unit id="mssql.enableRichExperiencesDoNotShowPrompt.description">
+      <source xml:lang="en">Do not show prompts to enable UI-based features</source>
+    </trans-unit>
+    <trans-unit id="mssql.editConnection">
+      <source xml:lang="en">Edit Connection (Preview)</source>
+    </trans-unit>
+    <trans-unit id="mssql.editTable">
+      <source xml:lang="en">Edit Table</source>
+    </trans-unit>
+    <trans-unit id="mssql.enableActualPlan">
+      <source xml:lang="en">Enable Actual Plan</source>
+    </trans-unit>
+    <trans-unit id="mssql.objectExplorer.enableGroupBySchema">
+      <source xml:lang="en">Enable Group By Schema</source>
+    </trans-unit>
+    <trans-unit id="mssql.walkthroughs.getStarted.enableModernFeatures.title">
+      <source xml:lang="en">Enable Modern Features</source>
+    </trans-unit>
+    <trans-unit id="mssql.enableRichExperiences">
+      <source xml:lang="en">Enable Modern Features</source>
+    </trans-unit>
+    <trans-unit id="mssql.query.alwaysEncryptedParameterization">
+      <source xml:lang="en">Enable Parameterization for Always Encrypted</source>
+    </trans-unit>
+    <trans-unit id="mssql.enableQueryHistoryCapture">
+      <source xml:lang="en">Enable Query History Capture</source>
+    </trans-unit>
+    <trans-unit id="mssql.query.ansiDefaults">
+      <source xml:lang="en">Enable SET ANSI_DEFAULTS</source>
+    </trans-unit>
+    <trans-unit id="mssql.query.ansiNulls">
+      <source xml:lang="en">Enable SET ANSI_NULLS</source>
+    </trans-unit>
+    <trans-unit id="mssql.query.ansiNullDefaultOn">
+      <source xml:lang="en">Enable SET ANSI_NULL_DFLT_ON</source>
+    </trans-unit>
+    <trans-unit id="mssql.query.ansiPadding">
+      <source xml:lang="en">Enable SET ANSI_PADDING</source>
+    </trans-unit>
+    <trans-unit id="mssql.query.ansiWarnings">
+      <source xml:lang="en">Enable SET ANSI_WARNINGS</source>
+    </trans-unit>
+    <trans-unit id="mssql.query.arithAbort">
+      <source xml:lang="en">Enable SET ARITHABORT option</source>
+    </trans-unit>
+    <trans-unit id="mssql.query.cursorCloseOnCommit">
+      <source xml:lang="en">Enable SET CURSOR_CLOSE_ON_COMMIT</source>
+    </trans-unit>
+    <trans-unit id="mssql.query.deadlockPriority">
+      <source xml:lang="en">Enable SET DEADLOCK_PRIORITY option</source>
+    </trans-unit>
+    <trans-unit id="mssql.query.implicitTransactions">
+      <source xml:lang="en">Enable SET IMPLICIT_TRANSACTIONS</source>
+    </trans-unit>
+    <trans-unit id="mssql.query.lockTimeout">
+      <source xml:lang="en">Enable SET LOCK TIMEOUT option (in milliseconds)</source>
+    </trans-unit>
+    <trans-unit id="mssql.query.noCount">
+      <source xml:lang="en">Enable SET NOCOUNT option</source>
+    </trans-unit>
+    <trans-unit id="mssql.query.noExec">
+      <source xml:lang="en">Enable SET NOEXEC option</source>
+    </trans-unit>
+    <trans-unit id="mssql.query.parseOnly">
+      <source xml:lang="en">Enable SET PARSEONLY option</source>
+    </trans-unit>
+    <trans-unit id="mssql.query.queryGovernorCostLimit">
+      <source xml:lang="en">Enable SET QUERY_GOVERNOR_COST_LIMIT</source>
+    </trans-unit>
+    <trans-unit id="mssql.query.quotedIdentifier">
+      <source xml:lang="en">Enable SET QUOTED_IDENTIFIER</source>
+    </trans-unit>
+    <trans-unit id="mssql.query.statisticsIO">
+      <source xml:lang="en">Enable SET STATISTICS IO option</source>
+    </trans-unit>
+    <trans-unit id="mssql.query.statisticsTime">
+      <source xml:lang="en">Enable SET STATISTICS TIME option</source>
+    </trans-unit>
+    <trans-unit id="mssql.query.transactionIsolationLevel">
+      <source xml:lang="en">Enable SET TRANSACTION ISOLATION LEVEL option</source>
+    </trans-unit>
+    <trans-unit id="mssql.query.xactAbortOn">
+      <source xml:lang="en">Enable SET XACT_ABORT ON option</source>
+    </trans-unit>
+    <trans-unit id="mssql.walkthroughs.getStarted.enableModernFeatures.altText">
+      <source xml:lang="en">Enable modern features in MSSQL</source>
+    </trans-unit>
+    <trans-unit id="mssql.walkthroughs.getStarted.enableModernFeatures.description">
+      <source xml:lang="en">Enable the new set of data development features that provide a modern way to work with your SQL database in VS Code.&#10;[Enable New Experiences](command:mssql.enableRichExperiences)</source>
+    </trans-unit>
+    <trans-unit id="mssql.enableRichExperiences.description">
+      <source xml:lang="en">Enables UI-based features in the MSSQL extension for richer and more powerful features. Restart Visual Studio Code after changing this setting.</source>
+    </trans-unit>
+    <trans-unit id="mssql.enableConnectionPooling">
+      <source xml:lang="en">Enables connection pooling to improve overall connectivity performance. This setting is enabled by default. Visual Studio Code is required to be relaunched when the value is changed. To clear pooled connections, run the command: &apos;MS SQL: Clear Pooled Connections&apos;</source>
+    </trans-unit>
+    <trans-unit id="mssql.enableExperimentalFeatures.description">
+      <source xml:lang="en">Enables experimental features in the MSSQL extension. The features are not production-ready and may have bugs or issues. Restart Visual Studio Code after changing this setting.</source>
+    </trans-unit>
+    <trans-unit id="mssql.enableNewQueryResultFeature.description">
+      <source xml:lang="en">Enables the new Query Results feature. The default value is true. This option takes effect only if `mssql.enableRichExperiences` is enabled.</source>
+    </trans-unit>
+    <trans-unit id="mssql.enableSqlAuthenticationProvider">
+      <source xml:lang="en">Enables use of the Sql Authentication Provider for &apos;Microsoft Entra Id Interactive&apos; authentication mode when user selects &apos;AzureMFA&apos; authentication. This enables Server-side resource endpoint integration when fetching access tokens. This option is only supported for &apos;MSAL&apos; Authentication Library. Please restart Visual Studio Code after changing this option.</source>
+    </trans-unit>
+    <trans-unit id="mssql.showExecutionPlanInResults">
+      <source xml:lang="en">Estimated Plan (Preview)</source>
+    </trans-unit>
+    <trans-unit id="mssql.runCurrentStatement">
+      <source xml:lang="en">Execute Current Statement</source>
+    </trans-unit>
+    <trans-unit id="mssql.runQuery">
+      <source xml:lang="en">Execute Query</source>
+    </trans-unit>
+    <trans-unit id="mssql.walkthroughs.nextSteps.description">
+      <source xml:lang="en">Familiarize yourself with more features of the MSSQL extension that can help you be more productive.</source>
+    </trans-unit>
+    <trans-unit id="mssql.filterNode">
+      <source xml:lang="en">Filter (Preview)</source>
+    </trans-unit>
+    <trans-unit id="mssql.walkthroughs.nextSteps.objectExplorerFilters.title">
+      <source xml:lang="en">Filter your Object Explorer Tree</source>
+    </trans-unit>
+    <trans-unit id="mssql.walkthroughs.getStarted.title">
+      <source xml:lang="en">Get Started with MSSQL for Visual Studio Code</source>
+    </trans-unit>
+    <trans-unit id="mssql.showGettingStarted">
+      <source xml:lang="en">Getting Started Guide</source>
+    </trans-unit>
+    <trans-unit id="mssql.userFeedback">
+      <source xml:lang="en">Give Feedback</source>
+    </trans-unit>
+    <trans-unit id="mssql.Configuration">
+      <source xml:lang="en">MSSQL configuration</source>
+    </trans-unit>
+    <trans-unit id="mssql.walkthroughs.getStarted.connectToDatabase.description">
+      <source xml:lang="en">Make a new connection to a SQL database, or edit existing connections with the connection dialog.&#10;You can connect to a database by entering your connection information, using a connection string, or browsing your Azure subscriptions.&#10;[Open Connection Dialog](command:mssql.addObjectExplorer)</source>
+    </trans-unit>
+    <trans-unit id="mssql.manageProfiles">
+      <source xml:lang="en">Manage Connection Profiles</source>
+    </trans-unit>
+    <trans-unit id="mssql.query.maxXmlCharsToStore">
+      <source xml:lang="en">Maximum number of characters to store for each value in XML columns after running a query. Default value: 2,097,152. Valid value range: 1 to 2,147,483,647.</source>
+    </trans-unit>
+    <trans-unit id="mssql.query.maxCharsToStore">
+      <source xml:lang="en">Maximum number of characters/bytes to store for each value in character/binary columns after running a query. Default value: 65,535. Valid value range: 1 to 2,147,483,647.</source>
+    </trans-unit>
+    <trans-unit id="mssql.logFilesRemovalLimit">
+      <source xml:lang="en">Maximum number of old files to remove upon startup that have expired mssql.logRetentionMinutes. Files that do not get cleaned up due to this limitation get cleaned up next time Azure Data Studio starts up.</source>
+    </trans-unit>
+    <trans-unit id="mssql.query.setRowCount">
+      <source xml:lang="en">Maximum number of rows to return before the server stops processing your query.</source>
+    </trans-unit>
+    <trans-unit id="mssql.query.textSize">
+      <source xml:lang="en">Maximum size of text and ntext data returned from a SELECT statement</source>
+    </trans-unit>
+    <trans-unit id="mssql.objectExplorerNewQuery">
+      <source xml:lang="en">New Query</source>
+    </trans-unit>
+    <trans-unit id="mssql.newQuery">
+      <source xml:lang="en">New Query</source>
+    </trans-unit>
+    <trans-unit id="mssql.newTable">
+      <source xml:lang="en">New Table</source>
+    </trans-unit>
+    <trans-unit id="mssql.walkthroughs.nextSteps.title">
+      <source xml:lang="en">Next Steps with MSSQL for Visual Studio Code</source>
+    </trans-unit>
+    <trans-unit id="mssql.logRetentionMinutes">
+      <source xml:lang="en">Number of minutes to retain log files for backend services. Default is 1 week.</source>
+    </trans-unit>
+    <trans-unit id="mssql.queryHistoryLimit">
+      <source xml:lang="en">Number of query history entries to show in the Query History view</source>
+    </trans-unit>
+    <trans-unit id="mssql.walkthroughs.nextSteps.objectExplorerFilters.altText">
+      <source xml:lang="en">Object Explorer filters</source>
+    </trans-unit>
+    <trans-unit id="mssql.walkthroughs.nextSteps.objectExplorerFilters.description">
+      <source xml:lang="en">Only see the database objects that matter most to you by applying filters to the Object Explorer tree.&#10;Start by clicking the filter button next to most folders in the Connections view.</source>
+    </trans-unit>
+    <trans-unit id="mssql.openExecutionPlanFile">
+      <source xml:lang="en">Open Execution Plan File</source>
+    </trans-unit>
+    <trans-unit id="mssql.openQueryHistory">
+      <source xml:lang="en">Open Query</source>
+    </trans-unit>
+    <trans-unit id="mssql.commandPaletteQueryHistory">
+      <source xml:lang="en">Open Query History in Command Palette</source>
+    </trans-unit>
+    <trans-unit id="mssql.pauseQueryHistoryCapture">
+      <source xml:lang="en">Pause Query History Capture</source>
+    </trans-unit>
+    <trans-unit id="mssql.authCodeGrant.description">
+      <source xml:lang="en">Prompts users to sign in using their browser.</source>
+    </trans-unit>
+    <trans-unit id="extension.queryHistory">
+      <source xml:lang="en">Query History</source>
+    </trans-unit>
+    <trans-unit id="extension.queryResult">
+      <source xml:lang="en">Query Results (Preview)</source>
+    </trans-unit>
+    <trans-unit id="mssql.walkthroughs.getStarted.runQueries.altText">
+      <source xml:lang="en">Query editor and query results pane</source>
+    </trans-unit>
+    <trans-unit id="mssql.walkthroughs.nextSteps.viewQueryPlan.altText">
+      <source xml:lang="en">Query plan visualization</source>
+    </trans-unit>
+    <trans-unit id="mssql.refreshObjectExplorerNode">
+      <source xml:lang="en">Refresh</source>
+    </trans-unit>
+    <trans-unit id="mssql.rebuildIntelliSenseCache">
+      <source xml:lang="en">Refresh IntelliSense Cache</source>
+    </trans-unit>
+    <trans-unit id="mssql.removeObjectExplorerNode">
+      <source xml:lang="en">Remove</source>
+    </trans-unit>
+    <trans-unit id="mssql.removeAadAccount">
+      <source xml:lang="en">Remove Microsoft Entra Account</source>
+    </trans-unit>
+    <trans-unit id="mssql.revealQueryResultPanel">
+      <source xml:lang="en">Reveal Query Result Panel</source>
+    </trans-unit>
+    <trans-unit id="mssql.runQueryHistory">
+      <source xml:lang="en">Run Query</source>
+    </trans-unit>
+    <trans-unit id="mssql.walkthroughs.getStarted.runQueries.title">
+      <source xml:lang="en">Run a SQL Query</source>
+    </trans-unit>
+    <trans-unit id="mssql.schemaCompare">
+      <source xml:lang="en">Schema Compare (Preview)</source>
+    </trans-unit>
+    <trans-unit id="mssql.scriptAlter">
+      <source xml:lang="en">Script as Alter</source>
+    </trans-unit>
+    <trans-unit id="mssql.scriptCreate">
+      <source xml:lang="en">Script as Create</source>
+    </trans-unit>
+    <trans-unit id="mssql.scriptDelete">
+      <source xml:lang="en">Script as Drop</source>
+    </trans-unit>
+    <trans-unit id="mssql.scriptExecute">
+      <source xml:lang="en">Script as Execute</source>
+    </trans-unit>
+    <trans-unit id="mssql.scriptSelect">
+      <source xml:lang="en">Select Top 1000</source>
+    </trans-unit>
+    <trans-unit id="mssql.selectedSubscriptions">
+      <source xml:lang="en">Selected Subscriptions</source>
+    </trans-unit>
+    <trans-unit id="mssql.resultsFontFamily">
+      <source xml:lang="en">Set the font family for the results grid; set to blank to use the editor font</source>
+    </trans-unit>
+    <trans-unit id="mssql.resultsFontSize">
+      <source xml:lang="en">Set the font size for the results grid; set to blank to use the editor size</source>
+    </trans-unit>
+    <trans-unit id="mssql.shortcuts">
+      <source xml:lang="en">Shortcuts related to the results window</source>
+    </trans-unit>
+    <trans-unit id="mssql.query.displayBitAsNumber">
+      <source xml:lang="en">Should BIT columns be displayed as numbers (1 or 0)? If false, BIT columns will be displayed as &apos;true&apos; or &apos;false&apos;</source>
+    </trans-unit>
+    <trans-unit id="mssql.intelliSense.enableIntelliSense">
+      <source xml:lang="en">Should IntelliSense be enabled</source>
+    </trans-unit>
+    <trans-unit id="mssql.intelliSense.enableErrorChecking">
+      <source xml:lang="en">Should IntelliSense error checking be enabled</source>
+    </trans-unit>
+    <trans-unit id="mssql.intelliSense.enableQuickInfo">
+      <source xml:lang="en">Should IntelliSense quick info be enabled</source>
+    </trans-unit>
+    <trans-unit id="mssql.intelliSense.enableSuggestions">
+      <source xml:lang="en">Should IntelliSense suggestions be enabled</source>
+    </trans-unit>
+    <trans-unit id="mssql.intelliSense.lowerCaseSuggestions">
+      <source xml:lang="en">Should IntelliSense suggestions be lowercase</source>
+    </trans-unit>
+    <trans-unit id="mssql.piiLogging">
+      <source xml:lang="en">Should Personally Identifiable Information (PII) be logged in the Azure Logs output channel and the output channel log file.</source>
+    </trans-unit>
+    <trans-unit id="mssql.enableQueryHistoryFeature">
+      <source xml:lang="en">Should Query History feature be enabled</source>
+    </trans-unit>
+    <trans-unit id="mssql.format.alignColumnDefinitionsInColumns">
+      <source xml:lang="en">Should column definitions be aligned?</source>
+    </trans-unit>
+    <trans-unit id="mssql.format.datatypeCasing">
+      <source xml:lang="en">Should data types be formatted as UPPERCASE, lowercase, or none (not formatted)</source>
+    </trans-unit>
+    <trans-unit id="mssql.format.keywordCasing">
+      <source xml:lang="en">Should keywords be formatted as UPPERCASE, lowercase, or none (not formatted)</source>
+    </trans-unit>
+    <trans-unit id="mssql.autoDisableNonTSqlLanguageService">
+      <source xml:lang="en">Should language service be auto-disabled when extension detects Non-MSSQL files</source>
+    </trans-unit>
+    <trans-unit id="mssql.persistQueryResultTabs">
+      <source xml:lang="en">Should query result selections and scroll positions be saved when switching tabs (may impact performance)</source>
+    </trans-unit>
+    <trans-unit id="mssql.format.placeSelectStatementReferencesOnNewLine">
+      <source xml:lang="en">Should references to objects in a select statements be split into separate lines? E.g. for &apos;SELECT C1, C2 FROM T1&apos; both C1 and C2 will be on separate lines</source>
+    </trans-unit>
+    <trans-unit id="mssql.walkthroughs.nextSteps.sortAndFilterQueryResults.title">
+      <source xml:lang="en">Sort and Filter Query Results</source>
+    </trans-unit>
+    <trans-unit id="mssql.walkthroughs.nextSteps.sortAndFilterQueryResults.altText">
+      <source xml:lang="en">Sort and filter options for query results</source>
+    </trans-unit>
+    <trans-unit id="mssql.walkthroughs.nextSteps.sortAndFilterQueryResults.description">
+      <source xml:lang="en">Sort and filter your query results to find the data you need quickly.</source>
+    </trans-unit>
+    <trans-unit id="mssql.startQueryHistoryCapture">
+      <source xml:lang="en">Start Query History Capture</source>
+    </trans-unit>
+    <trans-unit id="mssql.connectionGroup.color">
+      <source xml:lang="en">The color of the connection group.</source>
+    </trans-unit>
+    <trans-unit id="mssql.connectionGroup.description">
+      <source xml:lang="en">The description of the connection group.</source>
+    </trans-unit>
+    <trans-unit id="mssql.walkthroughs.getStarted.createNewTable.altText">
+      <source xml:lang="en">Table Designer</source>
+    </trans-unit>
+    <trans-unit id="mssql.maxRecentConnections">
+      <source xml:lang="en">The maximum number of recently used connections to store in the connection list.</source>
+    </trans-unit>
+    <trans-unit id="mssql.connectionGroup.name">
+      <source xml:lang="en">The name of the connection group.</source>
+    </trans-unit>
+    <trans-unit id="mssql.objectExplorer.expandTimeout">
+      <source xml:lang="en">The timeout in seconds for expanding a node in Object Explorer. The default value is 45 seconds.</source>
+    </trans-unit>
+    <trans-unit id="mssql.connection.groupId">
+      <source xml:lang="en">The unique identifier for the connection group this connection profile belongs to.</source>
+    </trans-unit>
+    <trans-unit id="mssql.connectionGroup.id">
+      <source xml:lang="en">The unique identifier for the connection group.</source>
+    </trans-unit>
+    <trans-unit id="mssql.connectionGroup.parentId">
+      <source xml:lang="en">The unique identifier for the parent connection group.</source>
+    </trans-unit>
+    <trans-unit id="mssql.connection.id">
+      <source xml:lang="en">The unique identifier for this connection profile.</source>
+    </trans-unit>
+    <trans-unit id="mssql.toggleSqlCmd">
+      <source xml:lang="en">Toggle SQLCMD Mode</source>
+    </trans-unit>
+    <trans-unit id="mssql.messagesDefaultOpen">
+      <source xml:lang="en">True for the messages pane to be open by default; false for closed</source>
+    </trans-unit>
+    <trans-unit id="mssql.walkthroughs.nextSteps.viewQueryPlan.description">
+      <source xml:lang="en">Understand what your query is doing by viewing the query plan.&#10;See the estimated plan without running the query, or view the actual query plan after running the query by toggling the buttons at the top of a query editor window.</source>
+    </trans-unit>
+    <trans-unit id="mssql.chooseDatabase">
+      <source xml:lang="en">Use Database</source>
+    </trans-unit>
+    <trans-unit id="mssql.visualizeSchema">
+      <source xml:lang="en">Visualize Schema</source>
+    </trans-unit>
+    <trans-unit id="mssql.walkthroughs.nextSteps.viewQueryPlan.title">
+      <source xml:lang="en">Visualize a Query Plan</source>
+    </trans-unit>
+    <trans-unit id="mssql.objectExplorer.groupBySchema">
+      <source xml:lang="en">When enabled, the database objects in Object Explorer will be categorized by schema.</source>
+    </trans-unit>
+    <trans-unit id="mssql.walkthroughs.getStarted.runQueries.description">
+      <source xml:lang="en">Write a SQL query, and run it against your database.&#10;You can also click the &apos;Open in New Tab&apos; button to view your query results in their own tab, and optionally set that as the default behavior.</source>
+    </trans-unit>
+    <trans-unit id="mssql.walkthroughs.getStarted.description">
+      <source xml:lang="en">Your first steps for connecting to and developing with a SQL database</source>
+    </trans-unit>
+    <trans-unit id="mssql.saveAsCsv.textIdentifier">
+      <source xml:lang="en">[Optional] Character used for enclosing text fields when saving results as CSV</source>
+    </trans-unit>
+    <trans-unit id="mssql.saveAsCsv.lineSeparator">
+      <source xml:lang="en">[Optional] Character(s) used for separating rows when saving results as CSV</source>
+    </trans-unit>
+    <trans-unit id="mssql.copyRemoveNewLine">
+      <source xml:lang="en">[Optional] Configuration options for copying multi-line results from the Results View</source>
+    </trans-unit>
+    <trans-unit id="mssql.copyIncludeHeaders">
+      <source xml:lang="en">[Optional] Configuration options for copying results from the Results View</source>
+    </trans-unit>
+    <trans-unit id="mssql.applyLocalization">
+      <source xml:lang="en">[Optional] Configuration options for localizing into VSCode&apos;s configured locale (must restart VSCode for settings to take effect)</source>
+    </trans-unit>
+    <trans-unit id="mssql.splitPaneSelection">
+      <source xml:lang="en">[Optional] Configuration options for which column new result panes should open in</source>
+    </trans-unit>
+    <trans-unit id="mssql.connection.applicationIntent">
+      <source xml:lang="en">[Optional] Declares the application workload type when connecting to SQL Server such as ReadWrite or ReadOnly. Refer to SQL Server AlwaysOn for more detail.</source>
+    </trans-unit>
+    <trans-unit id="mssql.saveAsCsv.delimiter">
+      <source xml:lang="en">[Optional] Delimiter for separating data items when saving results as CSV</source>
+    </trans-unit>
+    <trans-unit id="mssql.ignorePlatformWarning">
+      <source xml:lang="en">[Optional] Do not show unsupported platform warnings</source>
+    </trans-unit>
+    <trans-unit id="mssql.saveAsCsv.encoding">
+      <source xml:lang="en">[Optional] File encoding used when saving results as CSV</source>
+    </trans-unit>
+    <trans-unit id="mssql.connection.currentLanguage">
+      <source xml:lang="en">[Optional] Indicates the SQL Server language settings.</source>
+    </trans-unit>
+    <trans-unit id="mssql.connection.emptyPasswordInput">
+      <source xml:lang="en">[Optional] Indicates whether this profile has an empty password explicitly set</source>
+    </trans-unit>
+    <trans-unit id="mssql.connection.typeSystemVersion">
+      <source xml:lang="en">[Optional] Indicates which server type the provider will expose through the DataReader.</source>
+    </trans-unit>
+    <trans-unit id="mssql.logDebugInfo">
+      <source xml:lang="en">[Optional] Log debug output to the VS Code console (Help -&gt; Toggle Developer Tools)</source>
+    </trans-unit>
+    <trans-unit id="mssql.tracingLevel">
+      <source xml:lang="en">[Optional] Log level for backend services. Azure Data Studio generates a file name every time it starts and if the file already exists the logs entries are appended to that file. For cleanup of old log files see logRetentionMinutes and logFilesRemovalLimit settings. The default tracingLevel does not log much. Changing verbosity could lead to extensive logging and disk space requirements for the logs. Error includes Critical, Warning includes Error, Information includes Warning and Verbose includes Information</source>
+    </trans-unit>
+    <trans-unit id="mssql.showBatchTime">
+      <source xml:lang="en">[Optional] Should execution time be shown for individual batches</source>
+    </trans-unit>
+    <trans-unit id="mssql.connection.profileName">
+      <source xml:lang="en">[Optional] Specify a custom name for this connection profile to easily browse and search in the command palette of Visual Studio Code.</source>
+    </trans-unit>
+    <trans-unit id="mssql.connection.authenticationType">
+      <source xml:lang="en">[Optional] Specify the SQL Server authentication type.</source>
+    </trans-unit>
+    <trans-unit id="mssql.connection.database">
+      <source xml:lang="en">[Optional] Specify the database name to connect to. If database is not specified, the default user database setting is used, typically &apos;master&apos;.</source>
+    </trans-unit>
+    <trans-unit id="mssql.connection.connectRetryInterval">
+      <source xml:lang="en">[Optional] Specify the delay between attempts to restore connection.</source>
+    </trans-unit>
+    <trans-unit id="mssql.connection.commandTimeout">
+      <source xml:lang="en">[Optional] Specify the length of time in seconds to wait for a command to execute before terminating the attempt and generating an error. The default value is 30 seconds.</source>
+    </trans-unit>
+    <trans-unit id="mssql.connection.connectTimeout">
+      <source xml:lang="en">[Optional] Specify the length of time in seconds to wait for a connection to the server before terminating connection attempt and generating an error. The default value is 30 seconds.</source>
+    </trans-unit>
+    <trans-unit id="mssql.connection.maxPoolSize">
+      <source xml:lang="en">[Optional] Specify the maximum number of connections allowed in the pool.</source>
+    </trans-unit>
+    <trans-unit id="mssql.connection.loadBalanceTimeout">
+      <source xml:lang="en">[Optional] Specify the minimum amount of time in seconds for this connection to live in the pool before being removed/deleted.</source>
+    </trans-unit>
+    <trans-unit id="mssql.connection.minPoolSize">
+      <source xml:lang="en">[Optional] Specify the minimum number of connections allowed in the pool.</source>
+    </trans-unit>
+    <trans-unit id="mssql.connection.applicationName">
+      <source xml:lang="en">[Optional] Specify the name of the application used for SQL Server to log (default: &apos;vscode-mssql&apos;).</source>
+    </trans-unit>
+    <trans-unit id="mssql.connection.attachDbFilename">
+      <source xml:lang="en">[Optional] Specify the name of the primary file, including the full path name, of an attachable database.</source>
+    </trans-unit>
+    <trans-unit id="mssql.connection.workstationId">
+      <source xml:lang="en">[Optional] Specify the name of the workstation connecting to SQL Server.</source>
+    </trans-unit>
+    <trans-unit id="mssql.connection.failoverPartner">
+      <source xml:lang="en">[Optional] Specify the name or network address of the instance of SQL Server that acts as a failover partner.</source>
+    </trans-unit>
+    <trans-unit id="mssql.connection.connectRetryCount">
+      <source xml:lang="en">[Optional] Specify the number of attempts to restore connection.</source>
+    </trans-unit>
+    <trans-unit id="mssql.connection.password">
+      <source xml:lang="en">[Optional] Specify the password for SQL Server authentication. If password is not specified or already saved, when you connect, you will be asked again.</source>
+    </trans-unit>
+    <trans-unit id="mssql.connection.port">
+      <source xml:lang="en">[Optional] Specify the port number to connect to.</source>
+    </trans-unit>
+    <trans-unit id="mssql.connection.packetSize">
+      <source xml:lang="en">[Optional] Specify the size in bytes of the network packets to communicate with SQL Server.</source>
+    </trans-unit>
+    <trans-unit id="mssql.connection.user">
+      <source xml:lang="en">[Optional] Specify the user name for SQL Server authentication. If user name is not specified, when you connect, you will be asked again.</source>
+    </trans-unit>
+    <trans-unit id="mssql.connection.connectionString">
+      <source xml:lang="en">[Optional] The ADO.NET connection string to use for the connection. Overrides any other options given in this connection.</source>
+    </trans-unit>
+    <trans-unit id="mssql.connection.replication">
+      <source xml:lang="en">[Optional] Used by SQL Server in replication.</source>
+    </trans-unit>
+    <trans-unit id="mssql.connection.encrypt">
+      <source xml:lang="en">[Optional] When &apos;Mandatory&apos; or &apos;Strict&apos;, SQL Server uses SSL encryption for all data sent between the client and server if the server has a certificate installed. When set to &apos;Strict&apos;, SQL Server uses TDS 8.0 for all data transfer between the client and server. &apos;Strict&apos; is supported on SQL Server 2022 onwards.</source>
+    </trans-unit>
+    <trans-unit id="mssql.connection.multipleActiveResultSets">
+      <source xml:lang="en">[Optional] When set to &apos;true&apos;, multiple result sets can be returned and read from on connection.</source>
+    </trans-unit>
+    <trans-unit id="mssql.connection.trustServerCertificate">
+      <source xml:lang="en">[Optional] When set to &apos;true&apos;, the SQL Server SSL certificate is automatically trusted when the communication layer is encrypted using SSL. Set &apos;false&apos; for Azure SQL Database connection.</source>
+    </trans-unit>
+    <trans-unit id="mssql.connection.pooling">
+      <source xml:lang="en">[Optional] When set to &apos;true&apos;, the connection object is drawn from the appropriate pool, or if necessary, is created and added to the appropriate pool.</source>
+    </trans-unit>
+    <trans-unit id="mssql.connection.multiSubnetFailover">
+      <source xml:lang="en">[Optional] When set to &apos;true&apos;, the detection and connection to the active server is faster if AlwaysOn Availability Group is configured on different subnets.</source>
+    </trans-unit>
+    <trans-unit id="mssql.connection.savePassword">
+      <source xml:lang="en">[Optional] When set to &apos;true&apos;, the password for SQL Server authentication is saved in the secure store of your operating system such as KeyChain in MacOS or Secure Store in Windows.</source>
+    </trans-unit>
+    <trans-unit id="mssql.connection.persistSecurityInfo">
+      <source xml:lang="en">[Optional] When set to false, security-sensitive information, such as the password, is not returned as part of the connection if the connection is open or has ever been in an open state.</source>
+    </trans-unit>
+    <trans-unit id="mssql.connection.hostNameInCertificate">
+      <source xml:lang="en">[Optional] When specified (and encrypt=Mandatory and trustServerCertificate=false), SQL Server uses provided hostname for validating trust with the server certificate.</source>
+    </trans-unit>
+    <trans-unit id="mssql.saveAsCsv.includeHeaders">
+      <source xml:lang="en">[Optional] When true, column headers are included when saving results as CSV</source>
+    </trans-unit>
+    <trans-unit id="mssql.connection.server">
+      <source xml:lang="en">[Required] Specify the server name to connect to. Use &apos;hostname instance&apos; or &apos;&lt;server&gt;.database.windows.net&apos; for Azure SQL Database.</source>
+    </trans-unit>
+    <trans-unit id="mssql.format.placeCommasBeforeNextStatement">
+      <source xml:lang="en">should commas be placed at the beginning of each statement in a list e.g. &apos;, mycolumn2&apos; instead of at the end e.g. &apos;mycolumn1,&apos;</source>
+    </trans-unit>
+  </body></file>
 </xliff>
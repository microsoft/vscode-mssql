<?xml version="1.0" encoding="utf-8"?>
<xliff version="1.2" xmlns="urn:oasis:names:tc:xliff:document:1.2">
  <file original="bundle" source-language="en" datatype="plaintext"><body>
    <trans-unit id="++CODE++fd10453f63e5c663d4e640ea9cbe1adcc832b6fed0454e62686773ac486ce64d">
      <source xml:lang="en"> is required.</source>
    </trans-unit>
    <trans-unit id="++CODE++18b63db64aa0aff55a9f4784ad62abdc2b70cedb95b5e89d5551996cc9bd25ac">
      <source xml:lang="en">$(plug)  Connect to MSSQL</source>
    </trans-unit>
    <trans-unit id="++CODE++b52e3b22bc74f576e4eb67d09ab37f79383db3c62b03686731fe777b42e5f0e6">
      <source xml:lang="en">&lt;Default&gt;</source>
    </trans-unit>
    <trans-unit id="++CODE++0d7668d337e375d8ccfc1a69ca8f6e22a0b0c850a78c4770b0c4aa3b0daca630">
      <source xml:lang="en">&lt;default&gt;</source>
    </trans-unit>
    <trans-unit id="++CODE++44db9a12f4699cefd03940639b9675924d76fc9dc7faed967e044f5fbaf7bfb6">
      <source xml:lang="en">(0 rows affected)</source>
    </trans-unit>
    <trans-unit id="++CODE++666e175d7e3437548ba8bc1a84d083677a73792a61fa2184e8d6a6675eb8d030">
      <source xml:lang="en">(1 row affected)</source>
    </trans-unit>
    <trans-unit id="++CODE++e7784428bb0e21b36bb1248598086656cb640b0fdacf03835a1299416e507237">
      <source xml:lang="en">({0} rows affected)</source>
      <note>{0} is the number of rows affected</note>
    </trans-unit>
    <trans-unit id="++CODE++58ce5122060a06a437de1d4c7d19886005ef98b2bae3c455c677baa4f30b7d71">
      <source xml:lang="en">+ Add Azure Account</source>
    </trans-unit>
    <trans-unit id="++CODE++75aeb47c4c40ae9ea18e7b77776ff62be55ce308e85a64f870e49b056533d5cb">
      <source xml:lang="en">+ Add Fabric Account</source>
    </trans-unit>
    <trans-unit id="++CODE++dbfb6fb3f275d24e8e32113cbbabeffe9d78165e6bdaf5b82c0fede5881451b5">
      <source xml:lang="en">+ Create Connection Group</source>
    </trans-unit>
    <trans-unit id="++CODE++08fef8ce26bbc554c749504c8d169642c3039345674331079add345b808e96a7">
      <source xml:lang="en">A SQL editor must have focus before executing this command</source>
    </trans-unit>
    <trans-unit id="++CODE++c8de997b7629be28d0a23b5051675226cd94e8dbce3b837e10491b7d60dc9903">
      <source xml:lang="en">A database with this name already exists on the server</source>
    </trans-unit>
    <trans-unit id="++CODE++6ab58ce9ca23e017bf594366b66b620458a5580640ddaf3aebf96f3c8fdf0977">
      <source xml:lang="en">A firewall rule is required to access this server.</source>
    </trans-unit>
    <trans-unit id="++CODE++6b262b5e3f3a492b857cb857bded5d039fa91cbc72a121ef398ef5676b2be947">
      <source xml:lang="en">A highly integrated, developer-ready transactional database that auto-scales, auto-tunes, and mirrors data to OneLake for analytics across Fabric services</source>
    </trans-unit>
    <trans-unit id="++CODE++880a0618dd92395efe1446e54fe5d50854c148586fdc14f5da8aecda61c827ae">
      <source xml:lang="en">A predefined global default value for the column or binding.</source>
    </trans-unit>
    <trans-unit id="++CODE++0ead4aa08784fedbf2a89d6c0958d7704ede494d920130913de6de5e42fdca50">
      <source xml:lang="en">A query is already running for this editor session. Please cancel this query or wait for its completion.</source>
    </trans-unit>
    <trans-unit id="++CODE++9aa3df89bd0844fc7cab254d4e810af6cf12b5d9fa011b7675f45bbae8bcadf7">
      <source xml:lang="en">Accelerate schema evolution by autogenerating ORM migrations or T-SQL change scripts</source>
    </trans-unit>
    <trans-unit id="++CODE++89713b9c9c1b8f659c9f49db25e4a47886dd673fee248c3f650391f09a759cef">
      <source xml:lang="en">Accept</source>
    </trans-unit>
    <trans-unit id="++CODE++e21e734aaaff27306eeaba840397aea3b25480cb0426c9c21386cbf141e56e34">
      <source xml:lang="en">Accept the SQL Server EULA to deploy a SQL Server Docker container</source>
    </trans-unit>
    <trans-unit id="++CODE++fa0563b6f04578f7a2a7cff43aed611c4835bbb2f3a21dfed76a0601a1d63859">
      <source xml:lang="en">Access denied. Please ensure you have the necessary permissions to use this tool or model.</source>
    </trans-unit>
    <trans-unit id="++CODE++ea9df7a87af305f04a7ca43d0ce60433e16504061c265ab11d0029cdf8cae372">
      <source xml:lang="en">Access token expired for connection {0} with uri {1}</source>
      <note>{0} is the connection id
{1} is the uri</note>
    </trans-unit>
    <trans-unit id="++CODE++7e1b0d5641f2640ce9a953ec231eea2c27a2a7633f7d3c273e5735e2b30c10b7">
      <source xml:lang="en">Account</source>
    </trans-unit>
    <trans-unit id="++CODE++08a2ef94ef94039eed728a4a3ab703508a7bfe442d702183ecbd763d5852a232">
      <source xml:lang="en">Account not found</source>
    </trans-unit>
    <trans-unit id="++CODE++64cff1319d2fd2cbb7a1e84ccecf22c1cc07b24435cdb522f8c0aa525d6002a6">
      <source xml:lang="en">Action</source>
    </trans-unit>
    <trans-unit id="++CODE++0fee17081211a1d4460499aa376fa2a12beb83c33a43e14f1832a72901f3ed1c">
      <source xml:lang="en">Actual Elapsed CPU Time</source>
    </trans-unit>
    <trans-unit id="++CODE++3a64334fae4e284bc2271562216edc298bd734ca4ec8512af9c53291173a7d2e">
      <source xml:lang="en">Actual Elapsed Time</source>
    </trans-unit>
    <trans-unit id="++CODE++63d01a41e50ddec3d6edfabbbf3f1c34d09f581236beab50bf510ea11e9ef4c5">
      <source xml:lang="en">Actual Number of Rows For All Executions</source>
    </trans-unit>
    <trans-unit id="++CODE++9fd728c66c9a256b121472dabf32a34317aed01d8427d70ec830289cf23a7cc8">
      <source xml:lang="en">Add</source>
    </trans-unit>
    <trans-unit id="++CODE++3d0d3f78acca7d0def0c881e924ececb285c1791711ab008ae5a0297e09a717a">
      <source xml:lang="en">Add Account</source>
    </trans-unit>
    <trans-unit id="++CODE++c26c65459a782d2065f5a9cda97c098c2e49e5734d5d16c8a8c86d4c177373cc">
      <source xml:lang="en">Add Column</source>
    </trans-unit>
    <trans-unit id="++CODE++d72d67f0f765e5584e6db8bd1e591a84914d23ff29e9f5b20d8b39125091fca0">
      <source xml:lang="en">Add Connection</source>
    </trans-unit>
    <trans-unit id="++CODE++079cd7244ce7f3c0fe474c025b5ff8e58c3678fba1ed67f0120416ac0071df85">
      <source xml:lang="en">Add Firewall Rule</source>
    </trans-unit>
    <trans-unit id="++CODE++07d072b97d1e2346b3eed5778ffb9d979a83de20ca00ff8a5f8bfa99d41993a5">
      <source xml:lang="en">Add Firewall Rule to {0}</source>
      <note>{0} is the server name</note>
    </trans-unit>
    <trans-unit id="++CODE++02a16a835f1e9c9cbe76a8cb9042d2f3861fc237036221e1f0c60383600f45f6">
      <source xml:lang="en">Add Row</source>
    </trans-unit>
    <trans-unit id="++CODE++937a7b0b3cc8c58a787de5a63bfc07573789ee22a22918957f92651c0edb31f9">
      <source xml:lang="en">Add Server Connection</source>
    </trans-unit>
    <trans-unit id="++CODE++cbc187e255409f8de0f011bbebfc96b04028928cce72ccb35ca8a088f156aba9">
      <source xml:lang="en">Add Table</source>
    </trans-unit>
    <trans-unit id="++CODE++09857ad18f3cf066330f9fc08318e41f71ecb7b7d71f12bd1dd3b9d050db4ca0">
      <source xml:lang="en">Add a Microsoft Entra account...</source>
    </trans-unit>
    <trans-unit id="++CODE++ee7ee5830f091690030fed013c05a7073f6cb971891c3fc6f16e928bd6d69e61">
      <source xml:lang="en">Add account</source>
    </trans-unit>
    <trans-unit id="++CODE++7c0d6c25e58caa429d8df44b1266a82eff13a7fe9f477b164863aea8a9acc658">
      <source xml:lang="en">Add my client IP ({0})</source>
      <note>{0} is the IP address of the client</note>
    </trans-unit>
    <trans-unit id="++CODE++cf502b3a94444bf574bf8c1ca17b7ba9f954543af389a62e0eeca0ec3faa08f3">
      <source xml:lang="en">Add new column</source>
    </trans-unit>
    <trans-unit id="++CODE++18ef399051716731a65e9412dca68fc9d35b38850e7dff905d9771fe15bde438">
      <source xml:lang="en">Add new foreign key</source>
    </trans-unit>
    <trans-unit id="++CODE++69bcade64ab9094e6b5fd3b235f0dcc9e723977c25283af0fa746bd154fc386e">
      <source xml:lang="en">Additional parameters</source>
    </trans-unit>
    <trans-unit id="++CODE++9f088dbebd6c3c70a5ddbc2c943b11e4ca9acea5757b0b4f2b32479f0dbb747e">
      <source xml:lang="en">Advanced</source>
    </trans-unit>
    <trans-unit id="++CODE++d2cab259e6e6da600d35907f2b627f8bf69c49ab40f8f129b9d9f206f149a8f9">
      <source xml:lang="en">Advanced Connection Settings</source>
    </trans-unit>
    <trans-unit id="++CODE++dfa2817fb2221c8b89c47c4fe8326d07c119b7c32e89e509d1061fc596fdf801">
      <source xml:lang="en">Advanced Options</source>
    </trans-unit>
    <trans-unit id="++CODE++fe80d12c71bbc300158260094cf676c1a9f3546b792f027c84e7a91d9fc75b20">
      <source xml:lang="en">Advanced Publish Options</source>
    </trans-unit>
    <trans-unit id="++CODE++08d0861fba87c9910b6c76342c1783be7d5504ff5248fbacd869963a7322992d">
      <source xml:lang="en">All permissions for extensions to access your connections have been cleared.</source>
    </trans-unit>
    <trans-unit id="++CODE++4d33c136b843b3ddc449137e1c655e000f830c7ce36da8d6645e9a76633d035f">
      <source xml:lang="en">Allow Null</source>
    </trans-unit>
    <trans-unit id="++CODE++ab4db1a876378f718e4073baa75897c34c0e7d2608d68cda6461e01de42fa962">
      <source xml:lang="en">Allow Nulls</source>
    </trans-unit>
    <trans-unit id="++CODE++5823192e37f38baf2e14f1fba3486615cbfa097b26c05b2a13a6c3473ce11c74">
      <source xml:lang="en">Allow this extension to access your connections</source>
    </trans-unit>
    <trans-unit id="++CODE++a49d631f8c6cf6fb1660fb5229dfa0c08b55727549c0e48cc0cef1f7770ba0e2">
      <source xml:lang="en">Alphabetical</source>
    </trans-unit>
    <trans-unit id="++CODE++482b98e1609bd828db30a1c85f78a5e6e6ee55dcfb01db094432c1db2c1ae168">
      <source xml:lang="en">Alter</source>
    </trans-unit>
    <trans-unit id="++CODE++2377437eeccabd24162dbc0f1d9e2ed6af6102f30ef6da601f39ce4237cb6bee">
      <source xml:lang="en">Always Encrypted</source>
    </trans-unit>
    <trans-unit id="++CODE++1888bd4ce917e9c8cecde43608d69624f56668f86f1bbe4331494db33fb52578">
      <source xml:lang="en">Always show in new tab</source>
    </trans-unit>
    <trans-unit id="++CODE++df50fadac20ad5c3b190a9af94532fd84c01e0787f15b55212fa2f41de09a091">
      <source xml:lang="en">An active connection is required for GitHub Copilot to understand your database schema and proceed.&#10;Select &quot;{0}&quot; to establish a connection.</source>
      <note>{0} is the button text (e.g., &apos;Connect&apos; or &apos;Open SQL editor and connect&apos;)</note>
    </trans-unit>
    <trans-unit id="++CODE++d4fd4b3da177dfc06dbcde0a7f62d637dbf3d90298fdc9b6aeba4f9230441e1f">
      <source xml:lang="en">An error occurred refreshing nodes. See the MSSQL output channel for more details.</source>
    </trans-unit>
    <trans-unit id="++CODE++0e0aa36ee32c59d59231919e47412a12d29c1f3459800637634bb73fb949f541">
      <source xml:lang="en">An error occurred while copying results: {0}</source>
      <note>{0} is the error message</note>
    </trans-unit>
    <trans-unit id="++CODE++b80f19578e3d6cc4f8693e307caf7f4fc739be0f2eb550a9f78a0874ae0205e5">
      <source xml:lang="en">An error occurred while processing your request.</source>
    </trans-unit>
    <trans-unit id="++CODE++8cf147a84fa5b378df2fb1c8d2001b12404768f0de0871a152ed488136a3b350">
      <source xml:lang="en">An error occurred while removing Microsoft Entra account: {0}</source>
      <note>{0} is the error message</note>
    </trans-unit>
    <trans-unit id="++CODE++381d558ea8ee3e00d772e070932d5a334e7743c399dda1ddd675e1962d6e32bc">
      <source xml:lang="en">An error occurred while retrieving rows: {0}</source>
      <note>{0} is the error message</note>
    </trans-unit>
    <trans-unit id="++CODE++6bda942fdd68d287fb0f1659be0f2011ad842f9295aa230d763f3cec6db5b000">
      <source xml:lang="en">An error occurred while searching database objects</source>
    </trans-unit>
    <trans-unit id="++CODE++fe01cd2e56483272d8d46be5c77c37d6be1aba49dfbe2fa79f68b4740723b758">
      <source xml:lang="en">An error occurred while searching database objects: {0}</source>
      <note>{0} is the error detail returned from the search operation</note>
    </trans-unit>
    <trans-unit id="++CODE++56f99fbd59570e105fca5070d135f8f86c67f48168d43f8020b70523f06b21bb">
      <source xml:lang="en">An error occurred: {0}</source>
      <note>{0} is the error message</note>
    </trans-unit>
    <trans-unit id="++CODE++6615bf1c8fddf2fbb0970f969c21c5d919d912608bd1cceb93855780bec3123d">
      <source xml:lang="en">An unexpected error occurred</source>
    </trans-unit>
    <trans-unit id="++CODE++8b8fe298945f010c0411318ce29f36e4d4da70cdd0d28299dc0b64e7c8866e74">
      <source xml:lang="en">An unexpected error occurred with the language model. Please try again.</source>
    </trans-unit>
    <trans-unit id="++CODE++82fcdad573baa3443513b5c61196ed142a07d6b967afc2778c8932549a5ad455">
      <source xml:lang="en">An unknown error occurred. Please try again.</source>
    </trans-unit>
    <trans-unit id="++CODE++6ca0797fa56ecdc7f5f08c99504d70d93a42ccbe0e904e273144c6fd9efdc21c">
      <source xml:lang="en">Analytics-ready by default</source>
    </trans-unit>
    <trans-unit id="++CODE++0f67514b901da8b9c613167848294cb0010b3c0e696732aa1a0c9737e5be69b1">
      <source xml:lang="en">And</source>
    </trans-unit>
    <trans-unit id="++CODE++f548fb847184961d59c59fd5b4ff10720726475e1768037348dec8e7c6bd6468">
      <source xml:lang="en">Application Intent</source>
    </trans-unit>
    <trans-unit id="++CODE++e9865ab4cac1f8559837db62fe175d0784978b075680404a655ce2a6182ff532">
      <source xml:lang="en">Application Name</source>
    </trans-unit>
    <trans-unit id="++CODE++a187c7382f4026c938df224dd7484977538cd582c67e94b62861499fe68c68a4">
      <source xml:lang="en">Application Version</source>
    </trans-unit>
<<<<<<< HEAD
    <trans-unit id="++CODE++3bce900ec4939301dbcf9f9199be4416b9c310a90af78e6a083fcbb7c517696e">
      <source xml:lang="en">Application version must be in format n.n.n or n.n.n.n where n is a number (e.g., 1.0.0.0)</source>
    </trans-unit>
    <trans-unit id="++CODE++70e9cc5a50f7eb5ba95c18dffd367c22caeef8814be8188d6af4f5654a8fc728">
      <source xml:lang="en">Application version must be in format n.n.n.n where n is a number (e.g., 1.0.0.0)</source>
    </trans-unit>
=======
>>>>>>> 609dc9af
    <trans-unit id="++CODE++31e392d1c0378beca611de66c0f4c71cba29159905cc54242d9bddee5b23d851">
      <source xml:lang="en">Apply</source>
    </trans-unit>
    <trans-unit id="++CODE++757ac56c1f67056996dba37c6407eb302cbee2e590429afcb42210d125337f6a">
      <source xml:lang="en">Apply changes to target</source>
    </trans-unit>
    <trans-unit id="++CODE++c4a87b18e24f113de61cbf89c652cf2ecc1d73abd2d01baf409c174c8242ef7d">
      <source xml:lang="en">Apply contextual suggestions for SQL syntax, relationships, and constraints</source>
    </trans-unit>
    <trans-unit id="++CODE++6007acbe30b2cd98703e83350ea665c06009fcd51f26dd73b309294235f45f21">
      <source xml:lang="en">Approve</source>
    </trans-unit>
    <trans-unit id="++CODE++9d9d0bfa74aaf1db2f58269ddd7f7e8141a4069574d576aab3174f0f810ad1e0">
      <source xml:lang="en">Are you sure you want to delete the container {0}? This will remove both the container and its connection from VS Code.</source>
      <note>{0} is the container name</note>
    </trans-unit>
    <trans-unit id="++CODE++dc1158b4986e0eadcc929a35b9de0147ca4e8e317ec963db232cb2516688ed79">
      <source xml:lang="en">Are you sure you want to delete the selected items?</source>
    </trans-unit>
    <trans-unit id="++CODE++64f0ebe202fcbb5561671715f3bff0cf6b5219648ffe9bca961824b243d4c5bc">
      <source xml:lang="en">Are you sure you want to delete {0}?</source>
      <note>{0} is the group name</note>
    </trans-unit>
    <trans-unit id="++CODE++26c70151bceb55fb84b8e652a205659bd5736420cfa72a4e3fa92bdaa5a3b526">
      <source xml:lang="en">Are you sure you want to delete {0}?  You can delete its connections as well, or move them to the root folder.</source>
      <note>{0} is the group name</note>
    </trans-unit>
    <trans-unit id="++CODE++3d283f80f43f1833dcab882ad9efc24a86c0b17b0febb10fc37336590a7016e1">
      <source xml:lang="en">Are you sure you want to disconnect?</source>
    </trans-unit>
    <trans-unit id="++CODE++8a6ddc1941c7b1576cc5674f2969dde12347408d66861ed151f2ed506588f42c">
      <source xml:lang="en">Are you sure you want to remove {0}?</source>
      <note>{0} is the node label</note>
    </trans-unit>
    <trans-unit id="++CODE++2f582613dd0458d381445844942f7e490b54f428e2c1e42e8c7643e1aa646a17">
      <source xml:lang="en">Are you sure you want to update the target?</source>
    </trans-unit>
    <trans-unit id="++CODE++7eef7067697ade3fc0f13737f97978c65df37d0c48ff8f50718f6062f6e6e246">
      <source xml:lang="en">Are you sure you want to {0}?</source>
      <note>{0} is the action being confirmed</note>
    </trans-unit>
    <trans-unit id="++CODE++f0762c4f3bfcd695e32e7fcd087dc2a60bc26cda108b4fc0a643445b397168c7">
      <source xml:lang="en">Are you sure?</source>
    </trans-unit>
    <trans-unit id="++CODE++66880d2d8216260d201917a72eb245440ef18ba9b54c070ee39aa4c343ae126f">
      <source xml:lang="en">Authentication</source>
    </trans-unit>
    <trans-unit id="++CODE++eccf8ea40318babf1bd28fa823e0fa905383eed481da5fccb9f54ea4a6152943">
      <source xml:lang="en">Authentication Library has changed, please reload Visual Studio Code.</source>
    </trans-unit>
    <trans-unit id="++CODE++53c90adec54ba3992244fa9a6edbef327f573af7d2c99f2a110ba57949283b38">
      <source xml:lang="en">Authentication Type</source>
    </trans-unit>
    <trans-unit id="++CODE++9a1bed14bd9674de782c072cb0e866910c7df51326e29f8a0bea807d4791a7e6">
      <source xml:lang="en">Authentication error for account &apos;{0}&apos; (tenant &apos;{1}&apos;). Resolving this requires clearing your token cache, which will sign you out of all connected accounts.</source>
      <note>{0} is the account display name
{1} is the tenant id</note>
    </trans-unit>
    <trans-unit id="++CODE++b1b511843263fa8435aafed7abebc29efd242c576fd5d386e04e349e7288e092">
      <source xml:lang="en">Authentication error for account. Resolving this requires clearing your token cache, which will sign you out of all connected accounts.</source>
    </trans-unit>
    <trans-unit id="++CODE++439a99b0935fb17d372edb14b699ddd05330257d8c40b464365c1129bdf94d6a">
      <source xml:lang="en">Authentication failed due to a nonce mismatch, please close Azure Data Studio and try again.</source>
    </trans-unit>
    <trans-unit id="++CODE++13bab964ffdfa4aca05306fd4c1f3e7aed36fb36a62c85dc6ef588e841299878">
      <source xml:lang="en">Authentication failed due to a state mismatch, please close ADS and try again.</source>
    </trans-unit>
    <trans-unit id="++CODE++d58bbb838e095ea400fb432477d5657a6b5a32da8da836299f4f7e20020bb42d">
      <source xml:lang="en">Auto Arrange</source>
    </trans-unit>
    <trans-unit id="++CODE++ebe205c96ccbd815b1ba5c318ebfad7ce72d76dfea65929bf8c5203cd0c72a93">
      <source xml:lang="en">Auto Arrange Confirmation</source>
    </trans-unit>
    <trans-unit id="++CODE++a27adfa57c8938761efd3fc482ea8e81fc898b286f29d04c783c9d3b60b22824">
      <source xml:lang="en">Auto Arrange will automatically reposition all diagram elements based on optimal layout algorithms. Any custom positioning you&apos;ve created will be lost. Do you want to proceed with auto-arranging your schema diagram?</source>
    </trans-unit>
    <trans-unit id="++CODE++0b88b412b158e1648835456305f857b2228f04cdd61b08afc1924ea48fcee4c0">
      <source xml:lang="en">Automatic tuning features like automatic index creation enabled by default.</source>
    </trans-unit>
    <trans-unit id="++CODE++87cdec8b1acc8c61a853ce73e9707a8a0c55e57922ff53e108262128e97553f2">
      <source xml:lang="en">Available Servers</source>
    </trans-unit>
    <trans-unit id="++CODE++fb226d6b73aa48dadaf6a46992c5d7a707fb8d1fe58b0865de04d08c848fecff">
      <source xml:lang="en">Average: {0}</source>
      <note>{0} is the average</note>
    </trans-unit>
    <trans-unit id="++CODE++8dd4f3a846ac5cf5452d53cc438aaae7ad47df96a29ad32857a87718cdeefbca">
      <source xml:lang="en">Average: {0}  Count: {1}  Sum: {2}</source>
      <note>{0} is the average, {1} is the count, {2} is the sum</note>
    </trans-unit>
    <trans-unit id="++CODE++994c049faf0fd65f191759cacf91508d01743fda1b2f06cfc7f779fc49ae4991">
      <source xml:lang="en">Azure (China)</source>
    </trans-unit>
    <trans-unit id="++CODE++cdf9c75db21efc1ddc557d567de91e9bc67533606ce4bbc049c592d77f122e68">
      <source xml:lang="en">Azure (Public)</source>
    </trans-unit>
    <trans-unit id="++CODE++cf582c92b799b117f2d093534bbe7b99aea5df658f201220f320f2976c0ebbba">
      <source xml:lang="en">Azure (US Government)</source>
    </trans-unit>
    <trans-unit id="++CODE++63d6f58b83d48a7543f95534cb99f84ecd4273176e77feb7fd925ecbd81a4f39">
      <source xml:lang="en">Azure Account</source>
    </trans-unit>
    <trans-unit id="++CODE++34ec466979918ed648dd5ae40b41e849fa6398b0d0a5f076ac3b0061d149d168">
      <source xml:lang="en">Azure Code Grant</source>
    </trans-unit>
    <trans-unit id="++CODE++c5023bdd36d362e05c245ab15ab6839ad7562bcd42f1e1b0c759dca9d5fec4f7">
      <source xml:lang="en">Azure Device Code</source>
    </trans-unit>
    <trans-unit id="++CODE++aa3e45296e9592fa302b1adc67d9b4467e467a4ffa11fee0c0430063a3372707">
      <source xml:lang="en">Azure MFA</source>
    </trans-unit>
    <trans-unit id="++CODE++314afcc6e23d362133e764e1ebfacabe4d330308b528392570949a17270248b9">
      <source xml:lang="en">Azure sign in failed.</source>
    </trans-unit>
    <trans-unit id="++CODE++f71dfcecebed757febe54c711e436e17521c71da90d4c5cc61ef6717918173a4">
      <source xml:lang="en">Azure: Sign In</source>
    </trans-unit>
    <trans-unit id="++CODE++e23a962d1e7c0f13d0ebf6da9eb0d8bf43afcb391bcbb9227c3939d932219dad">
      <source xml:lang="en">Azure: Sign In to Azure Cloud</source>
    </trans-unit>
    <trans-unit id="++CODE++29852e83a6613ccf439cb69654f96550fd0ce1de27609b5167992cef02a9ea55">
      <source xml:lang="en">Azure: Sign In with Device Code</source>
    </trans-unit>
    <trans-unit id="++CODE++3f0ddb46dd6305bf6e540e48d31bb83d2b269566ab7d0c8b742bf37022ee716b">
      <source xml:lang="en">BACPAC exported successfully</source>
    </trans-unit>
<<<<<<< HEAD
    <trans-unit id="++CODE++c77ba6ce31916c226def02930b4f3867d3bba2e1814b5528c12d5b3b62828eca">
      <source xml:lang="en">BACPAC exported successfully to &apos;{0}&apos;</source>
      <note>{0} is the file path</note>
    </trans-unit>
    <trans-unit id="++CODE++2ba87440799be3f6c8b0aa29316cf97584087cc46962e689c375699adb392137">
      <source xml:lang="en">BACPAC imported successfully</source>
    </trans-unit>
    <trans-unit id="++CODE++98dbbe35459fbe282206441874ff66bc527f1c735eb99367c073ac68f713c396">
      <source xml:lang="en">BACPAC imported successfully to database &apos;{0}&apos;</source>
      <note>{0} is the database name</note>
    </trans-unit>
=======
    <trans-unit id="++CODE++2ba87440799be3f6c8b0aa29316cf97584087cc46962e689c375699adb392137">
      <source xml:lang="en">BACPAC imported successfully</source>
    </trans-unit>
>>>>>>> 609dc9af
    <trans-unit id="++CODE++76900f1bfd16c8d4dd3d25e6f46638d7165aee23883ccea6bfe071c514421769">
      <source xml:lang="en">Back</source>
    </trans-unit>
    <trans-unit id="++CODE++e6885d7f1ab90cd7529fb7e3690957e6324d73e7a2dc017014bb9667d7524a76">
      <source xml:lang="en">Back to preview</source>
    </trans-unit>
    <trans-unit id="++CODE++785f39d515b5f700c4f9cfec99b46d49fdc412522e0e24a9316fc25e7bfd06a3">
      <source xml:lang="en">Batch execution time: {0}</source>
      <note>{0} is the batch time</note>
    </trans-unit>
    <trans-unit id="++CODE++c1ea3f5e7aa473034872296473c7fcf9c79344355ba4fd003120627f6ec1a5f7">
      <source xml:lang="en">Between</source>
    </trans-unit>
    <trans-unit id="++CODE++79654f98221029c4c838b279ed9a41aa49c8a3cdb1cc95d81a456c510e6854d0">
      <source xml:lang="en">Blanks</source>
    </trans-unit>
    <trans-unit id="++CODE++886089b371ee3596c742b0c91467d1b7239b1d7f8f3eb86b88c1304644266abc">
      <source xml:lang="en">Block this extension from accessing your connections</source>
    </trans-unit>
    <trans-unit id="++CODE++ec811d30a89ce96d1c7555ffaede78b188fedb1d283adf7cdf55a4edae6697a7">
      <source xml:lang="en">Brightness</source>
    </trans-unit>
    <trans-unit id="++CODE++221cedb44469e4b0b105f777c771d70c7097c40a4e3e914cec4b6ba266db1970">
      <source xml:lang="en">Browse Azure</source>
    </trans-unit>
    <trans-unit id="++CODE++d2945638af819132af21f6c456f562493e7bf76e6ce1bb782eeef16cbfbeb85b">
      <source xml:lang="en">Browse By</source>
    </trans-unit>
    <trans-unit id="++CODE++9b0636db073a79048ef4de667c447e516b7241e55ecf311c2a6f1fbe662574a1">
      <source xml:lang="en">Browse Fabric</source>
    </trans-unit>
    <trans-unit id="++CODE++c58a6bd402efb06c3e7dfd6d68910412fee2dfc1788ae384dc123089ce912285">
      <source xml:lang="en">Browse...</source>
    </trans-unit>
    <trans-unit id="++CODE++00ea757097babdd3471ed3dbcef6f4a33b46658dfb023aa009b53fa1dd0ae30c">
      <source xml:lang="en">Build failed with exit code {0}</source>
    </trans-unit>
    <trans-unit id="++CODE++070df86dfd0e7f4066a971ef2e0d5b9ee8ddbb826c4edf0924026bca37ac603f">
      <source xml:lang="en">Build {0}</source>
    </trans-unit>
    <trans-unit id="++CODE++9168a1046e45504ed34edeecd99ec73be336161e82395399aa9a3c1d912be6b2">
      <source xml:lang="en">Building {0}...</source>
    </trans-unit>
    <trans-unit id="++CODE++eb6b42f54c42d2832e296319f7fdad64d46aecd1ec19b0e9c80b85b7cfc6dcae">
      <source xml:lang="en">CSV</source>
    </trans-unit>
    <trans-unit id="++CODE++d9a998bc5b0b1a8720c33d843590e55895977f19f6d8f56e440c778b673ab17a">
      <source xml:lang="en">Calling tool: {0} with {1}.</source>
      <note>{0} is the tool function name
{1} is the SQL tool parameters</note>
    </trans-unit>
    <trans-unit id="++CODE++19766ed6ccb2f4a32778eed80d1928d2c87a18d7c275ccb163ec6709d3eb2e27">
      <source xml:lang="en">Cancel</source>
    </trans-unit>
    <trans-unit id="++CODE++a6dab3e65af40b4f3bca5c056278a22a48972adfa26a46fa3cc16aa4e07e86e0">
      <source xml:lang="en">Cancel failed: {0}</source>
      <note>{0} is the error message</note>
    </trans-unit>
    <trans-unit id="++CODE++d6efd131712ed1115d720d4cfdb68b1819ad1de1587f4c2176c9c055c7c03a67">
      <source xml:lang="en">Cancel schema compare failed: &apos;{0}&apos;</source>
      <note>{0} is the error message returned from the cancel operation</note>
    </trans-unit>
    <trans-unit id="++CODE++13ca2ee2499310d97a5515fb5fd80b75da66f4cf2775273658eb2b3fdcd3bd3d">
      <source xml:lang="en">Canceled</source>
    </trans-unit>
    <trans-unit id="++CODE++f0f958e0da473b18b76ef9febe543579a601b532c9acd58ddab45f2d6549a3b3">
      <source xml:lang="en">Canceling</source>
    </trans-unit>
    <trans-unit id="++CODE++e98afd3714a8d3c15f84793e425b681975e26f06503850e4122965ee9825e907">
      <source xml:lang="en">Canceling query </source>
    </trans-unit>
    <trans-unit id="++CODE++a3b871209f5c0ce02e28669f9d6aeb1bd614ecdbd7e18a413fcc9a40e666fa59">
      <source xml:lang="en">Canceling the query failed: {0}</source>
      <note>{0} is the error message</note>
    </trans-unit>
    <trans-unit id="++CODE++6a091418a02336bbb67e1aefe9453dc51828139a059a7f3cae6044273c277a54">
      <source xml:lang="en">Cannot cancel query as no query is running.</source>
    </trans-unit>
    <trans-unit id="++CODE++78caadaa3d12c39131d70d9b85b2aa5b4fdc874138c7fa884349a843312e02c7">
      <source xml:lang="en">Cannot connect due to expired tokens. Please re-authenticate and try again.</source>
    </trans-unit>
    <trans-unit id="++CODE++7c2b8feda9e74131c46fcd8892b9661d32e0dcfc3d10d9f4d4d948540ea4bb87">
      <source xml:lang="en">Cannot create foreign key</source>
    </trans-unit>
    <trans-unit id="++CODE++5bf30206188ff92ec48bba56b2bf99fcb46ba9c20a05460485cf684b81a9c54b">
      <source xml:lang="en">Cannot exclude {0}. Included dependents exist</source>
      <note>{0} is the name of the entry</note>
    </trans-unit>
    <trans-unit id="++CODE++14c454076816c0b275e2257bbf79446718f442983b537c0c96d0c69451924452">
      <source xml:lang="en">Cannot exclude {0}. Included dependents exist, such as {1}</source>
      <note>{0} is the name of the entry
{1} is the name of the blocking dependency preventing exclusion.</note>
    </trans-unit>
    <trans-unit id="++CODE++01adf8aae81a6ef23bd48a183bc221def8cebdf0dc5490668df49f07e3eb3615">
      <source xml:lang="en">Cannot include {0}. Excluded dependents exist</source>
      <note>{0} is the name of the entry</note>
    </trans-unit>
    <trans-unit id="++CODE++9e3eef26ce324ceb6b5c6f2cb1d94e3961f1bc4915d314c3324c6cd5d6b12710">
      <source xml:lang="en">Cannot include {0}. Excluded dependents exist, such as {1}</source>
      <note>{0} is the name of the entry
{1} is the name of the blocking dependency preventing inclusion.</note>
    </trans-unit>
    <trans-unit id="++CODE++9527fb2b3d5ccb62606c88f7604ddb16febed19faead67b1edf263f6e0c8fe0b">
      <source xml:lang="en">Cascade</source>
    </trans-unit>
    <trans-unit id="++CODE++c0bf75bd78bf9572596720d596bd5a20a5b9145cde0fe50dec1e783cb184d69b">
      <source xml:lang="en">Change</source>
    </trans-unit>
    <trans-unit id="++CODE++6bd09f9171ad9aa3824a8e54ea5edf59d28c768124be9dc7f9d2c5c7eee6780b">
      <source xml:lang="en">Change Database</source>
    </trans-unit>
    <trans-unit id="++CODE++a949f46230748d3f7496809b82cec6daa6ec8a671d17ac1ca03a17173cbcb2d6">
      <source xml:lang="en">Change Password</source>
    </trans-unit>
    <trans-unit id="++CODE++00aecebb859a5ba020dd5aa5ffb71e7f9a4279e35f9c94e6d34ebf7c889a3f7e">
      <source xml:lang="en">Change database to &apos;{1}&apos; for connection &apos;{0}&apos;?</source>
      <note>{0} is the connection ID
{1} is the database name</note>
    </trans-unit>
    <trans-unit id="++CODE++aa115b472e9ca1287d8404ed9c69fb8612db771dfcb9ec5f560662fd0a7d653b">
      <source xml:lang="en">Changed Tables</source>
    </trans-unit>
    <trans-unit id="++CODE++6ba2dfc2755e1d829986d3bf36cdea9fc88fa8c16d079b7d0f6a6309e8e67a6a">
      <source xml:lang="en">Changed database context to &quot;{0}&quot; for document &quot;{1}&quot;</source>
      <note>{0} is the database name
{1} is the document name</note>
    </trans-unit>
    <trans-unit id="++CODE++88dcff06d01faeaf2253a502d07b9358b907ef3497a0f69c2f6546ffdc06b7b7">
      <source xml:lang="en">Changed database context to &quot;{0}&quot; on server &quot;{1}&quot; on document &quot;{2}&quot;.</source>
      <note>{0} is the database name
{1} is the server name
{2} is the document name</note>
    </trans-unit>
    <trans-unit id="++CODE++cf51bd8ae1e56e8e81b07f1e7f35e10d580788d9e0892a8a4896c2378227f4f0">
      <source xml:lang="en">Changes published successfully</source>
    </trans-unit>
    <trans-unit id="++CODE++35c09389e41adb1bb2bf8991c39e3927981a271ab80a41ec216995e909344c23">
      <source xml:lang="en">Changes saved successfully.</source>
    </trans-unit>
    <trans-unit id="++CODE++37b6d72a119e5ec53d1dc71ba94cbed9566519488230f6a4e40ae82bfc8bc79f">
      <source xml:lang="en">Changing database context to &quot;{0}&quot; on server &quot;{1}&quot; on document &quot;{2}&quot;.</source>
      <note>{0} is the database name
{1} is the server name
{2} is the document name</note>
    </trans-unit>
    <trans-unit id="++CODE++5cca02706714579b1ebf65a02aa3db359c9533120430137485af41e5ec1ab285">
      <source xml:lang="en">Changing database to &apos;{1}&apos; for connection &apos;{0}&apos;</source>
      <note>{0} is the connection ID
{1} is the database name</note>
    </trans-unit>
    <trans-unit id="++CODE++6822b8489308b650f2e36cb439297b0c4a43859fe39e164aea3ad453f4bd14d7">
      <source xml:lang="en">Chat command not available in this VS Code version</source>
    </trans-unit>
    <trans-unit id="++CODE++c8cabf4a998e678eb3213d46a3e9e80217b7839fb5f3537ee550a65e3b2202c9">
      <source xml:lang="en">Check Constraint</source>
    </trans-unit>
    <trans-unit id="++CODE++4a41af1285aa71f4e677bc3fa729070b3c3c0af177cb4e9f12e34f1e21045894">
      <source xml:lang="en">Check Constraints</source>
    </trans-unit>
    <trans-unit id="++CODE++43034967e711bc54bfe87c71c74ca2a19a39ca0d6e18c5d495cd90634d25eea0">
      <source xml:lang="en">Checking Docker Engine Configuration</source>
    </trans-unit>
    <trans-unit id="++CODE++469663d6e6c1f487f123cf95220bce4d9ac1c98f2cd06e373ccb0baa14c343d4">
      <source xml:lang="en">Checking if Docker is installed</source>
    </trans-unit>
    <trans-unit id="++CODE++75053118ac86a00be268a5a2a66b8b40a5249559ce3fc76bb45463dcc532782d">
      <source xml:lang="en">Checking if Docker is installed on your machine</source>
    </trans-unit>
    <trans-unit id="++CODE++2341d1c3197fc3205cd4550c118259316a51c665389e9a3c74db361c6e11d83a">
      <source xml:lang="en">Checking if Docker is running on your machine. If not, we&apos;ll start it for you.</source>
    </trans-unit>
    <trans-unit id="++CODE++6be7e803f4291ec5e83f38d2789fd4ea6c31923cdf1eedfa48564e33708cc5d3">
      <source xml:lang="en">Checking if Docker is started</source>
    </trans-unit>
    <trans-unit id="++CODE++741262e58e1274cef3f38a5aa8042fcf05db92d4ca8e9c9e573acd0e2242ba97">
      <source xml:lang="en">Checking if the Docker Engine is configured correctly on your machine.</source>
    </trans-unit>
    <trans-unit id="++CODE++38ccc9db5b300e54116d6f6e8b8ee1420fea7792e8483c7368fdd964b6ecef0a">
      <source xml:lang="en">Checking pre-requisites</source>
    </trans-unit>
    <trans-unit id="++CODE++de88f00e461bb1cd413f9c556b06e1b903006bb3c0123f2e75fdff92532034af">
      <source xml:lang="en">Choose An Action</source>
    </trans-unit>
    <trans-unit id="++CODE++61f2371ac2547488417f83422706e0e6c12b3c12f5f3595e90da91cbb167c174">
      <source xml:lang="en">Choose Query History</source>
    </trans-unit>
    <trans-unit id="++CODE++a1578b6089ec41921bc4a70b05ca1b1171199d5d5fea6ac6c345cba9b29a83ef">
      <source xml:lang="en">Choose SQL Language</source>
    </trans-unit>
    <trans-unit id="++CODE++dcee789e6048807617a646e20bfba75832b8e459fdd8a9e41c08665ee4d8d36a">
      <source xml:lang="en">Choose a Microsoft Entra account</source>
    </trans-unit>
    <trans-unit id="++CODE++a89bad7e873f85fc6867185da8c42b2743f3264bf2df68800c16c23a20e1a9cf">
      <source xml:lang="en">Choose a Microsoft Entra tenant</source>
    </trans-unit>
    <trans-unit id="++CODE++b05ab4483a5949bf2effb49592a7bb9dceafedb9a3c6aae12a32341025fc1511">
      <source xml:lang="en">Choose a connection profile from the list below</source>
    </trans-unit>
    <trans-unit id="++CODE++3b961516b68d49db85d3ded5bc5c1129e02be1a647845d77b1eb2ab5260284cb">
      <source xml:lang="en">Choose a database from the list below</source>
    </trans-unit>
    <trans-unit id="++CODE++f374a2978746011d60b5e1785696b4f2c1fe9165edc4f876767d2f1282240cb2">
      <source xml:lang="en">Choose a hostname for the container</source>
    </trans-unit>
    <trans-unit id="++CODE++3152aa1eecc4ae815f286d840683f8a27d00ed17af850886caef1ff5e3d9e122">
      <source xml:lang="en">Choose a name for the SQL Server Docker Container</source>
    </trans-unit>
    <trans-unit id="++CODE++2191d6b3f382356ffd46db277fcd0896e4b5f73a62989e0af8754832ed84c319">
      <source xml:lang="en">Choose a port to host the SQL Server Docker Container</source>
    </trans-unit>
    <trans-unit id="++CODE++8dc22bcccf1fa2165bc27bcd3af9d5979985733f54896c185307a1ccd0e0d134">
      <source xml:lang="en">Choose an option to provision a database</source>
    </trans-unit>
    <trans-unit id="++CODE++ac64b397d6dc32aa86e749583723d12ec51ada87e971cfe6c41de1454f7131b0">
      <source xml:lang="en">Choose color</source>
    </trans-unit>
    <trans-unit id="++CODE++4e42da2b0c2533c1a0dfa98e9f4ec67fbaf07a0da192dafa93aaf98bc07fd959">
      <source xml:lang="en">Choose the Right Version</source>
    </trans-unit>
    <trans-unit id="++CODE++be798452e0ca7a38f6487ecb9115f26ba148e2d4475608bdc4277d34d41be0a7">
      <source xml:lang="en">Circular reference detected: &apos;{0}&apos; → &apos;{1}&apos; creates a cycle</source>
      <note>{0} is source table
{1} is target table</note>
    </trans-unit>
    <trans-unit id="++CODE++83b12c2216efb4fdc924e1deb5182e905e4926ed0c1c324d467107f46d5a26a9">
      <source xml:lang="en">Clear</source>
    </trans-unit>
    <trans-unit id="++CODE++ddceb7adfdb8816e4747bc48a2221702e830340e5596a701dc0993766eba5e60">
      <source xml:lang="en">Clear All</source>
    </trans-unit>
    <trans-unit id="++CODE++08e2c4e53c4b3b6008b7bc4d82eb29ab933d3b6c08b34eda0637fbf148fb1529">
      <source xml:lang="en">Clear Recent Connections List</source>
    </trans-unit>
    <trans-unit id="++CODE++c52ff5ea803d577544a8224d1404ecefa836b803f029d87cd7450af6c18a70ef">
      <source xml:lang="en">Clear Selection</source>
    </trans-unit>
    <trans-unit id="++CODE++8046678782bb5feaf7131b03db70b9f5f66007fcc8b0c670c186db149edeb041">
      <source xml:lang="en">Clear Sort</source>
    </trans-unit>
    <trans-unit id="++CODE++bb7638a0d8b3b374d81381caaf50ea1e5639135dd6ec1df7bc2dae0f344b72ec">
      <source xml:lang="en">Clear cache and refresh token</source>
    </trans-unit>
    <trans-unit id="++CODE++21f5ea19572773c428e8375b3d63058ad4f04aea83df347deb633f9ddad9a643">
      <source xml:lang="en">Clear permissions for all extensions to access your connections</source>
    </trans-unit>
    <trans-unit id="++CODE++524ed5b794acd857648e76bead9db5ba131ebcb17f3a92d98ece51db61e65dbf">
      <source xml:lang="en">Clear token cache</source>
    </trans-unit>
    <trans-unit id="++CODE++4e0d71f8a0b3fdc5cdaba4028072ad8cf788bac47864232a1988ac9453453a36">
      <source xml:lang="en">Click to cancel loading summary</source>
    </trans-unit>
    <trans-unit id="++CODE++6bca6724e27bd109d1b946c1684e16c2c4a5d71731a9ffe5f666bdd9d9846b1e">
      <source xml:lang="en">Click to connect to a database</source>
    </trans-unit>
    <trans-unit id="++CODE++66abaeec0367ba4920e21447dfa2dafb94c7f38dc262dfb91e76799022a436d5">
      <source xml:lang="en">Click to load summary</source>
    </trans-unit>
    <trans-unit id="++CODE++88af7d4ffbbad0f31d9dd918e49ceb713036db12524cbdc4b93e8922b0655429">
      <source xml:lang="en">Click to sign into an Azure account</source>
    </trans-unit>
    <trans-unit id="++CODE++7d9eb7acb13e24625c404401d8e88b2350e32162455885f18276cf802f7701ed">
      <source xml:lang="en">Close</source>
    </trans-unit>
    <trans-unit id="++CODE++a9d0b49f48a51a21c93552032bd3ac0b356430187424536e274c84b493cac48e">
      <source xml:lang="en">Close Designer</source>
    </trans-unit>
    <trans-unit id="++CODE++4c7dd73e4af7d97c296dc01ab37edd119e5ef22592cb6a302bd9dc9a55264873">
      <source xml:lang="en">Close Find</source>
    </trans-unit>
    <trans-unit id="++CODE++643a90a6bde33b562cd0de040386daa285bf033a5027344e98ad12c8d2cac56a">
      <source xml:lang="en">Close Script Pane</source>
    </trans-unit>
    <trans-unit id="++CODE++3bd5ea966485fd0a628d3dc7d499e2551a0381dcb8b4237bfdbb08aaf6b88468">
      <source xml:lang="en">Close properties pane</source>
    </trans-unit>
    <trans-unit id="++CODE++548e8cc0e8c2423c61f30c6e8b75a1a40c995e3be119df6272b280ab6c15a011">
      <source xml:lang="en">Close the current connection</source>
    </trans-unit>
    <trans-unit id="++CODE++b977b950c1ae31e5aeb9ef778cc20a66fc034eb81e738e0206104b677962c465">
      <source xml:lang="en">Cloud</source>
    </trans-unit>
    <trans-unit id="++CODE++be6eb1fc3b05bf9dceebad2eac7841d1b2f40bda9aa2da34df8ca22af02bc3ed">
      <source xml:lang="en">Collapse</source>
    </trans-unit>
    <trans-unit id="++CODE++55988e28a4e8720a588c5c53fd47616d929a404d3d2af7e6f8ba313dce6dc3e4">
      <source xml:lang="en">Collapse All</source>
    </trans-unit>
    <trans-unit id="++CODE++73bdb3fe57af851db2313c3716cc6e6d8584314063030d5262237ad2fa9f8201">
      <source xml:lang="en">Collapse Workspace Explorer</source>
    </trans-unit>
    <trans-unit id="++CODE++6b73191a0a4b67420e61d51c9f207c35277eaf18fbbf5beb52a320a23fe09653">
      <source xml:lang="en">Color</source>
    </trans-unit>
    <trans-unit id="++CODE++3fdc9a587693f9e63574b30ec55c2b947a7fb4ba5fd11f0cf213072f53d91bdd">
      <source xml:lang="en">Column</source>
    </trans-unit>
    <trans-unit id="++CODE++2a1e6a732f104ee56a84bfe7a04f48a47af3401ee2df16272b47af0195bae023">
      <source xml:lang="en">Column &apos;{0}&apos; already exists</source>
      <note>{0} is the column name</note>
    </trans-unit>
    <trans-unit id="++CODE++b5f14952d79f90995588047df35fde3562e4851c778c9ee4853fed33252eceba">
      <source xml:lang="en">Column &apos;{0}&apos; already has a foreign key</source>
      <note>{0} is the column name</note>
    </trans-unit>
    <trans-unit id="++CODE++0d1cea3ad10431de23b65a45a897f8a04520ae0353bb863064c38d0c6b7fa7aa">
      <source xml:lang="en">Column &apos;{0}&apos; cannot be null because it is a primary key</source>
      <note>{0} is the column name</note>
    </trans-unit>
    <trans-unit id="++CODE++8d00d9665207fcb4d435b78c5be1719cbc6d078437f523910b3e8bd9e95e67aa">
      <source xml:lang="en">Column &apos;{0}&apos; is an identity column and cannot have a cascading foreign key</source>
      <note>{0} is the column name</note>
    </trans-unit>
    <trans-unit id="++CODE++c360b9bc22466a897cd5a6398646517f1bc0236d4bd579846b258d267dfd859c">
      <source xml:lang="en">Column &apos;{0}&apos; must be a primary key</source>
      <note>{0} is the referenced column</note>
    </trans-unit>
    <trans-unit id="++CODE++d93bc428789daab792bbefccefbef350850821d750aff6d09f87b4a77d9fe66a">
      <source xml:lang="en">Column &apos;{0}&apos; not found</source>
      <note>{0} is the column name</note>
    </trans-unit>
    <trans-unit id="++CODE++186b1f01ef876a3c1fd8101430b6e3f0b83c8960f32e74b36ebe6015c4b15a25">
      <source xml:lang="en">Column Name</source>
    </trans-unit>
    <trans-unit id="++CODE++acc8a3fcd4b7b62165cfa6e4b832566d25a6c172b6c1ec229a59b4eb7eb655a5">
      <source xml:lang="en">Column max length cannot be empty</source>
    </trans-unit>
    <trans-unit id="++CODE++bb7bef87d3a1f764c39c6df670038039c136d360153a1ced5c633afa9590fd36">
      <source xml:lang="en">Column name cannot be empty</source>
    </trans-unit>
    <trans-unit id="++CODE++79304c2a3f7dd799711c04e0513ca9fce1762fbdbf0e8dbd378987d42e35fee5">
      <source xml:lang="en">Column width must be at least {0} pixels.</source>
      <note>{0} is the minimum column width in pixels</note>
    </trans-unit>
    <trans-unit id="++CODE++53aade77cd69a77bbb51bf8ca4e7ea8b282db75edce8883775e47042478d35b5">
      <source xml:lang="en">Columns</source>
    </trans-unit>
    <trans-unit id="++CODE++9504ef48c5eab40c3e3a086cbbdc3d70b44e607552db6adfbdd7c278ddabe357">
      <source xml:lang="en">Columns in the primary key.</source>
    </trans-unit>
    <trans-unit id="++CODE++e665046133e22f0d3599a6c5de916445ed88c82a997a625a04af1827c42d790b">
      <source xml:lang="en">Command Timeout</source>
    </trans-unit>
    <trans-unit id="++CODE++b269dc4e81a528a4d42e9e74101923514a626f55f8dd76b1461e0690e72d041a">
      <source xml:lang="en">Commands</source>
    </trans-unit>
    <trans-unit id="++CODE++e888155d8c7d2e3c3f9eb1bf57e8d81ba1a3c182b5e94b01e09de2cb2cca81f9">
      <source xml:lang="en">Compare</source>
    </trans-unit>
    <trans-unit id="++CODE++c76e4efa9bdedc294be4e0c0a7e42040e5c921d0b30a36e1c6249893b941b662">
      <source xml:lang="en">Compare SQL Server editions</source>
    </trans-unit>
    <trans-unit id="++CODE++5b79ce1b6eead3275d92572d5997ed876b99fe9d47141f8b785abf94a4ff52c0">
      <source xml:lang="en">Comparison Details</source>
    </trans-unit>
    <trans-unit id="++CODE++b3841aead42fd5bf681d290d2fef9df816aa53c2b9a1da6c21f42b11ccc2c9dd">
      <source xml:lang="en">Configure Linux containers</source>
    </trans-unit>
    <trans-unit id="++CODE++73b680fbf34c02acc61629ac870cb10a5f382c5379516f9dd96777d75a3086fe">
      <source xml:lang="en">Configure Rosetta in Docker Desktop</source>
    </trans-unit>
    <trans-unit id="++CODE++33e3ae10b101f647412be0f940cfc04d7d17e7c6f8027b42ae6697852588d1fe">
      <source xml:lang="en">Configure and customize SQL Server containers</source>
    </trans-unit>
    <trans-unit id="++CODE++c292210c44167923a75b092a008f9d2b194fb08631a6aa43d753ed7931ad4d5e">
      <source xml:lang="en">Confirm Password</source>
    </trans-unit>
    <trans-unit id="++CODE++73dd96f4085ccfca56f43ca281a29ab8d195fe5fc79b4cb45be11d7830230d63">
      <source xml:lang="en">Confirm SQL Server admin password</source>
    </trans-unit>
    <trans-unit id="++CODE++bf000421aeb39493cf8044ec73846d7da8ca97b7166208c0d1172a17ba23a388">
      <source xml:lang="en">Confirm new password</source>
    </trans-unit>
    <trans-unit id="++CODE++eb83f1820ce359dc5c9aa6ca4d08fad60256a9808c58ad93f89db3c182908364">
      <source xml:lang="en">Confirm to clear recent connections list</source>
    </trans-unit>
    <trans-unit id="++CODE++99fb39ba4e498877a20049303aa3318b2004884dab008c65a3b5dd48f47cdd04">
      <source xml:lang="en">Confirm to remove this profile.</source>
    </trans-unit>
    <trans-unit id="++CODE++1a2303ede07493acc7caaa7c737f3c52bcc9cf04372be19ed1b0af6b9f2c791e">
      <source xml:lang="en">Connect</source>
    </trans-unit>
    <trans-unit id="++CODE++150851f09acf7f6f4d53e35fb619389c38558ea5b98d3a13efaf84b3eda50422">
      <source xml:lang="en">Connect to Database</source>
    </trans-unit>
    <trans-unit id="++CODE++4559fb568a70152599e0f4c5aeae4ca533de114086a7fbd57f5281732c9db33b">
      <source xml:lang="en">Connect to MSSQL</source>
    </trans-unit>
    <trans-unit id="++CODE++62de0ed6dbc2218844092662823ae95ac4a9b3cfa6568aeb9913bd4c96512c54">
      <source xml:lang="en">Connect to Server</source>
    </trans-unit>
    <trans-unit id="++CODE++b34d1cdc1ec3705ae1fac0b6b10b411a0d5f271dfc967f647c99784ba9a323bb">
      <source xml:lang="en">Connect to a database</source>
    </trans-unit>
    <trans-unit id="++CODE++b2c490a777ddf796ff31f0e2a230e002b1329f808ec37cf885ad1bfcd7696ca3">
      <source xml:lang="en">Connect to server {0} and database {1}?</source>
      <note>{0} is the server name
{1} is the database name</note>
    </trans-unit>
    <trans-unit id="++CODE++c629f4154b93588541a43212104dda942f74b6b1c384f17ed00ccd062e649fb4">
      <source xml:lang="en">Connect to server {0}?</source>
      <note>{0} is the server name</note>
    </trans-unit>
    <trans-unit id="++CODE++ea9acac28e2644caf0dd7884eec71c1a92d541701276abf4acd5de8d04aa8af9">
      <source xml:lang="en">Connect to {0}</source>
      <note>{0} is the name of the connection profile</note>
    </trans-unit>
    <trans-unit id="++CODE++6f00f15723c8b6718a4b05d9bb29188131a2a38b58f11c451e6522a7762c5ad5">
      <source xml:lang="en">Connect using profile {0}?</source>
      <note>{0} is the profile ID</note>
    </trans-unit>
    <trans-unit id="++CODE++28d29898bc769fd6df013da142af60f451953946e641fc2a2bee0e49b235a623">
      <source xml:lang="en">Connected successfully</source>
    </trans-unit>
    <trans-unit id="++CODE++b6c3dc8ba33b3a93b9060f81da8fa7d496f07487cec7a12353257242b2ea9e24">
      <source xml:lang="en">Connected to server &quot;{0}&quot; on document &quot;{1}&quot;. Server information: {2}</source>
      <note>{0} is the server name
{1} is the document name
{2} is the server info</note>
    </trans-unit>
    <trans-unit id="++CODE++00aaa2ec4a2146b807cc64a6f59880630adc5d451cd1a68a80e2d2ccf2d21bbc">
      <source xml:lang="en">Connected to:</source>
    </trans-unit>
    <trans-unit id="++CODE++d403c686f6a1048014bdd230f59963271b0123ea48245754fc9f264b962a2182">
      <source xml:lang="en">Connecting</source>
    </trans-unit>
    <trans-unit id="++CODE++fc83034782062ce727014f496892adc8087186e29e686533f40d6064c70e7c7c">
      <source xml:lang="en">Connecting to Container</source>
    </trans-unit>
    <trans-unit id="++CODE++bd02214c7799ec6a69018761f76fed82a6516c170ddbc3fdbf6f0c2a7b566d9f">
      <source xml:lang="en">Connecting to Database</source>
    </trans-unit>
    <trans-unit id="++CODE++4f7403da68117c9595b82a6c264837910b1421a60537bcfa77a004a58b0a4c7a">
      <source xml:lang="en">Connecting to server &quot;{0}&quot; on document &quot;{1}&quot;.</source>
      <note>{0} is the server name
{1} is the document name</note>
    </trans-unit>
    <trans-unit id="++CODE++cdfa68f01c8258a3933e2cc436e46a47425d2c5cde4ad327b70a59615b4a4892">
      <source xml:lang="en">Connecting to server {0}</source>
      <note>{0} is the server name</note>
    </trans-unit>
    <trans-unit id="++CODE++d568f5700106a3d28657010405b5ef04ac5e6f31499216360661ba4f19256e15">
      <source xml:lang="en">Connecting to server {0} and database {1}</source>
      <note>{0} is the server name
{1} is the database name</note>
    </trans-unit>
    <trans-unit id="++CODE++b613d48f906e133dadf56bfc9a00ef15bc7209a24e679f5d5e38df28270ef4f9">
      <source xml:lang="en">Connecting to server...</source>
    </trans-unit>
    <trans-unit id="++CODE++03cdf40907b9e95ff338fe3d4fd451910410c1dbddd93e543b590a40755e6744">
      <source xml:lang="en">Connecting to your SQL Server Docker container</source>
    </trans-unit>
    <trans-unit id="++CODE++9b8df2904fd9e25473fed50a3df04dc0629dec82daa72d6085cab8d1c63e4f65">
      <source xml:lang="en">Connecting to {0}...</source>
      <note>{0} is the connection display name</note>
    </trans-unit>
    <trans-unit id="++CODE++031d95e24e24622c128716284eb67a80331c825272813bf720f2c35a0b18f96c">
      <source xml:lang="en">Connecting to: </source>
    </trans-unit>
    <trans-unit id="++CODE++efb70e946b81dee71e5439537f7160292d511bb79830c8edd338f32e232cf183">
      <source xml:lang="en">Connecting using profile {0}</source>
      <note>{0} is the profile ID</note>
    </trans-unit>
    <trans-unit id="++CODE++5f04ae9ed6a865bb382c66ef4bd4e57df4ce19d4142b8c87ac40d65ae54d278f">
      <source xml:lang="en">Connecting...</source>
    </trans-unit>
    <trans-unit id="++CODE++6c916d6a3ffb6e0c85ad115ae2e1f277af1bc76f11a7267fd818b798a796b26a">
      <source xml:lang="en">Connection Authentication</source>
    </trans-unit>
    <trans-unit id="++CODE++880cac6e9612c7672ce73c666f54c5f789e7b1ed1b9f0b7f1431fe84a2e59bce">
      <source xml:lang="en">Connection Details</source>
    </trans-unit>
    <trans-unit id="++CODE++dba530f818587a0d79d7bb8f59e07d372d10691f49c560e3e4c3d42d105fe9e7">
      <source xml:lang="en">Connection Dialog</source>
    </trans-unit>
    <trans-unit id="++CODE++ddb621f87c5c0baf1158d527d62ad1bf9752e53483d2540591ce3ae35e06fd6b">
      <source xml:lang="en">Connection Error</source>
    </trans-unit>
    <trans-unit id="++CODE++42aa4e7bc5d2c21a58bb8444c81129c26ccb652e805a73266e8737c55981a6a3">
      <source xml:lang="en">Connection Failed</source>
    </trans-unit>
    <trans-unit id="++CODE++fea70af0cad96e7c97f889724e5dfe0e2d28cbf958e905f5e51ba2584c3d9458">
      <source xml:lang="en">Connection Group</source>
    </trans-unit>
    <trans-unit id="++CODE++d913a8ab7732ff7d26c8afceb2e2706c5c991762df193b236fd839bd3a616cb6">
      <source xml:lang="en">Connection Profile could not be updated. Please modify the connection details manually in settings.json and try again.</source>
    </trans-unit>
    <trans-unit id="++CODE++a2caae6025f30a0976030ae3ea92ab948f6b580d5f50272514ba36e31c8d1d09">
      <source xml:lang="en">Connection String</source>
    </trans-unit>
    <trans-unit id="++CODE++e4ce453aa184d4cd0a2051dfb91ab491ba8b19c756bd9f113b7a1ce1e807b02e">
      <source xml:lang="en">Connection Timeout</source>
    </trans-unit>
    <trans-unit id="++CODE++8d137af9c64fba09bbb003aba93f0b029898fe19e7927cd696f4c3e2b69f538d">
      <source xml:lang="en">Connection error</source>
    </trans-unit>
    <trans-unit id="++CODE++fb6d70b252967b1a424bfa1f8be6c56eb3359e0a7f86d477837002be7af317f3">
      <source xml:lang="en">Connection is not active. Please establish a connection before performing this action.</source>
    </trans-unit>
    <trans-unit id="++CODE++28512f31201abdd26ae93d0caaba3b8a3c77113b9665059a9e1d2ba4e47de64d">
      <source xml:lang="en">Connection not found for uri &quot;{0}&quot;.</source>
      <note>{0} is the uri</note>
    </trans-unit>
    <trans-unit id="++CODE++392f78e8df5a591be501949632cd689e0fd59c4e0233c8b002a2dce8518ad4e4">
      <source xml:lang="en">Connection profile &apos;{0}&apos; not found.</source>
      <note>{0} is the profile ID</note>
    </trans-unit>
    <trans-unit id="++CODE++d7ab7c0f4c608ef31b73519723a5e437bde717796c5946c33d68cfd96501e3f8">
      <source xml:lang="en">Connection sharing permission denied for extension: &apos;{0}&apos;. Use the permission management commands to change this.</source>
      <note>{0} is the extension ID</note>
    </trans-unit>
    <trans-unit id="++CODE++6fc14523d003cf70290f0110eeafa850232518f52a0d26436b18c1e838cf1c27">
      <source xml:lang="en">Connection sharing permission is required for extension: &apos;{0}&apos;</source>
      <note>{0} is the extension ID</note>
    </trans-unit>
    <trans-unit id="++CODE++e0626fd341a12763ec4285d858397c3d4ba2507c9ef567f1284c658bde195cd2">
      <source xml:lang="en">Connection string is required</source>
    </trans-unit>
    <trans-unit id="++CODE++6ae8947e98979cbbaeb55a8af448297f63002580ddebd9731fd40ec3ddcdc849">
      <source xml:lang="en">Connection with ID &quot;{0}&quot; not found. Please verify the connection ID exists.</source>
      <note>{0} is the connection ID</note>
    </trans-unit>
    <trans-unit id="++CODE++917801babf61b34ef1c1d96e3219bc6ba28693c81f2c5af5cc00a31d0793a317">
      <source xml:lang="en">Consider adding a name for this foreign key</source>
    </trans-unit>
    <trans-unit id="++CODE++ca0fa7ee8e0d9d4e742094db2e8d59b963dce003cc884c8573d64d59fcfe16dd">
      <source xml:lang="en">Container Name</source>
    </trans-unit>
    <trans-unit id="++CODE++ac2c68de32aa4911b308194e21f3d6754c675df3e7a84a21e90b097451b58572">
      <source xml:lang="en">Container creation isn&apos;t supported on this system. ARM support will be available starting with the SQL Server 2025 CU1 container image.</source>
    </trans-unit>
    <trans-unit id="++CODE++06659b52e63599b06c4386ad5423c3dc67b010f0dbbd03cba2f48b68ed1b62f5">
      <source xml:lang="en">Container does not exist. Would you like to remove the connection?</source>
    </trans-unit>
    <trans-unit id="++CODE++8ad8440f3fcfd714e6310b217eaae7d43f1100a0730348dff4116c3aa3f08fcd">
      <source xml:lang="en">Container failed to start within the timeout period. Please wait a few minutes and try again.</source>
    </trans-unit>
    <trans-unit id="++CODE++2eaecb3d0cf1282f01fc09568b63dc633753a0dbf337365d929d9c28df3d6ca4">
      <source xml:lang="en">Contains</source>
    </trans-unit>
    <trans-unit id="++CODE++56fd975f4cea21a748feabb6cb1cfb49161141245c2d4d1698cee7ae99c69bf2">
      <source xml:lang="en">Continue Editing</source>
    </trans-unit>
    <trans-unit id="++CODE++8d525e5f158b9afe05f3122af363ac67763bdc4e1395b46597b320c289766ce3">
      <source xml:lang="en">Copied</source>
    </trans-unit>
    <trans-unit id="++CODE++e21f935f11d7e966dbbae78da9daa378fe8142a14e7c0cd7434183005faa6c5c">
      <source xml:lang="en">Copy</source>
    </trans-unit>
    <trans-unit id="++CODE++7644dd0a33ff475c31116e369646b3410ca1463eb32dd1aabf3569f79cc02b4e">
      <source xml:lang="en">Copy As</source>
    </trans-unit>
    <trans-unit id="++CODE++e172d8c5fbb864a5f85d4926588ef06167cdd4a29ddffdf07714bf25336c2269">
      <source xml:lang="en">Copy Headers</source>
    </trans-unit>
    <trans-unit id="++CODE++970a1f3493ca367ca4e95e0f203ef44c08040fa0563dd8b2cc2c9c69cf125da4">
      <source xml:lang="en">Copy Script</source>
    </trans-unit>
    <trans-unit id="++CODE++84f5172141bab484104cf73fd00dc9d1d9426606ec2f0a3785ede261956f1ed2">
      <source xml:lang="en">Copy Script to Clipboard</source>
    </trans-unit>
    <trans-unit id="++CODE++ac030299960c4d5cba2b13fa5f358cb7f1b1531ce5f2e5315eff17b7c93a97bf">
      <source xml:lang="en">Copy as CSV</source>
    </trans-unit>
    <trans-unit id="++CODE++5f7261cbf4eef17922f168d487b4e92de9bb9b118350254bfff4ea732bf0e1d9">
      <source xml:lang="en">Copy as IN clause</source>
    </trans-unit>
    <trans-unit id="++CODE++20e0663f2c175c2d6a5a11120ce06def7ecea5fd1cfb3cb837232bbd0aab34cd">
      <source xml:lang="en">Copy as INSERT INTO</source>
    </trans-unit>
    <trans-unit id="++CODE++fd4aee4cb3fa5d5963fc78a7261f20700d94a8ddbbb5b963e97a84c441149508">
      <source xml:lang="en">Copy as JSON</source>
    </trans-unit>
    <trans-unit id="++CODE++d2b6ebb67aeb8ede651aa24682be64c81d2e0a970c297908b470e55fd14c0bcc">
      <source xml:lang="en">Copy code and open webpage</source>
    </trans-unit>
    <trans-unit id="++CODE++c06d8c1acc124f7c2fb5ce0e63e4b287b27bb49db0d25492ca85d5565f957ea2">
      <source xml:lang="en">Copy connection string to clipboard</source>
    </trans-unit>
    <trans-unit id="++CODE++c8b5428b9ac790b3952e08ceea5a8a170ad8b0af1e0f51c98a159f1147631e8a">
      <source xml:lang="en">Copy script</source>
    </trans-unit>
    <trans-unit id="++CODE++3ae569f53ee1e765e3551a7f7881999f868289afbf0b1c6077d906c68cd10525">
      <source xml:lang="en">Copy with Headers</source>
    </trans-unit>
    <trans-unit id="++CODE++35c380196401c05c48fe5f5fffd349ba06d9988118b87a1c12e1164a28175997">
      <source xml:lang="en">Copying results...</source>
    </trans-unit>
    <trans-unit id="++CODE++204a5eb2cd28bcfdf3be9f8c765948e9e831609e3c57048cdbd6b8a94cf49126">
      <source xml:lang="en">Cost</source>
    </trans-unit>
    <trans-unit id="++CODE++f630f91edbf1dc6649a7de55179cb551ef8245ef63461de0094de54e58d5ea62">
      <source xml:lang="en">Could not find scripting metadata for {0} &apos;{1}&apos;.</source>
      <note>{0} is the node type
{1} is the node label</note>
    </trans-unit>
    <trans-unit id="++CODE++740a203633aed889e5b930b95ba1b4091d8813de60755ef81e481cc427703821">
      <source xml:lang="en">Count: {0}</source>
      <note>{0} is the count</note>
    </trans-unit>
    <trans-unit id="++CODE++4a8d5a21d0db63fc6a204170919855b12207337b5357f2bb7eedcb7cafa77fce">
      <source xml:lang="en">Count: {0}  Distinct Count: {1}  Null Count: {2}</source>
      <note>{0} is the count, {1} is the distinct count, and {2} is the null count</note>
    </trans-unit>
    <trans-unit id="++CODE++4759498ac2a719c619e2c8cf8ee60af2d2407425e95d308eb208425b2a6d427a">
      <source xml:lang="en">Create</source>
    </trans-unit>
    <trans-unit id="++CODE++7aa0a3ede22306a6fe14f159fb12acfbb63bad17edf71486aa552c2cd757e5cd">
      <source xml:lang="en">Create As Script</source>
    </trans-unit>
    <trans-unit id="++CODE++48d1f93834dfc421237288d07022d5dc4c61f90e5cc91494cee4960abc481d1d">
      <source xml:lang="en">Create Connection Group</source>
    </trans-unit>
    <trans-unit id="++CODE++71c1ec27a8c136ecdc781c1fd2364676155fbab7abf8837b9075eb3b9f9af7c0">
      <source xml:lang="en">Create Connection Profile</source>
    </trans-unit>
    <trans-unit id="++CODE++4b0281fd3c02c610c7ff9f781b1666d54182ee7c48812ea9332055a7814872ad">
      <source xml:lang="en">Create Container</source>
    </trans-unit>
    <trans-unit id="++CODE++a4772bd4c2a746f4bf95ffea1f8e9f44d3a8db72e301280d2bba6338c61724b6">
      <source xml:lang="en">Create Database</source>
    </trans-unit>
    <trans-unit id="++CODE++0d5e7861b9a1710c8e1d2347dbb8d4dde272143bbeca537d216474ef7bd9193f">
      <source xml:lang="en">Create Firewall Rule</source>
    </trans-unit>
    <trans-unit id="++CODE++f7450e89276bf601752a2ef286965fb13e17c418012b0aa68be16f8941cc7321">
      <source xml:lang="en">Create Local SQL Container</source>
    </trans-unit>
    <trans-unit id="++CODE++037da908d1a0194c30554abfd678cc6ecc4762a021237b597c1205add3de7a4f">
      <source xml:lang="en">Create New Connection Group</source>
    </trans-unit>
    <trans-unit id="++CODE++2491afdca82a92663822feb8cd1ef045295b05178959965f47eb4d8b41058e47">
      <source xml:lang="en">Create a Local Docker SQL Server</source>
    </trans-unit>
    <trans-unit id="++CODE++1c67dff33030f48bfc399c9c9c43fb0c67e6986d741c12604cfd9cdf6f03bcb9">
      <source xml:lang="en">Create a SQL Server container in seconds—no manual steps required. Manage it easily from the MSSQL extension without leaving VS Code.</source>
    </trans-unit>
    <trans-unit id="++CODE++76475214b86cde3b17e547c917253368f60ab3fb43eb8f71dca4d4c45535c1c5">
      <source xml:lang="en">Create a SQL database in Fabric (Preview)</source>
    </trans-unit>
    <trans-unit id="++CODE++c596645c9e18f8f49df67feda1d83d1015c9e4371593afaba2c24cedf1ae14b4">
      <source xml:lang="en">Create a database from a .bacpac file</source>
    </trans-unit>
    <trans-unit id="++CODE++4cbb437498e0de07f05b633c28f811c67840a2f67e956543557c6085560869e3">
      <source xml:lang="en">Create a new firewall rule</source>
    </trans-unit>
    <trans-unit id="++CODE++7ec04ea2bc2ba275e7471e9e6ec9ed4764f7c069d84e751a4652cb5bd3cba6b7">
      <source xml:lang="en">Create new firewall rule for {0}</source>
      <note>{0} is the server name that the firewall rule will be created for</note>
    </trans-unit>
    <trans-unit id="++CODE++e7d103b1170502b9fb94e08c67732e21aa132dbed79e58605736029791d7a8a8">
      <source xml:lang="en">Creating Container</source>
    </trans-unit>
    <trans-unit id="++CODE++f25b28d86db44d028580bac2348b043db0eebc8a41f443aaaa5d22bfd2cb3fd2">
      <source xml:lang="en">Creating SQL Database for workspace {0}</source>
      <note>{0} is the workspace ID</note>
    </trans-unit>
    <trans-unit id="++CODE++9c37c64c878515cc2b5cd8ce05b7513d90d2134a1a2c36469aaa548d6fdfa6e9">
      <source xml:lang="en">Creating and starting your SQL Server container</source>
    </trans-unit>
    <trans-unit id="++CODE++dbfe0a6c5a4cae79965c542e317484c3b53346daa195d3ec31d91c55c92181a3">
      <source xml:lang="en">Creating workspace with capacity {0}</source>
      <note>{0} is the capacity ID</note>
    </trans-unit>
    <trans-unit id="++CODE++60c0c05c936ef432e55dd4ea862b5dd1d454413310190ddaef63ef2dbbf75c03">
      <source xml:lang="en">Credential Error: An error occurred while attempting to refresh account credentials. Please re-authenticate.</source>
    </trans-unit>
    <trans-unit id="++CODE++87a66e3c88ffbca47508d5dcd250ebaa992c772a4b9d260c36216d4695e05475">
      <source xml:lang="en">Currently signed in as:</source>
    </trans-unit>
    <trans-unit id="++CODE++3cc30692596cf10ca4319a818741998997632cce895dbf138cb3299b1314d37f">
      <source xml:lang="en">Custom Zoom</source>
    </trans-unit>
    <trans-unit id="++CODE++8f56b52b4f497c14810f52351db46c7f638c38f1a321f5bdfb38a3fb817f0ad9">
      <source xml:lang="en">DACPAC deployed successfully</source>
    </trans-unit>
<<<<<<< HEAD
    <trans-unit id="++CODE++c013d84f45a8e17f8b3f0bfea676174416117e054fa2315d1e3f1daeac57af36">
      <source xml:lang="en">DACPAC deployed successfully to database &apos;{0}&apos;</source>
      <note>{0} is the database name</note>
    </trans-unit>
    <trans-unit id="++CODE++fec6ccad8071c66a146f4f9bab40620ba0279984c3c35763ac115ac3825fa6fd">
      <source xml:lang="en">DACPAC extracted successfully</source>
    </trans-unit>
    <trans-unit id="++CODE++efa7e304910e512aeaeb6c9dc608a6f993bd69b672cd3de63dba56475ed3e244">
      <source xml:lang="en">DACPAC extracted successfully to &apos;{0}&apos;</source>
      <note>{0} is the file path</note>
    </trans-unit>
=======
    <trans-unit id="++CODE++fec6ccad8071c66a146f4f9bab40620ba0279984c3c35763ac115ac3825fa6fd">
      <source xml:lang="en">DACPAC extracted successfully</source>
    </trans-unit>
>>>>>>> 609dc9af
    <trans-unit id="++CODE++02b435f9a4c73633bef7d3b2b6548de6bb7ec5414c63e0bb6db520a4ca4d1004">
      <source xml:lang="en">DacFx service is not available. Profile loaded without deployment options. Publish and generate script operations cannot be performed.</source>
    </trans-unit>
    <trans-unit id="++CODE++7ca6d6b94c100c4f405187f90cd8ed2b66402f6b47804856b75931feccf9b9f4">
      <source xml:lang="en">DacFx service is not available. Publish and generate script operations cannot be performed.</source>
    </trans-unit>
    <trans-unit id="++CODE++68cd154732021d9684d0dcad6276e99d675f962c9b08774f23f5de9398e19290">
      <source xml:lang="en">Data Type</source>
    </trans-unit>
    <trans-unit id="++CODE++e3a5d47b33a0d2d672730f3278c43f30e8a43b8c973534f001e775f9dc5135bf">
      <source xml:lang="en">Data automatically replicated to OneLake in real time with a SQL analytics endpoint.</source>
    </trans-unit>
    <trans-unit id="++CODE++002d75dcd5ce57695a446308e181eaf59edc9236246aa29a124ecb72409a65d7">
      <source xml:lang="en">Data type mismatch: &apos;{0}&apos; in column &apos;{1}&apos; incompatible with &apos;{2}&apos; in &apos;{3}&apos;</source>
      <note>{0} is source data type
{1} is source column
{2} is target data type
{3} is target column</note>
    </trans-unit>
    <trans-unit id="++CODE++9fe8b6ce85d7df821be2184783b65a4e054c966f5cd52cf7abb3b7ada2c67e21">
      <source xml:lang="en">Data-tier Application</source>
    </trans-unit>
    <trans-unit id="++CODE++2c9656ff01800f0250595c53f2b5010179b7f3759334fa473f89c10725e0b0bd">
      <source xml:lang="en">Data-tier Application File (.dacpac)</source>
    </trans-unit>
    <trans-unit id="++CODE++fa7fe67124e94375d97e50896e0c32f44b03bb7ed5e9fb026341b55da724126b">
      <source xml:lang="en">Database</source>
    </trans-unit>
    <trans-unit id="++CODE++84a2b1ae34166a218282ec6156f3af9c67f4ccb6c03ec1cc0a03d9b3792069aa">
      <source xml:lang="en">Database - {0}</source>
      <note>{0} is the database name</note>
    </trans-unit>
    <trans-unit id="++CODE++cc2bc1468b131fa8c46d376dd879592e78af283343403eb011206e52450a7ad3">
      <source xml:lang="en">Database Description</source>
    </trans-unit>
    <trans-unit id="++CODE++15f0fd55dd5c59cd5dabc0966ac7d02f83e3303b36ad6f692da47a8778eb4186">
      <source xml:lang="en">Database Name</source>
    </trans-unit>
    <trans-unit id="++CODE++11fc4c8107afd167c617e0099298c647d423931e67c1257d1f4eb7811b2512fd">
      <source xml:lang="en">Database Name is required</source>
    </trans-unit>
    <trans-unit id="++CODE++667dd91d86c6b574073536489e39f0c5ab034846a63d946e8ef9f7bedeb1f4fb">
      <source xml:lang="en">Database Project</source>
    </trans-unit>
    <trans-unit id="++CODE++ec9c37392a809590dbb62879bd1b261c3675552b33d4d8936d539925d774f6a6">
      <source xml:lang="en">Database changed successfully</source>
    </trans-unit>
    <trans-unit id="++CODE++4027712bbc416cfc7ec6cf98c5be5578684cd55571f48076e82ea6230a66811e">
      <source xml:lang="en">Database list</source>
    </trans-unit>
    <trans-unit id="++CODE++e97a0773fb7b656c174155270bd9ded70bc82caa0fc5d65b3ba24871577a5b08">
      <source xml:lang="en">Database name</source>
    </trans-unit>
    <trans-unit id="++CODE++3974a472dbe02563d91333a7c499121cb0058aa7d3b280ec6cb6cc0ddc43208e">
      <source xml:lang="en">Database name contains invalid characters. Avoid using: &lt; &gt; * ? &quot; / \ |</source>
    </trans-unit>
    <trans-unit id="++CODE++3f0af542763ab0fd4d14de082ebedee3de024d89fb59bb569a6400087177d6db">
      <source xml:lang="en">Database name is required</source>
    </trans-unit>
    <trans-unit id="++CODE++e64407cd183c9ac5788f9e96fbcebb236838ab1361d3a1106833f30dc63a9a6e">
      <source xml:lang="en">Database name is too long. Maximum length is 128 characters</source>
    </trans-unit>
    <trans-unit id="++CODE++0c44c1ef5c326d66d59992daca9150070537b80433d82792a6f4a8451bbba635">
      <source xml:lang="en">Database not found on the server</source>
    </trans-unit>
    <trans-unit id="++CODE++21b111cbfe6e8fca2d181c43f53ad548b22e38aca955b9824706a504b0a07a2d">
      <source xml:lang="en">Default</source>
    </trans-unit>
    <trans-unit id="++CODE++647cc4253428b25fe686fa8d5d5da5841fed53ad85395cdd43920d0226900c1d">
      <source xml:lang="en">Default Value</source>
    </trans-unit>
    <trans-unit id="++CODE++9813fafb098c218090536790280a91ee70062a8490eb3615395ee731cdd40023">
      <source xml:lang="en">Definition</source>
    </trans-unit>
    <trans-unit id="++CODE++b6ca9a06ebcc8ea511648b46b103859960924b42fa98231c0ca4b69b84943687">
      <source xml:lang="en">DefinitionRequestCompleted</source>
    </trans-unit>
    <trans-unit id="++CODE++fe0ec38fb92c70d80fd5a36ff72c37cb3ed759bba91373c96a21bde631e03db3">
      <source xml:lang="en">DefinitionRequested</source>
    </trans-unit>
    <trans-unit id="++CODE++e2d0a54968ead24efc0dffa6ac78fc606dceec34a0f586177a74a54cc2272cf8">
      <source xml:lang="en">Delete</source>
    </trans-unit>
    <trans-unit id="++CODE++2860bf10bd8d01c604f713ea3f60ccea6ef028fd2e7074a400fac50c569aa45c">
      <source xml:lang="en">Delete Confirmation</source>
    </trans-unit>
    <trans-unit id="++CODE++129eabad7bcc761eb7966091c2bc01163b650ca0613f42c58db97eae5420a7bb">
      <source xml:lang="en">Delete Contents</source>
    </trans-unit>
    <trans-unit id="++CODE++43654c6556c7d0fca93516d81791b323c7746bb3becdcb8800aa9f31300fe30c">
      <source xml:lang="en">Delete Row</source>
    </trans-unit>
    <trans-unit id="++CODE++ce719226a83119822d8c5e6c1981ecfe801b8324890fce617664184849c24491">
      <source xml:lang="en">Delete saved connection</source>
    </trans-unit>
    <trans-unit id="++CODE++a58008628a726d4f8798f9f92347d47f8f5c1c1aece67f8128600de9311a65e1">
      <source xml:lang="en">Deleting Container...</source>
    </trans-unit>
    <trans-unit id="++CODE++05a2d7332eb9d8bf164487c743a2e93c21b16bb2061a93e3ee2ceb508eadb753">
      <source xml:lang="en">Deny</source>
    </trans-unit>
    <trans-unit id="++CODE++4c236daafb445f867f574918b3d07c901d73ac48d2ab87edb940b665d79e0039">
      <source xml:lang="en">Deploy</source>
    </trans-unit>
<<<<<<< HEAD
    <trans-unit id="++CODE++796590e031547b420cb30aea63caa00543f57651e3244a8823b769a5f1a1a74e">
      <source xml:lang="en">Deploy a .dacpac file to a new or existing SQL database</source>
=======
    <trans-unit id="++CODE++e1d68ffa03dfa562a04ba8039fc29b62f9e617556acba87a075a3a8924f621f6">
      <source xml:lang="en">Deploy DACPAC</source>
    </trans-unit>
    <trans-unit id="++CODE++1642403d004fc160293e0464f1a9c0e1fdcff3e3674ba81cb2fbed23c4610739">
      <source xml:lang="en">Deploy a data-tier application .dacpac file to an instance of SQL Server</source>
>>>>>>> 609dc9af
    </trans-unit>
    <trans-unit id="++CODE++97dc38d5949112e250523663a3556643b30754a83c8305adb6e79d88b13b200d">
      <source xml:lang="en">Deploy to Existing Database</source>
    </trans-unit>
    <trans-unit id="++CODE++75605e8fd5394c88086006f3ed265d8f5f725fdfb8827963a1be8f8348d31bee">
      <source xml:lang="en">Deploy, extract, import, or export data-tier applications on the selected database</source>
    </trans-unit>
    <trans-unit id="++CODE++77073cfc37f467e01ede7dd225bc91824e5fcb320f5723a633d43bd93b8a070b">
      <source xml:lang="en">Deploying DACPAC...</source>
    </trans-unit>
    <trans-unit id="++CODE++05081f14d114ed28b2997927154de0eb554e2938d0254935df8bf9b4a129769f">
      <source xml:lang="en">Deployment Failed</source>
    </trans-unit>
    <trans-unit id="++CODE++d88868890471c6cc2ac101b2e2d848718a71936be8158d3c57ec81840fbefa54">
      <source xml:lang="en">Deployment Name</source>
    </trans-unit>
    <trans-unit id="++CODE++cc51187ae9dbe9ccc606865c0177000cdeca2af5bca1c36c7f3065882c6ee18b">
      <source xml:lang="en">Deployment in progress</source>
    </trans-unit>
    <trans-unit id="++CODE++526e0087cc3f254d9f86f6c7d8e23d954c4dfda2b312efc29194ae8a860106ba">
      <source xml:lang="en">Description</source>
    </trans-unit>
    <trans-unit id="++CODE++b16cf0590a6c78b2e8047509582e5448bd55e408cd112bd1f064e34529f6ce3d">
      <source xml:lang="en">Description for the table.</source>
    </trans-unit>
    <trans-unit id="++CODE++45989de49fb7f66dfe17a8fc26f3a02c7abcd74f7e8e6cf9f39fa0e3775780df">
      <source xml:lang="en">Details</source>
    </trans-unit>
    <trans-unit id="++CODE++4140839b57403cf1b132332262ad00592590d6f7970b0f83fc60fb9b8c53d707">
      <source xml:lang="en">Developer-friendly transactional database using the Azure SQL Database Engine.</source>
    </trans-unit>
    <trans-unit id="++CODE++33df1f7746d428f19493d14c875c60ddc71befd7377ba92d4fc578bc3529b993">
      <source xml:lang="en">Directory not found</source>
    </trans-unit>
    <trans-unit id="++CODE++6fbed214e0ea21c683db0ba2d648ef09b11edf4b4bb23835d4fdda84b5d097f3">
      <source xml:lang="en">Disable intellisense and syntax error checking on current document</source>
    </trans-unit>
    <trans-unit id="++CODE++75081b593d15cf6e631971bc6768723f593b88b172477e40ae7d363e4829816d">
      <source xml:lang="en">Disabled</source>
    </trans-unit>
    <trans-unit id="++CODE++eb1a70e39274bb762b5d7c1adb5debeea2b05e12af28207f21a375b596853273">
      <source xml:lang="en">Discard</source>
    </trans-unit>
    <trans-unit id="++CODE++acfc5be785a9bb3da11c9f05adb69bd5633096f09002aa44813a1b3207e912ad">
      <source xml:lang="en">Disconnect</source>
    </trans-unit>
    <trans-unit id="++CODE++85b5093bef4e68ee847dba78ba2e33392c8998bb4d39598442f8713cdeec5c89">
      <source xml:lang="en">Disconnect from connection &apos;{0}&apos;?</source>
      <note>{0} is the connection ID</note>
    </trans-unit>
    <trans-unit id="++CODE++2458834a3d92abf750b8161a959ff2bb0405a29bd8b3b77015d065249bd02b7f">
      <source xml:lang="en">Disconnected on document &quot;{0}&quot;</source>
      <note>{0} is the document name</note>
    </trans-unit>
    <trans-unit id="++CODE++459c45733e24412e32c08ebea6b6819b4a29ca99ec1b99e5c8036d0165df44b7">
      <source xml:lang="en">Disconnected successfully</source>
    </trans-unit>
    <trans-unit id="++CODE++810e6bf829af848a6ab728e3b8f94dde597f95f47f11b160ca7eaa9f0d21395b">
      <source xml:lang="en">Disconnecting from connection &apos;{0}&apos;</source>
      <note>{0} is the connection ID</note>
    </trans-unit>
    <trans-unit id="++CODE++48845bff334a50a59aaecf499f28a7a24c3b4b891b8b18a9f1169ad8e8a6b261">
      <source xml:lang="en">Dismiss</source>
    </trans-unit>
    <trans-unit id="++CODE++8a2ada67a303fe2602331dc153b30259b92e7cc2d741f8d5955d8af906ef016a">
      <source xml:lang="en">Displays the data type name for the column</source>
    </trans-unit>
    <trans-unit id="++CODE++85297edc780e231f74a5f8ed6ec249358dfae002e468ef4fdf8e568b95e27c94">
      <source xml:lang="en">Displays the description of the column</source>
    </trans-unit>
    <trans-unit id="++CODE++7bba5bcc44de61b37dcadb5824fac7130483b749da0c5e9eea5e02765e06e37d">
      <source xml:lang="en">Displays the unified data type (including length, scale and precision) for the column</source>
    </trans-unit>
    <trans-unit id="++CODE++7a417a747e385113d9c481ed4937ff3d5b31de744c4db4312464f6f50729b616">
      <source xml:lang="en">Dissatisfied</source>
    </trans-unit>
    <trans-unit id="++CODE++5aa581a11dd95f698fe9aa92dc7a36755c462342f790df3b8054f328cde4b94b">
      <source xml:lang="en">Distinct Count: {0}</source>
      <note>{0} is the distinct count</note>
    </trans-unit>
    <trans-unit id="++CODE++5ce32ed24291b6ee178d1069ca31842e8ead67e82f070a284cec1ab95498476c">
      <source xml:lang="en">Do you mind taking a quick feedback survey about the MSSQL Extension for VS Code?</source>
    </trans-unit>
    <trans-unit id="++CODE++79520a5688933d6fc7b0f540292cbbfb2898a9edc2d85d0ee231b6ed63adaad1">
      <source xml:lang="en">Do you want to always display query results in a new tab instead of the query pane?</source>
    </trans-unit>
    <trans-unit id="++CODE++6ca9d6623e40335fc13a80d426d2dd39b8c8a8b656c66b0d973cee8d5d49e4d9">
      <source xml:lang="en">Docker failed to start within the timeout period. Please manually start Docker and try again.</source>
    </trans-unit>
    <trans-unit id="++CODE++a5d38a76e9010d59374fafce6a3d75189df15be61859ee1ffa33da6e9cf97b05">
      <source xml:lang="en">Docker is not installed or not in PATH. Please install Docker Desktop and try again.</source>
    </trans-unit>
    <trans-unit id="++CODE++319f0296a0199ff55c80367670b4bc2dda57e9856942a4be10ca5a4b1531b6a1">
      <source xml:lang="en">Docker requires root permissions to run. Please run Docker with sudo or add your user to the docker group using sudo usermod -aG docker $USER. Then, reboot your machine and retry.</source>
    </trans-unit>
    <trans-unit id="++CODE++1d60d0cdcb5408b8e39ed364f675c9cad8a2f6174a413324d1e34437bd41269b">
      <source xml:lang="en">Don&apos;t Show Again</source>
    </trans-unit>
    <trans-unit id="++CODE++8cbb7c26112408cd60a1c8ac0daff1b020815ad01c94df751ab7145dea824881">
      <source xml:lang="en">Easily set up a local SQL Server without leaving VS Code extension. Just a few clicks to install, configure, and manage your server effortlessly!</source>
    </trans-unit>
    <trans-unit id="++CODE++464c4ffd019e1e9691dcf0537c797353ef2b1c1d4833d3d463e5b74ae4547344">
      <source xml:lang="en">Edit</source>
    </trans-unit>
    <trans-unit id="++CODE++8b45c43d0d9a0c27cbecb2683ef02b292a7f2626dee0f8443d4e62ac3e0e88c4">
      <source xml:lang="en">Edit Connection Group - {0}</source>
      <note>{0} is the connection group name</note>
    </trans-unit>
    <trans-unit id="++CODE++82beb1b74986a2b292e8084ee59f9bedf5e0decc13f020369faebf40ce2981c7">
      <source xml:lang="en">Edit Connection Group: {0}</source>
      <note>{0} is the name of the connection group being edited</note>
    </trans-unit>
    <trans-unit id="++CODE++a43dafda7f271d0796fb53cc6c2d8f302b8c8892ea0fed0b1096e9c7769f91c1">
      <source xml:lang="en">Edit Connection Profile</source>
    </trans-unit>
    <trans-unit id="++CODE++3ed3609cfd38169ffe27957c6ef1ad4df5bdf9c403542839533396143d436b41">
      <source xml:lang="en">Edit Table</source>
    </trans-unit>
    <trans-unit id="++CODE++7df64a9f48aa848c4d73ffa6d0d63511e082d0b8a592b9d6880d3988fb4006a7">
      <source xml:lang="en">Either profileId or serverName must be provided.</source>
    </trans-unit>
    <trans-unit id="++CODE++1e71b5c8f3211f1f01b27341d3ddc6a2ad651800264b495c12b50867f998662c">
      <source xml:lang="en">Enable &apos;Trust Server Certificate&apos;</source>
    </trans-unit>
    <trans-unit id="++CODE++fab99ae162d8056598a1ab43c81a2a5a296873c0868800c4f092697d8470720a">
      <source xml:lang="en">Enable Experiences &amp; Reload</source>
    </trans-unit>
    <trans-unit id="++CODE++45e33ceba31737f1cb793c231fafc9dd99074ca1f26476a70b0c830ef155c9d3">
      <source xml:lang="en">Enable Trust Server Certificate</source>
    </trans-unit>
    <trans-unit id="++CODE++92c1cdfdf4cb9cf6fcca962f206de36fd5d60db1178bc9461052f8de703a0e06">
      <source xml:lang="en">Enabled</source>
    </trans-unit>
    <trans-unit id="++CODE++76ad7b53af548367c78d7216972ce81ee53ecf7ee1d6fe5f3d16a73633bd4e49">
      <source xml:lang="en">Encountering a problem?  Share the details with us by opening a GitHub issue so we can improve!</source>
    </trans-unit>
    <trans-unit id="++CODE++4f03bf1cdf8e7d1882e5198384139c078fa527857e7371ac6cb2d030dede15a3">
      <source xml:lang="en">Encrypt</source>
    </trans-unit>
    <trans-unit id="++CODE++ac8fee089cebcddef6529d9c8b467120173dbd02a46992ecbaf62fe25c925ae0">
      <source xml:lang="en">Encryption was enabled on this connection; review your SSL and certificate configuration for the target SQL Server, or enable &apos;Trust server certificate&apos; in the connection dialog.</source>
    </trans-unit>
    <trans-unit id="++CODE++a04452986b48c7c3c21f78712b31a68f2aecb85566c134d87d55348c7b16b9a8">
      <source xml:lang="en">Encryption was enabled on this connection; review your SSL and certificate configuration for the target SQL Server, or set &apos;Trust server certificate&apos; to &apos;true&apos; in the settings file. Note: A self-signed certificate offers only limited protection and is not a recommended practice for production environments. Do you want to enable &apos;Trust server certificate&apos; on this connection and retry?</source>
    </trans-unit>
    <trans-unit id="++CODE++6051d2070e8e51a99adfa6b3f5171cfa92107943f46417bcd51a8f5e995c881f">
      <source xml:lang="en">End IP Address</source>
    </trans-unit>
    <trans-unit id="++CODE++1a77d555bedbf97481907d505c8c8ba64d32d3525b77122e16178dd4054c3c93">
      <source xml:lang="en">Ends With</source>
    </trans-unit>
    <trans-unit id="++CODE++b8a643021b4a76524ae2ef4dad6de2ec180e23fd99ca204282cca599d43792f3">
      <source xml:lang="en">Enter Database Description</source>
    </trans-unit>
    <trans-unit id="++CODE++9fe6b769c35efbcf43d8dcbfced2ae4a84372d540d787211cc31759ad50838f2">
      <source xml:lang="en">Enter Database Name</source>
    </trans-unit>
    <trans-unit id="++CODE++db8916a9e121c88e488cc019e97f752538fe362701a492cbf905fa8e1cddf4d1">
      <source xml:lang="en">Enter application name</source>
    </trans-unit>
    <trans-unit id="++CODE++cad17aa68a83418367684821ea4734c877707d1f340846dc7b17b04a8a04c1c0">
      <source xml:lang="en">Enter connection group name</source>
    </trans-unit>
    <trans-unit id="++CODE++524763fd6773ea93d76fa32d9e5974e1667748b114b90fba93f6a4948b0e5c20">
      <source xml:lang="en">Enter container name</source>
    </trans-unit>
    <trans-unit id="++CODE++0d3a147293b3df0c28fee2dbdba17e22f2eee2b014ae708c0d11339146f9f8be">
      <source xml:lang="en">Enter database name</source>
    </trans-unit>
    <trans-unit id="++CODE++91cf329b31a4b1a6c0bdec6de797b6a90ab9309490bd62ec38f98f2d0f6db423">
      <source xml:lang="en">Enter description (optional)</source>
    </trans-unit>
    <trans-unit id="++CODE++657e6ba252bef59f38c0dbaab7e8e25d55503ba3a41d6ce527f92c88baea3576">
      <source xml:lang="en">Enter desired column width in pixels</source>
    </trans-unit>
    <trans-unit id="++CODE++caaac8aa0d0641aea8406e7f1011aaeab33423fdd4ee9b3354ee88cc1487b0bf">
      <source xml:lang="en">Enter hostname</source>
    </trans-unit>
    <trans-unit id="++CODE++b35ebaaf32f469f2fa86b0b2fb67e6f51fae3fb8e6ceaeaea97c2696321a8ee4">
      <source xml:lang="en">Enter new column width</source>
    </trans-unit>
    <trans-unit id="++CODE++15f691f800a4b76afbf264547e3718c96fbb46fc076005b8f12575eac2f1f136">
      <source xml:lang="en">Enter new password</source>
    </trans-unit>
    <trans-unit id="++CODE++03c72a0dd31428f797eaadef0452b218e6d7cfbfc8b66e7f47e404818a53cda0">
      <source xml:lang="en">Enter part of an object name to search for</source>
    </trans-unit>
    <trans-unit id="++CODE++7014aff13517c4071a9de8a8d338ac3ca12ae8ecf6589941d84170aa47cdcac3">
      <source xml:lang="en">Enter password</source>
    </trans-unit>
    <trans-unit id="++CODE++6aa7783e2e2dbd69be673f5f534fa04a7d36683475767069e8030c958e318d47">
      <source xml:lang="en">Enter port</source>
    </trans-unit>
    <trans-unit id="++CODE++0a6b9ae24f863f5d06e0151c62f16b9327fdac6783807dc163e953559aa8287f">
      <source xml:lang="en">Enter profile name</source>
    </trans-unit>
    <trans-unit id="++CODE++41058600ed8ab3d197264132f1b22ed25b7b2d9fa6afdffd559fc08bca9e6075">
      <source xml:lang="en">Enter the path for the output file</source>
    </trans-unit>
    <trans-unit id="++CODE++d59e5e8f8a4bb3b14eb8af194553158e5dffd648ad462eeafb2f03589da5a8eb">
      <source xml:lang="en">Entra token cache cleared successfully.</source>
    </trans-unit>
    <trans-unit id="++CODE++f939ae3d30c69e332a36892f70d401d457e6993f056b8d0af3fe3d736821f5a1">
      <source xml:lang="en">Equals</source>
    </trans-unit>
    <trans-unit id="++CODE++54a0e8c17ebb21a11f8a25b8042786ef7efe52441e6cc87e92c67e0c4c0c6e78">
      <source xml:lang="en">Error</source>
    </trans-unit>
    <trans-unit id="++CODE++f251a7b2d632de7a4122dafe6fd4a9e984d632ffe0c1e71591e5e253ea9fda11">
      <source xml:lang="en">Error Message: </source>
    </trans-unit>
    <trans-unit id="++CODE++d0778b9c6b80f4a1e5c99227f273ca819714dbc51f673a92c354874eaa4a3f7c">
      <source xml:lang="en">Error code: </source>
    </trans-unit>
    <trans-unit id="++CODE++609a5b573e17dee5039d1039c26a1601bb44dd596695c7767c81877925759cd7">
      <source xml:lang="en">Error connecting to server &quot;{0}&quot;. Details: {1}</source>
      <note>{0} is the server name
{1} is the error message</note>
    </trans-unit>
    <trans-unit id="++CODE++480311d3f925f85184b69381dc5f05bb2607e6beb8d354ffe58276a0cd1dd5d9">
      <source xml:lang="en">Error connecting to: </source>
    </trans-unit>
    <trans-unit id="++CODE++268604d30ba8caf436360709d0933805fb33fe3c3bb87a0782ce8c393ecf7da4">
      <source xml:lang="en">Error creating firewall rule {0}.  Check your Azure account settings and try again.  Error: {1}</source>
      <note>{0} is the rule info in format &apos;name (startIp - endIp)&apos;
{1} is the error message</note>
    </trans-unit>
    <trans-unit id="++CODE++60cc09ec4655851867d21c226d2f49026746cd374b1822a2b46264601219b206">
      <source xml:lang="en">Error generating text view. Please try switching back to grid view.</source>
    </trans-unit>
    <trans-unit id="++CODE++8f53a6df59ae589cf0996134e10ad383f8914500648095194f2d16cc2427954b">
      <source xml:lang="en">Error loading Azure account information for tenant ID &apos;{0}&apos;</source>
      <note>{0} is the tenant ID</note>
    </trans-unit>
    <trans-unit id="++CODE++5a50d3034b36e62aa3eaca3fc11e55b184039c652bfdfe1ffb032321677bd530">
      <source xml:lang="en">Error loading Azure databases for subscription {0} ({1}).  Confirm that you have permission.</source>
      <note>{0} is the subscription name
{1} is the subscription id</note>
    </trans-unit>
    <trans-unit id="++CODE++4eca430ed6ea02cdcd0e956ce27d238e2659997f15a4f580b0fd3385cfd815a0">
      <source xml:lang="en">Error loading Azure databases.</source>
    </trans-unit>
    <trans-unit id="++CODE++5b149b9da8f7cd0bdae05ad12cd9e4f650db61436fb31c868a6568695dce21f2">
      <source xml:lang="en">Error loading Azure subscriptions.</source>
    </trans-unit>
    <trans-unit id="++CODE++42ae158b81fa6835d984f032a4850d9242fc9551860b90117a5f78c9a76d30a7">
      <source xml:lang="en">Error loading databases</source>
    </trans-unit>
    <trans-unit id="++CODE++f6d7eb5fe821427ad07a3bf9a3cc35423ddc3ccd3a745b1f09584fbf26f377fe">
      <source xml:lang="en">Error loading designer</source>
    </trans-unit>
    <trans-unit id="++CODE++6d89c16c7cf3f832b29fe1d181d420d4a583f93bb02e63fdfa266c33b6b3fcaf">
      <source xml:lang="en">Error loading preview</source>
    </trans-unit>
    <trans-unit id="++CODE++fa8002fe1d41e09812880f2bfb97ef0849885d8a4de95a67b26294b7e83e912f">
      <source xml:lang="en">Error loading summary</source>
    </trans-unit>
    <trans-unit id="++CODE++8108929d06fb4fe87c58e7407990ec8d46dc422dfa3ee467d2f5f622abd9840d">
      <source xml:lang="en">Error loading summary: {0}</source>
      <note>{0} is the error message</note>
    </trans-unit>
    <trans-unit id="++CODE++3ba789024640c6f231695bdf0d82e6845483cf65f092b3c3646910e60c638761">
      <source xml:lang="en">Error loading workspaces</source>
    </trans-unit>
    <trans-unit id="++CODE++b154b77abde300c955ebf8ac540930618d871899cd631bf8a90e9efb66a9323e">
      <source xml:lang="en">Error loading workspaces. Please try choosing a different account or tenant.</source>
    </trans-unit>
    <trans-unit id="++CODE++2b850d590d607436d4cbf751406a7626e01d0e5c775f26c880ab4fd21e70bb66">
      <source xml:lang="en">Error loading; refresh to try again</source>
    </trans-unit>
    <trans-unit id="++CODE++1991a10d051f3811602fc80483727c19b7b89172132fd03d816a064cfd3a87ac">
      <source xml:lang="en">Error migrating connection ID {0} to new format.  Please recreate this connection to use it.&#10;Error:&#10;{1}</source>
      <note>{0} is the connection id
{1} is the error message</note>
    </trans-unit>
    <trans-unit id="++CODE++619d1a6dc49f043552f7b8d14e6483de4a2caf1c8270d6168a642c8eccc3a752">
      <source xml:lang="en">Error occurred opening content in editor.</source>
    </trans-unit>
    <trans-unit id="++CODE++7ce810c92d5881cd4638f73772ee57317b503d0f04dbc5cd2f281f77ac1d697d">
      <source xml:lang="en">Error retrieving server list: {0}</source>
      <note>{0} is the error message</note>
    </trans-unit>
    <trans-unit id="++CODE++2982897442ab8ee74ad10f968e801f2979c59ecc19ae9d2041eeedec219fd8f1">
      <source xml:lang="en">Error running Docker commands. Please make sure Docker is running.</source>
    </trans-unit>
    <trans-unit id="++CODE++7c03518af7ea8058b9f5444011cc402ee48c86c765dfd6ba8e5ce09ed8d836ca">
      <source xml:lang="en">Error signing into Azure: {0}</source>
      <note>{0} is the error message</note>
    </trans-unit>
    <trans-unit id="++CODE++e3bd07d6d5ddff1c7aefd27f1d3af9d23b97fc19d29d732816ea80fddb08f4dc">
      <source xml:lang="en">Error when refreshing token</source>
    </trans-unit>
    <trans-unit id="++CODE++126ac0f6a36d10138034e44aae3e764f15c8eabba9192445716609b37d21bda9">
      <source xml:lang="en">Error {0}: {1}</source>
      <note>{0} is the error number
{1} is the error message</note>
    </trans-unit>
    <trans-unit id="++CODE++ff26e86bb0cdcae6cd4f1dcfbf7c61047f96a2ae5cdbd9fe0111ed6bd95b2193">
      <source xml:lang="en">Error {0}: {1} Please login as a different user and change the password using ALTER LOGIN.</source>
      <note>{0} is the error number
{1} is the error message</note>
    </trans-unit>
    <trans-unit id="++CODE++8eecdde079a9092758e271d5a21f28eadbeedb35716353e07cfeb33f52e8005c">
      <source xml:lang="en">Error: </source>
    </trans-unit>
    <trans-unit id="++CODE++6c1ebcf47761be137441b5293902752b802776fa5edd4ebf0193950f1adff0e8">
      <source xml:lang="en">Error: Login failed. Retry using different credentials?</source>
    </trans-unit>
    <trans-unit id="++CODE++9d8c40f184be0169233d713fa64128ca200db300743a2adbb700912c74b5620d">
      <source xml:lang="en">Error: Unable to connect using the connection information provided. Retry profile creation?</source>
    </trans-unit>
    <trans-unit id="++CODE++48d53635551c8fd4564251d49f4e6eba58c2774469144e4346310955fbadbf4c">
      <source xml:lang="en">Excel</source>
    </trans-unit>
    <trans-unit id="++CODE++01ae099f23b8fe85d27a9e26613eb2624bd76e11505385e3493f316afde824c2">
      <source xml:lang="en">Exclude Object Types</source>
    </trans-unit>
    <trans-unit id="++CODE++e3a67d9540e9a204f7dc4aa9d44a0ec652856cfa932a21196bf9df23aa0e4cd1">
      <source xml:lang="en">Execute</source>
    </trans-unit>
    <trans-unit id="++CODE++0a716f1cfed3e0da68a8eee920bd5ca51a470c790800d878429da7ab9ecf0d56">
      <source xml:lang="en">Executing query...</source>
    </trans-unit>
    <trans-unit id="++CODE++bd705ebabe1919a636a0e09b2ee27d43a5aba05d645cc0339451e54b37f42bd6">
      <source xml:lang="en">Execution Plan</source>
    </trans-unit>
    <trans-unit id="++CODE++e6f85bab1a8295e091b4d2324b0e37eeacee571d5d3d7cd29827be17e7a0aa52">
      <source xml:lang="en">Existing Database</source>
    </trans-unit>
    <trans-unit id="++CODE++1b2da57e60f89f7e5fa102ef76d7ef2ca1d7d212380c0200d648e2215a5f555d">
      <source xml:lang="en">Existing SQL server</source>
    </trans-unit>
    <trans-unit id="++CODE++07548c2c6511d4d1780564de8a237a1966cf9c99a97cf5c8a185e6c2aeacff09">
      <source xml:lang="en">Expand</source>
    </trans-unit>
    <trans-unit id="++CODE++9f5b023a413a7d0771cc3fb51b103dc0aaaafe8f7b7c88c7258d43e3bc5b243d">
      <source xml:lang="en">Expand All</source>
    </trans-unit>
    <trans-unit id="++CODE++48ad32aba89e3b0bbab4397b56bd23794212fe69606e0b644ff3b543035a048d">
      <source xml:lang="en">Expand Workspace Explorer</source>
    </trans-unit>
    <trans-unit id="++CODE++d9c008a5e0915c79e82398085c2cd4b029fe53d96880ed8b874bf0bf0d52fb5b">
      <source xml:lang="en">Expand properties pane</source>
    </trans-unit>
    <trans-unit id="++CODE++94138882fa79d94e5c8eb6335f75a2e88f4f1cffbe0ea7b598dd0c9fad748470">
      <source xml:lang="en">Explore, design, and evolve database schemas using intelligent, code-first or data-first guidance</source>
    </trans-unit>
    <trans-unit id="++CODE++c39d646f10769b078ae82be4da7a0079ca91182b241e749be4276e08c215c654">
      <source xml:lang="en">Explorer</source>
    </trans-unit>
    <trans-unit id="++CODE++3664895579f0a7e68c4aa09c91316e20239bc74499010e6423ece40cad7c28f7">
      <source xml:lang="en">Export</source>
    </trans-unit>
    <trans-unit id="++CODE++59be81f2f62e6ced348ccc806b1a50d9370c0f19a8bb5f7fbf8a801d4c93bdca">
      <source xml:lang="en">Export BACPAC</source>
    </trans-unit>
<<<<<<< HEAD
    <trans-unit id="++CODE++db58c9165373339af3f704ec69490c93458bb6a0c870a7dca79c243948cc02e1">
      <source xml:lang="en">Export the schema and data from a SQL database to a .bacpac file</source>
=======
    <trans-unit id="++CODE++ac4a7f1b26c07b58805bc247b84f2cb8349fb9f206e4dcb2e3098cf508562332">
      <source xml:lang="en">Export the schema and data from a database to the logical .bacpac file format</source>
>>>>>>> 609dc9af
    </trans-unit>
    <trans-unit id="++CODE++de5cd90f5341f8bb2ebe10270705fa436ac43f8c5ff653358b9eee3a56323ec4">
      <source xml:lang="en">Exporting BACPAC...</source>
    </trans-unit>
    <trans-unit id="++CODE++c67415bcff328a59fd399e2a7ca9691e0044192fb7480ae501644339965d046d">
      <source xml:lang="en">Expression</source>
    </trans-unit>
    <trans-unit id="++CODE++09fb0b40c52653920efa7d90c989b0455616a837458b1690dd908a961ae768dc">
      <source xml:lang="en">Extract DACPAC</source>
    </trans-unit>
<<<<<<< HEAD
    <trans-unit id="++CODE++ae978d30fd899796154f535e3b3c547d46b2bd0c5e738928c553ce1e1e426fc8">
      <source xml:lang="en">Extract the schema from a SQL database to a .dacpac file</source>
=======
    <trans-unit id="++CODE++f86c7ef9f3f43395756fb5dbdf7f9c09cf9663ab86043982da835971f4ae29fb">
      <source xml:lang="en">Extract a data-tier application .dacpac from an instance of SQL Server to a .dacpac file</source>
>>>>>>> 609dc9af
    </trans-unit>
    <trans-unit id="++CODE++e4c61f0d341293c441bab44693218614d6045d574d51221cd6a65d43ec0e04d4">
      <source xml:lang="en">Extracting DACPAC...</source>
    </trans-unit>
    <trans-unit id="++CODE++0556bfb755c73e8c60da1230c38f26ce0eaf79dc7bd5f5368371d561e5eab52f">
      <source xml:lang="en">Extremely likely</source>
    </trans-unit>
    <trans-unit id="++CODE++ce973c12f6c3371202fc82770629424f5dff2aeaf8fda4b6a5e2f91156c13af3">
      <source xml:lang="en">Fabric API error occurred ({0}): {1}</source>
      <note>{0} is the error code
{1} is the error message</note>
    </trans-unit>
    <trans-unit id="++CODE++2669635517c6f110f77148287c814fbb91a8ee9fb366d1113794cf21f767d9a9">
      <source xml:lang="en">Fabric Account</source>
    </trans-unit>
    <trans-unit id="++CODE++c7869b25e42d5683ca7cf9fc6cc3bbe5c8c39dab0ee1f2938b5570714350d0bb">
      <source xml:lang="en">Fabric Account is required</source>
    </trans-unit>
    <trans-unit id="++CODE++3070527056fcbd2ba823f6ed6ec72a556b5d82695b4490bc28c86d210c696bad">
      <source xml:lang="en">Fabric Workspaces</source>
    </trans-unit>
    <trans-unit id="++CODE++56dd693767481cc69348e746edb945f23807899ed5736241c47000f787be902a">
      <source xml:lang="en">Fabric is not supported in the current cloud ({0}).  Ensure setting &apos;{1}&apos; is configured correctly.</source>
      <note>{0} is the cloud name
{1} is the setting name</note>
    </trans-unit>
    <trans-unit id="++CODE++3db198c251ac68aeafbdfbb134d03b8be7bca7a5b2f612addb78f72b2da67a90">
      <source xml:lang="en">Fabric long-running API error with error code &apos;{0}&apos;: {1}</source>
      <note>{0} is the error code
{1} is the error message</note>
    </trans-unit>
    <trans-unit id="++CODE++031a8f0f659df890dfd53c92e45295b0f14c997185bae46e168831e403b273f7">
      <source xml:lang="en">Failed</source>
    </trans-unit>
    <trans-unit id="++CODE++2332577de7a1ae1c1fdad89cd3a54570fcafcfcf1e149fda9dc0c42d4f88fbdb">
      <source xml:lang="en">Failed disposing query: {0}</source>
      <note>{0} is the error message</note>
    </trans-unit>
    <trans-unit id="++CODE++65b387854eab2ea5751dfeaf4b61e988e28642ef25dc8c09b8bd4e4ee99f6372">
      <source xml:lang="en">Failed to apply changes: &apos;{0}&apos;</source>
      <note>{0} is the error message returned from the publish changes operation</note>
    </trans-unit>
    <trans-unit id="++CODE++0f20f13b4e0c02dbfd1419272fdc0223aea4745a0704daf5f91876a21476bda2">
      <source xml:lang="en">Failed to change database</source>
    </trans-unit>
    <trans-unit id="++CODE++46c9f3b7520fde539ec4452ba821c1b8ad43f18971284f033ab93d32f04c65df">
      <source xml:lang="en">Failed to connect</source>
    </trans-unit>
    <trans-unit id="++CODE++6e543be4255a8c4362baca16d0850278f1d95a7df9cd38f4b94ecbda4abe57e5">
      <source xml:lang="en">Failed to connect to database: {0}</source>
      <note>{0} is the database name</note>
    </trans-unit>
    <trans-unit id="++CODE++fa67448b4462617636ae14506c499652d8c34cd90403d12db04c67c4710ef93b">
      <source xml:lang="en">Failed to connect to server</source>
    </trans-unit>
    <trans-unit id="++CODE++d6ca257a745c3035dfd24b1cf8bddd511b93f0c4ae8036dc0d88ece8501d4d13">
      <source xml:lang="en">Failed to connect to server.</source>
    </trans-unit>
    <trans-unit id="++CODE++1bad386b21fcdca2a014d1f185f32ca31c641b4b0218b478988b8e7b373447b5">
      <source xml:lang="en">Failed to connect: {0}</source>
      <note>{0} is the error message</note>
    </trans-unit>
    <trans-unit id="++CODE++c813934a8ac886dc843cc3dd41282656501a8c9f7da085c104e96d4d50d6fc93">
      <source xml:lang="en">Failed to copy script: {0}</source>
      <note>{0} is the error message</note>
    </trans-unit>
    <trans-unit id="++CODE++707f0ef201b7dca62aa44100faafcd54168f7614d4966e200f9188b638abdd52">
      <source xml:lang="en">Failed to create a new row: {0}</source>
      <note>{0} is the error message</note>
    </trans-unit>
    <trans-unit id="++CODE++62498a2ba93779ef3c23a936f530e6a9286a241a90243dcf1eb13bf44c3f0aa0">
      <source xml:lang="en">Failed to delete credential with id: {0}. {1}</source>
      <note>{0} is the id
{1} is the error</note>
    </trans-unit>
    <trans-unit id="++CODE++21be0d0cbfd3dc3a4c9bbb0fc261d09ba6b93641dcbaba9f6202b815e5ccb3f2">
      <source xml:lang="en">Failed to delete {0}.</source>
      <note>Failed to delete {0}.</note>
    </trans-unit>
    <trans-unit id="++CODE++81e351f7a6077b0ce810f3e316831fbfbfe02b36e74496748b59abc51274001b">
      <source xml:lang="en">Failed to establish connection with ID &quot;{0}&quot;. Please check connection details and network connectivity.</source>
      <note>{0} is the connection ID</note>
    </trans-unit>
    <trans-unit id="++CODE++5da8436d7f85f325dbcb03e43c8b81f49b13fa6997b2e200ff9f5272cb577fc5">
      <source xml:lang="en">Failed to fetch Docker container tags: {0}</source>
    </trans-unit>
    <trans-unit id="++CODE++fa3e091290b3ba78f8eaf354e98df990932f0b9bed9c453f61ac1a887867da16">
      <source xml:lang="en">Failed to fetch user tokens.</source>
    </trans-unit>
    <trans-unit id="++CODE++fe1cb43be8ed9ac5acc09fb31eba382f60c86eaadf55b6931322b9b139162a9e">
      <source xml:lang="en">Failed to generate publish script: &apos;{0}&apos;</source>
      <note>{0} is the error message returned from the generate script operation</note>
    </trans-unit>
    <trans-unit id="++CODE++765a301a99c7eee94fb83e4719d18340210f77b71528783b41061a2a9d555e3e">
      <source xml:lang="en">Failed to generate script. Please check the logs for more details.</source>
    </trans-unit>
    <trans-unit id="++CODE++cdf943bd7b320469af4343440384b361de46832547d9bc9c08b3bd9a90610364">
      <source xml:lang="en">Failed to generate script: &apos;{0}&apos;</source>
      <note>{0} is the error message returned from the generate script operation</note>
    </trans-unit>
    <trans-unit id="++CODE++8d5f2e14eff0aed3f2ac97085dfd89e385dab998301ffa54088ed3f52b37babb">
      <source xml:lang="en">Failed to generate script: {0}</source>
      <note>{0} is the error message</note>
    </trans-unit>
    <trans-unit id="++CODE++90971b4f986b2a5d6c3d6f32b711a0bbb3f93d8453a9f0006c0a30d1350cdaff">
      <source xml:lang="en">Failed to get Fabric workspaces for tenant &apos;{0} ({1})&apos;.</source>
      <note>{0} is the tenant name
{1} is the tenant id</note>
    </trans-unit>
    <trans-unit id="++CODE++b4130b296ab05c9b6d46fa30eb4c7256fb9880192dca9262d2a8e524852dc226">
      <source xml:lang="en">Failed to get Fabric workspaces for tenant &apos;{0} ({1})&apos;: {2}</source>
      <note>{0} is the tenant name
{1} is the tenant id
{2} is the error message</note>
    </trans-unit>
    <trans-unit id="++CODE++8eec604197ddc90723c687678e1e97206d9146c079b5e0ead48d533c67970d23">
      <source xml:lang="en">Failed to get authentication method, please remove and re-add the account.</source>
    </trans-unit>
    <trans-unit id="++CODE++329f218a3e5212fcaa1558fed9984172c9a456980d1c8015ea761b5a017d19b4">
      <source xml:lang="en">Failed to get tenant &apos;{0}&apos; for account &apos;{1}&apos;.</source>
      <note>{0} is the tenant id
{1} is the account name</note>
    </trans-unit>
    <trans-unit id="++CODE++11b16df18b896654fb041aa90fd64079d60b741da33d4b5f931d75f8dcc7d1a4">
      <source xml:lang="en">Failed to list databases</source>
    </trans-unit>
    <trans-unit id="++CODE++d1167662f9f4ae95339878cfc71934cb03fce7f402dd7648b10e281fad1a6c4e">
      <source xml:lang="en">Failed to load data: {0}</source>
      <note>{0} is the error message</note>
    </trans-unit>
    <trans-unit id="++CODE++10b8baec7e7c3be69a945e7d6efbe3672d2a7a1b19642cd0867e8ea353335579">
      <source xml:lang="en">Failed to load databases</source>
    </trans-unit>
    <trans-unit id="++CODE++3124ddbedded23af64f8d5506005863517b446c2767c1d81660d1074b969e089">
      <source xml:lang="en">Failed to load publish profile</source>
    </trans-unit>
    <trans-unit id="++CODE++0b4d03ded989b13fa01f90e1cff6b70f68bdae9f9cd4e6ab5607a098baa80b20">
      <source xml:lang="en">Failed to open scmp file: &apos;{0}&apos;</source>
      <note>{0} is the error message returned from the open scmp operation</note>
    </trans-unit>
    <trans-unit id="++CODE++139d19f27345e3ce0787cd0cdd3497658705c987f492c0f1881127e5ffcdc79e">
      <source xml:lang="en">Failed to open script in editor.</source>
    </trans-unit>
    <trans-unit id="++CODE++00e34162fb43e373f12b352ea75d1e2241f480dbda87ec290aaa6f020232edaa">
      <source xml:lang="en">Failed to open script: {0}</source>
      <note>{0} is the error message</note>
    </trans-unit>
    <trans-unit id="++CODE++644046a988c76e759d05ee90c400f545f6fee393f6c75a23495c621fe9e27b5d">
      <source xml:lang="en">Failed to pull SQL Server image. Please check your network connection and try again.</source>
    </trans-unit>
    <trans-unit id="++CODE++7f8ed04b6c80f9c80c6b9644594472ad2fd1da77707d2fa30f63418c0024f68c">
      <source xml:lang="en">Failed to refresh connection ${0} with uri {1}, invalid connection result.</source>
      <note>{0} is the connection id
{1} is the uri</note>
    </trans-unit>
    <trans-unit id="++CODE++e63c0b0e63209727946a87b02022f9648e8632a2b450e52618307c2107df5ead">
      <source xml:lang="en">Failed to remove row: {0}</source>
      <note>{0} is the error message</note>
    </trans-unit>
    <trans-unit id="++CODE++c5dfa95897b89c1d17492b4591948b4a1c45ddde07a7e6aeebaaecca6dbdd888">
      <source xml:lang="en">Failed to revert cell: {0}</source>
      <note>{0} is the error message</note>
    </trans-unit>
    <trans-unit id="++CODE++55b0c5ea36504fe873a64ee13ff67759e1652595433ef2f29f23c4672281a0fc">
      <source xml:lang="en">Failed to revert row: {0}</source>
      <note>{0} is the error message</note>
    </trans-unit>
    <trans-unit id="++CODE++07e849b745794c4b9068165d834b1819e8cc4663ec8a733b07337a06d1375fcb">
      <source xml:lang="en">Failed to save changes: {0}</source>
      <note>{0} is the error message</note>
    </trans-unit>
    <trans-unit id="++CODE++656e30cd5a427ecbf935f88a531699c67f2edc2f0cfa7ef8cbec340a88c0c423">
      <source xml:lang="en">Failed to save publish profile</source>
    </trans-unit>
    <trans-unit id="++CODE++283dc9bd4f27ff0efed1b3ac27910746f64f860e2e0c2240f9723ff02c1dc29c">
      <source xml:lang="en">Failed to save results. </source>
    </trans-unit>
    <trans-unit id="++CODE++d264deec475c02adeccd53122253873cb7011b90f23c7af978cbfff13f3f92a6">
      <source xml:lang="en">Failed to save scmp file: &apos;{0}&apos;</source>
      <note>{0} is the error message returned from the save scmp operation</note>
    </trans-unit>
    <trans-unit id="++CODE++cc941d13be3079b6fc2c4cf73df1e3583aca4d5f0df87203767037625e8d37aa">
      <source xml:lang="en">Failed to start SQL Server container. Please check the error message for more details, and then try again.</source>
    </trans-unit>
    <trans-unit id="++CODE++08e3cce193c1731c751f4e68352687632cb9edb3e01e8bc9200742d0bd5f7b2c">
      <source xml:lang="en">Failed to start query.</source>
    </trans-unit>
    <trans-unit id="++CODE++8d966abf7ce439608c05903323ea676d64af27e6119ddcc6edebd6db2cd5c479">
      <source xml:lang="en">Failed to start {0}.</source>
      <note>Failed to start {0}.</note>
    </trans-unit>
    <trans-unit id="++CODE++de0b1da84a5d216abd9f65d2a4f32a258f97126fc0bb19e0fb9fecd1e89ea514">
      <source xml:lang="en">Failed to stop {0}.</source>
      <note>Failed to stop {0}.</note>
    </trans-unit>
    <trans-unit id="++CODE++3f91e357af9abc12f947a78cc2b4b0aa8cdd513fb4bec19a10cbee4d133445af">
      <source xml:lang="en">Failed to update cell: {0}</source>
      <note>{0} is the error message</note>
    </trans-unit>
    <trans-unit id="++CODE++7a1f2a83aca9a0819f244d5b4a7a0e7f6b779eb709dd4744136b22e724dbb10b">
      <source xml:lang="en">Favorites</source>
    </trans-unit>
    <trans-unit id="++CODE++4db3d9917ade1a9560b2a46de7b387634aedd4114bec8fb31abfb7e403241c76">
      <source xml:lang="en">Fetch rows</source>
    </trans-unit>
    <trans-unit id="++CODE++4d696d1fc30a43745a483d9bf89065718f6abfcdf8241fe4abb09ef13ec1d5e3">
      <source xml:lang="en">Fetching {0} script...</source>
      <note>{0} is the script type</note>
    </trans-unit>
    <trans-unit id="++CODE++50009ce1da4d15e1c4a04024df691eed5f0d598e2c4c67092f205366d0adf99e">
      <source xml:lang="en">File</source>
    </trans-unit>
    <trans-unit id="++CODE++fa2a8ed323616e7b0d7d5c10ff86fe43e4709b714505299633c12807ac9c22f1">
      <source xml:lang="en">File already exists. It will be overwritten if you continue</source>
    </trans-unit>
    <trans-unit id="++CODE++3521021a2e875fbc52ae82e2a3fea5024d507bbc919f504ca8521292c3fe14d3">
      <source xml:lang="en">File not found</source>
    </trans-unit>
    <trans-unit id="++CODE++96a6d702cb4aed294a5d0b344e779ae3ae2c51a4c0b0938fdd414a035930f0ac">
      <source xml:lang="en">File path is required</source>
    </trans-unit>
    <trans-unit id="++CODE++abc7e9892806b047b4d4786b3685285543f76ca314c4c76246d5f6544c7856c9">
      <source xml:lang="en">Files</source>
    </trans-unit>
    <trans-unit id="++CODE++638e249f4a15ebb84957da130701d138a6e06d88dceeaa2e6dcd91db70cc1381">
      <source xml:lang="en">Filter</source>
    </trans-unit>
    <trans-unit id="++CODE++a76057f27f2880792cf681fd60ca7b9043463252597c22b60eb5beca29292017">
      <source xml:lang="en">Filter ({0})</source>
      <note>{0} is the number of selected tables</note>
    </trans-unit>
    <trans-unit id="++CODE++3905257a1ca17a05ee44a95330afe24483f05af738cc05090d1c2522910a5671">
      <source xml:lang="en">Filter Azure subscriptions</source>
    </trans-unit>
    <trans-unit id="++CODE++dcd87fabe8cdcdf7a36e88a2326e72e03e96ddd1b279d554ba9ef435af8f22f4">
      <source xml:lang="en">Filter Options</source>
    </trans-unit>
    <trans-unit id="++CODE++103456e9e42f094edd7aa359537505ad54de66ac826f5bddd03f9f569fbace89">
      <source xml:lang="en">Filter Settings</source>
    </trans-unit>
    <trans-unit id="++CODE++6493eda41425d761de3497b7563b968d07d84a3eebb1844d3f54b76460eee2cb">
      <source xml:lang="en">Filter by keyword</source>
    </trans-unit>
    <trans-unit id="++CODE++51035b5b67dca0d1ea2348d44a4b18658fd03a3ea4f774aaadc2ac6bcb4c61bc">
      <source xml:lang="en">Filter by type</source>
    </trans-unit>
    <trans-unit id="++CODE++01a0e0d1c3cdcf7bac1e7280e753431937f8773ddd7b6ba85bf7fea4b842ad4e">
      <source xml:lang="en">Filter for any field...</source>
    </trans-unit>
    <trans-unit id="++CODE++822b2ae4542bc74b8fccf9ec3e08408d33d35b919101760dc27e1ea7822f1818">
      <source xml:lang="en">Find</source>
    </trans-unit>
    <trans-unit id="++CODE++664d6cdf0494d6e50579257917eb2ad1b6aa7534db584c3368f24b47c08cdc22">
      <source xml:lang="en">Find Next</source>
    </trans-unit>
    <trans-unit id="++CODE++051ab9f3bd7362945f1e2adc7c118c48d4286a3e181158b32e8e87f915103e73">
      <source xml:lang="en">Find Node</source>
    </trans-unit>
    <trans-unit id="++CODE++92fddef2012c2e36eec5c67f7c3c447fbc326c9700a9501f395ce6409de2c855">
      <source xml:lang="en">Find Nodes</source>
    </trans-unit>
    <trans-unit id="++CODE++bf0e5179cb962af6329b97f24951139ae47f60ff00cdcd1ccbacd816608b6866">
      <source xml:lang="en">Find Previous</source>
    </trans-unit>
    <trans-unit id="++CODE++a6c7a84baa6750fce33f7512acd6793e53def1d228b5f2efb8074b42648424fc">
      <source xml:lang="en">Finish</source>
    </trans-unit>
    <trans-unit id="++CODE++1b301aefb6d539ae0f9ad9d0a548549459322b5271d33f2b041df5c096e996b6">
      <source xml:lang="en">Finished Deployment</source>
    </trans-unit>
    <trans-unit id="++CODE++b9ab95c28bb1c6c21592e63cc03daacec4bb7be9774e47ec9a1c6f8721e26b08">
      <source xml:lang="en">Finished query execution for document &quot;{0}&quot;</source>
      <note>{0} is the document name</note>
    </trans-unit>
    <trans-unit id="++CODE++8a9ba2938bc6bfe8f093b2168aeb656e1be8e1792c61db93cb074a6e32300b1b">
      <source xml:lang="en">Firewall rule name</source>
    </trans-unit>
    <trans-unit id="++CODE++69564d37d68e80fe6d9e0507695069d1393632c9f82f5587b79f980436d9cb00">
      <source xml:lang="en">Firewall rule successfully added. Retry profile creation? </source>
    </trans-unit>
    <trans-unit id="++CODE++3a5a47667104807574cb0875e1ad13546429f3ed63efe6b4bddee62fe1f4cf5b">
      <source xml:lang="en">Firewall rule successfully created.</source>
    </trans-unit>
    <trans-unit id="++CODE++50f82f3bd4638f41e11892aa681c016d9f858ac119041d52c52d5fb661c5936f">
      <source xml:lang="en">First Page</source>
    </trans-unit>
    <trans-unit id="++CODE++9285cedcf26a7cbb5277c70b4651a54679ee9d2c89767bc9dbe532b14f4bb697">
      <source xml:lang="en">Flat</source>
    </trans-unit>
    <trans-unit id="++CODE++13fc8c5ffacfa92740bde97ad456803b31784d6451d83afd89f0a993d75c59e5">
      <source xml:lang="en">Folder Structure</source>
    </trans-unit>
    <trans-unit id="++CODE++52742c9dc235ecbc2154d3bef091d1e39dd0b8b542ebac8031331a146b83242d">
      <source xml:lang="en">For numeric data, the maximum number of decimal digits that can be stored in this database object to the right of decimal point.</source>
    </trans-unit>
    <trans-unit id="++CODE++20b04b0eb9264d54736120dae88c712700ee14a95803823187961e630998a7fc">
      <source xml:lang="en">For numeric data, the maximum number of decimal digits that can be stored in this database object.</source>
    </trans-unit>
    <trans-unit id="++CODE++2390e8502ba64cd13706dd2af52d9983efe51a28984739601b0b86fbf7c65904">
      <source xml:lang="en">Foreign Column</source>
    </trans-unit>
    <trans-unit id="++CODE++43aaa008cb8b129bc33f70e1c70317da8a00fd95e83728587f3a84053b4df2a1">
      <source xml:lang="en">Foreign Key</source>
    </trans-unit>
    <trans-unit id="++CODE++7243088a776ee64422264949fcd3e6bff4cab595d0f7fb6bf45d5765a2c2ef66">
      <source xml:lang="en">Foreign Key {0}</source>
      <note>{0} is the index of the foreign key</note>
    </trans-unit>
    <trans-unit id="++CODE++7d30023ced5527cc9061c41e18c832bba55267935cbfc5c45a68dbf5dcc5a310">
      <source xml:lang="en">Foreign Keys</source>
    </trans-unit>
    <trans-unit id="++CODE++343460cabeff0fb48d3eaab8a7b7cec8ab6533656b987b607002e6fae59daa8b">
      <source xml:lang="en">Foreign Table</source>
    </trans-unit>
    <trans-unit id="++CODE++328923e4274282cae8dc3222c0281c6454f9625843394b33364bfb4213436f1a">
      <source xml:lang="en">Foreign key &apos;{0}&apos; already exists</source>
      <note>{0} is the foreign key name</note>
    </trans-unit>
    <trans-unit id="++CODE++d00bd4ec32e4e1cc45ddae0ad3fd34af28cefb4f236b0f8cc19ff7bfe70dda17">
      <source xml:lang="en">Formula</source>
    </trans-unit>
    <trans-unit id="++CODE++936af734b4badd8602cb27237f8dea0fd3950e12b5bab278565babc15e854136">
      <source xml:lang="en">Found pending reconnect promise for uri {0}, failed.</source>
      <note>{0} is the uri</note>
    </trans-unit>
    <trans-unit id="++CODE++463124bedefc986e5dc0c3e34607c881ba0337297037552decc1df70945e57e8">
      <source xml:lang="en">Found pending reconnect promise for uri {0}, waiting.</source>
      <note>{0} is the uri</note>
    </trans-unit>
    <trans-unit id="++CODE++fc70e7e548649aa12095a141703b67943b4437de990082c3646b3ab61884dcf0">
      <source xml:lang="en">Found {0} saved connection profile(s).</source>
      <note>{0} is the number of connection profiles</note>
    </trans-unit>
    <trans-unit id="++CODE++c910d474dcd724bff83ddedeb06bf1eceaf9fb3af7c76bb282be057f36e6dffa">
      <source xml:lang="en">General</source>
    </trans-unit>
    <trans-unit id="++CODE++e6fcb24896423f9739a20e841d3c3f2ab319f222be60b150ed664e611be89ed4">
      <source xml:lang="en">General Options</source>
    </trans-unit>
    <trans-unit id="++CODE++e7789e4d6916633a7461743194a10f2bc4d20b06c2e329b35c7a2da87aa8cbae">
      <source xml:lang="en">Generate Script</source>
    </trans-unit>
    <trans-unit id="++CODE++733db825a41becaf624d0bcff31bacf744e7bcdb3412fffbb0fb12afdd89a1a8">
      <source xml:lang="en">Generate mock data and seed scripts to support testing and development environments</source>
    </trans-unit>
    <trans-unit id="++CODE++9a4a3cac279fe491c4cbc6a0e945d2e031dc2e925b98ae7f0676646d74547e82">
      <source xml:lang="en">Generate script to deploy changes to target</source>
    </trans-unit>
    <trans-unit id="++CODE++15bb1f371098735851e4d1d531c37e3652b2ceaf16055231f0a38312650cb08b">
      <source xml:lang="en">Generating Report. This may take a while...</source>
    </trans-unit>
    <trans-unit id="++CODE++019c93d8e0baa64c24b53c1e6f34c8faa0fcac26a0ac69fdaa46b788f6c05912">
      <source xml:lang="en">Generating report, this might take a while...</source>
    </trans-unit>
    <trans-unit id="++CODE++915fc447c859d56fa8e745484ac300e07e104e9ef318105f82b578bedf32c405">
      <source xml:lang="en">Generating script...</source>
    </trans-unit>
    <trans-unit id="++CODE++fddd3d1537452414b2a4c7bb1b231ca37398b9f211c1e0d8d80e6f69a7f58f2d">
      <source xml:lang="en">Get Connection Details</source>
    </trans-unit>
    <trans-unit id="++CODE++983f311018642b0ae60c71253b5735579906d43d260ea926ebe5e815b1c97abb">
      <source xml:lang="en">Get Started</source>
    </trans-unit>
    <trans-unit id="++CODE++833b64c15a94f939c4123ec646882d4b8943eb80c95ce91fffb06a7e95a82b61">
      <source xml:lang="en">Get connection details for connection &apos;{0}&apos;?</source>
      <note>{0} is the connection ID</note>
    </trans-unit>
    <trans-unit id="++CODE++a43e5c073e9835ad6459998e88e6ad71d7b49f1a2fb3d0cd076b5bc0e1724fa7">
      <source xml:lang="en">Get security-related recommendations, such as avoiding SQL injection or excessive permissions</source>
    </trans-unit>
    <trans-unit id="++CODE++455754ccf3a6df55b0fe352903062c9adb22d5ce025f6c0b0b8b2a59c6e3a7fc">
      <source xml:lang="en">Getting Docker Ready...</source>
    </trans-unit>
    <trans-unit id="++CODE++d6d1dc00ba08494d29eb2fb1a62a7b312e2a89c23b818493f1f3eec3167d54b9">
      <source xml:lang="en">Getting Fabric database &apos;{0}&apos;</source>
      <note>{0} is the database ID</note>
    </trans-unit>
    <trans-unit id="++CODE++4f2809d46e4d5ae64171f0a386b32412184dbf2ea9fb08956f407bed421b7bea">
      <source xml:lang="en">Getting Fabric workspace &apos;{0}&apos;</source>
      <note>{0} is the workspace ID</note>
    </trans-unit>
    <trans-unit id="++CODE++2a8c8cd4e7c7142bffa09b893aaf7ab5886407a22a7ef9b2ee4f60f46fad7bf0">
      <source xml:lang="en">Getting connection details for connection &apos;{0}&apos;</source>
      <note>{0} is the connection ID</note>
    </trans-unit>
    <trans-unit id="++CODE++7c6ecb13b6127990792bdb4cd61037a4d398bcda0034b4e9d23af714a5785c85">
      <source xml:lang="en">Getting connection string for SQL Endpoint &apos;{0}&apos; in workspace &apos;{1}&apos;</source>
      <note>{0} is the SQL endpoint ID
{1} is the workspace ID</note>
    </trans-unit>
    <trans-unit id="++CODE++407c9ce5c11270b1d15836456ad1efdbe70f71f3c845186e535f82f02112be4e">
      <source xml:lang="en">Getting container ready for connections</source>
    </trans-unit>
    <trans-unit id="++CODE++bccb449867268397632519e5695a6bb611a30529b735cac4f7d5ecbaee80e785">
      <source xml:lang="en">Getting definition ...</source>
    </trans-unit>
    <trans-unit id="++CODE++60c3ae4830143b646d9d70611c2ad5961faeca804e4713b5b768087167d1772b">
      <source xml:lang="en">Got invalid tool use parameters: &quot;{0}&quot;. ({1})</source>
      <note>{0} is the part input
{1} is the error message</note>
    </trans-unit>
    <trans-unit id="++CODE++774b3dff4a0e941fad0742c915bd93885c9cb15f769f2c92c2ea384b69780f51">
      <source xml:lang="en">Greater Than</source>
    </trans-unit>
    <trans-unit id="++CODE++0ca098e2022c5054b1ec77c08df3f3b1d5ccecfbf78f232071f644eb71161e8d">
      <source xml:lang="en">Greater Than or Equals</source>
    </trans-unit>
    <trans-unit id="++CODE++38ee89c32a2a983a8b02689b35c8cdb60f5d9949c4e128a77cc3e79785c02b51">
      <source xml:lang="en">Grid View</source>
    </trans-unit>
    <trans-unit id="++CODE++b79cac926e0b2e347e72cc91d5174037c9e17ae7733fd7bdb570f71b10cd7bfc">
      <source xml:lang="en">Help</source>
    </trans-unit>
    <trans-unit id="++CODE++e05cee2e915ff0d693e5f5acff33d2a7cabfc340e7a977e993a6cf92fb686f4e">
      <source xml:lang="en">Hide Confirm Password</source>
    </trans-unit>
    <trans-unit id="++CODE++44900cb30578cbda86187326c4e7acfddc7828094583ff5d097f6080464aa6fc">
      <source xml:lang="en">Hide New Password</source>
    </trans-unit>
    <trans-unit id="++CODE++f499a7a9c57676d65af8383d5a0f6c5d6b649bb599235e6e20900f73a55968bd">
      <source xml:lang="en">Hide Script</source>
    </trans-unit>
    <trans-unit id="++CODE++89276817789cad555d1e4daf6c6e0b6eac110c7073bd4b23e08ef8a6e7aad4c6">
      <source xml:lang="en">Hide full error message</source>
    </trans-unit>
    <trans-unit id="++CODE++a60a56c584b3b05b1a95076a36edbab7131a447910cf21124efcb35f769502df">
      <source xml:lang="en">Hide password</source>
    </trans-unit>
    <trans-unit id="++CODE++7a364dd1e84a9c227a255eac46ca09a24bf78df77f50f95dec04e8899516908d">
      <source xml:lang="en">Hide this panel</source>
    </trans-unit>
    <trans-unit id="++CODE++881cda150f08bbb74d0fa62b161f8a953cf0e98bf734b60d0e059b408b75522b">
      <source xml:lang="en">Highlight Expensive Operation</source>
    </trans-unit>
    <trans-unit id="++CODE++2db533557011ec539fc4c6604367e99cbb77c0a49b8b73b655841d3ee08f4f3e">
      <source xml:lang="en">Hostname</source>
    </trans-unit>
    <trans-unit id="++CODE++cdcc527989217aea79f51128ad3c86fa74d6c9def496f199f6b8d9728791d3b4">
      <source xml:lang="en">How likely it is that you would recommend the MSSQL extension to a friend or colleague?</source>
    </trans-unit>
    <trans-unit id="++CODE++31a89f9bfc36d6f9ecf0a7e2e82cb5a9a0f1e7b1702f08bd3aced239c4f48a0b">
      <source xml:lang="en">How likely it is that you would recommend {0} to a friend or colleague?</source>
      <note>{0} is the feature name</note>
    </trans-unit>
    <trans-unit id="++CODE++42e746a45011321b661459a4a5bff6312360244050814e0813284fb729dfc90d">
      <source xml:lang="en">How many tables are in this database?</source>
    </trans-unit>
    <trans-unit id="++CODE++4d7056f0e9bef4870b289d7b77634cead0e646a63708a1eb500c6eab11c1328e">
      <source xml:lang="en">Hue</source>
    </trans-unit>
    <trans-unit id="++CODE++9638b09db2ce74e3d600f9a512a6116df9ba9b3a147569930a5d5b4682ac5a20">
      <source xml:lang="en">I have read the summary and understand the potential risks.</source>
    </trans-unit>
    <trans-unit id="++CODE++d8d462ddc91939459ae107d47fee7a34b3601b20fcd01615f98e1941674f14ea">
      <source xml:lang="en">I&apos;m sorry, I can only assist with SQL-related questions.</source>
    </trans-unit>
    <trans-unit id="++CODE++b37cea142b959c4f6c75754d7b3d56bc41d1a2d6667600c748d7a168f10c8818">
      <source xml:lang="en">Ignore Options</source>
    </trans-unit>
    <trans-unit id="++CODE++1d59e3e131d04ce9ba04c0f297dbd4eddb83c0bfe977b2a6bf19bdeb73f2d5c3">
      <source xml:lang="en">Ignore Tenant</source>
    </trans-unit>
    <trans-unit id="++CODE++c4a77afa3d5cd701f32b5f09c195c635b256db8595687828c3ea0785ab5b72f4">
      <source xml:lang="en">Image tag</source>
    </trans-unit>
    <trans-unit id="++CODE++09b493255c6cc11aae4f73f97494b4d0123bb42869372d0a2182f0a324eb5ef5">
      <source xml:lang="en">Import BACPAC</source>
    </trans-unit>
<<<<<<< HEAD
    <trans-unit id="++CODE++004f8760d5d76c5e1465f93ee7c48c0dd97666347f270fbbc9d31bbc56482a6d">
      <source xml:lang="en">Import a .bacpac file to a new or empty database</source>
    </trans-unit>
=======
>>>>>>> 609dc9af
    <trans-unit id="++CODE++3fc78b5e12952afa58a49beceabae7348dd0a44be1b9104b998dc1efc2967de4">
      <source xml:lang="en">Importance</source>
    </trans-unit>
    <trans-unit id="++CODE++6ef88827ba30503ec0beb5b6cc6801a9f9f1b0dd11d47de6f30e57fce50a7f63">
      <source xml:lang="en">Importing BACPAC...</source>
    </trans-unit>
    <trans-unit id="++CODE++c1f88e9d6c4145cf0530ae020155384d5688d70ed82a07a35d783bbc4b32238c">
      <source xml:lang="en">In progress</source>
    </trans-unit>
    <trans-unit id="++CODE++7285576bdacf86fe37274d3d0d399c29b4be2959005f60ac0729615d8fca9186">
      <source xml:lang="en">Include</source>
    </trans-unit>
    <trans-unit id="++CODE++e6918522718725ba7a74b087c48f889648bbfc7627b1d4ab826ac2cc1b30aa31">
      <source xml:lang="en">Include Object Types</source>
    </trans-unit>
    <trans-unit id="++CODE++ac665fafc5f9732c9d322749a1f726be51f8b31d2ec83ecde83a6e1d2b632eda">
      <source xml:lang="en">Include all object types</source>
    </trans-unit>
    <trans-unit id="++CODE++39c3be1198a2fddf18d03608348d9cfaf8823d2dda4d5ff13fdb851bd15d29ea">
      <source xml:lang="en">Index</source>
    </trans-unit>
    <trans-unit id="++CODE++90b901a30c3f089e10d82e1b842bbdc736a36b536a19d207b36a8e7be1904dcb">
      <source xml:lang="en">Indexes</source>
    </trans-unit>
    <trans-unit id="++CODE++9d044dc2d1fe411614adccd3125e540b1b0176ec4bf30509e693113050ef11b0">
      <source xml:lang="en">Initializing comparison, this might take a while...</source>
    </trans-unit>
    <trans-unit id="++CODE++8aa318eb7eaa233aada0d332bec14cb6a631c8fda25deb2c7d4f402888f1b1e2">
      <source xml:lang="en">Insert</source>
    </trans-unit>
    <trans-unit id="++CODE++336a8af254446c5c9006e090f430a9f283960aeefdd0dc52cf0401fa2c19ac03">
      <source xml:lang="en">Install Docker</source>
    </trans-unit>
    <trans-unit id="++CODE++23175b00048139605147500e1f2eb6c43b4e938ee3dbcfebb00ae6b472284cdb">
      <source xml:lang="en">Instant Container Setup</source>
    </trans-unit>
    <trans-unit id="++CODE++207b04072a822fa8e76629bcd504bc8c19525b86f444ac77a6f3be1c88a502eb">
      <source xml:lang="en">Insufficient Workspace Permissions</source>
    </trans-unit>
    <trans-unit id="++CODE++afe3d8a0f4733dcd43ec5b17d8c6d8d3ec7e53c511f1ad49d1168ea289bdd055">
      <source xml:lang="en">Integrated</source>
    </trans-unit>
    <trans-unit id="++CODE++aca9e581f935a7772af49f14b1bc37305d26449df47ba4a8ecea51c758d4814f">
      <source xml:lang="en">Integrated &amp; secure</source>
    </trans-unit>
    <trans-unit id="++CODE++eced7daa046aa47caa62c3306d8114cb2f558fd2f53ebd2cc4d3b802857d200b">
      <source xml:lang="en">Invalid Firewall rule name</source>
    </trans-unit>
    <trans-unit id="++CODE++4480c895a6e66acfc4e43550d8a60598168463e52699be5ed28eae3ecf7200c7">
      <source xml:lang="en">Invalid IP Address</source>
    </trans-unit>
    <trans-unit id="++CODE++0c2f118ad5933157d00e2025f7cc3d3c3da84db32e18ffbb4f1032471cc643ef">
      <source xml:lang="en">Invalid SQL Server password for {0}. Password must be 8–128 characters long and meet the complexity requirements.  For more information see https://docs.microsoft.com/sql/relational-databases/security/password-policy</source>
    </trans-unit>
    <trans-unit id="++CODE++b6b50087a99bf4427265eff9dd813914f1ceb8c55260fa6e7075f9c89fcd45d7">
      <source xml:lang="en">Invalid column width</source>
    </trans-unit>
    <trans-unit id="++CODE++4ce86c72bcd330160b14a711a925bf6f8e24fdd6b26d4a7abbfa548e510648d5">
      <source xml:lang="en">Invalid connection URI provided.</source>
    </trans-unit>
    <trans-unit id="++CODE++5c61e4661a7417ada5f0b7d34d9c3cd27dcc3aad485b337ea6d58cd077be7c8c">
      <source xml:lang="en">Invalid connection URI. Please ensure you have an active database connection.</source>
    </trans-unit>
    <trans-unit id="++CODE++c265d537d7811a1e8fa19df9305f90ad86e0326ad6dd2d585172fcf570023c57">
      <source xml:lang="en">Invalid connection string: {0}</source>
    </trans-unit>
    <trans-unit id="++CODE++5a3259a2357ce703fcc4ea2d2983346c88751c8b1f74beaab08602f5f4e721cf">
      <source xml:lang="en">Invalid database</source>
    </trans-unit>
    <trans-unit id="++CODE++388f0e37447ebf20167d7d8b0d203a21e726eb2d60ec4b09c13480cdadff59ee">
      <source xml:lang="en">Invalid file</source>
    </trans-unit>
    <trans-unit id="++CODE++f23f5034c0f7290a53b9c27d9005cd69d60da06ac62b692fdf5f4d2877faee16">
      <source xml:lang="en">Invalid file extension. Expected .dacpac or .bacpac</source>
    </trans-unit>
    <trans-unit id="++CODE++b65d31b3dcfd9935b8fae6c977fe0f07a5d73a830edb2426c05d63464b299858">
      <source xml:lang="en">Invalid max length &apos;{0}&apos;</source>
      <note>{0} is the max length</note>
    </trans-unit>
    <trans-unit id="++CODE++d1a326f448eac64b9ec46d31b9dce63a30f305179abc83e734c8d960bcaa9631">
      <source xml:lang="en">Is Computed</source>
    </trans-unit>
    <trans-unit id="++CODE++6ddf8604e8d33286bd064640a453784b6142293230a717b9b1859fa3176573f6">
      <source xml:lang="en">Is Identity</source>
    </trans-unit>
    <trans-unit id="++CODE++5b3eef9bf6b0c6df6a0d614b57c2fcd589f9716a7e8b8040dde61be4d2f7e02e">
      <source xml:lang="en">Is Persisted</source>
    </trans-unit>
    <trans-unit id="++CODE++fa95e3dd5aa6339906552abd3b5613f356ea1c6e4a3a3d376b450d3856b0b8d6">
      <source xml:lang="en">Issues ({0})</source>
      <note>{0} is the number of issues</note>
    </trans-unit>
    <trans-unit id="++CODE++f4dc1c96a30fbdeb2a15cb6d4229469fff36c0266dc0c346599093c24d4c0a01">
      <source xml:lang="en">JPEG</source>
    </trans-unit>
    <trans-unit id="++CODE++db1a21a0bc2ef8fbe13ac4cf044e8c9116d29137d5ed8b916ab63dcb2d4290df">
      <source xml:lang="en">JSON</source>
    </trans-unit>
    <trans-unit id="++CODE++29b39d81b8651e8717f85c00002b2b087bafb969eb289ac991fa41b17522e775">
      <source xml:lang="en">Keep in query pane</source>
    </trans-unit>
    <trans-unit id="++CODE++a3c13b491573b0d54bf743caf0f5d59d5a791c42ae1072f16bb941be925fae18">
      <source xml:lang="en">Keys for token cache could not be saved in credential store, this may cause Microsoft Entra Id access token persistence issues and connection instabilities. It&apos;s likely that SqlTools has reached credential storage limit on Windows, please clear at least 2 credentials that start with &quot;Microsoft.SqlTools|&quot; in Windows Credential Manager and reload.</source>
    </trans-unit>
    <trans-unit id="++CODE++c7d299ed6b2896187b535a86fd6b04f01669a9b72528a8f2021fff2f42d9f6e3">
      <source xml:lang="en">Last Page</source>
    </trans-unit>
    <trans-unit id="++CODE++8d8cd546b58d91c300d3149ef40b8d98d3061dc38f15ea937d2ed785a3f25771">
      <source xml:lang="en">Learn More</source>
    </trans-unit>
    <trans-unit id="++CODE++51da53a813a79b97741fb115a94a72fe1629a0b0e9018767157ca28d863c53e3">
      <source xml:lang="en">Learn more about SQL Server 2025 features</source>
    </trans-unit>
    <trans-unit id="++CODE++adc95605a1b30c73959fbaf21e60f9723efe855c482fa336a957924d4ea0a08b">
      <source xml:lang="en">Length</source>
    </trans-unit>
    <trans-unit id="++CODE++66a64458c4ba13495492108557828d5ef43bfc7f9aca725db617d6a1556ad088">
      <source xml:lang="en">Length mismatch: Column &apos;{0}&apos; ({1}) incompatible with &apos;{2}&apos; ({3})</source>
      <note>{0} is source column
{1} is source length
{2} is target column
{3} is target length</note>
    </trans-unit>
    <trans-unit id="++CODE++ab7e3aa3d0d8c78763c986b6a831726ff623b195a38a8d4b1191976c0becf72e">
      <source xml:lang="en">Less Than</source>
    </trans-unit>
    <trans-unit id="++CODE++f3efd3e5531c7b16003d81bb5085288ace97366792c480484895fd2583ca5842">
      <source xml:lang="en">Less Than or Equals</source>
    </trans-unit>
    <trans-unit id="++CODE++d05f53bafc473abafc1af3b592a9186f7c8b2579999c953b6f3d9f9450c43f50">
      <source xml:lang="en">Line {0}</source>
      <note>{0} is the line number</note>
    </trans-unit>
    <trans-unit id="++CODE++4ffa355be76c7d5e9f39081d405b5a1d2d9cae27b4016b7588b4b812f2146556">
      <source xml:lang="en">List Connections</source>
    </trans-unit>
    <trans-unit id="++CODE++b993796f53424becc0d08d41a72c0c3381ee7691cc518bc8bdccc8d4013ad4ef">
      <source xml:lang="en">List Databases</source>
    </trans-unit>
    <trans-unit id="++CODE++e5c4507bf20d72d00bff4c289eb11be5c9a297933beec5db5969eb33b7bc5690">
      <source xml:lang="en">List Functions</source>
    </trans-unit>
    <trans-unit id="++CODE++0b795cd3bad85a0e394c340640be776b2c7765598fd7ac3dc8d2430baf78e77a">
      <source xml:lang="en">List Schemas</source>
    </trans-unit>
    <trans-unit id="++CODE++00806af7575cfd81acd74e3d602bb671403cbddfdf02754be73db121177d235f">
      <source xml:lang="en">List Tables</source>
    </trans-unit>
    <trans-unit id="++CODE++68053ffe844804d37eced757d4d0582e750a9b20d8ec5084aaab907846177b86">
      <source xml:lang="en">List Views</source>
    </trans-unit>
    <trans-unit id="++CODE++b77fb88f6365c7aa62b75d120b96e1859e449166ac52bd58301306032102daf0">
      <source xml:lang="en">List all connections registered with the mssql extension?</source>
    </trans-unit>
    <trans-unit id="++CODE++abfc45dd4a240e3758d4d22759dd9fc99cc5e1d16aec7594708638c368bddb3d">
      <source xml:lang="en">List databases for connection &apos;{0}&apos;?</source>
      <note>{0} is the connection ID</note>
    </trans-unit>
    <trans-unit id="++CODE++b1eb24f69841df721c66f542d63319e22c5d55ea1bee75d7e60c451023e6c3d2">
      <source xml:lang="en">List functions for connection &apos;{0}&apos;?</source>
      <note>{0} is the connection ID</note>
    </trans-unit>
    <trans-unit id="++CODE++f9fdea6ffd1d5c93340eff3cb4b0f75abcada7d160a99fd8f3092b3632661d84">
      <source xml:lang="en">List schemas for connection &apos;{0}&apos;?</source>
      <note>{0} is the connection ID</note>
    </trans-unit>
    <trans-unit id="++CODE++f6f60c2f7be85c72c70f3e1803f001d9b89cf11c25d82a6a16ddb4835b2bdc3f">
      <source xml:lang="en">List tables for connection &apos;{0}&apos;?</source>
      <note>{0} is the connection ID</note>
    </trans-unit>
    <trans-unit id="++CODE++a951e5e9bc9076528c081d96624e0a6b73e1ae9034bc9aa4c1e8bd77e9dffcc4">
      <source xml:lang="en">List views for connection &apos;{0}&apos;?</source>
      <note>{0} is the connection ID</note>
    </trans-unit>
    <trans-unit id="++CODE++8043c062698783f821c86c7bc00a285e71f93c8ddf50815cfa601fef33905401">
      <source xml:lang="en">Listing Fabric SQL Databases for workspace &apos;{0}&apos;</source>
      <note>{0} is the workspace ID</note>
    </trans-unit>
    <trans-unit id="++CODE++d63cd16cd7f14f873a95c39ea88cdd895461edd04b9fa7894a5b050274e85b1f">
      <source xml:lang="en">Listing Fabric SQL Endpoints for workspace &apos;{0}&apos;</source>
      <note>{0} is the workspace ID</note>
    </trans-unit>
    <trans-unit id="++CODE++a5c14e0446ba987ee1804ac7f75c2cf29a526c5b3efc8ec431eeb50d200ad7f0">
      <source xml:lang="en">Listing Fabric capacities for tenant &apos;{0}&apos;</source>
      <note>{0} is the tenant ID</note>
    </trans-unit>
    <trans-unit id="++CODE++0674831e66235d3d493987bb2f89a42a981be092b9be08a7214438e389b30737">
      <source xml:lang="en">Listing Fabric workspaces for tenant &apos;{0}&apos;</source>
      <note>{0} is the tenant ID</note>
    </trans-unit>
    <trans-unit id="++CODE++b96793f36b682b832b59fce2ab2fbfbe394de6c913abd6f389f8c19273f040a5">
      <source xml:lang="en">Listing databases for connection &apos;{0}&apos;</source>
      <note>{0} is the connection ID</note>
    </trans-unit>
    <trans-unit id="++CODE++6c5a3eebc541922b6846fac5140eecc1c8cca7d49fd516d6d492b823bd080339">
      <source xml:lang="en">Listing functions for connection &apos;{0}&apos;</source>
      <note>{0} is the connection ID</note>
    </trans-unit>
    <trans-unit id="++CODE++df15d83efd9fc637dc083e4165d14496ddd68c309ef41be96ddf930de86fa600">
      <source xml:lang="en">Listing role assignments for workspace &apos;${workspaceId}&apos;</source>
      <note>{0} is the workspace ID</note>
    </trans-unit>
    <trans-unit id="++CODE++33ed9f224eba0860b9cfb0063fdbd1680208c1e358cecb479c7bd8c46236000e">
      <source xml:lang="en">Listing schemas for connection &apos;{0}&apos;</source>
      <note>{0} is the connection ID</note>
    </trans-unit>
    <trans-unit id="++CODE++5404755c79ce81c6dba13bc9b7f3cbea8d096f40ff5fb69bfce1a9b2f7a07d4f">
      <source xml:lang="en">Listing server connections</source>
    </trans-unit>
    <trans-unit id="++CODE++22f9095eec94b234a5b2eee74a4c22e23b42d785b67c2027c13fd5b309a93ffa">
      <source xml:lang="en">Listing tables for connection &apos;{0}&apos;</source>
      <note>{0} is the connection ID</note>
    </trans-unit>
    <trans-unit id="++CODE++d77ec2c188180112be2e819880b4ea2a8f5f86ec8917db4e18c39bcd02cacc10">
      <source xml:lang="en">Listing views for connection &apos;{0}&apos;</source>
      <note>{0} is the connection ID</note>
    </trans-unit>
    <trans-unit id="++CODE++8a6bdb6b18da586fe7f2acbd8f1055533f2cd97a3681b3652bcd712224df45c3">
      <source xml:lang="en">Load</source>
    </trans-unit>
    <trans-unit id="++CODE++6b590dbe3ca2ba02770a0f91a1d06fddd3d9f474ffc479853d323f0545a6397b">
      <source xml:lang="en">Load from Connection String</source>
    </trans-unit>
    <trans-unit id="++CODE++323ed460497fcfa6d1f92f52778381421eefa8ba36a3e9896b3f05a4a2050ca2">
      <source xml:lang="en">Load profile...</source>
    </trans-unit>
    <trans-unit id="++CODE++81b2b539fca979a0122cec8429386032584500cf44116d93ce90258970ee8289">
      <source xml:lang="en">Load source, target, and options saved in an .scmp file</source>
    </trans-unit>
    <trans-unit id="++CODE++dc380888c4e2c7762212480ff86eb39150ec70b45009c33bc6adcbd0041384b1">
      <source xml:lang="en">Loading</source>
    </trans-unit>
    <trans-unit id="++CODE++6fa7126ccca3880030902e857b23844499021637082687cfb79725ee3095e087">
      <source xml:lang="en">Loading Azure Accounts</source>
    </trans-unit>
    <trans-unit id="++CODE++c11efeef9812b5933f66f281e1df758fca0d28ff6c96462aa5caa7a72f0637ed">
      <source xml:lang="en">Loading Fabric Accounts</source>
    </trans-unit>
    <trans-unit id="++CODE++f71c42d1d9ac676535360465df8ce04aacb3b40ecb8b1ba01906d9b4971a51c9">
      <source xml:lang="en">Loading Report</source>
    </trans-unit>
    <trans-unit id="++CODE++fb77011a24ad32a2b166d3d74cf25aee9d67da4c5579e8740211e0738bd05a10">
      <source xml:lang="en">Loading Schema Designer</source>
    </trans-unit>
    <trans-unit id="++CODE++54de42320518e4ac2e773353f4d9f9a7be92f4afc008a3b33a3247b39a19aa68">
      <source xml:lang="en">Loading Schema Designer Model...</source>
    </trans-unit>
    <trans-unit id="++CODE++10a371b8dc47cdf83c4cd7f926daf76305a6b52311a69b3087d744151dc53501">
      <source xml:lang="en">Loading Table Designer</source>
    </trans-unit>
    <trans-unit id="++CODE++f9c9f560fd60d852df849d8b9694f6e56be6ca531ec5366d75812345a7dbf567">
      <source xml:lang="en">Loading databases in &apos;{0}&apos;...</source>
      <note>{0} is the name of the workspace</note>
    </trans-unit>
    <trans-unit id="++CODE++a67a8cf028d055264cd779f840ad3290cb70557277e6fe38ecf976fce921f030">
      <source xml:lang="en">Loading databases in selected workspace...</source>
    </trans-unit>
    <trans-unit id="++CODE++d1fdc252fab1c642cc1b487dbb6658fd77d5831e03b3d391b4c73b01226d75ff">
      <source xml:lang="en">Loading deployment</source>
    </trans-unit>
    <trans-unit id="++CODE++c4b5594f53462fcb5025d55e2ad5ba368c8fbb12de5a8701276b5477f7dd07fb">
      <source xml:lang="en">Loading execution plan...</source>
    </trans-unit>
    <trans-unit id="++CODE++5aa7a4eb1f103858e56dc2f529435ff221afa8e7ff280a24ec6bbd810dd5b163">
      <source xml:lang="en">Loading fabric provisioning...</source>
    </trans-unit>
    <trans-unit id="++CODE++934bbb16d95b8f72c6353bba1afc96aee3975ae50aaca4b3abe9389f292b4987">
      <source xml:lang="en">Loading local containers...</source>
    </trans-unit>
    <trans-unit id="++CODE++b00da16333ce9b6f0088556c62cd8766f0a1f02a823e3dca0cd8fd040136e297">
      <source xml:lang="en">Loading results...</source>
    </trans-unit>
    <trans-unit id="++CODE++71499b4de6ef3b8d0c19b76e76295f5dd9f5690a180de07ed861fdce757182aa">
      <source xml:lang="en">Loading summary for {0} rows (Click to cancel)</source>
      <note>{0} is the total number of rows</note>
    </trans-unit>
    <trans-unit id="++CODE++128f2373a3147694ff5bcaab3d428611eba44a540cb348d9d263f855c0ee2a2d">
      <source xml:lang="en">Loading table data...</source>
    </trans-unit>
    <trans-unit id="++CODE++6fdb41249bacbb3684e7217e3b3d938e36b39e8d0f4300681cba1968b3301495">
      <source xml:lang="en">Loading tenants...</source>
    </trans-unit>
    <trans-unit id="++CODE++136a37d2ee433b1eb4302a84ebee86659922e34ca61c2383bc863191b5aeeafa">
      <source xml:lang="en">Loading text view...</source>
    </trans-unit>
    <trans-unit id="++CODE++58878f300e53ea741b29ea101504537639f39f997791a5950d225f8353fad887">
      <source xml:lang="en">Loading workspaces</source>
    </trans-unit>
    <trans-unit id="++CODE++3f9adb0f75f8f08022d5289c54dae461204356f0f718404bf22c0d08214ab34a">
      <source xml:lang="en">Loading workspaces...</source>
    </trans-unit>
    <trans-unit id="++CODE++47d2a515ef2f05b87d688656286a61e4f743da4b878684c7654969db17711c40">
      <source xml:lang="en">Loading...</source>
    </trans-unit>
    <trans-unit id="++CODE++2c91c2c68950d956381637d4e22e626dbf560a93aa4fc8126d755251a70230ea">
      <source xml:lang="en">Local SQL Server database container</source>
    </trans-unit>
    <trans-unit id="++CODE++15b61974b2707a7b3d4201385e0f01f4ff5eb1f17c5639d98788ee5add2025cd">
      <source xml:lang="en">Location</source>
    </trans-unit>
    <trans-unit id="++CODE++ac93cb35e24190764d9718b44e0c847f9e06a22105b20e4f8ca8ef96ed959775">
      <source xml:lang="en">Location (Workspace)</source>
    </trans-unit>
    <trans-unit id="++CODE++aaaeb8d7872b0c49ed19d951314516d2dcd84ca23411320f05fac3d87bac8a32">
      <source xml:lang="en">MSSQL</source>
    </trans-unit>
    <trans-unit id="++CODE++28c3a8199a6dcd1373eb25c32820524f38fbba49d1e1fb378bd30dfb6d61ec2d">
      <source xml:lang="en">MSSQL - Azure Auth Logs</source>
    </trans-unit>
    <trans-unit id="++CODE++9f67971ab8a605f2aedf0b33a5fce37d2b135aef48f886231da5d8163aa488a6">
      <source xml:lang="en">MSSQL Feedback</source>
    </trans-unit>
    <trans-unit id="++CODE++614e5389e87ce465fe548a0665aeaa67a52a06ff792f2f791615cd37fb610178">
      <source xml:lang="en">Manage Connection Profiles</source>
    </trans-unit>
    <trans-unit id="++CODE++5ae5256284272a7585c1b275ef82e5d337ca3353c8e608120019177aad6a26c6">
      <source xml:lang="en">Manage relationships</source>
    </trans-unit>
    <trans-unit id="++CODE++f7fbe0b74789184e887d43fff291578ae0fe4d2b6b9fa4550271dc4a51ff980e">
      <source xml:lang="en">Mandatory (Recommended)</source>
    </trans-unit>
    <trans-unit id="++CODE++d54543fb6beb1b6dc5aaa5961c0d92fe25a4ae3bc6fe81b241bd9064e43f46d7">
      <source xml:lang="en">Mandatory (True)</source>
    </trans-unit>
    <trans-unit id="++CODE++305fd6adb2295a939e62e4fed83349c610aa4e1840280503e6b64c8042dccd16">
      <source xml:lang="en">Max Length</source>
    </trans-unit>
    <trans-unit id="++CODE++3cb29430462001e8edb74afebb929c2e967e7eac89679c4d549a8305ec4a2fe7">
      <source xml:lang="en">Max row count for filtering/sorting has been exceeded. To update it, navigate to User Settings and change the setting: mssql.resultsGrid.inMemoryDataProcessingThreshold</source>
    </trans-unit>
    <trans-unit id="++CODE++fc899519286f8da6256728b62d14e6ef9042346e7ad4191e21c95efaf1141a42">
      <source xml:lang="en">Max: {0}</source>
      <note>{0} is the max</note>
    </trans-unit>
    <trans-unit id="++CODE++fba6c2c5d9468e741725c7dfa1ac14fb59523c74fa86744027ec0a175e6cae3f">
      <source xml:lang="en">Maximize</source>
    </trans-unit>
    <trans-unit id="++CODE++413bb729f02d5d830364779a608ec96486cdbac9d8f519d246b280ee3fd3027d">
      <source xml:lang="en">Maximize ({0})</source>
      <note>{0} is the keyboard shortcut for maximizing the grid</note>
    </trans-unit>
    <trans-unit id="++CODE++bfb44e231009293c2b2333bb7d0e9e5c0c79294bbb1c6a42c3471892ef016229">
      <source xml:lang="en">Maximize Panel Size</source>
    </trans-unit>
    <trans-unit id="++CODE++1aa744e397147289dead3a2403f0826fe7b0e380f9bdcc90253477175f18632c">
      <source xml:lang="en">Maximize panel size</source>
    </trans-unit>
    <trans-unit id="++CODE++2f77668a9dfbf8d5848b9eeb4a7145ca94c6ed9236e4a773f6dcafa5132b2f91">
      <source xml:lang="en">Message</source>
    </trans-unit>
    <trans-unit id="++CODE++04d7b48339271ea67d3c8493e07e90bc68dc565485eebe5e0b67c21c1586e3c0">
      <source xml:lang="en">Messages</source>
    </trans-unit>
    <trans-unit id="++CODE++d383f047a2ab3c6127191873e02bfe1e822d683f30c084fb0a6f54bad4716328">
      <source xml:lang="en">Messages ({0})</source>
      <note>{0} is the keyboard shortcut for the messages tab</note>
    </trans-unit>
    <trans-unit id="++CODE++2d275a74912cca2e02e6d41f9cae3a75ceef3ed0ef734eff3710e10eb7112228">
      <source xml:lang="en">Metric</source>
    </trans-unit>
    <trans-unit id="++CODE++e62105462009615e24c43715b276cc4743f4efd9bfd6e1e4bc108a5f9a328be9">
      <source xml:lang="en">Microsoft Account</source>
    </trans-unit>
    <trans-unit id="++CODE++871ca3cb96885bd9a333a1d2914f5f4782b9d0477bcfddd603db5e4f98bde56a">
      <source xml:lang="en">Microsoft Account is required</source>
    </trans-unit>
    <trans-unit id="++CODE++8055a31cb4833efbf1b76994151d8256bfc8500f2985d3d0ab1cf222dd91a043">
      <source xml:lang="en">Microsoft Corp</source>
    </trans-unit>
    <trans-unit id="++CODE++73c5b19bd87f6238ea91f7a12afda7927ec9708f0d2a5ca86154b2e0bbe06109">
      <source xml:lang="en">Microsoft Entra Account</source>
    </trans-unit>
    <trans-unit id="++CODE++4cca27a3569729f8e3fa178db33f438eaa136c7491a5c3d26c807c876a02c292">
      <source xml:lang="en">Microsoft Entra Id</source>
    </trans-unit>
    <trans-unit id="++CODE++d24b24ff2640e9b5731d40ac97ea534034176c1478b681eca122262c4d98a8a2">
      <source xml:lang="en">Microsoft Entra Id - Universal w/ MFA Support</source>
    </trans-unit>
    <trans-unit id="++CODE++d7f406a55a763bcaf21ae757e59b0ba9b5e2954c074d760a6afa484f977dcf3d">
      <source xml:lang="en">Microsoft Entra account {0} successfully added.</source>
      <note>{0} is the account name</note>
    </trans-unit>
    <trans-unit id="++CODE++ede0760e8703fdfcddf4d15e0406c0deeadd91e7907d2a3e7479c6a3d3e309e4">
      <source xml:lang="en">Microsoft SQL Server License Agreement</source>
    </trans-unit>
    <trans-unit id="++CODE++951f4af90cfde827d87f358b3d8d275ee60a3306d9ddb5c4615483cff067697a">
      <source xml:lang="en">Microsoft reviews your feedback to improve our products, so don&apos;t share any personal data or confidential/proprietary content.</source>
    </trans-unit>
    <trans-unit id="++CODE++1f5c209a4ee7cb85322b1d1fbde63de014d0871930fa88895405ebaea926535d">
      <source xml:lang="en">Microsoft will process the feedback you submit pursuant to your organization’s instructions in order to improve your and your organization’s experience with this product. If you have any questions about the use of feedback data, please contact your tenant administrator. Processing of feedback data is governed by the Microsoft Products and Services Data Protection Addendum between your organization and Microsoft, and the feedback you submit is considered Personal Data under that addendum.</source>
    </trans-unit>
    <trans-unit id="++CODE++87a43e5185b677199f2369f90cd8518b8b1d7702edff307ed9e79883f43aaaaa">
      <source xml:lang="en">Microsoft will process the feedback you submit pursuant to your organization’s instructions in order to improve your and your organization’s experience with this product. If you have any questions...</source>
    </trans-unit>
    <trans-unit id="++CODE++7d4b99d7fea1f8fb56040b0f388071d3f886f709000859485129c0ce1930fce9">
      <source xml:lang="en">Microsoft would like your feedback</source>
    </trans-unit>
    <trans-unit id="++CODE++b2f711bd6e74f6bab7fe9cb304a059fe7213d5db1e7f14f207aaac37c5d13ac7">
      <source xml:lang="en">Min: {0}</source>
      <note>{0} is the min</note>
    </trans-unit>
    <trans-unit id="++CODE++b58330ac25057a441365f4f4f1be20daba2d6d940142c891231e0eac66843ff4">
      <source xml:lang="en">Move Down</source>
    </trans-unit>
    <trans-unit id="++CODE++1359626e7b6964345896285446db7977e67469251bb0cc52808db2a85ed940c1">
      <source xml:lang="en">Move Up</source>
    </trans-unit>
    <trans-unit id="++CODE++27b4c707cf413882a14ef7b762694ed52bbf69755646afa8cf1972dec4cf3c92">
      <source xml:lang="en">Move to Root</source>
    </trans-unit>
    <trans-unit id="++CODE++79e53b9f38d1c9de4d84c9a78339ceb838b609638b9194a2f0caad2f05ea2c85">
      <source xml:lang="en">My Data</source>
    </trans-unit>
    <trans-unit id="++CODE++fb329000228cc5a24c264c57139de8bf854fc86fc18bf1c04ab61a2b5cb4b921">
      <source xml:lang="en">NULL</source>
    </trans-unit>
    <trans-unit id="++CODE++dcd1d5223f73b3a965c07e3ff5dbee3eedcfedb806686a05b9b3868a2c3d6d50">
      <source xml:lang="en">Name</source>
    </trans-unit>
    <trans-unit id="++CODE++ad4811485a0a0f3f000987d581730b04c0bf33a9d4ccf59a9ff1c127b33d76d1">
      <source xml:lang="en">Name of the primary key.</source>
    </trans-unit>
    <trans-unit id="++CODE++47fcb7ca194ec7de1be8ea7b91df9b1e51e273673b6410255e55f48fe0061598">
      <source xml:lang="en">New Azure SQL logical server (Preview)</source>
    </trans-unit>
    <trans-unit id="++CODE++e7d029a3c1b85e562db8e25ceb52958e3c3da9e6e50b95ebf95f3fae85091a15">
      <source xml:lang="en">New Check Constraint</source>
    </trans-unit>
    <trans-unit id="++CODE++5a59551b2622ee0d2767d9bbc3d03aa227824d88c6b25ac233cfb2a98684512c">
      <source xml:lang="en">New Column</source>
    </trans-unit>
    <trans-unit id="++CODE++4a00fefe019ef43393da250ba4b62d7b6af849a1acac99b1192ffbeda8828fe7">
      <source xml:lang="en">New Column Mapping</source>
    </trans-unit>
    <trans-unit id="++CODE++e4b1d1f865854b036aa3fc73eceb365135c402dbd2b73f2f81d5841196a71750">
      <source xml:lang="en">New Database</source>
    </trans-unit>
    <trans-unit id="++CODE++ab23a59c68316fe4f3a53c610bdf6d7a43090ced0e69ce60895361f176ce93f6">
      <source xml:lang="en">New Deployment</source>
    </trans-unit>
    <trans-unit id="++CODE++b71586503f1694b5328fa16ed600eb0d20d4d9608dfb54f44ae97fe4ac43f0bf">
      <source xml:lang="en">New Foreign Key</source>
    </trans-unit>
    <trans-unit id="++CODE++30a5aebdb4a5faa3b927c90ef856e84e039707488be19e760b3701f24889875d">
      <source xml:lang="en">New Index</source>
    </trans-unit>
    <trans-unit id="++CODE++6334507f512e52b67d0a5a0fb392e35e5d3acc29acdce7218f66b6199150f589">
      <source xml:lang="en">New Microsoft Entra account could not be added.</source>
    </trans-unit>
    <trans-unit id="++CODE++7c451e0f436d04a6f321f8d5de8da296a66cfb1d8cdc3918b1ed7ecd480cce28">
      <source xml:lang="en">New Password</source>
    </trans-unit>
    <trans-unit id="++CODE++652b81589c6b1b34e452b1d3a3f326e1b3796877eca3c750be3e84412a6d9777">
      <source xml:lang="en">New SQL Server Local development container</source>
    </trans-unit>
    <trans-unit id="++CODE++f0ebbe4b20d0db8c4c52feb9dc715d1db281ae429389480780ce9120113da253">
      <source xml:lang="en">New SQL database</source>
    </trans-unit>
    <trans-unit id="++CODE++d9c78424d66905fdeabfc255d8900ff5c10df41268f883660b400d4dad09cfbd">
      <source xml:lang="en">New column mapping</source>
    </trans-unit>
    <trans-unit id="++CODE++1ff57a29d7c9d11bdf61c1b80f2b289b44c1ea844824d4b94a0d52b6ba5fc858">
      <source xml:lang="en">Next</source>
    </trans-unit>
    <trans-unit id="++CODE++6ead5dfdc11ef7da26e4c09f348d42a8d6306b7faa54ce0a7dc6c567dab1db6f">
      <source xml:lang="en">Next Page</source>
    </trans-unit>
    <trans-unit id="++CODE++1ea442a134b2a184bd5d40104401f2a37fbc09ccf3f4bc9da161c6099be3691d">
      <source xml:lang="en">No</source>
    </trans-unit>
    <trans-unit id="++CODE++4e43f09881e3742e225d5e39243fa725d8dd7e9a9d64f05c7c814a12a0b32935">
      <source xml:lang="en">No Action</source>
    </trans-unit>
    <trans-unit id="++CODE++dd1e244b4e319bb25477890a9327b3a2419908e042cd4063f9235a0afed6e908">
      <source xml:lang="en">No Microsoft Entra account can be found for removal.</source>
    </trans-unit>
    <trans-unit id="++CODE++b5353eb771f89b7df467f5082500e61791da1296427482e4eb5bb0cc5b6bec04">
      <source xml:lang="en">No Queries Available</source>
    </trans-unit>
    <trans-unit id="++CODE++b363e5f44515909e667e5e4b24f9690b87a202de3c6b1f1f7b8b597205461ad6">
      <source xml:lang="en">No account selected</source>
    </trans-unit>
    <trans-unit id="++CODE++9659b767df189a5839c87672cb77cb5c7e5dbe63f59c88712ad34358dda02676">
      <source xml:lang="en">No active connection</source>
    </trans-unit>
    <trans-unit id="++CODE++fd8753767d0ca74647a1d3b877db12f2a65a06f4c81db6eadd086759df0a5ad1">
      <source xml:lang="en">No active connection for database change</source>
    </trans-unit>
    <trans-unit id="++CODE++796911143ea8bb8e1ff88271e2618eb63b05d9e04cdf6e9363533b0715ab3574">
      <source xml:lang="en">No active connection for schema view</source>
    </trans-unit>
    <trans-unit id="++CODE++d932a05eba0200bedb4b5449ce9e6487525ba3ecfd164e137388fd0833b4121b">
      <source xml:lang="en">No active database connection in the current editor. Please establish a connection to continue.</source>
    </trans-unit>
    <trans-unit id="++CODE++971d7b9ca9340d6e8e22146855f8ef9cd9576279575ad1f7bd2fb5f40eaaddf9">
      <source xml:lang="en">No active database connection. Please connect to a database first.</source>
    </trans-unit>
    <trans-unit id="++CODE++9901d22224c70ca49d9a42f1429021c1f6720eec301efafad38a8a73e0734a87">
      <source xml:lang="en">No active text editor found. Please open a file with an active database connection.</source>
    </trans-unit>
    <trans-unit id="++CODE++37d715d202ea8a671a72107c5949755a1cfc925eb3b51f4b2ea823d7a54f2aa7">
      <source xml:lang="en">No changes detected</source>
    </trans-unit>
    <trans-unit id="++CODE++d359844ae129bd7d51eda9e3c61dcf5c4036be148cdf783fc11d6454e8ca372b">
      <source xml:lang="en">No connection credentials found</source>
    </trans-unit>
    <trans-unit id="++CODE++bb6f0c310647145d31546d24967be9eb8ebae90f640642e9fbb5d7713e6e8550">
      <source xml:lang="en">No connection found for connectionId: {0}</source>
      <note>{0} is the connection ID</note>
    </trans-unit>
    <trans-unit id="++CODE++3820494b45e56abad074e97c277e6328476da0ec09dacdf18bc5d5d7a6984cb2">
      <source xml:lang="en">No connection information found</source>
    </trans-unit>
    <trans-unit id="++CODE++e7877ea821bcdd1b117351c975bccabc10caea61e2e13fae7fe37e0179bd8470">
      <source xml:lang="en">No connection profile to remove.</source>
    </trans-unit>
    <trans-unit id="++CODE++87a122216f22b55fd29964cf75c886ef5da5cd8369e2a6e24c73ec0ad22227ba">
      <source xml:lang="en">No connection was found. Please connect to a server first.</source>
    </trans-unit>
    <trans-unit id="++CODE++17f0b82ed4308509b67351b92fb3e2892fa54bae44e90f88811c90938aef0c20">
      <source xml:lang="en">No connections available. Please create a connection first.</source>
    </trans-unit>
    <trans-unit id="++CODE++d2d2d48c815b0539270873e2ebf75840a4afd724b5fd066bd9dcfb2f30a8c1dd">
      <source xml:lang="en">No data available</source>
    </trans-unit>
    <trans-unit id="++CODE++3280128c0901d1323dde9a406ee7d2d6e8e1b98fd30971fa6134b302fec41eca">
      <source xml:lang="en">No database objects found matching &apos;{0}&apos;</source>
      <note>{0} is the search term</note>
    </trans-unit>
    <trans-unit id="++CODE++ba88f7938c978ebe84712352f4ef26470066d230ff6332b1e5610b9bd3a81b26">
      <source xml:lang="en">No databases found in the selected workspace.</source>
    </trans-unit>
    <trans-unit id="++CODE++44abb1efd9e1246e7a38688a54d76fd070a07de55884b732dff70f7eff9a0491">
      <source xml:lang="en">No databases found in workspace &apos;{0}&apos;.</source>
      <note>{0} is the name of the workspace</note>
    </trans-unit>
    <trans-unit id="++CODE++6c351c116cc7feeaf5724426f891c890b4f7d9cb8baab5f2ec1d6c512cc016b6">
      <source xml:lang="en">No items</source>
    </trans-unit>
    <trans-unit id="++CODE++1879af23a37978ff5873d50e56a20f354d53be9278d4075d63e9291b22924af8">
      <source xml:lang="en">No model found.</source>
    </trans-unit>
    <trans-unit id="++CODE++c933cd0d45861a20699df513967542bc9b448f409d362d9bec4e7443dd96f403">
      <source xml:lang="en">No need to refresh Microsoft Entra acccount token for connection {0} with uri {1}</source>
      <note>{0} is the connection id
{1} is the uri</note>
    </trans-unit>
    <trans-unit id="++CODE++b4722b7d6b5e5dd7c69480a9bd436e71d151acf1a05b81fcace235ba42c83375">
      <source xml:lang="en">No pending changes. Make edits to generate a script.</source>
    </trans-unit>
    <trans-unit id="++CODE++a43619f321175f57a27f2a38da381fd367f6806093031b1f82960bcbf542729d">
      <source xml:lang="en">No results</source>
    </trans-unit>
    <trans-unit id="++CODE++4dfded12d62e6f18c858be45db4d0f8b07d57a31417037444685fecadb4351d5">
      <source xml:lang="en">No results for the active editor</source>
    </trans-unit>
    <trans-unit id="++CODE++ac4f3a6af42834b4d2a24a75250eee26cde1f70bb4bf0359acd6523cafd78d67">
      <source xml:lang="en">No results to display</source>
    </trans-unit>
    <trans-unit id="++CODE++e32e1aa390f5243f880caab46155befbe51dd11233564502e4699d1cd79e56ab">
      <source xml:lang="en">No saved connection profiles found.</source>
    </trans-unit>
    <trans-unit id="++CODE++0affa67640b3025de7e70ca5091dd93bcd11bedecbd01aad309a6013841386af">
      <source xml:lang="en">No schema differences were found.</source>
    </trans-unit>
    <trans-unit id="++CODE++9d7ed36dee03c4fbfff36e19d91ab5b6a57f9a5b401819b5bbc23c8afca66936">
      <source xml:lang="en">No script available. Make changes to the table data and generate a script first.</source>
    </trans-unit>
    <trans-unit id="++CODE++548271493601de8634bf0793fb0e09522c1bcce8e1e61c9e51186c9661137729">
      <source xml:lang="en">No subscriptions available.  Adjust your subscription filters to try again.</source>
    </trans-unit>
    <trans-unit id="++CODE++b77c82c64fb4c0907bfdbdcd893ae285b16a8ef67c42e1ecc6ee3d28fe71e708">
      <source xml:lang="en">No tenant selected</source>
    </trans-unit>
    <trans-unit id="++CODE++1714986c355ccdf8acce319f8df2b13f9ccae0f5ee87915f3fa4bbc917b155a7">
      <source xml:lang="en">No tools to process.</source>
    </trans-unit>
    <trans-unit id="++CODE++1507d637b267b1f20c1238414d7e51458fe7d6b98b292a8497d9982634fbe83c">
      <source xml:lang="en">No workspaces found</source>
    </trans-unit>
    <trans-unit id="++CODE++f567a09466c3451f2b171ee4b409a52f3aea306cea3bd4ca9ad4cef8669f1856">
      <source xml:lang="en">No workspaces found. Please change Fabric account or tenant to view available workspaces.</source>
    </trans-unit>
    <trans-unit id="++CODE++522f7c01e016bd0f95cd3b404ebb0751a2b6db89a57ff1c7e5110b39e1f136e0">
      <source xml:lang="en">Non-SQL Server SQL file detected. Disable IntelliSense for such files?</source>
    </trans-unit>
    <trans-unit id="++CODE++dc937b59892604f5a86ac96936cd7ff09e25f18ae6b758e8014a24c7fa039e91">
      <source xml:lang="en">None</source>
    </trans-unit>
    <trans-unit id="++CODE++58601e3ffba5990d1be4db9f2bcc6107f9a72949aabd8f68f79bcb2c92195b5f">
      <source xml:lang="en">Not Between</source>
    </trans-unit>
    <trans-unit id="++CODE++bfccbdda37b86c50ee3c10c461afc9fcc2854ca2d53d33b9bb079798a4f0cf21">
      <source xml:lang="en">Not Contains</source>
    </trans-unit>
    <trans-unit id="++CODE++1035e37a14f3bc0faf8a937fddf3a6ca0ef9b7ad40aa1de814f0865e044eeda2">
      <source xml:lang="en">Not Ends With</source>
    </trans-unit>
    <trans-unit id="++CODE++2abe6ce3689dddb31a75faaafb1a7293649d60f93bff0e48a87e7d5ddd7f2530">
      <source xml:lang="en">Not Equals</source>
    </trans-unit>
    <trans-unit id="++CODE++544330f40460cbf3595ddb51445d81c643d5cd9dc72d601db887c01169b5f388">
      <source xml:lang="en">Not Starts With</source>
    </trans-unit>
    <trans-unit id="++CODE++972711d90594be0ec9340bc56950dc455b2764187dcad7093ae641df2cbc10c5">
      <source xml:lang="en">Not likely at all</source>
    </trans-unit>
    <trans-unit id="++CODE++491fc91cd76e51571a745d780f0fc91f8ae62622e790cb113828988bba2e3c2c">
      <source xml:lang="en">Not signed in</source>
    </trans-unit>
    <trans-unit id="++CODE++ba35f0c47d862763dafa955d6716942f79b8bfe1d01d5968520db6f9ba665f6f">
      <source xml:lang="en">Not started</source>
    </trans-unit>
    <trans-unit id="++CODE++07b555a4dd9446c56aae7bbe326905f8aabc205d5eee96191a71e15510fbb53f">
      <source xml:lang="en">Note: A self-signed certificate offers only limited protection and is not a recommended practice for production environments. Do you want to enable &apos;Trust server certificate&apos; on this connection and retry?</source>
    </trans-unit>
    <trans-unit id="++CODE++00faa1559589415a5c6ecf98b61606f4ab0b254a38471dd99f9182e638997a52">
      <source xml:lang="en">Null Count: {0}</source>
      <note>{0} is the null count</note>
    </trans-unit>
    <trans-unit id="++CODE++6091a3057f7b1b8140c1ad2fc9232cc4d483a484667f76fe8bb305d77ca3deb1">
      <source xml:lang="en">Number of Rows Read</source>
    </trans-unit>
    <trans-unit id="++CODE++565339bc4d33d72817b583024112eb7f5cdf3e5eef0252d6ec1b9c9a94e12bb3">
      <source xml:lang="en">OK</source>
    </trans-unit>
    <trans-unit id="++CODE++17353b3f8f54bed0a811ad1ed6fb9f3505a0e039df3b934afb3e8bc11976a2ca">
      <source xml:lang="en">OLTP, built on Azure SQL</source>
    </trans-unit>
    <trans-unit id="++CODE++501ec8c3629bcdcd52b9d7895c90d04b0c0b969f1134ba024efe021f0a25d867">
      <source xml:lang="en">Object Explorer Filter</source>
    </trans-unit>
    <trans-unit id="++CODE++149f598e7edb5433f886c75bb1bf9e22c7129d29754a8bdc6223eee95384047c">
      <source xml:lang="en">Object Type</source>
    </trans-unit>
    <trans-unit id="++CODE++ca7981b46ecf2c1787b6d76d81d9fd7fa0ca95842e2fcc2a452869891a9334d1">
      <source xml:lang="en">Off</source>
    </trans-unit>
    <trans-unit id="++CODE++3d371d39d42ed88021e2eb01088039bc934a712a3d74c7813debf543f8dba608">
      <source xml:lang="en">On Delete</source>
    </trans-unit>
    <trans-unit id="++CODE++08cc7dbe92d634292815733fbf6b34fba13792fc61a838f93bcaf5fc639b12ee">
      <source xml:lang="en">On Delete Action</source>
    </trans-unit>
    <trans-unit id="++CODE++3260f8640105db3fc919165eac8ff32b659386c38af4e3fd1d2aa3875a7e3b19">
      <source xml:lang="en">On Update</source>
    </trans-unit>
    <trans-unit id="++CODE++53dbddd7bcdf5a51afae1447f034e76d78722d20c1d6d62002c00e19f68ea9b2">
      <source xml:lang="en">On Update Action</source>
    </trans-unit>
    <trans-unit id="++CODE++ed077f3d8125d60dca1979c7133601bd187d47c73ed9975028f677e49e709942">
      <source xml:lang="en">Open</source>
    </trans-unit>
    <trans-unit id="++CODE++afe20ac8b79880f255ada45b4113ce2356e2e96da5a833a6262b495ef67c7c33">
      <source xml:lang="en">Open .scmp file</source>
    </trans-unit>
    <trans-unit id="++CODE++82b7be031f380379c3136f863b234cc6ddbddb19fbbae4654585d10506a2e1e6">
      <source xml:lang="en">Open Publish Script</source>
    </trans-unit>
    <trans-unit id="++CODE++27d46ec89f6c8889936e3d885b71d612efdbf08d8514f16157875104d01fd5f5">
      <source xml:lang="en">Open Query</source>
    </trans-unit>
    <trans-unit id="++CODE++404eb1204c0e313b45f63c32657b2cabf3f3930b7a731969c82b5bc3061311ff">
      <source xml:lang="en">Open Query History</source>
    </trans-unit>
    <trans-unit id="++CODE++2c1ff609e9acedfcd56ba1c75b3cc704ce0c59afafb9f280e75d37376028e9cd">
      <source xml:lang="en">Open SQL editor and connect</source>
    </trans-unit>
    <trans-unit id="++CODE++458f7bdeed472d6583d8b0e14f2535e896f301136ee1ea3c63fdbf0845407225">
      <source xml:lang="en">Open XML</source>
    </trans-unit>
    <trans-unit id="++CODE++f395ae5e32b4cc24f8030096918e6a2318d4be5fb9274dbeedc0002ce9840bb7">
      <source xml:lang="en">Open in Editor</source>
    </trans-unit>
    <trans-unit id="++CODE++35e74c3a943dcaf90a91c99a242ea7dbfb3ead16a012ba5a7d6a747a96e01d64">
      <source xml:lang="en">Open in New Tab</source>
    </trans-unit>
    <trans-unit id="++CODE++f0ee00f28c5dbe68c0c0dd2a5ebab46d19dda4d81627953d3f8e32be33904842">
      <source xml:lang="en">Open in SQL Editor</source>
    </trans-unit>
    <trans-unit id="++CODE++ea1d0f038bbdb9e9aa6649671dcbff49e1f63b700b27d60890da5c60fb4e89af">
      <source xml:lang="en">Open in editor</source>
    </trans-unit>
    <trans-unit id="++CODE++3a8e07b84d53ba502ae8ee669003537bdbbe321d6c8c6fb6cbd63019cb3d400e">
      <source xml:lang="en">Opening Publish Script. This may take a while...</source>
    </trans-unit>
    <trans-unit id="++CODE++fe0d6bd1aef549a43c5fca4a838882918bd3a85e9641cb5150f31df976e18e38">
      <source xml:lang="en">Opening schema designer...</source>
    </trans-unit>
    <trans-unit id="++CODE++0f044feb6ca7d6764650e6b800425a84b5ea518d6f531ee92c3995d6c3eca11e">
      <source xml:lang="en">Operation</source>
    </trans-unit>
    <trans-unit id="++CODE++4e1af7c74096cf0a47ce343febcea35ec03b9599324314b5b8fc1de2fa479705">
      <source xml:lang="en">Operation failed</source>
    </trans-unit>
    <trans-unit id="++CODE++291101a07fe980e93b900ae85c9eb824f9e7e93d0d754be7440b9386b615cad7">
      <source xml:lang="en">Operator</source>
    </trans-unit>
    <trans-unit id="++CODE++e262d629c99156bd48e759790fae3387d08f1b1651ff7ec74a3ca9ad9202e0c9">
      <source xml:lang="en">Option Description</source>
    </trans-unit>
    <trans-unit id="++CODE++da53ba1a285ffae9c6528e235b57336fa85b4f05e9fc00a51ee922069c3d9865">
      <source xml:lang="en">Optional (False)</source>
    </trans-unit>
    <trans-unit id="++CODE++d0db8b5e364b6989e4b8f38a2b3846b87d99a51c1592ebf35d21cc66405a8e39">
      <source xml:lang="en">Options</source>
    </trans-unit>
    <trans-unit id="++CODE++974ccf82fb956ae52dd736ed3f1046fe6da2fcb80bc6679104cbd37773665175">
      <source xml:lang="en">Options have changed. Recompare to see the comparison?</source>
    </trans-unit>
    <trans-unit id="++CODE++2de12c616c9f918c2f9b8736ac202dcfef66460ded9a0292131caaf08466ff3f">
      <source xml:lang="en">Output file</source>
    </trans-unit>
    <trans-unit id="++CODE++eabaa5ba70b7871bd005170e9a540a993456433cdaad54eacc4e4c07a13c71bb">
      <source xml:lang="en">Overall, how satisfied are you with the MSSQL extension?</source>
    </trans-unit>
    <trans-unit id="++CODE++cd184ad9e92906aa47b1a2a184c7d63d4c3642b0ee74079f2d428841ff17036c">
      <source xml:lang="en">Overall, how satisfied are you with {0}?</source>
      <note>{0} is the feature name</note>
    </trans-unit>
    <trans-unit id="++CODE++796120837694d3f3f29259cfeb25091698c2a0aa87873658d840b4993ee889b3">
      <source xml:lang="en">PNG</source>
    </trans-unit>
    <trans-unit id="++CODE++f739807a9884bf6669e1185bac07658249fc43288b25fc4319a683d18b36a188">
      <source xml:lang="en">Package file</source>
    </trans-unit>
    <trans-unit id="++CODE++e68b36b17cbd990802f57741cb75cf3a73fa66a61999b0cd70e3cf7d26cfb25f">
      <source xml:lang="en">Parameters</source>
    </trans-unit>
    <trans-unit id="++CODE++5cafcd08f15a2a6ce49d703f1da5861c94ec134cc92984cc6b2f67965c31b5ee">
      <source xml:lang="en">Parent node was not TreeNodeInfo.</source>
    </trans-unit>
    <trans-unit id="++CODE++e7cf3ef4f17c3999a94f2c6f612e8a888e5b1026878e4e19398b23bd38ec221a">
      <source xml:lang="en">Password</source>
    </trans-unit>
    <trans-unit id="++CODE++b0f439de4ac489dfe75bf62e7fb55c9c993851f6f462fbbacae37851a6cad588">
      <source xml:lang="en">Password (SQL Login)</source>
    </trans-unit>
    <trans-unit id="++CODE++7aeae1412484f6378e5877b660a41baa6a521988eb8b2620ca3223b05e2ff20c">
      <source xml:lang="en">Password is required</source>
    </trans-unit>
    <trans-unit id="++CODE++80dc52b50a4e9dc210b0dc44b71eaa2912aef3a1d931d41f51ad8bfc0061df16">
      <source xml:lang="en">Password must be changed for &apos;{0}&apos; to continue logging into &apos;{1}&apos;</source>
      <note>{0} is the username
{1} is the name of the server</note>
    </trans-unit>
    <trans-unit id="++CODE++9a6b795a5a551cedd30148a98d54756e10a329d6dbd317ef8007d2837abc1100">
      <source xml:lang="en">Password must be changed to continue logging into &apos;{0}&apos;</source>
      <note>{0} is the name of the server</note>
    </trans-unit>
    <trans-unit id="++CODE++b6eb82cd3300c838f99773b371b2f81d5ad517b3ba903de637d3e5920de7c04f">
      <source xml:lang="en">Passwords do not match</source>
    </trans-unit>
    <trans-unit id="++CODE++f3380f7b44bd70af2a369de6026bf2ca2a7b36fde9086935efcd62a0e379cc7a">
      <source xml:lang="en">Paste</source>
    </trans-unit>
    <trans-unit id="++CODE++aa7e02a360294359df9e77459e71e6f350056d94cf36d644cc2c910fff983359">
      <source xml:lang="en">Paste connection string from clipboard</source>
    </trans-unit>
    <trans-unit id="++CODE++71f0edbc866bcd836e06eefc36556b0e6a3552f2d422dc8bc12bddd51e3b5a8e">
      <source xml:lang="en">Path: {0}</source>
      <note>{0} is the path of the node in the object explorer</note>
    </trans-unit>
    <trans-unit id="++CODE++0a59729d88d37ed0f6bddc3a9a92d14b94528c315fec4cd3c70cd2d4bcabe1ff">
      <source xml:lang="en">Pick from multiple SQL Server versions, including SQL Server 2025 (Preview) with built-in AI capabilities like vector search and JSON enhancements.</source>
    </trans-unit>
    <trans-unit id="++CODE++2d88a61abeffd59a3bd59240d49c72a6b54deaecde6c449c2a4fd88f698d2628">
      <source xml:lang="en">Please Accept the SQL Server EULA</source>
    </trans-unit>
    <trans-unit id="++CODE++e9867ec277676c80767b62a3ccde695a9fd4b9927c6541f6bfb0be08bed55596">
      <source xml:lang="en">Please choose a unique name for the container</source>
    </trans-unit>
    <trans-unit id="++CODE++aa9bb805dc517bc0164702b53526a013fbfece6dabeb9871e0b9910d23978c5e">
      <source xml:lang="en">Please choose a unique name for the profile</source>
    </trans-unit>
    <trans-unit id="++CODE++759058121cf2833fdf5f3228c2d13019bf96166084c277f8fb23c117159cb3a7">
      <source xml:lang="en">Please make sure the port is a number, and choose a port that is not in use</source>
    </trans-unit>
    <trans-unit id="++CODE++d81d6eb21f473c77ba01056237fcd372e9021b555b36efc68d24d22a5d608ba5">
      <source xml:lang="en">Please make your password 8-128 characters long.</source>
    </trans-unit>
    <trans-unit id="++CODE++268f2704823f66b7bf71157cbbb60e14938ed5553068335e93ee23bb6960ed47">
      <source xml:lang="en">Please select a node from Object Explorer to script.</source>
    </trans-unit>
    <trans-unit id="++CODE++2e0422920bb9bd61c1c7edf3554564e5ca37f4f0bc5d5a96b0402fb3a4c00155">
      <source xml:lang="en">Please select a workspace where you have sufficient permissions (Contributor or higher)</source>
    </trans-unit>
    <trans-unit id="++CODE++56244c066a4a09fb49e716fc19de4620d586a5b4776fb08f8450b3e7800850b1">
      <source xml:lang="en">Please select only one node to script. Multiple node scripting is not supported.</source>
    </trans-unit>
    <trans-unit id="++CODE++72e9a59f5a1d6289dbacb35df897d6c007c55a27e77018455c37e7b372668475">
      <source xml:lang="en">Port</source>
    </trans-unit>
    <trans-unit id="++CODE++ed66c5818178010b7908ff51b8195453260bb97629cc433ea0b53795840b8645">
      <source xml:lang="en">Port must be a number between 1 and 65535</source>
    </trans-unit>
    <trans-unit id="++CODE++c56a86c298eb5a88289af29ba70d8dfdfbf42f6a0c6cf7fe8317a824db4eb767">
      <source xml:lang="en">Possible Data Loss detected. Please review the changes.</source>
    </trans-unit>
    <trans-unit id="++CODE++b5d65f0ae389b60297c51acb9d3f3ee1e5b846deeb84a90fd69ccdfadca7c331">
      <source xml:lang="en">Precision</source>
    </trans-unit>
    <trans-unit id="++CODE++db941d8c187f4fc67aa4904ca92e659aa8f19fc4f6409af9f9e63f741d1fcc80">
      <source xml:lang="en">Precision/scale mismatch between &apos;{0}&apos; and &apos;{1}&apos;</source>
      <note>{0} is source column
{1} is target column</note>
    </trans-unit>
    <trans-unit id="++CODE++9d13699b657fe91178f41ecf87e9c11095306c7b62e26f7e7a1b019df9ca50b1">
      <source xml:lang="en">Preview Database Updates</source>
    </trans-unit>
    <trans-unit id="++CODE++a57b08a480b822a0a572b993391c292ede593bf8000b406675b180bbb16260fa">
      <source xml:lang="en">Previous</source>
    </trans-unit>
    <trans-unit id="++CODE++a163aaa22cf7ce6c4c2a634f98bef10d0fe0a0602ada2aa50d60b262dc70b2d9">
      <source xml:lang="en">Previous Page</source>
    </trans-unit>
    <trans-unit id="++CODE++a89f61eb88c67866f6b2666a2e7f19b6fa1c97ca8330b81f848895bcc3594a3f">
      <source xml:lang="en">Previous pending reconnect promise for uri {0} is rejected with error {1}, will attempt to reconnect if necessary.</source>
      <note>{0} is the uri
{1} is the error</note>
    </trans-unit>
    <trans-unit id="++CODE++74ddf875033fe6ed895f48a8abc4373883fb876b36dfa7614f3f130ceee1ab20">
      <source xml:lang="en">Previous pending reconnection for uri {0}, succeeded.</source>
      <note>{0} is the uri</note>
    </trans-unit>
    <trans-unit id="++CODE++d196df298e2df96370fbe47015195f865db9761ab45899b56376f17df4174a88">
      <source xml:lang="en">Previous step failed. Please check the error message and try again.</source>
    </trans-unit>
    <trans-unit id="++CODE++92022c2f45b6a9ba92c51438e6fed444d69673e4bd6c529e3ea8f0a8bfe1e969">
      <source xml:lang="en">Primary Key</source>
    </trans-unit>
    <trans-unit id="++CODE++a0de89c19964a6454c6d6b4f4205b8c8fcb6c1bfe9370b6d3183226ce8009141">
      <source xml:lang="en">Primary Key Columns</source>
    </trans-unit>
    <trans-unit id="++CODE++25f4fe8cd149e57de765fa487f6e70395ed29ad8d1f2b9c116f9efa24262b420">
      <source xml:lang="en">Privacy Statement</source>
    </trans-unit>
    <trans-unit id="++CODE++5271d6ce4f647db55fc114096f1dbb3b2cc6287df8fd299c3635574761ea9fb7">
      <source xml:lang="en">Processing include or exclude all differences operation.</source>
    </trans-unit>
    <trans-unit id="++CODE++a423b47777783386516c79baa19b0dfcd12cb40e4fba79348ad14ab0169402cd">
      <source xml:lang="en">Profile Name</source>
    </trans-unit>
    <trans-unit id="++CODE++f7821e5b83af275fa9638d6840dc6edd1e7c8179f566d99cb2fd713ca13e9e3c">
      <source xml:lang="en">Profile created and connected</source>
    </trans-unit>
    <trans-unit id="++CODE++8a0d6f1276ee19a91fb06f73344d1d60f2d1f1c8d7e0454c8bb31ea00c2b9a30">
      <source xml:lang="en">Profile created successfully</source>
    </trans-unit>
    <trans-unit id="++CODE++21eda41850777c46deb17245aa52751b4406410fdcc51f6644fc38b317201e71">
      <source xml:lang="en">Profile loaded but connection failed. Please connect to the server manually.</source>
    </trans-unit>
    <trans-unit id="++CODE++c7b24e72fefeade2fc1706604bb5c2ee848b055ed154428128c10d5020549a7a">
      <source xml:lang="en">Profile removed successfully</source>
    </trans-unit>
    <trans-unit id="++CODE++ae43692b2a310b8ed2443d2b7d2a3e4cf0b6d73115badd72831b3d22381f235f">
      <source xml:lang="en">Properties</source>
    </trans-unit>
    <trans-unit id="++CODE++40040cb181f7f0ee5add2b52e8467c6652477f7ce12af39fe380b5084b64f4fe">
      <source xml:lang="en">Property</source>
    </trans-unit>
    <trans-unit id="++CODE++7c68cc7494a11be986cf0d4ac8e2acb67d5aa67b35151c2435cb1c51ccd060d8">
      <source xml:lang="en">Provider &apos;{0}&apos; does not have a Microsoft resource endpoint defined.</source>
      <note>{0} is the provider</note>
    </trans-unit>
    <trans-unit id="++CODE++c2b1b8e2e03928e24b07be3e3cbc597577096c8303d9aa621a147ca2456bdad7">
      <source xml:lang="en">Provisioning</source>
    </trans-unit>
    <trans-unit id="++CODE++859390eb495b2ead7f05f0f799546c71435b2db31dbe082adecc3426fffc3391">
      <source xml:lang="en">Publish</source>
    </trans-unit>
    <trans-unit id="++CODE++2061d7abe64ff08b697e992f6e5b0e379cae860434c608eb72552f3ce3bbcfc8">
      <source xml:lang="en">Publish Changes</source>
    </trans-unit>
    <trans-unit id="++CODE++cf3c1d568793b842a356b2e44265de54b7f5c9d301b8de3487afd3b1689f7215">
      <source xml:lang="en">Publish DACPAC</source>
    </trans-unit>
    <trans-unit id="++CODE++dce49ef71e44b5c107d066069bd508af15fbffd22c8e410f76db1f120371635a">
      <source xml:lang="en">Publish Profile</source>
    </trans-unit>
    <trans-unit id="++CODE++42b341b8072aa3adcb1b6f83353574f79b03c073faeb2c64253cdb6248c011c1">
      <source xml:lang="en">Publish Project</source>
    </trans-unit>
    <trans-unit id="++CODE++a2ca822b9abcd933ac2e91d9b212646bfa3bf125e734e4bf1e1d1d6b9235925f">
      <source xml:lang="en">Publish Settings File</source>
    </trans-unit>
    <trans-unit id="++CODE++d5ce61b547d2e5793b2ac208be904ea9f94d5e5594d0c5c02bdda22abf61fcf0">
      <source xml:lang="en">Publish Target</source>
    </trans-unit>
    <trans-unit id="++CODE++f9f3a475ce7608957aa4ae746b37117f26d543fb676f2f78eff8e185a3cbb143">
      <source xml:lang="en">Publish profile saved to: {0}</source>
    </trans-unit>
    <trans-unit id="++CODE++10209ed1750a4b5c09b80ea470ed45083d8d1ad3d1da877d160d9ab61a5031fc">
      <source xml:lang="en">Publishing Changes</source>
    </trans-unit>
    <trans-unit id="++CODE++d7a082f416fcd5289f06b3cda1fdf7b7d3999dabb4209c0d324fdf0c57ff2ee2">
      <source xml:lang="en">Pulling SQL Server Image</source>
    </trans-unit>
    <trans-unit id="++CODE++0e1d9858f1e51bd313981a0d8da504fb12e0405fc869634ad52babe02eff9e3d">
      <source xml:lang="en">Pulling the SQL Server container image. This might take a few minutes depending on your internet connection.</source>
    </trans-unit>
    <trans-unit id="++CODE++f44ad102b5dd5df1b5691408d19d39ee92cc1c9ad20f7125845df3d961a805d3">
      <source xml:lang="en">Query Plan</source>
    </trans-unit>
    <trans-unit id="++CODE++849546c6df0763a6f8aa890e76dff62d494b20db8125f937e529ad74e52c34f1">
      <source xml:lang="en">Query Plan ({0})</source>
      <note>{0} is the keyboard shortcut for the query plan tab</note>
    </trans-unit>
    <trans-unit id="++CODE++bebc9b760db9e5ba55f2632c57871653521c9094223eeb46476e3d7d49218b89">
      <source xml:lang="en">Query Plan ({0})</source>
      <note>{0} is the number of query plans</note>
    </trans-unit>
    <trans-unit id="++CODE++9e83dc6d2db272ac27cc875b994f834b62b7202a49b69e885f8f4e8f9c29a452">
      <source xml:lang="en">Query executed</source>
    </trans-unit>
    <trans-unit id="++CODE++222d8657e6ce5036c2c4e9baf67ab52aeb5b35c12ff05d913296ea5cefad1f9c">
      <source xml:lang="en">Query failed</source>
    </trans-unit>
    <trans-unit id="++CODE++9bb19ac86101a6dfe00ba121dc8fab54c216992ef8d061c9cf27bd93a4424a91">
      <source xml:lang="en">Query succeeded</source>
    </trans-unit>
    <trans-unit id="++CODE++9f24e982799f47ef97760b8fbb95ce6c89390fba37aa7fe9b6314f69aaa691ea">
      <source xml:lang="en">Query {0}:  Query cost (relative to the script):  {1}%</source>
      <note>{0} is the query number
{1} is the query cost</note>
    </trans-unit>
    <trans-unit id="++CODE++83b794145c0cc3f560cb6dfb6b5bcf7afac4dba15e5c6dbc54d103dae029fec6">
      <source xml:lang="en">Read more</source>
    </trans-unit>
    <trans-unit id="++CODE++8a71e31f52571efdf22b8d02a3c0f05489b38f70968e5741c1d4a1a47ea5bae4">
      <source xml:lang="en">Readying container for connections.</source>
    </trans-unit>
    <trans-unit id="++CODE++3c311675a5c2bf9cd3b95e78f5c957399730d791fae923def53395a43f131d1f">
      <source xml:lang="en">Readying container for connections...</source>
    </trans-unit>
    <trans-unit id="++CODE++6aafab6eae72092eb7c25ffb6f34dab1a3eb70f1ef79e6e159f0fe540ca6b675">
      <source xml:lang="en">Receive natural language explanations to help developers unfamiliar with T-SQL understand code</source>
    </trans-unit>
    <trans-unit id="++CODE++690dbe9dc0993c4256683738fc3fd541cfa96f60d299be33343615dd58179d93">
      <source xml:lang="en">Recent</source>
    </trans-unit>
    <trans-unit id="++CODE++705aa26f40f31a71c622836f9a913bf837817f54e45133215a5d222489e6a7c8">
      <source xml:lang="en">Recent Connections</source>
    </trans-unit>
    <trans-unit id="++CODE++703f1ae8b7cdb3525cdab9ea694ab27b1b9e4337f0b2ca32f152f7f9a6e2f9d5">
      <source xml:lang="en">Recent connections list cleared</source>
    </trans-unit>
    <trans-unit id="++CODE++74273989b0966e2369b6d01aadb23af4ad6a9e724643fa88f2bde99202a36708">
      <source xml:lang="en">Redo</source>
    </trans-unit>
    <trans-unit id="++CODE++d49d10a2017dc4911588fbe91abdc783a6eb59caf6b52432ddae0399d838014d">
      <source xml:lang="en">Referenced column &apos;{0}&apos; not found</source>
      <note>{0} is the column name</note>
    </trans-unit>
    <trans-unit id="++CODE++797ad1e737f00e56b04c2d4140e177a26977d3a90e9ea84cb65016e21c50113f">
      <source xml:lang="en">Referenced table &apos;{0}&apos; not found</source>
      <note>{0} is the table name</note>
    </trans-unit>
    <trans-unit id="++CODE++0e91610117029a62a478b7fa7df0b8598bebe3ab1e192d4b1882e310719c9671">
      <source xml:lang="en">Refresh</source>
    </trans-unit>
    <trans-unit id="++CODE++627fc5f9740b31ca7868476caa3694a842a494bf358329d1aaf28f3fd7a5a4f0">
      <source xml:lang="en">Refresh Credentials</source>
    </trans-unit>
    <trans-unit id="++CODE++0cd1ba1d31d508fcf599096e647eb0c1a60819928248e404a3f71ea9f7aafad8">
      <source xml:lang="en">Reload Visual Studio Code</source>
    </trans-unit>
    <trans-unit id="++CODE++b69ef66763bd411348c2bf030ab4cd0881dc36c538ce1a05966e92b927d2675c">
      <source xml:lang="en">Remind Me Later</source>
    </trans-unit>
    <trans-unit id="++CODE++c3812fc4acb861d5182fc2b8155f327f736fbe5e5eb86a7bd7afcb6dc5497282">
      <source xml:lang="en">Remove</source>
    </trans-unit>
    <trans-unit id="++CODE++67b215a4a9c0185c90cc9b971dcdf8dc2c3fddcaa5bfc78eed8cfcc2cefaf0d7">
      <source xml:lang="en">Remove Sort</source>
    </trans-unit>
    <trans-unit id="++CODE++7024a828547b51d9fb11f26d4d1d472691dd7e6ec7d7a2f499cb08731a63e943">
      <source xml:lang="en">Remove recent connection</source>
    </trans-unit>
    <trans-unit id="++CODE++4f98318295cf61965501b5ff934574dfd3efea58641100c01dfa70131a732b31">
      <source xml:lang="en">Remove {0}</source>
      <note>{0} is the object type</note>
    </trans-unit>
    <trans-unit id="++CODE++0b73ca14b5d89fd5c289af312a66842146e766baf6c5018848b36f086944cb0b">
      <source xml:lang="en">Replication</source>
    </trans-unit>
    <trans-unit id="++CODE++4850b174b713d88cfc63de107830d5388929020e78abc91fc19bba7a6821625f">
      <source xml:lang="en">Required</source>
    </trans-unit>
    <trans-unit id="++CODE++daee7606b339f3c339076fe2c9f372a3ff40c8ee896005d829c7481b64ca5303">
      <source xml:lang="en">Reset</source>
    </trans-unit>
    <trans-unit id="++CODE++2956e06ac0651084bbd5558dfe469615e9a5fc3072f60a09a9cb3c597a19324c">
      <source xml:lang="en">Resize</source>
    </trans-unit>
    <trans-unit id="++CODE++fc71b6e1d435d817984f9c7394f47e21505efa2a9f81b5f3e17082ced1432cc7">
      <source xml:lang="en">Resize column &apos;{0}&apos;</source>
      <note>{0} is the name of the column</note>
    </trans-unit>
    <trans-unit id="++CODE++ae6d9c313ef115d3be932d158acd74f5ab4db5c068cdc2c10ade081168b185d5">
      <source xml:lang="en">Resource Group</source>
    </trans-unit>
    <trans-unit id="++CODE++a76e13b9839270eb73ed11417f7d8acca55df0ad52065799361631d0fff74f27">
      <source xml:lang="en">Restore</source>
    </trans-unit>
    <trans-unit id="++CODE++aa23cbfa14a31ad474e4c88dbaf83494d1f988d659568633b40d2e93cc39b61d">
      <source xml:lang="en">Restore ({0})</source>
      <note>{0} is the keyboard shortcut for restoring the grid</note>
    </trans-unit>
    <trans-unit id="++CODE++08a1e27d6e3c46f5a5b553a82a39ac2d0e89f6b37a9f57269532ed172d6d2de8">
      <source xml:lang="en">Restore Panel Size</source>
    </trans-unit>
    <trans-unit id="++CODE++f225a9c1cec3aeb23174520a7be45fd29e7f9de8fecba6757bb7cd215235979e">
      <source xml:lang="en">Restore panel size</source>
    </trans-unit>
    <trans-unit id="++CODE++26b4293018ea72418733109f2e245387d9dfcfe7d4083c0c1f29eb1155c98365">
      <source xml:lang="en">Restore properties pane</source>
    </trans-unit>
    <trans-unit id="++CODE++5d7e64a2598658aaaf1674a1b6222a0f6ab5bb588831a51d0936879cbf88670c">
      <source xml:lang="en">Result Set {0}</source>
      <note>{0} is the index of the result set</note>
    </trans-unit>
    <trans-unit id="++CODE++219c4a6c86a716e99d5dc9611b61e584deb11b57e972d87d4b773387ebc3cadd">
      <source xml:lang="en">Results</source>
    </trans-unit>
    <trans-unit id="++CODE++ccb11e8d73c1d40ef67b26d9ca77a50ab2987d9ac9af361e065c3c1c6699c116">
      <source xml:lang="en">Results ({0})</source>
      <note>{0} is the number of results</note>
    </trans-unit>
    <trans-unit id="++CODE++82d510eecb9f37659e99b55edff96e66aced3765063d0981d26bb433381f1945">
      <source xml:lang="en">Results ({0})</source>
      <note>{0} is the keyboard shortcut for the results tab</note>
    </trans-unit>
    <trans-unit id="++CODE++a71f9e2908cf7df2e5ce9dafa67f3f4949fc4c74f525b9f4a6229ff6a7f93c86">
      <source xml:lang="en">Results copied to clipboard</source>
    </trans-unit>
    <trans-unit id="++CODE++942087cc2d41e01304b7195558d093d10c72af8e838c7556d6a02d471ee71852">
      <source xml:lang="en">Retry</source>
    </trans-unit>
    <trans-unit id="++CODE++b1d3c17e8d131616e4c9d243a6536aa7c23973e93908621d94b6b7ebf6486863">
      <source xml:lang="en">Reveal in Explorer</source>
    </trans-unit>
    <trans-unit id="++CODE++ed5c65311daf9e46eb0f5ac74221d4405dabfe18cca554232363495a3a268ca5">
      <source xml:lang="en">Reverse Alphabetical</source>
    </trans-unit>
    <trans-unit id="++CODE++da37d071c9526cb361ef4fdb39a225e2ec0eefdf323c591b5741adf58295fda8">
      <source xml:lang="en">Reverse-engineer existing databases by explaining SQL schemas and relationships</source>
    </trans-unit>
    <trans-unit id="++CODE++289de1729d4ea9f6d9ab040fb6f260a4bb860bac27ecd4e88b968575cfc726f0">
      <source xml:lang="en">Revert Cell</source>
    </trans-unit>
    <trans-unit id="++CODE++196561ed1b886dfa24402369be0ac725998191df58790075d4c74ff0378851b5">
      <source xml:lang="en">Revert Row</source>
    </trans-unit>
    <trans-unit id="++CODE++29185835a277f43007e12333c37a5bca92231e5bf3f9de29afc41a0497e2f8f3">
      <source xml:lang="en">Revert values to project defaults</source>
    </trans-unit>
    <trans-unit id="++CODE++02db2f499ba6ed0895fdb86e879b5758e87aacd4251189046218aec2617a0ba5">
      <source xml:lang="en">Rosetta is required to run SQL Server container images on Apple Silicon. Enable &quot;Use Rosetta for x86_64/amd64 emulation on Apple Silicon&quot; in Docker Desktop &gt; Settings &gt; General.</source>
    </trans-unit>
    <trans-unit id="++CODE++2f34dcbb175e7163055db4c74f8da053a82783ca89ca052d216bc867598b3ef3">
      <source xml:lang="en">Row created.</source>
    </trans-unit>
    <trans-unit id="++CODE++bec1d11423719e75365ab2e2d94e69229e18d8e25440ece25c0855deac353687">
      <source xml:lang="en">Row marked for removal.</source>
    </trans-unit>
    <trans-unit id="++CODE++141b69f95916694982e525599db8205af7ecd6ced92d36c8aec6c5a9daa1e90e">
      <source xml:lang="en">Rows per page</source>
    </trans-unit>
    <trans-unit id="++CODE++7c9de4e8e989511f39c9c515352856dbfe290c6de0e123d12cc60972e8fa8bf3">
      <source xml:lang="en">Rule name</source>
    </trans-unit>
    <trans-unit id="++CODE++826cea94aca7f2bce9e97c214c1df682ea9fa53a85d642e06993064d077eda60">
      <source xml:lang="en">Run Query</source>
    </trans-unit>
    <trans-unit id="++CODE++fa12adeb7bf1db8bea535fb7afc4cdb5121fe19f586fd0996a719007d8c7012c">
      <source xml:lang="en">Run Query History</source>
    </trans-unit>
    <trans-unit id="++CODE++ac94961d65d453caddfb9b5cdcf79c96671b85462f0c7b9ff25e2a316c6dfa86">
      <source xml:lang="en">Run a query in the current editor, or switch to an editor that has results.</source>
    </trans-unit>
    <trans-unit id="++CODE++8c69f23e4bff75d84e54afc088af9057c1b2285242fe96f175cbc395b3a16620">
      <source xml:lang="en">Run query on connection &apos;{0}&apos;?&#10;&#10;Query: {1}</source>
      <note>{0} is the connection ID
{1} is the SQL query</note>
    </trans-unit>
    <trans-unit id="++CODE++4e16c2dab3b093c189f6f41be6961a3e5a42e6c8c2d3609ce6398e1bd9c8f60c">
      <source xml:lang="en">Running query is not supported when the editor is in multiple selection mode.</source>
    </trans-unit>
    <trans-unit id="++CODE++b1f11c275b04ef9f8ee2c203bbc9e14168767c3bf289f9915aa1e43adb776cf9">
      <source xml:lang="en">Running query on connection &apos;{0}&apos;</source>
      <note>{0} is the connection ID</note>
    </trans-unit>
    <trans-unit id="++CODE++59b151f69d83edf3eb174ff38c0f77aebf28c9195c785f2003a1cd708de0dc77">
      <source xml:lang="en">SQL Analytics Endpoint</source>
    </trans-unit>
    <trans-unit id="++CODE++fa728e3cf6aa4aa3207afe540af912463db2631cd2358004e457e71dc0107148">
      <source xml:lang="en">SQL Container Name</source>
    </trans-unit>
    <trans-unit id="++CODE++418024d48b3bccf64d26f1031290f65e229c515336a4b5a08a0cde384d803ed7">
      <source xml:lang="en">SQL Container Version</source>
    </trans-unit>
    <trans-unit id="++CODE++7f779b8a3477b9909716127bf4ed2ef8e07e7f5fae134f7ad1506a7f267de247">
      <source xml:lang="en">SQL Database</source>
    </trans-unit>
    <trans-unit id="++CODE++bcb563c464628dce28a629cdda03742239a5b0f9e25da0a87aea6e68ad25933a">
      <source xml:lang="en">SQL Login</source>
    </trans-unit>
    <trans-unit id="++CODE++2ea04a74395b2376e4dd5e83ffd39385d7b3dbfe4af1cb43bc8080b8b91c548e">
      <source xml:lang="en">SQL Plan Files</source>
    </trans-unit>
    <trans-unit id="++CODE++0404cd9b41a2ccda40d68efcab8008a39503e1487a468ad37a26417a02df844f">
      <source xml:lang="en">SQL Server 2025 is not supported on ARM architecture. Please select a different SQL Server version.</source>
    </trans-unit>
    <trans-unit id="++CODE++31aead661ae4eee1d516f5b824b2d74ec3221ad35899111d62eb58ea7a78aaf6">
      <source xml:lang="en">SQL Server 2025 is not yet supported on ARM architecture. ARM support will be available starting with the SQL Server 2025 CU1 container image.</source>
    </trans-unit>
    <trans-unit id="++CODE++8553f640204422619af23f71ce8e01bb39f23579ff44b08e5da1cd2eb4482c27">
      <source xml:lang="en">SQL Server Container SA Password</source>
    </trans-unit>
    <trans-unit id="++CODE++8fb9e52bba9bdebaf10c130eca428ca15b770d0ba41c5f854c47db14a380f8ae">
      <source xml:lang="en">SQL Server admin password</source>
    </trans-unit>
    <trans-unit id="++CODE++49946129c776c67af592a7bd5399b229d9e11260362f8dd0ee8a96778dbc3bee">
      <source xml:lang="en">SQL Server does not support Windows containers. Please switch to Linux containers in Docker Desktop settings.</source>
    </trans-unit>
    <trans-unit id="++CODE++035f6f2b97a039d49cb4ed684e5e8118c2acf2ff2fcc0e25fc94e2eacbc63b80">
      <source xml:lang="en">SQL Server port number</source>
    </trans-unit>
    <trans-unit id="++CODE++64aaab208c8e1d1152e423b463ee58006e8479fe03f9b92d91be13935401d6d8">
      <source xml:lang="en">SQL Server {0} - latest</source>
      <note>{0} is the SQL Server version</note>
    </trans-unit>
    <trans-unit id="++CODE++c15c5b93db5aa2d000fa6a98f1eaad96beff26347b410388dc524f19a0f0aeee">
      <source xml:lang="en">SQL database in Fabric (Preview)</source>
    </trans-unit>
    <trans-unit id="++CODE++33c911ed6f7c6e8d0093aecd7c73564bf2ef2992db044a0892fc3de8b92cdb71">
      <source xml:lang="en">SQLCMD Variables</source>
    </trans-unit>
    <trans-unit id="++CODE++3edb66ea075e148507b4547497333f55f63218596ac3acdad9eb49f8ce686f4c">
      <source xml:lang="en">SVG</source>
    </trans-unit>
    <trans-unit id="++CODE++be3bac2c67dcc1b486b10add2ba1bf56e6e49fd17d6187fe6b6c012b08cedbfc">
      <source xml:lang="en">Satisfied</source>
    </trans-unit>
    <trans-unit id="++CODE++993f024b650eaf0f1c64118f6033c44b7c98d220539bcb51454ca578f6f2b477">
      <source xml:lang="en">Saturation</source>
    </trans-unit>
    <trans-unit id="++CODE++1509f561f2416598629b886ad7d3c05a7e221e4e0675c84bbff4ee6d9e03913d">
      <source xml:lang="en">Save</source>
    </trans-unit>
    <trans-unit id="++CODE++dee3e3871faf828499426928ded1c3d2762c767a5c9f07e954d25a63aca26da2">
      <source xml:lang="en">Save .scmp file</source>
    </trans-unit>
    <trans-unit id="++CODE++088203b4cd88789e07f4e9a8f05cf6e8c1d0b413ae32d30cae69beeef94784e6">
      <source xml:lang="en">Save As</source>
    </trans-unit>
    <trans-unit id="++CODE++4a3dca5ad8733bf29762c2315ae7e89e4f9a30c2ad082e4b01a93cc96e7d442e">
      <source xml:lang="en">Save As...</source>
    </trans-unit>
    <trans-unit id="++CODE++35322b5bb5a218a15401cfa54d23b16459e9e1c616977526a4b37b6c87d30c50">
      <source xml:lang="en">Save Changes</source>
    </trans-unit>
    <trans-unit id="++CODE++df2839447956141d6503caf44145db003e70b17dc128d5c4fefec188b28d6966">
      <source xml:lang="en">Save Connection Group</source>
    </trans-unit>
    <trans-unit id="++CODE++caf4128d5bf679fef30d60d545684f44efcc2e9a7098df16fcbd0b625580c89f">
      <source xml:lang="en">Save Password</source>
    </trans-unit>
    <trans-unit id="++CODE++77252dc87eec71818cc0b5c0bc0e82792f92540faad923e81c6d5dcd3119e31a">
      <source xml:lang="en">Save Password? If &apos;No&apos;, password will be required each time you connect</source>
    </trans-unit>
    <trans-unit id="++CODE++22995cab793b6ddc02993f48d7042dff97e62df3faf4b7742629243a36ce968d">
      <source xml:lang="en">Save Plan</source>
    </trans-unit>
    <trans-unit id="++CODE++e50761ebedbdddb4dd4afb99a7c0964cf8bfed33ec03cb39f5a08e65812c795a">
      <source xml:lang="en">Save as CSV</source>
    </trans-unit>
    <trans-unit id="++CODE++f16fdea0ffe7c1d1a7e39080f54fcf518de82268186b3a569d4132cda24f138f">
      <source xml:lang="en">Save as CSV ({0})</source>
      <note>{0} is the keyboard shortcut for saving as CSV</note>
    </trans-unit>
    <trans-unit id="++CODE++40838c73e26d7ae3162bb4250c2c1e261a33fec5478432e6e47ba9ab6649c1ef">
      <source xml:lang="en">Save as Excel</source>
    </trans-unit>
    <trans-unit id="++CODE++c6d0c9d65b752916c8f5647d310c760cc1f9e2aa20e9994942fe8a8219f5e043">
      <source xml:lang="en">Save as Excel ({0})</source>
      <note>{0} is the keyboard shortcut for saving as Excel</note>
    </trans-unit>
    <trans-unit id="++CODE++b99387bd84bcf310d6fb1c7e860b919e4f57e8d6d1fdac34cc2e624cbf0b5496">
      <source xml:lang="en">Save as INSERT INTO</source>
    </trans-unit>
    <trans-unit id="++CODE++d4c4a2d704829f0ab4b2a416311ebfab2b516e06fb2fe3eb0673fe5c2f65104c">
      <source xml:lang="en">Save as INSERT INTO ({0})</source>
      <note>{0} is the keyboard shortcut for saving as INSERT INTO</note>
    </trans-unit>
    <trans-unit id="++CODE++910ed5e0c43df2bc1a2c71f1d5ecd2168b919fd4dc9f6d4b1f13f660cba9c524">
      <source xml:lang="en">Save as JSON</source>
    </trans-unit>
    <trans-unit id="++CODE++0572989f274f777f1664fd8629f853c8dd7c0ec75f8d64332f4501b5d45c40d5">
      <source xml:lang="en">Save as JSON ({0})</source>
      <note>{0} is the keyboard shortcut for saving as JSON</note>
    </trans-unit>
    <trans-unit id="++CODE++bae1da28225af71a125385224716f5ff7870573e6c01494c597e8ed4168b12e3">
      <source xml:lang="en">Save results command cannot be used with multiple selections.</source>
    </trans-unit>
    <trans-unit id="++CODE++0a12b3e51f64e705d6de90db7bcada67844d93e118f414b2fc703b2014efabc5">
      <source xml:lang="en">Save source and target, options, and excluded elements</source>
    </trans-unit>
    <trans-unit id="++CODE++5a2df8a2745d54fa2197753e1c2c22a8dea9676916677120da5c44550647180d">
      <source xml:lang="en">Saved Connections</source>
    </trans-unit>
    <trans-unit id="++CODE++28b9471fbcdd3a3ce3799551c1cee3825afe4ea4ce67688c764bd4a364028bd9">
      <source xml:lang="en">Scaffold backend components (e.g., data-access layers) based on your current database context</source>
    </trans-unit>
    <trans-unit id="++CODE++f102986b39effb31080ae442f61febe7ed58df1515c0711ccfadfe0311ccec81">
      <source xml:lang="en">Scale</source>
    </trans-unit>
    <trans-unit id="++CODE++b8c590be37f9806eacc2f43e047d943cb0b51e96d92efe6f1549fd0d13d03a25">
      <source xml:lang="en">Scale mismatch between &apos;{0}&apos; and &apos;{1}&apos;</source>
      <note>{0} is source column
{1} is target column</note>
    </trans-unit>
    <trans-unit id="++CODE++07b091a3fdc4e4c03cd047b5264e61241f20fe8dbc36a4c796d46cd8dc3e7d03">
      <source xml:lang="en">Schema</source>
    </trans-unit>
    <trans-unit id="++CODE++154e484fc5e1a7cb4991c071caef673c453eaa7dcfef4321db537c576a5c56cf">
      <source xml:lang="en">Schema Compare</source>
    </trans-unit>
    <trans-unit id="++CODE++57232ac852b468be7624e8edcfabbb24ac13076a47e75fb4121be42bc813c881">
      <source xml:lang="en">Schema Compare Options</source>
    </trans-unit>
    <trans-unit id="++CODE++8bd05764f179b5c53231ee8df7d8f52d5906689eb660f1bd0ff33d1e0817290c">
      <source xml:lang="en">Schema Compare failed: &apos;{0}&apos;</source>
      <note>{0} is the error message returned from the compare operation</note>
    </trans-unit>
    <trans-unit id="++CODE++15b5d02ad3478e97181969698b48fe22f92298cc513e992be78922dc8f3ffe9c">
      <source xml:lang="en">Schema Designer</source>
    </trans-unit>
    <trans-unit id="++CODE++04073026831053dab587997eca3ee2c8445a80a9f9395820b6a48ac4cb4449b1">
      <source xml:lang="en">Schema Designer Model is ready. Changes can now be published.</source>
    </trans-unit>
    <trans-unit id="++CODE++625f64194868ec34a2b8b5b02385d3999fc9cdddbb2e823e10a1d965574d8e6c">
      <source xml:lang="en">Schema visualization opened.</source>
    </trans-unit>
    <trans-unit id="++CODE++26336e4216dbda9c374906c54ade398c597b59facd87fba0be1758fc497bde2a">
      <source xml:lang="en">Schema/Object Type</source>
    </trans-unit>
    <trans-unit id="++CODE++102acc10e67a297d79f7a0440d9fb96e2bfe8b1830676ae1d524cde6203212e0">
      <source xml:lang="en">Script</source>
    </trans-unit>
    <trans-unit id="++CODE++cce7c24ebb0a14bc98b7d6a3f18ddfe9c893e65adb1a599321b3e0eca3515490">
      <source xml:lang="en">Script As Create</source>
    </trans-unit>
    <trans-unit id="++CODE++f6a9305d2a22223e43e016e6ed4d342a8a4a249c1202322338ee3e0d5f26e596">
      <source xml:lang="en">Script copied to clipboard</source>
    </trans-unit>
    <trans-unit id="++CODE++0fa2fcc906f37ba513ba034858611a8ca8efb5bada90e29e0c66b5679dea5b92">
      <source xml:lang="en">Script copied to clipboard.</source>
    </trans-unit>
    <trans-unit id="++CODE++bd74591fea2d60dc873cec192685f7b6a930d2a370d5b3c9032014bf8224529a">
      <source xml:lang="en">Search Workspaces</source>
    </trans-unit>
    <trans-unit id="++CODE++4f5103123c8a9080ba6c1595ab5f058a1aa4715fe8c1aa2b956b6512f28cc365">
      <source xml:lang="en">Search connection groups</source>
    </trans-unit>
    <trans-unit id="++CODE++448fcd5b80608528b5b492337667acf711f486e31784b41b4bba7066a9527ac4">
      <source xml:lang="en">Search for database objects...</source>
    </trans-unit>
    <trans-unit id="++CODE++49ff54ad141b9f4b74b176a98807c6b9a1282dfe026c3f38015dd596c54c4a84">
      <source xml:lang="en">Search options...</source>
    </trans-unit>
    <trans-unit id="++CODE++6801207d5994165123a10ab767fd9439130fae500f8c407877ae5070843b906d">
      <source xml:lang="en">Search settings...</source>
    </trans-unit>
    <trans-unit id="++CODE++771f5d2c0599dcf4194e3fdddd9a5212d6392f4703d29971575bb455b5287a84">
      <source xml:lang="en">Search tables...</source>
    </trans-unit>
    <trans-unit id="++CODE++f0b2ef28c0bec626ad14f56179e18d97cdbfcb4f676c4735f95eae628d079538">
      <source xml:lang="en">Search term cannot be empty</source>
    </trans-unit>
    <trans-unit id="++CODE++5c192a3e6f23b125cfaa70c46f6fcd47a2081fa7270e7687687ea8596d2e012f">
      <source xml:lang="en">Search workspaces...</source>
    </trans-unit>
    <trans-unit id="++CODE++7f55382219f0202c1b4f56deb099e2fedcec87ee73fe2edb2105df5447323bc6">
      <source xml:lang="en">Search...</source>
    </trans-unit>
    <trans-unit id="++CODE++6863067eb0a2c7499425c6c189b2c88bac55ca754285a6ab1ef37b75b4cfad4d">
      <source xml:lang="en">See</source>
    </trans-unit>
    <trans-unit id="++CODE++2a78025de6aae5e7ff88e5a951bb3a78ddd67388913529cf9e2dd9653e62b02d">
      <source xml:lang="en">Select</source>
    </trans-unit>
    <trans-unit id="++CODE++d1ec69e64b9609d089aae09f7adc5c566d2cd222f8d8325f0ab3b523f0ac2690">
      <source xml:lang="en">Select All</source>
    </trans-unit>
    <trans-unit id="++CODE++3052f090b2dd0312f6564fb52c1f06b0efbe9fd7c77fdf38dcb96b4521b06b24">
      <source xml:lang="en">Select Azure account with Key Vault access for column decryption</source>
    </trans-unit>
    <trans-unit id="++CODE++fb36706789e855faf92bf6900c060554f0e8513ebb831ffe81ed991b28d07f8c">
      <source xml:lang="en">Select Connection</source>
    </trans-unit>
    <trans-unit id="++CODE++a1103f928cc721a44f7c8cdbc11bab66f8a7e44d66485112edccc40525787cfb">
      <source xml:lang="en">Select Profile</source>
    </trans-unit>
    <trans-unit id="++CODE++498e179dee6c281c74c130a980b58ecfdf8c85a97cf907ed7d820ef06afd8b51">
      <source xml:lang="en">Select Source</source>
    </trans-unit>
    <trans-unit id="++CODE++5807729000cb38665e918bf3d7ac25f319624d3024eb2760aba5f15f7eb53559">
      <source xml:lang="en">Select Source Schema</source>
    </trans-unit>
    <trans-unit id="++CODE++bdd155896fd28608c15efbc9269fc433a1838ca35f20e4dc656f20ffe2aff773">
      <source xml:lang="en">Select Target</source>
    </trans-unit>
    <trans-unit id="++CODE++b6d420411ce8b91f28e7fc43e45c44a8550af2984463e5dc85541595a0ac37ba">
      <source xml:lang="en">Select Target Schema</source>
    </trans-unit>
    <trans-unit id="++CODE++35ce1fefb3478f2ba328f46db9deb60e08786a3f825f64dd5f9804459c6b8b4c">
      <source xml:lang="en">Select a Workspace</source>
    </trans-unit>
    <trans-unit id="++CODE++c4300a3eee24147d9593a09a659650b44b4733e2979fef9cae3e3db10f116831">
      <source xml:lang="en">Select a connection group</source>
    </trans-unit>
    <trans-unit id="++CODE++c9e8c706a0db2ef84dc8a610e30fe22cb5709a146a0e76955dbd1f1444e5a0e6">
      <source xml:lang="en">Select a database</source>
    </trans-unit>
    <trans-unit id="++CODE++8a953dbed756a0be682ea17fe4c3be30e723ec8c98816d4b73fd86719df8dcc0">
      <source xml:lang="en">Select a server</source>
    </trans-unit>
    <trans-unit id="++CODE++ebe0dbee443b4562c7925a01e3bc69a3d5d0a3b0e8b3e11041c69fa067b65ef7">
      <source xml:lang="en">Select a tenant</source>
    </trans-unit>
    <trans-unit id="++CODE++8b43c4bf79e62cb8e9f61b4fddc6e921b87020df8bca991bbf77a39628ec9106">
      <source xml:lang="en">Select a valid {0} from the dropdown</source>
      <note>{0} is the type of the dropdown&apos;s contents, e.g &apos;resource group&apos; or &apos;server&apos;</note>
    </trans-unit>
    <trans-unit id="++CODE++903e816918c1b2835c9186eed7375ce85cc0f6230c48afbaa979177517e8545d">
      <source xml:lang="en">Select a workspace to view the databases in it.</source>
    </trans-unit>
    <trans-unit id="++CODE++a1205265db328a59a52187387e01e37a0e1d2b28210aa2e663f750eb8b7c8dcf">
      <source xml:lang="en">Select a {0} for filtering</source>
      <note>{0} is the type of the dropdown&apos;s contents, e.g &apos;resource group&apos; or &apos;server&apos;</note>
    </trans-unit>
    <trans-unit id="++CODE++1fc9a387654d410febd202b81bddbe62d38368260b69b9f73ee6630164536bdf">
      <source xml:lang="en">Select all</source>
    </trans-unit>
    <trans-unit id="++CODE++80a484c3416afd950fcefa87e88b0514e65144c7d45c12bf0bc9809c46837f89">
      <source xml:lang="en">Select all options</source>
    </trans-unit>
    <trans-unit id="++CODE++ba89783a339fd43f48271d2e9813374075b46d8896bfa4f99444022a42847531">
      <source xml:lang="en">Select an account</source>
    </trans-unit>
    <trans-unit id="++CODE++1032e1d25c0d5131be3195e1e53197385eb21d860f4f14f7bbc4cfcce4bfd109">
      <source xml:lang="en">Select an extension to manage connection sharing permissions</source>
    </trans-unit>
    <trans-unit id="++CODE++cac9a015dc3356af3f386e840985bfc09d57c0b9cc01a88e26ec67f3501058d8">
      <source xml:lang="en">Select an object to view its definition ({0} results)</source>
      <note>{0} is the number of results</note>
    </trans-unit>
    <trans-unit id="++CODE++16900742d2f35c9ffb6cc72369893127a8357154e22d9c4b84f020e87dac0602">
      <source xml:lang="en">Select an operation</source>
    </trans-unit>
    <trans-unit id="++CODE++6a8027c451f5eed5d0e62f3f599e8d39a787706b19612279423f6b706b1751f3">
      <source xml:lang="en">Select image</source>
    </trans-unit>
    <trans-unit id="++CODE++154f133b3d7ef488e01090c00b0104ba7bf48bf4368e2ad71333fd3d863fb270">
      <source xml:lang="en">Select new permission for extension: &apos;{0}&apos;</source>
      <note>{0} is the extension name</note>
    </trans-unit>
    <trans-unit id="++CODE++abfd7db0b03514a66749641525344550918faa842cd1455111b0531217e05074">
      <source xml:lang="en">Select package file</source>
    </trans-unit>
    <trans-unit id="++CODE++e286357ecd532997834edbf13478a2b3ca334a9dda1c8e895c0bd8b26f6097b5">
      <source xml:lang="en">Select profile to remove</source>
    </trans-unit>
    <trans-unit id="++CODE++31c1868de5b07d10224f472d3f5957b4502175ab68a89839134a1f1dd747ab3b">
      <source xml:lang="en">Select subscriptions</source>
    </trans-unit>
    <trans-unit id="++CODE++5c61a29b1d409ff2b70f6fbd1032d7250ac322407dc4b8bbff19eb20af562291">
      <source xml:lang="en">Select the SQL Server Container Image</source>
    </trans-unit>
    <trans-unit id="++CODE++5354479c5248dd63b7110fca45437164866ebbdc35bd5d19a5b814535534024e">
      <source xml:lang="en">Selected Microsoft Entra account removed successfully.</source>
    </trans-unit>
    <trans-unit id="++CODE++aef7de28d52977f1b5cd0fecfdc151717610adf41e0aa33b4d9f7522a43337ef">
      <source xml:lang="en">Server</source>
    </trans-unit>
    <trans-unit id="++CODE++f6cd8550a42862c96bedf199eb6415f9f6859b49211e35694080e73978042cf8">
      <source xml:lang="en">Server - {0}</source>
      <note>{0} is the server name</note>
    </trans-unit>
    <trans-unit id="++CODE++6b0054dcd0116896729545198c9cdfe9b8f97008d91d39084e5c8808a6784c58">
      <source xml:lang="en">Server Edition</source>
    </trans-unit>
    <trans-unit id="++CODE++86c1cd65696eadbc588fd4fe04d8b03ca948befc5a89467c621edf47f885118c">
      <source xml:lang="en">Server Version</source>
    </trans-unit>
    <trans-unit id="++CODE++1c53883708ab16a3743793905feb38c8e77c295d846ff276491831e1de69b6e1">
      <source xml:lang="en">Server connection in progress. Do you want to cancel?</source>
    </trans-unit>
    <trans-unit id="++CODE++e4e1940a01194f83f42724f0cc4b353c0219980452af7e69e597ca63229531d9">
      <source xml:lang="en">Server could not start. This could be a permissions error or an incompatibility on your system. You can try enabling device code authentication from settings.</source>
    </trans-unit>
    <trans-unit id="++CODE++a0c0b90c3260929ade879e7cfe35629e6ed60fb62be887a77fe8ada9376a7ba7">
      <source xml:lang="en">Server is required</source>
    </trans-unit>
    <trans-unit id="++CODE++9e28d8dd2c02f540827e4ea6f0fb6d1340a82e35a653a2ea2cc3ef0ce1ba0ce3">
      <source xml:lang="en">Server name not set.</source>
    </trans-unit>
    <trans-unit id="++CODE++3e27420fb58defcc5b721d6bfdbb9c092230a888d571821f747f7bffec92f17c">
      <source xml:lang="en">Server name or ADO.NET connection string</source>
    </trans-unit>
    <trans-unit id="++CODE++40c6cdb719db3469fb83c776d850e85fc70bdfa14e6685d6ac62061ac85b8eed">
      <source xml:lang="en">Server {0} not found.</source>
      <note>{0} is the server name</note>
    </trans-unit>
    <trans-unit id="++CODE++c365f1cb6d8e84e7476450255ffb4dd9360ed4a895c83b5378238bcc764e39f8">
      <source xml:lang="en">Set Default</source>
    </trans-unit>
    <trans-unit id="++CODE++7dcc1c2a0bebbc604d5c15ae5e2a764048d5936bda66f0137af772be71d7a145">
      <source xml:lang="en">Set Null</source>
    </trans-unit>
    <trans-unit id="++CODE++dbdf27e5db8d8cde8cc8a3b15f491db14868513a3253b62b194eb20cf414741a">
      <source xml:lang="en">Setting up</source>
    </trans-unit>
    <trans-unit id="++CODE++98a2e618e690165268025ae1d25d8d84ea575af666bdd7a5b719bc777e3d584f">
      <source xml:lang="en">Setting up container</source>
    </trans-unit>
    <trans-unit id="++CODE++74a883a037bc227f91891ab654a753d3a99f31ab06ae5b5d2b6e594a692b41f8">
      <source xml:lang="en">Settings</source>
    </trans-unit>
    <trans-unit id="++CODE++5e9f98120dbe568255ee059f39671686982b113d4e917b6d6faf149918c81709">
      <source xml:lang="en">Severity</source>
    </trans-unit>
    <trans-unit id="++CODE++e1c32645f2f85a25ae64e38f306ded9b82771ab8ac4595e769f9410e632584f4">
      <source xml:lang="en">Show All</source>
    </trans-unit>
    <trans-unit id="++CODE++70939b307b3a77407bd456a715ac3f6b7a100b246526c5a2d79f230c3c129294">
      <source xml:lang="en">Show Confirm Password</source>
    </trans-unit>
    <trans-unit id="++CODE++8c6f0777a59f6d55efb68be5323e48061f19e0b2c036c9f34f3ea7655eeaead2">
      <source xml:lang="en">Show MSSQL output</source>
    </trans-unit>
    <trans-unit id="++CODE++a16e132b133cc57c4d467bde193d78fe48f170a197d0581c2e6578162824902f">
      <source xml:lang="en">Show Menu</source>
    </trans-unit>
    <trans-unit id="++CODE++d014d52362848d2e01dc78db0a3788e52c984baecefb3c94fd4539d03e331e78">
      <source xml:lang="en">Show Menu ({0})</source>
      <note>{0} is the keyboard shortcut for showing the menu</note>
    </trans-unit>
    <trans-unit id="++CODE++169b9d739add25522ff9a236b54583826c27bd79c2dcb1a4efcc50143164f78c">
      <source xml:lang="en">Show New Password</source>
    </trans-unit>
    <trans-unit id="++CODE++2228686dec07e7c9c6c8515f778b90a768e5a9474779610755f751e18e43805f">
      <source xml:lang="en">Show Schema</source>
    </trans-unit>
    <trans-unit id="++CODE++a069cbd94b3bf5f1823f5bf4b82de717737a0b9c646396ef1a43229edd089b8e">
      <source xml:lang="en">Show Script</source>
    </trans-unit>
    <trans-unit id="++CODE++d5b86c663921b26f8c3dbd292279ef1d0a13da517c5c5bdf53097cfc17aada03">
      <source xml:lang="en">Show a random table definition</source>
    </trans-unit>
    <trans-unit id="++CODE++7f642b55cbf51cf21e5b6a0861e2a93abf8fbe5a8b5d04a9ed9d7a97040549d1">
      <source xml:lang="en">Show full error message</source>
    </trans-unit>
    <trans-unit id="++CODE++6aeaa6a53d09dcad071fdda6280b1e7c42aa164cd0514304ff162e7da440ffaa">
      <source xml:lang="en">Show password</source>
    </trans-unit>
    <trans-unit id="++CODE++523fa7449e8252600e65c811dcd62983315d0f9f528741627033a45754f591cf">
      <source xml:lang="en">Show schema for connection &apos;{0}&apos;?</source>
      <note>{0} is the connection ID</note>
    </trans-unit>
    <trans-unit id="++CODE++5997c7a016fad02db108f90e8f6bfcc6c127d8221dc5a6ec8cae9da1eff29cb3">
      <source xml:lang="en">Show table relationships</source>
    </trans-unit>
    <trans-unit id="++CODE++9c4229606309838f5e0322bca6f6a2fbfe1c05466547670ccfc1aa1f7f29cde9">
      <source xml:lang="en">Showing schema for connection &apos;{0}&apos;</source>
      <note>{0} is the connection ID</note>
    </trans-unit>
    <trans-unit id="++CODE++e2c8a41969888f518a4656791ee4737b49874f2213d86c949983a67a9ac55212">
      <source xml:lang="en">Showplan XML</source>
    </trans-unit>
    <trans-unit id="++CODE++bcc0bcc9140b0c97a6440ce56966a07a05e85bddd509ddc5e2ab98755f319af1">
      <source xml:lang="en">Sign In</source>
    </trans-unit>
    <trans-unit id="++CODE++bfd402b2f6f3812529b55596136d3a11c51616317e3b1cd999928e2d4eae7d3f">
      <source xml:lang="en">Sign in</source>
    </trans-unit>
    <trans-unit id="++CODE++83c5252b7cdf6235f1857a1dc56a0ae42ef7d912e938a31e31710c5847884b7c">
      <source xml:lang="en">Sign in to a new account</source>
    </trans-unit>
    <trans-unit id="++CODE++09a0ee357e3b34ac30c4ae61fcfbcfde87c6941a213e8e60d146e7942c0d76bc">
      <source xml:lang="en">Sign in to your Azure subscription</source>
    </trans-unit>
    <trans-unit id="++CODE++53b8195b6ec261723d1abe7f4b25c502724154c01b39ddf9998426be6d346c66">
      <source xml:lang="en">Sign in to your Azure subscription in one of the sovereign clouds.</source>
    </trans-unit>
    <trans-unit id="++CODE++2a2c6072cca49b7f2056d66f738d53593bce3004d1291d736ea9a69e58babae8">
      <source xml:lang="en">Sign in to your Azure subscription with a device code. Use this in setups where the Sign In command does not work</source>
    </trans-unit>
    <trans-unit id="++CODE++f33c8e270a9d867a7ed6cb8d51e40f58132390afcd0e2eb79292952039fd8397">
      <source xml:lang="en">Sign into Azure</source>
    </trans-unit>
    <trans-unit id="++CODE++cdc182077e173c86c2831fe9995d41691b9bc1182fe44519a292ea2b814eb17a">
      <source xml:lang="en">Sign into Azure in order to add a firewall rule.</source>
    </trans-unit>
    <trans-unit id="++CODE++8fb63cdc9270808c8b3dab6531000afcfd2e8bd1550fa5fd1981b82d28859ad8">
      <source xml:lang="en">Sign into Fabric</source>
    </trans-unit>
    <trans-unit id="++CODE++144c66d6781cb554af7f4c2f15e5dee4dc39723194785f532bf22b3da2c8f8e6">
      <source xml:lang="en">Signing in to Azure...</source>
    </trans-unit>
    <trans-unit id="++CODE++f6dd83003322db3c5d5ef293a8dc73363ae462529918cc8d17cc94f9988c0d45">
      <source xml:lang="en">Simple Container Management</source>
    </trans-unit>
    <trans-unit id="++CODE++ab3134048412e796a4a423dc1963ca8ff12b535d546d314470407639777e0ac5">
      <source xml:lang="en">Smart performance</source>
    </trans-unit>
    <trans-unit id="++CODE++bec69036aa27e7fab7d44cad3909477b76631c39ba46fd7841ea71aae7e5a735">
      <source xml:lang="en">Sort</source>
    </trans-unit>
    <trans-unit id="++CODE++f09318d75d62b0f316bf6aa9aec677f5ee481f619c46c57d72dc9505e73fe48f">
      <source xml:lang="en">Sort Ascending</source>
    </trans-unit>
    <trans-unit id="++CODE++2497697ff826db13ca94ea6c34dceced8bdf6fe44c7dde9d32c1cea30e9360a6">
      <source xml:lang="en">Sort Descending</source>
    </trans-unit>
    <trans-unit id="++CODE++0e570ca6fabe24f94e52c1833f3ffd25567022beb826fa16891f3322051bc221">
      <source xml:lang="en">Source</source>
    </trans-unit>
    <trans-unit id="++CODE++2b25c7e56081a32eca68cf954d0dae7f5d558f2111699c5b4e39596584c40b39">
      <source xml:lang="en">Source Column</source>
    </trans-unit>
    <trans-unit id="++CODE++6c0fbe990abbc4d4b6a832d99cd6f59e467c361fe623ec0b67a332a648d23a5e">
      <source xml:lang="en">Source Database</source>
    </trans-unit>
    <trans-unit id="++CODE++7363f4432b648a803e2bf468798cf69a7be5bab4b8055e35f6a038afb54be9d7">
      <source xml:lang="en">Source Name</source>
    </trans-unit>
    <trans-unit id="++CODE++1e49ea47266ab1130ffc9be417fa6eb62da7299641f30a76e728fe983c25f29d">
      <source xml:lang="en">Specifies whether the column is included in the primary key for the table.</source>
    </trans-unit>
    <trans-unit id="++CODE++ed17e62be4222e6fa3890918aee4885848f3e87ee14bc9b5dbe65e603173f26b">
      <source xml:lang="en">Specifies whether the column may have a NULL value.</source>
    </trans-unit>
    <trans-unit id="++CODE++a49eb416daf711062abb036ea09b46cbe49f513082db1ef699e94ddcf35adc42">
      <source xml:lang="en">Start IP Address</source>
    </trans-unit>
    <trans-unit id="++CODE++271189ae389a39d79c24cd43cee7e86f57b7543bd1aebe14817ea8981cfdfcde">
      <source xml:lang="en">Start Time</source>
    </trans-unit>
    <trans-unit id="++CODE++bdc02a6178825493234ef2190acba2fe15e3fb76a37fb9a740ea4e5b7b843961">
      <source xml:lang="en">Start, stop, and remove containers directly from the extension.</source>
    </trans-unit>
    <trans-unit id="++CODE++26254424b6f10bfd397e77bc2c93c10fc436795145ee5f2a09b27d54518ec9d6">
      <source xml:lang="en">Started executing query at </source>
    </trans-unit>
    <trans-unit id="++CODE++4a5901a3ef8ce653c646a8ff72117555ad46803721be5b957ca9e799be6e7d20">
      <source xml:lang="en">Started query execution for document &quot;{0}&quot;</source>
      <note>{0} is the document name</note>
    </trans-unit>
    <trans-unit id="++CODE++47d62b3ce92021fa331252ba82176c2a4ccb592c2264bd58ec74e5d1b722c98e">
      <source xml:lang="en">Started saving results to </source>
    </trans-unit>
    <trans-unit id="++CODE++184772131710be8ca20d9a4e83be0ab0c86c87c6a6aca01beca9b06c3d71e39b">
      <source xml:lang="en">Starting Container...</source>
    </trans-unit>
    <trans-unit id="++CODE++5c9b0e680f0f34168c5e442d010c91fdc75bc18b0de177476b144c47a032b66e">
      <source xml:lang="en">Starting Docker...</source>
    </trans-unit>
    <trans-unit id="++CODE++3bd451a10a86c5f3b6edebcde31b6a0e51c4fbcf0b42752066f7496a1ed6077b">
      <source xml:lang="en">Starting {0}...</source>
      <note>{0} is the container name</note>
    </trans-unit>
    <trans-unit id="++CODE++72927b6fdb5388115d478bb5e0e69c203231f35ad2e0721d77750626ea4fe4db">
      <source xml:lang="en">Starts With</source>
    </trans-unit>
    <trans-unit id="++CODE++cae7d57bc067a514b8e34c9589631a95c7dc051638ddd2a190773269279a99df">
      <source xml:lang="en">Stop</source>
    </trans-unit>
    <trans-unit id="++CODE++22ca65e3703408eaba50f90cab80da663692eb6331d25d7552e03cea2fb432a9">
      <source xml:lang="en">Stopping Container...</source>
    </trans-unit>
    <trans-unit id="++CODE++155f816c0407310c0dab222493370773e045ee7fe04e6c9a951b07f495531264">
      <source xml:lang="en">Submit</source>
    </trans-unit>
    <trans-unit id="++CODE++c4ed896e6258b54727811f7a2d17bf4e0a998497b6946da3718a0f5ca0c78ebd">
      <source xml:lang="en">Submit an issue</source>
    </trans-unit>
    <trans-unit id="++CODE++4999c6c6c7badf456f5b0053b09a2076bdb2391a09ab10c9064a680f8f9a0b30">
      <source xml:lang="en">Subscription</source>
    </trans-unit>
    <trans-unit id="++CODE++0035c67b91c2dd1e5f7a1fd9010b07ee0cdc93e578c2baf656dfc411a80f4b78">
      <source xml:lang="en">Subtree Cost</source>
    </trans-unit>
    <trans-unit id="++CODE++6d9a6f97a5fdaf3b90a0cf02e0b43d8b7ec1d05c0e4718e02ddd1c5b450e5b39">
      <source xml:lang="en">Succeeded</source>
    </trans-unit>
    <trans-unit id="++CODE++5443b1422a140475d5703c916c7686007233ea92292881588670e73409a7f1cd">
      <source xml:lang="en">Succeeded with warning</source>
    </trans-unit>
    <trans-unit id="++CODE++2e71037756b80741dc7aff95ef179d5a25c08df7a40cd7b16af9a5edb6f64047">
      <source xml:lang="en">Successfully changed to database: {0}</source>
      <note>{0} is the database name</note>
    </trans-unit>
    <trans-unit id="++CODE++fbd52c8b91de95b69593d008ca2108476ccb1ea5a45657b3393d878499e3fe1f">
      <source xml:lang="en">Successfully connected to server.</source>
    </trans-unit>
    <trans-unit id="++CODE++f0266af4455c8f348df74a77502b563a575637604e905429b302d78ec39c00e4">
      <source xml:lang="en">Successfully refreshed token for connection {0} with uri {1}, {2}</source>
      <note>{0} is the connection id
{1} is the uri
{2} is the message</note>
    </trans-unit>
    <trans-unit id="++CODE++9c85106af25fd7656e977d5453607973955ae5d79fce0a78264cd714a628e981">
      <source xml:lang="en">Successfully saved results to </source>
    </trans-unit>
    <trans-unit id="++CODE++da099a63ce9b5fe688c4f5219cdd8614a27faa324bdd5c612dfab086630b346c">
      <source xml:lang="en">Sum: {0}</source>
      <note>{0} is the sum</note>
    </trans-unit>
    <trans-unit id="++CODE++17888248578c82867c18ea2dc512a96eabbbbb8184442d219746c3b8b8ff6030">
      <source xml:lang="en">Summary loading canceled</source>
    </trans-unit>
    <trans-unit id="++CODE++93775107b302b7d63191a5c2a8ea3803d44d17781da939eb367d7555f25c1752">
      <source xml:lang="en">Summary loading was canceled by user</source>
    </trans-unit>
    <trans-unit id="++CODE++175f5352107a324eb25f4342a9114e2685b64a1ef54a5ff6ba3a24d0ac215ea7">
      <source xml:lang="en">Switch Direction</source>
    </trans-unit>
    <trans-unit id="++CODE++d7a3cd6cbe28889d5ba18259f276a78a6023030468a7b4013b74a45a2923b9d9">
      <source xml:lang="en">Switch Source and Target</source>
    </trans-unit>
    <trans-unit id="++CODE++a8e5ca29d45327e2790dbaef626ac6f467741af4efddd4d0aede688f4612677e">
      <source xml:lang="en">Switch to Grid View</source>
    </trans-unit>
    <trans-unit id="++CODE++8882381c4129993cbaf9650deef13f6320270deb238c6d124489eb7ecfab1c29">
      <source xml:lang="en">Switch to Grid View ({0})</source>
      <note>{0} is the keyboard shortcut for switching to grid view</note>
    </trans-unit>
    <trans-unit id="++CODE++5b483648ad7b3afcd20f3ccef6fdc7471e39d5a8c9bb30697cba5f82c4ff8dc1">
      <source xml:lang="en">Switch to MSAL</source>
    </trans-unit>
    <trans-unit id="++CODE++fe49fbfd86c4792c2bd6cf8b59085cc2d787fa377a2af3ebdcbd88104e556d8c">
      <source xml:lang="en">Switch to Text View</source>
    </trans-unit>
    <trans-unit id="++CODE++1cd65c404018fe0b10838ebb1d185bc820d942c2bab789cf9e0ed90db9bb6451">
      <source xml:lang="en">Switch to Text View ({0})</source>
      <note>{0} is the keyboard shortcut for switching to text view</note>
    </trans-unit>
    <trans-unit id="++CODE++494731de200692139842ce40b55ca4e15ccb299d4d82b803ed1f0bd25ce82efd">
      <source xml:lang="en">Switching to Linux containers was canceled. SQL Server only supports Linux containers.</source>
    </trans-unit>
    <trans-unit id="++CODE++16d1c9050a0b32e83764a81d801a880773abedfd7f8b0b08a1cd87ca0e404f12">
      <source xml:lang="en">Table</source>
    </trans-unit>
    <trans-unit id="++CODE++e37d0b463100c4d709173a6502222535a4960da7c2ae4c1317ba1e20ece36b3e">
      <source xml:lang="en">Table &apos;{0}&apos; already exists</source>
      <note>{0} is the table name</note>
    </trans-unit>
    <trans-unit id="++CODE++ab3e7e5387cdfbb5043748e63a21b5da7a9855b47821b6a4e1bc17391a118e17">
      <source xml:lang="en">Table &apos;{0}&apos; not found</source>
      <note>{0} is the table name</note>
    </trans-unit>
    <trans-unit id="++CODE++73c42403ef2ca9fe32cd59cfbda8110671a5d4791783f5e6687cb7379d2f07f3">
      <source xml:lang="en">Table Explorer for &apos;{0}&apos; has unsaved changes. Do you want to save or discard them?</source>
      <note>{0} is the table name</note>
    </trans-unit>
    <trans-unit id="++CODE++529667eb9a218f074e24ec63181bb6b3bd4e5ea744e64f71262b6323251ed743">
      <source xml:lang="en">Table name</source>
    </trans-unit>
    <trans-unit id="++CODE++45e1d4cb14359d2ad702451798500ccdf4e30f19c5fd15c378328cf83827d606">
      <source xml:lang="en">Table name cannot be empty</source>
    </trans-unit>
    <trans-unit id="++CODE++9981cdae853624ee8dffbae9510a8f8b9d588788aab84587374f6dd6bc7eabdd">
      <source xml:lang="en">Take Survey</source>
    </trans-unit>
    <trans-unit id="++CODE++978354db0c00fc78c3a5524f462a73bc425df3fb2767e51a5f46352ae26ae6f9">
      <source xml:lang="en">Target</source>
    </trans-unit>
    <trans-unit id="++CODE++5b02abaa1e421efb6c10a960e3f128b0a641ea7cc47df22947c3f695cf1cb505">
      <source xml:lang="en">Target Database</source>
    </trans-unit>
    <trans-unit id="++CODE++9ba1ac70c4386df695c803041aec395325f7f6cb8151ca597c9715b3f99262fb">
      <source xml:lang="en">Target Name</source>
    </trans-unit>
    <trans-unit id="++CODE++feeb64acb5e0f4ebba723e99d26d741bd2621988c8d355449bfddeafc8ef59e2">
      <source xml:lang="en">Target Table</source>
    </trans-unit>
    <trans-unit id="++CODE++e23969d284c3424c8014c6e5b1b85ebc275bc5c74321e7677a21d023e6ea154c">
      <source xml:lang="en">Tenant</source>
    </trans-unit>
    <trans-unit id="++CODE++de1f5fff34138660c31bd550e5da98b7674d852afbff6f517e0e222b2dbf09a9">
      <source xml:lang="en">Tenant ID</source>
    </trans-unit>
    <trans-unit id="++CODE++3db7232b2e9f0b74bad366312879cd89ee7bd3e6c5b737f358b7897907c6ab39">
      <source xml:lang="en">Tenant ID is required</source>
    </trans-unit>
    <trans-unit id="++CODE++2af9bc0ac247853b98b854b657784c881cc649d3f1a660aafecd1b8b1a26d535">
      <source xml:lang="en">Terms &amp; Conditions</source>
    </trans-unit>
    <trans-unit id="++CODE++c02977b07ec93816f236c57b4c30d4544904e87e0a43a1daf344c229594320b9">
      <source xml:lang="en">Test Connection</source>
    </trans-unit>
    <trans-unit id="++CODE++90c8505baad739c0925471e0d594ba9d83f84d3a96dbdfa16a47ae7a3ad95d91">
      <source xml:lang="en">Testing connection profile...</source>
    </trans-unit>
    <trans-unit id="++CODE++6243b7f10cf3bedbbad66a99c0cf540a52e5239c6ccf9db907be70c383d0ce7f">
      <source xml:lang="en">Text View</source>
    </trans-unit>
    <trans-unit id="++CODE++acd64111965ff7af14fb0dc101deb52a5e3e7cfc6aae4d0fa9bf7a65ed37870a">
      <source xml:lang="en">The MSSQL for VS Code extension is introducing new modern data development features! Would you like to enable them? [Learn more]({0})</source>
      <note>{0} is a url to learn more about the new features</note>
    </trans-unit>
    <trans-unit id="++CODE++8284b2207062ceca3245e799f300ae72ab7e751c75b0f7e32f297adcfdf8e19f">
      <source xml:lang="en">The SQL Server 2025 RTM container image isn&apos;t compatible with ARM-based systems (including Windows ARM and Apple Silicon).</source>
    </trans-unit>
    <trans-unit id="++CODE++3eacf5cf678e2285cae1276d29f034aa0e7ceb3f8940239c1d67a2d486649719">
      <source xml:lang="en">The behavior when a user tries to delete a row with data that is involved in a foreign key relationship.</source>
    </trans-unit>
    <trans-unit id="++CODE++1a4205e9f5cc50eaf70719b64956352b74a99badba266027a6244def0d016b73">
      <source xml:lang="en">The behavior when a user tries to update a row with data that is involved in a foreign key relationship.</source>
    </trans-unit>
    <trans-unit id="++CODE++4002a5b20dd0c7a8caf9764ba024343e8f87e2ba8221aaeae4c5112d1d7bb4ed">
      <source xml:lang="en">The columns of the index.</source>
    </trans-unit>
    <trans-unit id="++CODE++0104b69959544fb6f98a7e7723e2df4d657c581b43004a1e47f677a02589311e">
      <source xml:lang="en">The connection with ID &apos;{0}&apos; does not have the &apos;server&apos; property set and is being ignored.  Please set the &apos;server&apos; property on this connection in order to use it.</source>
      <note>{0} is the connection ID for the connection that has been ignored</note>
    </trans-unit>
    <trans-unit id="++CODE++90a4ba6d5483f640dbf83e90ca81103b564ff6be1e78dc9caf91eea1c299757e">
      <source xml:lang="en">The custom cloud choice is not configured. Please configure the setting `{0}`.</source>
    </trans-unit>
    <trans-unit id="++CODE++f229c94b4c9b8ecfa1096d1daf79194e84616c49df8fb6e229fa944592ff373e">
      <source xml:lang="en">The description of the check constraint.</source>
    </trans-unit>
    <trans-unit id="++CODE++f307f68f2f552562e371f39fe52ef5b9f6eba2e13a61cd2d1e560e9991b86114">
      <source xml:lang="en">The description of the foreign key.</source>
    </trans-unit>
    <trans-unit id="++CODE++48e857284768923e885f8631cb33e52313c21cd97d4b95b651b1b5227789cfa0">
      <source xml:lang="en">The description of the index.</source>
    </trans-unit>
    <trans-unit id="++CODE++4ed30ce390b4a87aa521240a8313735faff4c4cb4df0c01292ffdaf5b9a44c58">
      <source xml:lang="en">The description of the primary key.</source>
    </trans-unit>
    <trans-unit id="++CODE++ff83ab307bf5543897d2c5781d880385ba86a704904fb08dc5c67c990688d5ec">
      <source xml:lang="en">The expression defining the check constraint.</source>
    </trans-unit>
    <trans-unit id="++CODE++dcf10fd537a0660c98f1a3890997024dfebb2ac795ee02dcbc7581ec4a0fe141">
      <source xml:lang="en">The extension &apos;{0}&apos; is requesting access to your SQL Server connections. This will allow it to execute queries and access your database.</source>
      <note>{0} is the extension name</note>
    </trans-unit>
    <trans-unit id="++CODE++d160b49baa7c6e4e8b95a21a984b19fda338b9d47a01d61c2d7445ed29cf174e">
      <source xml:lang="en">The first value must be less than the second value for the {0} operator in the {1} filter</source>
      <note>{0} is the operator for the filter
{1} is the name of the filter</note>
    </trans-unit>
    <trans-unit id="++CODE++10dc5228a8a16a8eb753ca437fd81cd632ca4b12be41a33403e6614e46c4167e">
      <source xml:lang="en">The first value must be set for the {0} operator in the {1} filter</source>
      <note>{0} is the operator for the filter
{1} is the name of the filter</note>
    </trans-unit>
    <trans-unit id="++CODE++9f0bbf0f3fc1ec45ca02debcaf080ecd6f40e8a11bae6e0189136badee4946a7">
      <source xml:lang="en">The following workspace or workspace folder connections are missing the &apos;id&apos; property and are being ignored.  Please manually add the &apos;id&apos; property to the connection in order to use it. &#10;&#10; {0}</source>
      <note>{0} is the list of display names for the connections that have been ignored</note>
    </trans-unit>
    <trans-unit id="++CODE++0f98888ce39572ae27e642dd46baba8dbf179c6b3c42c522cde8ad1f43323b11">
      <source xml:lang="en">The language model did not return any output.</source>
    </trans-unit>
    <trans-unit id="++CODE++fcd9241097659a9ae58a06bd9b762b5aded99a3f82d97e73e75279b098e00c6d">
      <source xml:lang="en">The mapping between foreign key columns and primary key columns.</source>
    </trans-unit>
    <trans-unit id="++CODE++ee33dcb49174e212fabe894df8373991cebe8d617d56b472934c7dcea6335b5b">
      <source xml:lang="en">The maximum length (in characters) that can be stored in this database object.</source>
    </trans-unit>
    <trans-unit id="++CODE++c368a965891e9479b44218cb42c8cddde404740e364b53367e897dcb17ef1d6b">
      <source xml:lang="en">The name of the check constraint.</source>
    </trans-unit>
    <trans-unit id="++CODE++1f1828f6aa124ec76ef4d972c0dc128052fd3b8b5fa4cefd9d560695e878ecf8">
      <source xml:lang="en">The name of the column object.</source>
    </trans-unit>
    <trans-unit id="++CODE++4b7c298367264cb30b7b914a70b1a21e86cc7685024ae618a0d0cf43626afe54">
      <source xml:lang="en">The name of the column.</source>
    </trans-unit>
    <trans-unit id="++CODE++20b946c00bb4f007424d33a637029256f737bb0ff32c7de3b2a189e4423a4ec9">
      <source xml:lang="en">The name of the foreign key.</source>
    </trans-unit>
    <trans-unit id="++CODE++644a28f160d2df093fab1a8c94e5176f21c1af3bee1915315edd409d14397021">
      <source xml:lang="en">The name of the index.</source>
    </trans-unit>
    <trans-unit id="++CODE++13549c97f0b3baa43655bd41e05e3bb60918ded05df9e7e94186ecc6ba53c3d1">
      <source xml:lang="en">The recent connections list has been cleared but there were errors while deleting some associated credentials. View the errors in the MSSQL output channel.</source>
    </trans-unit>
    <trans-unit id="++CODE++deb45b7a599eba6e761de31bae73238f9ec60e62517a88c934b81cb6743fcfbb">
      <source xml:lang="en">The requested model could not be found. Please check model availability or try a different model.</source>
    </trans-unit>
    <trans-unit id="++CODE++ea13943c4f06ddf0a81173991d20e8cf8252b636b94c0c2476e58098d9fbc1f3">
      <source xml:lang="en">The second value must be set for the {0} operator in the {1} filter</source>
      <note>{0} is the operator for the filter
{1} is the name of the filter</note>
    </trans-unit>
    <trans-unit id="++CODE++d7f9cfdbfc45384b7521ed4b8082d476a2d3cae5cbb8c57eec64003513cacbf2">
      <source xml:lang="en">The table which contains the primary or unique key column.</source>
    </trans-unit>
    <trans-unit id="++CODE++fe68202651f2e6c4af304386d80e491e5c52755db829443bb2cefbf2b25df757">
      <source xml:lang="en">There was an error updating the project</source>
    </trans-unit>
    <trans-unit id="++CODE++a616eb2bf2f817c4898b6d9709fa799bf564dc58ec7bdb879358e3f47795106e">
      <source xml:lang="en">This database name is already in use. Please choose a different name.</source>
    </trans-unit>
    <trans-unit id="++CODE++28e2aa59c50b2de24bda79539297a180c3ea379c3aa11b5af049a2cf66375999">
      <source xml:lang="en">This message couldn&apos;t be processed. If this issue persists, please check the logs and open an issue on GitHub.</source>
    </trans-unit>
    <trans-unit id="++CODE++115a2cc92c1097ac4ebeb49698f5e22635a24ee1ef89722616f862ea43c5baba">
      <source xml:lang="en">Timestamp</source>
    </trans-unit>
    <trans-unit id="++CODE++94843fe76f0c666e2bce801eb3dbfa672cd6517a14f968c8e41669c580b60cb3">
      <source xml:lang="en">To compare two schemas, first select a source schema and target schema, then press compare.</source>
    </trans-unit>
    <trans-unit id="++CODE++4c4d50191531a82f528c2802cf6b245d0c776a5d4b51d3b5da127aaf21728547">
      <source xml:lang="en">To use this command, Open a .sql file -or- Change editor language to &quot;SQL&quot; -or- Select T-SQL text in the active SQL editor.</source>
    </trans-unit>
    <trans-unit id="++CODE++e53c65fb2c5014c76bacb8ae7e110d59e8f5a57507db2682d0bd4fdbd156c8f4">
      <source xml:lang="en">To use this command, you must set the language to &quot;SQL&quot;. Confirm to change language mode.</source>
    </trans-unit>
    <trans-unit id="++CODE++0ffe6ba8fd16d1d71a8849f6707c1c14c97e7f110138c102351a5560a97a43b4">
      <source xml:lang="en">Toggle Tooltips</source>
    </trans-unit>
    <trans-unit id="++CODE++10b7ff2efd404627d5a929c6fb2a97fa57867f169fbf1016834477571a4cedb2">
      <source xml:lang="en">Tool lookup for: {0} - {1}.</source>
      <note>{0} is the part name
{1} is the part input</note>
    </trans-unit>
    <trans-unit id="++CODE++048652e110f74b298095b5a7123e8878dfbd665a9fa34991b269dd31ab9442d0">
      <source xml:lang="en">Total execution time: {0}</source>
      <note>{0} is the elapsed time</note>
    </trans-unit>
    <trans-unit id="++CODE++3018218f5b66be1c5027fdc1d75389f30f30ac7cfa00c77c3453790d8830dc9a">
      <source xml:lang="en">Total rows to fetch:</source>
    </trans-unit>
    <trans-unit id="++CODE++baaddf70fb5d432b8bd948ef91d6f910124a6d138edae4d5f000c4610ddc8eae">
      <source xml:lang="en">Type</source>
    </trans-unit>
    <trans-unit id="++CODE++e395097d9cde221cdb9af8b04e1073d0d3394439fce660d1c954d012cdeae6c1">
      <source xml:lang="en">Unable to execute the command while the extension is initializing. Please try again later.</source>
    </trans-unit>
    <trans-unit id="++CODE++30f9be31de0326b58d28b9578bd91145abf4047074018ac47bc845f960328167">
      <source xml:lang="en">Unable to expand. Please check logs for more information.</source>
    </trans-unit>
    <trans-unit id="++CODE++955b62784673f0081b2a54d867245fa50ca1e830cea22348ff69caa6317e7889">
      <source xml:lang="en">Unable to open Table Explorer: No target node provided.</source>
    </trans-unit>
    <trans-unit id="++CODE++582be79ed5a63b2569e2b21a28ab0fe1f7acc6307aaaa8e52510a647959d05fa">
      <source xml:lang="en">Unable to read proxy agent options to get tenants.</source>
    </trans-unit>
    <trans-unit id="++CODE++d7d09d502d5422aa5c2aaffacea9601c1011d9035e27986c8b243078a745b061">
      <source xml:lang="en">Understand and document business logic embedded in stored procedures, views, and functions</source>
    </trans-unit>
    <trans-unit id="++CODE++a8283ade31856f71220db0e6f60a257c6889dc4dad0f275f66ad44b9ed9bf8d5">
      <source xml:lang="en">Undo</source>
    </trans-unit>
    <trans-unit id="++CODE++27c2ccd962c2b8dccb52fe3688ab236f186f7a41fd57d810478712048e9ad3f8">
      <source xml:lang="en">Unknown error</source>
    </trans-unit>
    <trans-unit id="++CODE++e4dd0ac78c7663f350454bad4258d3b6d38971181470082487d131decc61880b">
      <source xml:lang="en">Unnamed Profile</source>
    </trans-unit>
    <trans-unit id="++CODE++a41927d919e273a317907b7f6817ca593d800bc0eb3262ff288630d157bb9448">
      <source xml:lang="en">Unsupported architecture for Docker: {0}</source>
      <note>{0} is the architecture name of the machine</note>
    </trans-unit>
    <trans-unit id="++CODE++c074b14299b30a8058e3609567b5d799180ac9d267fdf56a931e7bda37b36b29">
      <source xml:lang="en">Unsupported platform for Docker: {0}</source>
      <note>{0} is the platform name of the machine</note>
    </trans-unit>
    <trans-unit id="++CODE++c1c1009d3f37ec058070a62e22caf9ac9dae2169d452487c5c271a8bcf57a291">
      <source xml:lang="en">Update</source>
    </trans-unit>
    <trans-unit id="++CODE++6f32c6efd3fd051f5df8f5a6926828722e2734a8b2138751abf9363a674550bd">
      <source xml:lang="en">Update Database</source>
    </trans-unit>
    <trans-unit id="++CODE++e3f20e8be1b97880a4ce91df2a3a32d86e26db6188d0b1891376e1c076af2906">
      <source xml:lang="en">Update Script</source>
    </trans-unit>
    <trans-unit id="++CODE++92294188e79b2a13584eb3e6120f971c94ada2a387f3199a4cd3cb17039f9d37">
      <source xml:lang="en">Updating IntelliSense...</source>
    </trans-unit>
    <trans-unit id="++CODE++c83ce937073615b8c93e7c38ed529e567ff2c01f291f92e3b4d08245018f362b">
      <source xml:lang="en">Usage limits exceeded. Try again later, or consider optimizing your requests.</source>
    </trans-unit>
    <trans-unit id="++CODE++eeefe579e45c25e1a551b536d8eecc680562bce4d0aa58ffee1ad7df8cc84e63">
      <source xml:lang="en">Use T-SQL intellisense and syntax error checking on current document</source>
    </trans-unit>
    <trans-unit id="++CODE++6fa7eeedfe2d3774f7d0d8fbb044c15710f171f58174bf7435ab1757e92d0c27">
      <source xml:lang="en">Use {0} to create a new connection.</source>
      <note>{0} is the connect command</note>
    </trans-unit>
    <trans-unit id="++CODE++b512d97e7cbf97c273e4db073bbb547aa65a84589227f8f3d9e4a72b9372a24d">
      <source xml:lang="en">User</source>
    </trans-unit>
    <trans-unit id="++CODE++b82e11da3bc16786000d6e008e038f4d0272163a6476e0ca3c4b29d958051f9c">
      <source xml:lang="en">User name</source>
    </trans-unit>
    <trans-unit id="++CODE++d67e96ac435b6d4a9b9aedc12377ba5da6778e010fa1bd7e2942ed221ab16a4f">
      <source xml:lang="en">User name (SQL Login)</source>
    </trans-unit>
    <trans-unit id="++CODE++bb6e451b4ca453ef7b93d4a89b702cde206029b5c57a46ac64072d7e909018c4">
      <source xml:lang="en">User name is required</source>
    </trans-unit>
    <trans-unit id="++CODE++e3b89e9d33f88e523083d8b4436adcc3726c89e97fd3179a2e102d765d1b16ed">
      <source xml:lang="en">Username</source>
    </trans-unit>
    <trans-unit id="++CODE++1806851cf9209ecb674faf6fe227aa165f6dbc4df5d05ea9f0cc71e3d00245c7">
      <source xml:lang="en">Using {0} ({1})...</source>
      <note>{0} is the model name
{1} is whether the model can send requests</note>
    </trans-unit>
    <trans-unit id="++CODE++d31cf428966542cd931bd382d445f06e61e26c9a6c5aaf4227dffd0bfd18e97c">
      <source xml:lang="en">Using {0} to process your request...</source>
      <note>{0} is the model name that will be processing the request</note>
    </trans-unit>
    <trans-unit id="++CODE++23a86f5a2daebf62665f27e6c911523cf8c7fa74b48dd330ca058d0285defb0c">
      <source xml:lang="en">Validation failed</source>
    </trans-unit>
    <trans-unit id="++CODE++acae50e95fddfac1fc564a334d7ccdd9442623a3e6fb58c935c2c6a2b98ee87b">
      <source xml:lang="en">Validation failed. Please check your inputs</source>
    </trans-unit>
    <trans-unit id="++CODE++8e37953d23daca5ff01b8282c33f4e0a2152f1d1885f94c06418617e3ee1d24e">
      <source xml:lang="en">Value</source>
    </trans-unit>
    <trans-unit id="++CODE++7ef8939f723e18dae31afe6a66699cdd093848ce10e84fcb5d34e15950cc2a06">
      <source xml:lang="en">Very Dissatisfied</source>
    </trans-unit>
    <trans-unit id="++CODE++421600005b3f0bef9188978d2e890f5c5ff1cdaafa4da92f07a52cdc6295c1c6">
      <source xml:lang="en">Very Satisfied</source>
    </trans-unit>
    <trans-unit id="++CODE++15435b311c9371437109bd5323292504915507b034803118517fee44e9547a3c">
      <source xml:lang="en">View More</source>
    </trans-unit>
    <trans-unit id="++CODE++ff01d2362e483ddaca44f0e7f02d280bef382c1a3209776e5a11ca21acf2cea4">
      <source xml:lang="en">View mssql for Visual Studio Code release notes?</source>
    </trans-unit>
    <trans-unit id="++CODE++0bfe6420924cc39134e0b79804ed823f99cc19ccd8e65477319db3139c1e3368">
      <source xml:lang="en">Visual Studio Code must be relaunched for this setting to come into effect.  Please reload Visual Studio Code.</source>
    </trans-unit>
    <trans-unit id="++CODE++e981ddae45d8f4ca53f1ccbe613ad254a041dacf65a06026099a6302d332113b">
      <source xml:lang="en">Warning</source>
    </trans-unit>
    <trans-unit id="++CODE++4d7371c8931fdd0178f7cbdabd1fd8260039a824a5c0912e880840b4d841f41e">
      <source xml:lang="en">Warnings detected. Please review the changes.</source>
    </trans-unit>
    <trans-unit id="++CODE++d054fcb4284fd66975e378de56c04bda7b8e951e8e13f66834d9510e2b5461aa">
      <source xml:lang="en">We can&apos;t find where Docker Desktop is located on your machine. Please manually start Docker Desktop and try again.</source>
    </trans-unit>
    <trans-unit id="++CODE++f0e54e5d12e2e2f5d8cf453857e0a307a8ecc5e8016b43b3c1c5c93300a40c60">
      <source xml:lang="en">We couldn&apos;t connect using the current connection information. Would you like to retry the connection or edit the connection profile?</source>
    </trans-unit>
    <trans-unit id="++CODE++b88f26dec963b05be1fc4ad815cf0956a2b64c5c7819fc204857815fe8d596ae">
      <source xml:lang="en">What I can do for you:</source>
    </trans-unit>
    <trans-unit id="++CODE++bf3cd82434efadb9ea501ff44c7d52b0dd98b3d11c0097ba88a10b7fd14d9b54">
      <source xml:lang="en">What can we do to improve?</source>
    </trans-unit>
    <trans-unit id="++CODE++4aa3356437232c6d45b29802f09eee6e201660a67cf78e145f39ad1fada6feab">
      <source xml:lang="en">Width cannot be 0 or negative</source>
    </trans-unit>
    <trans-unit id="++CODE++8746aa4543652187c8719dbebc36f0609e31bbc53b14ed2ca12b0207c9e79345">
      <source xml:lang="en">Windows Authentication</source>
    </trans-unit>
    <trans-unit id="++CODE++4c10fe506dfba55de4429a653b9f4b726797e9f52677db4e54d590165b8767e9">
      <source xml:lang="en">Works with VS Code/SSMS and uses Microsoft Entra authentication and Fabric access controls.</source>
    </trans-unit>
    <trans-unit id="++CODE++87bb59ba2f92f2a5a9f13e021fd58dd14ae5c065b1046146875e6e68d5ebc8b7">
      <source xml:lang="en">Workspace</source>
    </trans-unit>
    <trans-unit id="++CODE++d53a5854df209c578705bfaec402128f2a44624d1e435ae700ef0f56c958c15e">
      <source xml:lang="en">Workspace is required</source>
    </trans-unit>
    <trans-unit id="++CODE++e288577fddfc0fca255b96b887c869892311ba4f7ba0ecab34268b08e08d1ad3">
      <source xml:lang="en">Write, optimize, and troubleshoot SQL queries with AI-recommended improvements</source>
    </trans-unit>
    <trans-unit id="++CODE++85a39ab345d672ff8ca9b9c6876f3adcacf45ee7c1e2dbd2408fd338bd55e07e">
      <source xml:lang="en">Yes</source>
    </trans-unit>
    <trans-unit id="++CODE++4d58bf5bfe0aaf73306cc05df7a5ae7b1d136a347c493464f66e04cbf46c957d">
      <source xml:lang="en">You are about to deploy to an existing database. This operation will make permanent changes to the database schema and may result in data loss. Do you want to continue?</source>
    </trans-unit>
    <trans-unit id="++CODE++867d2664362bce58e979ee3de5b436d12ab50da730929367290fd6b9043b2a90">
      <source xml:lang="en">You are not connected to any database.</source>
    </trans-unit>
    <trans-unit id="++CODE++097471b0cd0d44493ae5b1f66494581a1b7847b2293eb7d71f0dee6cf6c53a54">
      <source xml:lang="en">You must accept the license</source>
    </trans-unit>
    <trans-unit id="++CODE++437f6eb2a46a074059cbbd924d82e7b72146b3bbb13c028906a45bbffdf69e3f">
      <source xml:lang="en">You must be signed into Azure in order to browse SQL databases.</source>
    </trans-unit>
    <trans-unit id="++CODE++bb5b6644dc612a69a27fc4eb9b11f3e54901055b75fe7fb9bb754f28693a574f">
      <source xml:lang="en">You must be signed into Fabric in order to browse SQL databases.</source>
    </trans-unit>
    <trans-unit id="++CODE++72f5c8fcf386f50a0af8057b25cbd6d2cbfe99d41c859934b12e7592b60b2690">
      <source xml:lang="en">You must review and accept the terms to proceed</source>
    </trans-unit>
    <trans-unit id="++CODE++fd7b1bde88541fa18fcf29098d6ac35bf9b6e18c9e393c1762bc119ff95a47fe">
      <source xml:lang="en">Your Docker Engine currently runs Windows containers. SQL Server only supports Linux containers. Would you like to switch to Linux containers?</source>
    </trans-unit>
    <trans-unit id="++CODE++4d665ff14f7810a8d97b139336a650d9bf37854683886f2df4679232ec55bae4">
      <source xml:lang="en">Your account needs re-authentication to access {0} resources. Press Open to start the authentication process.</source>
      <note>{0} is the resource</note>
    </trans-unit>
    <trans-unit id="++CODE++cae61ae576cc3d82cec2579b9ac71b72196f7ff3f543408342b416c4877cce4e">
      <source xml:lang="en">Your client IP Address &apos;{0}&apos; does not have access to the server &apos;{1}&apos; you&apos;re attempting to connect to. Would you like to create new firewall rule?</source>
      <note>{0} is the client IP address
{1} is the server name</note>
    </trans-unit>
    <trans-unit id="++CODE++a687a5a3cf1800c09d10d73ae6c128de7b617482ef262db645470c6f4ae9d54d">
      <source xml:lang="en">Your client IP address does not have access to the server. Add a Microsoft Entra account and create a new firewall rule to enable access.</source>
    </trans-unit>
    <trans-unit id="++CODE++e22a8e55997a44b12ff4f976b12df9cf1fd9b41a7521198b72b15a3cb9952ed0">
      <source xml:lang="en">Your password must contain characters from at least three of the following categories: uppercase letters, lowercase letters, numbers (0-9), and special characters (!, $, #, %, etc.).</source>
    </trans-unit>
    <trans-unit id="++CODE++5dc504d43e14657bd7f0298bc51688ba1bb0b809a8060f3b9106ca9411db9cd4">
      <source xml:lang="en">Your tenant &apos;{0} ({1})&apos; requires you to re-authenticate again to access {2} resources. Press Open to start the authentication process.</source>
      <note>{0} is the tenant name
{1} is the tenant id
{2} is the resource</note>
    </trans-unit>
    <trans-unit id="++CODE++5a982cf9dc11b4ec88b6151a75c4b45e269a5694c941c3c4c96689bed0c7d312">
      <source xml:lang="en">Zoom In</source>
    </trans-unit>
    <trans-unit id="++CODE++24649ee0c7a92fd868db079f46ef6b58509081e8b0e8b9ed929606f33c62831d">
      <source xml:lang="en">Zoom Out</source>
    </trans-unit>
    <trans-unit id="++CODE++dc81206350e3da642fed43285f8b5a1dc00e0d91b4b81b6bffe3181d0e261d2e">
      <source xml:lang="en">Zoom to Fit</source>
    </trans-unit>
    <trans-unit id="++CODE++aab103babf210fd60bfbe41ecd5ab24d36cb423ec956f0d0215c6161359e01ee">
      <source xml:lang="en">[Optional] Database to connect (press Enter to connect to &lt;default&gt; database)</source>
    </trans-unit>
    <trans-unit id="++CODE++48a9c1333b8297748a7cf4f38e479f6d1722302a0ce72f8516d8a749fe49d752">
      <source xml:lang="en">[Optional] Enter a display name for this connection profile</source>
    </trans-unit>
    <trans-unit id="++CODE++c1399614154a55dfb1fcb95e208ed1f0b1115b846d6150ded7c7b43fdf6cbc09">
      <source xml:lang="en">authenticationType</source>
    </trans-unit>
    <trans-unit id="++CODE++3549b0028b75d981cdda2e573e9cb49dedc200185876df299f912b79f69dabd8">
      <source xml:lang="en">database</source>
    </trans-unit>
    <trans-unit id="++CODE++37a8eec1ce19687d132fe29051dca629d164e2c4958ba141d5f4133a33f0688f">
      <source xml:lang="en">default</source>
    </trans-unit>
    <trans-unit id="++CODE++43daebc3c05a210cb50000c5c10686b90656dcdf1cae4ebd4914b1f0c98f9b03">
      <source xml:lang="en">delete the saved connection: {0}?</source>
      <note>{0} is the connection name</note>
    </trans-unit>
    <trans-unit id="++CODE++c6072170d758e5358d717360829bd1f9b1603b355b5f7fe375d1aabdca7a20de">
      <source xml:lang="en">encrypt</source>
    </trans-unit>
    <trans-unit id="++CODE++4c7148e466d4434d1a1411c15f757ec78ba8f3ef4b6210d4a156bc3aaa6e71e5">
      <source xml:lang="en">for more details</source>
    </trans-unit>
    <trans-unit id="++CODE++20e10f43f47b1e36c004e81cbec22591b794b0154ca893825d723624a57be8ae">
      <source xml:lang="en">hostname\instance or &lt;server&gt;.database.windows.net or ADO.NET connection string</source>
    </trans-unit>
    <trans-unit id="++CODE++075b0e112ce5f3585bf21875b678fb678865a30c79d482cd01098957e6497c28">
      <source xml:lang="en">intelliSenseUpdated</source>
    </trans-unit>
    <trans-unit id="++CODE++e6eaea18e885e1078829b56df34896be5ab51439e8f0ba00cb1624b2c572c10e">
      <source xml:lang="en">location</source>
    </trans-unit>
    <trans-unit id="++CODE++eb69f53f51eaef9887d5c3f3cbd0993b208e962fed51bdd572b0816eb75c1d10">
      <source xml:lang="en">macOS Sierra or newer is required to use this feature.</source>
    </trans-unit>
    <trans-unit id="++CODE++35a1031e991d85c2d12e5768b98c031dcc6394f3ccfb766314b8a3d0ab2242db">
      <source xml:lang="en">resource group</source>
    </trans-unit>
    <trans-unit id="++CODE++b3eacd33433b31b5252351032c9b3e7a2e7aa7738d5decdf0dd6c62680853c06">
      <source xml:lang="en">server</source>
    </trans-unit>
    <trans-unit id="++CODE++a8fa7fd60893411a49907b5545ccf9c47ed8073cc38e2ac3b79c4f6156cd7755">
      <source xml:lang="en">subscription</source>
    </trans-unit>
    <trans-unit id="++CODE++9f86d081884c7d659a2feaa0c55ad015a3bf4f1b2b0b822cd15d6c15b0f00a08">
      <source xml:lang="en">test</source>
    </trans-unit>
    <trans-unit id="++CODE++630c74b2de45669259227b267211f2cbc1b0d85d38728a506258a9e8bdf42acc">
      <source xml:lang="en">untitled</source>
    </trans-unit>
    <trans-unit id="++CODE++f39d8207a23b19fa52f06809909505464af2764c6b3ade40db823f0a46b33487">
      <source xml:lang="en">updatingIntelliSense</source>
    </trans-unit>
    <trans-unit id="++CODE++068d20844c66d21c588a335a78293216df5e76501471a4f175eb5758c3372fe4">
      <source xml:lang="en">{0} (Current Account)</source>
      <note>{0} is the account display name</note>
    </trans-unit>
    <trans-unit id="++CODE++fdd1e66955c2307ddc64a5e81697afacea8973b913e99714f2d5579ddecf0c2a">
      <source xml:lang="en">{0} (Preview)</source>
      <note>{0} is the table name</note>
    </trans-unit>
    <trans-unit id="++CODE++d4781f8681d947d6d8eb589d9a93c7bd093110ab1b826da373b7e1e6b6cf080f">
      <source xml:lang="en">{0} (filtered)</source>
    </trans-unit>
    <trans-unit id="++CODE++d26e21ebdede152a58db3c9ae1c87fd29a87b97da434181f5617921d2ba4a284">
      <source xml:lang="en">{0} accounts</source>
      <note>{0} is the number of accounts</note>
    </trans-unit>
    <trans-unit id="++CODE++682728640d4b8510d70b847b61ea921db8626fc0e0682e33d1f72e59a9d52315">
      <source xml:lang="en">{0} column data</source>
      <note>{0} is the number of columns</note>
    </trans-unit>
    <trans-unit id="++CODE++0362d3ecbb7ec63592961e75fdb3b9cce59a91db85f4b99e2ba5106d1bf167ed">
      <source xml:lang="en">{0} deleted successfully.</source>
      <note>{0} deleted successfully.</note>
    </trans-unit>
    <trans-unit id="++CODE++5c1afaa0e5ec640786450559a23d287ff17a8b5ffd18db119012de352e431731">
      <source xml:lang="en">{0} errors</source>
      <note>{0} is the number of errors</note>
    </trans-unit>
    <trans-unit id="++CODE++16885df9a4767fe04d26b997deabc5a36f96f34bf58bbed4b4a87d029f25209b">
      <source xml:lang="en">{0} has been closed. Would you like to restore it?</source>
      <note>{0} is the webview name</note>
    </trans-unit>
    <trans-unit id="++CODE++dde734013704b68f0d2d57a1385773d7e4bfbae374a67c150f3f06d8abb95f9d">
      <source xml:lang="en">{0} invalid Entra accounts have been removed; you may need to run `MS SQL: Clear Microsoft Entra account token cache` and log in again.</source>
      <note>{0} is the number of invalid accounts that have been removed</note>
    </trans-unit>
    <trans-unit id="++CODE++e3620e8a37371c6057d768faed05a7608c6e5ee783372a58b137b047300e8b7a">
      <source xml:lang="en">{0} issue</source>
      <note>{0} is the number of issues</note>
    </trans-unit>
    <trans-unit id="++CODE++4960928686dec57850ef0fde437021e4bec60d6d0fcc3e196448bb01c88d3920">
      <source xml:lang="en">{0} issues</source>
      <note>{0} is the number of issues</note>
    </trans-unit>
    <trans-unit id="++CODE++48f8bded11e525503381f9350e33b4f291585451934e4dfff2baed0e7a8959a3">
      <source xml:lang="en">{0} of {1}</source>
      <note>{0} is the number of active elements
{1} is the total number of elements</note>
    </trans-unit>
    <trans-unit id="++CODE++0a6a65ea9882252d0abde519b647d2bd091f9a3a4ad1ddd0b8f79de88c4173e6">
      <source xml:lang="en">{0} password doesn&apos;t match the confirmation password</source>
    </trans-unit>
    <trans-unit id="++CODE++a97848c89e7bbdc7d3064ed718beef4138a0b3e6fba815d496df332bbc3773ed">
      <source xml:lang="en">{0} properties</source>
      <note>{0} is the object type</note>
    </trans-unit>
    <trans-unit id="++CODE++2bd22e3b4b0281a2ffa3bc8bdd3e1f2b49dedcdde97d4cc83fdf598d1208d103">
      <source xml:lang="en">{0} rows selected, click to load summary</source>
      <note>{0} is the number of rows to fetch summary statistics for</note>
    </trans-unit>
    <trans-unit id="++CODE++00e1f9b501086ed75248767b54cc5caa0b62853d91c148fa2da0b388be7a6388">
      <source xml:lang="en">{0} selected</source>
      <note>{0} is the number of selected rows</note>
    </trans-unit>
    <trans-unit id="++CODE++e92744f747f8adbd4eb748f272e3c3f3542a48f35b35134f2f2adf89758e2310">
      <source xml:lang="en">{0} started successfully.</source>
      <note>{0} started successfully.</note>
    </trans-unit>
    <trans-unit id="++CODE++1bc61380dfa94d79a64b67b2a483332c51a6263dcf5379519cd36b691f6469e3">
      <source xml:lang="en">{0} stopped successfully.</source>
      <note>{0} stopped successfully.</note>
    </trans-unit>
    <trans-unit id="++CODE++c4777dc358a4dd9d44e2865392ea9fb6b761d10b718279ab38df4f72f5645fa7">
      <source xml:lang="en">{0} warnings</source>
      <note>{0} is the number of warnings</note>
    </trans-unit>
    <trans-unit id="++CODE++e29f55f346b08b76ddf9633f8d991e9cc16f8f201f837052b3e59e681ba2dbda">
      <source xml:lang="en">{0} {1} issue</source>
      <note>{0} is the tab name
{1} is the number of issues</note>
    </trans-unit>
    <trans-unit id="++CODE++b3a182c894c403e6b24bcc5dfc3ba0eeab9b2380519d82944789b5ffa76b1235">
      <source xml:lang="en">{0} {1} issues</source>
      <note>{0} is the tab name
{1} is the number of issues</note>
    </trans-unit>
    <trans-unit id="++CODE++fbf6567d7b396892abbe6cccf81dca280649e099b853b805be1beb6af53d9229">
      <source xml:lang="en">{0}. {1}</source>
      <note>{0} is the status
{1} is the message</note>
    </trans-unit>
    <trans-unit id="++CODE++2b85e133b4abad5a9f5b85b3dd903a3f1f84db64680beb66977f6e44743f2434">
      <source xml:lang="en">{0}: {1}</source>
      <note>{0} is the task name
{1} is the status</note>
    </trans-unit>
    <trans-unit id="++CODE++657a1d2beff87023ec2d92b03f58feb984cb2ea13dc6e7269ed84f0b64158591">
      <source xml:lang="en">{0}: {1}. {2}</source>
      <note>{0} is the task name
{1} is the status
{2} is the message</note>
    </trans-unit>
    <trans-unit id="++CODE++c7c45c2f2ad470c2dc1a35bf3320d977e49bd4f4c804d9bf347d009669e5ebae">
      <source xml:lang="en">{{put-server-name-here}}</source>
    </trans-unit>
    <trans-unit id="++CODE++097beaf7cff8a2792062a02ba2078dcf76e2166c13dd935fbffcd530d655cdf6">
      <source xml:lang="en">✅ Grant Access</source>
    </trans-unit>
    <trans-unit id="++CODE++56034cb01aa84b5c8abe9389abf03d1c9a91ecea712a8711d611abb0ddd1637c">
      <source xml:lang="en">✅ Grant Access (Current)</source>
    </trans-unit>
    <trans-unit id="++CODE++40609c19f7011fdd42630f286c30982b3d7a2d74640e310c4126b785a384149d">
      <source xml:lang="en">❌ Deny Access</source>
    </trans-unit>
    <trans-unit id="++CODE++4d765d766973242c68c5a2d3b20c7164beb22948ceaf7095ce44f901cc2f4052">
      <source xml:lang="en">❌ Deny Access (Current)</source>
    </trans-unit>
    <trans-unit id="++CODE++786e414ca02e9f29012f60d724020a6925dc54275709eb8ac3b2aacbb7262945">
      <source xml:lang="en">👋 I&apos;m GitHub Copilot for MSSQL extension, your intelligent SQL development assistant in Visual Studio Code. I help you connect, explore, design, and evolve your SQL databases directly from VS Code.</source>
    </trans-unit>
  </body></file>
  <file original="package" source-language="en" datatype="plaintext"><body>
    <trans-unit id="mssql.addObjectExplorer">
      <source xml:lang="en">Add Connection</source>
    </trans-unit>
    <trans-unit id="mssql.connectionGroups.create">
      <source xml:lang="en">Add Connection Group</source>
    </trans-unit>
    <trans-unit id="mssql.addAadAccount">
      <source xml:lang="en">Add Microsoft Entra Account</source>
    </trans-unit>
    <trans-unit id="mssql.deviceCode.description">
      <source xml:lang="en">Allows users to sign in to input-constrained devices.</source>
    </trans-unit>
    <trans-unit id="mssql.objectExplorer.Tooltip.alwaysEncryptedLabel">
      <source xml:lang="en">Always Encrypted</source>
    </trans-unit>
    <trans-unit id="mssql.query.executionTimeout">
      <source xml:lang="en">An execution time-out of 0 indicates an unlimited wait (no time-out)</source>
    </trans-unit>
    <trans-unit id="mssql.copilot.analyzeQueryPerformance">
      <source xml:lang="en">Analyze Query Performance</source>
    </trans-unit>
    <trans-unit id="mssql.objectExplorer.Tooltip.applicationIntentLabel">
      <source xml:lang="en">Application Intent</source>
    </trans-unit>
    <trans-unit id="mssql.resultsGrid.autoSizeColumns">
      <source xml:lang="en">Automatically adjust the column widths based on the visible rows in the result set. Could have performance problems with a large number of columns or large cells</source>
    </trans-unit>
    <trans-unit id="mssql.openQueryResultsInTabByDefault.description">
      <source xml:lang="en">Automatically display query results in a new tab instead of the query pane. This option takes effect only if `mssql.enableRichExperiences` is enabled.</source>
    </trans-unit>
    <trans-unit id="mssql.autoRevealResultsPanel">
      <source xml:lang="en">Automatically reveal the results panel when switching to an editor with query results. Only applies when &apos;Open Results in Tab&apos; is enabled.</source>
    </trans-unit>
    <trans-unit id="mssql.objectExplorer.Tooltip.MFALabel">
      <source xml:lang="en">Azure MFA</source>
    </trans-unit>
    <trans-unit id="mssql.cancelQuery">
      <source xml:lang="en">Cancel Query</source>
    </trans-unit>
    <trans-unit id="mssql.changeConnection">
      <source xml:lang="en">Change Connection</source>
    </trans-unit>
    <trans-unit id="mssql.changeDatabase">
      <source xml:lang="en">Change Database</source>
    </trans-unit>
    <trans-unit id="mssql.chooseLanguageFlavor">
      <source xml:lang="en">Choose SQL handler for this file</source>
    </trans-unit>
    <trans-unit id="mssql.chooseAuthMethod">
      <source xml:lang="en">Chooses which Authentication method to use</source>
    </trans-unit>
    <trans-unit id="mssql.connectionSharing.clearAllConnectionSharingPermissions">
      <source xml:lang="en">Clear All Connection Sharing Permissions</source>
    </trans-unit>
    <trans-unit id="mssql.clearAllQueryHistory">
      <source xml:lang="en">Clear All Query History</source>
    </trans-unit>
    <trans-unit id="mssql.clearFilters">
      <source xml:lang="en">Clear Filters</source>
    </trans-unit>
    <trans-unit id="mssql.clearAzureAccountTokenCache">
      <source xml:lang="en">Clear Microsoft Entra account token cache</source>
    </trans-unit>
    <trans-unit id="mssql.clearPooledConnections">
      <source xml:lang="en">Clear Pooled Connections</source>
    </trans-unit>
    <trans-unit id="mssql.objectExplorer.Tooltip.commandTimeoutLabel">
      <source xml:lang="en">Command Timeout</source>
    </trans-unit>
    <trans-unit id="mssql.connect">
      <source xml:lang="en">Connect</source>
    </trans-unit>
    <trans-unit id="mssql.walkthroughs.getStarted.connectToDatabase.title">
      <source xml:lang="en">Connect to a SQL Database</source>
    </trans-unit>
    <trans-unit id="mssql.walkthroughs.getStarted.connectToDatabase.altText">
      <source xml:lang="en">Connection Dialog</source>
    </trans-unit>
    <trans-unit id="mssql.objectExplorer.Tooltip.connectionTimeoutLabel">
      <source xml:lang="en">Connection Timeout</source>
    </trans-unit>
    <trans-unit id="mssql.connectionGroups">
      <source xml:lang="en">Connection groups</source>
    </trans-unit>
    <trans-unit id="mssql.connections">
      <source xml:lang="en">Connection profiles defined in &apos;User Settings&apos; are shown under &apos;MS SQL: Connect&apos; command in the command palette.</source>
    </trans-unit>
    <trans-unit id="extension.connections">
      <source xml:lang="en">Connections</source>
    </trans-unit>
    <trans-unit id="mssql.resultsGrid.inMemoryDataProcessingThreshold">
      <source xml:lang="en">Controls the max number of rows allowed to do filtering and sorting in memory. If the number is exceeded, sorting and filtering will be disabled. Warning: Increasing this may impact performance.</source>
    </trans-unit>
    <trans-unit id="mssql.copyAll">
      <source xml:lang="en">Copy All</source>
    </trans-unit>
    <trans-unit id="mssql.copyObjectName">
      <source xml:lang="en">Copy Object Name</source>
    </trans-unit>
    <trans-unit id="mssql.createAzureFunction">
      <source xml:lang="en">Create Azure Function with SQL binding</source>
    </trans-unit>
    <trans-unit id="mssql.walkthroughs.getStarted.createNewTable.title">
      <source xml:lang="en">Create a Table with Table Designer</source>
    </trans-unit>
    <trans-unit id="mssql.walkthroughs.getStarted.createNewTable.description">
      <source xml:lang="en">Create a new table in your database, or edit existing tables with the table designer.&#10;Once you&apos;re done making your changes, click the &apos;Publish&apos; button to send the changes to your database.</source>
    </trans-unit>
    <trans-unit id="mssql.launchDacpacDialog">
      <source xml:lang="en">Data-tier Application</source>
    </trans-unit>
    <trans-unit id="mssql.defaultQueryResultsViewMode.description">
      <source xml:lang="en">Default view mode for query results display.</source>
    </trans-unit>
    <trans-unit id="mssql.deleteQueryHistory">
      <source xml:lang="en">Delete</source>
    </trans-unit>
    <trans-unit id="mssql.connectionGroups.delete">
      <source xml:lang="en">Delete Connection Group</source>
    </trans-unit>
    <trans-unit id="mssql.deleteContainer">
      <source xml:lang="en">Delete Container</source>
    </trans-unit>
    <trans-unit id="mssql.deployDacpac">
      <source xml:lang="en">Deploy DACPAC</source>
    </trans-unit>
    <trans-unit id="mssql.disableActualPlan">
      <source xml:lang="en">Disable Actual Plan</source>
    </trans-unit>
    <trans-unit id="mssql.objectExplorer.disableGroupBySchema">
      <source xml:lang="en">Disable Group By Schema</source>
    </trans-unit>
    <trans-unit id="mssql.objectExplorer.Tooltip.disabledLabel">
      <source xml:lang="en">Disabled</source>
    </trans-unit>
    <trans-unit id="mssql.disconnect">
      <source xml:lang="en">Disconnect</source>
    </trans-unit>
    <trans-unit id="mssql.defaultQueryResultsViewMode.text.description">
      <source xml:lang="en">Display results in a formatted text format.</source>
    </trans-unit>
    <trans-unit id="mssql.defaultQueryResultsViewMode.grid.description">
      <source xml:lang="en">Display results in a tabular grid format (default)</source>
    </trans-unit>
    <trans-unit id="mssql.openQueryResultsInTabByDefaultDoNotShowPrompt.description">
      <source xml:lang="en">Do not show prompts to display query results in a new tab.</source>
    </trans-unit>
    <trans-unit id="mssql.enableRichExperiencesDoNotShowPrompt.description">
      <source xml:lang="en">Do not show prompts to enable UI-based features</source>
    </trans-unit>
    <trans-unit id="mssql.editConnection">
      <source xml:lang="en">Edit Connection</source>
    </trans-unit>
    <trans-unit id="mssql.connectionGroups.edit">
      <source xml:lang="en">Edit Connection Group</source>
    </trans-unit>
    <trans-unit id="mssql.connectionSharing.editConnectionSharingPermissions">
      <source xml:lang="en">Edit Connection Sharing Permissions</source>
    </trans-unit>
    <trans-unit id="mssql.tableExplorer">
      <source xml:lang="en">Edit Data (Preview)</source>
    </trans-unit>
    <trans-unit id="mssql.enableActualPlan">
      <source xml:lang="en">Enable Actual Plan</source>
    </trans-unit>
    <trans-unit id="mssql.objectExplorer.enableGroupBySchema">
      <source xml:lang="en">Enable Group By Schema</source>
    </trans-unit>
    <trans-unit id="mssql.walkthroughs.getStarted.enableModernFeatures.title">
      <source xml:lang="en">Enable Modern Features</source>
    </trans-unit>
    <trans-unit id="mssql.enableRichExperiences">
      <source xml:lang="en">Enable Modern Features</source>
    </trans-unit>
    <trans-unit id="mssql.query.alwaysEncryptedParameterization">
      <source xml:lang="en">Enable Parameterization for Always Encrypted</source>
    </trans-unit>
    <trans-unit id="mssql.enableQueryHistoryCapture">
      <source xml:lang="en">Enable Query History Capture</source>
    </trans-unit>
    <trans-unit id="mssql.query.ansiDefaults">
      <source xml:lang="en">Enable SET ANSI_DEFAULTS</source>
    </trans-unit>
    <trans-unit id="mssql.query.ansiNulls">
      <source xml:lang="en">Enable SET ANSI_NULLS</source>
    </trans-unit>
    <trans-unit id="mssql.query.ansiNullDefaultOn">
      <source xml:lang="en">Enable SET ANSI_NULL_DFLT_ON</source>
    </trans-unit>
    <trans-unit id="mssql.query.ansiPadding">
      <source xml:lang="en">Enable SET ANSI_PADDING</source>
    </trans-unit>
    <trans-unit id="mssql.query.ansiWarnings">
      <source xml:lang="en">Enable SET ANSI_WARNINGS</source>
    </trans-unit>
    <trans-unit id="mssql.query.arithAbort">
      <source xml:lang="en">Enable SET ARITHABORT option</source>
    </trans-unit>
    <trans-unit id="mssql.query.cursorCloseOnCommit">
      <source xml:lang="en">Enable SET CURSOR_CLOSE_ON_COMMIT</source>
    </trans-unit>
    <trans-unit id="mssql.query.deadlockPriority">
      <source xml:lang="en">Enable SET DEADLOCK_PRIORITY option</source>
    </trans-unit>
    <trans-unit id="mssql.query.implicitTransactions">
      <source xml:lang="en">Enable SET IMPLICIT_TRANSACTIONS</source>
    </trans-unit>
    <trans-unit id="mssql.query.lockTimeout">
      <source xml:lang="en">Enable SET LOCK TIMEOUT option (in milliseconds)</source>
    </trans-unit>
    <trans-unit id="mssql.query.noCount">
      <source xml:lang="en">Enable SET NOCOUNT option</source>
    </trans-unit>
    <trans-unit id="mssql.query.noExec">
      <source xml:lang="en">Enable SET NOEXEC option</source>
    </trans-unit>
    <trans-unit id="mssql.query.parseOnly">
      <source xml:lang="en">Enable SET PARSEONLY option</source>
    </trans-unit>
    <trans-unit id="mssql.query.queryGovernorCostLimit">
      <source xml:lang="en">Enable SET QUERY_GOVERNOR_COST_LIMIT</source>
    </trans-unit>
    <trans-unit id="mssql.query.quotedIdentifier">
      <source xml:lang="en">Enable SET QUOTED_IDENTIFIER</source>
    </trans-unit>
    <trans-unit id="mssql.query.statisticsIO">
      <source xml:lang="en">Enable SET STATISTICS IO option</source>
    </trans-unit>
    <trans-unit id="mssql.query.statisticsTime">
      <source xml:lang="en">Enable SET STATISTICS TIME option</source>
    </trans-unit>
    <trans-unit id="mssql.query.transactionIsolationLevel">
      <source xml:lang="en">Enable SET TRANSACTION ISOLATION LEVEL option</source>
    </trans-unit>
    <trans-unit id="mssql.query.xactAbortOn">
      <source xml:lang="en">Enable SET XACT_ABORT ON option</source>
    </trans-unit>
    <trans-unit id="mssql.schemaDesigner.enableExpandCollapseButtons">
      <source xml:lang="en">Enable expand/collapse buttons in Schema Designer table nodes when tables have more than 10 columns</source>
    </trans-unit>
    <trans-unit id="mssql.walkthroughs.getStarted.enableModernFeatures.altText">
      <source xml:lang="en">Enable modern features in MSSQL</source>
    </trans-unit>
    <trans-unit id="mssql.walkthroughs.getStarted.enableModernFeatures.description">
      <source xml:lang="en">Enable the new set of data development features that provide a modern way to work with your SQL database in VS Code.&#10;[Enable New Experiences](command:mssql.enableRichExperiences)</source>
    </trans-unit>
    <trans-unit id="mssql.objectExplorer.Tooltip.enabledLabel">
      <source xml:lang="en">Enabled</source>
    </trans-unit>
    <trans-unit id="mssql.enableRichExperiences.description">
      <source xml:lang="en">Enables UI-based features in the MSSQL extension for richer and more powerful features. Restart Visual Studio Code after changing this setting.</source>
    </trans-unit>
    <trans-unit id="mssql.enableConnectionPooling">
      <source xml:lang="en">Enables connection pooling to improve overall connectivity performance. This setting is disabled by default. Visual Studio Code is required to be relaunched when the value is changed. To clear pooled connections, run the command: &apos;MS SQL: Clear Pooled Connections&apos;. Note: May keep serverless databases active and prevent auto-pausing.</source>
    </trans-unit>
    <trans-unit id="mssql.enableExperimentalFeatures.description">
      <source xml:lang="en">Enables experimental features in the MSSQL extension. The features are not production-ready and may have bugs or issues. Restart Visual Studio Code after changing this setting.</source>
    </trans-unit>
    <trans-unit id="mssql.enableSqlAuthenticationProvider">
      <source xml:lang="en">Enables use of the Sql Authentication Provider for &apos;Microsoft Entra Id Interactive&apos; authentication mode when user selects &apos;AzureMFA&apos; authentication. This enables Server-side resource endpoint integration when fetching access tokens. This option is only supported for &apos;MSAL&apos; Authentication Library. Please restart Visual Studio Code after changing this option.</source>
    </trans-unit>
    <trans-unit id="mssql.showEstimatedPlan">
      <source xml:lang="en">Estimated Plan</source>
    </trans-unit>
    <trans-unit id="mssql.runCurrentStatement">
      <source xml:lang="en">Execute Current Statement</source>
    </trans-unit>
    <trans-unit id="mssql.runQuery">
      <source xml:lang="en">Execute Query</source>
    </trans-unit>
    <trans-unit id="mssql.copilot.explainQuery">
      <source xml:lang="en">Explain Query</source>
    </trans-unit>
    <trans-unit id="mssql.exportBacpac">
      <source xml:lang="en">Export BACPAC</source>
    </trans-unit>
    <trans-unit id="mssql.extractDacpac">
      <source xml:lang="en">Extract DACPAC</source>
    </trans-unit>
    <trans-unit id="mssql.walkthroughs.nextSteps.description">
      <source xml:lang="en">Familiarize yourself with more features of the MSSQL extension that can help you be more productive.</source>
    </trans-unit>
    <trans-unit id="mssql.filterNode">
      <source xml:lang="en">Filter</source>
    </trans-unit>
    <trans-unit id="mssql.walkthroughs.nextSteps.objectExplorerFilters.title">
      <source xml:lang="en">Filter your Object Explorer Tree</source>
    </trans-unit>
    <trans-unit id="mssql.walkthroughs.getStarted.title">
      <source xml:lang="en">Get Started with MSSQL for Visual Studio Code</source>
    </trans-unit>
    <trans-unit id="mssql.showGettingStarted">
      <source xml:lang="en">Getting Started Guide</source>
    </trans-unit>
    <trans-unit id="mssql.importBacpac">
      <source xml:lang="en">Import BACPAC</source>
    </trans-unit>
    <trans-unit id="mssql.copilot.editorSubmenu">
      <source xml:lang="en">MSSQL Copilot</source>
    </trans-unit>
    <trans-unit id="mssql.Configuration">
      <source xml:lang="en">MSSQL configuration</source>
    </trans-unit>
    <trans-unit id="mssql.walkthroughs.getStarted.connectToDatabase.description">
      <source xml:lang="en">Make a new connection to a SQL database, or edit existing connections with the connection dialog.&#10;You can connect to a database by entering your connection information, using a connection string, or browsing your Azure subscriptions.&#10;[Open Connection Dialog](command:mssql.addObjectExplorer)</source>
    </trans-unit>
    <trans-unit id="mssql.manageProfiles">
      <source xml:lang="en">Manage Connection Profiles</source>
    </trans-unit>
    <trans-unit id="mssql.query.maxXmlCharsToStore">
      <source xml:lang="en">Maximum number of characters to store for each value in XML columns after running a query. Default value: 2,097,152. Valid value range: 1 to 2,147,483,647.</source>
    </trans-unit>
    <trans-unit id="mssql.query.maxCharsToStore">
      <source xml:lang="en">Maximum number of characters/bytes to store for each value in character/binary columns after running a query. Default value: 65,535. Valid value range: 1 to 2,147,483,647.</source>
    </trans-unit>
    <trans-unit id="mssql.logFilesRemovalLimit">
      <source xml:lang="en">Maximum number of old files to remove upon startup that have expired mssql.logRetentionMinutes. Files that do not get cleaned up due to this limitation get cleaned up next time Azure Data Studio starts up.</source>
    </trans-unit>
    <trans-unit id="mssql.query.setRowCount">
      <source xml:lang="en">Maximum number of rows to return before the server stops processing your query.</source>
    </trans-unit>
    <trans-unit id="mssql.query.textSize">
      <source xml:lang="en">Maximum size of text and ntext data returned from a SELECT statement</source>
    </trans-unit>
    <trans-unit id="mssql.editTable">
      <source xml:lang="en">Modify Table</source>
    </trans-unit>
    <trans-unit id="mssql.newDeployment">
      <source xml:lang="en">New Deployment</source>
    </trans-unit>
    <trans-unit id="mssql.objectExplorerNewQuery">
      <source xml:lang="en">New Query</source>
    </trans-unit>
    <trans-unit id="mssql.newQuery">
      <source xml:lang="en">New Query</source>
    </trans-unit>
    <trans-unit id="mssql.newTable">
      <source xml:lang="en">New Table</source>
    </trans-unit>
    <trans-unit id="mssql.walkthroughs.nextSteps.title">
      <source xml:lang="en">Next Steps with MSSQL for Visual Studio Code</source>
    </trans-unit>
    <trans-unit id="mssql.logRetentionMinutes">
      <source xml:lang="en">Number of minutes to retain log files for backend services. Default is 1 week.</source>
    </trans-unit>
    <trans-unit id="mssql.queryHistoryLimit">
      <source xml:lang="en">Number of query history entries to show in the Query History view</source>
    </trans-unit>
    <trans-unit id="mssql.walkthroughs.nextSteps.objectExplorerFilters.altText">
      <source xml:lang="en">Object Explorer filters</source>
    </trans-unit>
    <trans-unit id="mssql.walkthroughs.nextSteps.objectExplorerFilters.description">
      <source xml:lang="en">Only see the database objects that matter most to you by applying filters to the Object Explorer tree.&#10;Start by clicking the filter button next to most folders in the Connections view.</source>
    </trans-unit>
    <trans-unit id="mssql.openExecutionPlanFile">
      <source xml:lang="en">Open Execution Plan File</source>
    </trans-unit>
    <trans-unit id="mssql.copilot.newQueryWithConnection">
      <source xml:lang="en">Open New Query and Connect</source>
    </trans-unit>
    <trans-unit id="mssql.openQueryHistory">
      <source xml:lang="en">Open Query</source>
    </trans-unit>
    <trans-unit id="mssql.commandPaletteQueryHistory">
      <source xml:lang="en">Open Query History in Command Palette</source>
    </trans-unit>
    <trans-unit id="mssql.objectExplorerChatWithDatabaseInAgentMode">
      <source xml:lang="en">Open in Copilot Agent mode</source>
    </trans-unit>
    <trans-unit id="mssql.objectExplorerChatWithDatabase">
      <source xml:lang="en">Open in Copilot Ask mode</source>
    </trans-unit>
    <trans-unit id="mssql.pauseQueryHistoryCapture">
      <source xml:lang="en">Pause Query History Capture</source>
    </trans-unit>
    <trans-unit id="mssql.preventAutoExecuteScript">
      <source xml:lang="en">Prevent automatic execution of scripts (e.g., &apos;Select Top 1000&apos;). When enabled, scripts will not be automatically executed upon generation.</source>
    </trans-unit>
    <trans-unit id="mssql.authCodeGrant.description">
      <source xml:lang="en">Prompts users to sign in using their browser.</source>
    </trans-unit>
    <trans-unit id="mssql.deployDacpac">
      <source xml:lang="en">Publish DACPAC</source>
    </trans-unit>
    <trans-unit id="extension.queryHistory">
      <source xml:lang="en">Query History</source>
    </trans-unit>
    <trans-unit id="extension.queryResult">
      <source xml:lang="en">Query Results</source>
    </trans-unit>
    <trans-unit id="mssql.walkthroughs.getStarted.runQueries.altText">
      <source xml:lang="en">Query editor and query results pane</source>
    </trans-unit>
    <trans-unit id="mssql.walkthroughs.nextSteps.viewQueryPlan.altText">
      <source xml:lang="en">Query plan visualization</source>
    </trans-unit>
    <trans-unit id="mssql.refreshObjectExplorerNode">
      <source xml:lang="en">Refresh</source>
    </trans-unit>
    <trans-unit id="mssql.rebuildIntelliSenseCache">
      <source xml:lang="en">Refresh IntelliSense Cache</source>
    </trans-unit>
    <trans-unit id="mssql.removeObjectExplorerNode">
      <source xml:lang="en">Remove</source>
    </trans-unit>
    <trans-unit id="mssql.removeAadAccount">
      <source xml:lang="en">Remove Microsoft Entra Account</source>
    </trans-unit>
    <trans-unit id="mssql.objectExplorer.Tooltip.replicationLabel">
      <source xml:lang="en">Replication</source>
    </trans-unit>
    <trans-unit id="mssql.revealQueryResult">
      <source xml:lang="en">Reveal Query Result</source>
    </trans-unit>
    <trans-unit id="mssql.copilot.rewriteQuery">
      <source xml:lang="en">Rewrite Query</source>
    </trans-unit>
    <trans-unit id="mssql.runQueryHistory">
      <source xml:lang="en">Run Query</source>
    </trans-unit>
    <trans-unit id="mssql.walkthroughs.getStarted.runQueries.title">
      <source xml:lang="en">Run a SQL Query</source>
    </trans-unit>
    <trans-unit id="mssql.objectExplorer.Tooltip.containerNameLabel">
      <source xml:lang="en">SQL Container Name</source>
    </trans-unit>
    <trans-unit id="mssql.objectExplorer.Tooltip.containerVersionLabel">
      <source xml:lang="en">SQL Container Version</source>
    </trans-unit>
    <trans-unit id="mssql.sqlScriptsSubmenu">
      <source xml:lang="en">SQL Scripts</source>
    </trans-unit>
    <trans-unit id="mssql.schemaCompare">
      <source xml:lang="en">Schema Compare</source>
    </trans-unit>
    <trans-unit id="mssql.schemaDesigner">
      <source xml:lang="en">Schema Designer</source>
    </trans-unit>
    <trans-unit id="mssql.scriptAlter">
      <source xml:lang="en">Script as Alter</source>
    </trans-unit>
    <trans-unit id="mssql.scriptCreate">
      <source xml:lang="en">Script as Create</source>
    </trans-unit>
    <trans-unit id="mssql.scriptDelete">
      <source xml:lang="en">Script as Drop</source>
    </trans-unit>
    <trans-unit id="mssql.scriptExecute">
      <source xml:lang="en">Script as Execute</source>
    </trans-unit>
    <trans-unit id="mssql.scriptSelect">
      <source xml:lang="en">Select Top 1000</source>
    </trans-unit>
    <trans-unit id="mssql.selectedAzureSubscriptions">
      <source xml:lang="en">Selected Azure subscriptions for browsing and managing servers and databases</source>
    </trans-unit>
    <trans-unit id="mssql.userFeedback">
      <source xml:lang="en">Send Feedback</source>
    </trans-unit>
    <trans-unit id="mssql.resultsFontFamily">
      <source xml:lang="en">Set the font family for the results grid; set to blank to use the editor font</source>
    </trans-unit>
    <trans-unit id="mssql.resultsFontSize">
      <source xml:lang="en">Set the font size for the results grid; set to blank to use the editor size</source>
    </trans-unit>
    <trans-unit id="mssql.shortcuts">
      <source xml:lang="en">Shortcuts related to the results window</source>
    </trans-unit>
    <trans-unit id="mssql.query.displayBitAsNumber">
      <source xml:lang="en">Should BIT columns be displayed as numbers (1 or 0)? If false, BIT columns will be displayed as &apos;true&apos; or &apos;false&apos;</source>
    </trans-unit>
    <trans-unit id="mssql.intelliSense.enableIntelliSense">
      <source xml:lang="en">Should IntelliSense be enabled</source>
    </trans-unit>
    <trans-unit id="mssql.intelliSense.enableErrorChecking">
      <source xml:lang="en">Should IntelliSense error checking be enabled</source>
    </trans-unit>
    <trans-unit id="mssql.intelliSense.enableQuickInfo">
      <source xml:lang="en">Should IntelliSense quick info be enabled</source>
    </trans-unit>
    <trans-unit id="mssql.intelliSense.enableSuggestions">
      <source xml:lang="en">Should IntelliSense suggestions be enabled</source>
    </trans-unit>
    <trans-unit id="mssql.intelliSense.lowerCaseSuggestions">
      <source xml:lang="en">Should IntelliSense suggestions be lowercase</source>
    </trans-unit>
    <trans-unit id="mssql.piiLogging">
      <source xml:lang="en">Should Personally Identifiable Information (PII) be logged in the Azure Logs output channel and the output channel log file.</source>
    </trans-unit>
    <trans-unit id="mssql.enableQueryHistoryFeature">
      <source xml:lang="en">Should Query History feature be enabled</source>
    </trans-unit>
    <trans-unit id="mssql.format.alignColumnDefinitionsInColumns">
      <source xml:lang="en">Should column definitions be aligned?</source>
    </trans-unit>
    <trans-unit id="mssql.format.datatypeCasing">
      <source xml:lang="en">Should data types be formatted as UPPERCASE, lowercase, or none (not formatted)</source>
    </trans-unit>
    <trans-unit id="mssql.format.keywordCasing">
      <source xml:lang="en">Should keywords be formatted as UPPERCASE, lowercase, or none (not formatted)</source>
    </trans-unit>
    <trans-unit id="mssql.autoDisableNonTSqlLanguageService">
      <source xml:lang="en">Should language service be auto-disabled when extension detects Non-MSSQL files</source>
    </trans-unit>
    <trans-unit id="mssql.persistQueryResultTabs">
      <source xml:lang="en">Should query result selections and scroll positions be saved when switching tabs (may impact performance)</source>
    </trans-unit>
    <trans-unit id="mssql.format.placeSelectStatementReferencesOnNewLine">
      <source xml:lang="en">Should references to objects in a select statements be split into separate lines? E.g. for &apos;SELECT C1, C2 FROM T1&apos; both C1 and C2 will be on separate lines</source>
    </trans-unit>
    <trans-unit id="mssql.query.showActiveConnectionAsCodeLensSuggestion">
      <source xml:lang="en">Show the active SQL connection details as a CodeLens suggestion at the top of the editor for quick visibility.</source>
    </trans-unit>
    <trans-unit id="mssql.walkthroughs.nextSteps.sortAndFilterQueryResults.title">
      <source xml:lang="en">Sort and Filter Query Results</source>
    </trans-unit>
    <trans-unit id="mssql.walkthroughs.nextSteps.sortAndFilterQueryResults.altText">
      <source xml:lang="en">Sort and filter options for query results</source>
    </trans-unit>
    <trans-unit id="mssql.walkthroughs.nextSteps.sortAndFilterQueryResults.description">
      <source xml:lang="en">Sort and filter your query results to find the data you need quickly.</source>
    </trans-unit>
    <trans-unit id="mssql.customEnvironment.fabricSqlDbDnsSuffix">
      <source xml:lang="en">Sovereign cloud equivalent for `.database.fabric.microsoft.com` (including leading dot)</source>
    </trans-unit>
    <trans-unit id="mssql.customEnvironment.sqlServerHostnameSuffix">
      <source xml:lang="en">Sovereign cloud equivalent for `.database.windows.net` (including leading dot)</source>
    </trans-unit>
    <trans-unit id="mssql.customEnvironment.fabricDataWarehouseDnsSuffix">
      <source xml:lang="en">Sovereign cloud equivalent for `.datawarehouse.fabric.microsoft.com` (including leading dot)</source>
    </trans-unit>
    <trans-unit id="mssql.customEnvironment.analyticsDnsSuffix">
      <source xml:lang="en">Sovereign cloud equivalent for `.sql.azuresynapse.net` (including leading dot)</source>
    </trans-unit>
    <trans-unit id="mssql.customEnvironment.fabricScopeUriBase">
      <source xml:lang="en">Sovereign cloud equivalent for `https://analysis.windows.net/powerbi/api/`</source>
    </trans-unit>
    <trans-unit id="mssql.customEnvironment.fabricApiUriBase">
      <source xml:lang="en">Sovereign cloud equivalent for `https://api.fabric.microsoft.com/v1/`</source>
    </trans-unit>
    <trans-unit id="mssql.customEnvironment.sqlEndpoint">
      <source xml:lang="en">Sovereign cloud equivalent for `https://database.windows.net/`</source>
    </trans-unit>
    <trans-unit id="mssql.customEnvironment.keyVaultEndpoint">
      <source xml:lang="en">Sovereign cloud equivalent for `https://vault.azure.net/`</source>
    </trans-unit>
    <trans-unit id="mssql.startContainer">
      <source xml:lang="en">Start Container</source>
    </trans-unit>
    <trans-unit id="mssql.startQueryHistoryCapture">
      <source xml:lang="en">Start Query History Capture</source>
    </trans-unit>
    <trans-unit id="mssql.stopContainer">
      <source xml:lang="en">Stop Container</source>
    </trans-unit>
    <trans-unit id="mssql.walkthroughs.getStarted.createNewTable.altText">
      <source xml:lang="en">Table Designer</source>
    </trans-unit>
    <trans-unit id="mssql.connectionManagement.rememberPasswordsUntilRestart">
      <source xml:lang="en">Temporarily store passwords for connections with &apos;Saved Passwords&apos; disabled, until the extension is restarted. This prevents repeated password prompts when reusing connections within the same session.</source>
    </trans-unit>
    <trans-unit id="mssql.customEnvironment">
      <source xml:lang="en">The additional, MSSQL-specific custom configuration for the Sovereign Cloud to use with the Microsoft Sovereign Cloud authentication provider. This along with setting `microsoft-sovereign-cloud.environment` to `custom` and providing values for `microsoft-sovereign-cloud.customEnvironment` is required to use this feature with MSSQL.</source>
    </trans-unit>
    <trans-unit id="mssql.connectionGroup.color">
      <source xml:lang="en">The color of the connection group.</source>
    </trans-unit>
    <trans-unit id="mssql.connectionGroup.description">
      <source xml:lang="en">The description of the connection group.</source>
    </trans-unit>
    <trans-unit id="mssql.statusBar.connectionInfoMaxLength.description">
      <source xml:lang="en">The maximum number of characters to display for the connection info in the status bar. Set to -1 for no limit.</source>
    </trans-unit>
    <trans-unit id="mssql.maxRecentConnections">
      <source xml:lang="en">The maximum number of recently used connections to store in the connection list.</source>
    </trans-unit>
    <trans-unit id="mssql.connectionGroup.name">
      <source xml:lang="en">The name of the connection group.</source>
    </trans-unit>
    <trans-unit id="mssql.objectExplorer.expandTimeout">
      <source xml:lang="en">The timeout in seconds for expanding a node in Object Explorer. The default value is 45 seconds.</source>
    </trans-unit>
    <trans-unit id="mssql.connection.groupId">
      <source xml:lang="en">The unique identifier for the connection group this connection profile belongs to.</source>
    </trans-unit>
    <trans-unit id="mssql.connectionGroup.id">
      <source xml:lang="en">The unique identifier for the connection group.</source>
    </trans-unit>
    <trans-unit id="mssql.connectionGroup.parentId">
      <source xml:lang="en">The unique identifier for the parent connection group.</source>
    </trans-unit>
    <trans-unit id="mssql.connection.id">
      <source xml:lang="en">The unique identifier for this connection profile.</source>
    </trans-unit>
    <trans-unit id="mssql.legacySetting.deprecationMessage">
      <source xml:lang="en">This setting will be removed in a future release.</source>
    </trans-unit>
    <trans-unit id="mssql.toggleSqlCmd">
      <source xml:lang="en">Toggle SQLCMD Mode</source>
    </trans-unit>
    <trans-unit id="mssql.messagesDefaultOpen">
      <source xml:lang="en">True for the messages pane to be open by default; false for closed</source>
    </trans-unit>
    <trans-unit id="mssql.walkthroughs.nextSteps.viewQueryPlan.description">
      <source xml:lang="en">Understand what your query is doing by viewing the query plan.&#10;See the estimated plan without running the query, or view the actual query plan after running the query by toggling the buttons at the top of a query editor window.</source>
    </trans-unit>
    <trans-unit id="mssql.chooseDatabase">
      <source xml:lang="en">Use Database</source>
    </trans-unit>
    <trans-unit id="mssql.walkthroughs.nextSteps.viewQueryPlan.title">
      <source xml:lang="en">Visualize a Query Plan</source>
    </trans-unit>
    <trans-unit id="mssql.statusBar.enableConnectionColor">
      <source xml:lang="en">When enabled, colorizes the connection status bar item with the color of the connection group. This setting is disabled by default.  This uses the connection group folder&apos;s color directly, and does not alter it in order to ensure contrast with the current VS Code theme. Users should choose connection group colors that work well with their theme.</source>
    </trans-unit>
    <trans-unit id="mssql.objectExplorer.collapseConnectionGroupsOnStartupDescription">
      <source xml:lang="en">When enabled, connection groups will be collapsed instead of expanded at startup.</source>
    </trans-unit>
    <trans-unit id="mssql.objectExplorer.groupBySchema">
      <source xml:lang="en">When enabled, the database objects in Object Explorer will be categorized by schema.</source>
    </trans-unit>
    <trans-unit id="mssql.objectExplorer.Tooltip.WindowsAuthLabel">
      <source xml:lang="en">Windows Authentication</source>
    </trans-unit>
    <trans-unit id="mssql.walkthroughs.getStarted.runQueries.description">
      <source xml:lang="en">Write a SQL query, and run it against your database.&#10;You can also click the &apos;Open in New Tab&apos; button to view your query results in their own tab, and optionally set that as the default behavior.</source>
    </trans-unit>
    <trans-unit id="mssql.walkthroughs.getStarted.description">
      <source xml:lang="en">Your first steps for connecting to and developing with a SQL database</source>
    </trans-unit>
    <trans-unit id="mssql.saveAsCsv.textIdentifier">
      <source xml:lang="en">[Optional] Character used for enclosing text fields when saving results as CSV</source>
    </trans-unit>
    <trans-unit id="mssql.saveAsCsv.lineSeparator">
      <source xml:lang="en">[Optional] Character(s) used for separating rows when saving results as CSV</source>
    </trans-unit>
    <trans-unit id="mssql.copyRemoveNewLine">
      <source xml:lang="en">[Optional] Configuration options for copying multi-line results from the Results View</source>
    </trans-unit>
    <trans-unit id="mssql.copyIncludeHeaders">
      <source xml:lang="en">[Optional] Configuration options for copying results from the Results View</source>
    </trans-unit>
    <trans-unit id="mssql.splitPaneSelection">
      <source xml:lang="en">[Optional] Configuration options for which column new result panes should open in</source>
    </trans-unit>
    <trans-unit id="mssql.connection.applicationIntent">
      <source xml:lang="en">[Optional] Declares the application workload type when connecting to SQL Server such as ReadWrite or ReadOnly. Refer to SQL Server AlwaysOn for more detail.</source>
    </trans-unit>
    <trans-unit id="mssql.saveAsCsv.delimiter">
      <source xml:lang="en">[Optional] Delimiter for separating data items when saving results as CSV. Choose from common separators like comma (,), tab (\t), semicolon (;), or pipe (|)</source>
    </trans-unit>
    <trans-unit id="mssql.ignorePlatformWarning">
      <source xml:lang="en">[Optional] Do not show unsupported platform warnings</source>
    </trans-unit>
    <trans-unit id="mssql.saveAsCsv.encoding">
      <source xml:lang="en">[Optional] File encoding used when saving results as CSV. Choose from UTF-8 (recommended), UTF-16, ASCII, or Latin-1 based on your target application compatibility</source>
    </trans-unit>
    <trans-unit id="mssql.connection.currentLanguage">
      <source xml:lang="en">[Optional] Indicates the SQL Server language settings.</source>
    </trans-unit>
    <trans-unit id="mssql.connection.containerName">
      <source xml:lang="en">[Optional] Indicates the name of local docker container the connection is on</source>
    </trans-unit>
    <trans-unit id="mssql.connection.emptyPasswordInput">
      <source xml:lang="en">[Optional] Indicates whether this profile has an empty password explicitly set</source>
    </trans-unit>
    <trans-unit id="mssql.connection.typeSystemVersion">
      <source xml:lang="en">[Optional] Indicates which server type the provider will expose through the DataReader.</source>
    </trans-unit>
    <trans-unit id="mssql.logDebugInfo">
      <source xml:lang="en">[Optional] Log debug output to the VS Code console (Help -&gt; Toggle Developer Tools)</source>
    </trans-unit>
    <trans-unit id="mssql.tracingLevel">
      <source xml:lang="en">[Optional] Log level for backend services. Azure Data Studio generates a file name every time it starts and if the file already exists the logs entries are appended to that file. For cleanup of old log files see logRetentionMinutes and logFilesRemovalLimit settings. The default tracingLevel does not log much. Changing verbosity could lead to extensive logging and disk space requirements for the logs. Error includes Critical, Warning includes Error, Information includes Warning and Verbose includes Information</source>
    </trans-unit>
    <trans-unit id="mssql.showBatchTime">
      <source xml:lang="en">[Optional] Should execution time be shown for individual batches</source>
    </trans-unit>
    <trans-unit id="mssql.connection.profileName">
      <source xml:lang="en">[Optional] Specify a custom name for this connection profile to easily browse and search in the command palette of Visual Studio Code.</source>
    </trans-unit>
    <trans-unit id="mssql.connection.authenticationType">
      <source xml:lang="en">[Optional] Specify the SQL Server authentication type.</source>
    </trans-unit>
    <trans-unit id="mssql.connection.database">
      <source xml:lang="en">[Optional] Specify the database name to connect to. If database is not specified, the default user database setting is used, typically &apos;master&apos;.</source>
    </trans-unit>
    <trans-unit id="mssql.connection.connectRetryInterval">
      <source xml:lang="en">[Optional] Specify the delay between attempts to restore connection.</source>
    </trans-unit>
    <trans-unit id="mssql.connection.commandTimeout">
      <source xml:lang="en">[Optional] Specify the length of time in seconds to wait for a command to execute before terminating the attempt and generating an error. The default value is 30 seconds.</source>
    </trans-unit>
    <trans-unit id="mssql.connection.connectTimeout">
      <source xml:lang="en">[Optional] Specify the length of time in seconds to wait for a connection to the server before terminating connection attempt and generating an error. The default value is 30 seconds.</source>
    </trans-unit>
    <trans-unit id="mssql.connection.maxPoolSize">
      <source xml:lang="en">[Optional] Specify the maximum number of connections allowed in the pool.</source>
    </trans-unit>
    <trans-unit id="mssql.connection.loadBalanceTimeout">
      <source xml:lang="en">[Optional] Specify the minimum amount of time in seconds for this connection to live in the pool before being removed/deleted.</source>
    </trans-unit>
    <trans-unit id="mssql.connection.minPoolSize">
      <source xml:lang="en">[Optional] Specify the minimum number of connections allowed in the pool.</source>
    </trans-unit>
    <trans-unit id="mssql.connection.applicationName">
      <source xml:lang="en">[Optional] Specify the name of the application used for SQL Server to log (default: &apos;vscode-mssql&apos;).</source>
    </trans-unit>
    <trans-unit id="mssql.connection.attachDbFilename">
      <source xml:lang="en">[Optional] Specify the name of the primary file, including the full path name, of an attachable database.</source>
    </trans-unit>
    <trans-unit id="mssql.connection.workstationId">
      <source xml:lang="en">[Optional] Specify the name of the workstation connecting to SQL Server.</source>
    </trans-unit>
    <trans-unit id="mssql.connection.failoverPartner">
      <source xml:lang="en">[Optional] Specify the name or network address of the instance of SQL Server that acts as a failover partner.</source>
    </trans-unit>
    <trans-unit id="mssql.connection.connectRetryCount">
      <source xml:lang="en">[Optional] Specify the number of attempts to restore connection.</source>
    </trans-unit>
    <trans-unit id="mssql.connection.password">
      <source xml:lang="en">[Optional] Specify the password for SQL Server authentication. If password is not specified or already saved, when you connect, you will be asked again.</source>
    </trans-unit>
    <trans-unit id="mssql.connection.port">
      <source xml:lang="en">[Optional] Specify the port number to connect to.</source>
    </trans-unit>
    <trans-unit id="mssql.connection.packetSize">
      <source xml:lang="en">[Optional] Specify the size in bytes of the network packets to communicate with SQL Server.</source>
    </trans-unit>
    <trans-unit id="mssql.connection.user">
      <source xml:lang="en">[Optional] Specify the user name for SQL Server authentication. If user name is not specified, when you connect, you will be asked again.</source>
    </trans-unit>
    <trans-unit id="mssql.connection.connectionString">
      <source xml:lang="en">[Optional] The ADO.NET connection string to use for the connection. Overrides any other options given in this connection.</source>
    </trans-unit>
    <trans-unit id="mssql.connection.replication">
      <source xml:lang="en">[Optional] Used by SQL Server in replication.</source>
    </trans-unit>
    <trans-unit id="mssql.connection.encrypt">
      <source xml:lang="en">[Optional] When &apos;Mandatory&apos; or &apos;Strict&apos;, SQL Server uses SSL encryption for all data sent between the client and server if the server has a certificate installed. When set to &apos;Strict&apos;, SQL Server uses TDS 8.0 for all data transfer between the client and server. &apos;Strict&apos; is supported on SQL Server 2022 onwards.</source>
    </trans-unit>
    <trans-unit id="mssql.connection.multipleActiveResultSets">
      <source xml:lang="en">[Optional] When set to &apos;true&apos;, multiple result sets can be returned and read from on connection.</source>
    </trans-unit>
    <trans-unit id="mssql.connection.trustServerCertificate">
      <source xml:lang="en">[Optional] When set to &apos;true&apos;, the SQL Server SSL certificate is automatically trusted when the communication layer is encrypted using SSL. Set &apos;false&apos; for Azure SQL Database connection.</source>
    </trans-unit>
    <trans-unit id="mssql.connection.pooling">
      <source xml:lang="en">[Optional] When set to &apos;true&apos;, the connection object is drawn from the appropriate pool, or if necessary, is created and added to the appropriate pool. Note: May keep serverless databases active and prevent auto-pausing.</source>
    </trans-unit>
    <trans-unit id="mssql.connection.multiSubnetFailover">
      <source xml:lang="en">[Optional] When set to &apos;true&apos;, the detection and connection to the active server is faster if AlwaysOn Availability Group is configured on different subnets.</source>
    </trans-unit>
    <trans-unit id="mssql.connection.savePassword">
      <source xml:lang="en">[Optional] When set to &apos;true&apos;, the password for SQL Server authentication is saved in the secure store of your operating system such as KeyChain in MacOS or Secure Store in Windows.</source>
    </trans-unit>
    <trans-unit id="mssql.connection.persistSecurityInfo">
      <source xml:lang="en">[Optional] When set to false, security-sensitive information, such as the password, is not returned as part of the connection if the connection is open or has ever been in an open state.</source>
    </trans-unit>
    <trans-unit id="mssql.connection.hostNameInCertificate">
      <source xml:lang="en">[Optional] When specified (and encrypt=Mandatory and trustServerCertificate=false), SQL Server uses provided hostname for validating trust with the server certificate.</source>
    </trans-unit>
    <trans-unit id="mssql.saveAsCsv.includeHeaders">
      <source xml:lang="en">[Optional] When true, column headers are included when saving results as CSV</source>
    </trans-unit>
    <trans-unit id="mssql.connection.server">
      <source xml:lang="en">[Required] Specify the server name to connect to. Use &apos;hostname instance&apos; or &apos;&lt;server&gt;.database.windows.net&apos; for Azure SQL Database.</source>
    </trans-unit>
    <trans-unit id="mssql.objectExplorer.Tooltip.authenticationTypeLabel">
      <source xml:lang="en">auth</source>
    </trans-unit>
    <trans-unit id="mssql.objectExplorer.Tooltip.databaseLabel">
      <source xml:lang="en">database</source>
    </trans-unit>
    <trans-unit id="mssql.objectExplorer.Tooltip.portLabel">
      <source xml:lang="en">port</source>
    </trans-unit>
    <trans-unit id="mssql.objectExplorer.Tooltip.serverLabel">
      <source xml:lang="en">server</source>
    </trans-unit>
    <trans-unit id="mssql.format.placeCommasBeforeNextStatement">
      <source xml:lang="en">should commas be placed at the beginning of each statement in a list e.g. &apos;, mycolumn2&apos; instead of at the end e.g. &apos;mycolumn1,&apos;</source>
    </trans-unit>
    <trans-unit id="mssql.objectExplorer.Tooltip.userLabel">
      <source xml:lang="en">user</source>
    </trans-unit>
  </body></file>
</xliff><|MERGE_RESOLUTION|>--- conflicted
+++ resolved
@@ -225,15 +225,12 @@
     <trans-unit id="++CODE++a187c7382f4026c938df224dd7484977538cd582c67e94b62861499fe68c68a4">
       <source xml:lang="en">Application Version</source>
     </trans-unit>
-<<<<<<< HEAD
     <trans-unit id="++CODE++3bce900ec4939301dbcf9f9199be4416b9c310a90af78e6a083fcbb7c517696e">
       <source xml:lang="en">Application version must be in format n.n.n or n.n.n.n where n is a number (e.g., 1.0.0.0)</source>
     </trans-unit>
     <trans-unit id="++CODE++70e9cc5a50f7eb5ba95c18dffd367c22caeef8814be8188d6af4f5654a8fc728">
       <source xml:lang="en">Application version must be in format n.n.n.n where n is a number (e.g., 1.0.0.0)</source>
     </trans-unit>
-=======
->>>>>>> 609dc9af
     <trans-unit id="++CODE++31e392d1c0378beca611de66c0f4c71cba29159905cc54242d9bddee5b23d851">
       <source xml:lang="en">Apply</source>
     </trans-unit>
@@ -360,7 +357,6 @@
     <trans-unit id="++CODE++3f0ddb46dd6305bf6e540e48d31bb83d2b269566ab7d0c8b742bf37022ee716b">
       <source xml:lang="en">BACPAC exported successfully</source>
     </trans-unit>
-<<<<<<< HEAD
     <trans-unit id="++CODE++c77ba6ce31916c226def02930b4f3867d3bba2e1814b5528c12d5b3b62828eca">
       <source xml:lang="en">BACPAC exported successfully to &apos;{0}&apos;</source>
       <note>{0} is the file path</note>
@@ -372,11 +368,6 @@
       <source xml:lang="en">BACPAC imported successfully to database &apos;{0}&apos;</source>
       <note>{0} is the database name</note>
     </trans-unit>
-=======
-    <trans-unit id="++CODE++2ba87440799be3f6c8b0aa29316cf97584087cc46962e689c375699adb392137">
-      <source xml:lang="en">BACPAC imported successfully</source>
-    </trans-unit>
->>>>>>> 609dc9af
     <trans-unit id="++CODE++76900f1bfd16c8d4dd3d25e6f46638d7165aee23883ccea6bfe071c514421769">
       <source xml:lang="en">Back</source>
     </trans-unit>
@@ -1016,9 +1007,6 @@
     <trans-unit id="++CODE++76475214b86cde3b17e547c917253368f60ab3fb43eb8f71dca4d4c45535c1c5">
       <source xml:lang="en">Create a SQL database in Fabric (Preview)</source>
     </trans-unit>
-    <trans-unit id="++CODE++c596645c9e18f8f49df67feda1d83d1015c9e4371593afaba2c24cedf1ae14b4">
-      <source xml:lang="en">Create a database from a .bacpac file</source>
-    </trans-unit>
     <trans-unit id="++CODE++4cbb437498e0de07f05b633c28f811c67840a2f67e956543557c6085560869e3">
       <source xml:lang="en">Create a new firewall rule</source>
     </trans-unit>
@@ -1052,7 +1040,6 @@
     <trans-unit id="++CODE++8f56b52b4f497c14810f52351db46c7f638c38f1a321f5bdfb38a3fb817f0ad9">
       <source xml:lang="en">DACPAC deployed successfully</source>
     </trans-unit>
-<<<<<<< HEAD
     <trans-unit id="++CODE++c013d84f45a8e17f8b3f0bfea676174416117e054fa2315d1e3f1daeac57af36">
       <source xml:lang="en">DACPAC deployed successfully to database &apos;{0}&apos;</source>
       <note>{0} is the database name</note>
@@ -1064,11 +1051,6 @@
       <source xml:lang="en">DACPAC extracted successfully to &apos;{0}&apos;</source>
       <note>{0} is the file path</note>
     </trans-unit>
-=======
-    <trans-unit id="++CODE++fec6ccad8071c66a146f4f9bab40620ba0279984c3c35763ac115ac3825fa6fd">
-      <source xml:lang="en">DACPAC extracted successfully</source>
-    </trans-unit>
->>>>>>> 609dc9af
     <trans-unit id="++CODE++02b435f9a4c73633bef7d3b2b6548de6bb7ec5414c63e0bb6db520a4ca4d1004">
       <source xml:lang="en">DacFx service is not available. Profile loaded without deployment options. Publish and generate script operations cannot be performed.</source>
     </trans-unit>
@@ -1173,16 +1155,8 @@
     <trans-unit id="++CODE++4c236daafb445f867f574918b3d07c901d73ac48d2ab87edb940b665d79e0039">
       <source xml:lang="en">Deploy</source>
     </trans-unit>
-<<<<<<< HEAD
     <trans-unit id="++CODE++796590e031547b420cb30aea63caa00543f57651e3244a8823b769a5f1a1a74e">
       <source xml:lang="en">Deploy a .dacpac file to a new or existing SQL database</source>
-=======
-    <trans-unit id="++CODE++e1d68ffa03dfa562a04ba8039fc29b62f9e617556acba87a075a3a8924f621f6">
-      <source xml:lang="en">Deploy DACPAC</source>
-    </trans-unit>
-    <trans-unit id="++CODE++1642403d004fc160293e0464f1a9c0e1fdcff3e3674ba81cb2fbed23c4610739">
-      <source xml:lang="en">Deploy a data-tier application .dacpac file to an instance of SQL Server</source>
->>>>>>> 609dc9af
     </trans-unit>
     <trans-unit id="++CODE++97dc38d5949112e250523663a3556643b30754a83c8305adb6e79d88b13b200d">
       <source xml:lang="en">Deploy to Existing Database</source>
@@ -1539,13 +1513,8 @@
     <trans-unit id="++CODE++59be81f2f62e6ced348ccc806b1a50d9370c0f19a8bb5f7fbf8a801d4c93bdca">
       <source xml:lang="en">Export BACPAC</source>
     </trans-unit>
-<<<<<<< HEAD
     <trans-unit id="++CODE++db58c9165373339af3f704ec69490c93458bb6a0c870a7dca79c243948cc02e1">
       <source xml:lang="en">Export the schema and data from a SQL database to a .bacpac file</source>
-=======
-    <trans-unit id="++CODE++ac4a7f1b26c07b58805bc247b84f2cb8349fb9f206e4dcb2e3098cf508562332">
-      <source xml:lang="en">Export the schema and data from a database to the logical .bacpac file format</source>
->>>>>>> 609dc9af
     </trans-unit>
     <trans-unit id="++CODE++de5cd90f5341f8bb2ebe10270705fa436ac43f8c5ff653358b9eee3a56323ec4">
       <source xml:lang="en">Exporting BACPAC...</source>
@@ -1556,13 +1525,8 @@
     <trans-unit id="++CODE++09fb0b40c52653920efa7d90c989b0455616a837458b1690dd908a961ae768dc">
       <source xml:lang="en">Extract DACPAC</source>
     </trans-unit>
-<<<<<<< HEAD
     <trans-unit id="++CODE++ae978d30fd899796154f535e3b3c547d46b2bd0c5e738928c553ce1e1e426fc8">
       <source xml:lang="en">Extract the schema from a SQL database to a .dacpac file</source>
-=======
-    <trans-unit id="++CODE++f86c7ef9f3f43395756fb5dbdf7f9c09cf9663ab86043982da835971f4ae29fb">
-      <source xml:lang="en">Extract a data-tier application .dacpac from an instance of SQL Server to a .dacpac file</source>
->>>>>>> 609dc9af
     </trans-unit>
     <trans-unit id="++CODE++e4c61f0d341293c441bab44693218614d6045d574d51221cd6a65d43ec0e04d4">
       <source xml:lang="en">Extracting DACPAC...</source>
@@ -2031,12 +1995,9 @@
     <trans-unit id="++CODE++09b493255c6cc11aae4f73f97494b4d0123bb42869372d0a2182f0a324eb5ef5">
       <source xml:lang="en">Import BACPAC</source>
     </trans-unit>
-<<<<<<< HEAD
     <trans-unit id="++CODE++004f8760d5d76c5e1465f93ee7c48c0dd97666347f270fbbc9d31bbc56482a6d">
       <source xml:lang="en">Import a .bacpac file to a new or empty database</source>
     </trans-unit>
-=======
->>>>>>> 609dc9af
     <trans-unit id="++CODE++3fc78b5e12952afa58a49beceabae7348dd0a44be1b9104b998dc1efc2967de4">
       <source xml:lang="en">Importance</source>
     </trans-unit>
@@ -4629,9 +4590,6 @@
     <trans-unit id="mssql.authCodeGrant.description">
       <source xml:lang="en">Prompts users to sign in using their browser.</source>
     </trans-unit>
-    <trans-unit id="mssql.deployDacpac">
-      <source xml:lang="en">Publish DACPAC</source>
-    </trans-unit>
     <trans-unit id="extension.queryHistory">
       <source xml:lang="en">Query History</source>
     </trans-unit>

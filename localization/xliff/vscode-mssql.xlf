--- conflicted
+++ resolved
@@ -1,9209 +1,4680 @@
-<<<<<<< HEAD
-<?xml version="1.0" encoding="utf-8"?>
-<xliff version="1.2" xmlns="urn:oasis:names:tc:xliff:document:1.2">
-  <file original="bundle" source-language="en" datatype="plaintext"><body>
-    <trans-unit id="++CODE++fd10453f63e5c663d4e640ea9cbe1adcc832b6fed0454e62686773ac486ce64d">
-      <source xml:lang="en"> is required.</source>
-    </trans-unit>
-    <trans-unit id="++CODE++18b63db64aa0aff55a9f4784ad62abdc2b70cedb95b5e89d5551996cc9bd25ac">
-      <source xml:lang="en">$(plug)  Connect to MSSQL</source>
-    </trans-unit>
-    <trans-unit id="++CODE++b52e3b22bc74f576e4eb67d09ab37f79383db3c62b03686731fe777b42e5f0e6">
-      <source xml:lang="en">&lt;Default&gt;</source>
-    </trans-unit>
-    <trans-unit id="++CODE++0d7668d337e375d8ccfc1a69ca8f6e22a0b0c850a78c4770b0c4aa3b0daca630">
-      <source xml:lang="en">&lt;default&gt;</source>
-    </trans-unit>
-    <trans-unit id="++CODE++44db9a12f4699cefd03940639b9675924d76fc9dc7faed967e044f5fbaf7bfb6">
-      <source xml:lang="en">(0 rows affected)</source>
-    </trans-unit>
-    <trans-unit id="++CODE++666e175d7e3437548ba8bc1a84d083677a73792a61fa2184e8d6a6675eb8d030">
-      <source xml:lang="en">(1 row affected)</source>
-    </trans-unit>
-    <trans-unit id="++CODE++e7784428bb0e21b36bb1248598086656cb640b0fdacf03835a1299416e507237">
-      <source xml:lang="en">({0} rows affected)</source>
-      <note>{0} is the number of rows affected</note>
-    </trans-unit>
-    <trans-unit id="++CODE++58ce5122060a06a437de1d4c7d19886005ef98b2bae3c455c677baa4f30b7d71">
-      <source xml:lang="en">+ Add Azure Account</source>
-    </trans-unit>
-    <trans-unit id="++CODE++75aeb47c4c40ae9ea18e7b77776ff62be55ce308e85a64f870e49b056533d5cb">
-      <source xml:lang="en">+ Add Fabric Account</source>
-    </trans-unit>
-    <trans-unit id="++CODE++dbfb6fb3f275d24e8e32113cbbabeffe9d78165e6bdaf5b82c0fede5881451b5">
-      <source xml:lang="en">+ Create Connection Group</source>
-    </trans-unit>
-    <trans-unit id="++CODE++08fef8ce26bbc554c749504c8d169642c3039345674331079add345b808e96a7">
-      <source xml:lang="en">A SQL editor must have focus before executing this command</source>
-    </trans-unit>
-    <trans-unit id="++CODE++6ab58ce9ca23e017bf594366b66b620458a5580640ddaf3aebf96f3c8fdf0977">
-      <source xml:lang="en">A firewall rule is required to access this server.</source>
-    </trans-unit>
-    <trans-unit id="++CODE++6b262b5e3f3a492b857cb857bded5d039fa91cbc72a121ef398ef5676b2be947">
-      <source xml:lang="en">A highly integrated, developer-ready transactional database that auto-scales, auto-tunes, and mirrors data to OneLake for analytics across Fabric services</source>
-    </trans-unit>
-    <trans-unit id="++CODE++880a0618dd92395efe1446e54fe5d50854c148586fdc14f5da8aecda61c827ae">
-      <source xml:lang="en">A predefined global default value for the column or binding.</source>
-    </trans-unit>
-    <trans-unit id="++CODE++0ead4aa08784fedbf2a89d6c0958d7704ede494d920130913de6de5e42fdca50">
-      <source xml:lang="en">A query is already running for this editor session. Please cancel this query or wait for its completion.</source>
-    </trans-unit>
-    <trans-unit id="++CODE++9aa3df89bd0844fc7cab254d4e810af6cf12b5d9fa011b7675f45bbae8bcadf7">
-      <source xml:lang="en">Accelerate schema evolution by autogenerating ORM migrations or T-SQL change scripts</source>
-    </trans-unit>
-    <trans-unit id="++CODE++89713b9c9c1b8f659c9f49db25e4a47886dd673fee248c3f650391f09a759cef">
-      <source xml:lang="en">Accept</source>
-    </trans-unit>
-    <trans-unit id="++CODE++e21e734aaaff27306eeaba840397aea3b25480cb0426c9c21386cbf141e56e34">
-      <source xml:lang="en">Accept the SQL Server EULA to deploy a SQL Server Docker container</source>
-    </trans-unit>
-    <trans-unit id="++CODE++fa0563b6f04578f7a2a7cff43aed611c4835bbb2f3a21dfed76a0601a1d63859">
-      <source xml:lang="en">Access denied. Please ensure you have the necessary permissions to use this tool or model.</source>
-    </trans-unit>
-    <trans-unit id="++CODE++ea9df7a87af305f04a7ca43d0ce60433e16504061c265ab11d0029cdf8cae372">
-      <source xml:lang="en">Access token expired for connection {0} with uri {1}</source>
-      <note>{0} is the connection id
-{1} is the uri</note>
-    </trans-unit>
-    <trans-unit id="++CODE++7e1b0d5641f2640ce9a953ec231eea2c27a2a7633f7d3c273e5735e2b30c10b7">
-      <source xml:lang="en">Account</source>
-    </trans-unit>
-    <trans-unit id="++CODE++08a2ef94ef94039eed728a4a3ab703508a7bfe442d702183ecbd763d5852a232">
-      <source xml:lang="en">Account not found</source>
-    </trans-unit>
-    <trans-unit id="++CODE++64cff1319d2fd2cbb7a1e84ccecf22c1cc07b24435cdb522f8c0aa525d6002a6">
-      <source xml:lang="en">Action</source>
-    </trans-unit>
-    <trans-unit id="++CODE++0fee17081211a1d4460499aa376fa2a12beb83c33a43e14f1832a72901f3ed1c">
-      <source xml:lang="en">Actual Elapsed CPU Time</source>
-    </trans-unit>
-    <trans-unit id="++CODE++3a64334fae4e284bc2271562216edc298bd734ca4ec8512af9c53291173a7d2e">
-      <source xml:lang="en">Actual Elapsed Time</source>
-    </trans-unit>
-    <trans-unit id="++CODE++63d01a41e50ddec3d6edfabbbf3f1c34d09f581236beab50bf510ea11e9ef4c5">
-      <source xml:lang="en">Actual Number of Rows For All Executions</source>
-    </trans-unit>
-    <trans-unit id="++CODE++9fd728c66c9a256b121472dabf32a34317aed01d8427d70ec830289cf23a7cc8">
-      <source xml:lang="en">Add</source>
-    </trans-unit>
-    <trans-unit id="++CODE++3d0d3f78acca7d0def0c881e924ececb285c1791711ab008ae5a0297e09a717a">
-      <source xml:lang="en">Add Account</source>
-    </trans-unit>
-    <trans-unit id="++CODE++c26c65459a782d2065f5a9cda97c098c2e49e5734d5d16c8a8c86d4c177373cc">
-      <source xml:lang="en">Add Column</source>
-    </trans-unit>
-    <trans-unit id="++CODE++d72d67f0f765e5584e6db8bd1e591a84914d23ff29e9f5b20d8b39125091fca0">
-      <source xml:lang="en">Add Connection</source>
-    </trans-unit>
-    <trans-unit id="++CODE++079cd7244ce7f3c0fe474c025b5ff8e58c3678fba1ed67f0120416ac0071df85">
-      <source xml:lang="en">Add Firewall Rule</source>
-    </trans-unit>
-    <trans-unit id="++CODE++07d072b97d1e2346b3eed5778ffb9d979a83de20ca00ff8a5f8bfa99d41993a5">
-      <source xml:lang="en">Add Firewall Rule to {0}</source>
-      <note>{0} is the server name</note>
-    </trans-unit>
-    <trans-unit id="++CODE++02a16a835f1e9c9cbe76a8cb9042d2f3861fc237036221e1f0c60383600f45f6">
-      <source xml:lang="en">Add Row</source>
-    </trans-unit>
-    <trans-unit id="++CODE++937a7b0b3cc8c58a787de5a63bfc07573789ee22a22918957f92651c0edb31f9">
-      <source xml:lang="en">Add Server Connection</source>
-    </trans-unit>
-    <trans-unit id="++CODE++cbc187e255409f8de0f011bbebfc96b04028928cce72ccb35ca8a088f156aba9">
-      <source xml:lang="en">Add Table</source>
-    </trans-unit>
-    <trans-unit id="++CODE++09857ad18f3cf066330f9fc08318e41f71ecb7b7d71f12bd1dd3b9d050db4ca0">
-      <source xml:lang="en">Add a Microsoft Entra account...</source>
-    </trans-unit>
-    <trans-unit id="++CODE++ee7ee5830f091690030fed013c05a7073f6cb971891c3fc6f16e928bd6d69e61">
-      <source xml:lang="en">Add account</source>
-    </trans-unit>
-    <trans-unit id="++CODE++7c0d6c25e58caa429d8df44b1266a82eff13a7fe9f477b164863aea8a9acc658">
-      <source xml:lang="en">Add my client IP ({0})</source>
-      <note>{0} is the IP address of the client</note>
-    </trans-unit>
-    <trans-unit id="++CODE++cf502b3a94444bf574bf8c1ca17b7ba9f954543af389a62e0eeca0ec3faa08f3">
-      <source xml:lang="en">Add new column</source>
-    </trans-unit>
-    <trans-unit id="++CODE++18ef399051716731a65e9412dca68fc9d35b38850e7dff905d9771fe15bde438">
-      <source xml:lang="en">Add new foreign key</source>
-    </trans-unit>
-    <trans-unit id="++CODE++69bcade64ab9094e6b5fd3b235f0dcc9e723977c25283af0fa746bd154fc386e">
-      <source xml:lang="en">Additional parameters</source>
-    </trans-unit>
-    <trans-unit id="++CODE++9f088dbebd6c3c70a5ddbc2c943b11e4ca9acea5757b0b4f2b32479f0dbb747e">
-      <source xml:lang="en">Advanced</source>
-    </trans-unit>
-    <trans-unit id="++CODE++d2cab259e6e6da600d35907f2b627f8bf69c49ab40f8f129b9d9f206f149a8f9">
-      <source xml:lang="en">Advanced Connection Settings</source>
-    </trans-unit>
-    <trans-unit id="++CODE++dfa2817fb2221c8b89c47c4fe8326d07c119b7c32e89e509d1061fc596fdf801">
-      <source xml:lang="en">Advanced Options</source>
-    </trans-unit>
-    <trans-unit id="++CODE++08d0861fba87c9910b6c76342c1783be7d5504ff5248fbacd869963a7322992d">
-      <source xml:lang="en">All permissions for extensions to access your connections have been cleared.</source>
-    </trans-unit>
-    <trans-unit id="++CODE++4d33c136b843b3ddc449137e1c655e000f830c7ce36da8d6645e9a76633d035f">
-      <source xml:lang="en">Allow Null</source>
-    </trans-unit>
-    <trans-unit id="++CODE++ab4db1a876378f718e4073baa75897c34c0e7d2608d68cda6461e01de42fa962">
-      <source xml:lang="en">Allow Nulls</source>
-    </trans-unit>
-    <trans-unit id="++CODE++5823192e37f38baf2e14f1fba3486615cbfa097b26c05b2a13a6c3473ce11c74">
-      <source xml:lang="en">Allow this extension to access your connections</source>
-    </trans-unit>
-    <trans-unit id="++CODE++a49d631f8c6cf6fb1660fb5229dfa0c08b55727549c0e48cc0cef1f7770ba0e2">
-      <source xml:lang="en">Alphabetical</source>
-    </trans-unit>
-    <trans-unit id="++CODE++482b98e1609bd828db30a1c85f78a5e6e6ee55dcfb01db094432c1db2c1ae168">
-      <source xml:lang="en">Alter</source>
-    </trans-unit>
-    <trans-unit id="++CODE++2377437eeccabd24162dbc0f1d9e2ed6af6102f30ef6da601f39ce4237cb6bee">
-      <source xml:lang="en">Always Encrypted</source>
-    </trans-unit>
-    <trans-unit id="++CODE++1888bd4ce917e9c8cecde43608d69624f56668f86f1bbe4331494db33fb52578">
-      <source xml:lang="en">Always show in new tab</source>
-    </trans-unit>
-    <trans-unit id="++CODE++df50fadac20ad5c3b190a9af94532fd84c01e0787f15b55212fa2f41de09a091">
-      <source xml:lang="en">An active connection is required for GitHub Copilot to understand your database schema and proceed.&#10;Select &quot;{0}&quot; to establish a connection.</source>
-      <note>{0} is the button text (e.g., &apos;Connect&apos; or &apos;Open SQL editor and connect&apos;)</note>
-    </trans-unit>
-    <trans-unit id="++CODE++d4fd4b3da177dfc06dbcde0a7f62d637dbf3d90298fdc9b6aeba4f9230441e1f">
-      <source xml:lang="en">An error occurred refreshing nodes. See the MSSQL output channel for more details.</source>
-    </trans-unit>
-    <trans-unit id="++CODE++0e0aa36ee32c59d59231919e47412a12d29c1f3459800637634bb73fb949f541">
-      <source xml:lang="en">An error occurred while copying results: {0}</source>
-      <note>{0} is the error message</note>
-    </trans-unit>
-    <trans-unit id="++CODE++b80f19578e3d6cc4f8693e307caf7f4fc739be0f2eb550a9f78a0874ae0205e5">
-      <source xml:lang="en">An error occurred while processing your request.</source>
-    </trans-unit>
-    <trans-unit id="++CODE++8cf147a84fa5b378df2fb1c8d2001b12404768f0de0871a152ed488136a3b350">
-      <source xml:lang="en">An error occurred while removing Microsoft Entra account: {0}</source>
-      <note>{0} is the error message</note>
-    </trans-unit>
-    <trans-unit id="++CODE++381d558ea8ee3e00d772e070932d5a334e7743c399dda1ddd675e1962d6e32bc">
-      <source xml:lang="en">An error occurred while retrieving rows: {0}</source>
-      <note>{0} is the error message</note>
-    </trans-unit>
-    <trans-unit id="++CODE++6bda942fdd68d287fb0f1659be0f2011ad842f9295aa230d763f3cec6db5b000">
-      <source xml:lang="en">An error occurred while searching database objects</source>
-    </trans-unit>
-    <trans-unit id="++CODE++fe01cd2e56483272d8d46be5c77c37d6be1aba49dfbe2fa79f68b4740723b758">
-      <source xml:lang="en">An error occurred while searching database objects: {0}</source>
-      <note>{0} is the error detail returned from the search operation</note>
-    </trans-unit>
-    <trans-unit id="++CODE++56f99fbd59570e105fca5070d135f8f86c67f48168d43f8020b70523f06b21bb">
-      <source xml:lang="en">An error occurred: {0}</source>
-      <note>{0} is the error message</note>
-    </trans-unit>
-    <trans-unit id="++CODE++8b8fe298945f010c0411318ce29f36e4d4da70cdd0d28299dc0b64e7c8866e74">
-      <source xml:lang="en">An unexpected error occurred with the language model. Please try again.</source>
-    </trans-unit>
-    <trans-unit id="++CODE++82fcdad573baa3443513b5c61196ed142a07d6b967afc2778c8932549a5ad455">
-      <source xml:lang="en">An unknown error occurred. Please try again.</source>
-    </trans-unit>
-    <trans-unit id="++CODE++6ca0797fa56ecdc7f5f08c99504d70d93a42ccbe0e904e273144c6fd9efdc21c">
-      <source xml:lang="en">Analytics-ready by default</source>
-    </trans-unit>
-    <trans-unit id="++CODE++0f67514b901da8b9c613167848294cb0010b3c0e696732aa1a0c9737e5be69b1">
-      <source xml:lang="en">And</source>
-    </trans-unit>
-    <trans-unit id="++CODE++f548fb847184961d59c59fd5b4ff10720726475e1768037348dec8e7c6bd6468">
-      <source xml:lang="en">Application Intent</source>
-    </trans-unit>
-    <trans-unit id="++CODE++31e392d1c0378beca611de66c0f4c71cba29159905cc54242d9bddee5b23d851">
-      <source xml:lang="en">Apply</source>
-    </trans-unit>
-    <trans-unit id="++CODE++757ac56c1f67056996dba37c6407eb302cbee2e590429afcb42210d125337f6a">
-      <source xml:lang="en">Apply changes to target</source>
-    </trans-unit>
-    <trans-unit id="++CODE++c4a87b18e24f113de61cbf89c652cf2ecc1d73abd2d01baf409c174c8242ef7d">
-      <source xml:lang="en">Apply contextual suggestions for SQL syntax, relationships, and constraints</source>
-    </trans-unit>
-    <trans-unit id="++CODE++6007acbe30b2cd98703e83350ea665c06009fcd51f26dd73b309294235f45f21">
-      <source xml:lang="en">Approve</source>
-    </trans-unit>
-    <trans-unit id="++CODE++9d9d0bfa74aaf1db2f58269ddd7f7e8141a4069574d576aab3174f0f810ad1e0">
-      <source xml:lang="en">Are you sure you want to delete the container {0}? This will remove both the container and its connection from VS Code.</source>
-      <note>{0} is the container name</note>
-    </trans-unit>
-    <trans-unit id="++CODE++dc1158b4986e0eadcc929a35b9de0147ca4e8e317ec963db232cb2516688ed79">
-      <source xml:lang="en">Are you sure you want to delete the selected items?</source>
-    </trans-unit>
-    <trans-unit id="++CODE++64f0ebe202fcbb5561671715f3bff0cf6b5219648ffe9bca961824b243d4c5bc">
-      <source xml:lang="en">Are you sure you want to delete {0}?</source>
-      <note>{0} is the group name</note>
-    </trans-unit>
-    <trans-unit id="++CODE++26c70151bceb55fb84b8e652a205659bd5736420cfa72a4e3fa92bdaa5a3b526">
-      <source xml:lang="en">Are you sure you want to delete {0}?  You can delete its connections as well, or move them to the root folder.</source>
-      <note>{0} is the group name</note>
-    </trans-unit>
-    <trans-unit id="++CODE++3d283f80f43f1833dcab882ad9efc24a86c0b17b0febb10fc37336590a7016e1">
-      <source xml:lang="en">Are you sure you want to disconnect?</source>
-    </trans-unit>
-    <trans-unit id="++CODE++8a6ddc1941c7b1576cc5674f2969dde12347408d66861ed151f2ed506588f42c">
-      <source xml:lang="en">Are you sure you want to remove {0}?</source>
-      <note>{0} is the node label</note>
-    </trans-unit>
-    <trans-unit id="++CODE++2f582613dd0458d381445844942f7e490b54f428e2c1e42e8c7643e1aa646a17">
-      <source xml:lang="en">Are you sure you want to update the target?</source>
-    </trans-unit>
-    <trans-unit id="++CODE++7eef7067697ade3fc0f13737f97978c65df37d0c48ff8f50718f6062f6e6e246">
-      <source xml:lang="en">Are you sure you want to {0}?</source>
-      <note>{0} is the action being confirmed</note>
-    </trans-unit>
-    <trans-unit id="++CODE++f0762c4f3bfcd695e32e7fcd087dc2a60bc26cda108b4fc0a643445b397168c7">
-      <source xml:lang="en">Are you sure?</source>
-    </trans-unit>
-    <trans-unit id="++CODE++66880d2d8216260d201917a72eb245440ef18ba9b54c070ee39aa4c343ae126f">
-      <source xml:lang="en">Authentication</source>
-    </trans-unit>
-    <trans-unit id="++CODE++eccf8ea40318babf1bd28fa823e0fa905383eed481da5fccb9f54ea4a6152943">
-      <source xml:lang="en">Authentication Library has changed, please reload Visual Studio Code.</source>
-    </trans-unit>
-    <trans-unit id="++CODE++53c90adec54ba3992244fa9a6edbef327f573af7d2c99f2a110ba57949283b38">
-      <source xml:lang="en">Authentication Type</source>
-    </trans-unit>
-    <trans-unit id="++CODE++9a1bed14bd9674de782c072cb0e866910c7df51326e29f8a0bea807d4791a7e6">
-      <source xml:lang="en">Authentication error for account &apos;{0}&apos; (tenant &apos;{1}&apos;). Resolving this requires clearing your token cache, which will sign you out of all connected accounts.</source>
-      <note>{0} is the account display name
-{1} is the tenant id</note>
-    </trans-unit>
-    <trans-unit id="++CODE++b1b511843263fa8435aafed7abebc29efd242c576fd5d386e04e349e7288e092">
-      <source xml:lang="en">Authentication error for account. Resolving this requires clearing your token cache, which will sign you out of all connected accounts.</source>
-    </trans-unit>
-    <trans-unit id="++CODE++439a99b0935fb17d372edb14b699ddd05330257d8c40b464365c1129bdf94d6a">
-      <source xml:lang="en">Authentication failed due to a nonce mismatch, please close Azure Data Studio and try again.</source>
-    </trans-unit>
-    <trans-unit id="++CODE++13bab964ffdfa4aca05306fd4c1f3e7aed36fb36a62c85dc6ef588e841299878">
-      <source xml:lang="en">Authentication failed due to a state mismatch, please close ADS and try again.</source>
-    </trans-unit>
-    <trans-unit id="++CODE++d58bbb838e095ea400fb432477d5657a6b5a32da8da836299f4f7e20020bb42d">
-      <source xml:lang="en">Auto Arrange</source>
-    </trans-unit>
-    <trans-unit id="++CODE++ebe205c96ccbd815b1ba5c318ebfad7ce72d76dfea65929bf8c5203cd0c72a93">
-      <source xml:lang="en">Auto Arrange Confirmation</source>
-    </trans-unit>
-    <trans-unit id="++CODE++a27adfa57c8938761efd3fc482ea8e81fc898b286f29d04c783c9d3b60b22824">
-      <source xml:lang="en">Auto Arrange will automatically reposition all diagram elements based on optimal layout algorithms. Any custom positioning you&apos;ve created will be lost. Do you want to proceed with auto-arranging your schema diagram?</source>
-    </trans-unit>
-    <trans-unit id="++CODE++0b88b412b158e1648835456305f857b2228f04cdd61b08afc1924ea48fcee4c0">
-      <source xml:lang="en">Automatic tuning features like automatic index creation enabled by default.</source>
-    </trans-unit>
-    <trans-unit id="++CODE++87cdec8b1acc8c61a853ce73e9707a8a0c55e57922ff53e108262128e97553f2">
-      <source xml:lang="en">Available Servers</source>
-    </trans-unit>
-    <trans-unit id="++CODE++fb226d6b73aa48dadaf6a46992c5d7a707fb8d1fe58b0865de04d08c848fecff">
-      <source xml:lang="en">Average: {0}</source>
-      <note>{0} is the average</note>
-    </trans-unit>
-    <trans-unit id="++CODE++8dd4f3a846ac5cf5452d53cc438aaae7ad47df96a29ad32857a87718cdeefbca">
-      <source xml:lang="en">Average: {0}  Count: {1}  Sum: {2}</source>
-      <note>{0} is the average, {1} is the count, {2} is the sum</note>
-    </trans-unit>
-    <trans-unit id="++CODE++994c049faf0fd65f191759cacf91508d01743fda1b2f06cfc7f779fc49ae4991">
-      <source xml:lang="en">Azure (China)</source>
-    </trans-unit>
-    <trans-unit id="++CODE++cdf9c75db21efc1ddc557d567de91e9bc67533606ce4bbc049c592d77f122e68">
-      <source xml:lang="en">Azure (Public)</source>
-    </trans-unit>
-    <trans-unit id="++CODE++cf582c92b799b117f2d093534bbe7b99aea5df658f201220f320f2976c0ebbba">
-      <source xml:lang="en">Azure (US Government)</source>
-    </trans-unit>
-    <trans-unit id="++CODE++63d6f58b83d48a7543f95534cb99f84ecd4273176e77feb7fd925ecbd81a4f39">
-      <source xml:lang="en">Azure Account</source>
-    </trans-unit>
-    <trans-unit id="++CODE++34ec466979918ed648dd5ae40b41e849fa6398b0d0a5f076ac3b0061d149d168">
-      <source xml:lang="en">Azure Code Grant</source>
-    </trans-unit>
-    <trans-unit id="++CODE++c5023bdd36d362e05c245ab15ab6839ad7562bcd42f1e1b0c759dca9d5fec4f7">
-      <source xml:lang="en">Azure Device Code</source>
-    </trans-unit>
-    <trans-unit id="++CODE++aa3e45296e9592fa302b1adc67d9b4467e467a4ffa11fee0c0430063a3372707">
-      <source xml:lang="en">Azure MFA</source>
-    </trans-unit>
-    <trans-unit id="++CODE++314afcc6e23d362133e764e1ebfacabe4d330308b528392570949a17270248b9">
-      <source xml:lang="en">Azure sign in failed.</source>
-    </trans-unit>
-    <trans-unit id="++CODE++f71dfcecebed757febe54c711e436e17521c71da90d4c5cc61ef6717918173a4">
-      <source xml:lang="en">Azure: Sign In</source>
-    </trans-unit>
-    <trans-unit id="++CODE++e23a962d1e7c0f13d0ebf6da9eb0d8bf43afcb391bcbb9227c3939d932219dad">
-      <source xml:lang="en">Azure: Sign In to Azure Cloud</source>
-    </trans-unit>
-    <trans-unit id="++CODE++29852e83a6613ccf439cb69654f96550fd0ce1de27609b5167992cef02a9ea55">
-      <source xml:lang="en">Azure: Sign In with Device Code</source>
-    </trans-unit>
-    <trans-unit id="++CODE++76900f1bfd16c8d4dd3d25e6f46638d7165aee23883ccea6bfe071c514421769">
-      <source xml:lang="en">Back</source>
-    </trans-unit>
-    <trans-unit id="++CODE++e6885d7f1ab90cd7529fb7e3690957e6324d73e7a2dc017014bb9667d7524a76">
-      <source xml:lang="en">Back to preview</source>
-    </trans-unit>
-    <trans-unit id="++CODE++785f39d515b5f700c4f9cfec99b46d49fdc412522e0e24a9316fc25e7bfd06a3">
-      <source xml:lang="en">Batch execution time: {0}</source>
-      <note>{0} is the batch time</note>
-    </trans-unit>
-    <trans-unit id="++CODE++c1ea3f5e7aa473034872296473c7fcf9c79344355ba4fd003120627f6ec1a5f7">
-      <source xml:lang="en">Between</source>
-    </trans-unit>
-    <trans-unit id="++CODE++79654f98221029c4c838b279ed9a41aa49c8a3cdb1cc95d81a456c510e6854d0">
-      <source xml:lang="en">Blanks</source>
-    </trans-unit>
-    <trans-unit id="++CODE++886089b371ee3596c742b0c91467d1b7239b1d7f8f3eb86b88c1304644266abc">
-      <source xml:lang="en">Block this extension from accessing your connections</source>
-    </trans-unit>
-    <trans-unit id="++CODE++ec811d30a89ce96d1c7555ffaede78b188fedb1d283adf7cdf55a4edae6697a7">
-      <source xml:lang="en">Brightness</source>
-    </trans-unit>
-    <trans-unit id="++CODE++221cedb44469e4b0b105f777c771d70c7097c40a4e3e914cec4b6ba266db1970">
-      <source xml:lang="en">Browse Azure</source>
-    </trans-unit>
-    <trans-unit id="++CODE++d2945638af819132af21f6c456f562493e7bf76e6ce1bb782eeef16cbfbeb85b">
-      <source xml:lang="en">Browse By</source>
-    </trans-unit>
-    <trans-unit id="++CODE++9b0636db073a79048ef4de667c447e516b7241e55ecf311c2a6f1fbe662574a1">
-      <source xml:lang="en">Browse Fabric</source>
-    </trans-unit>
-    <trans-unit id="++CODE++eb6b42f54c42d2832e296319f7fdad64d46aecd1ec19b0e9c80b85b7cfc6dcae">
-      <source xml:lang="en">CSV</source>
-    </trans-unit>
-    <trans-unit id="++CODE++d9a998bc5b0b1a8720c33d843590e55895977f19f6d8f56e440c778b673ab17a">
-      <source xml:lang="en">Calling tool: {0} with {1}.</source>
-      <note>{0} is the tool function name
-{1} is the SQL tool parameters</note>
-    </trans-unit>
-    <trans-unit id="++CODE++19766ed6ccb2f4a32778eed80d1928d2c87a18d7c275ccb163ec6709d3eb2e27">
-      <source xml:lang="en">Cancel</source>
-    </trans-unit>
-    <trans-unit id="++CODE++a6dab3e65af40b4f3bca5c056278a22a48972adfa26a46fa3cc16aa4e07e86e0">
-      <source xml:lang="en">Cancel failed: {0}</source>
-      <note>{0} is the error message</note>
-    </trans-unit>
-    <trans-unit id="++CODE++d6efd131712ed1115d720d4cfdb68b1819ad1de1587f4c2176c9c055c7c03a67">
-      <source xml:lang="en">Cancel schema compare failed: &apos;{0}&apos;</source>
-      <note>{0} is the error message returned from the cancel operation</note>
-    </trans-unit>
-    <trans-unit id="++CODE++13ca2ee2499310d97a5515fb5fd80b75da66f4cf2775273658eb2b3fdcd3bd3d">
-      <source xml:lang="en">Canceled</source>
-    </trans-unit>
-    <trans-unit id="++CODE++f0f958e0da473b18b76ef9febe543579a601b532c9acd58ddab45f2d6549a3b3">
-      <source xml:lang="en">Canceling</source>
-    </trans-unit>
-    <trans-unit id="++CODE++e98afd3714a8d3c15f84793e425b681975e26f06503850e4122965ee9825e907">
-      <source xml:lang="en">Canceling query </source>
-    </trans-unit>
-    <trans-unit id="++CODE++a3b871209f5c0ce02e28669f9d6aeb1bd614ecdbd7e18a413fcc9a40e666fa59">
-      <source xml:lang="en">Canceling the query failed: {0}</source>
-      <note>{0} is the error message</note>
-    </trans-unit>
-    <trans-unit id="++CODE++6a091418a02336bbb67e1aefe9453dc51828139a059a7f3cae6044273c277a54">
-      <source xml:lang="en">Cannot cancel query as no query is running.</source>
-    </trans-unit>
-    <trans-unit id="++CODE++78caadaa3d12c39131d70d9b85b2aa5b4fdc874138c7fa884349a843312e02c7">
-      <source xml:lang="en">Cannot connect due to expired tokens. Please re-authenticate and try again.</source>
-    </trans-unit>
-    <trans-unit id="++CODE++7c2b8feda9e74131c46fcd8892b9661d32e0dcfc3d10d9f4d4d948540ea4bb87">
-      <source xml:lang="en">Cannot create foreign key</source>
-    </trans-unit>
-    <trans-unit id="++CODE++5bf30206188ff92ec48bba56b2bf99fcb46ba9c20a05460485cf684b81a9c54b">
-      <source xml:lang="en">Cannot exclude {0}. Included dependents exist</source>
-      <note>{0} is the name of the entry</note>
-    </trans-unit>
-    <trans-unit id="++CODE++14c454076816c0b275e2257bbf79446718f442983b537c0c96d0c69451924452">
-      <source xml:lang="en">Cannot exclude {0}. Included dependents exist, such as {1}</source>
-      <note>{0} is the name of the entry
-{1} is the name of the blocking dependency preventing exclusion.</note>
-    </trans-unit>
-    <trans-unit id="++CODE++01adf8aae81a6ef23bd48a183bc221def8cebdf0dc5490668df49f07e3eb3615">
-      <source xml:lang="en">Cannot include {0}. Excluded dependents exist</source>
-      <note>{0} is the name of the entry</note>
-    </trans-unit>
-    <trans-unit id="++CODE++9e3eef26ce324ceb6b5c6f2cb1d94e3961f1bc4915d314c3324c6cd5d6b12710">
-      <source xml:lang="en">Cannot include {0}. Excluded dependents exist, such as {1}</source>
-      <note>{0} is the name of the entry
-{1} is the name of the blocking dependency preventing inclusion.</note>
-    </trans-unit>
-    <trans-unit id="++CODE++9527fb2b3d5ccb62606c88f7604ddb16febed19faead67b1edf263f6e0c8fe0b">
-      <source xml:lang="en">Cascade</source>
-    </trans-unit>
-    <trans-unit id="++CODE++c0bf75bd78bf9572596720d596bd5a20a5b9145cde0fe50dec1e783cb184d69b">
-      <source xml:lang="en">Change</source>
-    </trans-unit>
-    <trans-unit id="++CODE++6bd09f9171ad9aa3824a8e54ea5edf59d28c768124be9dc7f9d2c5c7eee6780b">
-      <source xml:lang="en">Change Database</source>
-    </trans-unit>
-    <trans-unit id="++CODE++a949f46230748d3f7496809b82cec6daa6ec8a671d17ac1ca03a17173cbcb2d6">
-      <source xml:lang="en">Change Password</source>
-    </trans-unit>
-    <trans-unit id="++CODE++00aecebb859a5ba020dd5aa5ffb71e7f9a4279e35f9c94e6d34ebf7c889a3f7e">
-      <source xml:lang="en">Change database to &apos;{1}&apos; for connection &apos;{0}&apos;?</source>
-      <note>{0} is the connection ID
-{1} is the database name</note>
-    </trans-unit>
-    <trans-unit id="++CODE++aa115b472e9ca1287d8404ed9c69fb8612db771dfcb9ec5f560662fd0a7d653b">
-      <source xml:lang="en">Changed Tables</source>
-    </trans-unit>
-    <trans-unit id="++CODE++6ba2dfc2755e1d829986d3bf36cdea9fc88fa8c16d079b7d0f6a6309e8e67a6a">
-      <source xml:lang="en">Changed database context to &quot;{0}&quot; for document &quot;{1}&quot;</source>
-      <note>{0} is the database name
-{1} is the document name</note>
-    </trans-unit>
-    <trans-unit id="++CODE++88dcff06d01faeaf2253a502d07b9358b907ef3497a0f69c2f6546ffdc06b7b7">
-      <source xml:lang="en">Changed database context to &quot;{0}&quot; on server &quot;{1}&quot; on document &quot;{2}&quot;.</source>
-      <note>{0} is the database name
-{1} is the server name
-{2} is the document name</note>
-    </trans-unit>
-    <trans-unit id="++CODE++cf51bd8ae1e56e8e81b07f1e7f35e10d580788d9e0892a8a4896c2378227f4f0">
-      <source xml:lang="en">Changes published successfully</source>
-    </trans-unit>
-    <trans-unit id="++CODE++35c09389e41adb1bb2bf8991c39e3927981a271ab80a41ec216995e909344c23">
-      <source xml:lang="en">Changes saved successfully.</source>
-    </trans-unit>
-    <trans-unit id="++CODE++37b6d72a119e5ec53d1dc71ba94cbed9566519488230f6a4e40ae82bfc8bc79f">
-      <source xml:lang="en">Changing database context to &quot;{0}&quot; on server &quot;{1}&quot; on document &quot;{2}&quot;.</source>
-      <note>{0} is the database name
-{1} is the server name
-{2} is the document name</note>
-    </trans-unit>
-    <trans-unit id="++CODE++5cca02706714579b1ebf65a02aa3db359c9533120430137485af41e5ec1ab285">
-      <source xml:lang="en">Changing database to &apos;{1}&apos; for connection &apos;{0}&apos;</source>
-      <note>{0} is the connection ID
-{1} is the database name</note>
-    </trans-unit>
-    <trans-unit id="++CODE++6822b8489308b650f2e36cb439297b0c4a43859fe39e164aea3ad453f4bd14d7">
-      <source xml:lang="en">Chat command not available in this VS Code version</source>
-    </trans-unit>
-    <trans-unit id="++CODE++c8cabf4a998e678eb3213d46a3e9e80217b7839fb5f3537ee550a65e3b2202c9">
-      <source xml:lang="en">Check Constraint</source>
-    </trans-unit>
-    <trans-unit id="++CODE++4a41af1285aa71f4e677bc3fa729070b3c3c0af177cb4e9f12e34f1e21045894">
-      <source xml:lang="en">Check Constraints</source>
-    </trans-unit>
-    <trans-unit id="++CODE++43034967e711bc54bfe87c71c74ca2a19a39ca0d6e18c5d495cd90634d25eea0">
-      <source xml:lang="en">Checking Docker Engine Configuration</source>
-    </trans-unit>
-    <trans-unit id="++CODE++469663d6e6c1f487f123cf95220bce4d9ac1c98f2cd06e373ccb0baa14c343d4">
-      <source xml:lang="en">Checking if Docker is installed</source>
-    </trans-unit>
-    <trans-unit id="++CODE++75053118ac86a00be268a5a2a66b8b40a5249559ce3fc76bb45463dcc532782d">
-      <source xml:lang="en">Checking if Docker is installed on your machine</source>
-    </trans-unit>
-    <trans-unit id="++CODE++2341d1c3197fc3205cd4550c118259316a51c665389e9a3c74db361c6e11d83a">
-      <source xml:lang="en">Checking if Docker is running on your machine. If not, we&apos;ll start it for you.</source>
-    </trans-unit>
-    <trans-unit id="++CODE++6be7e803f4291ec5e83f38d2789fd4ea6c31923cdf1eedfa48564e33708cc5d3">
-      <source xml:lang="en">Checking if Docker is started</source>
-    </trans-unit>
-    <trans-unit id="++CODE++741262e58e1274cef3f38a5aa8042fcf05db92d4ca8e9c9e573acd0e2242ba97">
-      <source xml:lang="en">Checking if the Docker Engine is configured correctly on your machine.</source>
-    </trans-unit>
-    <trans-unit id="++CODE++38ccc9db5b300e54116d6f6e8b8ee1420fea7792e8483c7368fdd964b6ecef0a">
-      <source xml:lang="en">Checking pre-requisites</source>
-    </trans-unit>
-    <trans-unit id="++CODE++de88f00e461bb1cd413f9c556b06e1b903006bb3c0123f2e75fdff92532034af">
-      <source xml:lang="en">Choose An Action</source>
-    </trans-unit>
-    <trans-unit id="++CODE++61f2371ac2547488417f83422706e0e6c12b3c12f5f3595e90da91cbb167c174">
-      <source xml:lang="en">Choose Query History</source>
-    </trans-unit>
-    <trans-unit id="++CODE++a1578b6089ec41921bc4a70b05ca1b1171199d5d5fea6ac6c345cba9b29a83ef">
-      <source xml:lang="en">Choose SQL Language</source>
-    </trans-unit>
-    <trans-unit id="++CODE++dcee789e6048807617a646e20bfba75832b8e459fdd8a9e41c08665ee4d8d36a">
-      <source xml:lang="en">Choose a Microsoft Entra account</source>
-    </trans-unit>
-    <trans-unit id="++CODE++a89bad7e873f85fc6867185da8c42b2743f3264bf2df68800c16c23a20e1a9cf">
-      <source xml:lang="en">Choose a Microsoft Entra tenant</source>
-    </trans-unit>
-    <trans-unit id="++CODE++b05ab4483a5949bf2effb49592a7bb9dceafedb9a3c6aae12a32341025fc1511">
-      <source xml:lang="en">Choose a connection profile from the list below</source>
-    </trans-unit>
-    <trans-unit id="++CODE++3b961516b68d49db85d3ded5bc5c1129e02be1a647845d77b1eb2ab5260284cb">
-      <source xml:lang="en">Choose a database from the list below</source>
-    </trans-unit>
-    <trans-unit id="++CODE++f374a2978746011d60b5e1785696b4f2c1fe9165edc4f876767d2f1282240cb2">
-      <source xml:lang="en">Choose a hostname for the container</source>
-    </trans-unit>
-    <trans-unit id="++CODE++3152aa1eecc4ae815f286d840683f8a27d00ed17af850886caef1ff5e3d9e122">
-      <source xml:lang="en">Choose a name for the SQL Server Docker Container</source>
-    </trans-unit>
-    <trans-unit id="++CODE++2191d6b3f382356ffd46db277fcd0896e4b5f73a62989e0af8754832ed84c319">
-      <source xml:lang="en">Choose a port to host the SQL Server Docker Container</source>
-    </trans-unit>
-    <trans-unit id="++CODE++8dc22bcccf1fa2165bc27bcd3af9d5979985733f54896c185307a1ccd0e0d134">
-      <source xml:lang="en">Choose an option to provision a database</source>
-    </trans-unit>
-    <trans-unit id="++CODE++ac64b397d6dc32aa86e749583723d12ec51ada87e971cfe6c41de1454f7131b0">
-      <source xml:lang="en">Choose color</source>
-    </trans-unit>
-    <trans-unit id="++CODE++4e42da2b0c2533c1a0dfa98e9f4ec67fbaf07a0da192dafa93aaf98bc07fd959">
-      <source xml:lang="en">Choose the Right Version</source>
-    </trans-unit>
-    <trans-unit id="++CODE++be798452e0ca7a38f6487ecb9115f26ba148e2d4475608bdc4277d34d41be0a7">
-      <source xml:lang="en">Circular reference detected: &apos;{0}&apos; → &apos;{1}&apos; creates a cycle</source>
-      <note>{0} is source table
-{1} is target table</note>
-    </trans-unit>
-    <trans-unit id="++CODE++83b12c2216efb4fdc924e1deb5182e905e4926ed0c1c324d467107f46d5a26a9">
-      <source xml:lang="en">Clear</source>
-    </trans-unit>
-    <trans-unit id="++CODE++ddceb7adfdb8816e4747bc48a2221702e830340e5596a701dc0993766eba5e60">
-      <source xml:lang="en">Clear All</source>
-    </trans-unit>
-    <trans-unit id="++CODE++08e2c4e53c4b3b6008b7bc4d82eb29ab933d3b6c08b34eda0637fbf148fb1529">
-      <source xml:lang="en">Clear Recent Connections List</source>
-    </trans-unit>
-    <trans-unit id="++CODE++c52ff5ea803d577544a8224d1404ecefa836b803f029d87cd7450af6c18a70ef">
-      <source xml:lang="en">Clear Selection</source>
-    </trans-unit>
-    <trans-unit id="++CODE++8046678782bb5feaf7131b03db70b9f5f66007fcc8b0c670c186db149edeb041">
-      <source xml:lang="en">Clear Sort</source>
-    </trans-unit>
-    <trans-unit id="++CODE++bb7638a0d8b3b374d81381caaf50ea1e5639135dd6ec1df7bc2dae0f344b72ec">
-      <source xml:lang="en">Clear cache and refresh token</source>
-    </trans-unit>
-    <trans-unit id="++CODE++21f5ea19572773c428e8375b3d63058ad4f04aea83df347deb633f9ddad9a643">
-      <source xml:lang="en">Clear permissions for all extensions to access your connections</source>
-    </trans-unit>
-    <trans-unit id="++CODE++524ed5b794acd857648e76bead9db5ba131ebcb17f3a92d98ece51db61e65dbf">
-      <source xml:lang="en">Clear token cache</source>
-    </trans-unit>
-    <trans-unit id="++CODE++4e0d71f8a0b3fdc5cdaba4028072ad8cf788bac47864232a1988ac9453453a36">
-      <source xml:lang="en">Click to cancel loading summary</source>
-    </trans-unit>
-    <trans-unit id="++CODE++6bca6724e27bd109d1b946c1684e16c2c4a5d71731a9ffe5f666bdd9d9846b1e">
-      <source xml:lang="en">Click to connect to a database</source>
-    </trans-unit>
-    <trans-unit id="++CODE++66abaeec0367ba4920e21447dfa2dafb94c7f38dc262dfb91e76799022a436d5">
-      <source xml:lang="en">Click to load summary</source>
-    </trans-unit>
-    <trans-unit id="++CODE++88af7d4ffbbad0f31d9dd918e49ceb713036db12524cbdc4b93e8922b0655429">
-      <source xml:lang="en">Click to sign into an Azure account</source>
-    </trans-unit>
-    <trans-unit id="++CODE++7d9eb7acb13e24625c404401d8e88b2350e32162455885f18276cf802f7701ed">
-      <source xml:lang="en">Close</source>
-    </trans-unit>
-    <trans-unit id="++CODE++a9d0b49f48a51a21c93552032bd3ac0b356430187424536e274c84b493cac48e">
-      <source xml:lang="en">Close Designer</source>
-    </trans-unit>
-    <trans-unit id="++CODE++4c7dd73e4af7d97c296dc01ab37edd119e5ef22592cb6a302bd9dc9a55264873">
-      <source xml:lang="en">Close Find</source>
-    </trans-unit>
-    <trans-unit id="++CODE++643a90a6bde33b562cd0de040386daa285bf033a5027344e98ad12c8d2cac56a">
-      <source xml:lang="en">Close Script Pane</source>
-    </trans-unit>
-    <trans-unit id="++CODE++3bd5ea966485fd0a628d3dc7d499e2551a0381dcb8b4237bfdbb08aaf6b88468">
-      <source xml:lang="en">Close properties pane</source>
-    </trans-unit>
-    <trans-unit id="++CODE++548e8cc0e8c2423c61f30c6e8b75a1a40c995e3be119df6272b280ab6c15a011">
-      <source xml:lang="en">Close the current connection</source>
-    </trans-unit>
-    <trans-unit id="++CODE++b977b950c1ae31e5aeb9ef778cc20a66fc034eb81e738e0206104b677962c465">
-      <source xml:lang="en">Cloud</source>
-    </trans-unit>
-    <trans-unit id="++CODE++be6eb1fc3b05bf9dceebad2eac7841d1b2f40bda9aa2da34df8ca22af02bc3ed">
-      <source xml:lang="en">Collapse</source>
-    </trans-unit>
-    <trans-unit id="++CODE++55988e28a4e8720a588c5c53fd47616d929a404d3d2af7e6f8ba313dce6dc3e4">
-      <source xml:lang="en">Collapse All</source>
-    </trans-unit>
-    <trans-unit id="++CODE++73bdb3fe57af851db2313c3716cc6e6d8584314063030d5262237ad2fa9f8201">
-      <source xml:lang="en">Collapse Workspace Explorer</source>
-    </trans-unit>
-    <trans-unit id="++CODE++6b73191a0a4b67420e61d51c9f207c35277eaf18fbbf5beb52a320a23fe09653">
-      <source xml:lang="en">Color</source>
-    </trans-unit>
-    <trans-unit id="++CODE++3fdc9a587693f9e63574b30ec55c2b947a7fb4ba5fd11f0cf213072f53d91bdd">
-      <source xml:lang="en">Column</source>
-    </trans-unit>
-    <trans-unit id="++CODE++2a1e6a732f104ee56a84bfe7a04f48a47af3401ee2df16272b47af0195bae023">
-      <source xml:lang="en">Column &apos;{0}&apos; already exists</source>
-      <note>{0} is the column name</note>
-    </trans-unit>
-    <trans-unit id="++CODE++b5f14952d79f90995588047df35fde3562e4851c778c9ee4853fed33252eceba">
-      <source xml:lang="en">Column &apos;{0}&apos; already has a foreign key</source>
-      <note>{0} is the column name</note>
-    </trans-unit>
-    <trans-unit id="++CODE++0d1cea3ad10431de23b65a45a897f8a04520ae0353bb863064c38d0c6b7fa7aa">
-      <source xml:lang="en">Column &apos;{0}&apos; cannot be null because it is a primary key</source>
-      <note>{0} is the column name</note>
-    </trans-unit>
-    <trans-unit id="++CODE++8d00d9665207fcb4d435b78c5be1719cbc6d078437f523910b3e8bd9e95e67aa">
-      <source xml:lang="en">Column &apos;{0}&apos; is an identity column and cannot have a cascading foreign key</source>
-      <note>{0} is the column name</note>
-    </trans-unit>
-    <trans-unit id="++CODE++c360b9bc22466a897cd5a6398646517f1bc0236d4bd579846b258d267dfd859c">
-      <source xml:lang="en">Column &apos;{0}&apos; must be a primary key</source>
-      <note>{0} is the referenced column</note>
-    </trans-unit>
-    <trans-unit id="++CODE++d93bc428789daab792bbefccefbef350850821d750aff6d09f87b4a77d9fe66a">
-      <source xml:lang="en">Column &apos;{0}&apos; not found</source>
-      <note>{0} is the column name</note>
-    </trans-unit>
-    <trans-unit id="++CODE++186b1f01ef876a3c1fd8101430b6e3f0b83c8960f32e74b36ebe6015c4b15a25">
-      <source xml:lang="en">Column Name</source>
-    </trans-unit>
-    <trans-unit id="++CODE++acc8a3fcd4b7b62165cfa6e4b832566d25a6c172b6c1ec229a59b4eb7eb655a5">
-      <source xml:lang="en">Column max length cannot be empty</source>
-    </trans-unit>
-    <trans-unit id="++CODE++bb7bef87d3a1f764c39c6df670038039c136d360153a1ced5c633afa9590fd36">
-      <source xml:lang="en">Column name cannot be empty</source>
-    </trans-unit>
-    <trans-unit id="++CODE++79304c2a3f7dd799711c04e0513ca9fce1762fbdbf0e8dbd378987d42e35fee5">
-      <source xml:lang="en">Column width must be at least {0} pixels.</source>
-      <note>{0} is the minimum column width in pixels</note>
-    </trans-unit>
-    <trans-unit id="++CODE++53aade77cd69a77bbb51bf8ca4e7ea8b282db75edce8883775e47042478d35b5">
-      <source xml:lang="en">Columns</source>
-    </trans-unit>
-    <trans-unit id="++CODE++9504ef48c5eab40c3e3a086cbbdc3d70b44e607552db6adfbdd7c278ddabe357">
-      <source xml:lang="en">Columns in the primary key.</source>
-    </trans-unit>
-    <trans-unit id="++CODE++e665046133e22f0d3599a6c5de916445ed88c82a997a625a04af1827c42d790b">
-      <source xml:lang="en">Command Timeout</source>
-    </trans-unit>
-    <trans-unit id="++CODE++b269dc4e81a528a4d42e9e74101923514a626f55f8dd76b1461e0690e72d041a">
-      <source xml:lang="en">Commands</source>
-    </trans-unit>
-    <trans-unit id="++CODE++e888155d8c7d2e3c3f9eb1bf57e8d81ba1a3c182b5e94b01e09de2cb2cca81f9">
-      <source xml:lang="en">Compare</source>
-    </trans-unit>
-    <trans-unit id="++CODE++c76e4efa9bdedc294be4e0c0a7e42040e5c921d0b30a36e1c6249893b941b662">
-      <source xml:lang="en">Compare SQL Server editions</source>
-    </trans-unit>
-    <trans-unit id="++CODE++5b79ce1b6eead3275d92572d5997ed876b99fe9d47141f8b785abf94a4ff52c0">
-      <source xml:lang="en">Comparison Details</source>
-    </trans-unit>
-    <trans-unit id="++CODE++b3841aead42fd5bf681d290d2fef9df816aa53c2b9a1da6c21f42b11ccc2c9dd">
-      <source xml:lang="en">Configure Linux containers</source>
-    </trans-unit>
-    <trans-unit id="++CODE++73b680fbf34c02acc61629ac870cb10a5f382c5379516f9dd96777d75a3086fe">
-      <source xml:lang="en">Configure Rosetta in Docker Desktop</source>
-    </trans-unit>
-    <trans-unit id="++CODE++33e3ae10b101f647412be0f940cfc04d7d17e7c6f8027b42ae6697852588d1fe">
-      <source xml:lang="en">Configure and customize SQL Server containers</source>
-    </trans-unit>
-    <trans-unit id="++CODE++c292210c44167923a75b092a008f9d2b194fb08631a6aa43d753ed7931ad4d5e">
-      <source xml:lang="en">Confirm Password</source>
-    </trans-unit>
-    <trans-unit id="++CODE++73dd96f4085ccfca56f43ca281a29ab8d195fe5fc79b4cb45be11d7830230d63">
-      <source xml:lang="en">Confirm SQL Server admin password</source>
-    </trans-unit>
-    <trans-unit id="++CODE++bf000421aeb39493cf8044ec73846d7da8ca97b7166208c0d1172a17ba23a388">
-      <source xml:lang="en">Confirm new password</source>
-    </trans-unit>
-    <trans-unit id="++CODE++eb83f1820ce359dc5c9aa6ca4d08fad60256a9808c58ad93f89db3c182908364">
-      <source xml:lang="en">Confirm to clear recent connections list</source>
-    </trans-unit>
-    <trans-unit id="++CODE++99fb39ba4e498877a20049303aa3318b2004884dab008c65a3b5dd48f47cdd04">
-      <source xml:lang="en">Confirm to remove this profile.</source>
-    </trans-unit>
-    <trans-unit id="++CODE++1a2303ede07493acc7caaa7c737f3c52bcc9cf04372be19ed1b0af6b9f2c791e">
-      <source xml:lang="en">Connect</source>
-    </trans-unit>
-    <trans-unit id="++CODE++150851f09acf7f6f4d53e35fb619389c38558ea5b98d3a13efaf84b3eda50422">
-      <source xml:lang="en">Connect to Database</source>
-    </trans-unit>
-    <trans-unit id="++CODE++4559fb568a70152599e0f4c5aeae4ca533de114086a7fbd57f5281732c9db33b">
-      <source xml:lang="en">Connect to MSSQL</source>
-    </trans-unit>
-    <trans-unit id="++CODE++62de0ed6dbc2218844092662823ae95ac4a9b3cfa6568aeb9913bd4c96512c54">
-      <source xml:lang="en">Connect to Server</source>
-    </trans-unit>
-    <trans-unit id="++CODE++b34d1cdc1ec3705ae1fac0b6b10b411a0d5f271dfc967f647c99784ba9a323bb">
-      <source xml:lang="en">Connect to a database</source>
-    </trans-unit>
-    <trans-unit id="++CODE++b2c490a777ddf796ff31f0e2a230e002b1329f808ec37cf885ad1bfcd7696ca3">
-      <source xml:lang="en">Connect to server {0} and database {1}?</source>
-      <note>{0} is the server name
-{1} is the database name</note>
-    </trans-unit>
-    <trans-unit id="++CODE++c629f4154b93588541a43212104dda942f74b6b1c384f17ed00ccd062e649fb4">
-      <source xml:lang="en">Connect to server {0}?</source>
-      <note>{0} is the server name</note>
-    </trans-unit>
-    <trans-unit id="++CODE++ea9acac28e2644caf0dd7884eec71c1a92d541701276abf4acd5de8d04aa8af9">
-      <source xml:lang="en">Connect to {0}</source>
-      <note>{0} is the name of the connection profile</note>
-    </trans-unit>
-    <trans-unit id="++CODE++6f00f15723c8b6718a4b05d9bb29188131a2a38b58f11c451e6522a7762c5ad5">
-      <source xml:lang="en">Connect using profile {0}?</source>
-      <note>{0} is the profile ID</note>
-    </trans-unit>
-    <trans-unit id="++CODE++28d29898bc769fd6df013da142af60f451953946e641fc2a2bee0e49b235a623">
-      <source xml:lang="en">Connected successfully</source>
-    </trans-unit>
-    <trans-unit id="++CODE++b6c3dc8ba33b3a93b9060f81da8fa7d496f07487cec7a12353257242b2ea9e24">
-      <source xml:lang="en">Connected to server &quot;{0}&quot; on document &quot;{1}&quot;. Server information: {2}</source>
-      <note>{0} is the server name
-{1} is the document name
-{2} is the server info</note>
-    </trans-unit>
-    <trans-unit id="++CODE++00aaa2ec4a2146b807cc64a6f59880630adc5d451cd1a68a80e2d2ccf2d21bbc">
-      <source xml:lang="en">Connected to:</source>
-    </trans-unit>
-    <trans-unit id="++CODE++d403c686f6a1048014bdd230f59963271b0123ea48245754fc9f264b962a2182">
-      <source xml:lang="en">Connecting</source>
-    </trans-unit>
-    <trans-unit id="++CODE++fc83034782062ce727014f496892adc8087186e29e686533f40d6064c70e7c7c">
-      <source xml:lang="en">Connecting to Container</source>
-    </trans-unit>
-    <trans-unit id="++CODE++bd02214c7799ec6a69018761f76fed82a6516c170ddbc3fdbf6f0c2a7b566d9f">
-      <source xml:lang="en">Connecting to Database</source>
-    </trans-unit>
-    <trans-unit id="++CODE++4f7403da68117c9595b82a6c264837910b1421a60537bcfa77a004a58b0a4c7a">
-      <source xml:lang="en">Connecting to server &quot;{0}&quot; on document &quot;{1}&quot;.</source>
-      <note>{0} is the server name
-{1} is the document name</note>
-    </trans-unit>
-    <trans-unit id="++CODE++cdfa68f01c8258a3933e2cc436e46a47425d2c5cde4ad327b70a59615b4a4892">
-      <source xml:lang="en">Connecting to server {0}</source>
-      <note>{0} is the server name</note>
-    </trans-unit>
-    <trans-unit id="++CODE++d568f5700106a3d28657010405b5ef04ac5e6f31499216360661ba4f19256e15">
-      <source xml:lang="en">Connecting to server {0} and database {1}</source>
-      <note>{0} is the server name
-{1} is the database name</note>
-    </trans-unit>
-    <trans-unit id="++CODE++03cdf40907b9e95ff338fe3d4fd451910410c1dbddd93e543b590a40755e6744">
-      <source xml:lang="en">Connecting to your SQL Server Docker container</source>
-    </trans-unit>
-    <trans-unit id="++CODE++9b8df2904fd9e25473fed50a3df04dc0629dec82daa72d6085cab8d1c63e4f65">
-      <source xml:lang="en">Connecting to {0}...</source>
-      <note>{0} is the connection display name</note>
-    </trans-unit>
-    <trans-unit id="++CODE++031d95e24e24622c128716284eb67a80331c825272813bf720f2c35a0b18f96c">
-      <source xml:lang="en">Connecting to: </source>
-    </trans-unit>
-    <trans-unit id="++CODE++efb70e946b81dee71e5439537f7160292d511bb79830c8edd338f32e232cf183">
-      <source xml:lang="en">Connecting using profile {0}</source>
-      <note>{0} is the profile ID</note>
-    </trans-unit>
-    <trans-unit id="++CODE++5f04ae9ed6a865bb382c66ef4bd4e57df4ce19d4142b8c87ac40d65ae54d278f">
-      <source xml:lang="en">Connecting...</source>
-    </trans-unit>
-    <trans-unit id="++CODE++6c916d6a3ffb6e0c85ad115ae2e1f277af1bc76f11a7267fd818b798a796b26a">
-      <source xml:lang="en">Connection Authentication</source>
-    </trans-unit>
-    <trans-unit id="++CODE++880cac6e9612c7672ce73c666f54c5f789e7b1ed1b9f0b7f1431fe84a2e59bce">
-      <source xml:lang="en">Connection Details</source>
-    </trans-unit>
-    <trans-unit id="++CODE++dba530f818587a0d79d7bb8f59e07d372d10691f49c560e3e4c3d42d105fe9e7">
-      <source xml:lang="en">Connection Dialog</source>
-    </trans-unit>
-    <trans-unit id="++CODE++ddb621f87c5c0baf1158d527d62ad1bf9752e53483d2540591ce3ae35e06fd6b">
-      <source xml:lang="en">Connection Error</source>
-    </trans-unit>
-    <trans-unit id="++CODE++42aa4e7bc5d2c21a58bb8444c81129c26ccb652e805a73266e8737c55981a6a3">
-      <source xml:lang="en">Connection Failed</source>
-    </trans-unit>
-    <trans-unit id="++CODE++fea70af0cad96e7c97f889724e5dfe0e2d28cbf958e905f5e51ba2584c3d9458">
-      <source xml:lang="en">Connection Group</source>
-    </trans-unit>
-    <trans-unit id="++CODE++d913a8ab7732ff7d26c8afceb2e2706c5c991762df193b236fd839bd3a616cb6">
-      <source xml:lang="en">Connection Profile could not be updated. Please modify the connection details manually in settings.json and try again.</source>
-    </trans-unit>
-    <trans-unit id="++CODE++a2caae6025f30a0976030ae3ea92ab948f6b580d5f50272514ba36e31c8d1d09">
-      <source xml:lang="en">Connection String</source>
-    </trans-unit>
-    <trans-unit id="++CODE++e4ce453aa184d4cd0a2051dfb91ab491ba8b19c756bd9f113b7a1ce1e807b02e">
-      <source xml:lang="en">Connection Timeout</source>
-    </trans-unit>
-    <trans-unit id="++CODE++8d137af9c64fba09bbb003aba93f0b029898fe19e7927cd696f4c3e2b69f538d">
-      <source xml:lang="en">Connection error</source>
-    </trans-unit>
-    <trans-unit id="++CODE++fb6d70b252967b1a424bfa1f8be6c56eb3359e0a7f86d477837002be7af317f3">
-      <source xml:lang="en">Connection is not active. Please establish a connection before performing this action.</source>
-    </trans-unit>
-    <trans-unit id="++CODE++28512f31201abdd26ae93d0caaba3b8a3c77113b9665059a9e1d2ba4e47de64d">
-      <source xml:lang="en">Connection not found for uri &quot;{0}&quot;.</source>
-      <note>{0} is the uri</note>
-    </trans-unit>
-    <trans-unit id="++CODE++392f78e8df5a591be501949632cd689e0fd59c4e0233c8b002a2dce8518ad4e4">
-      <source xml:lang="en">Connection profile &apos;{0}&apos; not found.</source>
-      <note>{0} is the profile ID</note>
-    </trans-unit>
-    <trans-unit id="++CODE++d7ab7c0f4c608ef31b73519723a5e437bde717796c5946c33d68cfd96501e3f8">
-      <source xml:lang="en">Connection sharing permission denied for extension: &apos;{0}&apos;. Use the permission management commands to change this.</source>
-      <note>{0} is the extension ID</note>
-    </trans-unit>
-    <trans-unit id="++CODE++6fc14523d003cf70290f0110eeafa850232518f52a0d26436b18c1e838cf1c27">
-      <source xml:lang="en">Connection sharing permission is required for extension: &apos;{0}&apos;</source>
-      <note>{0} is the extension ID</note>
-    </trans-unit>
-    <trans-unit id="++CODE++e0626fd341a12763ec4285d858397c3d4ba2507c9ef567f1284c658bde195cd2">
-      <source xml:lang="en">Connection string is required</source>
-    </trans-unit>
-    <trans-unit id="++CODE++6ae8947e98979cbbaeb55a8af448297f63002580ddebd9731fd40ec3ddcdc849">
-      <source xml:lang="en">Connection with ID &quot;{0}&quot; not found. Please verify the connection ID exists.</source>
-      <note>{0} is the connection ID</note>
-    </trans-unit>
-    <trans-unit id="++CODE++917801babf61b34ef1c1d96e3219bc6ba28693c81f2c5af5cc00a31d0793a317">
-      <source xml:lang="en">Consider adding a name for this foreign key</source>
-    </trans-unit>
-    <trans-unit id="++CODE++ca0fa7ee8e0d9d4e742094db2e8d59b963dce003cc884c8573d64d59fcfe16dd">
-      <source xml:lang="en">Container Name</source>
-    </trans-unit>
-    <trans-unit id="++CODE++ac2c68de32aa4911b308194e21f3d6754c675df3e7a84a21e90b097451b58572">
-      <source xml:lang="en">Container creation isn&apos;t supported on this system. ARM support will be available starting with the SQL Server 2025 CU1 container image.</source>
-    </trans-unit>
-    <trans-unit id="++CODE++06659b52e63599b06c4386ad5423c3dc67b010f0dbbd03cba2f48b68ed1b62f5">
-      <source xml:lang="en">Container does not exist. Would you like to remove the connection?</source>
-    </trans-unit>
-    <trans-unit id="++CODE++8ad8440f3fcfd714e6310b217eaae7d43f1100a0730348dff4116c3aa3f08fcd">
-      <source xml:lang="en">Container failed to start within the timeout period. Please wait a few minutes and try again.</source>
-    </trans-unit>
-    <trans-unit id="++CODE++2eaecb3d0cf1282f01fc09568b63dc633753a0dbf337365d929d9c28df3d6ca4">
-      <source xml:lang="en">Contains</source>
-    </trans-unit>
-    <trans-unit id="++CODE++56fd975f4cea21a748feabb6cb1cfb49161141245c2d4d1698cee7ae99c69bf2">
-      <source xml:lang="en">Continue Editing</source>
-    </trans-unit>
-    <trans-unit id="++CODE++8d525e5f158b9afe05f3122af363ac67763bdc4e1395b46597b320c289766ce3">
-      <source xml:lang="en">Copied</source>
-    </trans-unit>
-    <trans-unit id="++CODE++e21f935f11d7e966dbbae78da9daa378fe8142a14e7c0cd7434183005faa6c5c">
-      <source xml:lang="en">Copy</source>
-    </trans-unit>
-    <trans-unit id="++CODE++7644dd0a33ff475c31116e369646b3410ca1463eb32dd1aabf3569f79cc02b4e">
-      <source xml:lang="en">Copy As</source>
-    </trans-unit>
-    <trans-unit id="++CODE++e172d8c5fbb864a5f85d4926588ef06167cdd4a29ddffdf07714bf25336c2269">
-      <source xml:lang="en">Copy Headers</source>
-    </trans-unit>
-    <trans-unit id="++CODE++970a1f3493ca367ca4e95e0f203ef44c08040fa0563dd8b2cc2c9c69cf125da4">
-      <source xml:lang="en">Copy Script</source>
-    </trans-unit>
-    <trans-unit id="++CODE++84f5172141bab484104cf73fd00dc9d1d9426606ec2f0a3785ede261956f1ed2">
-      <source xml:lang="en">Copy Script to Clipboard</source>
-    </trans-unit>
-    <trans-unit id="++CODE++ac030299960c4d5cba2b13fa5f358cb7f1b1531ce5f2e5315eff17b7c93a97bf">
-      <source xml:lang="en">Copy as CSV</source>
-    </trans-unit>
-    <trans-unit id="++CODE++5f7261cbf4eef17922f168d487b4e92de9bb9b118350254bfff4ea732bf0e1d9">
-      <source xml:lang="en">Copy as IN clause</source>
-    </trans-unit>
-    <trans-unit id="++CODE++20e0663f2c175c2d6a5a11120ce06def7ecea5fd1cfb3cb837232bbd0aab34cd">
-      <source xml:lang="en">Copy as INSERT INTO</source>
-    </trans-unit>
-    <trans-unit id="++CODE++fd4aee4cb3fa5d5963fc78a7261f20700d94a8ddbbb5b963e97a84c441149508">
-      <source xml:lang="en">Copy as JSON</source>
-    </trans-unit>
-    <trans-unit id="++CODE++d2b6ebb67aeb8ede651aa24682be64c81d2e0a970c297908b470e55fd14c0bcc">
-      <source xml:lang="en">Copy code and open webpage</source>
-    </trans-unit>
-    <trans-unit id="++CODE++c06d8c1acc124f7c2fb5ce0e63e4b287b27bb49db0d25492ca85d5565f957ea2">
-      <source xml:lang="en">Copy connection string to clipboard</source>
-    </trans-unit>
-    <trans-unit id="++CODE++c8b5428b9ac790b3952e08ceea5a8a170ad8b0af1e0f51c98a159f1147631e8a">
-      <source xml:lang="en">Copy script</source>
-    </trans-unit>
-    <trans-unit id="++CODE++3ae569f53ee1e765e3551a7f7881999f868289afbf0b1c6077d906c68cd10525">
-      <source xml:lang="en">Copy with Headers</source>
-    </trans-unit>
-    <trans-unit id="++CODE++35c380196401c05c48fe5f5fffd349ba06d9988118b87a1c12e1164a28175997">
-      <source xml:lang="en">Copying results...</source>
-    </trans-unit>
-    <trans-unit id="++CODE++204a5eb2cd28bcfdf3be9f8c765948e9e831609e3c57048cdbd6b8a94cf49126">
-      <source xml:lang="en">Cost</source>
-    </trans-unit>
-    <trans-unit id="++CODE++740a203633aed889e5b930b95ba1b4091d8813de60755ef81e481cc427703821">
-      <source xml:lang="en">Count: {0}</source>
-      <note>{0} is the count</note>
-    </trans-unit>
-    <trans-unit id="++CODE++4a8d5a21d0db63fc6a204170919855b12207337b5357f2bb7eedcb7cafa77fce">
-      <source xml:lang="en">Count: {0}  Distinct Count: {1}  Null Count: {2}</source>
-      <note>{0} is the count, {1} is the distinct count, and {2} is the null count</note>
-    </trans-unit>
-    <trans-unit id="++CODE++4759498ac2a719c619e2c8cf8ee60af2d2407425e95d308eb208425b2a6d427a">
-      <source xml:lang="en">Create</source>
-    </trans-unit>
-    <trans-unit id="++CODE++7aa0a3ede22306a6fe14f159fb12acfbb63bad17edf71486aa552c2cd757e5cd">
-      <source xml:lang="en">Create As Script</source>
-    </trans-unit>
-    <trans-unit id="++CODE++48d1f93834dfc421237288d07022d5dc4c61f90e5cc91494cee4960abc481d1d">
-      <source xml:lang="en">Create Connection Group</source>
-    </trans-unit>
-    <trans-unit id="++CODE++71c1ec27a8c136ecdc781c1fd2364676155fbab7abf8837b9075eb3b9f9af7c0">
-      <source xml:lang="en">Create Connection Profile</source>
-    </trans-unit>
-    <trans-unit id="++CODE++4b0281fd3c02c610c7ff9f781b1666d54182ee7c48812ea9332055a7814872ad">
-      <source xml:lang="en">Create Container</source>
-    </trans-unit>
-    <trans-unit id="++CODE++a4772bd4c2a746f4bf95ffea1f8e9f44d3a8db72e301280d2bba6338c61724b6">
-      <source xml:lang="en">Create Database</source>
-    </trans-unit>
-    <trans-unit id="++CODE++0d5e7861b9a1710c8e1d2347dbb8d4dde272143bbeca537d216474ef7bd9193f">
-      <source xml:lang="en">Create Firewall Rule</source>
-    </trans-unit>
-    <trans-unit id="++CODE++f7450e89276bf601752a2ef286965fb13e17c418012b0aa68be16f8941cc7321">
-      <source xml:lang="en">Create Local SQL Container</source>
-    </trans-unit>
-    <trans-unit id="++CODE++037da908d1a0194c30554abfd678cc6ecc4762a021237b597c1205add3de7a4f">
-      <source xml:lang="en">Create New Connection Group</source>
-    </trans-unit>
-    <trans-unit id="++CODE++2491afdca82a92663822feb8cd1ef045295b05178959965f47eb4d8b41058e47">
-      <source xml:lang="en">Create a Local Docker SQL Server</source>
-    </trans-unit>
-    <trans-unit id="++CODE++1c67dff33030f48bfc399c9c9c43fb0c67e6986d741c12604cfd9cdf6f03bcb9">
-      <source xml:lang="en">Create a SQL Server container in seconds—no manual steps required. Manage it easily from the MSSQL extension without leaving VS Code.</source>
-    </trans-unit>
-    <trans-unit id="++CODE++76475214b86cde3b17e547c917253368f60ab3fb43eb8f71dca4d4c45535c1c5">
-      <source xml:lang="en">Create a SQL database in Fabric (Preview)</source>
-    </trans-unit>
-    <trans-unit id="++CODE++4cbb437498e0de07f05b633c28f811c67840a2f67e956543557c6085560869e3">
-      <source xml:lang="en">Create a new firewall rule</source>
-    </trans-unit>
-    <trans-unit id="++CODE++7ec04ea2bc2ba275e7471e9e6ec9ed4764f7c069d84e751a4652cb5bd3cba6b7">
-      <source xml:lang="en">Create new firewall rule for {0}</source>
-      <note>{0} is the server name that the firewall rule will be created for</note>
-    </trans-unit>
-    <trans-unit id="++CODE++e7d103b1170502b9fb94e08c67732e21aa132dbed79e58605736029791d7a8a8">
-      <source xml:lang="en">Creating Container</source>
-    </trans-unit>
-    <trans-unit id="++CODE++f25b28d86db44d028580bac2348b043db0eebc8a41f443aaaa5d22bfd2cb3fd2">
-      <source xml:lang="en">Creating SQL Database for workspace {0}</source>
-      <note>{0} is the workspace ID</note>
-    </trans-unit>
-    <trans-unit id="++CODE++9c37c64c878515cc2b5cd8ce05b7513d90d2134a1a2c36469aaa548d6fdfa6e9">
-      <source xml:lang="en">Creating and starting your SQL Server container</source>
-    </trans-unit>
-    <trans-unit id="++CODE++dbfe0a6c5a4cae79965c542e317484c3b53346daa195d3ec31d91c55c92181a3">
-      <source xml:lang="en">Creating workspace with capacity {0}</source>
-      <note>{0} is the capacity ID</note>
-    </trans-unit>
-    <trans-unit id="++CODE++60c0c05c936ef432e55dd4ea862b5dd1d454413310190ddaef63ef2dbbf75c03">
-      <source xml:lang="en">Credential Error: An error occurred while attempting to refresh account credentials. Please re-authenticate.</source>
-    </trans-unit>
-    <trans-unit id="++CODE++87a66e3c88ffbca47508d5dcd250ebaa992c772a4b9d260c36216d4695e05475">
-      <source xml:lang="en">Currently signed in as:</source>
-    </trans-unit>
-    <trans-unit id="++CODE++3cc30692596cf10ca4319a818741998997632cce895dbf138cb3299b1314d37f">
-      <source xml:lang="en">Custom Zoom</source>
-    </trans-unit>
-    <trans-unit id="++CODE++ef695e4c384e9b231d25ba5d0160913f31f4153f460e645129860fa611a52b27">
-      <source xml:lang="en">DacFx service is not available</source>
-    </trans-unit>
-    <trans-unit id="++CODE++68cd154732021d9684d0dcad6276e99d675f962c9b08774f23f5de9398e19290">
-      <source xml:lang="en">Data Type</source>
-    </trans-unit>
-    <trans-unit id="++CODE++e3a5d47b33a0d2d672730f3278c43f30e8a43b8c973534f001e775f9dc5135bf">
-      <source xml:lang="en">Data automatically replicated to OneLake in real time with a SQL analytics endpoint.</source>
-    </trans-unit>
-    <trans-unit id="++CODE++002d75dcd5ce57695a446308e181eaf59edc9236246aa29a124ecb72409a65d7">
-      <source xml:lang="en">Data type mismatch: &apos;{0}&apos; in column &apos;{1}&apos; incompatible with &apos;{2}&apos; in &apos;{3}&apos;</source>
-      <note>{0} is source data type
-{1} is source column
-{2} is target data type
-{3} is target column</note>
-    </trans-unit>
-    <trans-unit id="++CODE++2c9656ff01800f0250595c53f2b5010179b7f3759334fa473f89c10725e0b0bd">
-      <source xml:lang="en">Data-tier Application File (.dacpac)</source>
-    </trans-unit>
-    <trans-unit id="++CODE++fa7fe67124e94375d97e50896e0c32f44b03bb7ed5e9fb026341b55da724126b">
-      <source xml:lang="en">Database</source>
-    </trans-unit>
-    <trans-unit id="++CODE++84a2b1ae34166a218282ec6156f3af9c67f4ccb6c03ec1cc0a03d9b3792069aa">
-      <source xml:lang="en">Database - {0}</source>
-      <note>{0} is the database name</note>
-    </trans-unit>
-    <trans-unit id="++CODE++cc2bc1468b131fa8c46d376dd879592e78af283343403eb011206e52450a7ad3">
-      <source xml:lang="en">Database Description</source>
-    </trans-unit>
-    <trans-unit id="++CODE++15f0fd55dd5c59cd5dabc0966ac7d02f83e3303b36ad6f692da47a8778eb4186">
-      <source xml:lang="en">Database Name</source>
-    </trans-unit>
-    <trans-unit id="++CODE++11fc4c8107afd167c617e0099298c647d423931e67c1257d1f4eb7811b2512fd">
-      <source xml:lang="en">Database Name is required</source>
-    </trans-unit>
-    <trans-unit id="++CODE++667dd91d86c6b574073536489e39f0c5ab034846a63d946e8ef9f7bedeb1f4fb">
-      <source xml:lang="en">Database Project</source>
-    </trans-unit>
-    <trans-unit id="++CODE++ec9c37392a809590dbb62879bd1b261c3675552b33d4d8936d539925d774f6a6">
-      <source xml:lang="en">Database changed successfully</source>
-    </trans-unit>
-    <trans-unit id="++CODE++4027712bbc416cfc7ec6cf98c5be5578684cd55571f48076e82ea6230a66811e">
-      <source xml:lang="en">Database list</source>
-    </trans-unit>
-    <trans-unit id="++CODE++e97a0773fb7b656c174155270bd9ded70bc82caa0fc5d65b3ba24871577a5b08">
-      <source xml:lang="en">Database name</source>
-    </trans-unit>
-    <trans-unit id="++CODE++3f0af542763ab0fd4d14de082ebedee3de024d89fb59bb569a6400087177d6db">
-      <source xml:lang="en">Database name is required</source>
-    </trans-unit>
-    <trans-unit id="++CODE++21b111cbfe6e8fca2d181c43f53ad548b22e38aca955b9824706a504b0a07a2d">
-      <source xml:lang="en">Default</source>
-    </trans-unit>
-    <trans-unit id="++CODE++647cc4253428b25fe686fa8d5d5da5841fed53ad85395cdd43920d0226900c1d">
-      <source xml:lang="en">Default Value</source>
-    </trans-unit>
-    <trans-unit id="++CODE++9813fafb098c218090536790280a91ee70062a8490eb3615395ee731cdd40023">
-      <source xml:lang="en">Definition</source>
-    </trans-unit>
-    <trans-unit id="++CODE++b6ca9a06ebcc8ea511648b46b103859960924b42fa98231c0ca4b69b84943687">
-      <source xml:lang="en">DefinitionRequestCompleted</source>
-    </trans-unit>
-    <trans-unit id="++CODE++fe0ec38fb92c70d80fd5a36ff72c37cb3ed759bba91373c96a21bde631e03db3">
-      <source xml:lang="en">DefinitionRequested</source>
-    </trans-unit>
-    <trans-unit id="++CODE++e2d0a54968ead24efc0dffa6ac78fc606dceec34a0f586177a74a54cc2272cf8">
-      <source xml:lang="en">Delete</source>
-    </trans-unit>
-    <trans-unit id="++CODE++2860bf10bd8d01c604f713ea3f60ccea6ef028fd2e7074a400fac50c569aa45c">
-      <source xml:lang="en">Delete Confirmation</source>
-    </trans-unit>
-    <trans-unit id="++CODE++129eabad7bcc761eb7966091c2bc01163b650ca0613f42c58db97eae5420a7bb">
-      <source xml:lang="en">Delete Contents</source>
-    </trans-unit>
-    <trans-unit id="++CODE++43654c6556c7d0fca93516d81791b323c7746bb3becdcb8800aa9f31300fe30c">
-      <source xml:lang="en">Delete Row</source>
-    </trans-unit>
-    <trans-unit id="++CODE++ce719226a83119822d8c5e6c1981ecfe801b8324890fce617664184849c24491">
-      <source xml:lang="en">Delete saved connection</source>
-    </trans-unit>
-    <trans-unit id="++CODE++a58008628a726d4f8798f9f92347d47f8f5c1c1aece67f8128600de9311a65e1">
-      <source xml:lang="en">Deleting Container...</source>
-    </trans-unit>
-    <trans-unit id="++CODE++05a2d7332eb9d8bf164487c743a2e93c21b16bb2061a93e3ee2ceb508eadb753">
-      <source xml:lang="en">Deny</source>
-    </trans-unit>
-    <trans-unit id="++CODE++05081f14d114ed28b2997927154de0eb554e2938d0254935df8bf9b4a129769f">
-      <source xml:lang="en">Deployment Failed</source>
-    </trans-unit>
-    <trans-unit id="++CODE++d88868890471c6cc2ac101b2e2d848718a71936be8158d3c57ec81840fbefa54">
-      <source xml:lang="en">Deployment Name</source>
-    </trans-unit>
-    <trans-unit id="++CODE++cc51187ae9dbe9ccc606865c0177000cdeca2af5bca1c36c7f3065882c6ee18b">
-      <source xml:lang="en">Deployment in progress</source>
-    </trans-unit>
-    <trans-unit id="++CODE++526e0087cc3f254d9f86f6c7d8e23d954c4dfda2b312efc29194ae8a860106ba">
-      <source xml:lang="en">Description</source>
-    </trans-unit>
-    <trans-unit id="++CODE++b16cf0590a6c78b2e8047509582e5448bd55e408cd112bd1f064e34529f6ce3d">
-      <source xml:lang="en">Description for the table.</source>
-    </trans-unit>
-    <trans-unit id="++CODE++45989de49fb7f66dfe17a8fc26f3a02c7abcd74f7e8e6cf9f39fa0e3775780df">
-      <source xml:lang="en">Details</source>
-    </trans-unit>
-    <trans-unit id="++CODE++4140839b57403cf1b132332262ad00592590d6f7970b0f83fc60fb9b8c53d707">
-      <source xml:lang="en">Developer-friendly transactional database using the Azure SQL Database Engine.</source>
-    </trans-unit>
-    <trans-unit id="++CODE++6fbed214e0ea21c683db0ba2d648ef09b11edf4b4bb23835d4fdda84b5d097f3">
-      <source xml:lang="en">Disable intellisense and syntax error checking on current document</source>
-    </trans-unit>
-    <trans-unit id="++CODE++75081b593d15cf6e631971bc6768723f593b88b172477e40ae7d363e4829816d">
-      <source xml:lang="en">Disabled</source>
-    </trans-unit>
-    <trans-unit id="++CODE++eb1a70e39274bb762b5d7c1adb5debeea2b05e12af28207f21a375b596853273">
-      <source xml:lang="en">Discard</source>
-    </trans-unit>
-    <trans-unit id="++CODE++acfc5be785a9bb3da11c9f05adb69bd5633096f09002aa44813a1b3207e912ad">
-      <source xml:lang="en">Disconnect</source>
-    </trans-unit>
-    <trans-unit id="++CODE++85b5093bef4e68ee847dba78ba2e33392c8998bb4d39598442f8713cdeec5c89">
-      <source xml:lang="en">Disconnect from connection &apos;{0}&apos;?</source>
-      <note>{0} is the connection ID</note>
-    </trans-unit>
-    <trans-unit id="++CODE++2458834a3d92abf750b8161a959ff2bb0405a29bd8b3b77015d065249bd02b7f">
-      <source xml:lang="en">Disconnected on document &quot;{0}&quot;</source>
-      <note>{0} is the document name</note>
-    </trans-unit>
-    <trans-unit id="++CODE++459c45733e24412e32c08ebea6b6819b4a29ca99ec1b99e5c8036d0165df44b7">
-      <source xml:lang="en">Disconnected successfully</source>
-    </trans-unit>
-    <trans-unit id="++CODE++810e6bf829af848a6ab728e3b8f94dde597f95f47f11b160ca7eaa9f0d21395b">
-      <source xml:lang="en">Disconnecting from connection &apos;{0}&apos;</source>
-      <note>{0} is the connection ID</note>
-    </trans-unit>
-    <trans-unit id="++CODE++48845bff334a50a59aaecf499f28a7a24c3b4b891b8b18a9f1169ad8e8a6b261">
-      <source xml:lang="en">Dismiss</source>
-    </trans-unit>
-    <trans-unit id="++CODE++8a2ada67a303fe2602331dc153b30259b92e7cc2d741f8d5955d8af906ef016a">
-      <source xml:lang="en">Displays the data type name for the column</source>
-    </trans-unit>
-    <trans-unit id="++CODE++85297edc780e231f74a5f8ed6ec249358dfae002e468ef4fdf8e568b95e27c94">
-      <source xml:lang="en">Displays the description of the column</source>
-    </trans-unit>
-    <trans-unit id="++CODE++7bba5bcc44de61b37dcadb5824fac7130483b749da0c5e9eea5e02765e06e37d">
-      <source xml:lang="en">Displays the unified data type (including length, scale and precision) for the column</source>
-    </trans-unit>
-    <trans-unit id="++CODE++7a417a747e385113d9c481ed4937ff3d5b31de744c4db4312464f6f50729b616">
-      <source xml:lang="en">Dissatisfied</source>
-    </trans-unit>
-    <trans-unit id="++CODE++5aa581a11dd95f698fe9aa92dc7a36755c462342f790df3b8054f328cde4b94b">
-      <source xml:lang="en">Distinct Count: {0}</source>
-      <note>{0} is the distinct count</note>
-    </trans-unit>
-    <trans-unit id="++CODE++5ce32ed24291b6ee178d1069ca31842e8ead67e82f070a284cec1ab95498476c">
-      <source xml:lang="en">Do you mind taking a quick feedback survey about the MSSQL Extension for VS Code?</source>
-    </trans-unit>
-    <trans-unit id="++CODE++79520a5688933d6fc7b0f540292cbbfb2898a9edc2d85d0ee231b6ed63adaad1">
-      <source xml:lang="en">Do you want to always display query results in a new tab instead of the query pane?</source>
-    </trans-unit>
-    <trans-unit id="++CODE++6ca9d6623e40335fc13a80d426d2dd39b8c8a8b656c66b0d973cee8d5d49e4d9">
-      <source xml:lang="en">Docker failed to start within the timeout period. Please manually start Docker and try again.</source>
-    </trans-unit>
-    <trans-unit id="++CODE++a5d38a76e9010d59374fafce6a3d75189df15be61859ee1ffa33da6e9cf97b05">
-      <source xml:lang="en">Docker is not installed or not in PATH. Please install Docker Desktop and try again.</source>
-    </trans-unit>
-    <trans-unit id="++CODE++319f0296a0199ff55c80367670b4bc2dda57e9856942a4be10ca5a4b1531b6a1">
-      <source xml:lang="en">Docker requires root permissions to run. Please run Docker with sudo or add your user to the docker group using sudo usermod -aG docker $USER. Then, reboot your machine and retry.</source>
-    </trans-unit>
-    <trans-unit id="++CODE++1d60d0cdcb5408b8e39ed364f675c9cad8a2f6174a413324d1e34437bd41269b">
-      <source xml:lang="en">Don&apos;t Show Again</source>
-    </trans-unit>
-    <trans-unit id="++CODE++8cbb7c26112408cd60a1c8ac0daff1b020815ad01c94df751ab7145dea824881">
-      <source xml:lang="en">Easily set up a local SQL Server without leaving VS Code extension. Just a few clicks to install, configure, and manage your server effortlessly!</source>
-    </trans-unit>
-    <trans-unit id="++CODE++464c4ffd019e1e9691dcf0537c797353ef2b1c1d4833d3d463e5b74ae4547344">
-      <source xml:lang="en">Edit</source>
-    </trans-unit>
-    <trans-unit id="++CODE++8b45c43d0d9a0c27cbecb2683ef02b292a7f2626dee0f8443d4e62ac3e0e88c4">
-      <source xml:lang="en">Edit Connection Group - {0}</source>
-      <note>{0} is the connection group name</note>
-    </trans-unit>
-    <trans-unit id="++CODE++82beb1b74986a2b292e8084ee59f9bedf5e0decc13f020369faebf40ce2981c7">
-      <source xml:lang="en">Edit Connection Group: {0}</source>
-      <note>{0} is the name of the connection group being edited</note>
-    </trans-unit>
-    <trans-unit id="++CODE++a43dafda7f271d0796fb53cc6c2d8f302b8c8892ea0fed0b1096e9c7769f91c1">
-      <source xml:lang="en">Edit Connection Profile</source>
-    </trans-unit>
-    <trans-unit id="++CODE++3ed3609cfd38169ffe27957c6ef1ad4df5bdf9c403542839533396143d436b41">
-      <source xml:lang="en">Edit Table</source>
-    </trans-unit>
-    <trans-unit id="++CODE++7df64a9f48aa848c4d73ffa6d0d63511e082d0b8a592b9d6880d3988fb4006a7">
-      <source xml:lang="en">Either profileId or serverName must be provided.</source>
-    </trans-unit>
-    <trans-unit id="++CODE++1e71b5c8f3211f1f01b27341d3ddc6a2ad651800264b495c12b50867f998662c">
-      <source xml:lang="en">Enable &apos;Trust Server Certificate&apos;</source>
-    </trans-unit>
-    <trans-unit id="++CODE++fab99ae162d8056598a1ab43c81a2a5a296873c0868800c4f092697d8470720a">
-      <source xml:lang="en">Enable Experiences &amp; Reload</source>
-    </trans-unit>
-    <trans-unit id="++CODE++45e33ceba31737f1cb793c231fafc9dd99074ca1f26476a70b0c830ef155c9d3">
-      <source xml:lang="en">Enable Trust Server Certificate</source>
-    </trans-unit>
-    <trans-unit id="++CODE++92c1cdfdf4cb9cf6fcca962f206de36fd5d60db1178bc9461052f8de703a0e06">
-      <source xml:lang="en">Enabled</source>
-    </trans-unit>
-    <trans-unit id="++CODE++76ad7b53af548367c78d7216972ce81ee53ecf7ee1d6fe5f3d16a73633bd4e49">
-      <source xml:lang="en">Encountering a problem?  Share the details with us by opening a GitHub issue so we can improve!</source>
-    </trans-unit>
-    <trans-unit id="++CODE++4f03bf1cdf8e7d1882e5198384139c078fa527857e7371ac6cb2d030dede15a3">
-      <source xml:lang="en">Encrypt</source>
-    </trans-unit>
-    <trans-unit id="++CODE++ac8fee089cebcddef6529d9c8b467120173dbd02a46992ecbaf62fe25c925ae0">
-      <source xml:lang="en">Encryption was enabled on this connection; review your SSL and certificate configuration for the target SQL Server, or enable &apos;Trust server certificate&apos; in the connection dialog.</source>
-    </trans-unit>
-    <trans-unit id="++CODE++a04452986b48c7c3c21f78712b31a68f2aecb85566c134d87d55348c7b16b9a8">
-      <source xml:lang="en">Encryption was enabled on this connection; review your SSL and certificate configuration for the target SQL Server, or set &apos;Trust server certificate&apos; to &apos;true&apos; in the settings file. Note: A self-signed certificate offers only limited protection and is not a recommended practice for production environments. Do you want to enable &apos;Trust server certificate&apos; on this connection and retry?</source>
-    </trans-unit>
-    <trans-unit id="++CODE++6051d2070e8e51a99adfa6b3f5171cfa92107943f46417bcd51a8f5e995c881f">
-      <source xml:lang="en">End IP Address</source>
-    </trans-unit>
-    <trans-unit id="++CODE++1a77d555bedbf97481907d505c8c8ba64d32d3525b77122e16178dd4054c3c93">
-      <source xml:lang="en">Ends With</source>
-    </trans-unit>
-    <trans-unit id="++CODE++b8a643021b4a76524ae2ef4dad6de2ec180e23fd99ca204282cca599d43792f3">
-      <source xml:lang="en">Enter Database Description</source>
-    </trans-unit>
-    <trans-unit id="++CODE++9fe6b769c35efbcf43d8dcbfced2ae4a84372d540d787211cc31759ad50838f2">
-      <source xml:lang="en">Enter Database Name</source>
-    </trans-unit>
-    <trans-unit id="++CODE++cad17aa68a83418367684821ea4734c877707d1f340846dc7b17b04a8a04c1c0">
-      <source xml:lang="en">Enter connection group name</source>
-    </trans-unit>
-    <trans-unit id="++CODE++524763fd6773ea93d76fa32d9e5974e1667748b114b90fba93f6a4948b0e5c20">
-      <source xml:lang="en">Enter container name</source>
-    </trans-unit>
-    <trans-unit id="++CODE++91cf329b31a4b1a6c0bdec6de797b6a90ab9309490bd62ec38f98f2d0f6db423">
-      <source xml:lang="en">Enter description (optional)</source>
-    </trans-unit>
-    <trans-unit id="++CODE++657e6ba252bef59f38c0dbaab7e8e25d55503ba3a41d6ce527f92c88baea3576">
-      <source xml:lang="en">Enter desired column width in pixels</source>
-    </trans-unit>
-    <trans-unit id="++CODE++caaac8aa0d0641aea8406e7f1011aaeab33423fdd4ee9b3354ee88cc1487b0bf">
-      <source xml:lang="en">Enter hostname</source>
-    </trans-unit>
-    <trans-unit id="++CODE++b35ebaaf32f469f2fa86b0b2fb67e6f51fae3fb8e6ceaeaea97c2696321a8ee4">
-      <source xml:lang="en">Enter new column width</source>
-    </trans-unit>
-    <trans-unit id="++CODE++15f691f800a4b76afbf264547e3718c96fbb46fc076005b8f12575eac2f1f136">
-      <source xml:lang="en">Enter new password</source>
-    </trans-unit>
-    <trans-unit id="++CODE++03c72a0dd31428f797eaadef0452b218e6d7cfbfc8b66e7f47e404818a53cda0">
-      <source xml:lang="en">Enter part of an object name to search for</source>
-    </trans-unit>
-    <trans-unit id="++CODE++7014aff13517c4071a9de8a8d338ac3ca12ae8ecf6589941d84170aa47cdcac3">
-      <source xml:lang="en">Enter password</source>
-    </trans-unit>
-    <trans-unit id="++CODE++6aa7783e2e2dbd69be673f5f534fa04a7d36683475767069e8030c958e318d47">
-      <source xml:lang="en">Enter port</source>
-    </trans-unit>
-    <trans-unit id="++CODE++0a6b9ae24f863f5d06e0151c62f16b9327fdac6783807dc163e953559aa8287f">
-      <source xml:lang="en">Enter profile name</source>
-    </trans-unit>
-    <trans-unit id="++CODE++d59e5e8f8a4bb3b14eb8af194553158e5dffd648ad462eeafb2f03589da5a8eb">
-      <source xml:lang="en">Entra token cache cleared successfully.</source>
-    </trans-unit>
-    <trans-unit id="++CODE++f939ae3d30c69e332a36892f70d401d457e6993f056b8d0af3fe3d736821f5a1">
-      <source xml:lang="en">Equals</source>
-    </trans-unit>
-    <trans-unit id="++CODE++54a0e8c17ebb21a11f8a25b8042786ef7efe52441e6cc87e92c67e0c4c0c6e78">
-      <source xml:lang="en">Error</source>
-    </trans-unit>
-    <trans-unit id="++CODE++f251a7b2d632de7a4122dafe6fd4a9e984d632ffe0c1e71591e5e253ea9fda11">
-      <source xml:lang="en">Error Message: </source>
-    </trans-unit>
-    <trans-unit id="++CODE++d0778b9c6b80f4a1e5c99227f273ca819714dbc51f673a92c354874eaa4a3f7c">
-      <source xml:lang="en">Error code: </source>
-    </trans-unit>
-    <trans-unit id="++CODE++609a5b573e17dee5039d1039c26a1601bb44dd596695c7767c81877925759cd7">
-      <source xml:lang="en">Error connecting to server &quot;{0}&quot;. Details: {1}</source>
-      <note>{0} is the server name
-{1} is the error message</note>
-    </trans-unit>
-    <trans-unit id="++CODE++480311d3f925f85184b69381dc5f05bb2607e6beb8d354ffe58276a0cd1dd5d9">
-      <source xml:lang="en">Error connecting to: </source>
-    </trans-unit>
-    <trans-unit id="++CODE++268604d30ba8caf436360709d0933805fb33fe3c3bb87a0782ce8c393ecf7da4">
-      <source xml:lang="en">Error creating firewall rule {0}.  Check your Azure account settings and try again.  Error: {1}</source>
-      <note>{0} is the rule info in format &apos;name (startIp - endIp)&apos;
-{1} is the error message</note>
-    </trans-unit>
-    <trans-unit id="++CODE++60cc09ec4655851867d21c226d2f49026746cd374b1822a2b46264601219b206">
-      <source xml:lang="en">Error generating text view. Please try switching back to grid view.</source>
-    </trans-unit>
-    <trans-unit id="++CODE++8f53a6df59ae589cf0996134e10ad383f8914500648095194f2d16cc2427954b">
-      <source xml:lang="en">Error loading Azure account information for tenant ID &apos;{0}&apos;</source>
-      <note>{0} is the tenant ID</note>
-    </trans-unit>
-    <trans-unit id="++CODE++5a50d3034b36e62aa3eaca3fc11e55b184039c652bfdfe1ffb032321677bd530">
-      <source xml:lang="en">Error loading Azure databases for subscription {0} ({1}).  Confirm that you have permission.</source>
-      <note>{0} is the subscription name
-{1} is the subscription id</note>
-    </trans-unit>
-    <trans-unit id="++CODE++4eca430ed6ea02cdcd0e956ce27d238e2659997f15a4f580b0fd3385cfd815a0">
-      <source xml:lang="en">Error loading Azure databases.</source>
-    </trans-unit>
-    <trans-unit id="++CODE++5b149b9da8f7cd0bdae05ad12cd9e4f650db61436fb31c868a6568695dce21f2">
-      <source xml:lang="en">Error loading Azure subscriptions.</source>
-    </trans-unit>
-    <trans-unit id="++CODE++42ae158b81fa6835d984f032a4850d9242fc9551860b90117a5f78c9a76d30a7">
-      <source xml:lang="en">Error loading databases</source>
-    </trans-unit>
-    <trans-unit id="++CODE++f6d7eb5fe821427ad07a3bf9a3cc35423ddc3ccd3a745b1f09584fbf26f377fe">
-      <source xml:lang="en">Error loading designer</source>
-    </trans-unit>
-    <trans-unit id="++CODE++6d89c16c7cf3f832b29fe1d181d420d4a583f93bb02e63fdfa266c33b6b3fcaf">
-      <source xml:lang="en">Error loading preview</source>
-    </trans-unit>
-    <trans-unit id="++CODE++fa8002fe1d41e09812880f2bfb97ef0849885d8a4de95a67b26294b7e83e912f">
-      <source xml:lang="en">Error loading summary</source>
-    </trans-unit>
-    <trans-unit id="++CODE++8108929d06fb4fe87c58e7407990ec8d46dc422dfa3ee467d2f5f622abd9840d">
-      <source xml:lang="en">Error loading summary: {0}</source>
-      <note>{0} is the error message</note>
-    </trans-unit>
-    <trans-unit id="++CODE++3ba789024640c6f231695bdf0d82e6845483cf65f092b3c3646910e60c638761">
-      <source xml:lang="en">Error loading workspaces</source>
-    </trans-unit>
-    <trans-unit id="++CODE++b154b77abde300c955ebf8ac540930618d871899cd631bf8a90e9efb66a9323e">
-      <source xml:lang="en">Error loading workspaces. Please try choosing a different account or tenant.</source>
-    </trans-unit>
-    <trans-unit id="++CODE++2b850d590d607436d4cbf751406a7626e01d0e5c775f26c880ab4fd21e70bb66">
-      <source xml:lang="en">Error loading; refresh to try again</source>
-    </trans-unit>
-    <trans-unit id="++CODE++1991a10d051f3811602fc80483727c19b7b89172132fd03d816a064cfd3a87ac">
-      <source xml:lang="en">Error migrating connection ID {0} to new format.  Please recreate this connection to use it.&#10;Error:&#10;{1}</source>
-      <note>{0} is the connection id
-{1} is the error message</note>
-    </trans-unit>
-    <trans-unit id="++CODE++619d1a6dc49f043552f7b8d14e6483de4a2caf1c8270d6168a642c8eccc3a752">
-      <source xml:lang="en">Error occurred opening content in editor.</source>
-    </trans-unit>
-    <trans-unit id="++CODE++7ce810c92d5881cd4638f73772ee57317b503d0f04dbc5cd2f281f77ac1d697d">
-      <source xml:lang="en">Error retrieving server list: {0}</source>
-      <note>{0} is the error message</note>
-    </trans-unit>
-    <trans-unit id="++CODE++2982897442ab8ee74ad10f968e801f2979c59ecc19ae9d2041eeedec219fd8f1">
-      <source xml:lang="en">Error running Docker commands. Please make sure Docker is running.</source>
-    </trans-unit>
-    <trans-unit id="++CODE++7c03518af7ea8058b9f5444011cc402ee48c86c765dfd6ba8e5ce09ed8d836ca">
-      <source xml:lang="en">Error signing into Azure: {0}</source>
-      <note>{0} is the error message</note>
-    </trans-unit>
-    <trans-unit id="++CODE++e3bd07d6d5ddff1c7aefd27f1d3af9d23b97fc19d29d732816ea80fddb08f4dc">
-      <source xml:lang="en">Error when refreshing token</source>
-    </trans-unit>
-    <trans-unit id="++CODE++126ac0f6a36d10138034e44aae3e764f15c8eabba9192445716609b37d21bda9">
-      <source xml:lang="en">Error {0}: {1}</source>
-      <note>{0} is the error number
-{1} is the error message</note>
-    </trans-unit>
-    <trans-unit id="++CODE++ff26e86bb0cdcae6cd4f1dcfbf7c61047f96a2ae5cdbd9fe0111ed6bd95b2193">
-      <source xml:lang="en">Error {0}: {1} Please login as a different user and change the password using ALTER LOGIN.</source>
-      <note>{0} is the error number
-{1} is the error message</note>
-    </trans-unit>
-    <trans-unit id="++CODE++8eecdde079a9092758e271d5a21f28eadbeedb35716353e07cfeb33f52e8005c">
-      <source xml:lang="en">Error: </source>
-    </trans-unit>
-    <trans-unit id="++CODE++6c1ebcf47761be137441b5293902752b802776fa5edd4ebf0193950f1adff0e8">
-      <source xml:lang="en">Error: Login failed. Retry using different credentials?</source>
-    </trans-unit>
-    <trans-unit id="++CODE++9d8c40f184be0169233d713fa64128ca200db300743a2adbb700912c74b5620d">
-      <source xml:lang="en">Error: Unable to connect using the connection information provided. Retry profile creation?</source>
-    </trans-unit>
-    <trans-unit id="++CODE++48d53635551c8fd4564251d49f4e6eba58c2774469144e4346310955fbadbf4c">
-      <source xml:lang="en">Excel</source>
-    </trans-unit>
-    <trans-unit id="++CODE++e3a67d9540e9a204f7dc4aa9d44a0ec652856cfa932a21196bf9df23aa0e4cd1">
-      <source xml:lang="en">Execute</source>
-    </trans-unit>
-    <trans-unit id="++CODE++0a716f1cfed3e0da68a8eee920bd5ca51a470c790800d878429da7ab9ecf0d56">
-      <source xml:lang="en">Executing query...</source>
-    </trans-unit>
-    <trans-unit id="++CODE++bd705ebabe1919a636a0e09b2ee27d43a5aba05d645cc0339451e54b37f42bd6">
-      <source xml:lang="en">Execution Plan</source>
-    </trans-unit>
-    <trans-unit id="++CODE++b5f54c19df1649916f59331f9decf53dc337a2c241a3afb20d58810309ebe30f">
-      <source xml:lang="en">Existing Azure SQL logical server</source>
-    </trans-unit>
-    <trans-unit id="++CODE++1b2da57e60f89f7e5fa102ef76d7ef2ca1d7d212380c0200d648e2215a5f555d">
-      <source xml:lang="en">Existing SQL server</source>
-    </trans-unit>
-    <trans-unit id="++CODE++07548c2c6511d4d1780564de8a237a1966cf9c99a97cf5c8a185e6c2aeacff09">
-      <source xml:lang="en">Expand</source>
-    </trans-unit>
-    <trans-unit id="++CODE++9f5b023a413a7d0771cc3fb51b103dc0aaaafe8f7b7c88c7258d43e3bc5b243d">
-      <source xml:lang="en">Expand All</source>
-    </trans-unit>
-    <trans-unit id="++CODE++48ad32aba89e3b0bbab4397b56bd23794212fe69606e0b644ff3b543035a048d">
-      <source xml:lang="en">Expand Workspace Explorer</source>
-    </trans-unit>
-    <trans-unit id="++CODE++d9c008a5e0915c79e82398085c2cd4b029fe53d96880ed8b874bf0bf0d52fb5b">
-      <source xml:lang="en">Expand properties pane</source>
-    </trans-unit>
-    <trans-unit id="++CODE++94138882fa79d94e5c8eb6335f75a2e88f4f1cffbe0ea7b598dd0c9fad748470">
-      <source xml:lang="en">Explore, design, and evolve database schemas using intelligent, code-first or data-first guidance</source>
-    </trans-unit>
-    <trans-unit id="++CODE++c39d646f10769b078ae82be4da7a0079ca91182b241e749be4276e08c215c654">
-      <source xml:lang="en">Explorer</source>
-    </trans-unit>
-    <trans-unit id="++CODE++3664895579f0a7e68c4aa09c91316e20239bc74499010e6423ece40cad7c28f7">
-      <source xml:lang="en">Export</source>
-    </trans-unit>
-    <trans-unit id="++CODE++c67415bcff328a59fd399e2a7ca9691e0044192fb7480ae501644339965d046d">
-      <source xml:lang="en">Expression</source>
-    </trans-unit>
-    <trans-unit id="++CODE++0556bfb755c73e8c60da1230c38f26ce0eaf79dc7bd5f5368371d561e5eab52f">
-      <source xml:lang="en">Extremely likely</source>
-    </trans-unit>
-    <trans-unit id="++CODE++ce973c12f6c3371202fc82770629424f5dff2aeaf8fda4b6a5e2f91156c13af3">
-      <source xml:lang="en">Fabric API error occurred ({0}): {1}</source>
-      <note>{0} is the error code
-{1} is the error message</note>
-    </trans-unit>
-    <trans-unit id="++CODE++2669635517c6f110f77148287c814fbb91a8ee9fb366d1113794cf21f767d9a9">
-      <source xml:lang="en">Fabric Account</source>
-    </trans-unit>
-    <trans-unit id="++CODE++c7869b25e42d5683ca7cf9fc6cc3bbe5c8c39dab0ee1f2938b5570714350d0bb">
-      <source xml:lang="en">Fabric Account is required</source>
-    </trans-unit>
-    <trans-unit id="++CODE++3070527056fcbd2ba823f6ed6ec72a556b5d82695b4490bc28c86d210c696bad">
-      <source xml:lang="en">Fabric Workspaces</source>
-    </trans-unit>
-    <trans-unit id="++CODE++56dd693767481cc69348e746edb945f23807899ed5736241c47000f787be902a">
-      <source xml:lang="en">Fabric is not supported in the current cloud ({0}).  Ensure setting &apos;{1}&apos; is configured correctly.</source>
-      <note>{0} is the cloud name
-{1} is the setting name</note>
-    </trans-unit>
-    <trans-unit id="++CODE++3db198c251ac68aeafbdfbb134d03b8be7bca7a5b2f612addb78f72b2da67a90">
-      <source xml:lang="en">Fabric long-running API error with error code &apos;{0}&apos;: {1}</source>
-      <note>{0} is the error code
-{1} is the error message</note>
-    </trans-unit>
-    <trans-unit id="++CODE++031a8f0f659df890dfd53c92e45295b0f14c997185bae46e168831e403b273f7">
-      <source xml:lang="en">Failed</source>
-    </trans-unit>
-    <trans-unit id="++CODE++2332577de7a1ae1c1fdad89cd3a54570fcafcfcf1e149fda9dc0c42d4f88fbdb">
-      <source xml:lang="en">Failed disposing query: {0}</source>
-      <note>{0} is the error message</note>
-    </trans-unit>
-    <trans-unit id="++CODE++65b387854eab2ea5751dfeaf4b61e988e28642ef25dc8c09b8bd4e4ee99f6372">
-      <source xml:lang="en">Failed to apply changes: &apos;{0}&apos;</source>
-      <note>{0} is the error message returned from the publish changes operation</note>
-    </trans-unit>
-    <trans-unit id="++CODE++0f20f13b4e0c02dbfd1419272fdc0223aea4745a0704daf5f91876a21476bda2">
-      <source xml:lang="en">Failed to change database</source>
-    </trans-unit>
-    <trans-unit id="++CODE++46c9f3b7520fde539ec4452ba821c1b8ad43f18971284f033ab93d32f04c65df">
-      <source xml:lang="en">Failed to connect</source>
-    </trans-unit>
-    <trans-unit id="++CODE++6e543be4255a8c4362baca16d0850278f1d95a7df9cd38f4b94ecbda4abe57e5">
-      <source xml:lang="en">Failed to connect to database: {0}</source>
-      <note>{0} is the database name</note>
-    </trans-unit>
-    <trans-unit id="++CODE++d6ca257a745c3035dfd24b1cf8bddd511b93f0c4ae8036dc0d88ece8501d4d13">
-      <source xml:lang="en">Failed to connect to server.</source>
-    </trans-unit>
-    <trans-unit id="++CODE++1bad386b21fcdca2a014d1f185f32ca31c641b4b0218b478988b8e7b373447b5">
-      <source xml:lang="en">Failed to connect: {0}</source>
-      <note>{0} is the error message</note>
-    </trans-unit>
-    <trans-unit id="++CODE++c813934a8ac886dc843cc3dd41282656501a8c9f7da085c104e96d4d50d6fc93">
-      <source xml:lang="en">Failed to copy script: {0}</source>
-      <note>{0} is the error message</note>
-    </trans-unit>
-    <trans-unit id="++CODE++707f0ef201b7dca62aa44100faafcd54168f7614d4966e200f9188b638abdd52">
-      <source xml:lang="en">Failed to create a new row: {0}</source>
-      <note>{0} is the error message</note>
-    </trans-unit>
-    <trans-unit id="++CODE++62498a2ba93779ef3c23a936f530e6a9286a241a90243dcf1eb13bf44c3f0aa0">
-      <source xml:lang="en">Failed to delete credential with id: {0}. {1}</source>
-      <note>{0} is the id
-{1} is the error</note>
-    </trans-unit>
-    <trans-unit id="++CODE++21be0d0cbfd3dc3a4c9bbb0fc261d09ba6b93641dcbaba9f6202b815e5ccb3f2">
-      <source xml:lang="en">Failed to delete {0}.</source>
-      <note>Failed to delete {0}.</note>
-    </trans-unit>
-    <trans-unit id="++CODE++81e351f7a6077b0ce810f3e316831fbfbfe02b36e74496748b59abc51274001b">
-      <source xml:lang="en">Failed to establish connection with ID &quot;{0}&quot;. Please check connection details and network connectivity.</source>
-      <note>{0} is the connection ID</note>
-    </trans-unit>
-    <trans-unit id="++CODE++fa3e091290b3ba78f8eaf354e98df990932f0b9bed9c453f61ac1a887867da16">
-      <source xml:lang="en">Failed to fetch user tokens.</source>
-    </trans-unit>
-    <trans-unit id="++CODE++fe1cb43be8ed9ac5acc09fb31eba382f60c86eaadf55b6931322b9b139162a9e">
-      <source xml:lang="en">Failed to generate publish script: &apos;{0}&apos;</source>
-      <note>{0} is the error message returned from the generate script operation</note>
-    </trans-unit>
-    <trans-unit id="++CODE++cdf943bd7b320469af4343440384b361de46832547d9bc9c08b3bd9a90610364">
-      <source xml:lang="en">Failed to generate script: &apos;{0}&apos;</source>
-      <note>{0} is the error message returned from the generate script operation</note>
-    </trans-unit>
-    <trans-unit id="++CODE++8d5f2e14eff0aed3f2ac97085dfd89e385dab998301ffa54088ed3f52b37babb">
-      <source xml:lang="en">Failed to generate script: {0}</source>
-      <note>{0} is the error message</note>
-    </trans-unit>
-    <trans-unit id="++CODE++90971b4f986b2a5d6c3d6f32b711a0bbb3f93d8453a9f0006c0a30d1350cdaff">
-      <source xml:lang="en">Failed to get Fabric workspaces for tenant &apos;{0} ({1})&apos;.</source>
-      <note>{0} is the tenant name
-{1} is the tenant id</note>
-    </trans-unit>
-    <trans-unit id="++CODE++b4130b296ab05c9b6d46fa30eb4c7256fb9880192dca9262d2a8e524852dc226">
-      <source xml:lang="en">Failed to get Fabric workspaces for tenant &apos;{0} ({1})&apos;: {2}</source>
-      <note>{0} is the tenant name
-{1} is the tenant id
-{2} is the error message</note>
-    </trans-unit>
-    <trans-unit id="++CODE++8eec604197ddc90723c687678e1e97206d9146c079b5e0ead48d533c67970d23">
-      <source xml:lang="en">Failed to get authentication method, please remove and re-add the account.</source>
-    </trans-unit>
-    <trans-unit id="++CODE++329f218a3e5212fcaa1558fed9984172c9a456980d1c8015ea761b5a017d19b4">
-      <source xml:lang="en">Failed to get tenant &apos;{0}&apos; for account &apos;{1}&apos;.</source>
-      <note>{0} is the tenant id
-{1} is the account name</note>
-    </trans-unit>
-    <trans-unit id="++CODE++d1167662f9f4ae95339878cfc71934cb03fce7f402dd7648b10e281fad1a6c4e">
-      <source xml:lang="en">Failed to load data: {0}</source>
-      <note>{0} is the error message</note>
-    </trans-unit>
-    <trans-unit id="++CODE++3124ddbedded23af64f8d5506005863517b446c2767c1d81660d1074b969e089">
-      <source xml:lang="en">Failed to load publish profile</source>
-    </trans-unit>
-    <trans-unit id="++CODE++0b4d03ded989b13fa01f90e1cff6b70f68bdae9f9cd4e6ab5607a098baa80b20">
-      <source xml:lang="en">Failed to open scmp file: &apos;{0}&apos;</source>
-      <note>{0} is the error message returned from the open scmp operation</note>
-    </trans-unit>
-    <trans-unit id="++CODE++00e34162fb43e373f12b352ea75d1e2241f480dbda87ec290aaa6f020232edaa">
-      <source xml:lang="en">Failed to open script: {0}</source>
-      <note>{0} is the error message</note>
-    </trans-unit>
-    <trans-unit id="++CODE++644046a988c76e759d05ee90c400f545f6fee393f6c75a23495c621fe9e27b5d">
-      <source xml:lang="en">Failed to pull SQL Server image. Please check your network connection and try again.</source>
-    </trans-unit>
-    <trans-unit id="++CODE++7f8ed04b6c80f9c80c6b9644594472ad2fd1da77707d2fa30f63418c0024f68c">
-      <source xml:lang="en">Failed to refresh connection ${0} with uri {1}, invalid connection result.</source>
-      <note>{0} is the connection id
-{1} is the uri</note>
-    </trans-unit>
-    <trans-unit id="++CODE++e63c0b0e63209727946a87b02022f9648e8632a2b450e52618307c2107df5ead">
-      <source xml:lang="en">Failed to remove row: {0}</source>
-      <note>{0} is the error message</note>
-    </trans-unit>
-    <trans-unit id="++CODE++c5dfa95897b89c1d17492b4591948b4a1c45ddde07a7e6aeebaaecca6dbdd888">
-      <source xml:lang="en">Failed to revert cell: {0}</source>
-      <note>{0} is the error message</note>
-    </trans-unit>
-    <trans-unit id="++CODE++55b0c5ea36504fe873a64ee13ff67759e1652595433ef2f29f23c4672281a0fc">
-      <source xml:lang="en">Failed to revert row: {0}</source>
-      <note>{0} is the error message</note>
-    </trans-unit>
-    <trans-unit id="++CODE++07e849b745794c4b9068165d834b1819e8cc4663ec8a733b07337a06d1375fcb">
-      <source xml:lang="en">Failed to save changes: {0}</source>
-      <note>{0} is the error message</note>
-    </trans-unit>
-    <trans-unit id="++CODE++656e30cd5a427ecbf935f88a531699c67f2edc2f0cfa7ef8cbec340a88c0c423">
-      <source xml:lang="en">Failed to save publish profile</source>
-    </trans-unit>
-    <trans-unit id="++CODE++283dc9bd4f27ff0efed1b3ac27910746f64f860e2e0c2240f9723ff02c1dc29c">
-      <source xml:lang="en">Failed to save results. </source>
-    </trans-unit>
-    <trans-unit id="++CODE++d264deec475c02adeccd53122253873cb7011b90f23c7af978cbfff13f3f92a6">
-      <source xml:lang="en">Failed to save scmp file: &apos;{0}&apos;</source>
-      <note>{0} is the error message returned from the save scmp operation</note>
-    </trans-unit>
-    <trans-unit id="++CODE++cc941d13be3079b6fc2c4cf73df1e3583aca4d5f0df87203767037625e8d37aa">
-      <source xml:lang="en">Failed to start SQL Server container. Please check the error message for more details, and then try again.</source>
-    </trans-unit>
-    <trans-unit id="++CODE++08e3cce193c1731c751f4e68352687632cb9edb3e01e8bc9200742d0bd5f7b2c">
-      <source xml:lang="en">Failed to start query.</source>
-    </trans-unit>
-    <trans-unit id="++CODE++8d966abf7ce439608c05903323ea676d64af27e6119ddcc6edebd6db2cd5c479">
-      <source xml:lang="en">Failed to start {0}.</source>
-      <note>Failed to start {0}.</note>
-    </trans-unit>
-    <trans-unit id="++CODE++de0b1da84a5d216abd9f65d2a4f32a258f97126fc0bb19e0fb9fecd1e89ea514">
-      <source xml:lang="en">Failed to stop {0}.</source>
-      <note>Failed to stop {0}.</note>
-    </trans-unit>
-    <trans-unit id="++CODE++3f91e357af9abc12f947a78cc2b4b0aa8cdd513fb4bec19a10cbee4d133445af">
-      <source xml:lang="en">Failed to update cell: {0}</source>
-      <note>{0} is the error message</note>
-    </trans-unit>
-    <trans-unit id="++CODE++7a1f2a83aca9a0819f244d5b4a7a0e7f6b779eb709dd4744136b22e724dbb10b">
-      <source xml:lang="en">Favorites</source>
-    </trans-unit>
-    <trans-unit id="++CODE++4db3d9917ade1a9560b2a46de7b387634aedd4114bec8fb31abfb7e403241c76">
-      <source xml:lang="en">Fetch rows</source>
-    </trans-unit>
-    <trans-unit id="++CODE++4d696d1fc30a43745a483d9bf89065718f6abfcdf8241fe4abb09ef13ec1d5e3">
-      <source xml:lang="en">Fetching {0} script...</source>
-      <note>{0} is the script type</note>
-    </trans-unit>
-    <trans-unit id="++CODE++50009ce1da4d15e1c4a04024df691eed5f0d598e2c4c67092f205366d0adf99e">
-      <source xml:lang="en">File</source>
-    </trans-unit>
-    <trans-unit id="++CODE++638e249f4a15ebb84957da130701d138a6e06d88dceeaa2e6dcd91db70cc1381">
-      <source xml:lang="en">Filter</source>
-    </trans-unit>
-    <trans-unit id="++CODE++a76057f27f2880792cf681fd60ca7b9043463252597c22b60eb5beca29292017">
-      <source xml:lang="en">Filter ({0})</source>
-      <note>{0} is the number of selected tables</note>
-    </trans-unit>
-    <trans-unit id="++CODE++3905257a1ca17a05ee44a95330afe24483f05af738cc05090d1c2522910a5671">
-      <source xml:lang="en">Filter Azure subscriptions</source>
-    </trans-unit>
-    <trans-unit id="++CODE++dcd87fabe8cdcdf7a36e88a2326e72e03e96ddd1b279d554ba9ef435af8f22f4">
-      <source xml:lang="en">Filter Options</source>
-    </trans-unit>
-    <trans-unit id="++CODE++103456e9e42f094edd7aa359537505ad54de66ac826f5bddd03f9f569fbace89">
-      <source xml:lang="en">Filter Settings</source>
-    </trans-unit>
-    <trans-unit id="++CODE++6493eda41425d761de3497b7563b968d07d84a3eebb1844d3f54b76460eee2cb">
-      <source xml:lang="en">Filter by keyword</source>
-    </trans-unit>
-    <trans-unit id="++CODE++51035b5b67dca0d1ea2348d44a4b18658fd03a3ea4f774aaadc2ac6bcb4c61bc">
-      <source xml:lang="en">Filter by type</source>
-    </trans-unit>
-    <trans-unit id="++CODE++01a0e0d1c3cdcf7bac1e7280e753431937f8773ddd7b6ba85bf7fea4b842ad4e">
-      <source xml:lang="en">Filter for any field...</source>
-    </trans-unit>
-    <trans-unit id="++CODE++822b2ae4542bc74b8fccf9ec3e08408d33d35b919101760dc27e1ea7822f1818">
-      <source xml:lang="en">Find</source>
-    </trans-unit>
-    <trans-unit id="++CODE++664d6cdf0494d6e50579257917eb2ad1b6aa7534db584c3368f24b47c08cdc22">
-      <source xml:lang="en">Find Next</source>
-    </trans-unit>
-    <trans-unit id="++CODE++051ab9f3bd7362945f1e2adc7c118c48d4286a3e181158b32e8e87f915103e73">
-      <source xml:lang="en">Find Node</source>
-    </trans-unit>
-    <trans-unit id="++CODE++92fddef2012c2e36eec5c67f7c3c447fbc326c9700a9501f395ce6409de2c855">
-      <source xml:lang="en">Find Nodes</source>
-    </trans-unit>
-    <trans-unit id="++CODE++bf0e5179cb962af6329b97f24951139ae47f60ff00cdcd1ccbacd816608b6866">
-      <source xml:lang="en">Find Previous</source>
-    </trans-unit>
-    <trans-unit id="++CODE++a6c7a84baa6750fce33f7512acd6793e53def1d228b5f2efb8074b42648424fc">
-      <source xml:lang="en">Finish</source>
-    </trans-unit>
-    <trans-unit id="++CODE++1b301aefb6d539ae0f9ad9d0a548549459322b5271d33f2b041df5c096e996b6">
-      <source xml:lang="en">Finished Deployment</source>
-    </trans-unit>
-    <trans-unit id="++CODE++b9ab95c28bb1c6c21592e63cc03daacec4bb7be9774e47ec9a1c6f8721e26b08">
-      <source xml:lang="en">Finished query execution for document &quot;{0}&quot;</source>
-      <note>{0} is the document name</note>
-    </trans-unit>
-    <trans-unit id="++CODE++8a9ba2938bc6bfe8f093b2168aeb656e1be8e1792c61db93cb074a6e32300b1b">
-      <source xml:lang="en">Firewall rule name</source>
-    </trans-unit>
-    <trans-unit id="++CODE++69564d37d68e80fe6d9e0507695069d1393632c9f82f5587b79f980436d9cb00">
-      <source xml:lang="en">Firewall rule successfully added. Retry profile creation? </source>
-    </trans-unit>
-    <trans-unit id="++CODE++3a5a47667104807574cb0875e1ad13546429f3ed63efe6b4bddee62fe1f4cf5b">
-      <source xml:lang="en">Firewall rule successfully created.</source>
-    </trans-unit>
-    <trans-unit id="++CODE++50f82f3bd4638f41e11892aa681c016d9f858ac119041d52c52d5fb661c5936f">
-      <source xml:lang="en">First Page</source>
-    </trans-unit>
-    <trans-unit id="++CODE++9285cedcf26a7cbb5277c70b4651a54679ee9d2c89767bc9dbe532b14f4bb697">
-      <source xml:lang="en">Flat</source>
-    </trans-unit>
-    <trans-unit id="++CODE++13fc8c5ffacfa92740bde97ad456803b31784d6451d83afd89f0a993d75c59e5">
-      <source xml:lang="en">Folder Structure</source>
-    </trans-unit>
-    <trans-unit id="++CODE++52742c9dc235ecbc2154d3bef091d1e39dd0b8b542ebac8031331a146b83242d">
-      <source xml:lang="en">For numeric data, the maximum number of decimal digits that can be stored in this database object to the right of decimal point.</source>
-    </trans-unit>
-    <trans-unit id="++CODE++20b04b0eb9264d54736120dae88c712700ee14a95803823187961e630998a7fc">
-      <source xml:lang="en">For numeric data, the maximum number of decimal digits that can be stored in this database object.</source>
-    </trans-unit>
-    <trans-unit id="++CODE++2390e8502ba64cd13706dd2af52d9983efe51a28984739601b0b86fbf7c65904">
-      <source xml:lang="en">Foreign Column</source>
-    </trans-unit>
-    <trans-unit id="++CODE++43aaa008cb8b129bc33f70e1c70317da8a00fd95e83728587f3a84053b4df2a1">
-      <source xml:lang="en">Foreign Key</source>
-    </trans-unit>
-    <trans-unit id="++CODE++7243088a776ee64422264949fcd3e6bff4cab595d0f7fb6bf45d5765a2c2ef66">
-      <source xml:lang="en">Foreign Key {0}</source>
-      <note>{0} is the index of the foreign key</note>
-    </trans-unit>
-    <trans-unit id="++CODE++7d30023ced5527cc9061c41e18c832bba55267935cbfc5c45a68dbf5dcc5a310">
-      <source xml:lang="en">Foreign Keys</source>
-    </trans-unit>
-    <trans-unit id="++CODE++343460cabeff0fb48d3eaab8a7b7cec8ab6533656b987b607002e6fae59daa8b">
-      <source xml:lang="en">Foreign Table</source>
-    </trans-unit>
-    <trans-unit id="++CODE++328923e4274282cae8dc3222c0281c6454f9625843394b33364bfb4213436f1a">
-      <source xml:lang="en">Foreign key &apos;{0}&apos; already exists</source>
-      <note>{0} is the foreign key name</note>
-    </trans-unit>
-    <trans-unit id="++CODE++d00bd4ec32e4e1cc45ddae0ad3fd34af28cefb4f236b0f8cc19ff7bfe70dda17">
-      <source xml:lang="en">Formula</source>
-    </trans-unit>
-    <trans-unit id="++CODE++936af734b4badd8602cb27237f8dea0fd3950e12b5bab278565babc15e854136">
-      <source xml:lang="en">Found pending reconnect promise for uri {0}, failed.</source>
-      <note>{0} is the uri</note>
-    </trans-unit>
-    <trans-unit id="++CODE++463124bedefc986e5dc0c3e34607c881ba0337297037552decc1df70945e57e8">
-      <source xml:lang="en">Found pending reconnect promise for uri {0}, waiting.</source>
-      <note>{0} is the uri</note>
-    </trans-unit>
-    <trans-unit id="++CODE++fc70e7e548649aa12095a141703b67943b4437de990082c3646b3ab61884dcf0">
-      <source xml:lang="en">Found {0} saved connection profile(s).</source>
-      <note>{0} is the number of connection profiles</note>
-    </trans-unit>
-    <trans-unit id="++CODE++c910d474dcd724bff83ddedeb06bf1eceaf9fb3af7c76bb282be057f36e6dffa">
-      <source xml:lang="en">General</source>
-    </trans-unit>
-    <trans-unit id="++CODE++e6fcb24896423f9739a20e841d3c3f2ab319f222be60b150ed664e611be89ed4">
-      <source xml:lang="en">General Options</source>
-    </trans-unit>
-    <trans-unit id="++CODE++e7789e4d6916633a7461743194a10f2bc4d20b06c2e329b35c7a2da87aa8cbae">
-      <source xml:lang="en">Generate Script</source>
-    </trans-unit>
-    <trans-unit id="++CODE++733db825a41becaf624d0bcff31bacf744e7bcdb3412fffbb0fb12afdd89a1a8">
-      <source xml:lang="en">Generate mock data and seed scripts to support testing and development environments</source>
-    </trans-unit>
-    <trans-unit id="++CODE++9a4a3cac279fe491c4cbc6a0e945d2e031dc2e925b98ae7f0676646d74547e82">
-      <source xml:lang="en">Generate script to deploy changes to target</source>
-    </trans-unit>
-    <trans-unit id="++CODE++15bb1f371098735851e4d1d531c37e3652b2ceaf16055231f0a38312650cb08b">
-      <source xml:lang="en">Generating Report. This may take a while...</source>
-    </trans-unit>
-    <trans-unit id="++CODE++019c93d8e0baa64c24b53c1e6f34c8faa0fcac26a0ac69fdaa46b788f6c05912">
-      <source xml:lang="en">Generating report, this might take a while...</source>
-    </trans-unit>
-    <trans-unit id="++CODE++fddd3d1537452414b2a4c7bb1b231ca37398b9f211c1e0d8d80e6f69a7f58f2d">
-      <source xml:lang="en">Get Connection Details</source>
-    </trans-unit>
-    <trans-unit id="++CODE++983f311018642b0ae60c71253b5735579906d43d260ea926ebe5e815b1c97abb">
-      <source xml:lang="en">Get Started</source>
-    </trans-unit>
-    <trans-unit id="++CODE++833b64c15a94f939c4123ec646882d4b8943eb80c95ce91fffb06a7e95a82b61">
-      <source xml:lang="en">Get connection details for connection &apos;{0}&apos;?</source>
-      <note>{0} is the connection ID</note>
-    </trans-unit>
-    <trans-unit id="++CODE++a43e5c073e9835ad6459998e88e6ad71d7b49f1a2fb3d0cd076b5bc0e1724fa7">
-      <source xml:lang="en">Get security-related recommendations, such as avoiding SQL injection or excessive permissions</source>
-    </trans-unit>
-    <trans-unit id="++CODE++455754ccf3a6df55b0fe352903062c9adb22d5ce025f6c0b0b8b2a59c6e3a7fc">
-      <source xml:lang="en">Getting Docker Ready...</source>
-    </trans-unit>
-    <trans-unit id="++CODE++d6d1dc00ba08494d29eb2fb1a62a7b312e2a89c23b818493f1f3eec3167d54b9">
-      <source xml:lang="en">Getting Fabric database &apos;{0}&apos;</source>
-      <note>{0} is the database ID</note>
-    </trans-unit>
-    <trans-unit id="++CODE++4f2809d46e4d5ae64171f0a386b32412184dbf2ea9fb08956f407bed421b7bea">
-      <source xml:lang="en">Getting Fabric workspace &apos;{0}&apos;</source>
-      <note>{0} is the workspace ID</note>
-    </trans-unit>
-    <trans-unit id="++CODE++2a8c8cd4e7c7142bffa09b893aaf7ab5886407a22a7ef9b2ee4f60f46fad7bf0">
-      <source xml:lang="en">Getting connection details for connection &apos;{0}&apos;</source>
-      <note>{0} is the connection ID</note>
-    </trans-unit>
-    <trans-unit id="++CODE++7c6ecb13b6127990792bdb4cd61037a4d398bcda0034b4e9d23af714a5785c85">
-      <source xml:lang="en">Getting connection string for SQL Endpoint &apos;{0}&apos; in workspace &apos;{1}&apos;</source>
-      <note>{0} is the SQL endpoint ID
-{1} is the workspace ID</note>
-    </trans-unit>
-    <trans-unit id="++CODE++407c9ce5c11270b1d15836456ad1efdbe70f71f3c845186e535f82f02112be4e">
-      <source xml:lang="en">Getting container ready for connections</source>
-    </trans-unit>
-    <trans-unit id="++CODE++bccb449867268397632519e5695a6bb611a30529b735cac4f7d5ecbaee80e785">
-      <source xml:lang="en">Getting definition ...</source>
-    </trans-unit>
-    <trans-unit id="++CODE++60c3ae4830143b646d9d70611c2ad5961faeca804e4713b5b768087167d1772b">
-      <source xml:lang="en">Got invalid tool use parameters: &quot;{0}&quot;. ({1})</source>
-      <note>{0} is the part input
-{1} is the error message</note>
-    </trans-unit>
-    <trans-unit id="++CODE++774b3dff4a0e941fad0742c915bd93885c9cb15f769f2c92c2ea384b69780f51">
-      <source xml:lang="en">Greater Than</source>
-    </trans-unit>
-    <trans-unit id="++CODE++0ca098e2022c5054b1ec77c08df3f3b1d5ccecfbf78f232071f644eb71161e8d">
-      <source xml:lang="en">Greater Than or Equals</source>
-    </trans-unit>
-    <trans-unit id="++CODE++38ee89c32a2a983a8b02689b35c8cdb60f5d9949c4e128a77cc3e79785c02b51">
-      <source xml:lang="en">Grid View</source>
-    </trans-unit>
-    <trans-unit id="++CODE++b79cac926e0b2e347e72cc91d5174037c9e17ae7733fd7bdb570f71b10cd7bfc">
-      <source xml:lang="en">Help</source>
-    </trans-unit>
-    <trans-unit id="++CODE++e05cee2e915ff0d693e5f5acff33d2a7cabfc340e7a977e993a6cf92fb686f4e">
-      <source xml:lang="en">Hide Confirm Password</source>
-    </trans-unit>
-    <trans-unit id="++CODE++44900cb30578cbda86187326c4e7acfddc7828094583ff5d097f6080464aa6fc">
-      <source xml:lang="en">Hide New Password</source>
-    </trans-unit>
-    <trans-unit id="++CODE++f499a7a9c57676d65af8383d5a0f6c5d6b649bb599235e6e20900f73a55968bd">
-      <source xml:lang="en">Hide Script</source>
-    </trans-unit>
-    <trans-unit id="++CODE++89276817789cad555d1e4daf6c6e0b6eac110c7073bd4b23e08ef8a6e7aad4c6">
-      <source xml:lang="en">Hide full error message</source>
-    </trans-unit>
-    <trans-unit id="++CODE++a60a56c584b3b05b1a95076a36edbab7131a447910cf21124efcb35f769502df">
-      <source xml:lang="en">Hide password</source>
-    </trans-unit>
-    <trans-unit id="++CODE++7a364dd1e84a9c227a255eac46ca09a24bf78df77f50f95dec04e8899516908d">
-      <source xml:lang="en">Hide this panel</source>
-    </trans-unit>
-    <trans-unit id="++CODE++881cda150f08bbb74d0fa62b161f8a953cf0e98bf734b60d0e059b408b75522b">
-      <source xml:lang="en">Highlight Expensive Operation</source>
-    </trans-unit>
-    <trans-unit id="++CODE++2db533557011ec539fc4c6604367e99cbb77c0a49b8b73b655841d3ee08f4f3e">
-      <source xml:lang="en">Hostname</source>
-    </trans-unit>
-    <trans-unit id="++CODE++cdcc527989217aea79f51128ad3c86fa74d6c9def496f199f6b8d9728791d3b4">
-      <source xml:lang="en">How likely it is that you would recommend the MSSQL extension to a friend or colleague?</source>
-    </trans-unit>
-    <trans-unit id="++CODE++31a89f9bfc36d6f9ecf0a7e2e82cb5a9a0f1e7b1702f08bd3aced239c4f48a0b">
-      <source xml:lang="en">How likely it is that you would recommend {0} to a friend or colleague?</source>
-      <note>{0} is the feature name</note>
-    </trans-unit>
-    <trans-unit id="++CODE++42e746a45011321b661459a4a5bff6312360244050814e0813284fb729dfc90d">
-      <source xml:lang="en">How many tables are in this database?</source>
-    </trans-unit>
-    <trans-unit id="++CODE++4d7056f0e9bef4870b289d7b77634cead0e646a63708a1eb500c6eab11c1328e">
-      <source xml:lang="en">Hue</source>
-    </trans-unit>
-    <trans-unit id="++CODE++9638b09db2ce74e3d600f9a512a6116df9ba9b3a147569930a5d5b4682ac5a20">
-      <source xml:lang="en">I have read the summary and understand the potential risks.</source>
-    </trans-unit>
-    <trans-unit id="++CODE++d8d462ddc91939459ae107d47fee7a34b3601b20fcd01615f98e1941674f14ea">
-      <source xml:lang="en">I&apos;m sorry, I can only assist with SQL-related questions.</source>
-    </trans-unit>
-    <trans-unit id="++CODE++1d59e3e131d04ce9ba04c0f297dbd4eddb83c0bfe977b2a6bf19bdeb73f2d5c3">
-      <source xml:lang="en">Ignore Tenant</source>
-    </trans-unit>
-    <trans-unit id="++CODE++c4a77afa3d5cd701f32b5f09c195c635b256db8595687828c3ea0785ab5b72f4">
-      <source xml:lang="en">Image tag</source>
-    </trans-unit>
-    <trans-unit id="++CODE++3fc78b5e12952afa58a49beceabae7348dd0a44be1b9104b998dc1efc2967de4">
-      <source xml:lang="en">Importance</source>
-    </trans-unit>
-    <trans-unit id="++CODE++c1f88e9d6c4145cf0530ae020155384d5688d70ed82a07a35d783bbc4b32238c">
-      <source xml:lang="en">In progress</source>
-    </trans-unit>
-    <trans-unit id="++CODE++7285576bdacf86fe37274d3d0d399c29b4be2959005f60ac0729615d8fca9186">
-      <source xml:lang="en">Include</source>
-    </trans-unit>
-    <trans-unit id="++CODE++e6918522718725ba7a74b087c48f889648bbfc7627b1d4ab826ac2cc1b30aa31">
-      <source xml:lang="en">Include Object Types</source>
-    </trans-unit>
-    <trans-unit id="++CODE++ac665fafc5f9732c9d322749a1f726be51f8b31d2ec83ecde83a6e1d2b632eda">
-      <source xml:lang="en">Include all object types</source>
-    </trans-unit>
-    <trans-unit id="++CODE++39c3be1198a2fddf18d03608348d9cfaf8823d2dda4d5ff13fdb851bd15d29ea">
-      <source xml:lang="en">Index</source>
-    </trans-unit>
-    <trans-unit id="++CODE++90b901a30c3f089e10d82e1b842bbdc736a36b536a19d207b36a8e7be1904dcb">
-      <source xml:lang="en">Indexes</source>
-    </trans-unit>
-    <trans-unit id="++CODE++9d044dc2d1fe411614adccd3125e540b1b0176ec4bf30509e693113050ef11b0">
-      <source xml:lang="en">Initializing comparison, this might take a while...</source>
-    </trans-unit>
-    <trans-unit id="++CODE++8aa318eb7eaa233aada0d332bec14cb6a631c8fda25deb2c7d4f402888f1b1e2">
-      <source xml:lang="en">Insert</source>
-    </trans-unit>
-    <trans-unit id="++CODE++336a8af254446c5c9006e090f430a9f283960aeefdd0dc52cf0401fa2c19ac03">
-      <source xml:lang="en">Install Docker</source>
-    </trans-unit>
-    <trans-unit id="++CODE++23175b00048139605147500e1f2eb6c43b4e938ee3dbcfebb00ae6b472284cdb">
-      <source xml:lang="en">Instant Container Setup</source>
-    </trans-unit>
-    <trans-unit id="++CODE++207b04072a822fa8e76629bcd504bc8c19525b86f444ac77a6f3be1c88a502eb">
-      <source xml:lang="en">Insufficient Workspace Permissions</source>
-    </trans-unit>
-    <trans-unit id="++CODE++afe3d8a0f4733dcd43ec5b17d8c6d8d3ec7e53c511f1ad49d1168ea289bdd055">
-      <source xml:lang="en">Integrated</source>
-    </trans-unit>
-    <trans-unit id="++CODE++aca9e581f935a7772af49f14b1bc37305d26449df47ba4a8ecea51c758d4814f">
-      <source xml:lang="en">Integrated &amp; secure</source>
-    </trans-unit>
-    <trans-unit id="++CODE++eced7daa046aa47caa62c3306d8114cb2f558fd2f53ebd2cc4d3b802857d200b">
-      <source xml:lang="en">Invalid Firewall rule name</source>
-    </trans-unit>
-    <trans-unit id="++CODE++4480c895a6e66acfc4e43550d8a60598168463e52699be5ed28eae3ecf7200c7">
-      <source xml:lang="en">Invalid IP Address</source>
-    </trans-unit>
-    <trans-unit id="++CODE++0c2f118ad5933157d00e2025f7cc3d3c3da84db32e18ffbb4f1032471cc643ef">
-      <source xml:lang="en">Invalid SQL Server password for {0}. Password must be 8–128 characters long and meet the complexity requirements.  For more information see https://docs.microsoft.com/sql/relational-databases/security/password-policy</source>
-    </trans-unit>
-    <trans-unit id="++CODE++b6b50087a99bf4427265eff9dd813914f1ceb8c55260fa6e7075f9c89fcd45d7">
-      <source xml:lang="en">Invalid column width</source>
-    </trans-unit>
-    <trans-unit id="++CODE++4ce86c72bcd330160b14a711a925bf6f8e24fdd6b26d4a7abbfa548e510648d5">
-      <source xml:lang="en">Invalid connection URI provided.</source>
-    </trans-unit>
-    <trans-unit id="++CODE++5c61e4661a7417ada5f0b7d34d9c3cd27dcc3aad485b337ea6d58cd077be7c8c">
-      <source xml:lang="en">Invalid connection URI. Please ensure you have an active database connection.</source>
-    </trans-unit>
-    <trans-unit id="++CODE++c265d537d7811a1e8fa19df9305f90ad86e0326ad6dd2d585172fcf570023c57">
-      <source xml:lang="en">Invalid connection string: {0}</source>
-    </trans-unit>
-    <trans-unit id="++CODE++b65d31b3dcfd9935b8fae6c977fe0f07a5d73a830edb2426c05d63464b299858">
-      <source xml:lang="en">Invalid max length &apos;{0}&apos;</source>
-      <note>{0} is the max length</note>
-    </trans-unit>
-    <trans-unit id="++CODE++d1a326f448eac64b9ec46d31b9dce63a30f305179abc83e734c8d960bcaa9631">
-      <source xml:lang="en">Is Computed</source>
-    </trans-unit>
-    <trans-unit id="++CODE++6ddf8604e8d33286bd064640a453784b6142293230a717b9b1859fa3176573f6">
-      <source xml:lang="en">Is Identity</source>
-    </trans-unit>
-    <trans-unit id="++CODE++5b3eef9bf6b0c6df6a0d614b57c2fcd589f9716a7e8b8040dde61be4d2f7e02e">
-      <source xml:lang="en">Is Persisted</source>
-    </trans-unit>
-    <trans-unit id="++CODE++fa95e3dd5aa6339906552abd3b5613f356ea1c6e4a3a3d376b450d3856b0b8d6">
-      <source xml:lang="en">Issues ({0})</source>
-      <note>{0} is the number of issues</note>
-    </trans-unit>
-    <trans-unit id="++CODE++f4dc1c96a30fbdeb2a15cb6d4229469fff36c0266dc0c346599093c24d4c0a01">
-      <source xml:lang="en">JPEG</source>
-    </trans-unit>
-    <trans-unit id="++CODE++db1a21a0bc2ef8fbe13ac4cf044e8c9116d29137d5ed8b916ab63dcb2d4290df">
-      <source xml:lang="en">JSON</source>
-    </trans-unit>
-    <trans-unit id="++CODE++29b39d81b8651e8717f85c00002b2b087bafb969eb289ac991fa41b17522e775">
-      <source xml:lang="en">Keep in query pane</source>
-    </trans-unit>
-    <trans-unit id="++CODE++a3c13b491573b0d54bf743caf0f5d59d5a791c42ae1072f16bb941be925fae18">
-      <source xml:lang="en">Keys for token cache could not be saved in credential store, this may cause Microsoft Entra Id access token persistence issues and connection instabilities. It&apos;s likely that SqlTools has reached credential storage limit on Windows, please clear at least 2 credentials that start with &quot;Microsoft.SqlTools|&quot; in Windows Credential Manager and reload.</source>
-    </trans-unit>
-    <trans-unit id="++CODE++c7d299ed6b2896187b535a86fd6b04f01669a9b72528a8f2021fff2f42d9f6e3">
-      <source xml:lang="en">Last Page</source>
-    </trans-unit>
-    <trans-unit id="++CODE++8d8cd546b58d91c300d3149ef40b8d98d3061dc38f15ea937d2ed785a3f25771">
-      <source xml:lang="en">Learn More</source>
-    </trans-unit>
-    <trans-unit id="++CODE++51da53a813a79b97741fb115a94a72fe1629a0b0e9018767157ca28d863c53e3">
-      <source xml:lang="en">Learn more about SQL Server 2025 features</source>
-    </trans-unit>
-    <trans-unit id="++CODE++adc95605a1b30c73959fbaf21e60f9723efe855c482fa336a957924d4ea0a08b">
-      <source xml:lang="en">Length</source>
-    </trans-unit>
-    <trans-unit id="++CODE++66a64458c4ba13495492108557828d5ef43bfc7f9aca725db617d6a1556ad088">
-      <source xml:lang="en">Length mismatch: Column &apos;{0}&apos; ({1}) incompatible with &apos;{2}&apos; ({3})</source>
-      <note>{0} is source column
-{1} is source length
-{2} is target column
-{3} is target length</note>
-    </trans-unit>
-    <trans-unit id="++CODE++ab7e3aa3d0d8c78763c986b6a831726ff623b195a38a8d4b1191976c0becf72e">
-      <source xml:lang="en">Less Than</source>
-    </trans-unit>
-    <trans-unit id="++CODE++f3efd3e5531c7b16003d81bb5085288ace97366792c480484895fd2583ca5842">
-      <source xml:lang="en">Less Than or Equals</source>
-    </trans-unit>
-    <trans-unit id="++CODE++d05f53bafc473abafc1af3b592a9186f7c8b2579999c953b6f3d9f9450c43f50">
-      <source xml:lang="en">Line {0}</source>
-      <note>{0} is the line number</note>
-    </trans-unit>
-    <trans-unit id="++CODE++4ffa355be76c7d5e9f39081d405b5a1d2d9cae27b4016b7588b4b812f2146556">
-      <source xml:lang="en">List Connections</source>
-    </trans-unit>
-    <trans-unit id="++CODE++b993796f53424becc0d08d41a72c0c3381ee7691cc518bc8bdccc8d4013ad4ef">
-      <source xml:lang="en">List Databases</source>
-    </trans-unit>
-    <trans-unit id="++CODE++e5c4507bf20d72d00bff4c289eb11be5c9a297933beec5db5969eb33b7bc5690">
-      <source xml:lang="en">List Functions</source>
-    </trans-unit>
-    <trans-unit id="++CODE++0b795cd3bad85a0e394c340640be776b2c7765598fd7ac3dc8d2430baf78e77a">
-      <source xml:lang="en">List Schemas</source>
-    </trans-unit>
-    <trans-unit id="++CODE++00806af7575cfd81acd74e3d602bb671403cbddfdf02754be73db121177d235f">
-      <source xml:lang="en">List Tables</source>
-    </trans-unit>
-    <trans-unit id="++CODE++68053ffe844804d37eced757d4d0582e750a9b20d8ec5084aaab907846177b86">
-      <source xml:lang="en">List Views</source>
-    </trans-unit>
-    <trans-unit id="++CODE++b77fb88f6365c7aa62b75d120b96e1859e449166ac52bd58301306032102daf0">
-      <source xml:lang="en">List all connections registered with the mssql extension?</source>
-    </trans-unit>
-    <trans-unit id="++CODE++abfc45dd4a240e3758d4d22759dd9fc99cc5e1d16aec7594708638c368bddb3d">
-      <source xml:lang="en">List databases for connection &apos;{0}&apos;?</source>
-      <note>{0} is the connection ID</note>
-    </trans-unit>
-    <trans-unit id="++CODE++b1eb24f69841df721c66f542d63319e22c5d55ea1bee75d7e60c451023e6c3d2">
-      <source xml:lang="en">List functions for connection &apos;{0}&apos;?</source>
-      <note>{0} is the connection ID</note>
-    </trans-unit>
-    <trans-unit id="++CODE++f9fdea6ffd1d5c93340eff3cb4b0f75abcada7d160a99fd8f3092b3632661d84">
-      <source xml:lang="en">List schemas for connection &apos;{0}&apos;?</source>
-      <note>{0} is the connection ID</note>
-    </trans-unit>
-    <trans-unit id="++CODE++f6f60c2f7be85c72c70f3e1803f001d9b89cf11c25d82a6a16ddb4835b2bdc3f">
-      <source xml:lang="en">List tables for connection &apos;{0}&apos;?</source>
-      <note>{0} is the connection ID</note>
-    </trans-unit>
-    <trans-unit id="++CODE++a951e5e9bc9076528c081d96624e0a6b73e1ae9034bc9aa4c1e8bd77e9dffcc4">
-      <source xml:lang="en">List views for connection &apos;{0}&apos;?</source>
-      <note>{0} is the connection ID</note>
-    </trans-unit>
-    <trans-unit id="++CODE++8043c062698783f821c86c7bc00a285e71f93c8ddf50815cfa601fef33905401">
-      <source xml:lang="en">Listing Fabric SQL Databases for workspace &apos;{0}&apos;</source>
-      <note>{0} is the workspace ID</note>
-    </trans-unit>
-    <trans-unit id="++CODE++d63cd16cd7f14f873a95c39ea88cdd895461edd04b9fa7894a5b050274e85b1f">
-      <source xml:lang="en">Listing Fabric SQL Endpoints for workspace &apos;{0}&apos;</source>
-      <note>{0} is the workspace ID</note>
-    </trans-unit>
-    <trans-unit id="++CODE++a5c14e0446ba987ee1804ac7f75c2cf29a526c5b3efc8ec431eeb50d200ad7f0">
-      <source xml:lang="en">Listing Fabric capacities for tenant &apos;{0}&apos;</source>
-      <note>{0} is the tenant ID</note>
-    </trans-unit>
-    <trans-unit id="++CODE++0674831e66235d3d493987bb2f89a42a981be092b9be08a7214438e389b30737">
-      <source xml:lang="en">Listing Fabric workspaces for tenant &apos;{0}&apos;</source>
-      <note>{0} is the tenant ID</note>
-    </trans-unit>
-    <trans-unit id="++CODE++b96793f36b682b832b59fce2ab2fbfbe394de6c913abd6f389f8c19273f040a5">
-      <source xml:lang="en">Listing databases for connection &apos;{0}&apos;</source>
-      <note>{0} is the connection ID</note>
-    </trans-unit>
-    <trans-unit id="++CODE++6c5a3eebc541922b6846fac5140eecc1c8cca7d49fd516d6d492b823bd080339">
-      <source xml:lang="en">Listing functions for connection &apos;{0}&apos;</source>
-      <note>{0} is the connection ID</note>
-    </trans-unit>
-    <trans-unit id="++CODE++df15d83efd9fc637dc083e4165d14496ddd68c309ef41be96ddf930de86fa600">
-      <source xml:lang="en">Listing role assignments for workspace &apos;${workspaceId}&apos;</source>
-      <note>{0} is the workspace ID</note>
-    </trans-unit>
-    <trans-unit id="++CODE++33ed9f224eba0860b9cfb0063fdbd1680208c1e358cecb479c7bd8c46236000e">
-      <source xml:lang="en">Listing schemas for connection &apos;{0}&apos;</source>
-      <note>{0} is the connection ID</note>
-    </trans-unit>
-    <trans-unit id="++CODE++5404755c79ce81c6dba13bc9b7f3cbea8d096f40ff5fb69bfce1a9b2f7a07d4f">
-      <source xml:lang="en">Listing server connections</source>
-    </trans-unit>
-    <trans-unit id="++CODE++22f9095eec94b234a5b2eee74a4c22e23b42d785b67c2027c13fd5b309a93ffa">
-      <source xml:lang="en">Listing tables for connection &apos;{0}&apos;</source>
-      <note>{0} is the connection ID</note>
-    </trans-unit>
-    <trans-unit id="++CODE++d77ec2c188180112be2e819880b4ea2a8f5f86ec8917db4e18c39bcd02cacc10">
-      <source xml:lang="en">Listing views for connection &apos;{0}&apos;</source>
-      <note>{0} is the connection ID</note>
-    </trans-unit>
-    <trans-unit id="++CODE++8a6bdb6b18da586fe7f2acbd8f1055533f2cd97a3681b3652bcd712224df45c3">
-      <source xml:lang="en">Load</source>
-    </trans-unit>
-    <trans-unit id="++CODE++6b590dbe3ca2ba02770a0f91a1d06fddd3d9f474ffc479853d323f0545a6397b">
-      <source xml:lang="en">Load from Connection String</source>
-    </trans-unit>
-    <trans-unit id="++CODE++323ed460497fcfa6d1f92f52778381421eefa8ba36a3e9896b3f05a4a2050ca2">
-      <source xml:lang="en">Load profile...</source>
-    </trans-unit>
-    <trans-unit id="++CODE++81b2b539fca979a0122cec8429386032584500cf44116d93ce90258970ee8289">
-      <source xml:lang="en">Load source, target, and options saved in an .scmp file</source>
-    </trans-unit>
-    <trans-unit id="++CODE++dc380888c4e2c7762212480ff86eb39150ec70b45009c33bc6adcbd0041384b1">
-      <source xml:lang="en">Loading</source>
-    </trans-unit>
-    <trans-unit id="++CODE++6fa7126ccca3880030902e857b23844499021637082687cfb79725ee3095e087">
-      <source xml:lang="en">Loading Azure Accounts</source>
-    </trans-unit>
-    <trans-unit id="++CODE++c11efeef9812b5933f66f281e1df758fca0d28ff6c96462aa5caa7a72f0637ed">
-      <source xml:lang="en">Loading Fabric Accounts</source>
-    </trans-unit>
-    <trans-unit id="++CODE++f71c42d1d9ac676535360465df8ce04aacb3b40ecb8b1ba01906d9b4971a51c9">
-      <source xml:lang="en">Loading Report</source>
-    </trans-unit>
-    <trans-unit id="++CODE++fb77011a24ad32a2b166d3d74cf25aee9d67da4c5579e8740211e0738bd05a10">
-      <source xml:lang="en">Loading Schema Designer</source>
-    </trans-unit>
-    <trans-unit id="++CODE++54de42320518e4ac2e773353f4d9f9a7be92f4afc008a3b33a3247b39a19aa68">
-      <source xml:lang="en">Loading Schema Designer Model...</source>
-    </trans-unit>
-    <trans-unit id="++CODE++10a371b8dc47cdf83c4cd7f926daf76305a6b52311a69b3087d744151dc53501">
-      <source xml:lang="en">Loading Table Designer</source>
-    </trans-unit>
-    <trans-unit id="++CODE++f9c9f560fd60d852df849d8b9694f6e56be6ca531ec5366d75812345a7dbf567">
-      <source xml:lang="en">Loading databases in &apos;{0}&apos;...</source>
-      <note>{0} is the name of the workspace</note>
-    </trans-unit>
-    <trans-unit id="++CODE++a67a8cf028d055264cd779f840ad3290cb70557277e6fe38ecf976fce921f030">
-      <source xml:lang="en">Loading databases in selected workspace...</source>
-    </trans-unit>
-    <trans-unit id="++CODE++d1fdc252fab1c642cc1b487dbb6658fd77d5831e03b3d391b4c73b01226d75ff">
-      <source xml:lang="en">Loading deployment</source>
-    </trans-unit>
-    <trans-unit id="++CODE++c4b5594f53462fcb5025d55e2ad5ba368c8fbb12de5a8701276b5477f7dd07fb">
-      <source xml:lang="en">Loading execution plan...</source>
-    </trans-unit>
-    <trans-unit id="++CODE++5aa7a4eb1f103858e56dc2f529435ff221afa8e7ff280a24ec6bbd810dd5b163">
-      <source xml:lang="en">Loading fabric provisioning...</source>
-    </trans-unit>
-    <trans-unit id="++CODE++934bbb16d95b8f72c6353bba1afc96aee3975ae50aaca4b3abe9389f292b4987">
-      <source xml:lang="en">Loading local containers...</source>
-    </trans-unit>
-    <trans-unit id="++CODE++b00da16333ce9b6f0088556c62cd8766f0a1f02a823e3dca0cd8fd040136e297">
-      <source xml:lang="en">Loading results...</source>
-    </trans-unit>
-    <trans-unit id="++CODE++71499b4de6ef3b8d0c19b76e76295f5dd9f5690a180de07ed861fdce757182aa">
-      <source xml:lang="en">Loading summary for {0} rows (Click to cancel)</source>
-      <note>{0} is the total number of rows</note>
-    </trans-unit>
-    <trans-unit id="++CODE++128f2373a3147694ff5bcaab3d428611eba44a540cb348d9d263f855c0ee2a2d">
-      <source xml:lang="en">Loading table data...</source>
-    </trans-unit>
-    <trans-unit id="++CODE++6fdb41249bacbb3684e7217e3b3d938e36b39e8d0f4300681cba1968b3301495">
-      <source xml:lang="en">Loading tenants...</source>
-    </trans-unit>
-    <trans-unit id="++CODE++136a37d2ee433b1eb4302a84ebee86659922e34ca61c2383bc863191b5aeeafa">
-      <source xml:lang="en">Loading text view...</source>
-    </trans-unit>
-    <trans-unit id="++CODE++58878f300e53ea741b29ea101504537639f39f997791a5950d225f8353fad887">
-      <source xml:lang="en">Loading workspaces</source>
-    </trans-unit>
-    <trans-unit id="++CODE++3f9adb0f75f8f08022d5289c54dae461204356f0f718404bf22c0d08214ab34a">
-      <source xml:lang="en">Loading workspaces...</source>
-    </trans-unit>
-    <trans-unit id="++CODE++47d2a515ef2f05b87d688656286a61e4f743da4b878684c7654969db17711c40">
-      <source xml:lang="en">Loading...</source>
-    </trans-unit>
-    <trans-unit id="++CODE++2c91c2c68950d956381637d4e22e626dbf560a93aa4fc8126d755251a70230ea">
-      <source xml:lang="en">Local SQL Server database container</source>
-    </trans-unit>
-    <trans-unit id="++CODE++9aa8c99c1e1071fa2070e9283b4cd9a737a77249f44f1a41b559073d99293249">
-      <source xml:lang="en">Local development container</source>
-    </trans-unit>
-    <trans-unit id="++CODE++15b61974b2707a7b3d4201385e0f01f4ff5eb1f17c5639d98788ee5add2025cd">
-      <source xml:lang="en">Location</source>
-    </trans-unit>
-    <trans-unit id="++CODE++ac93cb35e24190764d9718b44e0c847f9e06a22105b20e4f8ca8ef96ed959775">
-      <source xml:lang="en">Location (Workspace)</source>
-    </trans-unit>
-    <trans-unit id="++CODE++aaaeb8d7872b0c49ed19d951314516d2dcd84ca23411320f05fac3d87bac8a32">
-      <source xml:lang="en">MSSQL</source>
-    </trans-unit>
-    <trans-unit id="++CODE++28c3a8199a6dcd1373eb25c32820524f38fbba49d1e1fb378bd30dfb6d61ec2d">
-      <source xml:lang="en">MSSQL - Azure Auth Logs</source>
-    </trans-unit>
-    <trans-unit id="++CODE++9f67971ab8a605f2aedf0b33a5fce37d2b135aef48f886231da5d8163aa488a6">
-      <source xml:lang="en">MSSQL Feedback</source>
-    </trans-unit>
-    <trans-unit id="++CODE++614e5389e87ce465fe548a0665aeaa67a52a06ff792f2f791615cd37fb610178">
-      <source xml:lang="en">Manage Connection Profiles</source>
-    </trans-unit>
-    <trans-unit id="++CODE++5ae5256284272a7585c1b275ef82e5d337ca3353c8e608120019177aad6a26c6">
-      <source xml:lang="en">Manage relationships</source>
-    </trans-unit>
-    <trans-unit id="++CODE++f7fbe0b74789184e887d43fff291578ae0fe4d2b6b9fa4550271dc4a51ff980e">
-      <source xml:lang="en">Mandatory (Recommended)</source>
-    </trans-unit>
-    <trans-unit id="++CODE++d54543fb6beb1b6dc5aaa5961c0d92fe25a4ae3bc6fe81b241bd9064e43f46d7">
-      <source xml:lang="en">Mandatory (True)</source>
-    </trans-unit>
-    <trans-unit id="++CODE++305fd6adb2295a939e62e4fed83349c610aa4e1840280503e6b64c8042dccd16">
-      <source xml:lang="en">Max Length</source>
-    </trans-unit>
-    <trans-unit id="++CODE++3cb29430462001e8edb74afebb929c2e967e7eac89679c4d549a8305ec4a2fe7">
-      <source xml:lang="en">Max row count for filtering/sorting has been exceeded. To update it, navigate to User Settings and change the setting: mssql.resultsGrid.inMemoryDataProcessingThreshold</source>
-    </trans-unit>
-    <trans-unit id="++CODE++fc899519286f8da6256728b62d14e6ef9042346e7ad4191e21c95efaf1141a42">
-      <source xml:lang="en">Max: {0}</source>
-      <note>{0} is the max</note>
-    </trans-unit>
-    <trans-unit id="++CODE++fba6c2c5d9468e741725c7dfa1ac14fb59523c74fa86744027ec0a175e6cae3f">
-      <source xml:lang="en">Maximize</source>
-    </trans-unit>
-    <trans-unit id="++CODE++bfb44e231009293c2b2333bb7d0e9e5c0c79294bbb1c6a42c3471892ef016229">
-      <source xml:lang="en">Maximize Panel Size</source>
-    </trans-unit>
-    <trans-unit id="++CODE++1aa744e397147289dead3a2403f0826fe7b0e380f9bdcc90253477175f18632c">
-      <source xml:lang="en">Maximize panel size</source>
-    </trans-unit>
-    <trans-unit id="++CODE++2f77668a9dfbf8d5848b9eeb4a7145ca94c6ed9236e4a773f6dcafa5132b2f91">
-      <source xml:lang="en">Message</source>
-    </trans-unit>
-    <trans-unit id="++CODE++04d7b48339271ea67d3c8493e07e90bc68dc565485eebe5e0b67c21c1586e3c0">
-      <source xml:lang="en">Messages</source>
-    </trans-unit>
-    <trans-unit id="++CODE++2d275a74912cca2e02e6d41f9cae3a75ceef3ed0ef734eff3710e10eb7112228">
-      <source xml:lang="en">Metric</source>
-    </trans-unit>
-    <trans-unit id="++CODE++e62105462009615e24c43715b276cc4743f4efd9bfd6e1e4bc108a5f9a328be9">
-      <source xml:lang="en">Microsoft Account</source>
-    </trans-unit>
-    <trans-unit id="++CODE++871ca3cb96885bd9a333a1d2914f5f4782b9d0477bcfddd603db5e4f98bde56a">
-      <source xml:lang="en">Microsoft Account is required</source>
-    </trans-unit>
-    <trans-unit id="++CODE++8055a31cb4833efbf1b76994151d8256bfc8500f2985d3d0ab1cf222dd91a043">
-      <source xml:lang="en">Microsoft Corp</source>
-    </trans-unit>
-    <trans-unit id="++CODE++73c5b19bd87f6238ea91f7a12afda7927ec9708f0d2a5ca86154b2e0bbe06109">
-      <source xml:lang="en">Microsoft Entra Account</source>
-    </trans-unit>
-    <trans-unit id="++CODE++4cca27a3569729f8e3fa178db33f438eaa136c7491a5c3d26c807c876a02c292">
-      <source xml:lang="en">Microsoft Entra Id</source>
-    </trans-unit>
-    <trans-unit id="++CODE++d24b24ff2640e9b5731d40ac97ea534034176c1478b681eca122262c4d98a8a2">
-      <source xml:lang="en">Microsoft Entra Id - Universal w/ MFA Support</source>
-    </trans-unit>
-    <trans-unit id="++CODE++d7f406a55a763bcaf21ae757e59b0ba9b5e2954c074d760a6afa484f977dcf3d">
-      <source xml:lang="en">Microsoft Entra account {0} successfully added.</source>
-      <note>{0} is the account name</note>
-    </trans-unit>
-    <trans-unit id="++CODE++ede0760e8703fdfcddf4d15e0406c0deeadd91e7907d2a3e7479c6a3d3e309e4">
-      <source xml:lang="en">Microsoft SQL Server License Agreement</source>
-    </trans-unit>
-    <trans-unit id="++CODE++951f4af90cfde827d87f358b3d8d275ee60a3306d9ddb5c4615483cff067697a">
-      <source xml:lang="en">Microsoft reviews your feedback to improve our products, so don&apos;t share any personal data or confidential/proprietary content.</source>
-    </trans-unit>
-    <trans-unit id="++CODE++1f5c209a4ee7cb85322b1d1fbde63de014d0871930fa88895405ebaea926535d">
-      <source xml:lang="en">Microsoft will process the feedback you submit pursuant to your organization’s instructions in order to improve your and your organization’s experience with this product. If you have any questions about the use of feedback data, please contact your tenant administrator. Processing of feedback data is governed by the Microsoft Products and Services Data Protection Addendum between your organization and Microsoft, and the feedback you submit is considered Personal Data under that addendum.</source>
-    </trans-unit>
-    <trans-unit id="++CODE++87a43e5185b677199f2369f90cd8518b8b1d7702edff307ed9e79883f43aaaaa">
-      <source xml:lang="en">Microsoft will process the feedback you submit pursuant to your organization’s instructions in order to improve your and your organization’s experience with this product. If you have any questions...</source>
-    </trans-unit>
-    <trans-unit id="++CODE++7d4b99d7fea1f8fb56040b0f388071d3f886f709000859485129c0ce1930fce9">
-      <source xml:lang="en">Microsoft would like your feedback</source>
-    </trans-unit>
-    <trans-unit id="++CODE++b2f711bd6e74f6bab7fe9cb304a059fe7213d5db1e7f14f207aaac37c5d13ac7">
-      <source xml:lang="en">Min: {0}</source>
-      <note>{0} is the min</note>
-    </trans-unit>
-    <trans-unit id="++CODE++b58330ac25057a441365f4f4f1be20daba2d6d940142c891231e0eac66843ff4">
-      <source xml:lang="en">Move Down</source>
-    </trans-unit>
-    <trans-unit id="++CODE++1359626e7b6964345896285446db7977e67469251bb0cc52808db2a85ed940c1">
-      <source xml:lang="en">Move Up</source>
-    </trans-unit>
-    <trans-unit id="++CODE++27b4c707cf413882a14ef7b762694ed52bbf69755646afa8cf1972dec4cf3c92">
-      <source xml:lang="en">Move to Root</source>
-    </trans-unit>
-    <trans-unit id="++CODE++79e53b9f38d1c9de4d84c9a78339ceb838b609638b9194a2f0caad2f05ea2c85">
-      <source xml:lang="en">My Data</source>
-    </trans-unit>
-    <trans-unit id="++CODE++fb329000228cc5a24c264c57139de8bf854fc86fc18bf1c04ab61a2b5cb4b921">
-      <source xml:lang="en">NULL</source>
-    </trans-unit>
-    <trans-unit id="++CODE++dcd1d5223f73b3a965c07e3ff5dbee3eedcfedb806686a05b9b3868a2c3d6d50">
-      <source xml:lang="en">Name</source>
-    </trans-unit>
-    <trans-unit id="++CODE++ad4811485a0a0f3f000987d581730b04c0bf33a9d4ccf59a9ff1c127b33d76d1">
-      <source xml:lang="en">Name of the primary key.</source>
-    </trans-unit>
-    <trans-unit id="++CODE++47fcb7ca194ec7de1be8ea7b91df9b1e51e273673b6410255e55f48fe0061598">
-      <source xml:lang="en">New Azure SQL logical server (Preview)</source>
-    </trans-unit>
-    <trans-unit id="++CODE++e7d029a3c1b85e562db8e25ceb52958e3c3da9e6e50b95ebf95f3fae85091a15">
-      <source xml:lang="en">New Check Constraint</source>
-    </trans-unit>
-    <trans-unit id="++CODE++5a59551b2622ee0d2767d9bbc3d03aa227824d88c6b25ac233cfb2a98684512c">
-      <source xml:lang="en">New Column</source>
-    </trans-unit>
-    <trans-unit id="++CODE++4a00fefe019ef43393da250ba4b62d7b6af849a1acac99b1192ffbeda8828fe7">
-      <source xml:lang="en">New Column Mapping</source>
-    </trans-unit>
-    <trans-unit id="++CODE++ab23a59c68316fe4f3a53c610bdf6d7a43090ced0e69ce60895361f176ce93f6">
-      <source xml:lang="en">New Deployment</source>
-    </trans-unit>
-    <trans-unit id="++CODE++b71586503f1694b5328fa16ed600eb0d20d4d9608dfb54f44ae97fe4ac43f0bf">
-      <source xml:lang="en">New Foreign Key</source>
-    </trans-unit>
-    <trans-unit id="++CODE++30a5aebdb4a5faa3b927c90ef856e84e039707488be19e760b3701f24889875d">
-      <source xml:lang="en">New Index</source>
-    </trans-unit>
-    <trans-unit id="++CODE++6334507f512e52b67d0a5a0fb392e35e5d3acc29acdce7218f66b6199150f589">
-      <source xml:lang="en">New Microsoft Entra account could not be added.</source>
-    </trans-unit>
-    <trans-unit id="++CODE++7c451e0f436d04a6f321f8d5de8da296a66cfb1d8cdc3918b1ed7ecd480cce28">
-      <source xml:lang="en">New Password</source>
-    </trans-unit>
-    <trans-unit id="++CODE++80e8f069713682d743cceecaad91cb538d199e18712328724d348491bfbb64af">
-      <source xml:lang="en">New SQL Server local development container</source>
-    </trans-unit>
-    <trans-unit id="++CODE++f0ebbe4b20d0db8c4c52feb9dc715d1db281ae429389480780ce9120113da253">
-      <source xml:lang="en">New SQL database</source>
-    </trans-unit>
-    <trans-unit id="++CODE++d9c78424d66905fdeabfc255d8900ff5c10df41268f883660b400d4dad09cfbd">
-      <source xml:lang="en">New column mapping</source>
-    </trans-unit>
-    <trans-unit id="++CODE++1ff57a29d7c9d11bdf61c1b80f2b289b44c1ea844824d4b94a0d52b6ba5fc858">
-      <source xml:lang="en">Next</source>
-    </trans-unit>
-    <trans-unit id="++CODE++6ead5dfdc11ef7da26e4c09f348d42a8d6306b7faa54ce0a7dc6c567dab1db6f">
-      <source xml:lang="en">Next Page</source>
-    </trans-unit>
-    <trans-unit id="++CODE++1ea442a134b2a184bd5d40104401f2a37fbc09ccf3f4bc9da161c6099be3691d">
-      <source xml:lang="en">No</source>
-    </trans-unit>
-    <trans-unit id="++CODE++4e43f09881e3742e225d5e39243fa725d8dd7e9a9d64f05c7c814a12a0b32935">
-      <source xml:lang="en">No Action</source>
-    </trans-unit>
-    <trans-unit id="++CODE++dd1e244b4e319bb25477890a9327b3a2419908e042cd4063f9235a0afed6e908">
-      <source xml:lang="en">No Microsoft Entra account can be found for removal.</source>
-    </trans-unit>
-    <trans-unit id="++CODE++b5353eb771f89b7df467f5082500e61791da1296427482e4eb5bb0cc5b6bec04">
-      <source xml:lang="en">No Queries Available</source>
-    </trans-unit>
-    <trans-unit id="++CODE++b363e5f44515909e667e5e4b24f9690b87a202de3c6b1f1f7b8b597205461ad6">
-      <source xml:lang="en">No account selected</source>
-    </trans-unit>
-    <trans-unit id="++CODE++9659b767df189a5839c87672cb77cb5c7e5dbe63f59c88712ad34358dda02676">
-      <source xml:lang="en">No active connection</source>
-    </trans-unit>
-    <trans-unit id="++CODE++fd8753767d0ca74647a1d3b877db12f2a65a06f4c81db6eadd086759df0a5ad1">
-      <source xml:lang="en">No active connection for database change</source>
-    </trans-unit>
-    <trans-unit id="++CODE++796911143ea8bb8e1ff88271e2618eb63b05d9e04cdf6e9363533b0715ab3574">
-      <source xml:lang="en">No active connection for schema view</source>
-    </trans-unit>
-    <trans-unit id="++CODE++d932a05eba0200bedb4b5449ce9e6487525ba3ecfd164e137388fd0833b4121b">
-      <source xml:lang="en">No active database connection in the current editor. Please establish a connection to continue.</source>
-    </trans-unit>
-    <trans-unit id="++CODE++971d7b9ca9340d6e8e22146855f8ef9cd9576279575ad1f7bd2fb5f40eaaddf9">
-      <source xml:lang="en">No active database connection. Please connect to a database first.</source>
-    </trans-unit>
-    <trans-unit id="++CODE++9901d22224c70ca49d9a42f1429021c1f6720eec301efafad38a8a73e0734a87">
-      <source xml:lang="en">No active text editor found. Please open a file with an active database connection.</source>
-    </trans-unit>
-    <trans-unit id="++CODE++37d715d202ea8a671a72107c5949755a1cfc925eb3b51f4b2ea823d7a54f2aa7">
-      <source xml:lang="en">No changes detected</source>
-    </trans-unit>
-    <trans-unit id="++CODE++d359844ae129bd7d51eda9e3c61dcf5c4036be148cdf783fc11d6454e8ca372b">
-      <source xml:lang="en">No connection credentials found</source>
-    </trans-unit>
-    <trans-unit id="++CODE++bb6f0c310647145d31546d24967be9eb8ebae90f640642e9fbb5d7713e6e8550">
-      <source xml:lang="en">No connection found for connectionId: {0}</source>
-      <note>{0} is the connection ID</note>
-    </trans-unit>
-    <trans-unit id="++CODE++3820494b45e56abad074e97c277e6328476da0ec09dacdf18bc5d5d7a6984cb2">
-      <source xml:lang="en">No connection information found</source>
-    </trans-unit>
-    <trans-unit id="++CODE++e7877ea821bcdd1b117351c975bccabc10caea61e2e13fae7fe37e0179bd8470">
-      <source xml:lang="en">No connection profile to remove.</source>
-    </trans-unit>
-    <trans-unit id="++CODE++87a122216f22b55fd29964cf75c886ef5da5cd8369e2a6e24c73ec0ad22227ba">
-      <source xml:lang="en">No connection was found. Please connect to a server first.</source>
-    </trans-unit>
-    <trans-unit id="++CODE++d2d2d48c815b0539270873e2ebf75840a4afd724b5fd066bd9dcfb2f30a8c1dd">
-      <source xml:lang="en">No data available</source>
-    </trans-unit>
-    <trans-unit id="++CODE++3280128c0901d1323dde9a406ee7d2d6e8e1b98fd30971fa6134b302fec41eca">
-      <source xml:lang="en">No database objects found matching &apos;{0}&apos;</source>
-      <note>{0} is the search term</note>
-    </trans-unit>
-    <trans-unit id="++CODE++ba88f7938c978ebe84712352f4ef26470066d230ff6332b1e5610b9bd3a81b26">
-      <source xml:lang="en">No databases found in the selected workspace.</source>
-    </trans-unit>
-    <trans-unit id="++CODE++44abb1efd9e1246e7a38688a54d76fd070a07de55884b732dff70f7eff9a0491">
-      <source xml:lang="en">No databases found in workspace &apos;{0}&apos;.</source>
-      <note>{0} is the name of the workspace</note>
-    </trans-unit>
-    <trans-unit id="++CODE++6c351c116cc7feeaf5724426f891c890b4f7d9cb8baab5f2ec1d6c512cc016b6">
-      <source xml:lang="en">No items</source>
-    </trans-unit>
-    <trans-unit id="++CODE++1879af23a37978ff5873d50e56a20f354d53be9278d4075d63e9291b22924af8">
-      <source xml:lang="en">No model found.</source>
-    </trans-unit>
-    <trans-unit id="++CODE++c933cd0d45861a20699df513967542bc9b448f409d362d9bec4e7443dd96f403">
-      <source xml:lang="en">No need to refresh Microsoft Entra acccount token for connection {0} with uri {1}</source>
-      <note>{0} is the connection id
-{1} is the uri</note>
-    </trans-unit>
-    <trans-unit id="++CODE++b4722b7d6b5e5dd7c69480a9bd436e71d151acf1a05b81fcace235ba42c83375">
-      <source xml:lang="en">No pending changes. Make edits to generate a script.</source>
-    </trans-unit>
-    <trans-unit id="++CODE++a43619f321175f57a27f2a38da381fd367f6806093031b1f82960bcbf542729d">
-      <source xml:lang="en">No results</source>
-    </trans-unit>
-    <trans-unit id="++CODE++4dfded12d62e6f18c858be45db4d0f8b07d57a31417037444685fecadb4351d5">
-      <source xml:lang="en">No results for the active editor</source>
-    </trans-unit>
-    <trans-unit id="++CODE++ac4f3a6af42834b4d2a24a75250eee26cde1f70bb4bf0359acd6523cafd78d67">
-      <source xml:lang="en">No results to display</source>
-    </trans-unit>
-    <trans-unit id="++CODE++e32e1aa390f5243f880caab46155befbe51dd11233564502e4699d1cd79e56ab">
-      <source xml:lang="en">No saved connection profiles found.</source>
-    </trans-unit>
-    <trans-unit id="++CODE++0affa67640b3025de7e70ca5091dd93bcd11bedecbd01aad309a6013841386af">
-      <source xml:lang="en">No schema differences were found.</source>
-    </trans-unit>
-    <trans-unit id="++CODE++9d7ed36dee03c4fbfff36e19d91ab5b6a57f9a5b401819b5bbc23c8afca66936">
-      <source xml:lang="en">No script available. Make changes to the table data and generate a script first.</source>
-    </trans-unit>
-    <trans-unit id="++CODE++548271493601de8634bf0793fb0e09522c1bcce8e1e61c9e51186c9661137729">
-      <source xml:lang="en">No subscriptions available.  Adjust your subscription filters to try again.</source>
-    </trans-unit>
-    <trans-unit id="++CODE++b77c82c64fb4c0907bfdbdcd893ae285b16a8ef67c42e1ecc6ee3d28fe71e708">
-      <source xml:lang="en">No tenant selected</source>
-    </trans-unit>
-    <trans-unit id="++CODE++1714986c355ccdf8acce319f8df2b13f9ccae0f5ee87915f3fa4bbc917b155a7">
-      <source xml:lang="en">No tools to process.</source>
-    </trans-unit>
-    <trans-unit id="++CODE++1507d637b267b1f20c1238414d7e51458fe7d6b98b292a8497d9982634fbe83c">
-      <source xml:lang="en">No workspaces found</source>
-    </trans-unit>
-    <trans-unit id="++CODE++f567a09466c3451f2b171ee4b409a52f3aea306cea3bd4ca9ad4cef8669f1856">
-      <source xml:lang="en">No workspaces found. Please change Fabric account or tenant to view available workspaces.</source>
-    </trans-unit>
-    <trans-unit id="++CODE++522f7c01e016bd0f95cd3b404ebb0751a2b6db89a57ff1c7e5110b39e1f136e0">
-      <source xml:lang="en">Non-SQL Server SQL file detected. Disable IntelliSense for such files?</source>
-    </trans-unit>
-    <trans-unit id="++CODE++dc937b59892604f5a86ac96936cd7ff09e25f18ae6b758e8014a24c7fa039e91">
-      <source xml:lang="en">None</source>
-    </trans-unit>
-    <trans-unit id="++CODE++58601e3ffba5990d1be4db9f2bcc6107f9a72949aabd8f68f79bcb2c92195b5f">
-      <source xml:lang="en">Not Between</source>
-    </trans-unit>
-    <trans-unit id="++CODE++bfccbdda37b86c50ee3c10c461afc9fcc2854ca2d53d33b9bb079798a4f0cf21">
-      <source xml:lang="en">Not Contains</source>
-    </trans-unit>
-    <trans-unit id="++CODE++1035e37a14f3bc0faf8a937fddf3a6ca0ef9b7ad40aa1de814f0865e044eeda2">
-      <source xml:lang="en">Not Ends With</source>
-    </trans-unit>
-    <trans-unit id="++CODE++2abe6ce3689dddb31a75faaafb1a7293649d60f93bff0e48a87e7d5ddd7f2530">
-      <source xml:lang="en">Not Equals</source>
-    </trans-unit>
-    <trans-unit id="++CODE++544330f40460cbf3595ddb51445d81c643d5cd9dc72d601db887c01169b5f388">
-      <source xml:lang="en">Not Starts With</source>
-    </trans-unit>
-    <trans-unit id="++CODE++972711d90594be0ec9340bc56950dc455b2764187dcad7093ae641df2cbc10c5">
-      <source xml:lang="en">Not likely at all</source>
-    </trans-unit>
-    <trans-unit id="++CODE++491fc91cd76e51571a745d780f0fc91f8ae62622e790cb113828988bba2e3c2c">
-      <source xml:lang="en">Not signed in</source>
-    </trans-unit>
-    <trans-unit id="++CODE++ba35f0c47d862763dafa955d6716942f79b8bfe1d01d5968520db6f9ba665f6f">
-      <source xml:lang="en">Not started</source>
-    </trans-unit>
-    <trans-unit id="++CODE++07b555a4dd9446c56aae7bbe326905f8aabc205d5eee96191a71e15510fbb53f">
-      <source xml:lang="en">Note: A self-signed certificate offers only limited protection and is not a recommended practice for production environments. Do you want to enable &apos;Trust server certificate&apos; on this connection and retry?</source>
-    </trans-unit>
-    <trans-unit id="++CODE++00faa1559589415a5c6ecf98b61606f4ab0b254a38471dd99f9182e638997a52">
-      <source xml:lang="en">Null Count: {0}</source>
-      <note>{0} is the null count</note>
-    </trans-unit>
-    <trans-unit id="++CODE++6091a3057f7b1b8140c1ad2fc9232cc4d483a484667f76fe8bb305d77ca3deb1">
-      <source xml:lang="en">Number of Rows Read</source>
-    </trans-unit>
-    <trans-unit id="++CODE++565339bc4d33d72817b583024112eb7f5cdf3e5eef0252d6ec1b9c9a94e12bb3">
-      <source xml:lang="en">OK</source>
-    </trans-unit>
-    <trans-unit id="++CODE++17353b3f8f54bed0a811ad1ed6fb9f3505a0e039df3b934afb3e8bc11976a2ca">
-      <source xml:lang="en">OLTP, built on Azure SQL</source>
-    </trans-unit>
-    <trans-unit id="++CODE++501ec8c3629bcdcd52b9d7895c90d04b0c0b969f1134ba024efe021f0a25d867">
-      <source xml:lang="en">Object Explorer Filter</source>
-    </trans-unit>
-    <trans-unit id="++CODE++149f598e7edb5433f886c75bb1bf9e22c7129d29754a8bdc6223eee95384047c">
-      <source xml:lang="en">Object Type</source>
-    </trans-unit>
-    <trans-unit id="++CODE++ca7981b46ecf2c1787b6d76d81d9fd7fa0ca95842e2fcc2a452869891a9334d1">
-      <source xml:lang="en">Off</source>
-    </trans-unit>
-    <trans-unit id="++CODE++3d371d39d42ed88021e2eb01088039bc934a712a3d74c7813debf543f8dba608">
-      <source xml:lang="en">On Delete</source>
-    </trans-unit>
-    <trans-unit id="++CODE++08cc7dbe92d634292815733fbf6b34fba13792fc61a838f93bcaf5fc639b12ee">
-      <source xml:lang="en">On Delete Action</source>
-    </trans-unit>
-    <trans-unit id="++CODE++3260f8640105db3fc919165eac8ff32b659386c38af4e3fd1d2aa3875a7e3b19">
-      <source xml:lang="en">On Update</source>
-    </trans-unit>
-    <trans-unit id="++CODE++53dbddd7bcdf5a51afae1447f034e76d78722d20c1d6d62002c00e19f68ea9b2">
-      <source xml:lang="en">On Update Action</source>
-    </trans-unit>
-    <trans-unit id="++CODE++ed077f3d8125d60dca1979c7133601bd187d47c73ed9975028f677e49e709942">
-      <source xml:lang="en">Open</source>
-    </trans-unit>
-    <trans-unit id="++CODE++afe20ac8b79880f255ada45b4113ce2356e2e96da5a833a6262b495ef67c7c33">
-      <source xml:lang="en">Open .scmp file</source>
-    </trans-unit>
-    <trans-unit id="++CODE++82b7be031f380379c3136f863b234cc6ddbddb19fbbae4654585d10506a2e1e6">
-      <source xml:lang="en">Open Publish Script</source>
-    </trans-unit>
-    <trans-unit id="++CODE++27d46ec89f6c8889936e3d885b71d612efdbf08d8514f16157875104d01fd5f5">
-      <source xml:lang="en">Open Query</source>
-    </trans-unit>
-    <trans-unit id="++CODE++404eb1204c0e313b45f63c32657b2cabf3f3930b7a731969c82b5bc3061311ff">
-      <source xml:lang="en">Open Query History</source>
-    </trans-unit>
-    <trans-unit id="++CODE++2c1ff609e9acedfcd56ba1c75b3cc704ce0c59afafb9f280e75d37376028e9cd">
-      <source xml:lang="en">Open SQL editor and connect</source>
-    </trans-unit>
-    <trans-unit id="++CODE++458f7bdeed472d6583d8b0e14f2535e896f301136ee1ea3c63fdbf0845407225">
-      <source xml:lang="en">Open XML</source>
-    </trans-unit>
-    <trans-unit id="++CODE++f395ae5e32b4cc24f8030096918e6a2318d4be5fb9274dbeedc0002ce9840bb7">
-      <source xml:lang="en">Open in Editor</source>
-    </trans-unit>
-    <trans-unit id="++CODE++35e74c3a943dcaf90a91c99a242ea7dbfb3ead16a012ba5a7d6a747a96e01d64">
-      <source xml:lang="en">Open in New Tab</source>
-    </trans-unit>
-    <trans-unit id="++CODE++f0ee00f28c5dbe68c0c0dd2a5ebab46d19dda4d81627953d3f8e32be33904842">
-      <source xml:lang="en">Open in SQL Editor</source>
-    </trans-unit>
-    <trans-unit id="++CODE++ea1d0f038bbdb9e9aa6649671dcbff49e1f63b700b27d60890da5c60fb4e89af">
-      <source xml:lang="en">Open in editor</source>
-    </trans-unit>
-    <trans-unit id="++CODE++3a8e07b84d53ba502ae8ee669003537bdbbe321d6c8c6fb6cbd63019cb3d400e">
-      <source xml:lang="en">Opening Publish Script. This may take a while...</source>
-    </trans-unit>
-    <trans-unit id="++CODE++fe0d6bd1aef549a43c5fca4a838882918bd3a85e9641cb5150f31df976e18e38">
-      <source xml:lang="en">Opening schema designer...</source>
-    </trans-unit>
-    <trans-unit id="++CODE++291101a07fe980e93b900ae85c9eb824f9e7e93d0d754be7440b9386b615cad7">
-      <source xml:lang="en">Operator</source>
-    </trans-unit>
-    <trans-unit id="++CODE++e262d629c99156bd48e759790fae3387d08f1b1651ff7ec74a3ca9ad9202e0c9">
-      <source xml:lang="en">Option Description</source>
-    </trans-unit>
-    <trans-unit id="++CODE++da53ba1a285ffae9c6528e235b57336fa85b4f05e9fc00a51ee922069c3d9865">
-      <source xml:lang="en">Optional (False)</source>
-    </trans-unit>
-    <trans-unit id="++CODE++d0db8b5e364b6989e4b8f38a2b3846b87d99a51c1592ebf35d21cc66405a8e39">
-      <source xml:lang="en">Options</source>
-    </trans-unit>
-    <trans-unit id="++CODE++974ccf82fb956ae52dd736ed3f1046fe6da2fcb80bc6679104cbd37773665175">
-      <source xml:lang="en">Options have changed. Recompare to see the comparison?</source>
-    </trans-unit>
-    <trans-unit id="++CODE++eabaa5ba70b7871bd005170e9a540a993456433cdaad54eacc4e4c07a13c71bb">
-      <source xml:lang="en">Overall, how satisfied are you with the MSSQL extension?</source>
-    </trans-unit>
-    <trans-unit id="++CODE++cd184ad9e92906aa47b1a2a184c7d63d4c3642b0ee74079f2d428841ff17036c">
-      <source xml:lang="en">Overall, how satisfied are you with {0}?</source>
-      <note>{0} is the feature name</note>
-    </trans-unit>
-    <trans-unit id="++CODE++796120837694d3f3f29259cfeb25091698c2a0aa87873658d840b4993ee889b3">
-      <source xml:lang="en">PNG</source>
-    </trans-unit>
-    <trans-unit id="++CODE++e68b36b17cbd990802f57741cb75cf3a73fa66a61999b0cd70e3cf7d26cfb25f">
-      <source xml:lang="en">Parameters</source>
-    </trans-unit>
-    <trans-unit id="++CODE++5cafcd08f15a2a6ce49d703f1da5861c94ec134cc92984cc6b2f67965c31b5ee">
-      <source xml:lang="en">Parent node was not TreeNodeInfo.</source>
-    </trans-unit>
-    <trans-unit id="++CODE++e7cf3ef4f17c3999a94f2c6f612e8a888e5b1026878e4e19398b23bd38ec221a">
-      <source xml:lang="en">Password</source>
-    </trans-unit>
-    <trans-unit id="++CODE++b0f439de4ac489dfe75bf62e7fb55c9c993851f6f462fbbacae37851a6cad588">
-      <source xml:lang="en">Password (SQL Login)</source>
-    </trans-unit>
-    <trans-unit id="++CODE++7aeae1412484f6378e5877b660a41baa6a521988eb8b2620ca3223b05e2ff20c">
-      <source xml:lang="en">Password is required</source>
-    </trans-unit>
-    <trans-unit id="++CODE++80dc52b50a4e9dc210b0dc44b71eaa2912aef3a1d931d41f51ad8bfc0061df16">
-      <source xml:lang="en">Password must be changed for &apos;{0}&apos; to continue logging into &apos;{1}&apos;</source>
-      <note>{0} is the username
-{1} is the name of the server</note>
-    </trans-unit>
-    <trans-unit id="++CODE++9a6b795a5a551cedd30148a98d54756e10a329d6dbd317ef8007d2837abc1100">
-      <source xml:lang="en">Password must be changed to continue logging into &apos;{0}&apos;</source>
-      <note>{0} is the name of the server</note>
-    </trans-unit>
-    <trans-unit id="++CODE++b6eb82cd3300c838f99773b371b2f81d5ad517b3ba903de637d3e5920de7c04f">
-      <source xml:lang="en">Passwords do not match</source>
-    </trans-unit>
-    <trans-unit id="++CODE++f3380f7b44bd70af2a369de6026bf2ca2a7b36fde9086935efcd62a0e379cc7a">
-      <source xml:lang="en">Paste</source>
-    </trans-unit>
-    <trans-unit id="++CODE++aa7e02a360294359df9e77459e71e6f350056d94cf36d644cc2c910fff983359">
-      <source xml:lang="en">Paste connection string from clipboard</source>
-    </trans-unit>
-    <trans-unit id="++CODE++71f0edbc866bcd836e06eefc36556b0e6a3552f2d422dc8bc12bddd51e3b5a8e">
-      <source xml:lang="en">Path: {0}</source>
-      <note>{0} is the path of the node in the object explorer</note>
-    </trans-unit>
-    <trans-unit id="++CODE++0a59729d88d37ed0f6bddc3a9a92d14b94528c315fec4cd3c70cd2d4bcabe1ff">
-      <source xml:lang="en">Pick from multiple SQL Server versions, including SQL Server 2025 (Preview) with built-in AI capabilities like vector search and JSON enhancements.</source>
-    </trans-unit>
-    <trans-unit id="++CODE++2d88a61abeffd59a3bd59240d49c72a6b54deaecde6c449c2a4fd88f698d2628">
-      <source xml:lang="en">Please Accept the SQL Server EULA</source>
-    </trans-unit>
-    <trans-unit id="++CODE++e9867ec277676c80767b62a3ccde695a9fd4b9927c6541f6bfb0be08bed55596">
-      <source xml:lang="en">Please choose a unique name for the container</source>
-    </trans-unit>
-    <trans-unit id="++CODE++aa9bb805dc517bc0164702b53526a013fbfece6dabeb9871e0b9910d23978c5e">
-      <source xml:lang="en">Please choose a unique name for the profile</source>
-    </trans-unit>
-    <trans-unit id="++CODE++759058121cf2833fdf5f3228c2d13019bf96166084c277f8fb23c117159cb3a7">
-      <source xml:lang="en">Please make sure the port is a number, and choose a port that is not in use</source>
-    </trans-unit>
-    <trans-unit id="++CODE++d81d6eb21f473c77ba01056237fcd372e9021b555b36efc68d24d22a5d608ba5">
-      <source xml:lang="en">Please make your password 8-128 characters long.</source>
-    </trans-unit>
-    <trans-unit id="++CODE++2e0422920bb9bd61c1c7edf3554564e5ca37f4f0bc5d5a96b0402fb3a4c00155">
-      <source xml:lang="en">Please select a workspace where you have sufficient permissions (Contributor or higher)</source>
-    </trans-unit>
-    <trans-unit id="++CODE++72e9a59f5a1d6289dbacb35df897d6c007c55a27e77018455c37e7b372668475">
-      <source xml:lang="en">Port</source>
-    </trans-unit>
-    <trans-unit id="++CODE++ed66c5818178010b7908ff51b8195453260bb97629cc433ea0b53795840b8645">
-      <source xml:lang="en">Port must be a number between 1 and 65535</source>
-    </trans-unit>
-    <trans-unit id="++CODE++c56a86c298eb5a88289af29ba70d8dfdfbf42f6a0c6cf7fe8317a824db4eb767">
-      <source xml:lang="en">Possible Data Loss detected. Please review the changes.</source>
-    </trans-unit>
-    <trans-unit id="++CODE++b5d65f0ae389b60297c51acb9d3f3ee1e5b846deeb84a90fd69ccdfadca7c331">
-      <source xml:lang="en">Precision</source>
-    </trans-unit>
-    <trans-unit id="++CODE++db941d8c187f4fc67aa4904ca92e659aa8f19fc4f6409af9f9e63f741d1fcc80">
-      <source xml:lang="en">Precision/scale mismatch between &apos;{0}&apos; and &apos;{1}&apos;</source>
-      <note>{0} is source column
-{1} is target column</note>
-    </trans-unit>
-    <trans-unit id="++CODE++9d13699b657fe91178f41ecf87e9c11095306c7b62e26f7e7a1b019df9ca50b1">
-      <source xml:lang="en">Preview Database Updates</source>
-    </trans-unit>
-    <trans-unit id="++CODE++a57b08a480b822a0a572b993391c292ede593bf8000b406675b180bbb16260fa">
-      <source xml:lang="en">Previous</source>
-    </trans-unit>
-    <trans-unit id="++CODE++a163aaa22cf7ce6c4c2a634f98bef10d0fe0a0602ada2aa50d60b262dc70b2d9">
-      <source xml:lang="en">Previous Page</source>
-    </trans-unit>
-    <trans-unit id="++CODE++a89f61eb88c67866f6b2666a2e7f19b6fa1c97ca8330b81f848895bcc3594a3f">
-      <source xml:lang="en">Previous pending reconnect promise for uri {0} is rejected with error {1}, will attempt to reconnect if necessary.</source>
-      <note>{0} is the uri
-{1} is the error</note>
-    </trans-unit>
-    <trans-unit id="++CODE++74ddf875033fe6ed895f48a8abc4373883fb876b36dfa7614f3f130ceee1ab20">
-      <source xml:lang="en">Previous pending reconnection for uri {0}, succeeded.</source>
-      <note>{0} is the uri</note>
-    </trans-unit>
-    <trans-unit id="++CODE++d196df298e2df96370fbe47015195f865db9761ab45899b56376f17df4174a88">
-      <source xml:lang="en">Previous step failed. Please check the error message and try again.</source>
-    </trans-unit>
-    <trans-unit id="++CODE++92022c2f45b6a9ba92c51438e6fed444d69673e4bd6c529e3ea8f0a8bfe1e969">
-      <source xml:lang="en">Primary Key</source>
-    </trans-unit>
-    <trans-unit id="++CODE++a0de89c19964a6454c6d6b4f4205b8c8fcb6c1bfe9370b6d3183226ce8009141">
-      <source xml:lang="en">Primary Key Columns</source>
-    </trans-unit>
-    <trans-unit id="++CODE++25f4fe8cd149e57de765fa487f6e70395ed29ad8d1f2b9c116f9efa24262b420">
-      <source xml:lang="en">Privacy Statement</source>
-    </trans-unit>
-    <trans-unit id="++CODE++5271d6ce4f647db55fc114096f1dbb3b2cc6287df8fd299c3635574761ea9fb7">
-      <source xml:lang="en">Processing include or exclude all differences operation.</source>
-    </trans-unit>
-    <trans-unit id="++CODE++a423b47777783386516c79baa19b0dfcd12cb40e4fba79348ad14ab0169402cd">
-      <source xml:lang="en">Profile Name</source>
-    </trans-unit>
-    <trans-unit id="++CODE++f7821e5b83af275fa9638d6840dc6edd1e7c8179f566d99cb2fd713ca13e9e3c">
-      <source xml:lang="en">Profile created and connected</source>
-    </trans-unit>
-    <trans-unit id="++CODE++8a0d6f1276ee19a91fb06f73344d1d60f2d1f1c8d7e0454c8bb31ea00c2b9a30">
-      <source xml:lang="en">Profile created successfully</source>
-    </trans-unit>
-    <trans-unit id="++CODE++c7b24e72fefeade2fc1706604bb5c2ee848b055ed154428128c10d5020549a7a">
-      <source xml:lang="en">Profile removed successfully</source>
-    </trans-unit>
-    <trans-unit id="++CODE++ae43692b2a310b8ed2443d2b7d2a3e4cf0b6d73115badd72831b3d22381f235f">
-      <source xml:lang="en">Properties</source>
-    </trans-unit>
-    <trans-unit id="++CODE++40040cb181f7f0ee5add2b52e8467c6652477f7ce12af39fe380b5084b64f4fe">
-      <source xml:lang="en">Property</source>
-    </trans-unit>
-    <trans-unit id="++CODE++7c68cc7494a11be986cf0d4ac8e2acb67d5aa67b35151c2435cb1c51ccd060d8">
-      <source xml:lang="en">Provider &apos;{0}&apos; does not have a Microsoft resource endpoint defined.</source>
-      <note>{0} is the provider</note>
-    </trans-unit>
-    <trans-unit id="++CODE++c2b1b8e2e03928e24b07be3e3cbc597577096c8303d9aa621a147ca2456bdad7">
-      <source xml:lang="en">Provisioning</source>
-    </trans-unit>
-    <trans-unit id="++CODE++859390eb495b2ead7f05f0f799546c71435b2db31dbe082adecc3426fffc3391">
-      <source xml:lang="en">Publish</source>
-    </trans-unit>
-    <trans-unit id="++CODE++2061d7abe64ff08b697e992f6e5b0e379cae860434c608eb72552f3ce3bbcfc8">
-      <source xml:lang="en">Publish Changes</source>
-    </trans-unit>
-    <trans-unit id="++CODE++dce49ef71e44b5c107d066069bd508af15fbffd22c8e410f76db1f120371635a">
-      <source xml:lang="en">Publish Profile</source>
-    </trans-unit>
-    <trans-unit id="++CODE++42b341b8072aa3adcb1b6f83353574f79b03c073faeb2c64253cdb6248c011c1">
-      <source xml:lang="en">Publish Project</source>
-    </trans-unit>
-    <trans-unit id="++CODE++a2ca822b9abcd933ac2e91d9b212646bfa3bf125e734e4bf1e1d1d6b9235925f">
-      <source xml:lang="en">Publish Settings File</source>
-    </trans-unit>
-    <trans-unit id="++CODE++d5ce61b547d2e5793b2ac208be904ea9f94d5e5594d0c5c02bdda22abf61fcf0">
-      <source xml:lang="en">Publish Target</source>
-    </trans-unit>
-    <trans-unit id="++CODE++f9f3a475ce7608957aa4ae746b37117f26d543fb676f2f78eff8e185a3cbb143">
-      <source xml:lang="en">Publish profile saved to: {0}</source>
-    </trans-unit>
-    <trans-unit id="++CODE++10209ed1750a4b5c09b80ea470ed45083d8d1ad3d1da877d160d9ab61a5031fc">
-      <source xml:lang="en">Publishing Changes</source>
-    </trans-unit>
-    <trans-unit id="++CODE++d7a082f416fcd5289f06b3cda1fdf7b7d3999dabb4209c0d324fdf0c57ff2ee2">
-      <source xml:lang="en">Pulling SQL Server Image</source>
-    </trans-unit>
-    <trans-unit id="++CODE++0e1d9858f1e51bd313981a0d8da504fb12e0405fc869634ad52babe02eff9e3d">
-      <source xml:lang="en">Pulling the SQL Server container image. This might take a few minutes depending on your internet connection.</source>
-    </trans-unit>
-    <trans-unit id="++CODE++f44ad102b5dd5df1b5691408d19d39ee92cc1c9ad20f7125845df3d961a805d3">
-      <source xml:lang="en">Query Plan</source>
-    </trans-unit>
-    <trans-unit id="++CODE++9e83dc6d2db272ac27cc875b994f834b62b7202a49b69e885f8f4e8f9c29a452">
-      <source xml:lang="en">Query executed</source>
-    </trans-unit>
-    <trans-unit id="++CODE++222d8657e6ce5036c2c4e9baf67ab52aeb5b35c12ff05d913296ea5cefad1f9c">
-      <source xml:lang="en">Query failed</source>
-    </trans-unit>
-    <trans-unit id="++CODE++9bb19ac86101a6dfe00ba121dc8fab54c216992ef8d061c9cf27bd93a4424a91">
-      <source xml:lang="en">Query succeeded</source>
-    </trans-unit>
-    <trans-unit id="++CODE++9f24e982799f47ef97760b8fbb95ce6c89390fba37aa7fe9b6314f69aaa691ea">
-      <source xml:lang="en">Query {0}:  Query cost (relative to the script):  {1}%</source>
-      <note>{0} is the query number
-{1} is the query cost</note>
-    </trans-unit>
-    <trans-unit id="++CODE++83b794145c0cc3f560cb6dfb6b5bcf7afac4dba15e5c6dbc54d103dae029fec6">
-      <source xml:lang="en">Read more</source>
-    </trans-unit>
-    <trans-unit id="++CODE++8a71e31f52571efdf22b8d02a3c0f05489b38f70968e5741c1d4a1a47ea5bae4">
-      <source xml:lang="en">Readying container for connections.</source>
-    </trans-unit>
-    <trans-unit id="++CODE++3c311675a5c2bf9cd3b95e78f5c957399730d791fae923def53395a43f131d1f">
-      <source xml:lang="en">Readying container for connections...</source>
-    </trans-unit>
-    <trans-unit id="++CODE++6aafab6eae72092eb7c25ffb6f34dab1a3eb70f1ef79e6e159f0fe540ca6b675">
-      <source xml:lang="en">Receive natural language explanations to help developers unfamiliar with T-SQL understand code</source>
-    </trans-unit>
-    <trans-unit id="++CODE++690dbe9dc0993c4256683738fc3fd541cfa96f60d299be33343615dd58179d93">
-      <source xml:lang="en">Recent</source>
-    </trans-unit>
-    <trans-unit id="++CODE++705aa26f40f31a71c622836f9a913bf837817f54e45133215a5d222489e6a7c8">
-      <source xml:lang="en">Recent Connections</source>
-    </trans-unit>
-    <trans-unit id="++CODE++703f1ae8b7cdb3525cdab9ea694ab27b1b9e4337f0b2ca32f152f7f9a6e2f9d5">
-      <source xml:lang="en">Recent connections list cleared</source>
-    </trans-unit>
-    <trans-unit id="++CODE++74273989b0966e2369b6d01aadb23af4ad6a9e724643fa88f2bde99202a36708">
-      <source xml:lang="en">Redo</source>
-    </trans-unit>
-    <trans-unit id="++CODE++d49d10a2017dc4911588fbe91abdc783a6eb59caf6b52432ddae0399d838014d">
-      <source xml:lang="en">Referenced column &apos;{0}&apos; not found</source>
-      <note>{0} is the column name</note>
-    </trans-unit>
-    <trans-unit id="++CODE++797ad1e737f00e56b04c2d4140e177a26977d3a90e9ea84cb65016e21c50113f">
-      <source xml:lang="en">Referenced table &apos;{0}&apos; not found</source>
-      <note>{0} is the table name</note>
-    </trans-unit>
-    <trans-unit id="++CODE++0e91610117029a62a478b7fa7df0b8598bebe3ab1e192d4b1882e310719c9671">
-      <source xml:lang="en">Refresh</source>
-    </trans-unit>
-    <trans-unit id="++CODE++627fc5f9740b31ca7868476caa3694a842a494bf358329d1aaf28f3fd7a5a4f0">
-      <source xml:lang="en">Refresh Credentials</source>
-    </trans-unit>
-    <trans-unit id="++CODE++0cd1ba1d31d508fcf599096e647eb0c1a60819928248e404a3f71ea9f7aafad8">
-      <source xml:lang="en">Reload Visual Studio Code</source>
-    </trans-unit>
-    <trans-unit id="++CODE++b69ef66763bd411348c2bf030ab4cd0881dc36c538ce1a05966e92b927d2675c">
-      <source xml:lang="en">Remind Me Later</source>
-    </trans-unit>
-    <trans-unit id="++CODE++c3812fc4acb861d5182fc2b8155f327f736fbe5e5eb86a7bd7afcb6dc5497282">
-      <source xml:lang="en">Remove</source>
-    </trans-unit>
-    <trans-unit id="++CODE++67b215a4a9c0185c90cc9b971dcdf8dc2c3fddcaa5bfc78eed8cfcc2cefaf0d7">
-      <source xml:lang="en">Remove Sort</source>
-    </trans-unit>
-    <trans-unit id="++CODE++7024a828547b51d9fb11f26d4d1d472691dd7e6ec7d7a2f499cb08731a63e943">
-      <source xml:lang="en">Remove recent connection</source>
-    </trans-unit>
-    <trans-unit id="++CODE++4f98318295cf61965501b5ff934574dfd3efea58641100c01dfa70131a732b31">
-      <source xml:lang="en">Remove {0}</source>
-      <note>{0} is the object type</note>
-    </trans-unit>
-    <trans-unit id="++CODE++0b73ca14b5d89fd5c289af312a66842146e766baf6c5018848b36f086944cb0b">
-      <source xml:lang="en">Replication</source>
-    </trans-unit>
-    <trans-unit id="++CODE++4850b174b713d88cfc63de107830d5388929020e78abc91fc19bba7a6821625f">
-      <source xml:lang="en">Required</source>
-    </trans-unit>
-    <trans-unit id="++CODE++daee7606b339f3c339076fe2c9f372a3ff40c8ee896005d829c7481b64ca5303">
-      <source xml:lang="en">Reset</source>
-    </trans-unit>
-    <trans-unit id="++CODE++2956e06ac0651084bbd5558dfe469615e9a5fc3072f60a09a9cb3c597a19324c">
-      <source xml:lang="en">Resize</source>
-    </trans-unit>
-    <trans-unit id="++CODE++fc71b6e1d435d817984f9c7394f47e21505efa2a9f81b5f3e17082ced1432cc7">
-      <source xml:lang="en">Resize column &apos;{0}&apos;</source>
-      <note>{0} is the name of the column</note>
-    </trans-unit>
-    <trans-unit id="++CODE++ae6d9c313ef115d3be932d158acd74f5ab4db5c068cdc2c10ade081168b185d5">
-      <source xml:lang="en">Resource Group</source>
-    </trans-unit>
-    <trans-unit id="++CODE++a76e13b9839270eb73ed11417f7d8acca55df0ad52065799361631d0fff74f27">
-      <source xml:lang="en">Restore</source>
-    </trans-unit>
-    <trans-unit id="++CODE++08a1e27d6e3c46f5a5b553a82a39ac2d0e89f6b37a9f57269532ed172d6d2de8">
-      <source xml:lang="en">Restore Panel Size</source>
-    </trans-unit>
-    <trans-unit id="++CODE++f225a9c1cec3aeb23174520a7be45fd29e7f9de8fecba6757bb7cd215235979e">
-      <source xml:lang="en">Restore panel size</source>
-    </trans-unit>
-    <trans-unit id="++CODE++26b4293018ea72418733109f2e245387d9dfcfe7d4083c0c1f29eb1155c98365">
-      <source xml:lang="en">Restore properties pane</source>
-    </trans-unit>
-    <trans-unit id="++CODE++5d7e64a2598658aaaf1674a1b6222a0f6ab5bb588831a51d0936879cbf88670c">
-      <source xml:lang="en">Result Set {0}</source>
-      <note>{0} is the index of the result set</note>
-    </trans-unit>
-    <trans-unit id="++CODE++219c4a6c86a716e99d5dc9611b61e584deb11b57e972d87d4b773387ebc3cadd">
-      <source xml:lang="en">Results</source>
-    </trans-unit>
-    <trans-unit id="++CODE++ccb11e8d73c1d40ef67b26d9ca77a50ab2987d9ac9af361e065c3c1c6699c116">
-      <source xml:lang="en">Results ({0})</source>
-      <note>{0} is the number of results</note>
-    </trans-unit>
-    <trans-unit id="++CODE++a71f9e2908cf7df2e5ce9dafa67f3f4949fc4c74f525b9f4a6229ff6a7f93c86">
-      <source xml:lang="en">Results copied to clipboard</source>
-    </trans-unit>
-    <trans-unit id="++CODE++942087cc2d41e01304b7195558d093d10c72af8e838c7556d6a02d471ee71852">
-      <source xml:lang="en">Retry</source>
-    </trans-unit>
-    <trans-unit id="++CODE++ed5c65311daf9e46eb0f5ac74221d4405dabfe18cca554232363495a3a268ca5">
-      <source xml:lang="en">Reverse Alphabetical</source>
-    </trans-unit>
-    <trans-unit id="++CODE++da37d071c9526cb361ef4fdb39a225e2ec0eefdf323c591b5741adf58295fda8">
-      <source xml:lang="en">Reverse-engineer existing databases by explaining SQL schemas and relationships</source>
-    </trans-unit>
-    <trans-unit id="++CODE++289de1729d4ea9f6d9ab040fb6f260a4bb860bac27ecd4e88b968575cfc726f0">
-      <source xml:lang="en">Revert Cell</source>
-    </trans-unit>
-    <trans-unit id="++CODE++196561ed1b886dfa24402369be0ac725998191df58790075d4c74ff0378851b5">
-      <source xml:lang="en">Revert Row</source>
-    </trans-unit>
-    <trans-unit id="++CODE++02db2f499ba6ed0895fdb86e879b5758e87aacd4251189046218aec2617a0ba5">
-      <source xml:lang="en">Rosetta is required to run SQL Server container images on Apple Silicon. Enable &quot;Use Rosetta for x86_64/amd64 emulation on Apple Silicon&quot; in Docker Desktop &gt; Settings &gt; General.</source>
-    </trans-unit>
-    <trans-unit id="++CODE++2f34dcbb175e7163055db4c74f8da053a82783ca89ca052d216bc867598b3ef3">
-      <source xml:lang="en">Row created.</source>
-    </trans-unit>
-    <trans-unit id="++CODE++d25169d1cd9a1ad455e2189423ab2b7341b1274e599218785aee69402ee977fc">
-      <source xml:lang="en">Row removed.</source>
-    </trans-unit>
-    <trans-unit id="++CODE++141b69f95916694982e525599db8205af7ecd6ced92d36c8aec6c5a9daa1e90e">
-      <source xml:lang="en">Rows per page</source>
-    </trans-unit>
-    <trans-unit id="++CODE++7c9de4e8e989511f39c9c515352856dbfe290c6de0e123d12cc60972e8fa8bf3">
-      <source xml:lang="en">Rule name</source>
-    </trans-unit>
-    <trans-unit id="++CODE++826cea94aca7f2bce9e97c214c1df682ea9fa53a85d642e06993064d077eda60">
-      <source xml:lang="en">Run Query</source>
-    </trans-unit>
-    <trans-unit id="++CODE++fa12adeb7bf1db8bea535fb7afc4cdb5121fe19f586fd0996a719007d8c7012c">
-      <source xml:lang="en">Run Query History</source>
-    </trans-unit>
-    <trans-unit id="++CODE++ac94961d65d453caddfb9b5cdcf79c96671b85462f0c7b9ff25e2a316c6dfa86">
-      <source xml:lang="en">Run a query in the current editor, or switch to an editor that has results.</source>
-    </trans-unit>
-    <trans-unit id="++CODE++8c69f23e4bff75d84e54afc088af9057c1b2285242fe96f175cbc395b3a16620">
-      <source xml:lang="en">Run query on connection &apos;{0}&apos;?&#10;&#10;Query: {1}</source>
-      <note>{0} is the connection ID
-{1} is the SQL query</note>
-    </trans-unit>
-    <trans-unit id="++CODE++4e16c2dab3b093c189f6f41be6961a3e5a42e6c8c2d3609ce6398e1bd9c8f60c">
-      <source xml:lang="en">Running query is not supported when the editor is in multiple selection mode.</source>
-    </trans-unit>
-    <trans-unit id="++CODE++b1f11c275b04ef9f8ee2c203bbc9e14168767c3bf289f9915aa1e43adb776cf9">
-      <source xml:lang="en">Running query on connection &apos;{0}&apos;</source>
-      <note>{0} is the connection ID</note>
-    </trans-unit>
-    <trans-unit id="++CODE++59b151f69d83edf3eb174ff38c0f77aebf28c9195c785f2003a1cd708de0dc77">
-      <source xml:lang="en">SQL Analytics Endpoint</source>
-    </trans-unit>
-    <trans-unit id="++CODE++fa728e3cf6aa4aa3207afe540af912463db2631cd2358004e457e71dc0107148">
-      <source xml:lang="en">SQL Container Name</source>
-    </trans-unit>
-    <trans-unit id="++CODE++418024d48b3bccf64d26f1031290f65e229c515336a4b5a08a0cde384d803ed7">
-      <source xml:lang="en">SQL Container Version</source>
-    </trans-unit>
-    <trans-unit id="++CODE++7f779b8a3477b9909716127bf4ed2ef8e07e7f5fae134f7ad1506a7f267de247">
-      <source xml:lang="en">SQL Database</source>
-    </trans-unit>
-    <trans-unit id="++CODE++bcb563c464628dce28a629cdda03742239a5b0f9e25da0a87aea6e68ad25933a">
-      <source xml:lang="en">SQL Login</source>
-    </trans-unit>
-    <trans-unit id="++CODE++2ea04a74395b2376e4dd5e83ffd39385d7b3dbfe4af1cb43bc8080b8b91c548e">
-      <source xml:lang="en">SQL Plan Files</source>
-    </trans-unit>
-    <trans-unit id="++CODE++0404cd9b41a2ccda40d68efcab8008a39503e1487a468ad37a26417a02df844f">
-      <source xml:lang="en">SQL Server 2025 is not supported on ARM architecture. Please select a different SQL Server version.</source>
-    </trans-unit>
-    <trans-unit id="++CODE++31aead661ae4eee1d516f5b824b2d74ec3221ad35899111d62eb58ea7a78aaf6">
-      <source xml:lang="en">SQL Server 2025 is not yet supported on ARM architecture. ARM support will be available starting with the SQL Server 2025 CU1 container image.</source>
-    </trans-unit>
-    <trans-unit id="++CODE++8553f640204422619af23f71ce8e01bb39f23579ff44b08e5da1cd2eb4482c27">
-      <source xml:lang="en">SQL Server Container SA Password</source>
-    </trans-unit>
-    <trans-unit id="++CODE++8fb9e52bba9bdebaf10c130eca428ca15b770d0ba41c5f854c47db14a380f8ae">
-      <source xml:lang="en">SQL Server admin password</source>
-    </trans-unit>
-    <trans-unit id="++CODE++49946129c776c67af592a7bd5399b229d9e11260362f8dd0ee8a96778dbc3bee">
-      <source xml:lang="en">SQL Server does not support Windows containers. Please switch to Linux containers in Docker Desktop settings.</source>
-    </trans-unit>
-    <trans-unit id="++CODE++035f6f2b97a039d49cb4ed684e5e8118c2acf2ff2fcc0e25fc94e2eacbc63b80">
-      <source xml:lang="en">SQL Server port number</source>
-    </trans-unit>
-    <trans-unit id="++CODE++64aaab208c8e1d1152e423b463ee58006e8479fe03f9b92d91be13935401d6d8">
-      <source xml:lang="en">SQL Server {0} - latest</source>
-      <note>{0} is the SQL Server version</note>
-    </trans-unit>
-    <trans-unit id="++CODE++c15c5b93db5aa2d000fa6a98f1eaad96beff26347b410388dc524f19a0f0aeee">
-      <source xml:lang="en">SQL database in Fabric (Preview)</source>
-    </trans-unit>
-    <trans-unit id="++CODE++33c911ed6f7c6e8d0093aecd7c73564bf2ef2992db044a0892fc3de8b92cdb71">
-      <source xml:lang="en">SQLCMD Variables</source>
-    </trans-unit>
-    <trans-unit id="++CODE++3edb66ea075e148507b4547497333f55f63218596ac3acdad9eb49f8ce686f4c">
-      <source xml:lang="en">SVG</source>
-    </trans-unit>
-    <trans-unit id="++CODE++be3bac2c67dcc1b486b10add2ba1bf56e6e49fd17d6187fe6b6c012b08cedbfc">
-      <source xml:lang="en">Satisfied</source>
-    </trans-unit>
-    <trans-unit id="++CODE++993f024b650eaf0f1c64118f6033c44b7c98d220539bcb51454ca578f6f2b477">
-      <source xml:lang="en">Saturation</source>
-    </trans-unit>
-    <trans-unit id="++CODE++1509f561f2416598629b886ad7d3c05a7e221e4e0675c84bbff4ee6d9e03913d">
-      <source xml:lang="en">Save</source>
-    </trans-unit>
-    <trans-unit id="++CODE++dee3e3871faf828499426928ded1c3d2762c767a5c9f07e954d25a63aca26da2">
-      <source xml:lang="en">Save .scmp file</source>
-    </trans-unit>
-    <trans-unit id="++CODE++088203b4cd88789e07f4e9a8f05cf6e8c1d0b413ae32d30cae69beeef94784e6">
-      <source xml:lang="en">Save As</source>
-    </trans-unit>
-    <trans-unit id="++CODE++4a3dca5ad8733bf29762c2315ae7e89e4f9a30c2ad082e4b01a93cc96e7d442e">
-      <source xml:lang="en">Save As...</source>
-    </trans-unit>
-    <trans-unit id="++CODE++35322b5bb5a218a15401cfa54d23b16459e9e1c616977526a4b37b6c87d30c50">
-      <source xml:lang="en">Save Changes</source>
-    </trans-unit>
-    <trans-unit id="++CODE++df2839447956141d6503caf44145db003e70b17dc128d5c4fefec188b28d6966">
-      <source xml:lang="en">Save Connection Group</source>
-    </trans-unit>
-    <trans-unit id="++CODE++caf4128d5bf679fef30d60d545684f44efcc2e9a7098df16fcbd0b625580c89f">
-      <source xml:lang="en">Save Password</source>
-    </trans-unit>
-    <trans-unit id="++CODE++77252dc87eec71818cc0b5c0bc0e82792f92540faad923e81c6d5dcd3119e31a">
-      <source xml:lang="en">Save Password? If &apos;No&apos;, password will be required each time you connect</source>
-    </trans-unit>
-    <trans-unit id="++CODE++22995cab793b6ddc02993f48d7042dff97e62df3faf4b7742629243a36ce968d">
-      <source xml:lang="en">Save Plan</source>
-    </trans-unit>
-    <trans-unit id="++CODE++e50761ebedbdddb4dd4afb99a7c0964cf8bfed33ec03cb39f5a08e65812c795a">
-      <source xml:lang="en">Save as CSV</source>
-    </trans-unit>
-    <trans-unit id="++CODE++40838c73e26d7ae3162bb4250c2c1e261a33fec5478432e6e47ba9ab6649c1ef">
-      <source xml:lang="en">Save as Excel</source>
-    </trans-unit>
-    <trans-unit id="++CODE++49e889d19cb98b87430fab55b6c5203e191463e874e2d94eb44d43f38395e226">
-      <source xml:lang="en">Save as INSERT</source>
-    </trans-unit>
-    <trans-unit id="++CODE++910ed5e0c43df2bc1a2c71f1d5ecd2168b919fd4dc9f6d4b1f13f660cba9c524">
-      <source xml:lang="en">Save as JSON</source>
-    </trans-unit>
-    <trans-unit id="++CODE++bae1da28225af71a125385224716f5ff7870573e6c01494c597e8ed4168b12e3">
-      <source xml:lang="en">Save results command cannot be used with multiple selections.</source>
-    </trans-unit>
-    <trans-unit id="++CODE++0a12b3e51f64e705d6de90db7bcada67844d93e118f414b2fc703b2014efabc5">
-      <source xml:lang="en">Save source and target, options, and excluded elements</source>
-    </trans-unit>
-    <trans-unit id="++CODE++5a2df8a2745d54fa2197753e1c2c22a8dea9676916677120da5c44550647180d">
-      <source xml:lang="en">Saved Connections</source>
-    </trans-unit>
-    <trans-unit id="++CODE++28b9471fbcdd3a3ce3799551c1cee3825afe4ea4ce67688c764bd4a364028bd9">
-      <source xml:lang="en">Scaffold backend components (e.g., data-access layers) based on your current database context</source>
-    </trans-unit>
-    <trans-unit id="++CODE++f102986b39effb31080ae442f61febe7ed58df1515c0711ccfadfe0311ccec81">
-      <source xml:lang="en">Scale</source>
-    </trans-unit>
-    <trans-unit id="++CODE++b8c590be37f9806eacc2f43e047d943cb0b51e96d92efe6f1549fd0d13d03a25">
-      <source xml:lang="en">Scale mismatch between &apos;{0}&apos; and &apos;{1}&apos;</source>
-      <note>{0} is source column
-{1} is target column</note>
-    </trans-unit>
-    <trans-unit id="++CODE++07b091a3fdc4e4c03cd047b5264e61241f20fe8dbc36a4c796d46cd8dc3e7d03">
-      <source xml:lang="en">Schema</source>
-    </trans-unit>
-    <trans-unit id="++CODE++154e484fc5e1a7cb4991c071caef673c453eaa7dcfef4321db537c576a5c56cf">
-      <source xml:lang="en">Schema Compare</source>
-    </trans-unit>
-    <trans-unit id="++CODE++57232ac852b468be7624e8edcfabbb24ac13076a47e75fb4121be42bc813c881">
-      <source xml:lang="en">Schema Compare Options</source>
-    </trans-unit>
-    <trans-unit id="++CODE++8bd05764f179b5c53231ee8df7d8f52d5906689eb660f1bd0ff33d1e0817290c">
-      <source xml:lang="en">Schema Compare failed: &apos;{0}&apos;</source>
-      <note>{0} is the error message returned from the compare operation</note>
-    </trans-unit>
-    <trans-unit id="++CODE++15b5d02ad3478e97181969698b48fe22f92298cc513e992be78922dc8f3ffe9c">
-      <source xml:lang="en">Schema Designer</source>
-    </trans-unit>
-    <trans-unit id="++CODE++04073026831053dab587997eca3ee2c8445a80a9f9395820b6a48ac4cb4449b1">
-      <source xml:lang="en">Schema Designer Model is ready. Changes can now be published.</source>
-    </trans-unit>
-    <trans-unit id="++CODE++625f64194868ec34a2b8b5b02385d3999fc9cdddbb2e823e10a1d965574d8e6c">
-      <source xml:lang="en">Schema visualization opened.</source>
-    </trans-unit>
-    <trans-unit id="++CODE++26336e4216dbda9c374906c54ade398c597b59facd87fba0be1758fc497bde2a">
-      <source xml:lang="en">Schema/Object Type</source>
-    </trans-unit>
-    <trans-unit id="++CODE++102acc10e67a297d79f7a0440d9fb96e2bfe8b1830676ae1d524cde6203212e0">
-      <source xml:lang="en">Script</source>
-    </trans-unit>
-    <trans-unit id="++CODE++cce7c24ebb0a14bc98b7d6a3f18ddfe9c893e65adb1a599321b3e0eca3515490">
-      <source xml:lang="en">Script As Create</source>
-    </trans-unit>
-    <trans-unit id="++CODE++f6a9305d2a22223e43e016e6ed4d342a8a4a249c1202322338ee3e0d5f26e596">
-      <source xml:lang="en">Script copied to clipboard</source>
-    </trans-unit>
-    <trans-unit id="++CODE++0fa2fcc906f37ba513ba034858611a8ca8efb5bada90e29e0c66b5679dea5b92">
-      <source xml:lang="en">Script copied to clipboard.</source>
-    </trans-unit>
-    <trans-unit id="++CODE++bd74591fea2d60dc873cec192685f7b6a930d2a370d5b3c9032014bf8224529a">
-      <source xml:lang="en">Search Workspaces</source>
-    </trans-unit>
-    <trans-unit id="++CODE++4f5103123c8a9080ba6c1595ab5f058a1aa4715fe8c1aa2b956b6512f28cc365">
-      <source xml:lang="en">Search connection groups</source>
-    </trans-unit>
-    <trans-unit id="++CODE++448fcd5b80608528b5b492337667acf711f486e31784b41b4bba7066a9527ac4">
-      <source xml:lang="en">Search for database objects...</source>
-    </trans-unit>
-    <trans-unit id="++CODE++49ff54ad141b9f4b74b176a98807c6b9a1282dfe026c3f38015dd596c54c4a84">
-      <source xml:lang="en">Search options...</source>
-    </trans-unit>
-    <trans-unit id="++CODE++6801207d5994165123a10ab767fd9439130fae500f8c407877ae5070843b906d">
-      <source xml:lang="en">Search settings...</source>
-    </trans-unit>
-    <trans-unit id="++CODE++771f5d2c0599dcf4194e3fdddd9a5212d6392f4703d29971575bb455b5287a84">
-      <source xml:lang="en">Search tables...</source>
-    </trans-unit>
-    <trans-unit id="++CODE++f0b2ef28c0bec626ad14f56179e18d97cdbfcb4f676c4735f95eae628d079538">
-      <source xml:lang="en">Search term cannot be empty</source>
-    </trans-unit>
-    <trans-unit id="++CODE++5c192a3e6f23b125cfaa70c46f6fcd47a2081fa7270e7687687ea8596d2e012f">
-      <source xml:lang="en">Search workspaces...</source>
-    </trans-unit>
-    <trans-unit id="++CODE++7f55382219f0202c1b4f56deb099e2fedcec87ee73fe2edb2105df5447323bc6">
-      <source xml:lang="en">Search...</source>
-    </trans-unit>
-    <trans-unit id="++CODE++6863067eb0a2c7499425c6c189b2c88bac55ca754285a6ab1ef37b75b4cfad4d">
-      <source xml:lang="en">See</source>
-    </trans-unit>
-    <trans-unit id="++CODE++2a78025de6aae5e7ff88e5a951bb3a78ddd67388913529cf9e2dd9653e62b02d">
-      <source xml:lang="en">Select</source>
-    </trans-unit>
-    <trans-unit id="++CODE++d1ec69e64b9609d089aae09f7adc5c566d2cd222f8d8325f0ab3b523f0ac2690">
-      <source xml:lang="en">Select All</source>
-    </trans-unit>
-    <trans-unit id="++CODE++3052f090b2dd0312f6564fb52c1f06b0efbe9fd7c77fdf38dcb96b4521b06b24">
-      <source xml:lang="en">Select Azure account with Key Vault access for column decryption</source>
-    </trans-unit>
-    <trans-unit id="++CODE++a1103f928cc721a44f7c8cdbc11bab66f8a7e44d66485112edccc40525787cfb">
-      <source xml:lang="en">Select Profile</source>
-    </trans-unit>
-    <trans-unit id="++CODE++498e179dee6c281c74c130a980b58ecfdf8c85a97cf907ed7d820ef06afd8b51">
-      <source xml:lang="en">Select Source</source>
-    </trans-unit>
-    <trans-unit id="++CODE++5807729000cb38665e918bf3d7ac25f319624d3024eb2760aba5f15f7eb53559">
-      <source xml:lang="en">Select Source Schema</source>
-    </trans-unit>
-    <trans-unit id="++CODE++bdd155896fd28608c15efbc9269fc433a1838ca35f20e4dc656f20ffe2aff773">
-      <source xml:lang="en">Select Target</source>
-    </trans-unit>
-    <trans-unit id="++CODE++b6d420411ce8b91f28e7fc43e45c44a8550af2984463e5dc85541595a0ac37ba">
-      <source xml:lang="en">Select Target Schema</source>
-    </trans-unit>
-    <trans-unit id="++CODE++35ce1fefb3478f2ba328f46db9deb60e08786a3f825f64dd5f9804459c6b8b4c">
-      <source xml:lang="en">Select a Workspace</source>
-    </trans-unit>
-    <trans-unit id="++CODE++c4300a3eee24147d9593a09a659650b44b4733e2979fef9cae3e3db10f116831">
-      <source xml:lang="en">Select a connection group</source>
-    </trans-unit>
-    <trans-unit id="++CODE++ebe0dbee443b4562c7925a01e3bc69a3d5d0a3b0e8b3e11041c69fa067b65ef7">
-      <source xml:lang="en">Select a tenant</source>
-    </trans-unit>
-    <trans-unit id="++CODE++8b43c4bf79e62cb8e9f61b4fddc6e921b87020df8bca991bbf77a39628ec9106">
-      <source xml:lang="en">Select a valid {0} from the dropdown</source>
-      <note>{0} is the type of the dropdown&apos;s contents, e.g &apos;resource group&apos; or &apos;server&apos;</note>
-    </trans-unit>
-    <trans-unit id="++CODE++903e816918c1b2835c9186eed7375ce85cc0f6230c48afbaa979177517e8545d">
-      <source xml:lang="en">Select a workspace to view the databases in it.</source>
-    </trans-unit>
-    <trans-unit id="++CODE++a1205265db328a59a52187387e01e37a0e1d2b28210aa2e663f750eb8b7c8dcf">
-      <source xml:lang="en">Select a {0} for filtering</source>
-      <note>{0} is the type of the dropdown&apos;s contents, e.g &apos;resource group&apos; or &apos;server&apos;</note>
-    </trans-unit>
-    <trans-unit id="++CODE++1fc9a387654d410febd202b81bddbe62d38368260b69b9f73ee6630164536bdf">
-      <source xml:lang="en">Select all</source>
-    </trans-unit>
-    <trans-unit id="++CODE++80a484c3416afd950fcefa87e88b0514e65144c7d45c12bf0bc9809c46837f89">
-      <source xml:lang="en">Select all options</source>
-    </trans-unit>
-    <trans-unit id="++CODE++ba89783a339fd43f48271d2e9813374075b46d8896bfa4f99444022a42847531">
-      <source xml:lang="en">Select an account</source>
-    </trans-unit>
-    <trans-unit id="++CODE++1032e1d25c0d5131be3195e1e53197385eb21d860f4f14f7bbc4cfcce4bfd109">
-      <source xml:lang="en">Select an extension to manage connection sharing permissions</source>
-    </trans-unit>
-    <trans-unit id="++CODE++cac9a015dc3356af3f386e840985bfc09d57c0b9cc01a88e26ec67f3501058d8">
-      <source xml:lang="en">Select an object to view its definition ({0} results)</source>
-      <note>{0} is the number of results</note>
-    </trans-unit>
-    <trans-unit id="++CODE++6a8027c451f5eed5d0e62f3f599e8d39a787706b19612279423f6b706b1751f3">
-      <source xml:lang="en">Select image</source>
-    </trans-unit>
-    <trans-unit id="++CODE++154f133b3d7ef488e01090c00b0104ba7bf48bf4368e2ad71333fd3d863fb270">
-      <source xml:lang="en">Select new permission for extension: &apos;{0}&apos;</source>
-      <note>{0} is the extension name</note>
-    </trans-unit>
-    <trans-unit id="++CODE++e286357ecd532997834edbf13478a2b3ca334a9dda1c8e895c0bd8b26f6097b5">
-      <source xml:lang="en">Select profile to remove</source>
-    </trans-unit>
-    <trans-unit id="++CODE++31c1868de5b07d10224f472d3f5957b4502175ab68a89839134a1f1dd747ab3b">
-      <source xml:lang="en">Select subscriptions</source>
-    </trans-unit>
-    <trans-unit id="++CODE++5c61a29b1d409ff2b70f6fbd1032d7250ac322407dc4b8bbff19eb20af562291">
-      <source xml:lang="en">Select the SQL Server Container Image</source>
-    </trans-unit>
-    <trans-unit id="++CODE++5354479c5248dd63b7110fca45437164866ebbdc35bd5d19a5b814535534024e">
-      <source xml:lang="en">Selected Microsoft Entra account removed successfully.</source>
-    </trans-unit>
-    <trans-unit id="++CODE++aef7de28d52977f1b5cd0fecfdc151717610adf41e0aa33b4d9f7522a43337ef">
-      <source xml:lang="en">Server</source>
-    </trans-unit>
-    <trans-unit id="++CODE++f6cd8550a42862c96bedf199eb6415f9f6859b49211e35694080e73978042cf8">
-      <source xml:lang="en">Server - {0}</source>
-      <note>{0} is the server name</note>
-    </trans-unit>
-    <trans-unit id="++CODE++6b0054dcd0116896729545198c9cdfe9b8f97008d91d39084e5c8808a6784c58">
-      <source xml:lang="en">Server Edition</source>
-    </trans-unit>
-    <trans-unit id="++CODE++86c1cd65696eadbc588fd4fe04d8b03ca948befc5a89467c621edf47f885118c">
-      <source xml:lang="en">Server Version</source>
-    </trans-unit>
-    <trans-unit id="++CODE++1c53883708ab16a3743793905feb38c8e77c295d846ff276491831e1de69b6e1">
-      <source xml:lang="en">Server connection in progress. Do you want to cancel?</source>
-    </trans-unit>
-    <trans-unit id="++CODE++e4e1940a01194f83f42724f0cc4b353c0219980452af7e69e597ca63229531d9">
-      <source xml:lang="en">Server could not start. This could be a permissions error or an incompatibility on your system. You can try enabling device code authentication from settings.</source>
-    </trans-unit>
-    <trans-unit id="++CODE++a0c0b90c3260929ade879e7cfe35629e6ed60fb62be887a77fe8ada9376a7ba7">
-      <source xml:lang="en">Server is required</source>
-    </trans-unit>
-    <trans-unit id="++CODE++9e28d8dd2c02f540827e4ea6f0fb6d1340a82e35a653a2ea2cc3ef0ce1ba0ce3">
-      <source xml:lang="en">Server name not set.</source>
-    </trans-unit>
-    <trans-unit id="++CODE++3e27420fb58defcc5b721d6bfdbb9c092230a888d571821f747f7bffec92f17c">
-      <source xml:lang="en">Server name or ADO.NET connection string</source>
-    </trans-unit>
-    <trans-unit id="++CODE++40c6cdb719db3469fb83c776d850e85fc70bdfa14e6685d6ac62061ac85b8eed">
-      <source xml:lang="en">Server {0} not found.</source>
-      <note>{0} is the server name</note>
-    </trans-unit>
-    <trans-unit id="++CODE++c365f1cb6d8e84e7476450255ffb4dd9360ed4a895c83b5378238bcc764e39f8">
-      <source xml:lang="en">Set Default</source>
-    </trans-unit>
-    <trans-unit id="++CODE++7dcc1c2a0bebbc604d5c15ae5e2a764048d5936bda66f0137af772be71d7a145">
-      <source xml:lang="en">Set Null</source>
-    </trans-unit>
-    <trans-unit id="++CODE++dbdf27e5db8d8cde8cc8a3b15f491db14868513a3253b62b194eb20cf414741a">
-      <source xml:lang="en">Setting up</source>
-    </trans-unit>
-    <trans-unit id="++CODE++98a2e618e690165268025ae1d25d8d84ea575af666bdd7a5b719bc777e3d584f">
-      <source xml:lang="en">Setting up container</source>
-    </trans-unit>
-    <trans-unit id="++CODE++74a883a037bc227f91891ab654a753d3a99f31ab06ae5b5d2b6e594a692b41f8">
-      <source xml:lang="en">Settings</source>
-    </trans-unit>
-    <trans-unit id="++CODE++5e9f98120dbe568255ee059f39671686982b113d4e917b6d6faf149918c81709">
-      <source xml:lang="en">Severity</source>
-    </trans-unit>
-    <trans-unit id="++CODE++e1c32645f2f85a25ae64e38f306ded9b82771ab8ac4595e769f9410e632584f4">
-      <source xml:lang="en">Show All</source>
-    </trans-unit>
-    <trans-unit id="++CODE++70939b307b3a77407bd456a715ac3f6b7a100b246526c5a2d79f230c3c129294">
-      <source xml:lang="en">Show Confirm Password</source>
-    </trans-unit>
-    <trans-unit id="++CODE++8c6f0777a59f6d55efb68be5323e48061f19e0b2c036c9f34f3ea7655eeaead2">
-      <source xml:lang="en">Show MSSQL output</source>
-    </trans-unit>
-    <trans-unit id="++CODE++1615831401345ad7af7c55f1b68f51dd051827cf4ab1e7f3864619ce377d6ef1">
-      <source xml:lang="en">Show Menu (F3)</source>
-    </trans-unit>
-    <trans-unit id="++CODE++169b9d739add25522ff9a236b54583826c27bd79c2dcb1a4efcc50143164f78c">
-      <source xml:lang="en">Show New Password</source>
-    </trans-unit>
-    <trans-unit id="++CODE++2228686dec07e7c9c6c8515f778b90a768e5a9474779610755f751e18e43805f">
-      <source xml:lang="en">Show Schema</source>
-    </trans-unit>
-    <trans-unit id="++CODE++a069cbd94b3bf5f1823f5bf4b82de717737a0b9c646396ef1a43229edd089b8e">
-      <source xml:lang="en">Show Script</source>
-    </trans-unit>
-    <trans-unit id="++CODE++d5b86c663921b26f8c3dbd292279ef1d0a13da517c5c5bdf53097cfc17aada03">
-      <source xml:lang="en">Show a random table definition</source>
-    </trans-unit>
-    <trans-unit id="++CODE++7f642b55cbf51cf21e5b6a0861e2a93abf8fbe5a8b5d04a9ed9d7a97040549d1">
-      <source xml:lang="en">Show full error message</source>
-    </trans-unit>
-    <trans-unit id="++CODE++6aeaa6a53d09dcad071fdda6280b1e7c42aa164cd0514304ff162e7da440ffaa">
-      <source xml:lang="en">Show password</source>
-    </trans-unit>
-    <trans-unit id="++CODE++523fa7449e8252600e65c811dcd62983315d0f9f528741627033a45754f591cf">
-      <source xml:lang="en">Show schema for connection &apos;{0}&apos;?</source>
-      <note>{0} is the connection ID</note>
-    </trans-unit>
-    <trans-unit id="++CODE++5997c7a016fad02db108f90e8f6bfcc6c127d8221dc5a6ec8cae9da1eff29cb3">
-      <source xml:lang="en">Show table relationships</source>
-    </trans-unit>
-    <trans-unit id="++CODE++9c4229606309838f5e0322bca6f6a2fbfe1c05466547670ccfc1aa1f7f29cde9">
-      <source xml:lang="en">Showing schema for connection &apos;{0}&apos;</source>
-      <note>{0} is the connection ID</note>
-    </trans-unit>
-    <trans-unit id="++CODE++e2c8a41969888f518a4656791ee4737b49874f2213d86c949983a67a9ac55212">
-      <source xml:lang="en">Showplan XML</source>
-    </trans-unit>
-    <trans-unit id="++CODE++bcc0bcc9140b0c97a6440ce56966a07a05e85bddd509ddc5e2ab98755f319af1">
-      <source xml:lang="en">Sign In</source>
-    </trans-unit>
-    <trans-unit id="++CODE++bfd402b2f6f3812529b55596136d3a11c51616317e3b1cd999928e2d4eae7d3f">
-      <source xml:lang="en">Sign in</source>
-    </trans-unit>
-    <trans-unit id="++CODE++83c5252b7cdf6235f1857a1dc56a0ae42ef7d912e938a31e31710c5847884b7c">
-      <source xml:lang="en">Sign in to a new account</source>
-    </trans-unit>
-    <trans-unit id="++CODE++09a0ee357e3b34ac30c4ae61fcfbcfde87c6941a213e8e60d146e7942c0d76bc">
-      <source xml:lang="en">Sign in to your Azure subscription</source>
-    </trans-unit>
-    <trans-unit id="++CODE++53b8195b6ec261723d1abe7f4b25c502724154c01b39ddf9998426be6d346c66">
-      <source xml:lang="en">Sign in to your Azure subscription in one of the sovereign clouds.</source>
-    </trans-unit>
-    <trans-unit id="++CODE++2a2c6072cca49b7f2056d66f738d53593bce3004d1291d736ea9a69e58babae8">
-      <source xml:lang="en">Sign in to your Azure subscription with a device code. Use this in setups where the Sign In command does not work</source>
-    </trans-unit>
-    <trans-unit id="++CODE++f33c8e270a9d867a7ed6cb8d51e40f58132390afcd0e2eb79292952039fd8397">
-      <source xml:lang="en">Sign into Azure</source>
-    </trans-unit>
-    <trans-unit id="++CODE++cdc182077e173c86c2831fe9995d41691b9bc1182fe44519a292ea2b814eb17a">
-      <source xml:lang="en">Sign into Azure in order to add a firewall rule.</source>
-    </trans-unit>
-    <trans-unit id="++CODE++8fb63cdc9270808c8b3dab6531000afcfd2e8bd1550fa5fd1981b82d28859ad8">
-      <source xml:lang="en">Sign into Fabric</source>
-    </trans-unit>
-    <trans-unit id="++CODE++144c66d6781cb554af7f4c2f15e5dee4dc39723194785f532bf22b3da2c8f8e6">
-      <source xml:lang="en">Signing in to Azure...</source>
-    </trans-unit>
-    <trans-unit id="++CODE++f6dd83003322db3c5d5ef293a8dc73363ae462529918cc8d17cc94f9988c0d45">
-      <source xml:lang="en">Simple Container Management</source>
-    </trans-unit>
-    <trans-unit id="++CODE++ab3134048412e796a4a423dc1963ca8ff12b535d546d314470407639777e0ac5">
-      <source xml:lang="en">Smart performance</source>
-    </trans-unit>
-    <trans-unit id="++CODE++bec69036aa27e7fab7d44cad3909477b76631c39ba46fd7841ea71aae7e5a735">
-      <source xml:lang="en">Sort</source>
-    </trans-unit>
-    <trans-unit id="++CODE++f09318d75d62b0f316bf6aa9aec677f5ee481f619c46c57d72dc9505e73fe48f">
-      <source xml:lang="en">Sort Ascending</source>
-    </trans-unit>
-    <trans-unit id="++CODE++2497697ff826db13ca94ea6c34dceced8bdf6fe44c7dde9d32c1cea30e9360a6">
-      <source xml:lang="en">Sort Descending</source>
-    </trans-unit>
-    <trans-unit id="++CODE++0e570ca6fabe24f94e52c1833f3ffd25567022beb826fa16891f3322051bc221">
-      <source xml:lang="en">Source</source>
-    </trans-unit>
-    <trans-unit id="++CODE++2b25c7e56081a32eca68cf954d0dae7f5d558f2111699c5b4e39596584c40b39">
-      <source xml:lang="en">Source Column</source>
-    </trans-unit>
-    <trans-unit id="++CODE++7363f4432b648a803e2bf468798cf69a7be5bab4b8055e35f6a038afb54be9d7">
-      <source xml:lang="en">Source Name</source>
-    </trans-unit>
-    <trans-unit id="++CODE++1e49ea47266ab1130ffc9be417fa6eb62da7299641f30a76e728fe983c25f29d">
-      <source xml:lang="en">Specifies whether the column is included in the primary key for the table.</source>
-    </trans-unit>
-    <trans-unit id="++CODE++ed17e62be4222e6fa3890918aee4885848f3e87ee14bc9b5dbe65e603173f26b">
-      <source xml:lang="en">Specifies whether the column may have a NULL value.</source>
-    </trans-unit>
-    <trans-unit id="++CODE++a49eb416daf711062abb036ea09b46cbe49f513082db1ef699e94ddcf35adc42">
-      <source xml:lang="en">Start IP Address</source>
-    </trans-unit>
-    <trans-unit id="++CODE++271189ae389a39d79c24cd43cee7e86f57b7543bd1aebe14817ea8981cfdfcde">
-      <source xml:lang="en">Start Time</source>
-    </trans-unit>
-    <trans-unit id="++CODE++bdc02a6178825493234ef2190acba2fe15e3fb76a37fb9a740ea4e5b7b843961">
-      <source xml:lang="en">Start, stop, and remove containers directly from the extension.</source>
-    </trans-unit>
-    <trans-unit id="++CODE++26254424b6f10bfd397e77bc2c93c10fc436795145ee5f2a09b27d54518ec9d6">
-      <source xml:lang="en">Started executing query at </source>
-    </trans-unit>
-    <trans-unit id="++CODE++4a5901a3ef8ce653c646a8ff72117555ad46803721be5b957ca9e799be6e7d20">
-      <source xml:lang="en">Started query execution for document &quot;{0}&quot;</source>
-      <note>{0} is the document name</note>
-    </trans-unit>
-    <trans-unit id="++CODE++47d62b3ce92021fa331252ba82176c2a4ccb592c2264bd58ec74e5d1b722c98e">
-      <source xml:lang="en">Started saving results to </source>
-    </trans-unit>
-    <trans-unit id="++CODE++184772131710be8ca20d9a4e83be0ab0c86c87c6a6aca01beca9b06c3d71e39b">
-      <source xml:lang="en">Starting Container...</source>
-    </trans-unit>
-    <trans-unit id="++CODE++5c9b0e680f0f34168c5e442d010c91fdc75bc18b0de177476b144c47a032b66e">
-      <source xml:lang="en">Starting Docker...</source>
-    </trans-unit>
-    <trans-unit id="++CODE++3bd451a10a86c5f3b6edebcde31b6a0e51c4fbcf0b42752066f7496a1ed6077b">
-      <source xml:lang="en">Starting {0}...</source>
-      <note>{0} is the container name</note>
-    </trans-unit>
-    <trans-unit id="++CODE++72927b6fdb5388115d478bb5e0e69c203231f35ad2e0721d77750626ea4fe4db">
-      <source xml:lang="en">Starts With</source>
-    </trans-unit>
-    <trans-unit id="++CODE++cae7d57bc067a514b8e34c9589631a95c7dc051638ddd2a190773269279a99df">
-      <source xml:lang="en">Stop</source>
-    </trans-unit>
-    <trans-unit id="++CODE++22ca65e3703408eaba50f90cab80da663692eb6331d25d7552e03cea2fb432a9">
-      <source xml:lang="en">Stopping Container...</source>
-    </trans-unit>
-    <trans-unit id="++CODE++155f816c0407310c0dab222493370773e045ee7fe04e6c9a951b07f495531264">
-      <source xml:lang="en">Submit</source>
-    </trans-unit>
-    <trans-unit id="++CODE++c4ed896e6258b54727811f7a2d17bf4e0a998497b6946da3718a0f5ca0c78ebd">
-      <source xml:lang="en">Submit an issue</source>
-    </trans-unit>
-    <trans-unit id="++CODE++4999c6c6c7badf456f5b0053b09a2076bdb2391a09ab10c9064a680f8f9a0b30">
-      <source xml:lang="en">Subscription</source>
-    </trans-unit>
-    <trans-unit id="++CODE++0035c67b91c2dd1e5f7a1fd9010b07ee0cdc93e578c2baf656dfc411a80f4b78">
-      <source xml:lang="en">Subtree Cost</source>
-    </trans-unit>
-    <trans-unit id="++CODE++6d9a6f97a5fdaf3b90a0cf02e0b43d8b7ec1d05c0e4718e02ddd1c5b450e5b39">
-      <source xml:lang="en">Succeeded</source>
-    </trans-unit>
-    <trans-unit id="++CODE++5443b1422a140475d5703c916c7686007233ea92292881588670e73409a7f1cd">
-      <source xml:lang="en">Succeeded with warning</source>
-    </trans-unit>
-    <trans-unit id="++CODE++2e71037756b80741dc7aff95ef179d5a25c08df7a40cd7b16af9a5edb6f64047">
-      <source xml:lang="en">Successfully changed to database: {0}</source>
-      <note>{0} is the database name</note>
-    </trans-unit>
-    <trans-unit id="++CODE++fbd52c8b91de95b69593d008ca2108476ccb1ea5a45657b3393d878499e3fe1f">
-      <source xml:lang="en">Successfully connected to server.</source>
-    </trans-unit>
-    <trans-unit id="++CODE++f0266af4455c8f348df74a77502b563a575637604e905429b302d78ec39c00e4">
-      <source xml:lang="en">Successfully refreshed token for connection {0} with uri {1}, {2}</source>
-      <note>{0} is the connection id
-{1} is the uri
-{2} is the message</note>
-    </trans-unit>
-    <trans-unit id="++CODE++9c85106af25fd7656e977d5453607973955ae5d79fce0a78264cd714a628e981">
-      <source xml:lang="en">Successfully saved results to </source>
-    </trans-unit>
-    <trans-unit id="++CODE++da099a63ce9b5fe688c4f5219cdd8614a27faa324bdd5c612dfab086630b346c">
-      <source xml:lang="en">Sum: {0}</source>
-      <note>{0} is the sum</note>
-    </trans-unit>
-    <trans-unit id="++CODE++17888248578c82867c18ea2dc512a96eabbbbb8184442d219746c3b8b8ff6030">
-      <source xml:lang="en">Summary loading canceled</source>
-    </trans-unit>
-    <trans-unit id="++CODE++93775107b302b7d63191a5c2a8ea3803d44d17781da939eb367d7555f25c1752">
-      <source xml:lang="en">Summary loading was canceled by user</source>
-    </trans-unit>
-    <trans-unit id="++CODE++175f5352107a324eb25f4342a9114e2685b64a1ef54a5ff6ba3a24d0ac215ea7">
-      <source xml:lang="en">Switch Direction</source>
-    </trans-unit>
-    <trans-unit id="++CODE++d7a3cd6cbe28889d5ba18259f276a78a6023030468a7b4013b74a45a2923b9d9">
-      <source xml:lang="en">Switch Source and Target</source>
-    </trans-unit>
-    <trans-unit id="++CODE++a8e5ca29d45327e2790dbaef626ac6f467741af4efddd4d0aede688f4612677e">
-      <source xml:lang="en">Switch to Grid View</source>
-    </trans-unit>
-    <trans-unit id="++CODE++5b483648ad7b3afcd20f3ccef6fdc7471e39d5a8c9bb30697cba5f82c4ff8dc1">
-      <source xml:lang="en">Switch to MSAL</source>
-    </trans-unit>
-    <trans-unit id="++CODE++fe49fbfd86c4792c2bd6cf8b59085cc2d787fa377a2af3ebdcbd88104e556d8c">
-      <source xml:lang="en">Switch to Text View</source>
-    </trans-unit>
-    <trans-unit id="++CODE++494731de200692139842ce40b55ca4e15ccb299d4d82b803ed1f0bd25ce82efd">
-      <source xml:lang="en">Switching to Linux containers was canceled. SQL Server only supports Linux containers.</source>
-    </trans-unit>
-    <trans-unit id="++CODE++16d1c9050a0b32e83764a81d801a880773abedfd7f8b0b08a1cd87ca0e404f12">
-      <source xml:lang="en">Table</source>
-    </trans-unit>
-    <trans-unit id="++CODE++e37d0b463100c4d709173a6502222535a4960da7c2ae4c1317ba1e20ece36b3e">
-      <source xml:lang="en">Table &apos;{0}&apos; already exists</source>
-      <note>{0} is the table name</note>
-    </trans-unit>
-    <trans-unit id="++CODE++ab3e7e5387cdfbb5043748e63a21b5da7a9855b47821b6a4e1bc17391a118e17">
-      <source xml:lang="en">Table &apos;{0}&apos; not found</source>
-      <note>{0} is the table name</note>
-    </trans-unit>
-    <trans-unit id="++CODE++73c42403ef2ca9fe32cd59cfbda8110671a5d4791783f5e6687cb7379d2f07f3">
-      <source xml:lang="en">Table Explorer for &apos;{0}&apos; has unsaved changes. Do you want to save or discard them?</source>
-      <note>{0} is the table name</note>
-    </trans-unit>
-    <trans-unit id="++CODE++7d1ab5b5ff98e8604fded16d7ad53dddbb49c37435c485b4546a9a921ea76700">
-      <source xml:lang="en">Table Explorer: {0} (Preview)</source>
-      <note>{0} is the table name</note>
-    </trans-unit>
-    <trans-unit id="++CODE++529667eb9a218f074e24ec63181bb6b3bd4e5ea744e64f71262b6323251ed743">
-      <source xml:lang="en">Table name</source>
-    </trans-unit>
-    <trans-unit id="++CODE++45e1d4cb14359d2ad702451798500ccdf4e30f19c5fd15c378328cf83827d606">
-      <source xml:lang="en">Table name cannot be empty</source>
-    </trans-unit>
-    <trans-unit id="++CODE++9981cdae853624ee8dffbae9510a8f8b9d588788aab84587374f6dd6bc7eabdd">
-      <source xml:lang="en">Take Survey</source>
-    </trans-unit>
-    <trans-unit id="++CODE++978354db0c00fc78c3a5524f462a73bc425df3fb2767e51a5f46352ae26ae6f9">
-      <source xml:lang="en">Target</source>
-    </trans-unit>
-    <trans-unit id="++CODE++9ba1ac70c4386df695c803041aec395325f7f6cb8151ca597c9715b3f99262fb">
-      <source xml:lang="en">Target Name</source>
-    </trans-unit>
-    <trans-unit id="++CODE++feeb64acb5e0f4ebba723e99d26d741bd2621988c8d355449bfddeafc8ef59e2">
-      <source xml:lang="en">Target Table</source>
-    </trans-unit>
-    <trans-unit id="++CODE++e23969d284c3424c8014c6e5b1b85ebc275bc5c74321e7677a21d023e6ea154c">
-      <source xml:lang="en">Tenant</source>
-    </trans-unit>
-    <trans-unit id="++CODE++de1f5fff34138660c31bd550e5da98b7674d852afbff6f517e0e222b2dbf09a9">
-      <source xml:lang="en">Tenant ID</source>
-    </trans-unit>
-    <trans-unit id="++CODE++3db7232b2e9f0b74bad366312879cd89ee7bd3e6c5b737f358b7897907c6ab39">
-      <source xml:lang="en">Tenant ID is required</source>
-    </trans-unit>
-    <trans-unit id="++CODE++2af9bc0ac247853b98b854b657784c881cc649d3f1a660aafecd1b8b1a26d535">
-      <source xml:lang="en">Terms &amp; Conditions</source>
-    </trans-unit>
-    <trans-unit id="++CODE++c02977b07ec93816f236c57b4c30d4544904e87e0a43a1daf344c229594320b9">
-      <source xml:lang="en">Test Connection</source>
-    </trans-unit>
-    <trans-unit id="++CODE++90c8505baad739c0925471e0d594ba9d83f84d3a96dbdfa16a47ae7a3ad95d91">
-      <source xml:lang="en">Testing connection profile...</source>
-    </trans-unit>
-    <trans-unit id="++CODE++6243b7f10cf3bedbbad66a99c0cf540a52e5239c6ccf9db907be70c383d0ce7f">
-      <source xml:lang="en">Text View</source>
-    </trans-unit>
-    <trans-unit id="++CODE++acd64111965ff7af14fb0dc101deb52a5e3e7cfc6aae4d0fa9bf7a65ed37870a">
-      <source xml:lang="en">The MSSQL for VS Code extension is introducing new modern data development features! Would you like to enable them? [Learn more]({0})</source>
-      <note>{0} is a url to learn more about the new features</note>
-    </trans-unit>
-    <trans-unit id="++CODE++8284b2207062ceca3245e799f300ae72ab7e751c75b0f7e32f297adcfdf8e19f">
-      <source xml:lang="en">The SQL Server 2025 RTM container image isn&apos;t compatible with ARM-based systems (including Windows ARM and Apple Silicon).</source>
-    </trans-unit>
-    <trans-unit id="++CODE++3eacf5cf678e2285cae1276d29f034aa0e7ceb3f8940239c1d67a2d486649719">
-      <source xml:lang="en">The behavior when a user tries to delete a row with data that is involved in a foreign key relationship.</source>
-    </trans-unit>
-    <trans-unit id="++CODE++1a4205e9f5cc50eaf70719b64956352b74a99badba266027a6244def0d016b73">
-      <source xml:lang="en">The behavior when a user tries to update a row with data that is involved in a foreign key relationship.</source>
-    </trans-unit>
-    <trans-unit id="++CODE++4002a5b20dd0c7a8caf9764ba024343e8f87e2ba8221aaeae4c5112d1d7bb4ed">
-      <source xml:lang="en">The columns of the index.</source>
-    </trans-unit>
-    <trans-unit id="++CODE++0104b69959544fb6f98a7e7723e2df4d657c581b43004a1e47f677a02589311e">
-      <source xml:lang="en">The connection with ID &apos;{0}&apos; does not have the &apos;server&apos; property set and is being ignored.  Please set the &apos;server&apos; property on this connection in order to use it.</source>
-      <note>{0} is the connection ID for the connection that has been ignored</note>
-    </trans-unit>
-    <trans-unit id="++CODE++90a4ba6d5483f640dbf83e90ca81103b564ff6be1e78dc9caf91eea1c299757e">
-      <source xml:lang="en">The custom cloud choice is not configured. Please configure the setting `{0}`.</source>
-    </trans-unit>
-    <trans-unit id="++CODE++f229c94b4c9b8ecfa1096d1daf79194e84616c49df8fb6e229fa944592ff373e">
-      <source xml:lang="en">The description of the check constraint.</source>
-    </trans-unit>
-    <trans-unit id="++CODE++f307f68f2f552562e371f39fe52ef5b9f6eba2e13a61cd2d1e560e9991b86114">
-      <source xml:lang="en">The description of the foreign key.</source>
-    </trans-unit>
-    <trans-unit id="++CODE++48e857284768923e885f8631cb33e52313c21cd97d4b95b651b1b5227789cfa0">
-      <source xml:lang="en">The description of the index.</source>
-    </trans-unit>
-    <trans-unit id="++CODE++4ed30ce390b4a87aa521240a8313735faff4c4cb4df0c01292ffdaf5b9a44c58">
-      <source xml:lang="en">The description of the primary key.</source>
-    </trans-unit>
-    <trans-unit id="++CODE++ff83ab307bf5543897d2c5781d880385ba86a704904fb08dc5c67c990688d5ec">
-      <source xml:lang="en">The expression defining the check constraint.</source>
-    </trans-unit>
-    <trans-unit id="++CODE++dcf10fd537a0660c98f1a3890997024dfebb2ac795ee02dcbc7581ec4a0fe141">
-      <source xml:lang="en">The extension &apos;{0}&apos; is requesting access to your SQL Server connections. This will allow it to execute queries and access your database.</source>
-      <note>{0} is the extension name</note>
-    </trans-unit>
-    <trans-unit id="++CODE++d160b49baa7c6e4e8b95a21a984b19fda338b9d47a01d61c2d7445ed29cf174e">
-      <source xml:lang="en">The first value must be less than the second value for the {0} operator in the {1} filter</source>
-      <note>{0} is the operator for the filter
-{1} is the name of the filter</note>
-    </trans-unit>
-    <trans-unit id="++CODE++10dc5228a8a16a8eb753ca437fd81cd632ca4b12be41a33403e6614e46c4167e">
-      <source xml:lang="en">The first value must be set for the {0} operator in the {1} filter</source>
-      <note>{0} is the operator for the filter
-{1} is the name of the filter</note>
-    </trans-unit>
-    <trans-unit id="++CODE++9f0bbf0f3fc1ec45ca02debcaf080ecd6f40e8a11bae6e0189136badee4946a7">
-      <source xml:lang="en">The following workspace or workspace folder connections are missing the &apos;id&apos; property and are being ignored.  Please manually add the &apos;id&apos; property to the connection in order to use it. &#10;&#10; {0}</source>
-      <note>{0} is the list of display names for the connections that have been ignored</note>
-    </trans-unit>
-    <trans-unit id="++CODE++0f98888ce39572ae27e642dd46baba8dbf179c6b3c42c522cde8ad1f43323b11">
-      <source xml:lang="en">The language model did not return any output.</source>
-    </trans-unit>
-    <trans-unit id="++CODE++fcd9241097659a9ae58a06bd9b762b5aded99a3f82d97e73e75279b098e00c6d">
-      <source xml:lang="en">The mapping between foreign key columns and primary key columns.</source>
-    </trans-unit>
-    <trans-unit id="++CODE++ee33dcb49174e212fabe894df8373991cebe8d617d56b472934c7dcea6335b5b">
-      <source xml:lang="en">The maximum length (in characters) that can be stored in this database object.</source>
-    </trans-unit>
-    <trans-unit id="++CODE++c368a965891e9479b44218cb42c8cddde404740e364b53367e897dcb17ef1d6b">
-      <source xml:lang="en">The name of the check constraint.</source>
-    </trans-unit>
-    <trans-unit id="++CODE++1f1828f6aa124ec76ef4d972c0dc128052fd3b8b5fa4cefd9d560695e878ecf8">
-      <source xml:lang="en">The name of the column object.</source>
-    </trans-unit>
-    <trans-unit id="++CODE++4b7c298367264cb30b7b914a70b1a21e86cc7685024ae618a0d0cf43626afe54">
-      <source xml:lang="en">The name of the column.</source>
-    </trans-unit>
-    <trans-unit id="++CODE++20b946c00bb4f007424d33a637029256f737bb0ff32c7de3b2a189e4423a4ec9">
-      <source xml:lang="en">The name of the foreign key.</source>
-    </trans-unit>
-    <trans-unit id="++CODE++644a28f160d2df093fab1a8c94e5176f21c1af3bee1915315edd409d14397021">
-      <source xml:lang="en">The name of the index.</source>
-    </trans-unit>
-    <trans-unit id="++CODE++13549c97f0b3baa43655bd41e05e3bb60918ded05df9e7e94186ecc6ba53c3d1">
-      <source xml:lang="en">The recent connections list has been cleared but there were errors while deleting some associated credentials. View the errors in the MSSQL output channel.</source>
-    </trans-unit>
-    <trans-unit id="++CODE++deb45b7a599eba6e761de31bae73238f9ec60e62517a88c934b81cb6743fcfbb">
-      <source xml:lang="en">The requested model could not be found. Please check model availability or try a different model.</source>
-    </trans-unit>
-    <trans-unit id="++CODE++ea13943c4f06ddf0a81173991d20e8cf8252b636b94c0c2476e58098d9fbc1f3">
-      <source xml:lang="en">The second value must be set for the {0} operator in the {1} filter</source>
-      <note>{0} is the operator for the filter
-{1} is the name of the filter</note>
-    </trans-unit>
-    <trans-unit id="++CODE++d7f9cfdbfc45384b7521ed4b8082d476a2d3cae5cbb8c57eec64003513cacbf2">
-      <source xml:lang="en">The table which contains the primary or unique key column.</source>
-    </trans-unit>
-    <trans-unit id="++CODE++fe68202651f2e6c4af304386d80e491e5c52755db829443bb2cefbf2b25df757">
-      <source xml:lang="en">There was an error updating the project</source>
-    </trans-unit>
-    <trans-unit id="++CODE++a616eb2bf2f817c4898b6d9709fa799bf564dc58ec7bdb879358e3f47795106e">
-      <source xml:lang="en">This database name is already in use. Please choose a different name.</source>
-    </trans-unit>
-    <trans-unit id="++CODE++115a2cc92c1097ac4ebeb49698f5e22635a24ee1ef89722616f862ea43c5baba">
-      <source xml:lang="en">Timestamp</source>
-    </trans-unit>
-    <trans-unit id="++CODE++94843fe76f0c666e2bce801eb3dbfa672cd6517a14f968c8e41669c580b60cb3">
-      <source xml:lang="en">To compare two schemas, first select a source schema and target schema, then press compare.</source>
-    </trans-unit>
-    <trans-unit id="++CODE++4c4d50191531a82f528c2802cf6b245d0c776a5d4b51d3b5da127aaf21728547">
-      <source xml:lang="en">To use this command, Open a .sql file -or- Change editor language to &quot;SQL&quot; -or- Select T-SQL text in the active SQL editor.</source>
-    </trans-unit>
-    <trans-unit id="++CODE++e53c65fb2c5014c76bacb8ae7e110d59e8f5a57507db2682d0bd4fdbd156c8f4">
-      <source xml:lang="en">To use this command, you must set the language to &quot;SQL&quot;. Confirm to change language mode.</source>
-    </trans-unit>
-    <trans-unit id="++CODE++0ffe6ba8fd16d1d71a8849f6707c1c14c97e7f110138c102351a5560a97a43b4">
-      <source xml:lang="en">Toggle Tooltips</source>
-    </trans-unit>
-    <trans-unit id="++CODE++10b7ff2efd404627d5a929c6fb2a97fa57867f169fbf1016834477571a4cedb2">
-      <source xml:lang="en">Tool lookup for: {0} - {1}.</source>
-      <note>{0} is the part name
-{1} is the part input</note>
-    </trans-unit>
-    <trans-unit id="++CODE++048652e110f74b298095b5a7123e8878dfbd665a9fa34991b269dd31ab9442d0">
-      <source xml:lang="en">Total execution time: {0}</source>
-      <note>{0} is the elapsed time</note>
-    </trans-unit>
-    <trans-unit id="++CODE++3018218f5b66be1c5027fdc1d75389f30f30ac7cfa00c77c3453790d8830dc9a">
-      <source xml:lang="en">Total rows to fetch:</source>
-    </trans-unit>
-    <trans-unit id="++CODE++baaddf70fb5d432b8bd948ef91d6f910124a6d138edae4d5f000c4610ddc8eae">
-      <source xml:lang="en">Type</source>
-    </trans-unit>
-    <trans-unit id="++CODE++e395097d9cde221cdb9af8b04e1073d0d3394439fce660d1c954d012cdeae6c1">
-      <source xml:lang="en">Unable to execute the command while the extension is initializing. Please try again later.</source>
-    </trans-unit>
-    <trans-unit id="++CODE++30f9be31de0326b58d28b9578bd91145abf4047074018ac47bc845f960328167">
-      <source xml:lang="en">Unable to expand. Please check logs for more information.</source>
-    </trans-unit>
-    <trans-unit id="++CODE++955b62784673f0081b2a54d867245fa50ca1e830cea22348ff69caa6317e7889">
-      <source xml:lang="en">Unable to open Table Explorer: No target node provided.</source>
-    </trans-unit>
-    <trans-unit id="++CODE++582be79ed5a63b2569e2b21a28ab0fe1f7acc6307aaaa8e52510a647959d05fa">
-      <source xml:lang="en">Unable to read proxy agent options to get tenants.</source>
-    </trans-unit>
-    <trans-unit id="++CODE++d7d09d502d5422aa5c2aaffacea9601c1011d9035e27986c8b243078a745b061">
-      <source xml:lang="en">Understand and document business logic embedded in stored procedures, views, and functions</source>
-    </trans-unit>
-    <trans-unit id="++CODE++a8283ade31856f71220db0e6f60a257c6889dc4dad0f275f66ad44b9ed9bf8d5">
-      <source xml:lang="en">Undo</source>
-    </trans-unit>
-    <trans-unit id="++CODE++27c2ccd962c2b8dccb52fe3688ab236f186f7a41fd57d810478712048e9ad3f8">
-      <source xml:lang="en">Unknown error</source>
-    </trans-unit>
-    <trans-unit id="++CODE++e4dd0ac78c7663f350454bad4258d3b6d38971181470082487d131decc61880b">
-      <source xml:lang="en">Unnamed Profile</source>
-    </trans-unit>
-    <trans-unit id="++CODE++a41927d919e273a317907b7f6817ca593d800bc0eb3262ff288630d157bb9448">
-      <source xml:lang="en">Unsupported architecture for Docker: {0}</source>
-      <note>{0} is the architecture name of the machine</note>
-    </trans-unit>
-    <trans-unit id="++CODE++c074b14299b30a8058e3609567b5d799180ac9d267fdf56a931e7bda37b36b29">
-      <source xml:lang="en">Unsupported platform for Docker: {0}</source>
-      <note>{0} is the platform name of the machine</note>
-    </trans-unit>
-    <trans-unit id="++CODE++c1c1009d3f37ec058070a62e22caf9ac9dae2169d452487c5c271a8bcf57a291">
-      <source xml:lang="en">Update</source>
-    </trans-unit>
-    <trans-unit id="++CODE++6f32c6efd3fd051f5df8f5a6926828722e2734a8b2138751abf9363a674550bd">
-      <source xml:lang="en">Update Database</source>
-    </trans-unit>
-    <trans-unit id="++CODE++e3f20e8be1b97880a4ce91df2a3a32d86e26db6188d0b1891376e1c076af2906">
-      <source xml:lang="en">Update Script</source>
-    </trans-unit>
-    <trans-unit id="++CODE++92294188e79b2a13584eb3e6120f971c94ada2a387f3199a4cd3cb17039f9d37">
-      <source xml:lang="en">Updating IntelliSense...</source>
-    </trans-unit>
-    <trans-unit id="++CODE++c83ce937073615b8c93e7c38ed529e567ff2c01f291f92e3b4d08245018f362b">
-      <source xml:lang="en">Usage limits exceeded. Try again later, or consider optimizing your requests.</source>
-    </trans-unit>
-    <trans-unit id="++CODE++eeefe579e45c25e1a551b536d8eecc680562bce4d0aa58ffee1ad7df8cc84e63">
-      <source xml:lang="en">Use T-SQL intellisense and syntax error checking on current document</source>
-    </trans-unit>
-    <trans-unit id="++CODE++6fa7eeedfe2d3774f7d0d8fbb044c15710f171f58174bf7435ab1757e92d0c27">
-      <source xml:lang="en">Use {0} to create a new connection.</source>
-      <note>{0} is the connect command</note>
-    </trans-unit>
-    <trans-unit id="++CODE++b512d97e7cbf97c273e4db073bbb547aa65a84589227f8f3d9e4a72b9372a24d">
-      <source xml:lang="en">User</source>
-    </trans-unit>
-    <trans-unit id="++CODE++b82e11da3bc16786000d6e008e038f4d0272163a6476e0ca3c4b29d958051f9c">
-      <source xml:lang="en">User name</source>
-    </trans-unit>
-    <trans-unit id="++CODE++d67e96ac435b6d4a9b9aedc12377ba5da6778e010fa1bd7e2942ed221ab16a4f">
-      <source xml:lang="en">User name (SQL Login)</source>
-    </trans-unit>
-    <trans-unit id="++CODE++bb6e451b4ca453ef7b93d4a89b702cde206029b5c57a46ac64072d7e909018c4">
-      <source xml:lang="en">User name is required</source>
-    </trans-unit>
-    <trans-unit id="++CODE++e3b89e9d33f88e523083d8b4436adcc3726c89e97fd3179a2e102d765d1b16ed">
-      <source xml:lang="en">Username</source>
-    </trans-unit>
-    <trans-unit id="++CODE++1806851cf9209ecb674faf6fe227aa165f6dbc4df5d05ea9f0cc71e3d00245c7">
-      <source xml:lang="en">Using {0} ({1})...</source>
-      <note>{0} is the model name
-{1} is whether the model can send requests</note>
-    </trans-unit>
-    <trans-unit id="++CODE++d31cf428966542cd931bd382d445f06e61e26c9a6c5aaf4227dffd0bfd18e97c">
-      <source xml:lang="en">Using {0} to process your request...</source>
-      <note>{0} is the model name that will be processing the request</note>
-    </trans-unit>
-    <trans-unit id="++CODE++8e37953d23daca5ff01b8282c33f4e0a2152f1d1885f94c06418617e3ee1d24e">
-      <source xml:lang="en">Value</source>
-    </trans-unit>
-    <trans-unit id="++CODE++7ef8939f723e18dae31afe6a66699cdd093848ce10e84fcb5d34e15950cc2a06">
-      <source xml:lang="en">Very Dissatisfied</source>
-    </trans-unit>
-    <trans-unit id="++CODE++421600005b3f0bef9188978d2e890f5c5ff1cdaafa4da92f07a52cdc6295c1c6">
-      <source xml:lang="en">Very Satisfied</source>
-    </trans-unit>
-    <trans-unit id="++CODE++15435b311c9371437109bd5323292504915507b034803118517fee44e9547a3c">
-      <source xml:lang="en">View More</source>
-    </trans-unit>
-    <trans-unit id="++CODE++ff01d2362e483ddaca44f0e7f02d280bef382c1a3209776e5a11ca21acf2cea4">
-      <source xml:lang="en">View mssql for Visual Studio Code release notes?</source>
-    </trans-unit>
-    <trans-unit id="++CODE++0bfe6420924cc39134e0b79804ed823f99cc19ccd8e65477319db3139c1e3368">
-      <source xml:lang="en">Visual Studio Code must be relaunched for this setting to come into effect.  Please reload Visual Studio Code.</source>
-    </trans-unit>
-    <trans-unit id="++CODE++e981ddae45d8f4ca53f1ccbe613ad254a041dacf65a06026099a6302d332113b">
-      <source xml:lang="en">Warning</source>
-    </trans-unit>
-    <trans-unit id="++CODE++4d7371c8931fdd0178f7cbdabd1fd8260039a824a5c0912e880840b4d841f41e">
-      <source xml:lang="en">Warnings detected. Please review the changes.</source>
-    </trans-unit>
-    <trans-unit id="++CODE++d054fcb4284fd66975e378de56c04bda7b8e951e8e13f66834d9510e2b5461aa">
-      <source xml:lang="en">We can&apos;t find where Docker Desktop is located on your machine. Please manually start Docker Desktop and try again.</source>
-    </trans-unit>
-    <trans-unit id="++CODE++f0e54e5d12e2e2f5d8cf453857e0a307a8ecc5e8016b43b3c1c5c93300a40c60">
-      <source xml:lang="en">We couldn&apos;t connect using the current connection information. Would you like to retry the connection or edit the connection profile?</source>
-    </trans-unit>
-    <trans-unit id="++CODE++b88f26dec963b05be1fc4ad815cf0956a2b64c5c7819fc204857815fe8d596ae">
-      <source xml:lang="en">What I can do for you:</source>
-    </trans-unit>
-    <trans-unit id="++CODE++bf3cd82434efadb9ea501ff44c7d52b0dd98b3d11c0097ba88a10b7fd14d9b54">
-      <source xml:lang="en">What can we do to improve?</source>
-    </trans-unit>
-    <trans-unit id="++CODE++4aa3356437232c6d45b29802f09eee6e201660a67cf78e145f39ad1fada6feab">
-      <source xml:lang="en">Width cannot be 0 or negative</source>
-    </trans-unit>
-    <trans-unit id="++CODE++8746aa4543652187c8719dbebc36f0609e31bbc53b14ed2ca12b0207c9e79345">
-      <source xml:lang="en">Windows Authentication</source>
-    </trans-unit>
-    <trans-unit id="++CODE++4c10fe506dfba55de4429a653b9f4b726797e9f52677db4e54d590165b8767e9">
-      <source xml:lang="en">Works with VS Code/SSMS and uses Microsoft Entra authentication and Fabric access controls.</source>
-    </trans-unit>
-    <trans-unit id="++CODE++87bb59ba2f92f2a5a9f13e021fd58dd14ae5c065b1046146875e6e68d5ebc8b7">
-      <source xml:lang="en">Workspace</source>
-    </trans-unit>
-    <trans-unit id="++CODE++d53a5854df209c578705bfaec402128f2a44624d1e435ae700ef0f56c958c15e">
-      <source xml:lang="en">Workspace is required</source>
-    </trans-unit>
-    <trans-unit id="++CODE++e288577fddfc0fca255b96b887c869892311ba4f7ba0ecab34268b08e08d1ad3">
-      <source xml:lang="en">Write, optimize, and troubleshoot SQL queries with AI-recommended improvements</source>
-    </trans-unit>
-    <trans-unit id="++CODE++85a39ab345d672ff8ca9b9c6876f3adcacf45ee7c1e2dbd2408fd338bd55e07e">
-      <source xml:lang="en">Yes</source>
-    </trans-unit>
-    <trans-unit id="++CODE++867d2664362bce58e979ee3de5b436d12ab50da730929367290fd6b9043b2a90">
-      <source xml:lang="en">You are not connected to any database.</source>
-    </trans-unit>
-    <trans-unit id="++CODE++097471b0cd0d44493ae5b1f66494581a1b7847b2293eb7d71f0dee6cf6c53a54">
-      <source xml:lang="en">You must accept the license</source>
-    </trans-unit>
-    <trans-unit id="++CODE++437f6eb2a46a074059cbbd924d82e7b72146b3bbb13c028906a45bbffdf69e3f">
-      <source xml:lang="en">You must be signed into Azure in order to browse SQL databases.</source>
-    </trans-unit>
-    <trans-unit id="++CODE++bb5b6644dc612a69a27fc4eb9b11f3e54901055b75fe7fb9bb754f28693a574f">
-      <source xml:lang="en">You must be signed into Fabric in order to browse SQL databases.</source>
-    </trans-unit>
-    <trans-unit id="++CODE++72f5c8fcf386f50a0af8057b25cbd6d2cbfe99d41c859934b12e7592b60b2690">
-      <source xml:lang="en">You must review and accept the terms to proceed</source>
-    </trans-unit>
-    <trans-unit id="++CODE++fd7b1bde88541fa18fcf29098d6ac35bf9b6e18c9e393c1762bc119ff95a47fe">
-      <source xml:lang="en">Your Docker Engine currently runs Windows containers. SQL Server only supports Linux containers. Would you like to switch to Linux containers?</source>
-    </trans-unit>
-    <trans-unit id="++CODE++4d665ff14f7810a8d97b139336a650d9bf37854683886f2df4679232ec55bae4">
-      <source xml:lang="en">Your account needs re-authentication to access {0} resources. Press Open to start the authentication process.</source>
-      <note>{0} is the resource</note>
-    </trans-unit>
-    <trans-unit id="++CODE++cae61ae576cc3d82cec2579b9ac71b72196f7ff3f543408342b416c4877cce4e">
-      <source xml:lang="en">Your client IP Address &apos;{0}&apos; does not have access to the server &apos;{1}&apos; you&apos;re attempting to connect to. Would you like to create new firewall rule?</source>
-      <note>{0} is the client IP address
-{1} is the server name</note>
-    </trans-unit>
-    <trans-unit id="++CODE++a687a5a3cf1800c09d10d73ae6c128de7b617482ef262db645470c6f4ae9d54d">
-      <source xml:lang="en">Your client IP address does not have access to the server. Add a Microsoft Entra account and create a new firewall rule to enable access.</source>
-    </trans-unit>
-    <trans-unit id="++CODE++e22a8e55997a44b12ff4f976b12df9cf1fd9b41a7521198b72b15a3cb9952ed0">
-      <source xml:lang="en">Your password must contain characters from at least three of the following categories: uppercase letters, lowercase letters, numbers (0-9), and special characters (!, $, #, %, etc.).</source>
-    </trans-unit>
-    <trans-unit id="++CODE++5dc504d43e14657bd7f0298bc51688ba1bb0b809a8060f3b9106ca9411db9cd4">
-      <source xml:lang="en">Your tenant &apos;{0} ({1})&apos; requires you to re-authenticate again to access {2} resources. Press Open to start the authentication process.</source>
-      <note>{0} is the tenant name
-{1} is the tenant id
-{2} is the resource</note>
-    </trans-unit>
-    <trans-unit id="++CODE++5a982cf9dc11b4ec88b6151a75c4b45e269a5694c941c3c4c96689bed0c7d312">
-      <source xml:lang="en">Zoom In</source>
-    </trans-unit>
-    <trans-unit id="++CODE++24649ee0c7a92fd868db079f46ef6b58509081e8b0e8b9ed929606f33c62831d">
-      <source xml:lang="en">Zoom Out</source>
-    </trans-unit>
-    <trans-unit id="++CODE++dc81206350e3da642fed43285f8b5a1dc00e0d91b4b81b6bffe3181d0e261d2e">
-      <source xml:lang="en">Zoom to Fit</source>
-    </trans-unit>
-    <trans-unit id="++CODE++aab103babf210fd60bfbe41ecd5ab24d36cb423ec956f0d0215c6161359e01ee">
-      <source xml:lang="en">[Optional] Database to connect (press Enter to connect to &lt;default&gt; database)</source>
-    </trans-unit>
-    <trans-unit id="++CODE++48a9c1333b8297748a7cf4f38e479f6d1722302a0ce72f8516d8a749fe49d752">
-      <source xml:lang="en">[Optional] Enter a display name for this connection profile</source>
-    </trans-unit>
-    <trans-unit id="++CODE++c1399614154a55dfb1fcb95e208ed1f0b1115b846d6150ded7c7b43fdf6cbc09">
-      <source xml:lang="en">authenticationType</source>
-    </trans-unit>
-    <trans-unit id="++CODE++3549b0028b75d981cdda2e573e9cb49dedc200185876df299f912b79f69dabd8">
-      <source xml:lang="en">database</source>
-    </trans-unit>
-    <trans-unit id="++CODE++37a8eec1ce19687d132fe29051dca629d164e2c4958ba141d5f4133a33f0688f">
-      <source xml:lang="en">default</source>
-    </trans-unit>
-    <trans-unit id="++CODE++43daebc3c05a210cb50000c5c10686b90656dcdf1cae4ebd4914b1f0c98f9b03">
-      <source xml:lang="en">delete the saved connection: {0}?</source>
-      <note>{0} is the connection name</note>
-    </trans-unit>
-    <trans-unit id="++CODE++c6072170d758e5358d717360829bd1f9b1603b355b5f7fe375d1aabdca7a20de">
-      <source xml:lang="en">encrypt</source>
-    </trans-unit>
-    <trans-unit id="++CODE++4c7148e466d4434d1a1411c15f757ec78ba8f3ef4b6210d4a156bc3aaa6e71e5">
-      <source xml:lang="en">for more details</source>
-    </trans-unit>
-    <trans-unit id="++CODE++20e10f43f47b1e36c004e81cbec22591b794b0154ca893825d723624a57be8ae">
-      <source xml:lang="en">hostname\instance or &lt;server&gt;.database.windows.net or ADO.NET connection string</source>
-    </trans-unit>
-    <trans-unit id="++CODE++075b0e112ce5f3585bf21875b678fb678865a30c79d482cd01098957e6497c28">
-      <source xml:lang="en">intelliSenseUpdated</source>
-    </trans-unit>
-    <trans-unit id="++CODE++e6eaea18e885e1078829b56df34896be5ab51439e8f0ba00cb1624b2c572c10e">
-      <source xml:lang="en">location</source>
-    </trans-unit>
-    <trans-unit id="++CODE++eb69f53f51eaef9887d5c3f3cbd0993b208e962fed51bdd572b0816eb75c1d10">
-      <source xml:lang="en">macOS Sierra or newer is required to use this feature.</source>
-    </trans-unit>
-    <trans-unit id="++CODE++35a1031e991d85c2d12e5768b98c031dcc6394f3ccfb766314b8a3d0ab2242db">
-      <source xml:lang="en">resource group</source>
-    </trans-unit>
-    <trans-unit id="++CODE++b3eacd33433b31b5252351032c9b3e7a2e7aa7738d5decdf0dd6c62680853c06">
-      <source xml:lang="en">server</source>
-    </trans-unit>
-    <trans-unit id="++CODE++a8fa7fd60893411a49907b5545ccf9c47ed8073cc38e2ac3b79c4f6156cd7755">
-      <source xml:lang="en">subscription</source>
-    </trans-unit>
-    <trans-unit id="++CODE++9f86d081884c7d659a2feaa0c55ad015a3bf4f1b2b0b822cd15d6c15b0f00a08">
-      <source xml:lang="en">test</source>
-    </trans-unit>
-    <trans-unit id="++CODE++630c74b2de45669259227b267211f2cbc1b0d85d38728a506258a9e8bdf42acc">
-      <source xml:lang="en">untitled</source>
-    </trans-unit>
-    <trans-unit id="++CODE++f39d8207a23b19fa52f06809909505464af2764c6b3ade40db823f0a46b33487">
-      <source xml:lang="en">updatingIntelliSense</source>
-    </trans-unit>
-    <trans-unit id="++CODE++068d20844c66d21c588a335a78293216df5e76501471a4f175eb5758c3372fe4">
-      <source xml:lang="en">{0} (Current Account)</source>
-      <note>{0} is the account display name</note>
-    </trans-unit>
-    <trans-unit id="++CODE++d4781f8681d947d6d8eb589d9a93c7bd093110ab1b826da373b7e1e6b6cf080f">
-      <source xml:lang="en">{0} (filtered)</source>
-    </trans-unit>
-    <trans-unit id="++CODE++d26e21ebdede152a58db3c9ae1c87fd29a87b97da434181f5617921d2ba4a284">
-      <source xml:lang="en">{0} accounts</source>
-      <note>{0} is the number of accounts</note>
-    </trans-unit>
-    <trans-unit id="++CODE++682728640d4b8510d70b847b61ea921db8626fc0e0682e33d1f72e59a9d52315">
-      <source xml:lang="en">{0} column data</source>
-      <note>{0} is the number of columns</note>
-    </trans-unit>
-    <trans-unit id="++CODE++0362d3ecbb7ec63592961e75fdb3b9cce59a91db85f4b99e2ba5106d1bf167ed">
-      <source xml:lang="en">{0} deleted successfully.</source>
-      <note>{0} deleted successfully.</note>
-    </trans-unit>
-    <trans-unit id="++CODE++5c1afaa0e5ec640786450559a23d287ff17a8b5ffd18db119012de352e431731">
-      <source xml:lang="en">{0} errors</source>
-      <note>{0} is the number of errors</note>
-    </trans-unit>
-    <trans-unit id="++CODE++16885df9a4767fe04d26b997deabc5a36f96f34bf58bbed4b4a87d029f25209b">
-      <source xml:lang="en">{0} has been closed. Would you like to restore it?</source>
-      <note>{0} is the webview name</note>
-    </trans-unit>
-    <trans-unit id="++CODE++dde734013704b68f0d2d57a1385773d7e4bfbae374a67c150f3f06d8abb95f9d">
-      <source xml:lang="en">{0} invalid Entra accounts have been removed; you may need to run `MS SQL: Clear Microsoft Entra account token cache` and log in again.</source>
-      <note>{0} is the number of invalid accounts that have been removed</note>
-    </trans-unit>
-    <trans-unit id="++CODE++e3620e8a37371c6057d768faed05a7608c6e5ee783372a58b137b047300e8b7a">
-      <source xml:lang="en">{0} issue</source>
-      <note>{0} is the number of issues</note>
-    </trans-unit>
-    <trans-unit id="++CODE++4960928686dec57850ef0fde437021e4bec60d6d0fcc3e196448bb01c88d3920">
-      <source xml:lang="en">{0} issues</source>
-      <note>{0} is the number of issues</note>
-    </trans-unit>
-    <trans-unit id="++CODE++48f8bded11e525503381f9350e33b4f291585451934e4dfff2baed0e7a8959a3">
-      <source xml:lang="en">{0} of {1}</source>
-      <note>{0} is the number of active elements
-{1} is the total number of elements</note>
-    </trans-unit>
-    <trans-unit id="++CODE++0a6a65ea9882252d0abde519b647d2bd091f9a3a4ad1ddd0b8f79de88c4173e6">
-      <source xml:lang="en">{0} password doesn&apos;t match the confirmation password</source>
-    </trans-unit>
-    <trans-unit id="++CODE++a97848c89e7bbdc7d3064ed718beef4138a0b3e6fba815d496df332bbc3773ed">
-      <source xml:lang="en">{0} properties</source>
-      <note>{0} is the object type</note>
-    </trans-unit>
-    <trans-unit id="++CODE++2bd22e3b4b0281a2ffa3bc8bdd3e1f2b49dedcdde97d4cc83fdf598d1208d103">
-      <source xml:lang="en">{0} rows selected, click to load summary</source>
-      <note>{0} is the number of rows to fetch summary statistics for</note>
-    </trans-unit>
-    <trans-unit id="++CODE++00e1f9b501086ed75248767b54cc5caa0b62853d91c148fa2da0b388be7a6388">
-      <source xml:lang="en">{0} selected</source>
-      <note>{0} is the number of selected rows</note>
-    </trans-unit>
-    <trans-unit id="++CODE++e92744f747f8adbd4eb748f272e3c3f3542a48f35b35134f2f2adf89758e2310">
-      <source xml:lang="en">{0} started successfully.</source>
-      <note>{0} started successfully.</note>
-    </trans-unit>
-    <trans-unit id="++CODE++1bc61380dfa94d79a64b67b2a483332c51a6263dcf5379519cd36b691f6469e3">
-      <source xml:lang="en">{0} stopped successfully.</source>
-      <note>{0} stopped successfully.</note>
-    </trans-unit>
-    <trans-unit id="++CODE++c4777dc358a4dd9d44e2865392ea9fb6b761d10b718279ab38df4f72f5645fa7">
-      <source xml:lang="en">{0} warnings</source>
-      <note>{0} is the number of warnings</note>
-    </trans-unit>
-    <trans-unit id="++CODE++e29f55f346b08b76ddf9633f8d991e9cc16f8f201f837052b3e59e681ba2dbda">
-      <source xml:lang="en">{0} {1} issue</source>
-      <note>{0} is the tab name
-{1} is the number of issues</note>
-    </trans-unit>
-    <trans-unit id="++CODE++b3a182c894c403e6b24bcc5dfc3ba0eeab9b2380519d82944789b5ffa76b1235">
-      <source xml:lang="en">{0} {1} issues</source>
-      <note>{0} is the tab name
-{1} is the number of issues</note>
-    </trans-unit>
-    <trans-unit id="++CODE++fbf6567d7b396892abbe6cccf81dca280649e099b853b805be1beb6af53d9229">
-      <source xml:lang="en">{0}. {1}</source>
-      <note>{0} is the status
-{1} is the message</note>
-    </trans-unit>
-    <trans-unit id="++CODE++2b85e133b4abad5a9f5b85b3dd903a3f1f84db64680beb66977f6e44743f2434">
-      <source xml:lang="en">{0}: {1}</source>
-      <note>{0} is the task name
-{1} is the status</note>
-    </trans-unit>
-    <trans-unit id="++CODE++657a1d2beff87023ec2d92b03f58feb984cb2ea13dc6e7269ed84f0b64158591">
-      <source xml:lang="en">{0}: {1}. {2}</source>
-      <note>{0} is the task name
-{1} is the status
-{2} is the message</note>
-    </trans-unit>
-    <trans-unit id="++CODE++c7c45c2f2ad470c2dc1a35bf3320d977e49bd4f4c804d9bf347d009669e5ebae">
-      <source xml:lang="en">{{put-server-name-here}}</source>
-    </trans-unit>
-    <trans-unit id="++CODE++097beaf7cff8a2792062a02ba2078dcf76e2166c13dd935fbffcd530d655cdf6">
-      <source xml:lang="en">✅ Grant Access</source>
-    </trans-unit>
-    <trans-unit id="++CODE++56034cb01aa84b5c8abe9389abf03d1c9a91ecea712a8711d611abb0ddd1637c">
-      <source xml:lang="en">✅ Grant Access (Current)</source>
-    </trans-unit>
-    <trans-unit id="++CODE++40609c19f7011fdd42630f286c30982b3d7a2d74640e310c4126b785a384149d">
-      <source xml:lang="en">❌ Deny Access</source>
-    </trans-unit>
-    <trans-unit id="++CODE++4d765d766973242c68c5a2d3b20c7164beb22948ceaf7095ce44f901cc2f4052">
-      <source xml:lang="en">❌ Deny Access (Current)</source>
-    </trans-unit>
-    <trans-unit id="++CODE++786e414ca02e9f29012f60d724020a6925dc54275709eb8ac3b2aacbb7262945">
-      <source xml:lang="en">👋 I&apos;m GitHub Copilot for MSSQL extension, your intelligent SQL development assistant in Visual Studio Code. I help you connect, explore, design, and evolve your SQL databases directly from VS Code.</source>
-    </trans-unit>
-  </body></file>
-  <file original="package" source-language="en" datatype="plaintext"><body>
-    <trans-unit id="mssql.addObjectExplorer">
-      <source xml:lang="en">Add Connection</source>
-    </trans-unit>
-    <trans-unit id="mssql.connectionGroups.create">
-      <source xml:lang="en">Add Connection Group</source>
-    </trans-unit>
-    <trans-unit id="mssql.addAadAccount">
-      <source xml:lang="en">Add Microsoft Entra Account</source>
-    </trans-unit>
-    <trans-unit id="mssql.deviceCode.description">
-      <source xml:lang="en">Allows users to sign in to input-constrained devices.</source>
-    </trans-unit>
-    <trans-unit id="mssql.objectExplorer.Tooltip.alwaysEncryptedLabel">
-      <source xml:lang="en">Always Encrypted</source>
-    </trans-unit>
-    <trans-unit id="mssql.query.executionTimeout">
-      <source xml:lang="en">An execution time-out of 0 indicates an unlimited wait (no time-out)</source>
-    </trans-unit>
-    <trans-unit id="mssql.copilot.analyzeQueryPerformance">
-      <source xml:lang="en">Analyze Query Performance (Preview)</source>
-    </trans-unit>
-    <trans-unit id="mssql.objectExplorer.Tooltip.applicationIntentLabel">
-      <source xml:lang="en">Application Intent</source>
-    </trans-unit>
-    <trans-unit id="mssql.resultsGrid.autoSizeColumns">
-      <source xml:lang="en">Automatically adjust the column widths based on the visible rows in the result set. Could have performance problems with a large number of columns or large cells</source>
-    </trans-unit>
-    <trans-unit id="mssql.openQueryResultsInTabByDefault.description">
-      <source xml:lang="en">Automatically display query results in a new tab instead of the query pane. This option takes effect only if `mssql.enableRichExperiences` is enabled.</source>
-    </trans-unit>
-    <trans-unit id="mssql.autoRevealResultsPanel">
-      <source xml:lang="en">Automatically reveal the results panel when switching to an editor with query results. Only applies when &apos;Open Results in Tab&apos; is enabled.</source>
-    </trans-unit>
-    <trans-unit id="mssql.objectExplorer.Tooltip.MFALabel">
-      <source xml:lang="en">Azure MFA</source>
-    </trans-unit>
-    <trans-unit id="mssql.cancelQuery">
-      <source xml:lang="en">Cancel Query</source>
-    </trans-unit>
-    <trans-unit id="mssql.changeConnection">
-      <source xml:lang="en">Change Connection</source>
-    </trans-unit>
-    <trans-unit id="mssql.changeDatabase">
-      <source xml:lang="en">Change Database</source>
-    </trans-unit>
-    <trans-unit id="mssql.chooseLanguageFlavor">
-      <source xml:lang="en">Choose SQL handler for this file</source>
-    </trans-unit>
-    <trans-unit id="mssql.chooseAuthMethod">
-      <source xml:lang="en">Chooses which Authentication method to use</source>
-    </trans-unit>
-    <trans-unit id="mssql.connectionSharing.clearAllConnectionSharingPermissions">
-      <source xml:lang="en">Clear All Connection Sharing Permissions</source>
-    </trans-unit>
-    <trans-unit id="mssql.clearAllQueryHistory">
-      <source xml:lang="en">Clear All Query History</source>
-    </trans-unit>
-    <trans-unit id="mssql.clearFilters">
-      <source xml:lang="en">Clear Filters</source>
-    </trans-unit>
-    <trans-unit id="mssql.clearAzureAccountTokenCache">
-      <source xml:lang="en">Clear Microsoft Entra account token cache</source>
-    </trans-unit>
-    <trans-unit id="mssql.clearPooledConnections">
-      <source xml:lang="en">Clear Pooled Connections</source>
-    </trans-unit>
-    <trans-unit id="mssql.objectExplorer.Tooltip.commandTimeoutLabel">
-      <source xml:lang="en">Command Timeout</source>
-    </trans-unit>
-    <trans-unit id="mssql.connect">
-      <source xml:lang="en">Connect</source>
-    </trans-unit>
-    <trans-unit id="mssql.walkthroughs.getStarted.connectToDatabase.title">
-      <source xml:lang="en">Connect to a SQL Database</source>
-    </trans-unit>
-    <trans-unit id="mssql.walkthroughs.getStarted.connectToDatabase.altText">
-      <source xml:lang="en">Connection Dialog</source>
-    </trans-unit>
-    <trans-unit id="mssql.objectExplorer.Tooltip.connectionTimeoutLabel">
-      <source xml:lang="en">Connection Timeout</source>
-    </trans-unit>
-    <trans-unit id="mssql.connectionGroups">
-      <source xml:lang="en">Connection groups</source>
-    </trans-unit>
-    <trans-unit id="mssql.connections">
-      <source xml:lang="en">Connection profiles defined in &apos;User Settings&apos; are shown under &apos;MS SQL: Connect&apos; command in the command palette.</source>
-    </trans-unit>
-    <trans-unit id="extension.connections">
-      <source xml:lang="en">Connections</source>
-    </trans-unit>
-    <trans-unit id="mssql.resultsGrid.inMemoryDataProcessingThreshold">
-      <source xml:lang="en">Controls the max number of rows allowed to do filtering and sorting in memory. If the number is exceeded, sorting and filtering will be disabled. Warning: Increasing this may impact performance.</source>
-    </trans-unit>
-    <trans-unit id="mssql.copyAll">
-      <source xml:lang="en">Copy All</source>
-    </trans-unit>
-    <trans-unit id="mssql.copyObjectName">
-      <source xml:lang="en">Copy Object Name</source>
-    </trans-unit>
-    <trans-unit id="mssql.createAzureFunction">
-      <source xml:lang="en">Create Azure Function with SQL binding</source>
-    </trans-unit>
-    <trans-unit id="mssql.walkthroughs.getStarted.createNewTable.title">
-      <source xml:lang="en">Create a Table with Table Designer</source>
-    </trans-unit>
-    <trans-unit id="mssql.walkthroughs.getStarted.createNewTable.description">
-      <source xml:lang="en">Create a new table in your database, or edit existing tables with the table designer.&#10;Once you&apos;re done making your changes, click the &apos;Publish&apos; button to send the changes to your database.</source>
-    </trans-unit>
-    <trans-unit id="mssql.defaultQueryResultsViewMode.description">
-      <source xml:lang="en">Default view mode for query results display.</source>
-    </trans-unit>
-    <trans-unit id="mssql.deleteQueryHistory">
-      <source xml:lang="en">Delete</source>
-    </trans-unit>
-    <trans-unit id="mssql.connectionGroups.delete">
-      <source xml:lang="en">Delete Connection Group</source>
-    </trans-unit>
-    <trans-unit id="mssql.deleteContainer">
-      <source xml:lang="en">Delete Container</source>
-    </trans-unit>
-    <trans-unit id="mssql.disableActualPlan">
-      <source xml:lang="en">Disable Actual Plan</source>
-    </trans-unit>
-    <trans-unit id="mssql.objectExplorer.disableGroupBySchema">
-      <source xml:lang="en">Disable Group By Schema</source>
-    </trans-unit>
-    <trans-unit id="mssql.objectExplorer.Tooltip.disabledLabel">
-      <source xml:lang="en">Disabled</source>
-    </trans-unit>
-    <trans-unit id="mssql.disconnect">
-      <source xml:lang="en">Disconnect</source>
-    </trans-unit>
-    <trans-unit id="mssql.defaultQueryResultsViewMode.text.description">
-      <source xml:lang="en">Display results in a formatted text format.</source>
-    </trans-unit>
-    <trans-unit id="mssql.defaultQueryResultsViewMode.grid.description">
-      <source xml:lang="en">Display results in a tabular grid format (default)</source>
-    </trans-unit>
-    <trans-unit id="mssql.openQueryResultsInTabByDefaultDoNotShowPrompt.description">
-      <source xml:lang="en">Do not show prompts to display query results in a new tab.</source>
-    </trans-unit>
-    <trans-unit id="mssql.enableRichExperiencesDoNotShowPrompt.description">
-      <source xml:lang="en">Do not show prompts to enable UI-based features</source>
-    </trans-unit>
-    <trans-unit id="mssql.editConnection">
-      <source xml:lang="en">Edit Connection</source>
-    </trans-unit>
-    <trans-unit id="mssql.connectionGroups.edit">
-      <source xml:lang="en">Edit Connection Group</source>
-    </trans-unit>
-    <trans-unit id="mssql.connectionSharing.editConnectionSharingPermissions">
-      <source xml:lang="en">Edit Connection Sharing Permissions</source>
-    </trans-unit>
-    <trans-unit id="mssql.editTable">
-      <source xml:lang="en">Edit Table</source>
-    </trans-unit>
-    <trans-unit id="mssql.enableActualPlan">
-      <source xml:lang="en">Enable Actual Plan</source>
-    </trans-unit>
-    <trans-unit id="mssql.objectExplorer.enableGroupBySchema">
-      <source xml:lang="en">Enable Group By Schema</source>
-    </trans-unit>
-    <trans-unit id="mssql.walkthroughs.getStarted.enableModernFeatures.title">
-      <source xml:lang="en">Enable Modern Features</source>
-    </trans-unit>
-    <trans-unit id="mssql.enableRichExperiences">
-      <source xml:lang="en">Enable Modern Features</source>
-    </trans-unit>
-    <trans-unit id="mssql.query.alwaysEncryptedParameterization">
-      <source xml:lang="en">Enable Parameterization for Always Encrypted</source>
-    </trans-unit>
-    <trans-unit id="mssql.enableQueryHistoryCapture">
-      <source xml:lang="en">Enable Query History Capture</source>
-    </trans-unit>
-    <trans-unit id="mssql.query.ansiDefaults">
-      <source xml:lang="en">Enable SET ANSI_DEFAULTS</source>
-    </trans-unit>
-    <trans-unit id="mssql.query.ansiNulls">
-      <source xml:lang="en">Enable SET ANSI_NULLS</source>
-    </trans-unit>
-    <trans-unit id="mssql.query.ansiNullDefaultOn">
-      <source xml:lang="en">Enable SET ANSI_NULL_DFLT_ON</source>
-    </trans-unit>
-    <trans-unit id="mssql.query.ansiPadding">
-      <source xml:lang="en">Enable SET ANSI_PADDING</source>
-    </trans-unit>
-    <trans-unit id="mssql.query.ansiWarnings">
-      <source xml:lang="en">Enable SET ANSI_WARNINGS</source>
-    </trans-unit>
-    <trans-unit id="mssql.query.arithAbort">
-      <source xml:lang="en">Enable SET ARITHABORT option</source>
-    </trans-unit>
-    <trans-unit id="mssql.query.cursorCloseOnCommit">
-      <source xml:lang="en">Enable SET CURSOR_CLOSE_ON_COMMIT</source>
-    </trans-unit>
-    <trans-unit id="mssql.query.deadlockPriority">
-      <source xml:lang="en">Enable SET DEADLOCK_PRIORITY option</source>
-    </trans-unit>
-    <trans-unit id="mssql.query.implicitTransactions">
-      <source xml:lang="en">Enable SET IMPLICIT_TRANSACTIONS</source>
-    </trans-unit>
-    <trans-unit id="mssql.query.lockTimeout">
-      <source xml:lang="en">Enable SET LOCK TIMEOUT option (in milliseconds)</source>
-    </trans-unit>
-    <trans-unit id="mssql.query.noCount">
-      <source xml:lang="en">Enable SET NOCOUNT option</source>
-    </trans-unit>
-    <trans-unit id="mssql.query.noExec">
-      <source xml:lang="en">Enable SET NOEXEC option</source>
-    </trans-unit>
-    <trans-unit id="mssql.query.parseOnly">
-      <source xml:lang="en">Enable SET PARSEONLY option</source>
-    </trans-unit>
-    <trans-unit id="mssql.query.queryGovernorCostLimit">
-      <source xml:lang="en">Enable SET QUERY_GOVERNOR_COST_LIMIT</source>
-    </trans-unit>
-    <trans-unit id="mssql.query.quotedIdentifier">
-      <source xml:lang="en">Enable SET QUOTED_IDENTIFIER</source>
-    </trans-unit>
-    <trans-unit id="mssql.query.statisticsIO">
-      <source xml:lang="en">Enable SET STATISTICS IO option</source>
-    </trans-unit>
-    <trans-unit id="mssql.query.statisticsTime">
-      <source xml:lang="en">Enable SET STATISTICS TIME option</source>
-    </trans-unit>
-    <trans-unit id="mssql.query.transactionIsolationLevel">
-      <source xml:lang="en">Enable SET TRANSACTION ISOLATION LEVEL option</source>
-    </trans-unit>
-    <trans-unit id="mssql.query.xactAbortOn">
-      <source xml:lang="en">Enable SET XACT_ABORT ON option</source>
-    </trans-unit>
-    <trans-unit id="mssql.schemaDesigner.enableExpandCollapseButtons">
-      <source xml:lang="en">Enable expand/collapse buttons in Schema Designer table nodes when tables have more than 10 columns</source>
-    </trans-unit>
-    <trans-unit id="mssql.walkthroughs.getStarted.enableModernFeatures.altText">
-      <source xml:lang="en">Enable modern features in MSSQL</source>
-    </trans-unit>
-    <trans-unit id="mssql.walkthroughs.getStarted.enableModernFeatures.description">
-      <source xml:lang="en">Enable the new set of data development features that provide a modern way to work with your SQL database in VS Code.&#10;[Enable New Experiences](command:mssql.enableRichExperiences)</source>
-    </trans-unit>
-    <trans-unit id="mssql.objectExplorer.Tooltip.enabledLabel">
-      <source xml:lang="en">Enabled</source>
-    </trans-unit>
-    <trans-unit id="mssql.enableRichExperiences.description">
-      <source xml:lang="en">Enables UI-based features in the MSSQL extension for richer and more powerful features. Restart Visual Studio Code after changing this setting.</source>
-    </trans-unit>
-    <trans-unit id="mssql.enableConnectionPooling">
-      <source xml:lang="en">Enables connection pooling to improve overall connectivity performance. This setting is disabled by default. Visual Studio Code is required to be relaunched when the value is changed. To clear pooled connections, run the command: &apos;MS SQL: Clear Pooled Connections&apos;. Note: May keep serverless databases active and prevent auto-pausing.</source>
-    </trans-unit>
-    <trans-unit id="mssql.enableExperimentalFeatures.description">
-      <source xml:lang="en">Enables experimental features in the MSSQL extension. The features are not production-ready and may have bugs or issues. Restart Visual Studio Code after changing this setting.</source>
-    </trans-unit>
-    <trans-unit id="mssql.enableSqlAuthenticationProvider">
-      <source xml:lang="en">Enables use of the Sql Authentication Provider for &apos;Microsoft Entra Id Interactive&apos; authentication mode when user selects &apos;AzureMFA&apos; authentication. This enables Server-side resource endpoint integration when fetching access tokens. This option is only supported for &apos;MSAL&apos; Authentication Library. Please restart Visual Studio Code after changing this option.</source>
-    </trans-unit>
-    <trans-unit id="mssql.showEstimatedPlan">
-      <source xml:lang="en">Estimated Plan</source>
-    </trans-unit>
-    <trans-unit id="mssql.runCurrentStatement">
-      <source xml:lang="en">Execute Current Statement</source>
-    </trans-unit>
-    <trans-unit id="mssql.runQuery">
-      <source xml:lang="en">Execute Query</source>
-    </trans-unit>
-    <trans-unit id="mssql.copilot.explainQuery">
-      <source xml:lang="en">Explain Query (Preview)</source>
-    </trans-unit>
-    <trans-unit id="mssql.walkthroughs.nextSteps.description">
-      <source xml:lang="en">Familiarize yourself with more features of the MSSQL extension that can help you be more productive.</source>
-    </trans-unit>
-    <trans-unit id="mssql.filterNode">
-      <source xml:lang="en">Filter</source>
-    </trans-unit>
-    <trans-unit id="mssql.walkthroughs.nextSteps.objectExplorerFilters.title">
-      <source xml:lang="en">Filter your Object Explorer Tree</source>
-    </trans-unit>
-    <trans-unit id="mssql.walkthroughs.getStarted.title">
-      <source xml:lang="en">Get Started with MSSQL for Visual Studio Code</source>
-    </trans-unit>
-    <trans-unit id="mssql.showGettingStarted">
-      <source xml:lang="en">Getting Started Guide</source>
-    </trans-unit>
-    <trans-unit id="mssql.userFeedback">
-      <source xml:lang="en">Give Feedback</source>
-    </trans-unit>
-    <trans-unit id="mssql.copilot.editorSubmenu">
-      <source xml:lang="en">MSSQL Copilot (Preview)</source>
-    </trans-unit>
-    <trans-unit id="mssql.Configuration">
-      <source xml:lang="en">MSSQL configuration</source>
-    </trans-unit>
-    <trans-unit id="mssql.walkthroughs.getStarted.connectToDatabase.description">
-      <source xml:lang="en">Make a new connection to a SQL database, or edit existing connections with the connection dialog.&#10;You can connect to a database by entering your connection information, using a connection string, or browsing your Azure subscriptions.&#10;[Open Connection Dialog](command:mssql.addObjectExplorer)</source>
-    </trans-unit>
-    <trans-unit id="mssql.manageProfiles">
-      <source xml:lang="en">Manage Connection Profiles</source>
-    </trans-unit>
-    <trans-unit id="mssql.query.maxXmlCharsToStore">
-      <source xml:lang="en">Maximum number of characters to store for each value in XML columns after running a query. Default value: 2,097,152. Valid value range: 1 to 2,147,483,647.</source>
-    </trans-unit>
-    <trans-unit id="mssql.query.maxCharsToStore">
-      <source xml:lang="en">Maximum number of characters/bytes to store for each value in character/binary columns after running a query. Default value: 65,535. Valid value range: 1 to 2,147,483,647.</source>
-    </trans-unit>
-    <trans-unit id="mssql.logFilesRemovalLimit">
-      <source xml:lang="en">Maximum number of old files to remove upon startup that have expired mssql.logRetentionMinutes. Files that do not get cleaned up due to this limitation get cleaned up next time Azure Data Studio starts up.</source>
-    </trans-unit>
-    <trans-unit id="mssql.query.setRowCount">
-      <source xml:lang="en">Maximum number of rows to return before the server stops processing your query.</source>
-    </trans-unit>
-    <trans-unit id="mssql.query.textSize">
-      <source xml:lang="en">Maximum size of text and ntext data returned from a SELECT statement</source>
-    </trans-unit>
-    <trans-unit id="mssql.newDeployment">
-      <source xml:lang="en">New Deployment</source>
-    </trans-unit>
-    <trans-unit id="mssql.objectExplorerNewQuery">
-      <source xml:lang="en">New Query</source>
-    </trans-unit>
-    <trans-unit id="mssql.newQuery">
-      <source xml:lang="en">New Query</source>
-    </trans-unit>
-    <trans-unit id="mssql.newTable">
-      <source xml:lang="en">New Table</source>
-    </trans-unit>
-    <trans-unit id="mssql.walkthroughs.nextSteps.title">
-      <source xml:lang="en">Next Steps with MSSQL for Visual Studio Code</source>
-    </trans-unit>
-    <trans-unit id="mssql.logRetentionMinutes">
-      <source xml:lang="en">Number of minutes to retain log files for backend services. Default is 1 week.</source>
-    </trans-unit>
-    <trans-unit id="mssql.queryHistoryLimit">
-      <source xml:lang="en">Number of query history entries to show in the Query History view</source>
-    </trans-unit>
-    <trans-unit id="mssql.walkthroughs.nextSteps.objectExplorerFilters.altText">
-      <source xml:lang="en">Object Explorer filters</source>
-    </trans-unit>
-    <trans-unit id="mssql.walkthroughs.nextSteps.objectExplorerFilters.description">
-      <source xml:lang="en">Only see the database objects that matter most to you by applying filters to the Object Explorer tree.&#10;Start by clicking the filter button next to most folders in the Connections view.</source>
-    </trans-unit>
-    <trans-unit id="mssql.openExecutionPlanFile">
-      <source xml:lang="en">Open Execution Plan File</source>
-    </trans-unit>
-    <trans-unit id="mssql.copilot.newQueryWithConnection">
-      <source xml:lang="en">Open New Query and Connect (Preview)</source>
-    </trans-unit>
-    <trans-unit id="mssql.openQueryHistory">
-      <source xml:lang="en">Open Query</source>
-    </trans-unit>
-    <trans-unit id="mssql.commandPaletteQueryHistory">
-      <source xml:lang="en">Open Query History in Command Palette</source>
-    </trans-unit>
-    <trans-unit id="mssql.objectExplorerChatWithDatabaseInAgentMode">
-      <source xml:lang="en">Open in Copilot Agent mode (Preview)</source>
-    </trans-unit>
-    <trans-unit id="mssql.objectExplorerChatWithDatabase">
-      <source xml:lang="en">Open in Copilot Ask mode (Preview)</source>
-    </trans-unit>
-    <trans-unit id="mssql.pauseQueryHistoryCapture">
-      <source xml:lang="en">Pause Query History Capture</source>
-    </trans-unit>
-    <trans-unit id="mssql.preventAutoExecuteScript">
-      <source xml:lang="en">Prevent automatic execution of scripts (e.g., &apos;Select Top 1000&apos;). When enabled, scripts will not be automatically executed upon generation.</source>
-    </trans-unit>
-    <trans-unit id="mssql.authCodeGrant.description">
-      <source xml:lang="en">Prompts users to sign in using their browser.</source>
-    </trans-unit>
-    <trans-unit id="extension.queryHistory">
-      <source xml:lang="en">Query History</source>
-    </trans-unit>
-    <trans-unit id="extension.queryResult">
-      <source xml:lang="en">Query Results</source>
-    </trans-unit>
-    <trans-unit id="mssql.walkthroughs.getStarted.runQueries.altText">
-      <source xml:lang="en">Query editor and query results pane</source>
-    </trans-unit>
-    <trans-unit id="mssql.walkthroughs.nextSteps.viewQueryPlan.altText">
-      <source xml:lang="en">Query plan visualization</source>
-    </trans-unit>
-    <trans-unit id="mssql.refreshObjectExplorerNode">
-      <source xml:lang="en">Refresh</source>
-    </trans-unit>
-    <trans-unit id="mssql.rebuildIntelliSenseCache">
-      <source xml:lang="en">Refresh IntelliSense Cache</source>
-    </trans-unit>
-    <trans-unit id="mssql.removeObjectExplorerNode">
-      <source xml:lang="en">Remove</source>
-    </trans-unit>
-    <trans-unit id="mssql.removeAadAccount">
-      <source xml:lang="en">Remove Microsoft Entra Account</source>
-    </trans-unit>
-    <trans-unit id="mssql.objectExplorer.Tooltip.replicationLabel">
-      <source xml:lang="en">Replication</source>
-    </trans-unit>
-    <trans-unit id="mssql.revealQueryResult">
-      <source xml:lang="en">Reveal Query Result</source>
-    </trans-unit>
-    <trans-unit id="mssql.copilot.rewriteQuery">
-      <source xml:lang="en">Rewrite Query (Preview)</source>
-    </trans-unit>
-    <trans-unit id="mssql.runQueryHistory">
-      <source xml:lang="en">Run Query</source>
-    </trans-unit>
-    <trans-unit id="mssql.walkthroughs.getStarted.runQueries.title">
-      <source xml:lang="en">Run a SQL Query</source>
-    </trans-unit>
-    <trans-unit id="mssql.objectExplorer.Tooltip.containerNameLabel">
-      <source xml:lang="en">SQL Container Name</source>
-    </trans-unit>
-    <trans-unit id="mssql.objectExplorer.Tooltip.containerVersionLabel">
-      <source xml:lang="en">SQL Container Version</source>
-    </trans-unit>
-    <trans-unit id="mssql.schemaCompare">
-      <source xml:lang="en">Schema Compare</source>
-    </trans-unit>
-    <trans-unit id="mssql.schemaDesigner">
-      <source xml:lang="en">Schema Designer</source>
-    </trans-unit>
-    <trans-unit id="mssql.scriptAlter">
-      <source xml:lang="en">Script as Alter</source>
-    </trans-unit>
-    <trans-unit id="mssql.scriptCreate">
-      <source xml:lang="en">Script as Create</source>
-    </trans-unit>
-    <trans-unit id="mssql.scriptDelete">
-      <source xml:lang="en">Script as Drop</source>
-    </trans-unit>
-    <trans-unit id="mssql.scriptExecute">
-      <source xml:lang="en">Script as Execute</source>
-    </trans-unit>
-    <trans-unit id="mssql.scriptSelect">
-      <source xml:lang="en">Select Top 1000</source>
-    </trans-unit>
-    <trans-unit id="mssql.selectedAzureSubscriptions">
-      <source xml:lang="en">Selected Azure subscriptions for browsing and managing servers and databases</source>
-    </trans-unit>
-    <trans-unit id="mssql.resultsFontFamily">
-      <source xml:lang="en">Set the font family for the results grid; set to blank to use the editor font</source>
-    </trans-unit>
-    <trans-unit id="mssql.resultsFontSize">
-      <source xml:lang="en">Set the font size for the results grid; set to blank to use the editor size</source>
-    </trans-unit>
-    <trans-unit id="mssql.shortcuts">
-      <source xml:lang="en">Shortcuts related to the results window</source>
-    </trans-unit>
-    <trans-unit id="mssql.query.displayBitAsNumber">
-      <source xml:lang="en">Should BIT columns be displayed as numbers (1 or 0)? If false, BIT columns will be displayed as &apos;true&apos; or &apos;false&apos;</source>
-    </trans-unit>
-    <trans-unit id="mssql.intelliSense.enableIntelliSense">
-      <source xml:lang="en">Should IntelliSense be enabled</source>
-    </trans-unit>
-    <trans-unit id="mssql.intelliSense.enableErrorChecking">
-      <source xml:lang="en">Should IntelliSense error checking be enabled</source>
-    </trans-unit>
-    <trans-unit id="mssql.intelliSense.enableQuickInfo">
-      <source xml:lang="en">Should IntelliSense quick info be enabled</source>
-    </trans-unit>
-    <trans-unit id="mssql.intelliSense.enableSuggestions">
-      <source xml:lang="en">Should IntelliSense suggestions be enabled</source>
-    </trans-unit>
-    <trans-unit id="mssql.intelliSense.lowerCaseSuggestions">
-      <source xml:lang="en">Should IntelliSense suggestions be lowercase</source>
-    </trans-unit>
-    <trans-unit id="mssql.piiLogging">
-      <source xml:lang="en">Should Personally Identifiable Information (PII) be logged in the Azure Logs output channel and the output channel log file.</source>
-    </trans-unit>
-    <trans-unit id="mssql.enableQueryHistoryFeature">
-      <source xml:lang="en">Should Query History feature be enabled</source>
-    </trans-unit>
-    <trans-unit id="mssql.format.alignColumnDefinitionsInColumns">
-      <source xml:lang="en">Should column definitions be aligned?</source>
-    </trans-unit>
-    <trans-unit id="mssql.format.datatypeCasing">
-      <source xml:lang="en">Should data types be formatted as UPPERCASE, lowercase, or none (not formatted)</source>
-    </trans-unit>
-    <trans-unit id="mssql.format.keywordCasing">
-      <source xml:lang="en">Should keywords be formatted as UPPERCASE, lowercase, or none (not formatted)</source>
-    </trans-unit>
-    <trans-unit id="mssql.autoDisableNonTSqlLanguageService">
-      <source xml:lang="en">Should language service be auto-disabled when extension detects Non-MSSQL files</source>
-    </trans-unit>
-    <trans-unit id="mssql.persistQueryResultTabs">
-      <source xml:lang="en">Should query result selections and scroll positions be saved when switching tabs (may impact performance)</source>
-    </trans-unit>
-    <trans-unit id="mssql.format.placeSelectStatementReferencesOnNewLine">
-      <source xml:lang="en">Should references to objects in a select statements be split into separate lines? E.g. for &apos;SELECT C1, C2 FROM T1&apos; both C1 and C2 will be on separate lines</source>
-    </trans-unit>
-    <trans-unit id="mssql.query.showActiveConnectionAsCodeLensSuggestion">
-      <source xml:lang="en">Show the active SQL connection details as a CodeLens suggestion at the top of the editor for quick visibility.</source>
-    </trans-unit>
-    <trans-unit id="mssql.walkthroughs.nextSteps.sortAndFilterQueryResults.title">
-      <source xml:lang="en">Sort and Filter Query Results</source>
-    </trans-unit>
-    <trans-unit id="mssql.walkthroughs.nextSteps.sortAndFilterQueryResults.altText">
-      <source xml:lang="en">Sort and filter options for query results</source>
-    </trans-unit>
-    <trans-unit id="mssql.walkthroughs.nextSteps.sortAndFilterQueryResults.description">
-      <source xml:lang="en">Sort and filter your query results to find the data you need quickly.</source>
-    </trans-unit>
-    <trans-unit id="mssql.customEnvironment.fabricSqlDbDnsSuffix">
-      <source xml:lang="en">Sovereign cloud equivalent for `.database.fabric.microsoft.com` (including leading dot)</source>
-    </trans-unit>
-    <trans-unit id="mssql.customEnvironment.sqlServerHostnameSuffix">
-      <source xml:lang="en">Sovereign cloud equivalent for `.database.windows.net` (including leading dot)</source>
-    </trans-unit>
-    <trans-unit id="mssql.customEnvironment.fabricDataWarehouseDnsSuffix">
-      <source xml:lang="en">Sovereign cloud equivalent for `.datawarehouse.fabric.microsoft.com` (including leading dot)</source>
-    </trans-unit>
-    <trans-unit id="mssql.customEnvironment.analyticsDnsSuffix">
-      <source xml:lang="en">Sovereign cloud equivalent for `.sql.azuresynapse.net` (including leading dot)</source>
-    </trans-unit>
-    <trans-unit id="mssql.customEnvironment.fabricScopeUriBase">
-      <source xml:lang="en">Sovereign cloud equivalent for `https://analysis.windows.net/powerbi/api/`</source>
-    </trans-unit>
-    <trans-unit id="mssql.customEnvironment.fabricApiUriBase">
-      <source xml:lang="en">Sovereign cloud equivalent for `https://api.fabric.microsoft.com/v1/`</source>
-    </trans-unit>
-    <trans-unit id="mssql.customEnvironment.sqlEndpoint">
-      <source xml:lang="en">Sovereign cloud equivalent for `https://database.windows.net/`</source>
-    </trans-unit>
-    <trans-unit id="mssql.customEnvironment.keyVaultEndpoint">
-      <source xml:lang="en">Sovereign cloud equivalent for `https://vault.azure.net/`</source>
-    </trans-unit>
-    <trans-unit id="mssql.startContainer">
-      <source xml:lang="en">Start Container</source>
-    </trans-unit>
-    <trans-unit id="mssql.startQueryHistoryCapture">
-      <source xml:lang="en">Start Query History Capture</source>
-    </trans-unit>
-    <trans-unit id="mssql.stopContainer">
-      <source xml:lang="en">Stop Container</source>
-    </trans-unit>
-    <trans-unit id="mssql.walkthroughs.getStarted.createNewTable.altText">
-      <source xml:lang="en">Table Designer</source>
-    </trans-unit>
-    <trans-unit id="mssql.connectionManagement.rememberPasswordsUntilRestart">
-      <source xml:lang="en">Temporarily store passwords for connections with &apos;Saved Passwords&apos; disabled, until the extension is restarted. This prevents repeated password prompts when reusing connections within the same session.</source>
-    </trans-unit>
-    <trans-unit id="mssql.customEnvironment">
-      <source xml:lang="en">The additional, MSSQL-specific custom configuration for the Sovereign Cloud to use with the Microsoft Sovereign Cloud authentication provider. This along with setting `microsoft-sovereign-cloud.environment` to `custom` and providing values for `microsoft-sovereign-cloud.customEnvironment` is required to use this feature with MSSQL.</source>
-    </trans-unit>
-    <trans-unit id="mssql.connectionGroup.color">
-      <source xml:lang="en">The color of the connection group.</source>
-    </trans-unit>
-    <trans-unit id="mssql.connectionGroup.description">
-      <source xml:lang="en">The description of the connection group.</source>
-    </trans-unit>
-    <trans-unit id="mssql.statusBar.connectionInfoMaxLength.description">
-      <source xml:lang="en">The maximum number of characters to display for the connection info in the status bar. Set to -1 for no limit.</source>
-    </trans-unit>
-    <trans-unit id="mssql.maxRecentConnections">
-      <source xml:lang="en">The maximum number of recently used connections to store in the connection list.</source>
-    </trans-unit>
-    <trans-unit id="mssql.connectionGroup.name">
-      <source xml:lang="en">The name of the connection group.</source>
-    </trans-unit>
-    <trans-unit id="mssql.objectExplorer.expandTimeout">
-      <source xml:lang="en">The timeout in seconds for expanding a node in Object Explorer. The default value is 45 seconds.</source>
-    </trans-unit>
-    <trans-unit id="mssql.connection.groupId">
-      <source xml:lang="en">The unique identifier for the connection group this connection profile belongs to.</source>
-    </trans-unit>
-    <trans-unit id="mssql.connectionGroup.id">
-      <source xml:lang="en">The unique identifier for the connection group.</source>
-    </trans-unit>
-    <trans-unit id="mssql.connectionGroup.parentId">
-      <source xml:lang="en">The unique identifier for the parent connection group.</source>
-    </trans-unit>
-    <trans-unit id="mssql.connection.id">
-      <source xml:lang="en">The unique identifier for this connection profile.</source>
-    </trans-unit>
-    <trans-unit id="mssql.legacySetting.deprecationMessage">
-      <source xml:lang="en">This setting will be removed in a future release.</source>
-    </trans-unit>
-    <trans-unit id="mssql.toggleSqlCmd">
-      <source xml:lang="en">Toggle SQLCMD Mode</source>
-    </trans-unit>
-    <trans-unit id="mssql.messagesDefaultOpen">
-      <source xml:lang="en">True for the messages pane to be open by default; false for closed</source>
-    </trans-unit>
-    <trans-unit id="mssql.walkthroughs.nextSteps.viewQueryPlan.description">
-      <source xml:lang="en">Understand what your query is doing by viewing the query plan.&#10;See the estimated plan without running the query, or view the actual query plan after running the query by toggling the buttons at the top of a query editor window.</source>
-    </trans-unit>
-    <trans-unit id="mssql.chooseDatabase">
-      <source xml:lang="en">Use Database</source>
-    </trans-unit>
-    <trans-unit id="mssql.tableExplorer">
-      <source xml:lang="en">View Data (Preview)</source>
-    </trans-unit>
-    <trans-unit id="mssql.walkthroughs.nextSteps.viewQueryPlan.title">
-      <source xml:lang="en">Visualize a Query Plan</source>
-    </trans-unit>
-    <trans-unit id="mssql.statusBar.enableConnectionColor">
-      <source xml:lang="en">When enabled, colorizes the connection status bar item with the color of the connection group. This setting is disabled by default.  This uses the connection group folder&apos;s color directly, and does not alter it in order to ensure contrast with the current VS Code theme. Users should choose connection group colors that work well with their theme.</source>
-    </trans-unit>
-    <trans-unit id="mssql.objectExplorer.collapseConnectionGroupsOnStartupDescription">
-      <source xml:lang="en">When enabled, connection groups will be collapsed instead of expanded at startup.</source>
-    </trans-unit>
-    <trans-unit id="mssql.objectExplorer.groupBySchema">
-      <source xml:lang="en">When enabled, the database objects in Object Explorer will be categorized by schema.</source>
-    </trans-unit>
-    <trans-unit id="mssql.objectExplorer.Tooltip.WindowsAuthLabel">
-      <source xml:lang="en">Windows Authentication</source>
-    </trans-unit>
-    <trans-unit id="mssql.walkthroughs.getStarted.runQueries.description">
-      <source xml:lang="en">Write a SQL query, and run it against your database.&#10;You can also click the &apos;Open in New Tab&apos; button to view your query results in their own tab, and optionally set that as the default behavior.</source>
-    </trans-unit>
-    <trans-unit id="mssql.walkthroughs.getStarted.description">
-      <source xml:lang="en">Your first steps for connecting to and developing with a SQL database</source>
-    </trans-unit>
-    <trans-unit id="mssql.saveAsCsv.textIdentifier">
-      <source xml:lang="en">[Optional] Character used for enclosing text fields when saving results as CSV</source>
-    </trans-unit>
-    <trans-unit id="mssql.saveAsCsv.lineSeparator">
-      <source xml:lang="en">[Optional] Character(s) used for separating rows when saving results as CSV</source>
-    </trans-unit>
-    <trans-unit id="mssql.copyRemoveNewLine">
-      <source xml:lang="en">[Optional] Configuration options for copying multi-line results from the Results View</source>
-    </trans-unit>
-    <trans-unit id="mssql.copyIncludeHeaders">
-      <source xml:lang="en">[Optional] Configuration options for copying results from the Results View</source>
-    </trans-unit>
-    <trans-unit id="mssql.splitPaneSelection">
-      <source xml:lang="en">[Optional] Configuration options for which column new result panes should open in</source>
-    </trans-unit>
-    <trans-unit id="mssql.connection.applicationIntent">
-      <source xml:lang="en">[Optional] Declares the application workload type when connecting to SQL Server such as ReadWrite or ReadOnly. Refer to SQL Server AlwaysOn for more detail.</source>
-    </trans-unit>
-    <trans-unit id="mssql.saveAsCsv.delimiter">
-      <source xml:lang="en">[Optional] Delimiter for separating data items when saving results as CSV. Choose from common separators like comma (,), tab (\t), semicolon (;), or pipe (|)</source>
-    </trans-unit>
-    <trans-unit id="mssql.ignorePlatformWarning">
-      <source xml:lang="en">[Optional] Do not show unsupported platform warnings</source>
-    </trans-unit>
-    <trans-unit id="mssql.saveAsCsv.encoding">
-      <source xml:lang="en">[Optional] File encoding used when saving results as CSV. Choose from UTF-8 (recommended), UTF-16, ASCII, or Latin-1 based on your target application compatibility</source>
-    </trans-unit>
-    <trans-unit id="mssql.connection.currentLanguage">
-      <source xml:lang="en">[Optional] Indicates the SQL Server language settings.</source>
-    </trans-unit>
-    <trans-unit id="mssql.connection.containerName">
-      <source xml:lang="en">[Optional] Indicates the name of local docker container the connection is on</source>
-    </trans-unit>
-    <trans-unit id="mssql.connection.emptyPasswordInput">
-      <source xml:lang="en">[Optional] Indicates whether this profile has an empty password explicitly set</source>
-    </trans-unit>
-    <trans-unit id="mssql.connection.typeSystemVersion">
-      <source xml:lang="en">[Optional] Indicates which server type the provider will expose through the DataReader.</source>
-    </trans-unit>
-    <trans-unit id="mssql.logDebugInfo">
-      <source xml:lang="en">[Optional] Log debug output to the VS Code console (Help -&gt; Toggle Developer Tools)</source>
-    </trans-unit>
-    <trans-unit id="mssql.tracingLevel">
-      <source xml:lang="en">[Optional] Log level for backend services. Azure Data Studio generates a file name every time it starts and if the file already exists the logs entries are appended to that file. For cleanup of old log files see logRetentionMinutes and logFilesRemovalLimit settings. The default tracingLevel does not log much. Changing verbosity could lead to extensive logging and disk space requirements for the logs. Error includes Critical, Warning includes Error, Information includes Warning and Verbose includes Information</source>
-    </trans-unit>
-    <trans-unit id="mssql.showBatchTime">
-      <source xml:lang="en">[Optional] Should execution time be shown for individual batches</source>
-    </trans-unit>
-    <trans-unit id="mssql.connection.profileName">
-      <source xml:lang="en">[Optional] Specify a custom name for this connection profile to easily browse and search in the command palette of Visual Studio Code.</source>
-    </trans-unit>
-    <trans-unit id="mssql.connection.authenticationType">
-      <source xml:lang="en">[Optional] Specify the SQL Server authentication type.</source>
-    </trans-unit>
-    <trans-unit id="mssql.connection.database">
-      <source xml:lang="en">[Optional] Specify the database name to connect to. If database is not specified, the default user database setting is used, typically &apos;master&apos;.</source>
-    </trans-unit>
-    <trans-unit id="mssql.connection.connectRetryInterval">
-      <source xml:lang="en">[Optional] Specify the delay between attempts to restore connection.</source>
-    </trans-unit>
-    <trans-unit id="mssql.connection.commandTimeout">
-      <source xml:lang="en">[Optional] Specify the length of time in seconds to wait for a command to execute before terminating the attempt and generating an error. The default value is 30 seconds.</source>
-    </trans-unit>
-    <trans-unit id="mssql.connection.connectTimeout">
-      <source xml:lang="en">[Optional] Specify the length of time in seconds to wait for a connection to the server before terminating connection attempt and generating an error. The default value is 30 seconds.</source>
-    </trans-unit>
-    <trans-unit id="mssql.connection.maxPoolSize">
-      <source xml:lang="en">[Optional] Specify the maximum number of connections allowed in the pool.</source>
-    </trans-unit>
-    <trans-unit id="mssql.connection.loadBalanceTimeout">
-      <source xml:lang="en">[Optional] Specify the minimum amount of time in seconds for this connection to live in the pool before being removed/deleted.</source>
-    </trans-unit>
-    <trans-unit id="mssql.connection.minPoolSize">
-      <source xml:lang="en">[Optional] Specify the minimum number of connections allowed in the pool.</source>
-    </trans-unit>
-    <trans-unit id="mssql.connection.applicationName">
-      <source xml:lang="en">[Optional] Specify the name of the application used for SQL Server to log (default: &apos;vscode-mssql&apos;).</source>
-    </trans-unit>
-    <trans-unit id="mssql.connection.attachDbFilename">
-      <source xml:lang="en">[Optional] Specify the name of the primary file, including the full path name, of an attachable database.</source>
-    </trans-unit>
-    <trans-unit id="mssql.connection.workstationId">
-      <source xml:lang="en">[Optional] Specify the name of the workstation connecting to SQL Server.</source>
-    </trans-unit>
-    <trans-unit id="mssql.connection.failoverPartner">
-      <source xml:lang="en">[Optional] Specify the name or network address of the instance of SQL Server that acts as a failover partner.</source>
-    </trans-unit>
-    <trans-unit id="mssql.connection.connectRetryCount">
-      <source xml:lang="en">[Optional] Specify the number of attempts to restore connection.</source>
-    </trans-unit>
-    <trans-unit id="mssql.connection.password">
-      <source xml:lang="en">[Optional] Specify the password for SQL Server authentication. If password is not specified or already saved, when you connect, you will be asked again.</source>
-    </trans-unit>
-    <trans-unit id="mssql.connection.port">
-      <source xml:lang="en">[Optional] Specify the port number to connect to.</source>
-    </trans-unit>
-    <trans-unit id="mssql.connection.packetSize">
-      <source xml:lang="en">[Optional] Specify the size in bytes of the network packets to communicate with SQL Server.</source>
-    </trans-unit>
-    <trans-unit id="mssql.connection.user">
-      <source xml:lang="en">[Optional] Specify the user name for SQL Server authentication. If user name is not specified, when you connect, you will be asked again.</source>
-    </trans-unit>
-    <trans-unit id="mssql.connection.connectionString">
-      <source xml:lang="en">[Optional] The ADO.NET connection string to use for the connection. Overrides any other options given in this connection.</source>
-    </trans-unit>
-    <trans-unit id="mssql.connection.replication">
-      <source xml:lang="en">[Optional] Used by SQL Server in replication.</source>
-    </trans-unit>
-    <trans-unit id="mssql.connection.encrypt">
-      <source xml:lang="en">[Optional] When &apos;Mandatory&apos; or &apos;Strict&apos;, SQL Server uses SSL encryption for all data sent between the client and server if the server has a certificate installed. When set to &apos;Strict&apos;, SQL Server uses TDS 8.0 for all data transfer between the client and server. &apos;Strict&apos; is supported on SQL Server 2022 onwards.</source>
-    </trans-unit>
-    <trans-unit id="mssql.connection.multipleActiveResultSets">
-      <source xml:lang="en">[Optional] When set to &apos;true&apos;, multiple result sets can be returned and read from on connection.</source>
-    </trans-unit>
-    <trans-unit id="mssql.connection.trustServerCertificate">
-      <source xml:lang="en">[Optional] When set to &apos;true&apos;, the SQL Server SSL certificate is automatically trusted when the communication layer is encrypted using SSL. Set &apos;false&apos; for Azure SQL Database connection.</source>
-    </trans-unit>
-    <trans-unit id="mssql.connection.pooling">
-      <source xml:lang="en">[Optional] When set to &apos;true&apos;, the connection object is drawn from the appropriate pool, or if necessary, is created and added to the appropriate pool. Note: May keep serverless databases active and prevent auto-pausing.</source>
-    </trans-unit>
-    <trans-unit id="mssql.connection.multiSubnetFailover">
-      <source xml:lang="en">[Optional] When set to &apos;true&apos;, the detection and connection to the active server is faster if AlwaysOn Availability Group is configured on different subnets.</source>
-    </trans-unit>
-    <trans-unit id="mssql.connection.savePassword">
-      <source xml:lang="en">[Optional] When set to &apos;true&apos;, the password for SQL Server authentication is saved in the secure store of your operating system such as KeyChain in MacOS or Secure Store in Windows.</source>
-    </trans-unit>
-    <trans-unit id="mssql.connection.persistSecurityInfo">
-      <source xml:lang="en">[Optional] When set to false, security-sensitive information, such as the password, is not returned as part of the connection if the connection is open or has ever been in an open state.</source>
-    </trans-unit>
-    <trans-unit id="mssql.connection.hostNameInCertificate">
-      <source xml:lang="en">[Optional] When specified (and encrypt=Mandatory and trustServerCertificate=false), SQL Server uses provided hostname for validating trust with the server certificate.</source>
-    </trans-unit>
-    <trans-unit id="mssql.saveAsCsv.includeHeaders">
-      <source xml:lang="en">[Optional] When true, column headers are included when saving results as CSV</source>
-    </trans-unit>
-    <trans-unit id="mssql.connection.server">
-      <source xml:lang="en">[Required] Specify the server name to connect to. Use &apos;hostname instance&apos; or &apos;&lt;server&gt;.database.windows.net&apos; for Azure SQL Database.</source>
-    </trans-unit>
-    <trans-unit id="mssql.objectExplorer.Tooltip.authenticationTypeLabel">
-      <source xml:lang="en">auth</source>
-    </trans-unit>
-    <trans-unit id="mssql.objectExplorer.Tooltip.databaseLabel">
-      <source xml:lang="en">database</source>
-    </trans-unit>
-    <trans-unit id="mssql.objectExplorer.Tooltip.portLabel">
-      <source xml:lang="en">port</source>
-    </trans-unit>
-    <trans-unit id="mssql.objectExplorer.Tooltip.serverLabel">
-      <source xml:lang="en">server</source>
-    </trans-unit>
-    <trans-unit id="mssql.format.placeCommasBeforeNextStatement">
-      <source xml:lang="en">should commas be placed at the beginning of each statement in a list e.g. &apos;, mycolumn2&apos; instead of at the end e.g. &apos;mycolumn1,&apos;</source>
-    </trans-unit>
-    <trans-unit id="mssql.objectExplorer.Tooltip.userLabel">
-      <source xml:lang="en">user</source>
-    </trans-unit>
-  </body></file>
-=======
-<?xml version="1.0" encoding="utf-8"?>
-<xliff version="1.2" xmlns="urn:oasis:names:tc:xliff:document:1.2">
-  <file original="bundle" source-language="en" datatype="plaintext"><body>
-    <trans-unit id="++CODE++fd10453f63e5c663d4e640ea9cbe1adcc832b6fed0454e62686773ac486ce64d">
-      <source xml:lang="en"> is required.</source>
-    </trans-unit>
-    <trans-unit id="++CODE++18b63db64aa0aff55a9f4784ad62abdc2b70cedb95b5e89d5551996cc9bd25ac">
-      <source xml:lang="en">$(plug)  Connect to MSSQL</source>
-    </trans-unit>
-    <trans-unit id="++CODE++b52e3b22bc74f576e4eb67d09ab37f79383db3c62b03686731fe777b42e5f0e6">
-      <source xml:lang="en">&lt;Default&gt;</source>
-    </trans-unit>
-    <trans-unit id="++CODE++0d7668d337e375d8ccfc1a69ca8f6e22a0b0c850a78c4770b0c4aa3b0daca630">
-      <source xml:lang="en">&lt;default&gt;</source>
-    </trans-unit>
-    <trans-unit id="++CODE++44db9a12f4699cefd03940639b9675924d76fc9dc7faed967e044f5fbaf7bfb6">
-      <source xml:lang="en">(0 rows affected)</source>
-    </trans-unit>
-    <trans-unit id="++CODE++666e175d7e3437548ba8bc1a84d083677a73792a61fa2184e8d6a6675eb8d030">
-      <source xml:lang="en">(1 row affected)</source>
-    </trans-unit>
-    <trans-unit id="++CODE++e7784428bb0e21b36bb1248598086656cb640b0fdacf03835a1299416e507237">
-      <source xml:lang="en">({0} rows affected)</source>
-      <note>{0} is the number of rows affected</note>
-    </trans-unit>
-    <trans-unit id="++CODE++58ce5122060a06a437de1d4c7d19886005ef98b2bae3c455c677baa4f30b7d71">
-      <source xml:lang="en">+ Add Azure Account</source>
-    </trans-unit>
-    <trans-unit id="++CODE++75aeb47c4c40ae9ea18e7b77776ff62be55ce308e85a64f870e49b056533d5cb">
-      <source xml:lang="en">+ Add Fabric Account</source>
-    </trans-unit>
-    <trans-unit id="++CODE++dbfb6fb3f275d24e8e32113cbbabeffe9d78165e6bdaf5b82c0fede5881451b5">
-      <source xml:lang="en">+ Create Connection Group</source>
-    </trans-unit>
-    <trans-unit id="++CODE++08fef8ce26bbc554c749504c8d169642c3039345674331079add345b808e96a7">
-      <source xml:lang="en">A SQL editor must have focus before executing this command</source>
-    </trans-unit>
-    <trans-unit id="++CODE++6ab58ce9ca23e017bf594366b66b620458a5580640ddaf3aebf96f3c8fdf0977">
-      <source xml:lang="en">A firewall rule is required to access this server.</source>
-    </trans-unit>
-    <trans-unit id="++CODE++6b262b5e3f3a492b857cb857bded5d039fa91cbc72a121ef398ef5676b2be947">
-      <source xml:lang="en">A highly integrated, developer-ready transactional database that auto-scales, auto-tunes, and mirrors data to OneLake for analytics across Fabric services</source>
-    </trans-unit>
-    <trans-unit id="++CODE++880a0618dd92395efe1446e54fe5d50854c148586fdc14f5da8aecda61c827ae">
-      <source xml:lang="en">A predefined global default value for the column or binding.</source>
-    </trans-unit>
-    <trans-unit id="++CODE++0ead4aa08784fedbf2a89d6c0958d7704ede494d920130913de6de5e42fdca50">
-      <source xml:lang="en">A query is already running for this editor session. Please cancel this query or wait for its completion.</source>
-    </trans-unit>
-    <trans-unit id="++CODE++9aa3df89bd0844fc7cab254d4e810af6cf12b5d9fa011b7675f45bbae8bcadf7">
-      <source xml:lang="en">Accelerate schema evolution by autogenerating ORM migrations or T-SQL change scripts</source>
-    </trans-unit>
-    <trans-unit id="++CODE++89713b9c9c1b8f659c9f49db25e4a47886dd673fee248c3f650391f09a759cef">
-      <source xml:lang="en">Accept</source>
-    </trans-unit>
-    <trans-unit id="++CODE++e21e734aaaff27306eeaba840397aea3b25480cb0426c9c21386cbf141e56e34">
-      <source xml:lang="en">Accept the SQL Server EULA to deploy a SQL Server Docker container</source>
-    </trans-unit>
-    <trans-unit id="++CODE++fa0563b6f04578f7a2a7cff43aed611c4835bbb2f3a21dfed76a0601a1d63859">
-      <source xml:lang="en">Access denied. Please ensure you have the necessary permissions to use this tool or model.</source>
-    </trans-unit>
-    <trans-unit id="++CODE++ea9df7a87af305f04a7ca43d0ce60433e16504061c265ab11d0029cdf8cae372">
-      <source xml:lang="en">Access token expired for connection {0} with uri {1}</source>
-      <note>{0} is the connection id
-{1} is the uri</note>
-    </trans-unit>
-    <trans-unit id="++CODE++7e1b0d5641f2640ce9a953ec231eea2c27a2a7633f7d3c273e5735e2b30c10b7">
-      <source xml:lang="en">Account</source>
-    </trans-unit>
-    <trans-unit id="++CODE++08a2ef94ef94039eed728a4a3ab703508a7bfe442d702183ecbd763d5852a232">
-      <source xml:lang="en">Account not found</source>
-    </trans-unit>
-    <trans-unit id="++CODE++64cff1319d2fd2cbb7a1e84ccecf22c1cc07b24435cdb522f8c0aa525d6002a6">
-      <source xml:lang="en">Action</source>
-    </trans-unit>
-    <trans-unit id="++CODE++0fee17081211a1d4460499aa376fa2a12beb83c33a43e14f1832a72901f3ed1c">
-      <source xml:lang="en">Actual Elapsed CPU Time</source>
-    </trans-unit>
-    <trans-unit id="++CODE++3a64334fae4e284bc2271562216edc298bd734ca4ec8512af9c53291173a7d2e">
-      <source xml:lang="en">Actual Elapsed Time</source>
-    </trans-unit>
-    <trans-unit id="++CODE++63d01a41e50ddec3d6edfabbbf3f1c34d09f581236beab50bf510ea11e9ef4c5">
-      <source xml:lang="en">Actual Number of Rows For All Executions</source>
-    </trans-unit>
-    <trans-unit id="++CODE++9fd728c66c9a256b121472dabf32a34317aed01d8427d70ec830289cf23a7cc8">
-      <source xml:lang="en">Add</source>
-    </trans-unit>
-    <trans-unit id="++CODE++3d0d3f78acca7d0def0c881e924ececb285c1791711ab008ae5a0297e09a717a">
-      <source xml:lang="en">Add Account</source>
-    </trans-unit>
-    <trans-unit id="++CODE++c26c65459a782d2065f5a9cda97c098c2e49e5734d5d16c8a8c86d4c177373cc">
-      <source xml:lang="en">Add Column</source>
-    </trans-unit>
-    <trans-unit id="++CODE++d72d67f0f765e5584e6db8bd1e591a84914d23ff29e9f5b20d8b39125091fca0">
-      <source xml:lang="en">Add Connection</source>
-    </trans-unit>
-    <trans-unit id="++CODE++079cd7244ce7f3c0fe474c025b5ff8e58c3678fba1ed67f0120416ac0071df85">
-      <source xml:lang="en">Add Firewall Rule</source>
-    </trans-unit>
-    <trans-unit id="++CODE++07d072b97d1e2346b3eed5778ffb9d979a83de20ca00ff8a5f8bfa99d41993a5">
-      <source xml:lang="en">Add Firewall Rule to {0}</source>
-      <note>{0} is the server name</note>
-    </trans-unit>
-    <trans-unit id="++CODE++937a7b0b3cc8c58a787de5a63bfc07573789ee22a22918957f92651c0edb31f9">
-      <source xml:lang="en">Add Server Connection</source>
-    </trans-unit>
-    <trans-unit id="++CODE++cbc187e255409f8de0f011bbebfc96b04028928cce72ccb35ca8a088f156aba9">
-      <source xml:lang="en">Add Table</source>
-    </trans-unit>
-    <trans-unit id="++CODE++09857ad18f3cf066330f9fc08318e41f71ecb7b7d71f12bd1dd3b9d050db4ca0">
-      <source xml:lang="en">Add a Microsoft Entra account...</source>
-    </trans-unit>
-    <trans-unit id="++CODE++ee7ee5830f091690030fed013c05a7073f6cb971891c3fc6f16e928bd6d69e61">
-      <source xml:lang="en">Add account</source>
-    </trans-unit>
-    <trans-unit id="++CODE++7c0d6c25e58caa429d8df44b1266a82eff13a7fe9f477b164863aea8a9acc658">
-      <source xml:lang="en">Add my client IP ({0})</source>
-      <note>{0} is the IP address of the client</note>
-    </trans-unit>
-    <trans-unit id="++CODE++cf502b3a94444bf574bf8c1ca17b7ba9f954543af389a62e0eeca0ec3faa08f3">
-      <source xml:lang="en">Add new column</source>
-    </trans-unit>
-    <trans-unit id="++CODE++18ef399051716731a65e9412dca68fc9d35b38850e7dff905d9771fe15bde438">
-      <source xml:lang="en">Add new foreign key</source>
-    </trans-unit>
-    <trans-unit id="++CODE++69bcade64ab9094e6b5fd3b235f0dcc9e723977c25283af0fa746bd154fc386e">
-      <source xml:lang="en">Additional parameters</source>
-    </trans-unit>
-    <trans-unit id="++CODE++9f088dbebd6c3c70a5ddbc2c943b11e4ca9acea5757b0b4f2b32479f0dbb747e">
-      <source xml:lang="en">Advanced</source>
-    </trans-unit>
-    <trans-unit id="++CODE++d2cab259e6e6da600d35907f2b627f8bf69c49ab40f8f129b9d9f206f149a8f9">
-      <source xml:lang="en">Advanced Connection Settings</source>
-    </trans-unit>
-    <trans-unit id="++CODE++dfa2817fb2221c8b89c47c4fe8326d07c119b7c32e89e509d1061fc596fdf801">
-      <source xml:lang="en">Advanced Options</source>
-    </trans-unit>
-    <trans-unit id="++CODE++08d0861fba87c9910b6c76342c1783be7d5504ff5248fbacd869963a7322992d">
-      <source xml:lang="en">All permissions for extensions to access your connections have been cleared.</source>
-    </trans-unit>
-    <trans-unit id="++CODE++4d33c136b843b3ddc449137e1c655e000f830c7ce36da8d6645e9a76633d035f">
-      <source xml:lang="en">Allow Null</source>
-    </trans-unit>
-    <trans-unit id="++CODE++ab4db1a876378f718e4073baa75897c34c0e7d2608d68cda6461e01de42fa962">
-      <source xml:lang="en">Allow Nulls</source>
-    </trans-unit>
-    <trans-unit id="++CODE++5823192e37f38baf2e14f1fba3486615cbfa097b26c05b2a13a6c3473ce11c74">
-      <source xml:lang="en">Allow this extension to access your connections</source>
-    </trans-unit>
-    <trans-unit id="++CODE++a49d631f8c6cf6fb1660fb5229dfa0c08b55727549c0e48cc0cef1f7770ba0e2">
-      <source xml:lang="en">Alphabetical</source>
-    </trans-unit>
-    <trans-unit id="++CODE++482b98e1609bd828db30a1c85f78a5e6e6ee55dcfb01db094432c1db2c1ae168">
-      <source xml:lang="en">Alter</source>
-    </trans-unit>
-    <trans-unit id="++CODE++2377437eeccabd24162dbc0f1d9e2ed6af6102f30ef6da601f39ce4237cb6bee">
-      <source xml:lang="en">Always Encrypted</source>
-    </trans-unit>
-    <trans-unit id="++CODE++1888bd4ce917e9c8cecde43608d69624f56668f86f1bbe4331494db33fb52578">
-      <source xml:lang="en">Always show in new tab</source>
-    </trans-unit>
-    <trans-unit id="++CODE++df50fadac20ad5c3b190a9af94532fd84c01e0787f15b55212fa2f41de09a091">
-      <source xml:lang="en">An active connection is required for GitHub Copilot to understand your database schema and proceed.&#10;Select &quot;{0}&quot; to establish a connection.</source>
-      <note>{0} is the button text (e.g., &apos;Connect&apos; or &apos;Open SQL editor and connect&apos;)</note>
-    </trans-unit>
-    <trans-unit id="++CODE++d4fd4b3da177dfc06dbcde0a7f62d637dbf3d90298fdc9b6aeba4f9230441e1f">
-      <source xml:lang="en">An error occurred refreshing nodes. See the MSSQL output channel for more details.</source>
-    </trans-unit>
-    <trans-unit id="++CODE++0e0aa36ee32c59d59231919e47412a12d29c1f3459800637634bb73fb949f541">
-      <source xml:lang="en">An error occurred while copying results: {0}</source>
-      <note>{0} is the error message</note>
-    </trans-unit>
-    <trans-unit id="++CODE++b80f19578e3d6cc4f8693e307caf7f4fc739be0f2eb550a9f78a0874ae0205e5">
-      <source xml:lang="en">An error occurred while processing your request.</source>
-    </trans-unit>
-    <trans-unit id="++CODE++8cf147a84fa5b378df2fb1c8d2001b12404768f0de0871a152ed488136a3b350">
-      <source xml:lang="en">An error occurred while removing Microsoft Entra account: {0}</source>
-      <note>{0} is the error message</note>
-    </trans-unit>
-    <trans-unit id="++CODE++381d558ea8ee3e00d772e070932d5a334e7743c399dda1ddd675e1962d6e32bc">
-      <source xml:lang="en">An error occurred while retrieving rows: {0}</source>
-      <note>{0} is the error message</note>
-    </trans-unit>
-    <trans-unit id="++CODE++6bda942fdd68d287fb0f1659be0f2011ad842f9295aa230d763f3cec6db5b000">
-      <source xml:lang="en">An error occurred while searching database objects</source>
-    </trans-unit>
-    <trans-unit id="++CODE++fe01cd2e56483272d8d46be5c77c37d6be1aba49dfbe2fa79f68b4740723b758">
-      <source xml:lang="en">An error occurred while searching database objects: {0}</source>
-      <note>{0} is the error detail returned from the search operation</note>
-    </trans-unit>
-    <trans-unit id="++CODE++56f99fbd59570e105fca5070d135f8f86c67f48168d43f8020b70523f06b21bb">
-      <source xml:lang="en">An error occurred: {0}</source>
-      <note>{0} is the error message</note>
-    </trans-unit>
-    <trans-unit id="++CODE++8b8fe298945f010c0411318ce29f36e4d4da70cdd0d28299dc0b64e7c8866e74">
-      <source xml:lang="en">An unexpected error occurred with the language model. Please try again.</source>
-    </trans-unit>
-    <trans-unit id="++CODE++82fcdad573baa3443513b5c61196ed142a07d6b967afc2778c8932549a5ad455">
-      <source xml:lang="en">An unknown error occurred. Please try again.</source>
-    </trans-unit>
-    <trans-unit id="++CODE++6ca0797fa56ecdc7f5f08c99504d70d93a42ccbe0e904e273144c6fd9efdc21c">
-      <source xml:lang="en">Analytics-ready by default</source>
-    </trans-unit>
-    <trans-unit id="++CODE++0f67514b901da8b9c613167848294cb0010b3c0e696732aa1a0c9737e5be69b1">
-      <source xml:lang="en">And</source>
-    </trans-unit>
-    <trans-unit id="++CODE++f548fb847184961d59c59fd5b4ff10720726475e1768037348dec8e7c6bd6468">
-      <source xml:lang="en">Application Intent</source>
-    </trans-unit>
-    <trans-unit id="++CODE++31e392d1c0378beca611de66c0f4c71cba29159905cc54242d9bddee5b23d851">
-      <source xml:lang="en">Apply</source>
-    </trans-unit>
-    <trans-unit id="++CODE++757ac56c1f67056996dba37c6407eb302cbee2e590429afcb42210d125337f6a">
-      <source xml:lang="en">Apply changes to target</source>
-    </trans-unit>
-    <trans-unit id="++CODE++c4a87b18e24f113de61cbf89c652cf2ecc1d73abd2d01baf409c174c8242ef7d">
-      <source xml:lang="en">Apply contextual suggestions for SQL syntax, relationships, and constraints</source>
-    </trans-unit>
-    <trans-unit id="++CODE++6007acbe30b2cd98703e83350ea665c06009fcd51f26dd73b309294235f45f21">
-      <source xml:lang="en">Approve</source>
-    </trans-unit>
-    <trans-unit id="++CODE++9d9d0bfa74aaf1db2f58269ddd7f7e8141a4069574d576aab3174f0f810ad1e0">
-      <source xml:lang="en">Are you sure you want to delete the container {0}? This will remove both the container and its connection from VS Code.</source>
-      <note>{0} is the container name</note>
-    </trans-unit>
-    <trans-unit id="++CODE++dc1158b4986e0eadcc929a35b9de0147ca4e8e317ec963db232cb2516688ed79">
-      <source xml:lang="en">Are you sure you want to delete the selected items?</source>
-    </trans-unit>
-    <trans-unit id="++CODE++64f0ebe202fcbb5561671715f3bff0cf6b5219648ffe9bca961824b243d4c5bc">
-      <source xml:lang="en">Are you sure you want to delete {0}?</source>
-      <note>{0} is the group name</note>
-    </trans-unit>
-    <trans-unit id="++CODE++26c70151bceb55fb84b8e652a205659bd5736420cfa72a4e3fa92bdaa5a3b526">
-      <source xml:lang="en">Are you sure you want to delete {0}?  You can delete its connections as well, or move them to the root folder.</source>
-      <note>{0} is the group name</note>
-    </trans-unit>
-    <trans-unit id="++CODE++3d283f80f43f1833dcab882ad9efc24a86c0b17b0febb10fc37336590a7016e1">
-      <source xml:lang="en">Are you sure you want to disconnect?</source>
-    </trans-unit>
-    <trans-unit id="++CODE++8a6ddc1941c7b1576cc5674f2969dde12347408d66861ed151f2ed506588f42c">
-      <source xml:lang="en">Are you sure you want to remove {0}?</source>
-      <note>{0} is the node label</note>
-    </trans-unit>
-    <trans-unit id="++CODE++2f582613dd0458d381445844942f7e490b54f428e2c1e42e8c7643e1aa646a17">
-      <source xml:lang="en">Are you sure you want to update the target?</source>
-    </trans-unit>
-    <trans-unit id="++CODE++7eef7067697ade3fc0f13737f97978c65df37d0c48ff8f50718f6062f6e6e246">
-      <source xml:lang="en">Are you sure you want to {0}?</source>
-      <note>{0} is the action being confirmed</note>
-    </trans-unit>
-    <trans-unit id="++CODE++f0762c4f3bfcd695e32e7fcd087dc2a60bc26cda108b4fc0a643445b397168c7">
-      <source xml:lang="en">Are you sure?</source>
-    </trans-unit>
-    <trans-unit id="++CODE++66880d2d8216260d201917a72eb245440ef18ba9b54c070ee39aa4c343ae126f">
-      <source xml:lang="en">Authentication</source>
-    </trans-unit>
-    <trans-unit id="++CODE++eccf8ea40318babf1bd28fa823e0fa905383eed481da5fccb9f54ea4a6152943">
-      <source xml:lang="en">Authentication Library has changed, please reload Visual Studio Code.</source>
-    </trans-unit>
-    <trans-unit id="++CODE++53c90adec54ba3992244fa9a6edbef327f573af7d2c99f2a110ba57949283b38">
-      <source xml:lang="en">Authentication Type</source>
-    </trans-unit>
-    <trans-unit id="++CODE++9a1bed14bd9674de782c072cb0e866910c7df51326e29f8a0bea807d4791a7e6">
-      <source xml:lang="en">Authentication error for account &apos;{0}&apos; (tenant &apos;{1}&apos;). Resolving this requires clearing your token cache, which will sign you out of all connected accounts.</source>
-      <note>{0} is the account display name
-{1} is the tenant id</note>
-    </trans-unit>
-    <trans-unit id="++CODE++b1b511843263fa8435aafed7abebc29efd242c576fd5d386e04e349e7288e092">
-      <source xml:lang="en">Authentication error for account. Resolving this requires clearing your token cache, which will sign you out of all connected accounts.</source>
-    </trans-unit>
-    <trans-unit id="++CODE++439a99b0935fb17d372edb14b699ddd05330257d8c40b464365c1129bdf94d6a">
-      <source xml:lang="en">Authentication failed due to a nonce mismatch, please close Azure Data Studio and try again.</source>
-    </trans-unit>
-    <trans-unit id="++CODE++13bab964ffdfa4aca05306fd4c1f3e7aed36fb36a62c85dc6ef588e841299878">
-      <source xml:lang="en">Authentication failed due to a state mismatch, please close ADS and try again.</source>
-    </trans-unit>
-    <trans-unit id="++CODE++d58bbb838e095ea400fb432477d5657a6b5a32da8da836299f4f7e20020bb42d">
-      <source xml:lang="en">Auto Arrange</source>
-    </trans-unit>
-    <trans-unit id="++CODE++ebe205c96ccbd815b1ba5c318ebfad7ce72d76dfea65929bf8c5203cd0c72a93">
-      <source xml:lang="en">Auto Arrange Confirmation</source>
-    </trans-unit>
-    <trans-unit id="++CODE++a27adfa57c8938761efd3fc482ea8e81fc898b286f29d04c783c9d3b60b22824">
-      <source xml:lang="en">Auto Arrange will automatically reposition all diagram elements based on optimal layout algorithms. Any custom positioning you&apos;ve created will be lost. Do you want to proceed with auto-arranging your schema diagram?</source>
-    </trans-unit>
-    <trans-unit id="++CODE++0b88b412b158e1648835456305f857b2228f04cdd61b08afc1924ea48fcee4c0">
-      <source xml:lang="en">Automatic tuning features like automatic index creation enabled by default.</source>
-    </trans-unit>
-    <trans-unit id="++CODE++87cdec8b1acc8c61a853ce73e9707a8a0c55e57922ff53e108262128e97553f2">
-      <source xml:lang="en">Available Servers</source>
-    </trans-unit>
-    <trans-unit id="++CODE++fb226d6b73aa48dadaf6a46992c5d7a707fb8d1fe58b0865de04d08c848fecff">
-      <source xml:lang="en">Average: {0}</source>
-      <note>{0} is the average</note>
-    </trans-unit>
-    <trans-unit id="++CODE++8dd4f3a846ac5cf5452d53cc438aaae7ad47df96a29ad32857a87718cdeefbca">
-      <source xml:lang="en">Average: {0}  Count: {1}  Sum: {2}</source>
-      <note>{0} is the average, {1} is the count, {2} is the sum</note>
-    </trans-unit>
-    <trans-unit id="++CODE++994c049faf0fd65f191759cacf91508d01743fda1b2f06cfc7f779fc49ae4991">
-      <source xml:lang="en">Azure (China)</source>
-    </trans-unit>
-    <trans-unit id="++CODE++cdf9c75db21efc1ddc557d567de91e9bc67533606ce4bbc049c592d77f122e68">
-      <source xml:lang="en">Azure (Public)</source>
-    </trans-unit>
-    <trans-unit id="++CODE++cf582c92b799b117f2d093534bbe7b99aea5df658f201220f320f2976c0ebbba">
-      <source xml:lang="en">Azure (US Government)</source>
-    </trans-unit>
-    <trans-unit id="++CODE++63d6f58b83d48a7543f95534cb99f84ecd4273176e77feb7fd925ecbd81a4f39">
-      <source xml:lang="en">Azure Account</source>
-    </trans-unit>
-    <trans-unit id="++CODE++34ec466979918ed648dd5ae40b41e849fa6398b0d0a5f076ac3b0061d149d168">
-      <source xml:lang="en">Azure Code Grant</source>
-    </trans-unit>
-    <trans-unit id="++CODE++c5023bdd36d362e05c245ab15ab6839ad7562bcd42f1e1b0c759dca9d5fec4f7">
-      <source xml:lang="en">Azure Device Code</source>
-    </trans-unit>
-    <trans-unit id="++CODE++aa3e45296e9592fa302b1adc67d9b4467e467a4ffa11fee0c0430063a3372707">
-      <source xml:lang="en">Azure MFA</source>
-    </trans-unit>
-    <trans-unit id="++CODE++314afcc6e23d362133e764e1ebfacabe4d330308b528392570949a17270248b9">
-      <source xml:lang="en">Azure sign in failed.</source>
-    </trans-unit>
-    <trans-unit id="++CODE++f71dfcecebed757febe54c711e436e17521c71da90d4c5cc61ef6717918173a4">
-      <source xml:lang="en">Azure: Sign In</source>
-    </trans-unit>
-    <trans-unit id="++CODE++e23a962d1e7c0f13d0ebf6da9eb0d8bf43afcb391bcbb9227c3939d932219dad">
-      <source xml:lang="en">Azure: Sign In to Azure Cloud</source>
-    </trans-unit>
-    <trans-unit id="++CODE++29852e83a6613ccf439cb69654f96550fd0ce1de27609b5167992cef02a9ea55">
-      <source xml:lang="en">Azure: Sign In with Device Code</source>
-    </trans-unit>
-    <trans-unit id="++CODE++76900f1bfd16c8d4dd3d25e6f46638d7165aee23883ccea6bfe071c514421769">
-      <source xml:lang="en">Back</source>
-    </trans-unit>
-    <trans-unit id="++CODE++e6885d7f1ab90cd7529fb7e3690957e6324d73e7a2dc017014bb9667d7524a76">
-      <source xml:lang="en">Back to preview</source>
-    </trans-unit>
-    <trans-unit id="++CODE++785f39d515b5f700c4f9cfec99b46d49fdc412522e0e24a9316fc25e7bfd06a3">
-      <source xml:lang="en">Batch execution time: {0}</source>
-      <note>{0} is the batch time</note>
-    </trans-unit>
-    <trans-unit id="++CODE++c1ea3f5e7aa473034872296473c7fcf9c79344355ba4fd003120627f6ec1a5f7">
-      <source xml:lang="en">Between</source>
-    </trans-unit>
-    <trans-unit id="++CODE++79654f98221029c4c838b279ed9a41aa49c8a3cdb1cc95d81a456c510e6854d0">
-      <source xml:lang="en">Blanks</source>
-    </trans-unit>
-    <trans-unit id="++CODE++886089b371ee3596c742b0c91467d1b7239b1d7f8f3eb86b88c1304644266abc">
-      <source xml:lang="en">Block this extension from accessing your connections</source>
-    </trans-unit>
-    <trans-unit id="++CODE++ec811d30a89ce96d1c7555ffaede78b188fedb1d283adf7cdf55a4edae6697a7">
-      <source xml:lang="en">Brightness</source>
-    </trans-unit>
-    <trans-unit id="++CODE++221cedb44469e4b0b105f777c771d70c7097c40a4e3e914cec4b6ba266db1970">
-      <source xml:lang="en">Browse Azure</source>
-    </trans-unit>
-    <trans-unit id="++CODE++d2945638af819132af21f6c456f562493e7bf76e6ce1bb782eeef16cbfbeb85b">
-      <source xml:lang="en">Browse By</source>
-    </trans-unit>
-    <trans-unit id="++CODE++9b0636db073a79048ef4de667c447e516b7241e55ecf311c2a6f1fbe662574a1">
-      <source xml:lang="en">Browse Fabric</source>
-    </trans-unit>
-    <trans-unit id="++CODE++eb6b42f54c42d2832e296319f7fdad64d46aecd1ec19b0e9c80b85b7cfc6dcae">
-      <source xml:lang="en">CSV</source>
-    </trans-unit>
-    <trans-unit id="++CODE++d9a998bc5b0b1a8720c33d843590e55895977f19f6d8f56e440c778b673ab17a">
-      <source xml:lang="en">Calling tool: {0} with {1}.</source>
-      <note>{0} is the tool function name
-{1} is the SQL tool parameters</note>
-    </trans-unit>
-    <trans-unit id="++CODE++19766ed6ccb2f4a32778eed80d1928d2c87a18d7c275ccb163ec6709d3eb2e27">
-      <source xml:lang="en">Cancel</source>
-    </trans-unit>
-    <trans-unit id="++CODE++a6dab3e65af40b4f3bca5c056278a22a48972adfa26a46fa3cc16aa4e07e86e0">
-      <source xml:lang="en">Cancel failed: {0}</source>
-      <note>{0} is the error message</note>
-    </trans-unit>
-    <trans-unit id="++CODE++d6efd131712ed1115d720d4cfdb68b1819ad1de1587f4c2176c9c055c7c03a67">
-      <source xml:lang="en">Cancel schema compare failed: &apos;{0}&apos;</source>
-      <note>{0} is the error message returned from the cancel operation</note>
-    </trans-unit>
-    <trans-unit id="++CODE++13ca2ee2499310d97a5515fb5fd80b75da66f4cf2775273658eb2b3fdcd3bd3d">
-      <source xml:lang="en">Canceled</source>
-    </trans-unit>
-    <trans-unit id="++CODE++f0f958e0da473b18b76ef9febe543579a601b532c9acd58ddab45f2d6549a3b3">
-      <source xml:lang="en">Canceling</source>
-    </trans-unit>
-    <trans-unit id="++CODE++e98afd3714a8d3c15f84793e425b681975e26f06503850e4122965ee9825e907">
-      <source xml:lang="en">Canceling query </source>
-    </trans-unit>
-    <trans-unit id="++CODE++a3b871209f5c0ce02e28669f9d6aeb1bd614ecdbd7e18a413fcc9a40e666fa59">
-      <source xml:lang="en">Canceling the query failed: {0}</source>
-      <note>{0} is the error message</note>
-    </trans-unit>
-    <trans-unit id="++CODE++6a091418a02336bbb67e1aefe9453dc51828139a059a7f3cae6044273c277a54">
-      <source xml:lang="en">Cannot cancel query as no query is running.</source>
-    </trans-unit>
-    <trans-unit id="++CODE++78caadaa3d12c39131d70d9b85b2aa5b4fdc874138c7fa884349a843312e02c7">
-      <source xml:lang="en">Cannot connect due to expired tokens. Please re-authenticate and try again.</source>
-    </trans-unit>
-    <trans-unit id="++CODE++7c2b8feda9e74131c46fcd8892b9661d32e0dcfc3d10d9f4d4d948540ea4bb87">
-      <source xml:lang="en">Cannot create foreign key</source>
-    </trans-unit>
-    <trans-unit id="++CODE++5bf30206188ff92ec48bba56b2bf99fcb46ba9c20a05460485cf684b81a9c54b">
-      <source xml:lang="en">Cannot exclude {0}. Included dependents exist</source>
-      <note>{0} is the name of the entry</note>
-    </trans-unit>
-    <trans-unit id="++CODE++14c454076816c0b275e2257bbf79446718f442983b537c0c96d0c69451924452">
-      <source xml:lang="en">Cannot exclude {0}. Included dependents exist, such as {1}</source>
-      <note>{0} is the name of the entry
-{1} is the name of the blocking dependency preventing exclusion.</note>
-    </trans-unit>
-    <trans-unit id="++CODE++01adf8aae81a6ef23bd48a183bc221def8cebdf0dc5490668df49f07e3eb3615">
-      <source xml:lang="en">Cannot include {0}. Excluded dependents exist</source>
-      <note>{0} is the name of the entry</note>
-    </trans-unit>
-    <trans-unit id="++CODE++9e3eef26ce324ceb6b5c6f2cb1d94e3961f1bc4915d314c3324c6cd5d6b12710">
-      <source xml:lang="en">Cannot include {0}. Excluded dependents exist, such as {1}</source>
-      <note>{0} is the name of the entry
-{1} is the name of the blocking dependency preventing inclusion.</note>
-    </trans-unit>
-    <trans-unit id="++CODE++9527fb2b3d5ccb62606c88f7604ddb16febed19faead67b1edf263f6e0c8fe0b">
-      <source xml:lang="en">Cascade</source>
-    </trans-unit>
-    <trans-unit id="++CODE++c0bf75bd78bf9572596720d596bd5a20a5b9145cde0fe50dec1e783cb184d69b">
-      <source xml:lang="en">Change</source>
-    </trans-unit>
-    <trans-unit id="++CODE++6bd09f9171ad9aa3824a8e54ea5edf59d28c768124be9dc7f9d2c5c7eee6780b">
-      <source xml:lang="en">Change Database</source>
-    </trans-unit>
-    <trans-unit id="++CODE++a949f46230748d3f7496809b82cec6daa6ec8a671d17ac1ca03a17173cbcb2d6">
-      <source xml:lang="en">Change Password</source>
-    </trans-unit>
-    <trans-unit id="++CODE++00aecebb859a5ba020dd5aa5ffb71e7f9a4279e35f9c94e6d34ebf7c889a3f7e">
-      <source xml:lang="en">Change database to &apos;{1}&apos; for connection &apos;{0}&apos;?</source>
-      <note>{0} is the connection ID
-{1} is the database name</note>
-    </trans-unit>
-    <trans-unit id="++CODE++aa115b472e9ca1287d8404ed9c69fb8612db771dfcb9ec5f560662fd0a7d653b">
-      <source xml:lang="en">Changed Tables</source>
-    </trans-unit>
-    <trans-unit id="++CODE++6ba2dfc2755e1d829986d3bf36cdea9fc88fa8c16d079b7d0f6a6309e8e67a6a">
-      <source xml:lang="en">Changed database context to &quot;{0}&quot; for document &quot;{1}&quot;</source>
-      <note>{0} is the database name
-{1} is the document name</note>
-    </trans-unit>
-    <trans-unit id="++CODE++88dcff06d01faeaf2253a502d07b9358b907ef3497a0f69c2f6546ffdc06b7b7">
-      <source xml:lang="en">Changed database context to &quot;{0}&quot; on server &quot;{1}&quot; on document &quot;{2}&quot;.</source>
-      <note>{0} is the database name
-{1} is the server name
-{2} is the document name</note>
-    </trans-unit>
-    <trans-unit id="++CODE++cf51bd8ae1e56e8e81b07f1e7f35e10d580788d9e0892a8a4896c2378227f4f0">
-      <source xml:lang="en">Changes published successfully</source>
-    </trans-unit>
-    <trans-unit id="++CODE++37b6d72a119e5ec53d1dc71ba94cbed9566519488230f6a4e40ae82bfc8bc79f">
-      <source xml:lang="en">Changing database context to &quot;{0}&quot; on server &quot;{1}&quot; on document &quot;{2}&quot;.</source>
-      <note>{0} is the database name
-{1} is the server name
-{2} is the document name</note>
-    </trans-unit>
-    <trans-unit id="++CODE++5cca02706714579b1ebf65a02aa3db359c9533120430137485af41e5ec1ab285">
-      <source xml:lang="en">Changing database to &apos;{1}&apos; for connection &apos;{0}&apos;</source>
-      <note>{0} is the connection ID
-{1} is the database name</note>
-    </trans-unit>
-    <trans-unit id="++CODE++6822b8489308b650f2e36cb439297b0c4a43859fe39e164aea3ad453f4bd14d7">
-      <source xml:lang="en">Chat command not available in this VS Code version</source>
-    </trans-unit>
-    <trans-unit id="++CODE++c8cabf4a998e678eb3213d46a3e9e80217b7839fb5f3537ee550a65e3b2202c9">
-      <source xml:lang="en">Check Constraint</source>
-    </trans-unit>
-    <trans-unit id="++CODE++4a41af1285aa71f4e677bc3fa729070b3c3c0af177cb4e9f12e34f1e21045894">
-      <source xml:lang="en">Check Constraints</source>
-    </trans-unit>
-    <trans-unit id="++CODE++43034967e711bc54bfe87c71c74ca2a19a39ca0d6e18c5d495cd90634d25eea0">
-      <source xml:lang="en">Checking Docker Engine Configuration</source>
-    </trans-unit>
-    <trans-unit id="++CODE++469663d6e6c1f487f123cf95220bce4d9ac1c98f2cd06e373ccb0baa14c343d4">
-      <source xml:lang="en">Checking if Docker is installed</source>
-    </trans-unit>
-    <trans-unit id="++CODE++75053118ac86a00be268a5a2a66b8b40a5249559ce3fc76bb45463dcc532782d">
-      <source xml:lang="en">Checking if Docker is installed on your machine</source>
-    </trans-unit>
-    <trans-unit id="++CODE++2341d1c3197fc3205cd4550c118259316a51c665389e9a3c74db361c6e11d83a">
-      <source xml:lang="en">Checking if Docker is running on your machine. If not, we&apos;ll start it for you.</source>
-    </trans-unit>
-    <trans-unit id="++CODE++6be7e803f4291ec5e83f38d2789fd4ea6c31923cdf1eedfa48564e33708cc5d3">
-      <source xml:lang="en">Checking if Docker is started</source>
-    </trans-unit>
-    <trans-unit id="++CODE++741262e58e1274cef3f38a5aa8042fcf05db92d4ca8e9c9e573acd0e2242ba97">
-      <source xml:lang="en">Checking if the Docker Engine is configured correctly on your machine.</source>
-    </trans-unit>
-    <trans-unit id="++CODE++38ccc9db5b300e54116d6f6e8b8ee1420fea7792e8483c7368fdd964b6ecef0a">
-      <source xml:lang="en">Checking pre-requisites</source>
-    </trans-unit>
-    <trans-unit id="++CODE++de88f00e461bb1cd413f9c556b06e1b903006bb3c0123f2e75fdff92532034af">
-      <source xml:lang="en">Choose An Action</source>
-    </trans-unit>
-    <trans-unit id="++CODE++61f2371ac2547488417f83422706e0e6c12b3c12f5f3595e90da91cbb167c174">
-      <source xml:lang="en">Choose Query History</source>
-    </trans-unit>
-    <trans-unit id="++CODE++a1578b6089ec41921bc4a70b05ca1b1171199d5d5fea6ac6c345cba9b29a83ef">
-      <source xml:lang="en">Choose SQL Language</source>
-    </trans-unit>
-    <trans-unit id="++CODE++dcee789e6048807617a646e20bfba75832b8e459fdd8a9e41c08665ee4d8d36a">
-      <source xml:lang="en">Choose a Microsoft Entra account</source>
-    </trans-unit>
-    <trans-unit id="++CODE++a89bad7e873f85fc6867185da8c42b2743f3264bf2df68800c16c23a20e1a9cf">
-      <source xml:lang="en">Choose a Microsoft Entra tenant</source>
-    </trans-unit>
-    <trans-unit id="++CODE++b05ab4483a5949bf2effb49592a7bb9dceafedb9a3c6aae12a32341025fc1511">
-      <source xml:lang="en">Choose a connection profile from the list below</source>
-    </trans-unit>
-    <trans-unit id="++CODE++3b961516b68d49db85d3ded5bc5c1129e02be1a647845d77b1eb2ab5260284cb">
-      <source xml:lang="en">Choose a database from the list below</source>
-    </trans-unit>
-    <trans-unit id="++CODE++f374a2978746011d60b5e1785696b4f2c1fe9165edc4f876767d2f1282240cb2">
-      <source xml:lang="en">Choose a hostname for the container</source>
-    </trans-unit>
-    <trans-unit id="++CODE++3152aa1eecc4ae815f286d840683f8a27d00ed17af850886caef1ff5e3d9e122">
-      <source xml:lang="en">Choose a name for the SQL Server Docker Container</source>
-    </trans-unit>
-    <trans-unit id="++CODE++2191d6b3f382356ffd46db277fcd0896e4b5f73a62989e0af8754832ed84c319">
-      <source xml:lang="en">Choose a port to host the SQL Server Docker Container</source>
-    </trans-unit>
-    <trans-unit id="++CODE++8dc22bcccf1fa2165bc27bcd3af9d5979985733f54896c185307a1ccd0e0d134">
-      <source xml:lang="en">Choose an option to provision a database</source>
-    </trans-unit>
-    <trans-unit id="++CODE++ac64b397d6dc32aa86e749583723d12ec51ada87e971cfe6c41de1454f7131b0">
-      <source xml:lang="en">Choose color</source>
-    </trans-unit>
-    <trans-unit id="++CODE++4e42da2b0c2533c1a0dfa98e9f4ec67fbaf07a0da192dafa93aaf98bc07fd959">
-      <source xml:lang="en">Choose the Right Version</source>
-    </trans-unit>
-    <trans-unit id="++CODE++be798452e0ca7a38f6487ecb9115f26ba148e2d4475608bdc4277d34d41be0a7">
-      <source xml:lang="en">Circular reference detected: &apos;{0}&apos; → &apos;{1}&apos; creates a cycle</source>
-      <note>{0} is source table
-{1} is target table</note>
-    </trans-unit>
-    <trans-unit id="++CODE++83b12c2216efb4fdc924e1deb5182e905e4926ed0c1c324d467107f46d5a26a9">
-      <source xml:lang="en">Clear</source>
-    </trans-unit>
-    <trans-unit id="++CODE++ddceb7adfdb8816e4747bc48a2221702e830340e5596a701dc0993766eba5e60">
-      <source xml:lang="en">Clear All</source>
-    </trans-unit>
-    <trans-unit id="++CODE++08e2c4e53c4b3b6008b7bc4d82eb29ab933d3b6c08b34eda0637fbf148fb1529">
-      <source xml:lang="en">Clear Recent Connections List</source>
-    </trans-unit>
-    <trans-unit id="++CODE++c52ff5ea803d577544a8224d1404ecefa836b803f029d87cd7450af6c18a70ef">
-      <source xml:lang="en">Clear Selection</source>
-    </trans-unit>
-    <trans-unit id="++CODE++8046678782bb5feaf7131b03db70b9f5f66007fcc8b0c670c186db149edeb041">
-      <source xml:lang="en">Clear Sort</source>
-    </trans-unit>
-    <trans-unit id="++CODE++bb7638a0d8b3b374d81381caaf50ea1e5639135dd6ec1df7bc2dae0f344b72ec">
-      <source xml:lang="en">Clear cache and refresh token</source>
-    </trans-unit>
-    <trans-unit id="++CODE++21f5ea19572773c428e8375b3d63058ad4f04aea83df347deb633f9ddad9a643">
-      <source xml:lang="en">Clear permissions for all extensions to access your connections</source>
-    </trans-unit>
-    <trans-unit id="++CODE++524ed5b794acd857648e76bead9db5ba131ebcb17f3a92d98ece51db61e65dbf">
-      <source xml:lang="en">Clear token cache</source>
-    </trans-unit>
-    <trans-unit id="++CODE++4e0d71f8a0b3fdc5cdaba4028072ad8cf788bac47864232a1988ac9453453a36">
-      <source xml:lang="en">Click to cancel loading summary</source>
-    </trans-unit>
-    <trans-unit id="++CODE++6bca6724e27bd109d1b946c1684e16c2c4a5d71731a9ffe5f666bdd9d9846b1e">
-      <source xml:lang="en">Click to connect to a database</source>
-    </trans-unit>
-    <trans-unit id="++CODE++66abaeec0367ba4920e21447dfa2dafb94c7f38dc262dfb91e76799022a436d5">
-      <source xml:lang="en">Click to load summary</source>
-    </trans-unit>
-    <trans-unit id="++CODE++88af7d4ffbbad0f31d9dd918e49ceb713036db12524cbdc4b93e8922b0655429">
-      <source xml:lang="en">Click to sign into an Azure account</source>
-    </trans-unit>
-    <trans-unit id="++CODE++7d9eb7acb13e24625c404401d8e88b2350e32162455885f18276cf802f7701ed">
-      <source xml:lang="en">Close</source>
-    </trans-unit>
-    <trans-unit id="++CODE++a9d0b49f48a51a21c93552032bd3ac0b356430187424536e274c84b493cac48e">
-      <source xml:lang="en">Close Designer</source>
-    </trans-unit>
-    <trans-unit id="++CODE++4c7dd73e4af7d97c296dc01ab37edd119e5ef22592cb6a302bd9dc9a55264873">
-      <source xml:lang="en">Close Find</source>
-    </trans-unit>
-    <trans-unit id="++CODE++3bd5ea966485fd0a628d3dc7d499e2551a0381dcb8b4237bfdbb08aaf6b88468">
-      <source xml:lang="en">Close properties pane</source>
-    </trans-unit>
-    <trans-unit id="++CODE++548e8cc0e8c2423c61f30c6e8b75a1a40c995e3be119df6272b280ab6c15a011">
-      <source xml:lang="en">Close the current connection</source>
-    </trans-unit>
-    <trans-unit id="++CODE++b977b950c1ae31e5aeb9ef778cc20a66fc034eb81e738e0206104b677962c465">
-      <source xml:lang="en">Cloud</source>
-    </trans-unit>
-    <trans-unit id="++CODE++be6eb1fc3b05bf9dceebad2eac7841d1b2f40bda9aa2da34df8ca22af02bc3ed">
-      <source xml:lang="en">Collapse</source>
-    </trans-unit>
-    <trans-unit id="++CODE++55988e28a4e8720a588c5c53fd47616d929a404d3d2af7e6f8ba313dce6dc3e4">
-      <source xml:lang="en">Collapse All</source>
-    </trans-unit>
-    <trans-unit id="++CODE++73bdb3fe57af851db2313c3716cc6e6d8584314063030d5262237ad2fa9f8201">
-      <source xml:lang="en">Collapse Workspace Explorer</source>
-    </trans-unit>
-    <trans-unit id="++CODE++6b73191a0a4b67420e61d51c9f207c35277eaf18fbbf5beb52a320a23fe09653">
-      <source xml:lang="en">Color</source>
-    </trans-unit>
-    <trans-unit id="++CODE++3fdc9a587693f9e63574b30ec55c2b947a7fb4ba5fd11f0cf213072f53d91bdd">
-      <source xml:lang="en">Column</source>
-    </trans-unit>
-    <trans-unit id="++CODE++2a1e6a732f104ee56a84bfe7a04f48a47af3401ee2df16272b47af0195bae023">
-      <source xml:lang="en">Column &apos;{0}&apos; already exists</source>
-      <note>{0} is the column name</note>
-    </trans-unit>
-    <trans-unit id="++CODE++b5f14952d79f90995588047df35fde3562e4851c778c9ee4853fed33252eceba">
-      <source xml:lang="en">Column &apos;{0}&apos; already has a foreign key</source>
-      <note>{0} is the column name</note>
-    </trans-unit>
-    <trans-unit id="++CODE++0d1cea3ad10431de23b65a45a897f8a04520ae0353bb863064c38d0c6b7fa7aa">
-      <source xml:lang="en">Column &apos;{0}&apos; cannot be null because it is a primary key</source>
-      <note>{0} is the column name</note>
-    </trans-unit>
-    <trans-unit id="++CODE++8d00d9665207fcb4d435b78c5be1719cbc6d078437f523910b3e8bd9e95e67aa">
-      <source xml:lang="en">Column &apos;{0}&apos; is an identity column and cannot have a cascading foreign key</source>
-      <note>{0} is the column name</note>
-    </trans-unit>
-    <trans-unit id="++CODE++c360b9bc22466a897cd5a6398646517f1bc0236d4bd579846b258d267dfd859c">
-      <source xml:lang="en">Column &apos;{0}&apos; must be a primary key</source>
-      <note>{0} is the referenced column</note>
-    </trans-unit>
-    <trans-unit id="++CODE++d93bc428789daab792bbefccefbef350850821d750aff6d09f87b4a77d9fe66a">
-      <source xml:lang="en">Column &apos;{0}&apos; not found</source>
-      <note>{0} is the column name</note>
-    </trans-unit>
-    <trans-unit id="++CODE++186b1f01ef876a3c1fd8101430b6e3f0b83c8960f32e74b36ebe6015c4b15a25">
-      <source xml:lang="en">Column Name</source>
-    </trans-unit>
-    <trans-unit id="++CODE++acc8a3fcd4b7b62165cfa6e4b832566d25a6c172b6c1ec229a59b4eb7eb655a5">
-      <source xml:lang="en">Column max length cannot be empty</source>
-    </trans-unit>
-    <trans-unit id="++CODE++bb7bef87d3a1f764c39c6df670038039c136d360153a1ced5c633afa9590fd36">
-      <source xml:lang="en">Column name cannot be empty</source>
-    </trans-unit>
-    <trans-unit id="++CODE++79304c2a3f7dd799711c04e0513ca9fce1762fbdbf0e8dbd378987d42e35fee5">
-      <source xml:lang="en">Column width must be at least {0} pixels.</source>
-      <note>{0} is the minimum column width in pixels</note>
-    </trans-unit>
-    <trans-unit id="++CODE++53aade77cd69a77bbb51bf8ca4e7ea8b282db75edce8883775e47042478d35b5">
-      <source xml:lang="en">Columns</source>
-    </trans-unit>
-    <trans-unit id="++CODE++9504ef48c5eab40c3e3a086cbbdc3d70b44e607552db6adfbdd7c278ddabe357">
-      <source xml:lang="en">Columns in the primary key.</source>
-    </trans-unit>
-    <trans-unit id="++CODE++e665046133e22f0d3599a6c5de916445ed88c82a997a625a04af1827c42d790b">
-      <source xml:lang="en">Command Timeout</source>
-    </trans-unit>
-    <trans-unit id="++CODE++e888155d8c7d2e3c3f9eb1bf57e8d81ba1a3c182b5e94b01e09de2cb2cca81f9">
-      <source xml:lang="en">Compare</source>
-    </trans-unit>
-    <trans-unit id="++CODE++c76e4efa9bdedc294be4e0c0a7e42040e5c921d0b30a36e1c6249893b941b662">
-      <source xml:lang="en">Compare SQL Server editions</source>
-    </trans-unit>
-    <trans-unit id="++CODE++5b79ce1b6eead3275d92572d5997ed876b99fe9d47141f8b785abf94a4ff52c0">
-      <source xml:lang="en">Comparison Details</source>
-    </trans-unit>
-    <trans-unit id="++CODE++b3841aead42fd5bf681d290d2fef9df816aa53c2b9a1da6c21f42b11ccc2c9dd">
-      <source xml:lang="en">Configure Linux containers</source>
-    </trans-unit>
-    <trans-unit id="++CODE++73b680fbf34c02acc61629ac870cb10a5f382c5379516f9dd96777d75a3086fe">
-      <source xml:lang="en">Configure Rosetta in Docker Desktop</source>
-    </trans-unit>
-    <trans-unit id="++CODE++33e3ae10b101f647412be0f940cfc04d7d17e7c6f8027b42ae6697852588d1fe">
-      <source xml:lang="en">Configure and customize SQL Server containers</source>
-    </trans-unit>
-    <trans-unit id="++CODE++c292210c44167923a75b092a008f9d2b194fb08631a6aa43d753ed7931ad4d5e">
-      <source xml:lang="en">Confirm Password</source>
-    </trans-unit>
-    <trans-unit id="++CODE++73dd96f4085ccfca56f43ca281a29ab8d195fe5fc79b4cb45be11d7830230d63">
-      <source xml:lang="en">Confirm SQL Server admin password</source>
-    </trans-unit>
-    <trans-unit id="++CODE++bf000421aeb39493cf8044ec73846d7da8ca97b7166208c0d1172a17ba23a388">
-      <source xml:lang="en">Confirm new password</source>
-    </trans-unit>
-    <trans-unit id="++CODE++eb83f1820ce359dc5c9aa6ca4d08fad60256a9808c58ad93f89db3c182908364">
-      <source xml:lang="en">Confirm to clear recent connections list</source>
-    </trans-unit>
-    <trans-unit id="++CODE++99fb39ba4e498877a20049303aa3318b2004884dab008c65a3b5dd48f47cdd04">
-      <source xml:lang="en">Confirm to remove this profile.</source>
-    </trans-unit>
-    <trans-unit id="++CODE++1a2303ede07493acc7caaa7c737f3c52bcc9cf04372be19ed1b0af6b9f2c791e">
-      <source xml:lang="en">Connect</source>
-    </trans-unit>
-    <trans-unit id="++CODE++150851f09acf7f6f4d53e35fb619389c38558ea5b98d3a13efaf84b3eda50422">
-      <source xml:lang="en">Connect to Database</source>
-    </trans-unit>
-    <trans-unit id="++CODE++4559fb568a70152599e0f4c5aeae4ca533de114086a7fbd57f5281732c9db33b">
-      <source xml:lang="en">Connect to MSSQL</source>
-    </trans-unit>
-    <trans-unit id="++CODE++62de0ed6dbc2218844092662823ae95ac4a9b3cfa6568aeb9913bd4c96512c54">
-      <source xml:lang="en">Connect to Server</source>
-    </trans-unit>
-    <trans-unit id="++CODE++b34d1cdc1ec3705ae1fac0b6b10b411a0d5f271dfc967f647c99784ba9a323bb">
-      <source xml:lang="en">Connect to a database</source>
-    </trans-unit>
-    <trans-unit id="++CODE++b2c490a777ddf796ff31f0e2a230e002b1329f808ec37cf885ad1bfcd7696ca3">
-      <source xml:lang="en">Connect to server {0} and database {1}?</source>
-      <note>{0} is the server name
-{1} is the database name</note>
-    </trans-unit>
-    <trans-unit id="++CODE++c629f4154b93588541a43212104dda942f74b6b1c384f17ed00ccd062e649fb4">
-      <source xml:lang="en">Connect to server {0}?</source>
-      <note>{0} is the server name</note>
-    </trans-unit>
-    <trans-unit id="++CODE++ea9acac28e2644caf0dd7884eec71c1a92d541701276abf4acd5de8d04aa8af9">
-      <source xml:lang="en">Connect to {0}</source>
-      <note>{0} is the name of the connection profile</note>
-    </trans-unit>
-    <trans-unit id="++CODE++6f00f15723c8b6718a4b05d9bb29188131a2a38b58f11c451e6522a7762c5ad5">
-      <source xml:lang="en">Connect using profile {0}?</source>
-      <note>{0} is the profile ID</note>
-    </trans-unit>
-    <trans-unit id="++CODE++28d29898bc769fd6df013da142af60f451953946e641fc2a2bee0e49b235a623">
-      <source xml:lang="en">Connected successfully</source>
-    </trans-unit>
-    <trans-unit id="++CODE++b6c3dc8ba33b3a93b9060f81da8fa7d496f07487cec7a12353257242b2ea9e24">
-      <source xml:lang="en">Connected to server &quot;{0}&quot; on document &quot;{1}&quot;. Server information: {2}</source>
-      <note>{0} is the server name
-{1} is the document name
-{2} is the server info</note>
-    </trans-unit>
-    <trans-unit id="++CODE++00aaa2ec4a2146b807cc64a6f59880630adc5d451cd1a68a80e2d2ccf2d21bbc">
-      <source xml:lang="en">Connected to:</source>
-    </trans-unit>
-    <trans-unit id="++CODE++d403c686f6a1048014bdd230f59963271b0123ea48245754fc9f264b962a2182">
-      <source xml:lang="en">Connecting</source>
-    </trans-unit>
-    <trans-unit id="++CODE++fc83034782062ce727014f496892adc8087186e29e686533f40d6064c70e7c7c">
-      <source xml:lang="en">Connecting to Container</source>
-    </trans-unit>
-    <trans-unit id="++CODE++bd02214c7799ec6a69018761f76fed82a6516c170ddbc3fdbf6f0c2a7b566d9f">
-      <source xml:lang="en">Connecting to Database</source>
-    </trans-unit>
-    <trans-unit id="++CODE++4f7403da68117c9595b82a6c264837910b1421a60537bcfa77a004a58b0a4c7a">
-      <source xml:lang="en">Connecting to server &quot;{0}&quot; on document &quot;{1}&quot;.</source>
-      <note>{0} is the server name
-{1} is the document name</note>
-    </trans-unit>
-    <trans-unit id="++CODE++cdfa68f01c8258a3933e2cc436e46a47425d2c5cde4ad327b70a59615b4a4892">
-      <source xml:lang="en">Connecting to server {0}</source>
-      <note>{0} is the server name</note>
-    </trans-unit>
-    <trans-unit id="++CODE++d568f5700106a3d28657010405b5ef04ac5e6f31499216360661ba4f19256e15">
-      <source xml:lang="en">Connecting to server {0} and database {1}</source>
-      <note>{0} is the server name
-{1} is the database name</note>
-    </trans-unit>
-    <trans-unit id="++CODE++03cdf40907b9e95ff338fe3d4fd451910410c1dbddd93e543b590a40755e6744">
-      <source xml:lang="en">Connecting to your SQL Server Docker container</source>
-    </trans-unit>
-    <trans-unit id="++CODE++9b8df2904fd9e25473fed50a3df04dc0629dec82daa72d6085cab8d1c63e4f65">
-      <source xml:lang="en">Connecting to {0}...</source>
-      <note>{0} is the connection display name</note>
-    </trans-unit>
-    <trans-unit id="++CODE++031d95e24e24622c128716284eb67a80331c825272813bf720f2c35a0b18f96c">
-      <source xml:lang="en">Connecting to: </source>
-    </trans-unit>
-    <trans-unit id="++CODE++efb70e946b81dee71e5439537f7160292d511bb79830c8edd338f32e232cf183">
-      <source xml:lang="en">Connecting using profile {0}</source>
-      <note>{0} is the profile ID</note>
-    </trans-unit>
-    <trans-unit id="++CODE++5f04ae9ed6a865bb382c66ef4bd4e57df4ce19d4142b8c87ac40d65ae54d278f">
-      <source xml:lang="en">Connecting...</source>
-    </trans-unit>
-    <trans-unit id="++CODE++6c916d6a3ffb6e0c85ad115ae2e1f277af1bc76f11a7267fd818b798a796b26a">
-      <source xml:lang="en">Connection Authentication</source>
-    </trans-unit>
-    <trans-unit id="++CODE++880cac6e9612c7672ce73c666f54c5f789e7b1ed1b9f0b7f1431fe84a2e59bce">
-      <source xml:lang="en">Connection Details</source>
-    </trans-unit>
-    <trans-unit id="++CODE++dba530f818587a0d79d7bb8f59e07d372d10691f49c560e3e4c3d42d105fe9e7">
-      <source xml:lang="en">Connection Dialog</source>
-    </trans-unit>
-    <trans-unit id="++CODE++ddb621f87c5c0baf1158d527d62ad1bf9752e53483d2540591ce3ae35e06fd6b">
-      <source xml:lang="en">Connection Error</source>
-    </trans-unit>
-    <trans-unit id="++CODE++42aa4e7bc5d2c21a58bb8444c81129c26ccb652e805a73266e8737c55981a6a3">
-      <source xml:lang="en">Connection Failed</source>
-    </trans-unit>
-    <trans-unit id="++CODE++fea70af0cad96e7c97f889724e5dfe0e2d28cbf958e905f5e51ba2584c3d9458">
-      <source xml:lang="en">Connection Group</source>
-    </trans-unit>
-    <trans-unit id="++CODE++d913a8ab7732ff7d26c8afceb2e2706c5c991762df193b236fd839bd3a616cb6">
-      <source xml:lang="en">Connection Profile could not be updated. Please modify the connection details manually in settings.json and try again.</source>
-    </trans-unit>
-    <trans-unit id="++CODE++a2caae6025f30a0976030ae3ea92ab948f6b580d5f50272514ba36e31c8d1d09">
-      <source xml:lang="en">Connection String</source>
-    </trans-unit>
-    <trans-unit id="++CODE++e4ce453aa184d4cd0a2051dfb91ab491ba8b19c756bd9f113b7a1ce1e807b02e">
-      <source xml:lang="en">Connection Timeout</source>
-    </trans-unit>
-    <trans-unit id="++CODE++8d137af9c64fba09bbb003aba93f0b029898fe19e7927cd696f4c3e2b69f538d">
-      <source xml:lang="en">Connection error</source>
-    </trans-unit>
-    <trans-unit id="++CODE++fb6d70b252967b1a424bfa1f8be6c56eb3359e0a7f86d477837002be7af317f3">
-      <source xml:lang="en">Connection is not active. Please establish a connection before performing this action.</source>
-    </trans-unit>
-    <trans-unit id="++CODE++28512f31201abdd26ae93d0caaba3b8a3c77113b9665059a9e1d2ba4e47de64d">
-      <source xml:lang="en">Connection not found for uri &quot;{0}&quot;.</source>
-      <note>{0} is the uri</note>
-    </trans-unit>
-    <trans-unit id="++CODE++392f78e8df5a591be501949632cd689e0fd59c4e0233c8b002a2dce8518ad4e4">
-      <source xml:lang="en">Connection profile &apos;{0}&apos; not found.</source>
-      <note>{0} is the profile ID</note>
-    </trans-unit>
-    <trans-unit id="++CODE++d7ab7c0f4c608ef31b73519723a5e437bde717796c5946c33d68cfd96501e3f8">
-      <source xml:lang="en">Connection sharing permission denied for extension: &apos;{0}&apos;. Use the permission management commands to change this.</source>
-      <note>{0} is the extension ID</note>
-    </trans-unit>
-    <trans-unit id="++CODE++6fc14523d003cf70290f0110eeafa850232518f52a0d26436b18c1e838cf1c27">
-      <source xml:lang="en">Connection sharing permission is required for extension: &apos;{0}&apos;</source>
-      <note>{0} is the extension ID</note>
-    </trans-unit>
-    <trans-unit id="++CODE++e0626fd341a12763ec4285d858397c3d4ba2507c9ef567f1284c658bde195cd2">
-      <source xml:lang="en">Connection string is required</source>
-    </trans-unit>
-    <trans-unit id="++CODE++6ae8947e98979cbbaeb55a8af448297f63002580ddebd9731fd40ec3ddcdc849">
-      <source xml:lang="en">Connection with ID &quot;{0}&quot; not found. Please verify the connection ID exists.</source>
-      <note>{0} is the connection ID</note>
-    </trans-unit>
-    <trans-unit id="++CODE++917801babf61b34ef1c1d96e3219bc6ba28693c81f2c5af5cc00a31d0793a317">
-      <source xml:lang="en">Consider adding a name for this foreign key</source>
-    </trans-unit>
-    <trans-unit id="++CODE++ca0fa7ee8e0d9d4e742094db2e8d59b963dce003cc884c8573d64d59fcfe16dd">
-      <source xml:lang="en">Container Name</source>
-    </trans-unit>
-    <trans-unit id="++CODE++ac2c68de32aa4911b308194e21f3d6754c675df3e7a84a21e90b097451b58572">
-      <source xml:lang="en">Container creation isn&apos;t supported on this system. ARM support will be available starting with the SQL Server 2025 CU1 container image.</source>
-    </trans-unit>
-    <trans-unit id="++CODE++06659b52e63599b06c4386ad5423c3dc67b010f0dbbd03cba2f48b68ed1b62f5">
-      <source xml:lang="en">Container does not exist. Would you like to remove the connection?</source>
-    </trans-unit>
-    <trans-unit id="++CODE++8ad8440f3fcfd714e6310b217eaae7d43f1100a0730348dff4116c3aa3f08fcd">
-      <source xml:lang="en">Container failed to start within the timeout period. Please wait a few minutes and try again.</source>
-    </trans-unit>
-    <trans-unit id="++CODE++2eaecb3d0cf1282f01fc09568b63dc633753a0dbf337365d929d9c28df3d6ca4">
-      <source xml:lang="en">Contains</source>
-    </trans-unit>
-    <trans-unit id="++CODE++56fd975f4cea21a748feabb6cb1cfb49161141245c2d4d1698cee7ae99c69bf2">
-      <source xml:lang="en">Continue Editing</source>
-    </trans-unit>
-    <trans-unit id="++CODE++8d525e5f158b9afe05f3122af363ac67763bdc4e1395b46597b320c289766ce3">
-      <source xml:lang="en">Copied</source>
-    </trans-unit>
-    <trans-unit id="++CODE++e21f935f11d7e966dbbae78da9daa378fe8142a14e7c0cd7434183005faa6c5c">
-      <source xml:lang="en">Copy</source>
-    </trans-unit>
-    <trans-unit id="++CODE++7644dd0a33ff475c31116e369646b3410ca1463eb32dd1aabf3569f79cc02b4e">
-      <source xml:lang="en">Copy As</source>
-    </trans-unit>
-    <trans-unit id="++CODE++e172d8c5fbb864a5f85d4926588ef06167cdd4a29ddffdf07714bf25336c2269">
-      <source xml:lang="en">Copy Headers</source>
-    </trans-unit>
-    <trans-unit id="++CODE++ac030299960c4d5cba2b13fa5f358cb7f1b1531ce5f2e5315eff17b7c93a97bf">
-      <source xml:lang="en">Copy as CSV</source>
-    </trans-unit>
-    <trans-unit id="++CODE++5f7261cbf4eef17922f168d487b4e92de9bb9b118350254bfff4ea732bf0e1d9">
-      <source xml:lang="en">Copy as IN clause</source>
-    </trans-unit>
-    <trans-unit id="++CODE++20e0663f2c175c2d6a5a11120ce06def7ecea5fd1cfb3cb837232bbd0aab34cd">
-      <source xml:lang="en">Copy as INSERT INTO</source>
-    </trans-unit>
-    <trans-unit id="++CODE++fd4aee4cb3fa5d5963fc78a7261f20700d94a8ddbbb5b963e97a84c441149508">
-      <source xml:lang="en">Copy as JSON</source>
-    </trans-unit>
-    <trans-unit id="++CODE++d2b6ebb67aeb8ede651aa24682be64c81d2e0a970c297908b470e55fd14c0bcc">
-      <source xml:lang="en">Copy code and open webpage</source>
-    </trans-unit>
-    <trans-unit id="++CODE++c06d8c1acc124f7c2fb5ce0e63e4b287b27bb49db0d25492ca85d5565f957ea2">
-      <source xml:lang="en">Copy connection string to clipboard</source>
-    </trans-unit>
-    <trans-unit id="++CODE++c8b5428b9ac790b3952e08ceea5a8a170ad8b0af1e0f51c98a159f1147631e8a">
-      <source xml:lang="en">Copy script</source>
-    </trans-unit>
-    <trans-unit id="++CODE++3ae569f53ee1e765e3551a7f7881999f868289afbf0b1c6077d906c68cd10525">
-      <source xml:lang="en">Copy with Headers</source>
-    </trans-unit>
-    <trans-unit id="++CODE++35c380196401c05c48fe5f5fffd349ba06d9988118b87a1c12e1164a28175997">
-      <source xml:lang="en">Copying results...</source>
-    </trans-unit>
-    <trans-unit id="++CODE++204a5eb2cd28bcfdf3be9f8c765948e9e831609e3c57048cdbd6b8a94cf49126">
-      <source xml:lang="en">Cost</source>
-    </trans-unit>
-    <trans-unit id="++CODE++740a203633aed889e5b930b95ba1b4091d8813de60755ef81e481cc427703821">
-      <source xml:lang="en">Count: {0}</source>
-      <note>{0} is the count</note>
-    </trans-unit>
-    <trans-unit id="++CODE++4a8d5a21d0db63fc6a204170919855b12207337b5357f2bb7eedcb7cafa77fce">
-      <source xml:lang="en">Count: {0}  Distinct Count: {1}  Null Count: {2}</source>
-      <note>{0} is the count, {1} is the distinct count, and {2} is the null count</note>
-    </trans-unit>
-    <trans-unit id="++CODE++4759498ac2a719c619e2c8cf8ee60af2d2407425e95d308eb208425b2a6d427a">
-      <source xml:lang="en">Create</source>
-    </trans-unit>
-    <trans-unit id="++CODE++7aa0a3ede22306a6fe14f159fb12acfbb63bad17edf71486aa552c2cd757e5cd">
-      <source xml:lang="en">Create As Script</source>
-    </trans-unit>
-    <trans-unit id="++CODE++48d1f93834dfc421237288d07022d5dc4c61f90e5cc91494cee4960abc481d1d">
-      <source xml:lang="en">Create Connection Group</source>
-    </trans-unit>
-    <trans-unit id="++CODE++71c1ec27a8c136ecdc781c1fd2364676155fbab7abf8837b9075eb3b9f9af7c0">
-      <source xml:lang="en">Create Connection Profile</source>
-    </trans-unit>
-    <trans-unit id="++CODE++4b0281fd3c02c610c7ff9f781b1666d54182ee7c48812ea9332055a7814872ad">
-      <source xml:lang="en">Create Container</source>
-    </trans-unit>
-    <trans-unit id="++CODE++a4772bd4c2a746f4bf95ffea1f8e9f44d3a8db72e301280d2bba6338c61724b6">
-      <source xml:lang="en">Create Database</source>
-    </trans-unit>
-    <trans-unit id="++CODE++0d5e7861b9a1710c8e1d2347dbb8d4dde272143bbeca537d216474ef7bd9193f">
-      <source xml:lang="en">Create Firewall Rule</source>
-    </trans-unit>
-    <trans-unit id="++CODE++f7450e89276bf601752a2ef286965fb13e17c418012b0aa68be16f8941cc7321">
-      <source xml:lang="en">Create Local SQL Container</source>
-    </trans-unit>
-    <trans-unit id="++CODE++037da908d1a0194c30554abfd678cc6ecc4762a021237b597c1205add3de7a4f">
-      <source xml:lang="en">Create New Connection Group</source>
-    </trans-unit>
-    <trans-unit id="++CODE++2491afdca82a92663822feb8cd1ef045295b05178959965f47eb4d8b41058e47">
-      <source xml:lang="en">Create a Local Docker SQL Server</source>
-    </trans-unit>
-    <trans-unit id="++CODE++1c67dff33030f48bfc399c9c9c43fb0c67e6986d741c12604cfd9cdf6f03bcb9">
-      <source xml:lang="en">Create a SQL Server container in seconds—no manual steps required. Manage it easily from the MSSQL extension without leaving VS Code.</source>
-    </trans-unit>
-    <trans-unit id="++CODE++76475214b86cde3b17e547c917253368f60ab3fb43eb8f71dca4d4c45535c1c5">
-      <source xml:lang="en">Create a SQL database in Fabric (Preview)</source>
-    </trans-unit>
-    <trans-unit id="++CODE++4cbb437498e0de07f05b633c28f811c67840a2f67e956543557c6085560869e3">
-      <source xml:lang="en">Create a new firewall rule</source>
-    </trans-unit>
-    <trans-unit id="++CODE++7ec04ea2bc2ba275e7471e9e6ec9ed4764f7c069d84e751a4652cb5bd3cba6b7">
-      <source xml:lang="en">Create new firewall rule for {0}</source>
-      <note>{0} is the server name that the firewall rule will be created for</note>
-    </trans-unit>
-    <trans-unit id="++CODE++e7d103b1170502b9fb94e08c67732e21aa132dbed79e58605736029791d7a8a8">
-      <source xml:lang="en">Creating Container</source>
-    </trans-unit>
-    <trans-unit id="++CODE++f25b28d86db44d028580bac2348b043db0eebc8a41f443aaaa5d22bfd2cb3fd2">
-      <source xml:lang="en">Creating SQL Database for workspace {0}</source>
-      <note>{0} is the workspace ID</note>
-    </trans-unit>
-    <trans-unit id="++CODE++9c37c64c878515cc2b5cd8ce05b7513d90d2134a1a2c36469aaa548d6fdfa6e9">
-      <source xml:lang="en">Creating and starting your SQL Server container</source>
-    </trans-unit>
-    <trans-unit id="++CODE++dbfe0a6c5a4cae79965c542e317484c3b53346daa195d3ec31d91c55c92181a3">
-      <source xml:lang="en">Creating workspace with capacity {0}</source>
-      <note>{0} is the capacity ID</note>
-    </trans-unit>
-    <trans-unit id="++CODE++60c0c05c936ef432e55dd4ea862b5dd1d454413310190ddaef63ef2dbbf75c03">
-      <source xml:lang="en">Credential Error: An error occurred while attempting to refresh account credentials. Please re-authenticate.</source>
-    </trans-unit>
-    <trans-unit id="++CODE++87a66e3c88ffbca47508d5dcd250ebaa992c772a4b9d260c36216d4695e05475">
-      <source xml:lang="en">Currently signed in as:</source>
-    </trans-unit>
-    <trans-unit id="++CODE++3cc30692596cf10ca4319a818741998997632cce895dbf138cb3299b1314d37f">
-      <source xml:lang="en">Custom Zoom</source>
-    </trans-unit>
-    <trans-unit id="++CODE++ef695e4c384e9b231d25ba5d0160913f31f4153f460e645129860fa611a52b27">
-      <source xml:lang="en">DacFx service is not available</source>
-    </trans-unit>
-    <trans-unit id="++CODE++68cd154732021d9684d0dcad6276e99d675f962c9b08774f23f5de9398e19290">
-      <source xml:lang="en">Data Type</source>
-    </trans-unit>
-    <trans-unit id="++CODE++e3a5d47b33a0d2d672730f3278c43f30e8a43b8c973534f001e775f9dc5135bf">
-      <source xml:lang="en">Data automatically replicated to OneLake in real time with a SQL analytics endpoint.</source>
-    </trans-unit>
-    <trans-unit id="++CODE++002d75dcd5ce57695a446308e181eaf59edc9236246aa29a124ecb72409a65d7">
-      <source xml:lang="en">Data type mismatch: &apos;{0}&apos; in column &apos;{1}&apos; incompatible with &apos;{2}&apos; in &apos;{3}&apos;</source>
-      <note>{0} is source data type
-{1} is source column
-{2} is target data type
-{3} is target column</note>
-    </trans-unit>
-    <trans-unit id="++CODE++2c9656ff01800f0250595c53f2b5010179b7f3759334fa473f89c10725e0b0bd">
-      <source xml:lang="en">Data-tier Application File (.dacpac)</source>
-    </trans-unit>
-    <trans-unit id="++CODE++fa7fe67124e94375d97e50896e0c32f44b03bb7ed5e9fb026341b55da724126b">
-      <source xml:lang="en">Database</source>
-    </trans-unit>
-    <trans-unit id="++CODE++84a2b1ae34166a218282ec6156f3af9c67f4ccb6c03ec1cc0a03d9b3792069aa">
-      <source xml:lang="en">Database - {0}</source>
-      <note>{0} is the database name</note>
-    </trans-unit>
-    <trans-unit id="++CODE++cc2bc1468b131fa8c46d376dd879592e78af283343403eb011206e52450a7ad3">
-      <source xml:lang="en">Database Description</source>
-    </trans-unit>
-    <trans-unit id="++CODE++15f0fd55dd5c59cd5dabc0966ac7d02f83e3303b36ad6f692da47a8778eb4186">
-      <source xml:lang="en">Database Name</source>
-    </trans-unit>
-    <trans-unit id="++CODE++11fc4c8107afd167c617e0099298c647d423931e67c1257d1f4eb7811b2512fd">
-      <source xml:lang="en">Database Name is required</source>
-    </trans-unit>
-    <trans-unit id="++CODE++667dd91d86c6b574073536489e39f0c5ab034846a63d946e8ef9f7bedeb1f4fb">
-      <source xml:lang="en">Database Project</source>
-    </trans-unit>
-    <trans-unit id="++CODE++ec9c37392a809590dbb62879bd1b261c3675552b33d4d8936d539925d774f6a6">
-      <source xml:lang="en">Database changed successfully</source>
-    </trans-unit>
-    <trans-unit id="++CODE++4027712bbc416cfc7ec6cf98c5be5578684cd55571f48076e82ea6230a66811e">
-      <source xml:lang="en">Database list</source>
-    </trans-unit>
-    <trans-unit id="++CODE++e97a0773fb7b656c174155270bd9ded70bc82caa0fc5d65b3ba24871577a5b08">
-      <source xml:lang="en">Database name</source>
-    </trans-unit>
-    <trans-unit id="++CODE++3f0af542763ab0fd4d14de082ebedee3de024d89fb59bb569a6400087177d6db">
-      <source xml:lang="en">Database name is required</source>
-    </trans-unit>
-    <trans-unit id="++CODE++21b111cbfe6e8fca2d181c43f53ad548b22e38aca955b9824706a504b0a07a2d">
-      <source xml:lang="en">Default</source>
-    </trans-unit>
-    <trans-unit id="++CODE++647cc4253428b25fe686fa8d5d5da5841fed53ad85395cdd43920d0226900c1d">
-      <source xml:lang="en">Default Value</source>
-    </trans-unit>
-    <trans-unit id="++CODE++9813fafb098c218090536790280a91ee70062a8490eb3615395ee731cdd40023">
-      <source xml:lang="en">Definition</source>
-    </trans-unit>
-    <trans-unit id="++CODE++b6ca9a06ebcc8ea511648b46b103859960924b42fa98231c0ca4b69b84943687">
-      <source xml:lang="en">DefinitionRequestCompleted</source>
-    </trans-unit>
-    <trans-unit id="++CODE++fe0ec38fb92c70d80fd5a36ff72c37cb3ed759bba91373c96a21bde631e03db3">
-      <source xml:lang="en">DefinitionRequested</source>
-    </trans-unit>
-    <trans-unit id="++CODE++e2d0a54968ead24efc0dffa6ac78fc606dceec34a0f586177a74a54cc2272cf8">
-      <source xml:lang="en">Delete</source>
-    </trans-unit>
-    <trans-unit id="++CODE++2860bf10bd8d01c604f713ea3f60ccea6ef028fd2e7074a400fac50c569aa45c">
-      <source xml:lang="en">Delete Confirmation</source>
-    </trans-unit>
-    <trans-unit id="++CODE++129eabad7bcc761eb7966091c2bc01163b650ca0613f42c58db97eae5420a7bb">
-      <source xml:lang="en">Delete Contents</source>
-    </trans-unit>
-    <trans-unit id="++CODE++ce719226a83119822d8c5e6c1981ecfe801b8324890fce617664184849c24491">
-      <source xml:lang="en">Delete saved connection</source>
-    </trans-unit>
-    <trans-unit id="++CODE++a58008628a726d4f8798f9f92347d47f8f5c1c1aece67f8128600de9311a65e1">
-      <source xml:lang="en">Deleting Container...</source>
-    </trans-unit>
-    <trans-unit id="++CODE++05a2d7332eb9d8bf164487c743a2e93c21b16bb2061a93e3ee2ceb508eadb753">
-      <source xml:lang="en">Deny</source>
-    </trans-unit>
-    <trans-unit id="++CODE++05081f14d114ed28b2997927154de0eb554e2938d0254935df8bf9b4a129769f">
-      <source xml:lang="en">Deployment Failed</source>
-    </trans-unit>
-    <trans-unit id="++CODE++d88868890471c6cc2ac101b2e2d848718a71936be8158d3c57ec81840fbefa54">
-      <source xml:lang="en">Deployment Name</source>
-    </trans-unit>
-    <trans-unit id="++CODE++cc51187ae9dbe9ccc606865c0177000cdeca2af5bca1c36c7f3065882c6ee18b">
-      <source xml:lang="en">Deployment in progress</source>
-    </trans-unit>
-    <trans-unit id="++CODE++526e0087cc3f254d9f86f6c7d8e23d954c4dfda2b312efc29194ae8a860106ba">
-      <source xml:lang="en">Description</source>
-    </trans-unit>
-    <trans-unit id="++CODE++b16cf0590a6c78b2e8047509582e5448bd55e408cd112bd1f064e34529f6ce3d">
-      <source xml:lang="en">Description for the table.</source>
-    </trans-unit>
-    <trans-unit id="++CODE++45989de49fb7f66dfe17a8fc26f3a02c7abcd74f7e8e6cf9f39fa0e3775780df">
-      <source xml:lang="en">Details</source>
-    </trans-unit>
-    <trans-unit id="++CODE++4140839b57403cf1b132332262ad00592590d6f7970b0f83fc60fb9b8c53d707">
-      <source xml:lang="en">Developer-friendly transactional database using the Azure SQL Database Engine.</source>
-    </trans-unit>
-    <trans-unit id="++CODE++6fbed214e0ea21c683db0ba2d648ef09b11edf4b4bb23835d4fdda84b5d097f3">
-      <source xml:lang="en">Disable intellisense and syntax error checking on current document</source>
-    </trans-unit>
-    <trans-unit id="++CODE++75081b593d15cf6e631971bc6768723f593b88b172477e40ae7d363e4829816d">
-      <source xml:lang="en">Disabled</source>
-    </trans-unit>
-    <trans-unit id="++CODE++acfc5be785a9bb3da11c9f05adb69bd5633096f09002aa44813a1b3207e912ad">
-      <source xml:lang="en">Disconnect</source>
-    </trans-unit>
-    <trans-unit id="++CODE++85b5093bef4e68ee847dba78ba2e33392c8998bb4d39598442f8713cdeec5c89">
-      <source xml:lang="en">Disconnect from connection &apos;{0}&apos;?</source>
-      <note>{0} is the connection ID</note>
-    </trans-unit>
-    <trans-unit id="++CODE++2458834a3d92abf750b8161a959ff2bb0405a29bd8b3b77015d065249bd02b7f">
-      <source xml:lang="en">Disconnected on document &quot;{0}&quot;</source>
-      <note>{0} is the document name</note>
-    </trans-unit>
-    <trans-unit id="++CODE++459c45733e24412e32c08ebea6b6819b4a29ca99ec1b99e5c8036d0165df44b7">
-      <source xml:lang="en">Disconnected successfully</source>
-    </trans-unit>
-    <trans-unit id="++CODE++810e6bf829af848a6ab728e3b8f94dde597f95f47f11b160ca7eaa9f0d21395b">
-      <source xml:lang="en">Disconnecting from connection &apos;{0}&apos;</source>
-      <note>{0} is the connection ID</note>
-    </trans-unit>
-    <trans-unit id="++CODE++48845bff334a50a59aaecf499f28a7a24c3b4b891b8b18a9f1169ad8e8a6b261">
-      <source xml:lang="en">Dismiss</source>
-    </trans-unit>
-    <trans-unit id="++CODE++8a2ada67a303fe2602331dc153b30259b92e7cc2d741f8d5955d8af906ef016a">
-      <source xml:lang="en">Displays the data type name for the column</source>
-    </trans-unit>
-    <trans-unit id="++CODE++85297edc780e231f74a5f8ed6ec249358dfae002e468ef4fdf8e568b95e27c94">
-      <source xml:lang="en">Displays the description of the column</source>
-    </trans-unit>
-    <trans-unit id="++CODE++7bba5bcc44de61b37dcadb5824fac7130483b749da0c5e9eea5e02765e06e37d">
-      <source xml:lang="en">Displays the unified data type (including length, scale and precision) for the column</source>
-    </trans-unit>
-    <trans-unit id="++CODE++7a417a747e385113d9c481ed4937ff3d5b31de744c4db4312464f6f50729b616">
-      <source xml:lang="en">Dissatisfied</source>
-    </trans-unit>
-    <trans-unit id="++CODE++5aa581a11dd95f698fe9aa92dc7a36755c462342f790df3b8054f328cde4b94b">
-      <source xml:lang="en">Distinct Count: {0}</source>
-      <note>{0} is the distinct count</note>
-    </trans-unit>
-    <trans-unit id="++CODE++5ce32ed24291b6ee178d1069ca31842e8ead67e82f070a284cec1ab95498476c">
-      <source xml:lang="en">Do you mind taking a quick feedback survey about the MSSQL Extension for VS Code?</source>
-    </trans-unit>
-    <trans-unit id="++CODE++79520a5688933d6fc7b0f540292cbbfb2898a9edc2d85d0ee231b6ed63adaad1">
-      <source xml:lang="en">Do you want to always display query results in a new tab instead of the query pane?</source>
-    </trans-unit>
-    <trans-unit id="++CODE++6ca9d6623e40335fc13a80d426d2dd39b8c8a8b656c66b0d973cee8d5d49e4d9">
-      <source xml:lang="en">Docker failed to start within the timeout period. Please manually start Docker and try again.</source>
-    </trans-unit>
-    <trans-unit id="++CODE++a5d38a76e9010d59374fafce6a3d75189df15be61859ee1ffa33da6e9cf97b05">
-      <source xml:lang="en">Docker is not installed or not in PATH. Please install Docker Desktop and try again.</source>
-    </trans-unit>
-    <trans-unit id="++CODE++319f0296a0199ff55c80367670b4bc2dda57e9856942a4be10ca5a4b1531b6a1">
-      <source xml:lang="en">Docker requires root permissions to run. Please run Docker with sudo or add your user to the docker group using sudo usermod -aG docker $USER. Then, reboot your machine and retry.</source>
-    </trans-unit>
-    <trans-unit id="++CODE++1d60d0cdcb5408b8e39ed364f675c9cad8a2f6174a413324d1e34437bd41269b">
-      <source xml:lang="en">Don&apos;t Show Again</source>
-    </trans-unit>
-    <trans-unit id="++CODE++8cbb7c26112408cd60a1c8ac0daff1b020815ad01c94df751ab7145dea824881">
-      <source xml:lang="en">Easily set up a local SQL Server without leaving VS Code extension. Just a few clicks to install, configure, and manage your server effortlessly!</source>
-    </trans-unit>
-    <trans-unit id="++CODE++464c4ffd019e1e9691dcf0537c797353ef2b1c1d4833d3d463e5b74ae4547344">
-      <source xml:lang="en">Edit</source>
-    </trans-unit>
-    <trans-unit id="++CODE++8b45c43d0d9a0c27cbecb2683ef02b292a7f2626dee0f8443d4e62ac3e0e88c4">
-      <source xml:lang="en">Edit Connection Group - {0}</source>
-      <note>{0} is the connection group name</note>
-    </trans-unit>
-    <trans-unit id="++CODE++82beb1b74986a2b292e8084ee59f9bedf5e0decc13f020369faebf40ce2981c7">
-      <source xml:lang="en">Edit Connection Group: {0}</source>
-      <note>{0} is the name of the connection group being edited</note>
-    </trans-unit>
-    <trans-unit id="++CODE++a43dafda7f271d0796fb53cc6c2d8f302b8c8892ea0fed0b1096e9c7769f91c1">
-      <source xml:lang="en">Edit Connection Profile</source>
-    </trans-unit>
-    <trans-unit id="++CODE++3ed3609cfd38169ffe27957c6ef1ad4df5bdf9c403542839533396143d436b41">
-      <source xml:lang="en">Edit Table</source>
-    </trans-unit>
-    <trans-unit id="++CODE++7df64a9f48aa848c4d73ffa6d0d63511e082d0b8a592b9d6880d3988fb4006a7">
-      <source xml:lang="en">Either profileId or serverName must be provided.</source>
-    </trans-unit>
-    <trans-unit id="++CODE++1e71b5c8f3211f1f01b27341d3ddc6a2ad651800264b495c12b50867f998662c">
-      <source xml:lang="en">Enable &apos;Trust Server Certificate&apos;</source>
-    </trans-unit>
-    <trans-unit id="++CODE++fab99ae162d8056598a1ab43c81a2a5a296873c0868800c4f092697d8470720a">
-      <source xml:lang="en">Enable Experiences &amp; Reload</source>
-    </trans-unit>
-    <trans-unit id="++CODE++45e33ceba31737f1cb793c231fafc9dd99074ca1f26476a70b0c830ef155c9d3">
-      <source xml:lang="en">Enable Trust Server Certificate</source>
-    </trans-unit>
-    <trans-unit id="++CODE++92c1cdfdf4cb9cf6fcca962f206de36fd5d60db1178bc9461052f8de703a0e06">
-      <source xml:lang="en">Enabled</source>
-    </trans-unit>
-    <trans-unit id="++CODE++76ad7b53af548367c78d7216972ce81ee53ecf7ee1d6fe5f3d16a73633bd4e49">
-      <source xml:lang="en">Encountering a problem?  Share the details with us by opening a GitHub issue so we can improve!</source>
-    </trans-unit>
-    <trans-unit id="++CODE++4f03bf1cdf8e7d1882e5198384139c078fa527857e7371ac6cb2d030dede15a3">
-      <source xml:lang="en">Encrypt</source>
-    </trans-unit>
-    <trans-unit id="++CODE++ac8fee089cebcddef6529d9c8b467120173dbd02a46992ecbaf62fe25c925ae0">
-      <source xml:lang="en">Encryption was enabled on this connection; review your SSL and certificate configuration for the target SQL Server, or enable &apos;Trust server certificate&apos; in the connection dialog.</source>
-    </trans-unit>
-    <trans-unit id="++CODE++a04452986b48c7c3c21f78712b31a68f2aecb85566c134d87d55348c7b16b9a8">
-      <source xml:lang="en">Encryption was enabled on this connection; review your SSL and certificate configuration for the target SQL Server, or set &apos;Trust server certificate&apos; to &apos;true&apos; in the settings file. Note: A self-signed certificate offers only limited protection and is not a recommended practice for production environments. Do you want to enable &apos;Trust server certificate&apos; on this connection and retry?</source>
-    </trans-unit>
-    <trans-unit id="++CODE++6051d2070e8e51a99adfa6b3f5171cfa92107943f46417bcd51a8f5e995c881f">
-      <source xml:lang="en">End IP Address</source>
-    </trans-unit>
-    <trans-unit id="++CODE++1a77d555bedbf97481907d505c8c8ba64d32d3525b77122e16178dd4054c3c93">
-      <source xml:lang="en">Ends With</source>
-    </trans-unit>
-    <trans-unit id="++CODE++b8a643021b4a76524ae2ef4dad6de2ec180e23fd99ca204282cca599d43792f3">
-      <source xml:lang="en">Enter Database Description</source>
-    </trans-unit>
-    <trans-unit id="++CODE++9fe6b769c35efbcf43d8dcbfced2ae4a84372d540d787211cc31759ad50838f2">
-      <source xml:lang="en">Enter Database Name</source>
-    </trans-unit>
-    <trans-unit id="++CODE++cad17aa68a83418367684821ea4734c877707d1f340846dc7b17b04a8a04c1c0">
-      <source xml:lang="en">Enter connection group name</source>
-    </trans-unit>
-    <trans-unit id="++CODE++524763fd6773ea93d76fa32d9e5974e1667748b114b90fba93f6a4948b0e5c20">
-      <source xml:lang="en">Enter container name</source>
-    </trans-unit>
-    <trans-unit id="++CODE++91cf329b31a4b1a6c0bdec6de797b6a90ab9309490bd62ec38f98f2d0f6db423">
-      <source xml:lang="en">Enter description (optional)</source>
-    </trans-unit>
-    <trans-unit id="++CODE++657e6ba252bef59f38c0dbaab7e8e25d55503ba3a41d6ce527f92c88baea3576">
-      <source xml:lang="en">Enter desired column width in pixels</source>
-    </trans-unit>
-    <trans-unit id="++CODE++caaac8aa0d0641aea8406e7f1011aaeab33423fdd4ee9b3354ee88cc1487b0bf">
-      <source xml:lang="en">Enter hostname</source>
-    </trans-unit>
-    <trans-unit id="++CODE++b35ebaaf32f469f2fa86b0b2fb67e6f51fae3fb8e6ceaeaea97c2696321a8ee4">
-      <source xml:lang="en">Enter new column width</source>
-    </trans-unit>
-    <trans-unit id="++CODE++15f691f800a4b76afbf264547e3718c96fbb46fc076005b8f12575eac2f1f136">
-      <source xml:lang="en">Enter new password</source>
-    </trans-unit>
-    <trans-unit id="++CODE++03c72a0dd31428f797eaadef0452b218e6d7cfbfc8b66e7f47e404818a53cda0">
-      <source xml:lang="en">Enter part of an object name to search for</source>
-    </trans-unit>
-    <trans-unit id="++CODE++7014aff13517c4071a9de8a8d338ac3ca12ae8ecf6589941d84170aa47cdcac3">
-      <source xml:lang="en">Enter password</source>
-    </trans-unit>
-    <trans-unit id="++CODE++6aa7783e2e2dbd69be673f5f534fa04a7d36683475767069e8030c958e318d47">
-      <source xml:lang="en">Enter port</source>
-    </trans-unit>
-    <trans-unit id="++CODE++0a6b9ae24f863f5d06e0151c62f16b9327fdac6783807dc163e953559aa8287f">
-      <source xml:lang="en">Enter profile name</source>
-    </trans-unit>
-    <trans-unit id="++CODE++d59e5e8f8a4bb3b14eb8af194553158e5dffd648ad462eeafb2f03589da5a8eb">
-      <source xml:lang="en">Entra token cache cleared successfully.</source>
-    </trans-unit>
-    <trans-unit id="++CODE++f939ae3d30c69e332a36892f70d401d457e6993f056b8d0af3fe3d736821f5a1">
-      <source xml:lang="en">Equals</source>
-    </trans-unit>
-    <trans-unit id="++CODE++54a0e8c17ebb21a11f8a25b8042786ef7efe52441e6cc87e92c67e0c4c0c6e78">
-      <source xml:lang="en">Error</source>
-    </trans-unit>
-    <trans-unit id="++CODE++f251a7b2d632de7a4122dafe6fd4a9e984d632ffe0c1e71591e5e253ea9fda11">
-      <source xml:lang="en">Error Message: </source>
-    </trans-unit>
-    <trans-unit id="++CODE++d0778b9c6b80f4a1e5c99227f273ca819714dbc51f673a92c354874eaa4a3f7c">
-      <source xml:lang="en">Error code: </source>
-    </trans-unit>
-    <trans-unit id="++CODE++609a5b573e17dee5039d1039c26a1601bb44dd596695c7767c81877925759cd7">
-      <source xml:lang="en">Error connecting to server &quot;{0}&quot;. Details: {1}</source>
-      <note>{0} is the server name
-{1} is the error message</note>
-    </trans-unit>
-    <trans-unit id="++CODE++480311d3f925f85184b69381dc5f05bb2607e6beb8d354ffe58276a0cd1dd5d9">
-      <source xml:lang="en">Error connecting to: </source>
-    </trans-unit>
-    <trans-unit id="++CODE++268604d30ba8caf436360709d0933805fb33fe3c3bb87a0782ce8c393ecf7da4">
-      <source xml:lang="en">Error creating firewall rule {0}.  Check your Azure account settings and try again.  Error: {1}</source>
-      <note>{0} is the rule info in format &apos;name (startIp - endIp)&apos;
-{1} is the error message</note>
-    </trans-unit>
-    <trans-unit id="++CODE++60cc09ec4655851867d21c226d2f49026746cd374b1822a2b46264601219b206">
-      <source xml:lang="en">Error generating text view. Please try switching back to grid view.</source>
-    </trans-unit>
-    <trans-unit id="++CODE++8f53a6df59ae589cf0996134e10ad383f8914500648095194f2d16cc2427954b">
-      <source xml:lang="en">Error loading Azure account information for tenant ID &apos;{0}&apos;</source>
-      <note>{0} is the tenant ID</note>
-    </trans-unit>
-    <trans-unit id="++CODE++5a50d3034b36e62aa3eaca3fc11e55b184039c652bfdfe1ffb032321677bd530">
-      <source xml:lang="en">Error loading Azure databases for subscription {0} ({1}).  Confirm that you have permission.</source>
-      <note>{0} is the subscription name
-{1} is the subscription id</note>
-    </trans-unit>
-    <trans-unit id="++CODE++4eca430ed6ea02cdcd0e956ce27d238e2659997f15a4f580b0fd3385cfd815a0">
-      <source xml:lang="en">Error loading Azure databases.</source>
-    </trans-unit>
-    <trans-unit id="++CODE++5b149b9da8f7cd0bdae05ad12cd9e4f650db61436fb31c868a6568695dce21f2">
-      <source xml:lang="en">Error loading Azure subscriptions.</source>
-    </trans-unit>
-    <trans-unit id="++CODE++42ae158b81fa6835d984f032a4850d9242fc9551860b90117a5f78c9a76d30a7">
-      <source xml:lang="en">Error loading databases</source>
-    </trans-unit>
-    <trans-unit id="++CODE++f6d7eb5fe821427ad07a3bf9a3cc35423ddc3ccd3a745b1f09584fbf26f377fe">
-      <source xml:lang="en">Error loading designer</source>
-    </trans-unit>
-    <trans-unit id="++CODE++6d89c16c7cf3f832b29fe1d181d420d4a583f93bb02e63fdfa266c33b6b3fcaf">
-      <source xml:lang="en">Error loading preview</source>
-    </trans-unit>
-    <trans-unit id="++CODE++fa8002fe1d41e09812880f2bfb97ef0849885d8a4de95a67b26294b7e83e912f">
-      <source xml:lang="en">Error loading summary</source>
-    </trans-unit>
-    <trans-unit id="++CODE++8108929d06fb4fe87c58e7407990ec8d46dc422dfa3ee467d2f5f622abd9840d">
-      <source xml:lang="en">Error loading summary: {0}</source>
-      <note>{0} is the error message</note>
-    </trans-unit>
-    <trans-unit id="++CODE++3ba789024640c6f231695bdf0d82e6845483cf65f092b3c3646910e60c638761">
-      <source xml:lang="en">Error loading workspaces</source>
-    </trans-unit>
-    <trans-unit id="++CODE++b154b77abde300c955ebf8ac540930618d871899cd631bf8a90e9efb66a9323e">
-      <source xml:lang="en">Error loading workspaces. Please try choosing a different account or tenant.</source>
-    </trans-unit>
-    <trans-unit id="++CODE++2b850d590d607436d4cbf751406a7626e01d0e5c775f26c880ab4fd21e70bb66">
-      <source xml:lang="en">Error loading; refresh to try again</source>
-    </trans-unit>
-    <trans-unit id="++CODE++1991a10d051f3811602fc80483727c19b7b89172132fd03d816a064cfd3a87ac">
-      <source xml:lang="en">Error migrating connection ID {0} to new format.  Please recreate this connection to use it.&#10;Error:&#10;{1}</source>
-      <note>{0} is the connection id
-{1} is the error message</note>
-    </trans-unit>
-    <trans-unit id="++CODE++619d1a6dc49f043552f7b8d14e6483de4a2caf1c8270d6168a642c8eccc3a752">
-      <source xml:lang="en">Error occurred opening content in editor.</source>
-    </trans-unit>
-    <trans-unit id="++CODE++7ce810c92d5881cd4638f73772ee57317b503d0f04dbc5cd2f281f77ac1d697d">
-      <source xml:lang="en">Error retrieving server list: {0}</source>
-      <note>{0} is the error message</note>
-    </trans-unit>
-    <trans-unit id="++CODE++2982897442ab8ee74ad10f968e801f2979c59ecc19ae9d2041eeedec219fd8f1">
-      <source xml:lang="en">Error running Docker commands. Please make sure Docker is running.</source>
-    </trans-unit>
-    <trans-unit id="++CODE++7c03518af7ea8058b9f5444011cc402ee48c86c765dfd6ba8e5ce09ed8d836ca">
-      <source xml:lang="en">Error signing into Azure: {0}</source>
-      <note>{0} is the error message</note>
-    </trans-unit>
-    <trans-unit id="++CODE++e3bd07d6d5ddff1c7aefd27f1d3af9d23b97fc19d29d732816ea80fddb08f4dc">
-      <source xml:lang="en">Error when refreshing token</source>
-    </trans-unit>
-    <trans-unit id="++CODE++126ac0f6a36d10138034e44aae3e764f15c8eabba9192445716609b37d21bda9">
-      <source xml:lang="en">Error {0}: {1}</source>
-      <note>{0} is the error number
-{1} is the error message</note>
-    </trans-unit>
-    <trans-unit id="++CODE++ff26e86bb0cdcae6cd4f1dcfbf7c61047f96a2ae5cdbd9fe0111ed6bd95b2193">
-      <source xml:lang="en">Error {0}: {1} Please login as a different user and change the password using ALTER LOGIN.</source>
-      <note>{0} is the error number
-{1} is the error message</note>
-    </trans-unit>
-    <trans-unit id="++CODE++8eecdde079a9092758e271d5a21f28eadbeedb35716353e07cfeb33f52e8005c">
-      <source xml:lang="en">Error: </source>
-    </trans-unit>
-    <trans-unit id="++CODE++6c1ebcf47761be137441b5293902752b802776fa5edd4ebf0193950f1adff0e8">
-      <source xml:lang="en">Error: Login failed. Retry using different credentials?</source>
-    </trans-unit>
-    <trans-unit id="++CODE++9d8c40f184be0169233d713fa64128ca200db300743a2adbb700912c74b5620d">
-      <source xml:lang="en">Error: Unable to connect using the connection information provided. Retry profile creation?</source>
-    </trans-unit>
-    <trans-unit id="++CODE++48d53635551c8fd4564251d49f4e6eba58c2774469144e4346310955fbadbf4c">
-      <source xml:lang="en">Excel</source>
-    </trans-unit>
-    <trans-unit id="++CODE++e3a67d9540e9a204f7dc4aa9d44a0ec652856cfa932a21196bf9df23aa0e4cd1">
-      <source xml:lang="en">Execute</source>
-    </trans-unit>
-    <trans-unit id="++CODE++0a716f1cfed3e0da68a8eee920bd5ca51a470c790800d878429da7ab9ecf0d56">
-      <source xml:lang="en">Executing query...</source>
-    </trans-unit>
-    <trans-unit id="++CODE++bd705ebabe1919a636a0e09b2ee27d43a5aba05d645cc0339451e54b37f42bd6">
-      <source xml:lang="en">Execution Plan</source>
-    </trans-unit>
-    <trans-unit id="++CODE++b5f54c19df1649916f59331f9decf53dc337a2c241a3afb20d58810309ebe30f">
-      <source xml:lang="en">Existing Azure SQL logical server</source>
-    </trans-unit>
-    <trans-unit id="++CODE++1b2da57e60f89f7e5fa102ef76d7ef2ca1d7d212380c0200d648e2215a5f555d">
-      <source xml:lang="en">Existing SQL server</source>
-    </trans-unit>
-    <trans-unit id="++CODE++07548c2c6511d4d1780564de8a237a1966cf9c99a97cf5c8a185e6c2aeacff09">
-      <source xml:lang="en">Expand</source>
-    </trans-unit>
-    <trans-unit id="++CODE++9f5b023a413a7d0771cc3fb51b103dc0aaaafe8f7b7c88c7258d43e3bc5b243d">
-      <source xml:lang="en">Expand All</source>
-    </trans-unit>
-    <trans-unit id="++CODE++48ad32aba89e3b0bbab4397b56bd23794212fe69606e0b644ff3b543035a048d">
-      <source xml:lang="en">Expand Workspace Explorer</source>
-    </trans-unit>
-    <trans-unit id="++CODE++d9c008a5e0915c79e82398085c2cd4b029fe53d96880ed8b874bf0bf0d52fb5b">
-      <source xml:lang="en">Expand properties pane</source>
-    </trans-unit>
-    <trans-unit id="++CODE++94138882fa79d94e5c8eb6335f75a2e88f4f1cffbe0ea7b598dd0c9fad748470">
-      <source xml:lang="en">Explore, design, and evolve database schemas using intelligent, code-first or data-first guidance</source>
-    </trans-unit>
-    <trans-unit id="++CODE++c39d646f10769b078ae82be4da7a0079ca91182b241e749be4276e08c215c654">
-      <source xml:lang="en">Explorer</source>
-    </trans-unit>
-    <trans-unit id="++CODE++3664895579f0a7e68c4aa09c91316e20239bc74499010e6423ece40cad7c28f7">
-      <source xml:lang="en">Export</source>
-    </trans-unit>
-    <trans-unit id="++CODE++c67415bcff328a59fd399e2a7ca9691e0044192fb7480ae501644339965d046d">
-      <source xml:lang="en">Expression</source>
-    </trans-unit>
-    <trans-unit id="++CODE++0556bfb755c73e8c60da1230c38f26ce0eaf79dc7bd5f5368371d561e5eab52f">
-      <source xml:lang="en">Extremely likely</source>
-    </trans-unit>
-    <trans-unit id="++CODE++ce973c12f6c3371202fc82770629424f5dff2aeaf8fda4b6a5e2f91156c13af3">
-      <source xml:lang="en">Fabric API error occurred ({0}): {1}</source>
-      <note>{0} is the error code
-{1} is the error message</note>
-    </trans-unit>
-    <trans-unit id="++CODE++2669635517c6f110f77148287c814fbb91a8ee9fb366d1113794cf21f767d9a9">
-      <source xml:lang="en">Fabric Account</source>
-    </trans-unit>
-    <trans-unit id="++CODE++c7869b25e42d5683ca7cf9fc6cc3bbe5c8c39dab0ee1f2938b5570714350d0bb">
-      <source xml:lang="en">Fabric Account is required</source>
-    </trans-unit>
-    <trans-unit id="++CODE++3070527056fcbd2ba823f6ed6ec72a556b5d82695b4490bc28c86d210c696bad">
-      <source xml:lang="en">Fabric Workspaces</source>
-    </trans-unit>
-    <trans-unit id="++CODE++56dd693767481cc69348e746edb945f23807899ed5736241c47000f787be902a">
-      <source xml:lang="en">Fabric is not supported in the current cloud ({0}).  Ensure setting &apos;{1}&apos; is configured correctly.</source>
-      <note>{0} is the cloud name
-{1} is the setting name</note>
-    </trans-unit>
-    <trans-unit id="++CODE++3db198c251ac68aeafbdfbb134d03b8be7bca7a5b2f612addb78f72b2da67a90">
-      <source xml:lang="en">Fabric long-running API error with error code &apos;{0}&apos;: {1}</source>
-      <note>{0} is the error code
-{1} is the error message</note>
-    </trans-unit>
-    <trans-unit id="++CODE++031a8f0f659df890dfd53c92e45295b0f14c997185bae46e168831e403b273f7">
-      <source xml:lang="en">Failed</source>
-    </trans-unit>
-    <trans-unit id="++CODE++2332577de7a1ae1c1fdad89cd3a54570fcafcfcf1e149fda9dc0c42d4f88fbdb">
-      <source xml:lang="en">Failed disposing query: {0}</source>
-      <note>{0} is the error message</note>
-    </trans-unit>
-    <trans-unit id="++CODE++65b387854eab2ea5751dfeaf4b61e988e28642ef25dc8c09b8bd4e4ee99f6372">
-      <source xml:lang="en">Failed to apply changes: &apos;{0}&apos;</source>
-      <note>{0} is the error message returned from the publish changes operation</note>
-    </trans-unit>
-    <trans-unit id="++CODE++0f20f13b4e0c02dbfd1419272fdc0223aea4745a0704daf5f91876a21476bda2">
-      <source xml:lang="en">Failed to change database</source>
-    </trans-unit>
-    <trans-unit id="++CODE++46c9f3b7520fde539ec4452ba821c1b8ad43f18971284f033ab93d32f04c65df">
-      <source xml:lang="en">Failed to connect</source>
-    </trans-unit>
-    <trans-unit id="++CODE++6e543be4255a8c4362baca16d0850278f1d95a7df9cd38f4b94ecbda4abe57e5">
-      <source xml:lang="en">Failed to connect to database: {0}</source>
-      <note>{0} is the database name</note>
-    </trans-unit>
-    <trans-unit id="++CODE++d6ca257a745c3035dfd24b1cf8bddd511b93f0c4ae8036dc0d88ece8501d4d13">
-      <source xml:lang="en">Failed to connect to server.</source>
-    </trans-unit>
-    <trans-unit id="++CODE++1bad386b21fcdca2a014d1f185f32ca31c641b4b0218b478988b8e7b373447b5">
-      <source xml:lang="en">Failed to connect: {0}</source>
-      <note>{0} is the error message</note>
-    </trans-unit>
-    <trans-unit id="++CODE++62498a2ba93779ef3c23a936f530e6a9286a241a90243dcf1eb13bf44c3f0aa0">
-      <source xml:lang="en">Failed to delete credential with id: {0}. {1}</source>
-      <note>{0} is the id
-{1} is the error</note>
-    </trans-unit>
-    <trans-unit id="++CODE++21be0d0cbfd3dc3a4c9bbb0fc261d09ba6b93641dcbaba9f6202b815e5ccb3f2">
-      <source xml:lang="en">Failed to delete {0}.</source>
-      <note>Failed to delete {0}.</note>
-    </trans-unit>
-    <trans-unit id="++CODE++81e351f7a6077b0ce810f3e316831fbfbfe02b36e74496748b59abc51274001b">
-      <source xml:lang="en">Failed to establish connection with ID &quot;{0}&quot;. Please check connection details and network connectivity.</source>
-      <note>{0} is the connection ID</note>
-    </trans-unit>
-    <trans-unit id="++CODE++fa3e091290b3ba78f8eaf354e98df990932f0b9bed9c453f61ac1a887867da16">
-      <source xml:lang="en">Failed to fetch user tokens.</source>
-    </trans-unit>
-    <trans-unit id="++CODE++fe1cb43be8ed9ac5acc09fb31eba382f60c86eaadf55b6931322b9b139162a9e">
-      <source xml:lang="en">Failed to generate publish script: &apos;{0}&apos;</source>
-      <note>{0} is the error message returned from the generate script operation</note>
-    </trans-unit>
-    <trans-unit id="++CODE++cdf943bd7b320469af4343440384b361de46832547d9bc9c08b3bd9a90610364">
-      <source xml:lang="en">Failed to generate script: &apos;{0}&apos;</source>
-      <note>{0} is the error message returned from the generate script operation</note>
-    </trans-unit>
-    <trans-unit id="++CODE++90971b4f986b2a5d6c3d6f32b711a0bbb3f93d8453a9f0006c0a30d1350cdaff">
-      <source xml:lang="en">Failed to get Fabric workspaces for tenant &apos;{0} ({1})&apos;.</source>
-      <note>{0} is the tenant name
-{1} is the tenant id</note>
-    </trans-unit>
-    <trans-unit id="++CODE++b4130b296ab05c9b6d46fa30eb4c7256fb9880192dca9262d2a8e524852dc226">
-      <source xml:lang="en">Failed to get Fabric workspaces for tenant &apos;{0} ({1})&apos;: {2}</source>
-      <note>{0} is the tenant name
-{1} is the tenant id
-{2} is the error message</note>
-    </trans-unit>
-    <trans-unit id="++CODE++8eec604197ddc90723c687678e1e97206d9146c079b5e0ead48d533c67970d23">
-      <source xml:lang="en">Failed to get authentication method, please remove and re-add the account.</source>
-    </trans-unit>
-    <trans-unit id="++CODE++329f218a3e5212fcaa1558fed9984172c9a456980d1c8015ea761b5a017d19b4">
-      <source xml:lang="en">Failed to get tenant &apos;{0}&apos; for account &apos;{1}&apos;.</source>
-      <note>{0} is the tenant id
-{1} is the account name</note>
-    </trans-unit>
-    <trans-unit id="++CODE++11b16df18b896654fb041aa90fd64079d60b741da33d4b5f931d75f8dcc7d1a4">
-      <source xml:lang="en">Failed to list databases</source>
-    </trans-unit>
-    <trans-unit id="++CODE++3124ddbedded23af64f8d5506005863517b446c2767c1d81660d1074b969e089">
-      <source xml:lang="en">Failed to load publish profile</source>
-    </trans-unit>
-    <trans-unit id="++CODE++0b4d03ded989b13fa01f90e1cff6b70f68bdae9f9cd4e6ab5607a098baa80b20">
-      <source xml:lang="en">Failed to open scmp file: &apos;{0}&apos;</source>
-      <note>{0} is the error message returned from the open scmp operation</note>
-    </trans-unit>
-    <trans-unit id="++CODE++644046a988c76e759d05ee90c400f545f6fee393f6c75a23495c621fe9e27b5d">
-      <source xml:lang="en">Failed to pull SQL Server image. Please check your network connection and try again.</source>
-    </trans-unit>
-    <trans-unit id="++CODE++7f8ed04b6c80f9c80c6b9644594472ad2fd1da77707d2fa30f63418c0024f68c">
-      <source xml:lang="en">Failed to refresh connection ${0} with uri {1}, invalid connection result.</source>
-      <note>{0} is the connection id
-{1} is the uri</note>
-    </trans-unit>
-    <trans-unit id="++CODE++656e30cd5a427ecbf935f88a531699c67f2edc2f0cfa7ef8cbec340a88c0c423">
-      <source xml:lang="en">Failed to save publish profile</source>
-    </trans-unit>
-    <trans-unit id="++CODE++283dc9bd4f27ff0efed1b3ac27910746f64f860e2e0c2240f9723ff02c1dc29c">
-      <source xml:lang="en">Failed to save results. </source>
-    </trans-unit>
-    <trans-unit id="++CODE++d264deec475c02adeccd53122253873cb7011b90f23c7af978cbfff13f3f92a6">
-      <source xml:lang="en">Failed to save scmp file: &apos;{0}&apos;</source>
-      <note>{0} is the error message returned from the save scmp operation</note>
-    </trans-unit>
-    <trans-unit id="++CODE++cc941d13be3079b6fc2c4cf73df1e3583aca4d5f0df87203767037625e8d37aa">
-      <source xml:lang="en">Failed to start SQL Server container. Please check the error message for more details, and then try again.</source>
-    </trans-unit>
-    <trans-unit id="++CODE++08e3cce193c1731c751f4e68352687632cb9edb3e01e8bc9200742d0bd5f7b2c">
-      <source xml:lang="en">Failed to start query.</source>
-    </trans-unit>
-    <trans-unit id="++CODE++8d966abf7ce439608c05903323ea676d64af27e6119ddcc6edebd6db2cd5c479">
-      <source xml:lang="en">Failed to start {0}.</source>
-      <note>Failed to start {0}.</note>
-    </trans-unit>
-    <trans-unit id="++CODE++de0b1da84a5d216abd9f65d2a4f32a258f97126fc0bb19e0fb9fecd1e89ea514">
-      <source xml:lang="en">Failed to stop {0}.</source>
-      <note>Failed to stop {0}.</note>
-    </trans-unit>
-    <trans-unit id="++CODE++7a1f2a83aca9a0819f244d5b4a7a0e7f6b779eb709dd4744136b22e724dbb10b">
-      <source xml:lang="en">Favorites</source>
-    </trans-unit>
-    <trans-unit id="++CODE++4d696d1fc30a43745a483d9bf89065718f6abfcdf8241fe4abb09ef13ec1d5e3">
-      <source xml:lang="en">Fetching {0} script...</source>
-      <note>{0} is the script type</note>
-    </trans-unit>
-    <trans-unit id="++CODE++50009ce1da4d15e1c4a04024df691eed5f0d598e2c4c67092f205366d0adf99e">
-      <source xml:lang="en">File</source>
-    </trans-unit>
-    <trans-unit id="++CODE++638e249f4a15ebb84957da130701d138a6e06d88dceeaa2e6dcd91db70cc1381">
-      <source xml:lang="en">Filter</source>
-    </trans-unit>
-    <trans-unit id="++CODE++a76057f27f2880792cf681fd60ca7b9043463252597c22b60eb5beca29292017">
-      <source xml:lang="en">Filter ({0})</source>
-      <note>{0} is the number of selected tables</note>
-    </trans-unit>
-    <trans-unit id="++CODE++3905257a1ca17a05ee44a95330afe24483f05af738cc05090d1c2522910a5671">
-      <source xml:lang="en">Filter Azure subscriptions</source>
-    </trans-unit>
-    <trans-unit id="++CODE++dcd87fabe8cdcdf7a36e88a2326e72e03e96ddd1b279d554ba9ef435af8f22f4">
-      <source xml:lang="en">Filter Options</source>
-    </trans-unit>
-    <trans-unit id="++CODE++103456e9e42f094edd7aa359537505ad54de66ac826f5bddd03f9f569fbace89">
-      <source xml:lang="en">Filter Settings</source>
-    </trans-unit>
-    <trans-unit id="++CODE++6493eda41425d761de3497b7563b968d07d84a3eebb1844d3f54b76460eee2cb">
-      <source xml:lang="en">Filter by keyword</source>
-    </trans-unit>
-    <trans-unit id="++CODE++51035b5b67dca0d1ea2348d44a4b18658fd03a3ea4f774aaadc2ac6bcb4c61bc">
-      <source xml:lang="en">Filter by type</source>
-    </trans-unit>
-    <trans-unit id="++CODE++01a0e0d1c3cdcf7bac1e7280e753431937f8773ddd7b6ba85bf7fea4b842ad4e">
-      <source xml:lang="en">Filter for any field...</source>
-    </trans-unit>
-    <trans-unit id="++CODE++822b2ae4542bc74b8fccf9ec3e08408d33d35b919101760dc27e1ea7822f1818">
-      <source xml:lang="en">Find</source>
-    </trans-unit>
-    <trans-unit id="++CODE++664d6cdf0494d6e50579257917eb2ad1b6aa7534db584c3368f24b47c08cdc22">
-      <source xml:lang="en">Find Next</source>
-    </trans-unit>
-    <trans-unit id="++CODE++051ab9f3bd7362945f1e2adc7c118c48d4286a3e181158b32e8e87f915103e73">
-      <source xml:lang="en">Find Node</source>
-    </trans-unit>
-    <trans-unit id="++CODE++92fddef2012c2e36eec5c67f7c3c447fbc326c9700a9501f395ce6409de2c855">
-      <source xml:lang="en">Find Nodes</source>
-    </trans-unit>
-    <trans-unit id="++CODE++bf0e5179cb962af6329b97f24951139ae47f60ff00cdcd1ccbacd816608b6866">
-      <source xml:lang="en">Find Previous</source>
-    </trans-unit>
-    <trans-unit id="++CODE++a6c7a84baa6750fce33f7512acd6793e53def1d228b5f2efb8074b42648424fc">
-      <source xml:lang="en">Finish</source>
-    </trans-unit>
-    <trans-unit id="++CODE++1b301aefb6d539ae0f9ad9d0a548549459322b5271d33f2b041df5c096e996b6">
-      <source xml:lang="en">Finished Deployment</source>
-    </trans-unit>
-    <trans-unit id="++CODE++b9ab95c28bb1c6c21592e63cc03daacec4bb7be9774e47ec9a1c6f8721e26b08">
-      <source xml:lang="en">Finished query execution for document &quot;{0}&quot;</source>
-      <note>{0} is the document name</note>
-    </trans-unit>
-    <trans-unit id="++CODE++8a9ba2938bc6bfe8f093b2168aeb656e1be8e1792c61db93cb074a6e32300b1b">
-      <source xml:lang="en">Firewall rule name</source>
-    </trans-unit>
-    <trans-unit id="++CODE++69564d37d68e80fe6d9e0507695069d1393632c9f82f5587b79f980436d9cb00">
-      <source xml:lang="en">Firewall rule successfully added. Retry profile creation? </source>
-    </trans-unit>
-    <trans-unit id="++CODE++3a5a47667104807574cb0875e1ad13546429f3ed63efe6b4bddee62fe1f4cf5b">
-      <source xml:lang="en">Firewall rule successfully created.</source>
-    </trans-unit>
-    <trans-unit id="++CODE++9285cedcf26a7cbb5277c70b4651a54679ee9d2c89767bc9dbe532b14f4bb697">
-      <source xml:lang="en">Flat</source>
-    </trans-unit>
-    <trans-unit id="++CODE++13fc8c5ffacfa92740bde97ad456803b31784d6451d83afd89f0a993d75c59e5">
-      <source xml:lang="en">Folder Structure</source>
-    </trans-unit>
-    <trans-unit id="++CODE++52742c9dc235ecbc2154d3bef091d1e39dd0b8b542ebac8031331a146b83242d">
-      <source xml:lang="en">For numeric data, the maximum number of decimal digits that can be stored in this database object to the right of decimal point.</source>
-    </trans-unit>
-    <trans-unit id="++CODE++20b04b0eb9264d54736120dae88c712700ee14a95803823187961e630998a7fc">
-      <source xml:lang="en">For numeric data, the maximum number of decimal digits that can be stored in this database object.</source>
-    </trans-unit>
-    <trans-unit id="++CODE++2390e8502ba64cd13706dd2af52d9983efe51a28984739601b0b86fbf7c65904">
-      <source xml:lang="en">Foreign Column</source>
-    </trans-unit>
-    <trans-unit id="++CODE++43aaa008cb8b129bc33f70e1c70317da8a00fd95e83728587f3a84053b4df2a1">
-      <source xml:lang="en">Foreign Key</source>
-    </trans-unit>
-    <trans-unit id="++CODE++7243088a776ee64422264949fcd3e6bff4cab595d0f7fb6bf45d5765a2c2ef66">
-      <source xml:lang="en">Foreign Key {0}</source>
-      <note>{0} is the index of the foreign key</note>
-    </trans-unit>
-    <trans-unit id="++CODE++7d30023ced5527cc9061c41e18c832bba55267935cbfc5c45a68dbf5dcc5a310">
-      <source xml:lang="en">Foreign Keys</source>
-    </trans-unit>
-    <trans-unit id="++CODE++343460cabeff0fb48d3eaab8a7b7cec8ab6533656b987b607002e6fae59daa8b">
-      <source xml:lang="en">Foreign Table</source>
-    </trans-unit>
-    <trans-unit id="++CODE++328923e4274282cae8dc3222c0281c6454f9625843394b33364bfb4213436f1a">
-      <source xml:lang="en">Foreign key &apos;{0}&apos; already exists</source>
-      <note>{0} is the foreign key name</note>
-    </trans-unit>
-    <trans-unit id="++CODE++d00bd4ec32e4e1cc45ddae0ad3fd34af28cefb4f236b0f8cc19ff7bfe70dda17">
-      <source xml:lang="en">Formula</source>
-    </trans-unit>
-    <trans-unit id="++CODE++936af734b4badd8602cb27237f8dea0fd3950e12b5bab278565babc15e854136">
-      <source xml:lang="en">Found pending reconnect promise for uri {0}, failed.</source>
-      <note>{0} is the uri</note>
-    </trans-unit>
-    <trans-unit id="++CODE++463124bedefc986e5dc0c3e34607c881ba0337297037552decc1df70945e57e8">
-      <source xml:lang="en">Found pending reconnect promise for uri {0}, waiting.</source>
-      <note>{0} is the uri</note>
-    </trans-unit>
-    <trans-unit id="++CODE++fc70e7e548649aa12095a141703b67943b4437de990082c3646b3ab61884dcf0">
-      <source xml:lang="en">Found {0} saved connection profile(s).</source>
-      <note>{0} is the number of connection profiles</note>
-    </trans-unit>
-    <trans-unit id="++CODE++c910d474dcd724bff83ddedeb06bf1eceaf9fb3af7c76bb282be057f36e6dffa">
-      <source xml:lang="en">General</source>
-    </trans-unit>
-    <trans-unit id="++CODE++e6fcb24896423f9739a20e841d3c3f2ab319f222be60b150ed664e611be89ed4">
-      <source xml:lang="en">General Options</source>
-    </trans-unit>
-    <trans-unit id="++CODE++e7789e4d6916633a7461743194a10f2bc4d20b06c2e329b35c7a2da87aa8cbae">
-      <source xml:lang="en">Generate Script</source>
-    </trans-unit>
-    <trans-unit id="++CODE++733db825a41becaf624d0bcff31bacf744e7bcdb3412fffbb0fb12afdd89a1a8">
-      <source xml:lang="en">Generate mock data and seed scripts to support testing and development environments</source>
-    </trans-unit>
-    <trans-unit id="++CODE++9a4a3cac279fe491c4cbc6a0e945d2e031dc2e925b98ae7f0676646d74547e82">
-      <source xml:lang="en">Generate script to deploy changes to target</source>
-    </trans-unit>
-    <trans-unit id="++CODE++15bb1f371098735851e4d1d531c37e3652b2ceaf16055231f0a38312650cb08b">
-      <source xml:lang="en">Generating Report. This may take a while...</source>
-    </trans-unit>
-    <trans-unit id="++CODE++019c93d8e0baa64c24b53c1e6f34c8faa0fcac26a0ac69fdaa46b788f6c05912">
-      <source xml:lang="en">Generating report, this might take a while...</source>
-    </trans-unit>
-    <trans-unit id="++CODE++fddd3d1537452414b2a4c7bb1b231ca37398b9f211c1e0d8d80e6f69a7f58f2d">
-      <source xml:lang="en">Get Connection Details</source>
-    </trans-unit>
-    <trans-unit id="++CODE++983f311018642b0ae60c71253b5735579906d43d260ea926ebe5e815b1c97abb">
-      <source xml:lang="en">Get Started</source>
-    </trans-unit>
-    <trans-unit id="++CODE++833b64c15a94f939c4123ec646882d4b8943eb80c95ce91fffb06a7e95a82b61">
-      <source xml:lang="en">Get connection details for connection &apos;{0}&apos;?</source>
-      <note>{0} is the connection ID</note>
-    </trans-unit>
-    <trans-unit id="++CODE++a43e5c073e9835ad6459998e88e6ad71d7b49f1a2fb3d0cd076b5bc0e1724fa7">
-      <source xml:lang="en">Get security-related recommendations, such as avoiding SQL injection or excessive permissions</source>
-    </trans-unit>
-    <trans-unit id="++CODE++455754ccf3a6df55b0fe352903062c9adb22d5ce025f6c0b0b8b2a59c6e3a7fc">
-      <source xml:lang="en">Getting Docker Ready...</source>
-    </trans-unit>
-    <trans-unit id="++CODE++d6d1dc00ba08494d29eb2fb1a62a7b312e2a89c23b818493f1f3eec3167d54b9">
-      <source xml:lang="en">Getting Fabric database &apos;{0}&apos;</source>
-      <note>{0} is the database ID</note>
-    </trans-unit>
-    <trans-unit id="++CODE++4f2809d46e4d5ae64171f0a386b32412184dbf2ea9fb08956f407bed421b7bea">
-      <source xml:lang="en">Getting Fabric workspace &apos;{0}&apos;</source>
-      <note>{0} is the workspace ID</note>
-    </trans-unit>
-    <trans-unit id="++CODE++2a8c8cd4e7c7142bffa09b893aaf7ab5886407a22a7ef9b2ee4f60f46fad7bf0">
-      <source xml:lang="en">Getting connection details for connection &apos;{0}&apos;</source>
-      <note>{0} is the connection ID</note>
-    </trans-unit>
-    <trans-unit id="++CODE++7c6ecb13b6127990792bdb4cd61037a4d398bcda0034b4e9d23af714a5785c85">
-      <source xml:lang="en">Getting connection string for SQL Endpoint &apos;{0}&apos; in workspace &apos;{1}&apos;</source>
-      <note>{0} is the SQL endpoint ID
-{1} is the workspace ID</note>
-    </trans-unit>
-    <trans-unit id="++CODE++407c9ce5c11270b1d15836456ad1efdbe70f71f3c845186e535f82f02112be4e">
-      <source xml:lang="en">Getting container ready for connections</source>
-    </trans-unit>
-    <trans-unit id="++CODE++bccb449867268397632519e5695a6bb611a30529b735cac4f7d5ecbaee80e785">
-      <source xml:lang="en">Getting definition ...</source>
-    </trans-unit>
-    <trans-unit id="++CODE++60c3ae4830143b646d9d70611c2ad5961faeca804e4713b5b768087167d1772b">
-      <source xml:lang="en">Got invalid tool use parameters: &quot;{0}&quot;. ({1})</source>
-      <note>{0} is the part input
-{1} is the error message</note>
-    </trans-unit>
-    <trans-unit id="++CODE++774b3dff4a0e941fad0742c915bd93885c9cb15f769f2c92c2ea384b69780f51">
-      <source xml:lang="en">Greater Than</source>
-    </trans-unit>
-    <trans-unit id="++CODE++0ca098e2022c5054b1ec77c08df3f3b1d5ccecfbf78f232071f644eb71161e8d">
-      <source xml:lang="en">Greater Than or Equals</source>
-    </trans-unit>
-    <trans-unit id="++CODE++38ee89c32a2a983a8b02689b35c8cdb60f5d9949c4e128a77cc3e79785c02b51">
-      <source xml:lang="en">Grid View</source>
-    </trans-unit>
-    <trans-unit id="++CODE++b79cac926e0b2e347e72cc91d5174037c9e17ae7733fd7bdb570f71b10cd7bfc">
-      <source xml:lang="en">Help</source>
-    </trans-unit>
-    <trans-unit id="++CODE++e05cee2e915ff0d693e5f5acff33d2a7cabfc340e7a977e993a6cf92fb686f4e">
-      <source xml:lang="en">Hide Confirm Password</source>
-    </trans-unit>
-    <trans-unit id="++CODE++44900cb30578cbda86187326c4e7acfddc7828094583ff5d097f6080464aa6fc">
-      <source xml:lang="en">Hide New Password</source>
-    </trans-unit>
-    <trans-unit id="++CODE++89276817789cad555d1e4daf6c6e0b6eac110c7073bd4b23e08ef8a6e7aad4c6">
-      <source xml:lang="en">Hide full error message</source>
-    </trans-unit>
-    <trans-unit id="++CODE++a60a56c584b3b05b1a95076a36edbab7131a447910cf21124efcb35f769502df">
-      <source xml:lang="en">Hide password</source>
-    </trans-unit>
-    <trans-unit id="++CODE++7a364dd1e84a9c227a255eac46ca09a24bf78df77f50f95dec04e8899516908d">
-      <source xml:lang="en">Hide this panel</source>
-    </trans-unit>
-    <trans-unit id="++CODE++881cda150f08bbb74d0fa62b161f8a953cf0e98bf734b60d0e059b408b75522b">
-      <source xml:lang="en">Highlight Expensive Operation</source>
-    </trans-unit>
-    <trans-unit id="++CODE++2db533557011ec539fc4c6604367e99cbb77c0a49b8b73b655841d3ee08f4f3e">
-      <source xml:lang="en">Hostname</source>
-    </trans-unit>
-    <trans-unit id="++CODE++cdcc527989217aea79f51128ad3c86fa74d6c9def496f199f6b8d9728791d3b4">
-      <source xml:lang="en">How likely it is that you would recommend the MSSQL extension to a friend or colleague?</source>
-    </trans-unit>
-    <trans-unit id="++CODE++31a89f9bfc36d6f9ecf0a7e2e82cb5a9a0f1e7b1702f08bd3aced239c4f48a0b">
-      <source xml:lang="en">How likely it is that you would recommend {0} to a friend or colleague?</source>
-      <note>{0} is the feature name</note>
-    </trans-unit>
-    <trans-unit id="++CODE++42e746a45011321b661459a4a5bff6312360244050814e0813284fb729dfc90d">
-      <source xml:lang="en">How many tables are in this database?</source>
-    </trans-unit>
-    <trans-unit id="++CODE++4d7056f0e9bef4870b289d7b77634cead0e646a63708a1eb500c6eab11c1328e">
-      <source xml:lang="en">Hue</source>
-    </trans-unit>
-    <trans-unit id="++CODE++9638b09db2ce74e3d600f9a512a6116df9ba9b3a147569930a5d5b4682ac5a20">
-      <source xml:lang="en">I have read the summary and understand the potential risks.</source>
-    </trans-unit>
-    <trans-unit id="++CODE++d8d462ddc91939459ae107d47fee7a34b3601b20fcd01615f98e1941674f14ea">
-      <source xml:lang="en">I&apos;m sorry, I can only assist with SQL-related questions.</source>
-    </trans-unit>
-    <trans-unit id="++CODE++1d59e3e131d04ce9ba04c0f297dbd4eddb83c0bfe977b2a6bf19bdeb73f2d5c3">
-      <source xml:lang="en">Ignore Tenant</source>
-    </trans-unit>
-    <trans-unit id="++CODE++c4a77afa3d5cd701f32b5f09c195c635b256db8595687828c3ea0785ab5b72f4">
-      <source xml:lang="en">Image tag</source>
-    </trans-unit>
-    <trans-unit id="++CODE++3fc78b5e12952afa58a49beceabae7348dd0a44be1b9104b998dc1efc2967de4">
-      <source xml:lang="en">Importance</source>
-    </trans-unit>
-    <trans-unit id="++CODE++c1f88e9d6c4145cf0530ae020155384d5688d70ed82a07a35d783bbc4b32238c">
-      <source xml:lang="en">In progress</source>
-    </trans-unit>
-    <trans-unit id="++CODE++7285576bdacf86fe37274d3d0d399c29b4be2959005f60ac0729615d8fca9186">
-      <source xml:lang="en">Include</source>
-    </trans-unit>
-    <trans-unit id="++CODE++e6918522718725ba7a74b087c48f889648bbfc7627b1d4ab826ac2cc1b30aa31">
-      <source xml:lang="en">Include Object Types</source>
-    </trans-unit>
-    <trans-unit id="++CODE++ac665fafc5f9732c9d322749a1f726be51f8b31d2ec83ecde83a6e1d2b632eda">
-      <source xml:lang="en">Include all object types</source>
-    </trans-unit>
-    <trans-unit id="++CODE++39c3be1198a2fddf18d03608348d9cfaf8823d2dda4d5ff13fdb851bd15d29ea">
-      <source xml:lang="en">Index</source>
-    </trans-unit>
-    <trans-unit id="++CODE++90b901a30c3f089e10d82e1b842bbdc736a36b536a19d207b36a8e7be1904dcb">
-      <source xml:lang="en">Indexes</source>
-    </trans-unit>
-    <trans-unit id="++CODE++9d044dc2d1fe411614adccd3125e540b1b0176ec4bf30509e693113050ef11b0">
-      <source xml:lang="en">Initializing comparison, this might take a while...</source>
-    </trans-unit>
-    <trans-unit id="++CODE++8aa318eb7eaa233aada0d332bec14cb6a631c8fda25deb2c7d4f402888f1b1e2">
-      <source xml:lang="en">Insert</source>
-    </trans-unit>
-    <trans-unit id="++CODE++336a8af254446c5c9006e090f430a9f283960aeefdd0dc52cf0401fa2c19ac03">
-      <source xml:lang="en">Install Docker</source>
-    </trans-unit>
-    <trans-unit id="++CODE++23175b00048139605147500e1f2eb6c43b4e938ee3dbcfebb00ae6b472284cdb">
-      <source xml:lang="en">Instant Container Setup</source>
-    </trans-unit>
-    <trans-unit id="++CODE++207b04072a822fa8e76629bcd504bc8c19525b86f444ac77a6f3be1c88a502eb">
-      <source xml:lang="en">Insufficient Workspace Permissions</source>
-    </trans-unit>
-    <trans-unit id="++CODE++afe3d8a0f4733dcd43ec5b17d8c6d8d3ec7e53c511f1ad49d1168ea289bdd055">
-      <source xml:lang="en">Integrated</source>
-    </trans-unit>
-    <trans-unit id="++CODE++aca9e581f935a7772af49f14b1bc37305d26449df47ba4a8ecea51c758d4814f">
-      <source xml:lang="en">Integrated &amp; secure</source>
-    </trans-unit>
-    <trans-unit id="++CODE++eced7daa046aa47caa62c3306d8114cb2f558fd2f53ebd2cc4d3b802857d200b">
-      <source xml:lang="en">Invalid Firewall rule name</source>
-    </trans-unit>
-    <trans-unit id="++CODE++4480c895a6e66acfc4e43550d8a60598168463e52699be5ed28eae3ecf7200c7">
-      <source xml:lang="en">Invalid IP Address</source>
-    </trans-unit>
-    <trans-unit id="++CODE++0c2f118ad5933157d00e2025f7cc3d3c3da84db32e18ffbb4f1032471cc643ef">
-      <source xml:lang="en">Invalid SQL Server password for {0}. Password must be 8–128 characters long and meet the complexity requirements.  For more information see https://docs.microsoft.com/sql/relational-databases/security/password-policy</source>
-    </trans-unit>
-    <trans-unit id="++CODE++b6b50087a99bf4427265eff9dd813914f1ceb8c55260fa6e7075f9c89fcd45d7">
-      <source xml:lang="en">Invalid column width</source>
-    </trans-unit>
-    <trans-unit id="++CODE++4ce86c72bcd330160b14a711a925bf6f8e24fdd6b26d4a7abbfa548e510648d5">
-      <source xml:lang="en">Invalid connection URI provided.</source>
-    </trans-unit>
-    <trans-unit id="++CODE++5c61e4661a7417ada5f0b7d34d9c3cd27dcc3aad485b337ea6d58cd077be7c8c">
-      <source xml:lang="en">Invalid connection URI. Please ensure you have an active database connection.</source>
-    </trans-unit>
-    <trans-unit id="++CODE++c265d537d7811a1e8fa19df9305f90ad86e0326ad6dd2d585172fcf570023c57">
-      <source xml:lang="en">Invalid connection string: {0}</source>
-    </trans-unit>
-    <trans-unit id="++CODE++b65d31b3dcfd9935b8fae6c977fe0f07a5d73a830edb2426c05d63464b299858">
-      <source xml:lang="en">Invalid max length &apos;{0}&apos;</source>
-      <note>{0} is the max length</note>
-    </trans-unit>
-    <trans-unit id="++CODE++d1a326f448eac64b9ec46d31b9dce63a30f305179abc83e734c8d960bcaa9631">
-      <source xml:lang="en">Is Computed</source>
-    </trans-unit>
-    <trans-unit id="++CODE++6ddf8604e8d33286bd064640a453784b6142293230a717b9b1859fa3176573f6">
-      <source xml:lang="en">Is Identity</source>
-    </trans-unit>
-    <trans-unit id="++CODE++5b3eef9bf6b0c6df6a0d614b57c2fcd589f9716a7e8b8040dde61be4d2f7e02e">
-      <source xml:lang="en">Is Persisted</source>
-    </trans-unit>
-    <trans-unit id="++CODE++fa95e3dd5aa6339906552abd3b5613f356ea1c6e4a3a3d376b450d3856b0b8d6">
-      <source xml:lang="en">Issues ({0})</source>
-      <note>{0} is the number of issues</note>
-    </trans-unit>
-    <trans-unit id="++CODE++f4dc1c96a30fbdeb2a15cb6d4229469fff36c0266dc0c346599093c24d4c0a01">
-      <source xml:lang="en">JPEG</source>
-    </trans-unit>
-    <trans-unit id="++CODE++db1a21a0bc2ef8fbe13ac4cf044e8c9116d29137d5ed8b916ab63dcb2d4290df">
-      <source xml:lang="en">JSON</source>
-    </trans-unit>
-    <trans-unit id="++CODE++29b39d81b8651e8717f85c00002b2b087bafb969eb289ac991fa41b17522e775">
-      <source xml:lang="en">Keep in query pane</source>
-    </trans-unit>
-    <trans-unit id="++CODE++a3c13b491573b0d54bf743caf0f5d59d5a791c42ae1072f16bb941be925fae18">
-      <source xml:lang="en">Keys for token cache could not be saved in credential store, this may cause Microsoft Entra Id access token persistence issues and connection instabilities. It&apos;s likely that SqlTools has reached credential storage limit on Windows, please clear at least 2 credentials that start with &quot;Microsoft.SqlTools|&quot; in Windows Credential Manager and reload.</source>
-    </trans-unit>
-    <trans-unit id="++CODE++8d8cd546b58d91c300d3149ef40b8d98d3061dc38f15ea937d2ed785a3f25771">
-      <source xml:lang="en">Learn More</source>
-    </trans-unit>
-    <trans-unit id="++CODE++51da53a813a79b97741fb115a94a72fe1629a0b0e9018767157ca28d863c53e3">
-      <source xml:lang="en">Learn more about SQL Server 2025 features</source>
-    </trans-unit>
-    <trans-unit id="++CODE++adc95605a1b30c73959fbaf21e60f9723efe855c482fa336a957924d4ea0a08b">
-      <source xml:lang="en">Length</source>
-    </trans-unit>
-    <trans-unit id="++CODE++66a64458c4ba13495492108557828d5ef43bfc7f9aca725db617d6a1556ad088">
-      <source xml:lang="en">Length mismatch: Column &apos;{0}&apos; ({1}) incompatible with &apos;{2}&apos; ({3})</source>
-      <note>{0} is source column
-{1} is source length
-{2} is target column
-{3} is target length</note>
-    </trans-unit>
-    <trans-unit id="++CODE++ab7e3aa3d0d8c78763c986b6a831726ff623b195a38a8d4b1191976c0becf72e">
-      <source xml:lang="en">Less Than</source>
-    </trans-unit>
-    <trans-unit id="++CODE++f3efd3e5531c7b16003d81bb5085288ace97366792c480484895fd2583ca5842">
-      <source xml:lang="en">Less Than or Equals</source>
-    </trans-unit>
-    <trans-unit id="++CODE++d05f53bafc473abafc1af3b592a9186f7c8b2579999c953b6f3d9f9450c43f50">
-      <source xml:lang="en">Line {0}</source>
-      <note>{0} is the line number</note>
-    </trans-unit>
-    <trans-unit id="++CODE++4ffa355be76c7d5e9f39081d405b5a1d2d9cae27b4016b7588b4b812f2146556">
-      <source xml:lang="en">List Connections</source>
-    </trans-unit>
-    <trans-unit id="++CODE++b993796f53424becc0d08d41a72c0c3381ee7691cc518bc8bdccc8d4013ad4ef">
-      <source xml:lang="en">List Databases</source>
-    </trans-unit>
-    <trans-unit id="++CODE++e5c4507bf20d72d00bff4c289eb11be5c9a297933beec5db5969eb33b7bc5690">
-      <source xml:lang="en">List Functions</source>
-    </trans-unit>
-    <trans-unit id="++CODE++0b795cd3bad85a0e394c340640be776b2c7765598fd7ac3dc8d2430baf78e77a">
-      <source xml:lang="en">List Schemas</source>
-    </trans-unit>
-    <trans-unit id="++CODE++00806af7575cfd81acd74e3d602bb671403cbddfdf02754be73db121177d235f">
-      <source xml:lang="en">List Tables</source>
-    </trans-unit>
-    <trans-unit id="++CODE++68053ffe844804d37eced757d4d0582e750a9b20d8ec5084aaab907846177b86">
-      <source xml:lang="en">List Views</source>
-    </trans-unit>
-    <trans-unit id="++CODE++b77fb88f6365c7aa62b75d120b96e1859e449166ac52bd58301306032102daf0">
-      <source xml:lang="en">List all connections registered with the mssql extension?</source>
-    </trans-unit>
-    <trans-unit id="++CODE++abfc45dd4a240e3758d4d22759dd9fc99cc5e1d16aec7594708638c368bddb3d">
-      <source xml:lang="en">List databases for connection &apos;{0}&apos;?</source>
-      <note>{0} is the connection ID</note>
-    </trans-unit>
-    <trans-unit id="++CODE++b1eb24f69841df721c66f542d63319e22c5d55ea1bee75d7e60c451023e6c3d2">
-      <source xml:lang="en">List functions for connection &apos;{0}&apos;?</source>
-      <note>{0} is the connection ID</note>
-    </trans-unit>
-    <trans-unit id="++CODE++f9fdea6ffd1d5c93340eff3cb4b0f75abcada7d160a99fd8f3092b3632661d84">
-      <source xml:lang="en">List schemas for connection &apos;{0}&apos;?</source>
-      <note>{0} is the connection ID</note>
-    </trans-unit>
-    <trans-unit id="++CODE++f6f60c2f7be85c72c70f3e1803f001d9b89cf11c25d82a6a16ddb4835b2bdc3f">
-      <source xml:lang="en">List tables for connection &apos;{0}&apos;?</source>
-      <note>{0} is the connection ID</note>
-    </trans-unit>
-    <trans-unit id="++CODE++a951e5e9bc9076528c081d96624e0a6b73e1ae9034bc9aa4c1e8bd77e9dffcc4">
-      <source xml:lang="en">List views for connection &apos;{0}&apos;?</source>
-      <note>{0} is the connection ID</note>
-    </trans-unit>
-    <trans-unit id="++CODE++8043c062698783f821c86c7bc00a285e71f93c8ddf50815cfa601fef33905401">
-      <source xml:lang="en">Listing Fabric SQL Databases for workspace &apos;{0}&apos;</source>
-      <note>{0} is the workspace ID</note>
-    </trans-unit>
-    <trans-unit id="++CODE++d63cd16cd7f14f873a95c39ea88cdd895461edd04b9fa7894a5b050274e85b1f">
-      <source xml:lang="en">Listing Fabric SQL Endpoints for workspace &apos;{0}&apos;</source>
-      <note>{0} is the workspace ID</note>
-    </trans-unit>
-    <trans-unit id="++CODE++a5c14e0446ba987ee1804ac7f75c2cf29a526c5b3efc8ec431eeb50d200ad7f0">
-      <source xml:lang="en">Listing Fabric capacities for tenant &apos;{0}&apos;</source>
-      <note>{0} is the tenant ID</note>
-    </trans-unit>
-    <trans-unit id="++CODE++0674831e66235d3d493987bb2f89a42a981be092b9be08a7214438e389b30737">
-      <source xml:lang="en">Listing Fabric workspaces for tenant &apos;{0}&apos;</source>
-      <note>{0} is the tenant ID</note>
-    </trans-unit>
-    <trans-unit id="++CODE++b96793f36b682b832b59fce2ab2fbfbe394de6c913abd6f389f8c19273f040a5">
-      <source xml:lang="en">Listing databases for connection &apos;{0}&apos;</source>
-      <note>{0} is the connection ID</note>
-    </trans-unit>
-    <trans-unit id="++CODE++6c5a3eebc541922b6846fac5140eecc1c8cca7d49fd516d6d492b823bd080339">
-      <source xml:lang="en">Listing functions for connection &apos;{0}&apos;</source>
-      <note>{0} is the connection ID</note>
-    </trans-unit>
-    <trans-unit id="++CODE++df15d83efd9fc637dc083e4165d14496ddd68c309ef41be96ddf930de86fa600">
-      <source xml:lang="en">Listing role assignments for workspace &apos;${workspaceId}&apos;</source>
-      <note>{0} is the workspace ID</note>
-    </trans-unit>
-    <trans-unit id="++CODE++33ed9f224eba0860b9cfb0063fdbd1680208c1e358cecb479c7bd8c46236000e">
-      <source xml:lang="en">Listing schemas for connection &apos;{0}&apos;</source>
-      <note>{0} is the connection ID</note>
-    </trans-unit>
-    <trans-unit id="++CODE++5404755c79ce81c6dba13bc9b7f3cbea8d096f40ff5fb69bfce1a9b2f7a07d4f">
-      <source xml:lang="en">Listing server connections</source>
-    </trans-unit>
-    <trans-unit id="++CODE++22f9095eec94b234a5b2eee74a4c22e23b42d785b67c2027c13fd5b309a93ffa">
-      <source xml:lang="en">Listing tables for connection &apos;{0}&apos;</source>
-      <note>{0} is the connection ID</note>
-    </trans-unit>
-    <trans-unit id="++CODE++d77ec2c188180112be2e819880b4ea2a8f5f86ec8917db4e18c39bcd02cacc10">
-      <source xml:lang="en">Listing views for connection &apos;{0}&apos;</source>
-      <note>{0} is the connection ID</note>
-    </trans-unit>
-    <trans-unit id="++CODE++8a6bdb6b18da586fe7f2acbd8f1055533f2cd97a3681b3652bcd712224df45c3">
-      <source xml:lang="en">Load</source>
-    </trans-unit>
-    <trans-unit id="++CODE++6b590dbe3ca2ba02770a0f91a1d06fddd3d9f474ffc479853d323f0545a6397b">
-      <source xml:lang="en">Load from Connection String</source>
-    </trans-unit>
-    <trans-unit id="++CODE++323ed460497fcfa6d1f92f52778381421eefa8ba36a3e9896b3f05a4a2050ca2">
-      <source xml:lang="en">Load profile...</source>
-    </trans-unit>
-    <trans-unit id="++CODE++81b2b539fca979a0122cec8429386032584500cf44116d93ce90258970ee8289">
-      <source xml:lang="en">Load source, target, and options saved in an .scmp file</source>
-    </trans-unit>
-    <trans-unit id="++CODE++dc380888c4e2c7762212480ff86eb39150ec70b45009c33bc6adcbd0041384b1">
-      <source xml:lang="en">Loading</source>
-    </trans-unit>
-    <trans-unit id="++CODE++6fa7126ccca3880030902e857b23844499021637082687cfb79725ee3095e087">
-      <source xml:lang="en">Loading Azure Accounts</source>
-    </trans-unit>
-    <trans-unit id="++CODE++c11efeef9812b5933f66f281e1df758fca0d28ff6c96462aa5caa7a72f0637ed">
-      <source xml:lang="en">Loading Fabric Accounts</source>
-    </trans-unit>
-    <trans-unit id="++CODE++f71c42d1d9ac676535360465df8ce04aacb3b40ecb8b1ba01906d9b4971a51c9">
-      <source xml:lang="en">Loading Report</source>
-    </trans-unit>
-    <trans-unit id="++CODE++fb77011a24ad32a2b166d3d74cf25aee9d67da4c5579e8740211e0738bd05a10">
-      <source xml:lang="en">Loading Schema Designer</source>
-    </trans-unit>
-    <trans-unit id="++CODE++54de42320518e4ac2e773353f4d9f9a7be92f4afc008a3b33a3247b39a19aa68">
-      <source xml:lang="en">Loading Schema Designer Model...</source>
-    </trans-unit>
-    <trans-unit id="++CODE++10a371b8dc47cdf83c4cd7f926daf76305a6b52311a69b3087d744151dc53501">
-      <source xml:lang="en">Loading Table Designer</source>
-    </trans-unit>
-    <trans-unit id="++CODE++f9c9f560fd60d852df849d8b9694f6e56be6ca531ec5366d75812345a7dbf567">
-      <source xml:lang="en">Loading databases in &apos;{0}&apos;...</source>
-      <note>{0} is the name of the workspace</note>
-    </trans-unit>
-    <trans-unit id="++CODE++a67a8cf028d055264cd779f840ad3290cb70557277e6fe38ecf976fce921f030">
-      <source xml:lang="en">Loading databases in selected workspace...</source>
-    </trans-unit>
-    <trans-unit id="++CODE++d1fdc252fab1c642cc1b487dbb6658fd77d5831e03b3d391b4c73b01226d75ff">
-      <source xml:lang="en">Loading deployment</source>
-    </trans-unit>
-    <trans-unit id="++CODE++c4b5594f53462fcb5025d55e2ad5ba368c8fbb12de5a8701276b5477f7dd07fb">
-      <source xml:lang="en">Loading execution plan...</source>
-    </trans-unit>
-    <trans-unit id="++CODE++5aa7a4eb1f103858e56dc2f529435ff221afa8e7ff280a24ec6bbd810dd5b163">
-      <source xml:lang="en">Loading fabric provisioning...</source>
-    </trans-unit>
-    <trans-unit id="++CODE++934bbb16d95b8f72c6353bba1afc96aee3975ae50aaca4b3abe9389f292b4987">
-      <source xml:lang="en">Loading local containers...</source>
-    </trans-unit>
-    <trans-unit id="++CODE++b00da16333ce9b6f0088556c62cd8766f0a1f02a823e3dca0cd8fd040136e297">
-      <source xml:lang="en">Loading results...</source>
-    </trans-unit>
-    <trans-unit id="++CODE++71499b4de6ef3b8d0c19b76e76295f5dd9f5690a180de07ed861fdce757182aa">
-      <source xml:lang="en">Loading summary for {0} rows (Click to cancel)</source>
-      <note>{0} is the total number of rows</note>
-    </trans-unit>
-    <trans-unit id="++CODE++6fdb41249bacbb3684e7217e3b3d938e36b39e8d0f4300681cba1968b3301495">
-      <source xml:lang="en">Loading tenants...</source>
-    </trans-unit>
-    <trans-unit id="++CODE++136a37d2ee433b1eb4302a84ebee86659922e34ca61c2383bc863191b5aeeafa">
-      <source xml:lang="en">Loading text view...</source>
-    </trans-unit>
-    <trans-unit id="++CODE++58878f300e53ea741b29ea101504537639f39f997791a5950d225f8353fad887">
-      <source xml:lang="en">Loading workspaces</source>
-    </trans-unit>
-    <trans-unit id="++CODE++3f9adb0f75f8f08022d5289c54dae461204356f0f718404bf22c0d08214ab34a">
-      <source xml:lang="en">Loading workspaces...</source>
-    </trans-unit>
-    <trans-unit id="++CODE++47d2a515ef2f05b87d688656286a61e4f743da4b878684c7654969db17711c40">
-      <source xml:lang="en">Loading...</source>
-    </trans-unit>
-    <trans-unit id="++CODE++2c91c2c68950d956381637d4e22e626dbf560a93aa4fc8126d755251a70230ea">
-      <source xml:lang="en">Local SQL Server database container</source>
-    </trans-unit>
-    <trans-unit id="++CODE++9aa8c99c1e1071fa2070e9283b4cd9a737a77249f44f1a41b559073d99293249">
-      <source xml:lang="en">Local development container</source>
-    </trans-unit>
-    <trans-unit id="++CODE++15b61974b2707a7b3d4201385e0f01f4ff5eb1f17c5639d98788ee5add2025cd">
-      <source xml:lang="en">Location</source>
-    </trans-unit>
-    <trans-unit id="++CODE++ac93cb35e24190764d9718b44e0c847f9e06a22105b20e4f8ca8ef96ed959775">
-      <source xml:lang="en">Location (Workspace)</source>
-    </trans-unit>
-    <trans-unit id="++CODE++aaaeb8d7872b0c49ed19d951314516d2dcd84ca23411320f05fac3d87bac8a32">
-      <source xml:lang="en">MSSQL</source>
-    </trans-unit>
-    <trans-unit id="++CODE++28c3a8199a6dcd1373eb25c32820524f38fbba49d1e1fb378bd30dfb6d61ec2d">
-      <source xml:lang="en">MSSQL - Azure Auth Logs</source>
-    </trans-unit>
-    <trans-unit id="++CODE++9f67971ab8a605f2aedf0b33a5fce37d2b135aef48f886231da5d8163aa488a6">
-      <source xml:lang="en">MSSQL Feedback</source>
-    </trans-unit>
-    <trans-unit id="++CODE++614e5389e87ce465fe548a0665aeaa67a52a06ff792f2f791615cd37fb610178">
-      <source xml:lang="en">Manage Connection Profiles</source>
-    </trans-unit>
-    <trans-unit id="++CODE++5ae5256284272a7585c1b275ef82e5d337ca3353c8e608120019177aad6a26c6">
-      <source xml:lang="en">Manage relationships</source>
-    </trans-unit>
-    <trans-unit id="++CODE++f7fbe0b74789184e887d43fff291578ae0fe4d2b6b9fa4550271dc4a51ff980e">
-      <source xml:lang="en">Mandatory (Recommended)</source>
-    </trans-unit>
-    <trans-unit id="++CODE++d54543fb6beb1b6dc5aaa5961c0d92fe25a4ae3bc6fe81b241bd9064e43f46d7">
-      <source xml:lang="en">Mandatory (True)</source>
-    </trans-unit>
-    <trans-unit id="++CODE++305fd6adb2295a939e62e4fed83349c610aa4e1840280503e6b64c8042dccd16">
-      <source xml:lang="en">Max Length</source>
-    </trans-unit>
-    <trans-unit id="++CODE++3cb29430462001e8edb74afebb929c2e967e7eac89679c4d549a8305ec4a2fe7">
-      <source xml:lang="en">Max row count for filtering/sorting has been exceeded. To update it, navigate to User Settings and change the setting: mssql.resultsGrid.inMemoryDataProcessingThreshold</source>
-    </trans-unit>
-    <trans-unit id="++CODE++fc899519286f8da6256728b62d14e6ef9042346e7ad4191e21c95efaf1141a42">
-      <source xml:lang="en">Max: {0}</source>
-      <note>{0} is the max</note>
-    </trans-unit>
-    <trans-unit id="++CODE++fba6c2c5d9468e741725c7dfa1ac14fb59523c74fa86744027ec0a175e6cae3f">
-      <source xml:lang="en">Maximize</source>
-    </trans-unit>
-    <trans-unit id="++CODE++1aa744e397147289dead3a2403f0826fe7b0e380f9bdcc90253477175f18632c">
-      <source xml:lang="en">Maximize panel size</source>
-    </trans-unit>
-    <trans-unit id="++CODE++2f77668a9dfbf8d5848b9eeb4a7145ca94c6ed9236e4a773f6dcafa5132b2f91">
-      <source xml:lang="en">Message</source>
-    </trans-unit>
-    <trans-unit id="++CODE++04d7b48339271ea67d3c8493e07e90bc68dc565485eebe5e0b67c21c1586e3c0">
-      <source xml:lang="en">Messages</source>
-    </trans-unit>
-    <trans-unit id="++CODE++2d275a74912cca2e02e6d41f9cae3a75ceef3ed0ef734eff3710e10eb7112228">
-      <source xml:lang="en">Metric</source>
-    </trans-unit>
-    <trans-unit id="++CODE++e62105462009615e24c43715b276cc4743f4efd9bfd6e1e4bc108a5f9a328be9">
-      <source xml:lang="en">Microsoft Account</source>
-    </trans-unit>
-    <trans-unit id="++CODE++871ca3cb96885bd9a333a1d2914f5f4782b9d0477bcfddd603db5e4f98bde56a">
-      <source xml:lang="en">Microsoft Account is required</source>
-    </trans-unit>
-    <trans-unit id="++CODE++8055a31cb4833efbf1b76994151d8256bfc8500f2985d3d0ab1cf222dd91a043">
-      <source xml:lang="en">Microsoft Corp</source>
-    </trans-unit>
-    <trans-unit id="++CODE++73c5b19bd87f6238ea91f7a12afda7927ec9708f0d2a5ca86154b2e0bbe06109">
-      <source xml:lang="en">Microsoft Entra Account</source>
-    </trans-unit>
-    <trans-unit id="++CODE++4cca27a3569729f8e3fa178db33f438eaa136c7491a5c3d26c807c876a02c292">
-      <source xml:lang="en">Microsoft Entra Id</source>
-    </trans-unit>
-    <trans-unit id="++CODE++d24b24ff2640e9b5731d40ac97ea534034176c1478b681eca122262c4d98a8a2">
-      <source xml:lang="en">Microsoft Entra Id - Universal w/ MFA Support</source>
-    </trans-unit>
-    <trans-unit id="++CODE++d7f406a55a763bcaf21ae757e59b0ba9b5e2954c074d760a6afa484f977dcf3d">
-      <source xml:lang="en">Microsoft Entra account {0} successfully added.</source>
-      <note>{0} is the account name</note>
-    </trans-unit>
-    <trans-unit id="++CODE++ede0760e8703fdfcddf4d15e0406c0deeadd91e7907d2a3e7479c6a3d3e309e4">
-      <source xml:lang="en">Microsoft SQL Server License Agreement</source>
-    </trans-unit>
-    <trans-unit id="++CODE++951f4af90cfde827d87f358b3d8d275ee60a3306d9ddb5c4615483cff067697a">
-      <source xml:lang="en">Microsoft reviews your feedback to improve our products, so don&apos;t share any personal data or confidential/proprietary content.</source>
-    </trans-unit>
-    <trans-unit id="++CODE++1f5c209a4ee7cb85322b1d1fbde63de014d0871930fa88895405ebaea926535d">
-      <source xml:lang="en">Microsoft will process the feedback you submit pursuant to your organization’s instructions in order to improve your and your organization’s experience with this product. If you have any questions about the use of feedback data, please contact your tenant administrator. Processing of feedback data is governed by the Microsoft Products and Services Data Protection Addendum between your organization and Microsoft, and the feedback you submit is considered Personal Data under that addendum.</source>
-    </trans-unit>
-    <trans-unit id="++CODE++87a43e5185b677199f2369f90cd8518b8b1d7702edff307ed9e79883f43aaaaa">
-      <source xml:lang="en">Microsoft will process the feedback you submit pursuant to your organization’s instructions in order to improve your and your organization’s experience with this product. If you have any questions...</source>
-    </trans-unit>
-    <trans-unit id="++CODE++7d4b99d7fea1f8fb56040b0f388071d3f886f709000859485129c0ce1930fce9">
-      <source xml:lang="en">Microsoft would like your feedback</source>
-    </trans-unit>
-    <trans-unit id="++CODE++b2f711bd6e74f6bab7fe9cb304a059fe7213d5db1e7f14f207aaac37c5d13ac7">
-      <source xml:lang="en">Min: {0}</source>
-      <note>{0} is the min</note>
-    </trans-unit>
-    <trans-unit id="++CODE++b58330ac25057a441365f4f4f1be20daba2d6d940142c891231e0eac66843ff4">
-      <source xml:lang="en">Move Down</source>
-    </trans-unit>
-    <trans-unit id="++CODE++1359626e7b6964345896285446db7977e67469251bb0cc52808db2a85ed940c1">
-      <source xml:lang="en">Move Up</source>
-    </trans-unit>
-    <trans-unit id="++CODE++27b4c707cf413882a14ef7b762694ed52bbf69755646afa8cf1972dec4cf3c92">
-      <source xml:lang="en">Move to Root</source>
-    </trans-unit>
-    <trans-unit id="++CODE++79e53b9f38d1c9de4d84c9a78339ceb838b609638b9194a2f0caad2f05ea2c85">
-      <source xml:lang="en">My Data</source>
-    </trans-unit>
-    <trans-unit id="++CODE++fb329000228cc5a24c264c57139de8bf854fc86fc18bf1c04ab61a2b5cb4b921">
-      <source xml:lang="en">NULL</source>
-    </trans-unit>
-    <trans-unit id="++CODE++dcd1d5223f73b3a965c07e3ff5dbee3eedcfedb806686a05b9b3868a2c3d6d50">
-      <source xml:lang="en">Name</source>
-    </trans-unit>
-    <trans-unit id="++CODE++ad4811485a0a0f3f000987d581730b04c0bf33a9d4ccf59a9ff1c127b33d76d1">
-      <source xml:lang="en">Name of the primary key.</source>
-    </trans-unit>
-    <trans-unit id="++CODE++47fcb7ca194ec7de1be8ea7b91df9b1e51e273673b6410255e55f48fe0061598">
-      <source xml:lang="en">New Azure SQL logical server (Preview)</source>
-    </trans-unit>
-    <trans-unit id="++CODE++e7d029a3c1b85e562db8e25ceb52958e3c3da9e6e50b95ebf95f3fae85091a15">
-      <source xml:lang="en">New Check Constraint</source>
-    </trans-unit>
-    <trans-unit id="++CODE++5a59551b2622ee0d2767d9bbc3d03aa227824d88c6b25ac233cfb2a98684512c">
-      <source xml:lang="en">New Column</source>
-    </trans-unit>
-    <trans-unit id="++CODE++4a00fefe019ef43393da250ba4b62d7b6af849a1acac99b1192ffbeda8828fe7">
-      <source xml:lang="en">New Column Mapping</source>
-    </trans-unit>
-    <trans-unit id="++CODE++ab23a59c68316fe4f3a53c610bdf6d7a43090ced0e69ce60895361f176ce93f6">
-      <source xml:lang="en">New Deployment</source>
-    </trans-unit>
-    <trans-unit id="++CODE++b71586503f1694b5328fa16ed600eb0d20d4d9608dfb54f44ae97fe4ac43f0bf">
-      <source xml:lang="en">New Foreign Key</source>
-    </trans-unit>
-    <trans-unit id="++CODE++30a5aebdb4a5faa3b927c90ef856e84e039707488be19e760b3701f24889875d">
-      <source xml:lang="en">New Index</source>
-    </trans-unit>
-    <trans-unit id="++CODE++6334507f512e52b67d0a5a0fb392e35e5d3acc29acdce7218f66b6199150f589">
-      <source xml:lang="en">New Microsoft Entra account could not be added.</source>
-    </trans-unit>
-    <trans-unit id="++CODE++7c451e0f436d04a6f321f8d5de8da296a66cfb1d8cdc3918b1ed7ecd480cce28">
-      <source xml:lang="en">New Password</source>
-    </trans-unit>
-    <trans-unit id="++CODE++80e8f069713682d743cceecaad91cb538d199e18712328724d348491bfbb64af">
-      <source xml:lang="en">New SQL Server local development container</source>
-    </trans-unit>
-    <trans-unit id="++CODE++f0ebbe4b20d0db8c4c52feb9dc715d1db281ae429389480780ce9120113da253">
-      <source xml:lang="en">New SQL database</source>
-    </trans-unit>
-    <trans-unit id="++CODE++d9c78424d66905fdeabfc255d8900ff5c10df41268f883660b400d4dad09cfbd">
-      <source xml:lang="en">New column mapping</source>
-    </trans-unit>
-    <trans-unit id="++CODE++1ff57a29d7c9d11bdf61c1b80f2b289b44c1ea844824d4b94a0d52b6ba5fc858">
-      <source xml:lang="en">Next</source>
-    </trans-unit>
-    <trans-unit id="++CODE++1ea442a134b2a184bd5d40104401f2a37fbc09ccf3f4bc9da161c6099be3691d">
-      <source xml:lang="en">No</source>
-    </trans-unit>
-    <trans-unit id="++CODE++4e43f09881e3742e225d5e39243fa725d8dd7e9a9d64f05c7c814a12a0b32935">
-      <source xml:lang="en">No Action</source>
-    </trans-unit>
-    <trans-unit id="++CODE++dd1e244b4e319bb25477890a9327b3a2419908e042cd4063f9235a0afed6e908">
-      <source xml:lang="en">No Microsoft Entra account can be found for removal.</source>
-    </trans-unit>
-    <trans-unit id="++CODE++b5353eb771f89b7df467f5082500e61791da1296427482e4eb5bb0cc5b6bec04">
-      <source xml:lang="en">No Queries Available</source>
-    </trans-unit>
-    <trans-unit id="++CODE++b363e5f44515909e667e5e4b24f9690b87a202de3c6b1f1f7b8b597205461ad6">
-      <source xml:lang="en">No account selected</source>
-    </trans-unit>
-    <trans-unit id="++CODE++9659b767df189a5839c87672cb77cb5c7e5dbe63f59c88712ad34358dda02676">
-      <source xml:lang="en">No active connection</source>
-    </trans-unit>
-    <trans-unit id="++CODE++fd8753767d0ca74647a1d3b877db12f2a65a06f4c81db6eadd086759df0a5ad1">
-      <source xml:lang="en">No active connection for database change</source>
-    </trans-unit>
-    <trans-unit id="++CODE++796911143ea8bb8e1ff88271e2618eb63b05d9e04cdf6e9363533b0715ab3574">
-      <source xml:lang="en">No active connection for schema view</source>
-    </trans-unit>
-    <trans-unit id="++CODE++d932a05eba0200bedb4b5449ce9e6487525ba3ecfd164e137388fd0833b4121b">
-      <source xml:lang="en">No active database connection in the current editor. Please establish a connection to continue.</source>
-    </trans-unit>
-    <trans-unit id="++CODE++971d7b9ca9340d6e8e22146855f8ef9cd9576279575ad1f7bd2fb5f40eaaddf9">
-      <source xml:lang="en">No active database connection. Please connect to a database first.</source>
-    </trans-unit>
-    <trans-unit id="++CODE++9901d22224c70ca49d9a42f1429021c1f6720eec301efafad38a8a73e0734a87">
-      <source xml:lang="en">No active text editor found. Please open a file with an active database connection.</source>
-    </trans-unit>
-    <trans-unit id="++CODE++37d715d202ea8a671a72107c5949755a1cfc925eb3b51f4b2ea823d7a54f2aa7">
-      <source xml:lang="en">No changes detected</source>
-    </trans-unit>
-    <trans-unit id="++CODE++d359844ae129bd7d51eda9e3c61dcf5c4036be148cdf783fc11d6454e8ca372b">
-      <source xml:lang="en">No connection credentials found</source>
-    </trans-unit>
-    <trans-unit id="++CODE++bb6f0c310647145d31546d24967be9eb8ebae90f640642e9fbb5d7713e6e8550">
-      <source xml:lang="en">No connection found for connectionId: {0}</source>
-      <note>{0} is the connection ID</note>
-    </trans-unit>
-    <trans-unit id="++CODE++3820494b45e56abad074e97c277e6328476da0ec09dacdf18bc5d5d7a6984cb2">
-      <source xml:lang="en">No connection information found</source>
-    </trans-unit>
-    <trans-unit id="++CODE++e7877ea821bcdd1b117351c975bccabc10caea61e2e13fae7fe37e0179bd8470">
-      <source xml:lang="en">No connection profile to remove.</source>
-    </trans-unit>
-    <trans-unit id="++CODE++87a122216f22b55fd29964cf75c886ef5da5cd8369e2a6e24c73ec0ad22227ba">
-      <source xml:lang="en">No connection was found. Please connect to a server first.</source>
-    </trans-unit>
-    <trans-unit id="++CODE++3280128c0901d1323dde9a406ee7d2d6e8e1b98fd30971fa6134b302fec41eca">
-      <source xml:lang="en">No database objects found matching &apos;{0}&apos;</source>
-      <note>{0} is the search term</note>
-    </trans-unit>
-    <trans-unit id="++CODE++ba88f7938c978ebe84712352f4ef26470066d230ff6332b1e5610b9bd3a81b26">
-      <source xml:lang="en">No databases found in the selected workspace.</source>
-    </trans-unit>
-    <trans-unit id="++CODE++44abb1efd9e1246e7a38688a54d76fd070a07de55884b732dff70f7eff9a0491">
-      <source xml:lang="en">No databases found in workspace &apos;{0}&apos;.</source>
-      <note>{0} is the name of the workspace</note>
-    </trans-unit>
-    <trans-unit id="++CODE++6c351c116cc7feeaf5724426f891c890b4f7d9cb8baab5f2ec1d6c512cc016b6">
-      <source xml:lang="en">No items</source>
-    </trans-unit>
-    <trans-unit id="++CODE++1879af23a37978ff5873d50e56a20f354d53be9278d4075d63e9291b22924af8">
-      <source xml:lang="en">No model found.</source>
-    </trans-unit>
-    <trans-unit id="++CODE++c933cd0d45861a20699df513967542bc9b448f409d362d9bec4e7443dd96f403">
-      <source xml:lang="en">No need to refresh Microsoft Entra acccount token for connection {0} with uri {1}</source>
-      <note>{0} is the connection id
-{1} is the uri</note>
-    </trans-unit>
-    <trans-unit id="++CODE++a43619f321175f57a27f2a38da381fd367f6806093031b1f82960bcbf542729d">
-      <source xml:lang="en">No results</source>
-    </trans-unit>
-    <trans-unit id="++CODE++4dfded12d62e6f18c858be45db4d0f8b07d57a31417037444685fecadb4351d5">
-      <source xml:lang="en">No results for the active editor</source>
-    </trans-unit>
-    <trans-unit id="++CODE++ac4f3a6af42834b4d2a24a75250eee26cde1f70bb4bf0359acd6523cafd78d67">
-      <source xml:lang="en">No results to display</source>
-    </trans-unit>
-    <trans-unit id="++CODE++e32e1aa390f5243f880caab46155befbe51dd11233564502e4699d1cd79e56ab">
-      <source xml:lang="en">No saved connection profiles found.</source>
-    </trans-unit>
-    <trans-unit id="++CODE++0affa67640b3025de7e70ca5091dd93bcd11bedecbd01aad309a6013841386af">
-      <source xml:lang="en">No schema differences were found.</source>
-    </trans-unit>
-    <trans-unit id="++CODE++548271493601de8634bf0793fb0e09522c1bcce8e1e61c9e51186c9661137729">
-      <source xml:lang="en">No subscriptions available.  Adjust your subscription filters to try again.</source>
-    </trans-unit>
-    <trans-unit id="++CODE++b77c82c64fb4c0907bfdbdcd893ae285b16a8ef67c42e1ecc6ee3d28fe71e708">
-      <source xml:lang="en">No tenant selected</source>
-    </trans-unit>
-    <trans-unit id="++CODE++1714986c355ccdf8acce319f8df2b13f9ccae0f5ee87915f3fa4bbc917b155a7">
-      <source xml:lang="en">No tools to process.</source>
-    </trans-unit>
-    <trans-unit id="++CODE++1507d637b267b1f20c1238414d7e51458fe7d6b98b292a8497d9982634fbe83c">
-      <source xml:lang="en">No workspaces found</source>
-    </trans-unit>
-    <trans-unit id="++CODE++f567a09466c3451f2b171ee4b409a52f3aea306cea3bd4ca9ad4cef8669f1856">
-      <source xml:lang="en">No workspaces found. Please change Fabric account or tenant to view available workspaces.</source>
-    </trans-unit>
-    <trans-unit id="++CODE++522f7c01e016bd0f95cd3b404ebb0751a2b6db89a57ff1c7e5110b39e1f136e0">
-      <source xml:lang="en">Non-SQL Server SQL file detected. Disable IntelliSense for such files?</source>
-    </trans-unit>
-    <trans-unit id="++CODE++dc937b59892604f5a86ac96936cd7ff09e25f18ae6b758e8014a24c7fa039e91">
-      <source xml:lang="en">None</source>
-    </trans-unit>
-    <trans-unit id="++CODE++58601e3ffba5990d1be4db9f2bcc6107f9a72949aabd8f68f79bcb2c92195b5f">
-      <source xml:lang="en">Not Between</source>
-    </trans-unit>
-    <trans-unit id="++CODE++bfccbdda37b86c50ee3c10c461afc9fcc2854ca2d53d33b9bb079798a4f0cf21">
-      <source xml:lang="en">Not Contains</source>
-    </trans-unit>
-    <trans-unit id="++CODE++1035e37a14f3bc0faf8a937fddf3a6ca0ef9b7ad40aa1de814f0865e044eeda2">
-      <source xml:lang="en">Not Ends With</source>
-    </trans-unit>
-    <trans-unit id="++CODE++2abe6ce3689dddb31a75faaafb1a7293649d60f93bff0e48a87e7d5ddd7f2530">
-      <source xml:lang="en">Not Equals</source>
-    </trans-unit>
-    <trans-unit id="++CODE++544330f40460cbf3595ddb51445d81c643d5cd9dc72d601db887c01169b5f388">
-      <source xml:lang="en">Not Starts With</source>
-    </trans-unit>
-    <trans-unit id="++CODE++972711d90594be0ec9340bc56950dc455b2764187dcad7093ae641df2cbc10c5">
-      <source xml:lang="en">Not likely at all</source>
-    </trans-unit>
-    <trans-unit id="++CODE++491fc91cd76e51571a745d780f0fc91f8ae62622e790cb113828988bba2e3c2c">
-      <source xml:lang="en">Not signed in</source>
-    </trans-unit>
-    <trans-unit id="++CODE++ba35f0c47d862763dafa955d6716942f79b8bfe1d01d5968520db6f9ba665f6f">
-      <source xml:lang="en">Not started</source>
-    </trans-unit>
-    <trans-unit id="++CODE++07b555a4dd9446c56aae7bbe326905f8aabc205d5eee96191a71e15510fbb53f">
-      <source xml:lang="en">Note: A self-signed certificate offers only limited protection and is not a recommended practice for production environments. Do you want to enable &apos;Trust server certificate&apos; on this connection and retry?</source>
-    </trans-unit>
-    <trans-unit id="++CODE++00faa1559589415a5c6ecf98b61606f4ab0b254a38471dd99f9182e638997a52">
-      <source xml:lang="en">Null Count: {0}</source>
-      <note>{0} is the null count</note>
-    </trans-unit>
-    <trans-unit id="++CODE++6091a3057f7b1b8140c1ad2fc9232cc4d483a484667f76fe8bb305d77ca3deb1">
-      <source xml:lang="en">Number of Rows Read</source>
-    </trans-unit>
-    <trans-unit id="++CODE++565339bc4d33d72817b583024112eb7f5cdf3e5eef0252d6ec1b9c9a94e12bb3">
-      <source xml:lang="en">OK</source>
-    </trans-unit>
-    <trans-unit id="++CODE++17353b3f8f54bed0a811ad1ed6fb9f3505a0e039df3b934afb3e8bc11976a2ca">
-      <source xml:lang="en">OLTP, built on Azure SQL</source>
-    </trans-unit>
-    <trans-unit id="++CODE++501ec8c3629bcdcd52b9d7895c90d04b0c0b969f1134ba024efe021f0a25d867">
-      <source xml:lang="en">Object Explorer Filter</source>
-    </trans-unit>
-    <trans-unit id="++CODE++149f598e7edb5433f886c75bb1bf9e22c7129d29754a8bdc6223eee95384047c">
-      <source xml:lang="en">Object Type</source>
-    </trans-unit>
-    <trans-unit id="++CODE++ca7981b46ecf2c1787b6d76d81d9fd7fa0ca95842e2fcc2a452869891a9334d1">
-      <source xml:lang="en">Off</source>
-    </trans-unit>
-    <trans-unit id="++CODE++3d371d39d42ed88021e2eb01088039bc934a712a3d74c7813debf543f8dba608">
-      <source xml:lang="en">On Delete</source>
-    </trans-unit>
-    <trans-unit id="++CODE++08cc7dbe92d634292815733fbf6b34fba13792fc61a838f93bcaf5fc639b12ee">
-      <source xml:lang="en">On Delete Action</source>
-    </trans-unit>
-    <trans-unit id="++CODE++3260f8640105db3fc919165eac8ff32b659386c38af4e3fd1d2aa3875a7e3b19">
-      <source xml:lang="en">On Update</source>
-    </trans-unit>
-    <trans-unit id="++CODE++53dbddd7bcdf5a51afae1447f034e76d78722d20c1d6d62002c00e19f68ea9b2">
-      <source xml:lang="en">On Update Action</source>
-    </trans-unit>
-    <trans-unit id="++CODE++ed077f3d8125d60dca1979c7133601bd187d47c73ed9975028f677e49e709942">
-      <source xml:lang="en">Open</source>
-    </trans-unit>
-    <trans-unit id="++CODE++afe20ac8b79880f255ada45b4113ce2356e2e96da5a833a6262b495ef67c7c33">
-      <source xml:lang="en">Open .scmp file</source>
-    </trans-unit>
-    <trans-unit id="++CODE++82b7be031f380379c3136f863b234cc6ddbddb19fbbae4654585d10506a2e1e6">
-      <source xml:lang="en">Open Publish Script</source>
-    </trans-unit>
-    <trans-unit id="++CODE++27d46ec89f6c8889936e3d885b71d612efdbf08d8514f16157875104d01fd5f5">
-      <source xml:lang="en">Open Query</source>
-    </trans-unit>
-    <trans-unit id="++CODE++404eb1204c0e313b45f63c32657b2cabf3f3930b7a731969c82b5bc3061311ff">
-      <source xml:lang="en">Open Query History</source>
-    </trans-unit>
-    <trans-unit id="++CODE++2c1ff609e9acedfcd56ba1c75b3cc704ce0c59afafb9f280e75d37376028e9cd">
-      <source xml:lang="en">Open SQL editor and connect</source>
-    </trans-unit>
-    <trans-unit id="++CODE++458f7bdeed472d6583d8b0e14f2535e896f301136ee1ea3c63fdbf0845407225">
-      <source xml:lang="en">Open XML</source>
-    </trans-unit>
-    <trans-unit id="++CODE++f395ae5e32b4cc24f8030096918e6a2318d4be5fb9274dbeedc0002ce9840bb7">
-      <source xml:lang="en">Open in Editor</source>
-    </trans-unit>
-    <trans-unit id="++CODE++35e74c3a943dcaf90a91c99a242ea7dbfb3ead16a012ba5a7d6a747a96e01d64">
-      <source xml:lang="en">Open in New Tab</source>
-    </trans-unit>
-    <trans-unit id="++CODE++ea1d0f038bbdb9e9aa6649671dcbff49e1f63b700b27d60890da5c60fb4e89af">
-      <source xml:lang="en">Open in editor</source>
-    </trans-unit>
-    <trans-unit id="++CODE++3a8e07b84d53ba502ae8ee669003537bdbbe321d6c8c6fb6cbd63019cb3d400e">
-      <source xml:lang="en">Opening Publish Script. This may take a while...</source>
-    </trans-unit>
-    <trans-unit id="++CODE++fe0d6bd1aef549a43c5fca4a838882918bd3a85e9641cb5150f31df976e18e38">
-      <source xml:lang="en">Opening schema designer...</source>
-    </trans-unit>
-    <trans-unit id="++CODE++291101a07fe980e93b900ae85c9eb824f9e7e93d0d754be7440b9386b615cad7">
-      <source xml:lang="en">Operator</source>
-    </trans-unit>
-    <trans-unit id="++CODE++e262d629c99156bd48e759790fae3387d08f1b1651ff7ec74a3ca9ad9202e0c9">
-      <source xml:lang="en">Option Description</source>
-    </trans-unit>
-    <trans-unit id="++CODE++da53ba1a285ffae9c6528e235b57336fa85b4f05e9fc00a51ee922069c3d9865">
-      <source xml:lang="en">Optional (False)</source>
-    </trans-unit>
-    <trans-unit id="++CODE++d0db8b5e364b6989e4b8f38a2b3846b87d99a51c1592ebf35d21cc66405a8e39">
-      <source xml:lang="en">Options</source>
-    </trans-unit>
-    <trans-unit id="++CODE++974ccf82fb956ae52dd736ed3f1046fe6da2fcb80bc6679104cbd37773665175">
-      <source xml:lang="en">Options have changed. Recompare to see the comparison?</source>
-    </trans-unit>
-    <trans-unit id="++CODE++eabaa5ba70b7871bd005170e9a540a993456433cdaad54eacc4e4c07a13c71bb">
-      <source xml:lang="en">Overall, how satisfied are you with the MSSQL extension?</source>
-    </trans-unit>
-    <trans-unit id="++CODE++cd184ad9e92906aa47b1a2a184c7d63d4c3642b0ee74079f2d428841ff17036c">
-      <source xml:lang="en">Overall, how satisfied are you with {0}?</source>
-      <note>{0} is the feature name</note>
-    </trans-unit>
-    <trans-unit id="++CODE++796120837694d3f3f29259cfeb25091698c2a0aa87873658d840b4993ee889b3">
-      <source xml:lang="en">PNG</source>
-    </trans-unit>
-    <trans-unit id="++CODE++e68b36b17cbd990802f57741cb75cf3a73fa66a61999b0cd70e3cf7d26cfb25f">
-      <source xml:lang="en">Parameters</source>
-    </trans-unit>
-    <trans-unit id="++CODE++5cafcd08f15a2a6ce49d703f1da5861c94ec134cc92984cc6b2f67965c31b5ee">
-      <source xml:lang="en">Parent node was not TreeNodeInfo.</source>
-    </trans-unit>
-    <trans-unit id="++CODE++e7cf3ef4f17c3999a94f2c6f612e8a888e5b1026878e4e19398b23bd38ec221a">
-      <source xml:lang="en">Password</source>
-    </trans-unit>
-    <trans-unit id="++CODE++b0f439de4ac489dfe75bf62e7fb55c9c993851f6f462fbbacae37851a6cad588">
-      <source xml:lang="en">Password (SQL Login)</source>
-    </trans-unit>
-    <trans-unit id="++CODE++7aeae1412484f6378e5877b660a41baa6a521988eb8b2620ca3223b05e2ff20c">
-      <source xml:lang="en">Password is required</source>
-    </trans-unit>
-    <trans-unit id="++CODE++80dc52b50a4e9dc210b0dc44b71eaa2912aef3a1d931d41f51ad8bfc0061df16">
-      <source xml:lang="en">Password must be changed for &apos;{0}&apos; to continue logging into &apos;{1}&apos;</source>
-      <note>{0} is the username
-{1} is the name of the server</note>
-    </trans-unit>
-    <trans-unit id="++CODE++9a6b795a5a551cedd30148a98d54756e10a329d6dbd317ef8007d2837abc1100">
-      <source xml:lang="en">Password must be changed to continue logging into &apos;{0}&apos;</source>
-      <note>{0} is the name of the server</note>
-    </trans-unit>
-    <trans-unit id="++CODE++b6eb82cd3300c838f99773b371b2f81d5ad517b3ba903de637d3e5920de7c04f">
-      <source xml:lang="en">Passwords do not match</source>
-    </trans-unit>
-    <trans-unit id="++CODE++f3380f7b44bd70af2a369de6026bf2ca2a7b36fde9086935efcd62a0e379cc7a">
-      <source xml:lang="en">Paste</source>
-    </trans-unit>
-    <trans-unit id="++CODE++aa7e02a360294359df9e77459e71e6f350056d94cf36d644cc2c910fff983359">
-      <source xml:lang="en">Paste connection string from clipboard</source>
-    </trans-unit>
-    <trans-unit id="++CODE++71f0edbc866bcd836e06eefc36556b0e6a3552f2d422dc8bc12bddd51e3b5a8e">
-      <source xml:lang="en">Path: {0}</source>
-      <note>{0} is the path of the node in the object explorer</note>
-    </trans-unit>
-    <trans-unit id="++CODE++0a59729d88d37ed0f6bddc3a9a92d14b94528c315fec4cd3c70cd2d4bcabe1ff">
-      <source xml:lang="en">Pick from multiple SQL Server versions, including SQL Server 2025 (Preview) with built-in AI capabilities like vector search and JSON enhancements.</source>
-    </trans-unit>
-    <trans-unit id="++CODE++2d88a61abeffd59a3bd59240d49c72a6b54deaecde6c449c2a4fd88f698d2628">
-      <source xml:lang="en">Please Accept the SQL Server EULA</source>
-    </trans-unit>
-    <trans-unit id="++CODE++e9867ec277676c80767b62a3ccde695a9fd4b9927c6541f6bfb0be08bed55596">
-      <source xml:lang="en">Please choose a unique name for the container</source>
-    </trans-unit>
-    <trans-unit id="++CODE++aa9bb805dc517bc0164702b53526a013fbfece6dabeb9871e0b9910d23978c5e">
-      <source xml:lang="en">Please choose a unique name for the profile</source>
-    </trans-unit>
-    <trans-unit id="++CODE++759058121cf2833fdf5f3228c2d13019bf96166084c277f8fb23c117159cb3a7">
-      <source xml:lang="en">Please make sure the port is a number, and choose a port that is not in use</source>
-    </trans-unit>
-    <trans-unit id="++CODE++d81d6eb21f473c77ba01056237fcd372e9021b555b36efc68d24d22a5d608ba5">
-      <source xml:lang="en">Please make your password 8-128 characters long.</source>
-    </trans-unit>
-    <trans-unit id="++CODE++2e0422920bb9bd61c1c7edf3554564e5ca37f4f0bc5d5a96b0402fb3a4c00155">
-      <source xml:lang="en">Please select a workspace where you have sufficient permissions (Contributor or higher)</source>
-    </trans-unit>
-    <trans-unit id="++CODE++72e9a59f5a1d6289dbacb35df897d6c007c55a27e77018455c37e7b372668475">
-      <source xml:lang="en">Port</source>
-    </trans-unit>
-    <trans-unit id="++CODE++ed66c5818178010b7908ff51b8195453260bb97629cc433ea0b53795840b8645">
-      <source xml:lang="en">Port must be a number between 1 and 65535</source>
-    </trans-unit>
-    <trans-unit id="++CODE++c56a86c298eb5a88289af29ba70d8dfdfbf42f6a0c6cf7fe8317a824db4eb767">
-      <source xml:lang="en">Possible Data Loss detected. Please review the changes.</source>
-    </trans-unit>
-    <trans-unit id="++CODE++b5d65f0ae389b60297c51acb9d3f3ee1e5b846deeb84a90fd69ccdfadca7c331">
-      <source xml:lang="en">Precision</source>
-    </trans-unit>
-    <trans-unit id="++CODE++db941d8c187f4fc67aa4904ca92e659aa8f19fc4f6409af9f9e63f741d1fcc80">
-      <source xml:lang="en">Precision/scale mismatch between &apos;{0}&apos; and &apos;{1}&apos;</source>
-      <note>{0} is source column
-{1} is target column</note>
-    </trans-unit>
-    <trans-unit id="++CODE++9d13699b657fe91178f41ecf87e9c11095306c7b62e26f7e7a1b019df9ca50b1">
-      <source xml:lang="en">Preview Database Updates</source>
-    </trans-unit>
-    <trans-unit id="++CODE++a57b08a480b822a0a572b993391c292ede593bf8000b406675b180bbb16260fa">
-      <source xml:lang="en">Previous</source>
-    </trans-unit>
-    <trans-unit id="++CODE++a89f61eb88c67866f6b2666a2e7f19b6fa1c97ca8330b81f848895bcc3594a3f">
-      <source xml:lang="en">Previous pending reconnect promise for uri {0} is rejected with error {1}, will attempt to reconnect if necessary.</source>
-      <note>{0} is the uri
-{1} is the error</note>
-    </trans-unit>
-    <trans-unit id="++CODE++74ddf875033fe6ed895f48a8abc4373883fb876b36dfa7614f3f130ceee1ab20">
-      <source xml:lang="en">Previous pending reconnection for uri {0}, succeeded.</source>
-      <note>{0} is the uri</note>
-    </trans-unit>
-    <trans-unit id="++CODE++d196df298e2df96370fbe47015195f865db9761ab45899b56376f17df4174a88">
-      <source xml:lang="en">Previous step failed. Please check the error message and try again.</source>
-    </trans-unit>
-    <trans-unit id="++CODE++92022c2f45b6a9ba92c51438e6fed444d69673e4bd6c529e3ea8f0a8bfe1e969">
-      <source xml:lang="en">Primary Key</source>
-    </trans-unit>
-    <trans-unit id="++CODE++a0de89c19964a6454c6d6b4f4205b8c8fcb6c1bfe9370b6d3183226ce8009141">
-      <source xml:lang="en">Primary Key Columns</source>
-    </trans-unit>
-    <trans-unit id="++CODE++25f4fe8cd149e57de765fa487f6e70395ed29ad8d1f2b9c116f9efa24262b420">
-      <source xml:lang="en">Privacy Statement</source>
-    </trans-unit>
-    <trans-unit id="++CODE++5271d6ce4f647db55fc114096f1dbb3b2cc6287df8fd299c3635574761ea9fb7">
-      <source xml:lang="en">Processing include or exclude all differences operation.</source>
-    </trans-unit>
-    <trans-unit id="++CODE++a423b47777783386516c79baa19b0dfcd12cb40e4fba79348ad14ab0169402cd">
-      <source xml:lang="en">Profile Name</source>
-    </trans-unit>
-    <trans-unit id="++CODE++f7821e5b83af275fa9638d6840dc6edd1e7c8179f566d99cb2fd713ca13e9e3c">
-      <source xml:lang="en">Profile created and connected</source>
-    </trans-unit>
-    <trans-unit id="++CODE++8a0d6f1276ee19a91fb06f73344d1d60f2d1f1c8d7e0454c8bb31ea00c2b9a30">
-      <source xml:lang="en">Profile created successfully</source>
-    </trans-unit>
-    <trans-unit id="++CODE++c7b24e72fefeade2fc1706604bb5c2ee848b055ed154428128c10d5020549a7a">
-      <source xml:lang="en">Profile removed successfully</source>
-    </trans-unit>
-    <trans-unit id="++CODE++ae43692b2a310b8ed2443d2b7d2a3e4cf0b6d73115badd72831b3d22381f235f">
-      <source xml:lang="en">Properties</source>
-    </trans-unit>
-    <trans-unit id="++CODE++40040cb181f7f0ee5add2b52e8467c6652477f7ce12af39fe380b5084b64f4fe">
-      <source xml:lang="en">Property</source>
-    </trans-unit>
-    <trans-unit id="++CODE++7c68cc7494a11be986cf0d4ac8e2acb67d5aa67b35151c2435cb1c51ccd060d8">
-      <source xml:lang="en">Provider &apos;{0}&apos; does not have a Microsoft resource endpoint defined.</source>
-      <note>{0} is the provider</note>
-    </trans-unit>
-    <trans-unit id="++CODE++c2b1b8e2e03928e24b07be3e3cbc597577096c8303d9aa621a147ca2456bdad7">
-      <source xml:lang="en">Provisioning</source>
-    </trans-unit>
-    <trans-unit id="++CODE++859390eb495b2ead7f05f0f799546c71435b2db31dbe082adecc3426fffc3391">
-      <source xml:lang="en">Publish</source>
-    </trans-unit>
-    <trans-unit id="++CODE++2061d7abe64ff08b697e992f6e5b0e379cae860434c608eb72552f3ce3bbcfc8">
-      <source xml:lang="en">Publish Changes</source>
-    </trans-unit>
-    <trans-unit id="++CODE++dce49ef71e44b5c107d066069bd508af15fbffd22c8e410f76db1f120371635a">
-      <source xml:lang="en">Publish Profile</source>
-    </trans-unit>
-    <trans-unit id="++CODE++42b341b8072aa3adcb1b6f83353574f79b03c073faeb2c64253cdb6248c011c1">
-      <source xml:lang="en">Publish Project</source>
-    </trans-unit>
-    <trans-unit id="++CODE++a2ca822b9abcd933ac2e91d9b212646bfa3bf125e734e4bf1e1d1d6b9235925f">
-      <source xml:lang="en">Publish Settings File</source>
-    </trans-unit>
-    <trans-unit id="++CODE++d5ce61b547d2e5793b2ac208be904ea9f94d5e5594d0c5c02bdda22abf61fcf0">
-      <source xml:lang="en">Publish Target</source>
-    </trans-unit>
-    <trans-unit id="++CODE++f9f3a475ce7608957aa4ae746b37117f26d543fb676f2f78eff8e185a3cbb143">
-      <source xml:lang="en">Publish profile saved to: {0}</source>
-    </trans-unit>
-    <trans-unit id="++CODE++10209ed1750a4b5c09b80ea470ed45083d8d1ad3d1da877d160d9ab61a5031fc">
-      <source xml:lang="en">Publishing Changes</source>
-    </trans-unit>
-    <trans-unit id="++CODE++d7a082f416fcd5289f06b3cda1fdf7b7d3999dabb4209c0d324fdf0c57ff2ee2">
-      <source xml:lang="en">Pulling SQL Server Image</source>
-    </trans-unit>
-    <trans-unit id="++CODE++0e1d9858f1e51bd313981a0d8da504fb12e0405fc869634ad52babe02eff9e3d">
-      <source xml:lang="en">Pulling the SQL Server container image. This might take a few minutes depending on your internet connection.</source>
-    </trans-unit>
-    <trans-unit id="++CODE++f44ad102b5dd5df1b5691408d19d39ee92cc1c9ad20f7125845df3d961a805d3">
-      <source xml:lang="en">Query Plan</source>
-    </trans-unit>
-    <trans-unit id="++CODE++9e83dc6d2db272ac27cc875b994f834b62b7202a49b69e885f8f4e8f9c29a452">
-      <source xml:lang="en">Query executed</source>
-    </trans-unit>
-    <trans-unit id="++CODE++222d8657e6ce5036c2c4e9baf67ab52aeb5b35c12ff05d913296ea5cefad1f9c">
-      <source xml:lang="en">Query failed</source>
-    </trans-unit>
-    <trans-unit id="++CODE++9bb19ac86101a6dfe00ba121dc8fab54c216992ef8d061c9cf27bd93a4424a91">
-      <source xml:lang="en">Query succeeded</source>
-    </trans-unit>
-    <trans-unit id="++CODE++9f24e982799f47ef97760b8fbb95ce6c89390fba37aa7fe9b6314f69aaa691ea">
-      <source xml:lang="en">Query {0}:  Query cost (relative to the script):  {1}%</source>
-      <note>{0} is the query number
-{1} is the query cost</note>
-    </trans-unit>
-    <trans-unit id="++CODE++83b794145c0cc3f560cb6dfb6b5bcf7afac4dba15e5c6dbc54d103dae029fec6">
-      <source xml:lang="en">Read more</source>
-    </trans-unit>
-    <trans-unit id="++CODE++8a71e31f52571efdf22b8d02a3c0f05489b38f70968e5741c1d4a1a47ea5bae4">
-      <source xml:lang="en">Readying container for connections.</source>
-    </trans-unit>
-    <trans-unit id="++CODE++3c311675a5c2bf9cd3b95e78f5c957399730d791fae923def53395a43f131d1f">
-      <source xml:lang="en">Readying container for connections...</source>
-    </trans-unit>
-    <trans-unit id="++CODE++6aafab6eae72092eb7c25ffb6f34dab1a3eb70f1ef79e6e159f0fe540ca6b675">
-      <source xml:lang="en">Receive natural language explanations to help developers unfamiliar with T-SQL understand code</source>
-    </trans-unit>
-    <trans-unit id="++CODE++690dbe9dc0993c4256683738fc3fd541cfa96f60d299be33343615dd58179d93">
-      <source xml:lang="en">Recent</source>
-    </trans-unit>
-    <trans-unit id="++CODE++705aa26f40f31a71c622836f9a913bf837817f54e45133215a5d222489e6a7c8">
-      <source xml:lang="en">Recent Connections</source>
-    </trans-unit>
-    <trans-unit id="++CODE++703f1ae8b7cdb3525cdab9ea694ab27b1b9e4337f0b2ca32f152f7f9a6e2f9d5">
-      <source xml:lang="en">Recent connections list cleared</source>
-    </trans-unit>
-    <trans-unit id="++CODE++74273989b0966e2369b6d01aadb23af4ad6a9e724643fa88f2bde99202a36708">
-      <source xml:lang="en">Redo</source>
-    </trans-unit>
-    <trans-unit id="++CODE++d49d10a2017dc4911588fbe91abdc783a6eb59caf6b52432ddae0399d838014d">
-      <source xml:lang="en">Referenced column &apos;{0}&apos; not found</source>
-      <note>{0} is the column name</note>
-    </trans-unit>
-    <trans-unit id="++CODE++797ad1e737f00e56b04c2d4140e177a26977d3a90e9ea84cb65016e21c50113f">
-      <source xml:lang="en">Referenced table &apos;{0}&apos; not found</source>
-      <note>{0} is the table name</note>
-    </trans-unit>
-    <trans-unit id="++CODE++0e91610117029a62a478b7fa7df0b8598bebe3ab1e192d4b1882e310719c9671">
-      <source xml:lang="en">Refresh</source>
-    </trans-unit>
-    <trans-unit id="++CODE++627fc5f9740b31ca7868476caa3694a842a494bf358329d1aaf28f3fd7a5a4f0">
-      <source xml:lang="en">Refresh Credentials</source>
-    </trans-unit>
-    <trans-unit id="++CODE++0cd1ba1d31d508fcf599096e647eb0c1a60819928248e404a3f71ea9f7aafad8">
-      <source xml:lang="en">Reload Visual Studio Code</source>
-    </trans-unit>
-    <trans-unit id="++CODE++b69ef66763bd411348c2bf030ab4cd0881dc36c538ce1a05966e92b927d2675c">
-      <source xml:lang="en">Remind Me Later</source>
-    </trans-unit>
-    <trans-unit id="++CODE++c3812fc4acb861d5182fc2b8155f327f736fbe5e5eb86a7bd7afcb6dc5497282">
-      <source xml:lang="en">Remove</source>
-    </trans-unit>
-    <trans-unit id="++CODE++67b215a4a9c0185c90cc9b971dcdf8dc2c3fddcaa5bfc78eed8cfcc2cefaf0d7">
-      <source xml:lang="en">Remove Sort</source>
-    </trans-unit>
-    <trans-unit id="++CODE++7024a828547b51d9fb11f26d4d1d472691dd7e6ec7d7a2f499cb08731a63e943">
-      <source xml:lang="en">Remove recent connection</source>
-    </trans-unit>
-    <trans-unit id="++CODE++4f98318295cf61965501b5ff934574dfd3efea58641100c01dfa70131a732b31">
-      <source xml:lang="en">Remove {0}</source>
-      <note>{0} is the object type</note>
-    </trans-unit>
-    <trans-unit id="++CODE++0b73ca14b5d89fd5c289af312a66842146e766baf6c5018848b36f086944cb0b">
-      <source xml:lang="en">Replication</source>
-    </trans-unit>
-    <trans-unit id="++CODE++4850b174b713d88cfc63de107830d5388929020e78abc91fc19bba7a6821625f">
-      <source xml:lang="en">Required</source>
-    </trans-unit>
-    <trans-unit id="++CODE++daee7606b339f3c339076fe2c9f372a3ff40c8ee896005d829c7481b64ca5303">
-      <source xml:lang="en">Reset</source>
-    </trans-unit>
-    <trans-unit id="++CODE++2956e06ac0651084bbd5558dfe469615e9a5fc3072f60a09a9cb3c597a19324c">
-      <source xml:lang="en">Resize</source>
-    </trans-unit>
-    <trans-unit id="++CODE++fc71b6e1d435d817984f9c7394f47e21505efa2a9f81b5f3e17082ced1432cc7">
-      <source xml:lang="en">Resize column &apos;{0}&apos;</source>
-      <note>{0} is the name of the column</note>
-    </trans-unit>
-    <trans-unit id="++CODE++ae6d9c313ef115d3be932d158acd74f5ab4db5c068cdc2c10ade081168b185d5">
-      <source xml:lang="en">Resource Group</source>
-    </trans-unit>
-    <trans-unit id="++CODE++a76e13b9839270eb73ed11417f7d8acca55df0ad52065799361631d0fff74f27">
-      <source xml:lang="en">Restore</source>
-    </trans-unit>
-    <trans-unit id="++CODE++f225a9c1cec3aeb23174520a7be45fd29e7f9de8fecba6757bb7cd215235979e">
-      <source xml:lang="en">Restore panel size</source>
-    </trans-unit>
-    <trans-unit id="++CODE++26b4293018ea72418733109f2e245387d9dfcfe7d4083c0c1f29eb1155c98365">
-      <source xml:lang="en">Restore properties pane</source>
-    </trans-unit>
-    <trans-unit id="++CODE++5d7e64a2598658aaaf1674a1b6222a0f6ab5bb588831a51d0936879cbf88670c">
-      <source xml:lang="en">Result Set {0}</source>
-      <note>{0} is the index of the result set</note>
-    </trans-unit>
-    <trans-unit id="++CODE++219c4a6c86a716e99d5dc9611b61e584deb11b57e972d87d4b773387ebc3cadd">
-      <source xml:lang="en">Results</source>
-    </trans-unit>
-    <trans-unit id="++CODE++ccb11e8d73c1d40ef67b26d9ca77a50ab2987d9ac9af361e065c3c1c6699c116">
-      <source xml:lang="en">Results ({0})</source>
-      <note>{0} is the number of results</note>
-    </trans-unit>
-    <trans-unit id="++CODE++a71f9e2908cf7df2e5ce9dafa67f3f4949fc4c74f525b9f4a6229ff6a7f93c86">
-      <source xml:lang="en">Results copied to clipboard</source>
-    </trans-unit>
-    <trans-unit id="++CODE++942087cc2d41e01304b7195558d093d10c72af8e838c7556d6a02d471ee71852">
-      <source xml:lang="en">Retry</source>
-    </trans-unit>
-    <trans-unit id="++CODE++ed5c65311daf9e46eb0f5ac74221d4405dabfe18cca554232363495a3a268ca5">
-      <source xml:lang="en">Reverse Alphabetical</source>
-    </trans-unit>
-    <trans-unit id="++CODE++da37d071c9526cb361ef4fdb39a225e2ec0eefdf323c591b5741adf58295fda8">
-      <source xml:lang="en">Reverse-engineer existing databases by explaining SQL schemas and relationships</source>
-    </trans-unit>
-    <trans-unit id="++CODE++02db2f499ba6ed0895fdb86e879b5758e87aacd4251189046218aec2617a0ba5">
-      <source xml:lang="en">Rosetta is required to run SQL Server container images on Apple Silicon. Enable &quot;Use Rosetta for x86_64/amd64 emulation on Apple Silicon&quot; in Docker Desktop &gt; Settings &gt; General.</source>
-    </trans-unit>
-    <trans-unit id="++CODE++7c9de4e8e989511f39c9c515352856dbfe290c6de0e123d12cc60972e8fa8bf3">
-      <source xml:lang="en">Rule name</source>
-    </trans-unit>
-    <trans-unit id="++CODE++826cea94aca7f2bce9e97c214c1df682ea9fa53a85d642e06993064d077eda60">
-      <source xml:lang="en">Run Query</source>
-    </trans-unit>
-    <trans-unit id="++CODE++fa12adeb7bf1db8bea535fb7afc4cdb5121fe19f586fd0996a719007d8c7012c">
-      <source xml:lang="en">Run Query History</source>
-    </trans-unit>
-    <trans-unit id="++CODE++ac94961d65d453caddfb9b5cdcf79c96671b85462f0c7b9ff25e2a316c6dfa86">
-      <source xml:lang="en">Run a query in the current editor, or switch to an editor that has results.</source>
-    </trans-unit>
-    <trans-unit id="++CODE++8c69f23e4bff75d84e54afc088af9057c1b2285242fe96f175cbc395b3a16620">
-      <source xml:lang="en">Run query on connection &apos;{0}&apos;?&#10;&#10;Query: {1}</source>
-      <note>{0} is the connection ID
-{1} is the SQL query</note>
-    </trans-unit>
-    <trans-unit id="++CODE++4e16c2dab3b093c189f6f41be6961a3e5a42e6c8c2d3609ce6398e1bd9c8f60c">
-      <source xml:lang="en">Running query is not supported when the editor is in multiple selection mode.</source>
-    </trans-unit>
-    <trans-unit id="++CODE++b1f11c275b04ef9f8ee2c203bbc9e14168767c3bf289f9915aa1e43adb776cf9">
-      <source xml:lang="en">Running query on connection &apos;{0}&apos;</source>
-      <note>{0} is the connection ID</note>
-    </trans-unit>
-    <trans-unit id="++CODE++59b151f69d83edf3eb174ff38c0f77aebf28c9195c785f2003a1cd708de0dc77">
-      <source xml:lang="en">SQL Analytics Endpoint</source>
-    </trans-unit>
-    <trans-unit id="++CODE++fa728e3cf6aa4aa3207afe540af912463db2631cd2358004e457e71dc0107148">
-      <source xml:lang="en">SQL Container Name</source>
-    </trans-unit>
-    <trans-unit id="++CODE++418024d48b3bccf64d26f1031290f65e229c515336a4b5a08a0cde384d803ed7">
-      <source xml:lang="en">SQL Container Version</source>
-    </trans-unit>
-    <trans-unit id="++CODE++7f779b8a3477b9909716127bf4ed2ef8e07e7f5fae134f7ad1506a7f267de247">
-      <source xml:lang="en">SQL Database</source>
-    </trans-unit>
-    <trans-unit id="++CODE++bcb563c464628dce28a629cdda03742239a5b0f9e25da0a87aea6e68ad25933a">
-      <source xml:lang="en">SQL Login</source>
-    </trans-unit>
-    <trans-unit id="++CODE++2ea04a74395b2376e4dd5e83ffd39385d7b3dbfe4af1cb43bc8080b8b91c548e">
-      <source xml:lang="en">SQL Plan Files</source>
-    </trans-unit>
-    <trans-unit id="++CODE++0404cd9b41a2ccda40d68efcab8008a39503e1487a468ad37a26417a02df844f">
-      <source xml:lang="en">SQL Server 2025 is not supported on ARM architecture. Please select a different SQL Server version.</source>
-    </trans-unit>
-    <trans-unit id="++CODE++31aead661ae4eee1d516f5b824b2d74ec3221ad35899111d62eb58ea7a78aaf6">
-      <source xml:lang="en">SQL Server 2025 is not yet supported on ARM architecture. ARM support will be available starting with the SQL Server 2025 CU1 container image.</source>
-    </trans-unit>
-    <trans-unit id="++CODE++8553f640204422619af23f71ce8e01bb39f23579ff44b08e5da1cd2eb4482c27">
-      <source xml:lang="en">SQL Server Container SA Password</source>
-    </trans-unit>
-    <trans-unit id="++CODE++8fb9e52bba9bdebaf10c130eca428ca15b770d0ba41c5f854c47db14a380f8ae">
-      <source xml:lang="en">SQL Server admin password</source>
-    </trans-unit>
-    <trans-unit id="++CODE++49946129c776c67af592a7bd5399b229d9e11260362f8dd0ee8a96778dbc3bee">
-      <source xml:lang="en">SQL Server does not support Windows containers. Please switch to Linux containers in Docker Desktop settings.</source>
-    </trans-unit>
-    <trans-unit id="++CODE++035f6f2b97a039d49cb4ed684e5e8118c2acf2ff2fcc0e25fc94e2eacbc63b80">
-      <source xml:lang="en">SQL Server port number</source>
-    </trans-unit>
-    <trans-unit id="++CODE++64aaab208c8e1d1152e423b463ee58006e8479fe03f9b92d91be13935401d6d8">
-      <source xml:lang="en">SQL Server {0} - latest</source>
-      <note>{0} is the SQL Server version</note>
-    </trans-unit>
-    <trans-unit id="++CODE++c15c5b93db5aa2d000fa6a98f1eaad96beff26347b410388dc524f19a0f0aeee">
-      <source xml:lang="en">SQL database in Fabric (Preview)</source>
-    </trans-unit>
-    <trans-unit id="++CODE++33c911ed6f7c6e8d0093aecd7c73564bf2ef2992db044a0892fc3de8b92cdb71">
-      <source xml:lang="en">SQLCMD Variables</source>
-    </trans-unit>
-    <trans-unit id="++CODE++3edb66ea075e148507b4547497333f55f63218596ac3acdad9eb49f8ce686f4c">
-      <source xml:lang="en">SVG</source>
-    </trans-unit>
-    <trans-unit id="++CODE++be3bac2c67dcc1b486b10add2ba1bf56e6e49fd17d6187fe6b6c012b08cedbfc">
-      <source xml:lang="en">Satisfied</source>
-    </trans-unit>
-    <trans-unit id="++CODE++993f024b650eaf0f1c64118f6033c44b7c98d220539bcb51454ca578f6f2b477">
-      <source xml:lang="en">Saturation</source>
-    </trans-unit>
-    <trans-unit id="++CODE++1509f561f2416598629b886ad7d3c05a7e221e4e0675c84bbff4ee6d9e03913d">
-      <source xml:lang="en">Save</source>
-    </trans-unit>
-    <trans-unit id="++CODE++dee3e3871faf828499426928ded1c3d2762c767a5c9f07e954d25a63aca26da2">
-      <source xml:lang="en">Save .scmp file</source>
-    </trans-unit>
-    <trans-unit id="++CODE++088203b4cd88789e07f4e9a8f05cf6e8c1d0b413ae32d30cae69beeef94784e6">
-      <source xml:lang="en">Save As</source>
-    </trans-unit>
-    <trans-unit id="++CODE++4a3dca5ad8733bf29762c2315ae7e89e4f9a30c2ad082e4b01a93cc96e7d442e">
-      <source xml:lang="en">Save As...</source>
-    </trans-unit>
-    <trans-unit id="++CODE++df2839447956141d6503caf44145db003e70b17dc128d5c4fefec188b28d6966">
-      <source xml:lang="en">Save Connection Group</source>
-    </trans-unit>
-    <trans-unit id="++CODE++caf4128d5bf679fef30d60d545684f44efcc2e9a7098df16fcbd0b625580c89f">
-      <source xml:lang="en">Save Password</source>
-    </trans-unit>
-    <trans-unit id="++CODE++77252dc87eec71818cc0b5c0bc0e82792f92540faad923e81c6d5dcd3119e31a">
-      <source xml:lang="en">Save Password? If &apos;No&apos;, password will be required each time you connect</source>
-    </trans-unit>
-    <trans-unit id="++CODE++22995cab793b6ddc02993f48d7042dff97e62df3faf4b7742629243a36ce968d">
-      <source xml:lang="en">Save Plan</source>
-    </trans-unit>
-    <trans-unit id="++CODE++e50761ebedbdddb4dd4afb99a7c0964cf8bfed33ec03cb39f5a08e65812c795a">
-      <source xml:lang="en">Save as CSV</source>
-    </trans-unit>
-    <trans-unit id="++CODE++40838c73e26d7ae3162bb4250c2c1e261a33fec5478432e6e47ba9ab6649c1ef">
-      <source xml:lang="en">Save as Excel</source>
-    </trans-unit>
-    <trans-unit id="++CODE++49e889d19cb98b87430fab55b6c5203e191463e874e2d94eb44d43f38395e226">
-      <source xml:lang="en">Save as INSERT</source>
-    </trans-unit>
-    <trans-unit id="++CODE++910ed5e0c43df2bc1a2c71f1d5ecd2168b919fd4dc9f6d4b1f13f660cba9c524">
-      <source xml:lang="en">Save as JSON</source>
-    </trans-unit>
-    <trans-unit id="++CODE++bae1da28225af71a125385224716f5ff7870573e6c01494c597e8ed4168b12e3">
-      <source xml:lang="en">Save results command cannot be used with multiple selections.</source>
-    </trans-unit>
-    <trans-unit id="++CODE++0a12b3e51f64e705d6de90db7bcada67844d93e118f414b2fc703b2014efabc5">
-      <source xml:lang="en">Save source and target, options, and excluded elements</source>
-    </trans-unit>
-    <trans-unit id="++CODE++5a2df8a2745d54fa2197753e1c2c22a8dea9676916677120da5c44550647180d">
-      <source xml:lang="en">Saved Connections</source>
-    </trans-unit>
-    <trans-unit id="++CODE++28b9471fbcdd3a3ce3799551c1cee3825afe4ea4ce67688c764bd4a364028bd9">
-      <source xml:lang="en">Scaffold backend components (e.g., data-access layers) based on your current database context</source>
-    </trans-unit>
-    <trans-unit id="++CODE++f102986b39effb31080ae442f61febe7ed58df1515c0711ccfadfe0311ccec81">
-      <source xml:lang="en">Scale</source>
-    </trans-unit>
-    <trans-unit id="++CODE++b8c590be37f9806eacc2f43e047d943cb0b51e96d92efe6f1549fd0d13d03a25">
-      <source xml:lang="en">Scale mismatch between &apos;{0}&apos; and &apos;{1}&apos;</source>
-      <note>{0} is source column
-{1} is target column</note>
-    </trans-unit>
-    <trans-unit id="++CODE++07b091a3fdc4e4c03cd047b5264e61241f20fe8dbc36a4c796d46cd8dc3e7d03">
-      <source xml:lang="en">Schema</source>
-    </trans-unit>
-    <trans-unit id="++CODE++154e484fc5e1a7cb4991c071caef673c453eaa7dcfef4321db537c576a5c56cf">
-      <source xml:lang="en">Schema Compare</source>
-    </trans-unit>
-    <trans-unit id="++CODE++57232ac852b468be7624e8edcfabbb24ac13076a47e75fb4121be42bc813c881">
-      <source xml:lang="en">Schema Compare Options</source>
-    </trans-unit>
-    <trans-unit id="++CODE++8bd05764f179b5c53231ee8df7d8f52d5906689eb660f1bd0ff33d1e0817290c">
-      <source xml:lang="en">Schema Compare failed: &apos;{0}&apos;</source>
-      <note>{0} is the error message returned from the compare operation</note>
-    </trans-unit>
-    <trans-unit id="++CODE++15b5d02ad3478e97181969698b48fe22f92298cc513e992be78922dc8f3ffe9c">
-      <source xml:lang="en">Schema Designer</source>
-    </trans-unit>
-    <trans-unit id="++CODE++04073026831053dab587997eca3ee2c8445a80a9f9395820b6a48ac4cb4449b1">
-      <source xml:lang="en">Schema Designer Model is ready. Changes can now be published.</source>
-    </trans-unit>
-    <trans-unit id="++CODE++625f64194868ec34a2b8b5b02385d3999fc9cdddbb2e823e10a1d965574d8e6c">
-      <source xml:lang="en">Schema visualization opened.</source>
-    </trans-unit>
-    <trans-unit id="++CODE++26336e4216dbda9c374906c54ade398c597b59facd87fba0be1758fc497bde2a">
-      <source xml:lang="en">Schema/Object Type</source>
-    </trans-unit>
-    <trans-unit id="++CODE++102acc10e67a297d79f7a0440d9fb96e2bfe8b1830676ae1d524cde6203212e0">
-      <source xml:lang="en">Script</source>
-    </trans-unit>
-    <trans-unit id="++CODE++cce7c24ebb0a14bc98b7d6a3f18ddfe9c893e65adb1a599321b3e0eca3515490">
-      <source xml:lang="en">Script As Create</source>
-    </trans-unit>
-    <trans-unit id="++CODE++f6a9305d2a22223e43e016e6ed4d342a8a4a249c1202322338ee3e0d5f26e596">
-      <source xml:lang="en">Script copied to clipboard</source>
-    </trans-unit>
-    <trans-unit id="++CODE++bd74591fea2d60dc873cec192685f7b6a930d2a370d5b3c9032014bf8224529a">
-      <source xml:lang="en">Search Workspaces</source>
-    </trans-unit>
-    <trans-unit id="++CODE++4f5103123c8a9080ba6c1595ab5f058a1aa4715fe8c1aa2b956b6512f28cc365">
-      <source xml:lang="en">Search connection groups</source>
-    </trans-unit>
-    <trans-unit id="++CODE++448fcd5b80608528b5b492337667acf711f486e31784b41b4bba7066a9527ac4">
-      <source xml:lang="en">Search for database objects...</source>
-    </trans-unit>
-    <trans-unit id="++CODE++49ff54ad141b9f4b74b176a98807c6b9a1282dfe026c3f38015dd596c54c4a84">
-      <source xml:lang="en">Search options...</source>
-    </trans-unit>
-    <trans-unit id="++CODE++6801207d5994165123a10ab767fd9439130fae500f8c407877ae5070843b906d">
-      <source xml:lang="en">Search settings...</source>
-    </trans-unit>
-    <trans-unit id="++CODE++771f5d2c0599dcf4194e3fdddd9a5212d6392f4703d29971575bb455b5287a84">
-      <source xml:lang="en">Search tables...</source>
-    </trans-unit>
-    <trans-unit id="++CODE++f0b2ef28c0bec626ad14f56179e18d97cdbfcb4f676c4735f95eae628d079538">
-      <source xml:lang="en">Search term cannot be empty</source>
-    </trans-unit>
-    <trans-unit id="++CODE++5c192a3e6f23b125cfaa70c46f6fcd47a2081fa7270e7687687ea8596d2e012f">
-      <source xml:lang="en">Search workspaces...</source>
-    </trans-unit>
-    <trans-unit id="++CODE++7f55382219f0202c1b4f56deb099e2fedcec87ee73fe2edb2105df5447323bc6">
-      <source xml:lang="en">Search...</source>
-    </trans-unit>
-    <trans-unit id="++CODE++6863067eb0a2c7499425c6c189b2c88bac55ca754285a6ab1ef37b75b4cfad4d">
-      <source xml:lang="en">See</source>
-    </trans-unit>
-    <trans-unit id="++CODE++2a78025de6aae5e7ff88e5a951bb3a78ddd67388913529cf9e2dd9653e62b02d">
-      <source xml:lang="en">Select</source>
-    </trans-unit>
-    <trans-unit id="++CODE++d1ec69e64b9609d089aae09f7adc5c566d2cd222f8d8325f0ab3b523f0ac2690">
-      <source xml:lang="en">Select All</source>
-    </trans-unit>
-    <trans-unit id="++CODE++3052f090b2dd0312f6564fb52c1f06b0efbe9fd7c77fdf38dcb96b4521b06b24">
-      <source xml:lang="en">Select Azure account with Key Vault access for column decryption</source>
-    </trans-unit>
-    <trans-unit id="++CODE++fb36706789e855faf92bf6900c060554f0e8513ebb831ffe81ed991b28d07f8c">
-      <source xml:lang="en">Select Connection</source>
-    </trans-unit>
-    <trans-unit id="++CODE++a1103f928cc721a44f7c8cdbc11bab66f8a7e44d66485112edccc40525787cfb">
-      <source xml:lang="en">Select Profile</source>
-    </trans-unit>
-    <trans-unit id="++CODE++498e179dee6c281c74c130a980b58ecfdf8c85a97cf907ed7d820ef06afd8b51">
-      <source xml:lang="en">Select Source</source>
-    </trans-unit>
-    <trans-unit id="++CODE++5807729000cb38665e918bf3d7ac25f319624d3024eb2760aba5f15f7eb53559">
-      <source xml:lang="en">Select Source Schema</source>
-    </trans-unit>
-    <trans-unit id="++CODE++bdd155896fd28608c15efbc9269fc433a1838ca35f20e4dc656f20ffe2aff773">
-      <source xml:lang="en">Select Target</source>
-    </trans-unit>
-    <trans-unit id="++CODE++b6d420411ce8b91f28e7fc43e45c44a8550af2984463e5dc85541595a0ac37ba">
-      <source xml:lang="en">Select Target Schema</source>
-    </trans-unit>
-    <trans-unit id="++CODE++35ce1fefb3478f2ba328f46db9deb60e08786a3f825f64dd5f9804459c6b8b4c">
-      <source xml:lang="en">Select a Workspace</source>
-    </trans-unit>
-    <trans-unit id="++CODE++c4300a3eee24147d9593a09a659650b44b4733e2979fef9cae3e3db10f116831">
-      <source xml:lang="en">Select a connection group</source>
-    </trans-unit>
-    <trans-unit id="++CODE++ebe0dbee443b4562c7925a01e3bc69a3d5d0a3b0e8b3e11041c69fa067b65ef7">
-      <source xml:lang="en">Select a tenant</source>
-    </trans-unit>
-    <trans-unit id="++CODE++8b43c4bf79e62cb8e9f61b4fddc6e921b87020df8bca991bbf77a39628ec9106">
-      <source xml:lang="en">Select a valid {0} from the dropdown</source>
-      <note>{0} is the type of the dropdown&apos;s contents, e.g &apos;resource group&apos; or &apos;server&apos;</note>
-    </trans-unit>
-    <trans-unit id="++CODE++903e816918c1b2835c9186eed7375ce85cc0f6230c48afbaa979177517e8545d">
-      <source xml:lang="en">Select a workspace to view the databases in it.</source>
-    </trans-unit>
-    <trans-unit id="++CODE++a1205265db328a59a52187387e01e37a0e1d2b28210aa2e663f750eb8b7c8dcf">
-      <source xml:lang="en">Select a {0} for filtering</source>
-      <note>{0} is the type of the dropdown&apos;s contents, e.g &apos;resource group&apos; or &apos;server&apos;</note>
-    </trans-unit>
-    <trans-unit id="++CODE++1fc9a387654d410febd202b81bddbe62d38368260b69b9f73ee6630164536bdf">
-      <source xml:lang="en">Select all</source>
-    </trans-unit>
-    <trans-unit id="++CODE++80a484c3416afd950fcefa87e88b0514e65144c7d45c12bf0bc9809c46837f89">
-      <source xml:lang="en">Select all options</source>
-    </trans-unit>
-    <trans-unit id="++CODE++ba89783a339fd43f48271d2e9813374075b46d8896bfa4f99444022a42847531">
-      <source xml:lang="en">Select an account</source>
-    </trans-unit>
-    <trans-unit id="++CODE++1032e1d25c0d5131be3195e1e53197385eb21d860f4f14f7bbc4cfcce4bfd109">
-      <source xml:lang="en">Select an extension to manage connection sharing permissions</source>
-    </trans-unit>
-    <trans-unit id="++CODE++cac9a015dc3356af3f386e840985bfc09d57c0b9cc01a88e26ec67f3501058d8">
-      <source xml:lang="en">Select an object to view its definition ({0} results)</source>
-      <note>{0} is the number of results</note>
-    </trans-unit>
-    <trans-unit id="++CODE++6a8027c451f5eed5d0e62f3f599e8d39a787706b19612279423f6b706b1751f3">
-      <source xml:lang="en">Select image</source>
-    </trans-unit>
-    <trans-unit id="++CODE++154f133b3d7ef488e01090c00b0104ba7bf48bf4368e2ad71333fd3d863fb270">
-      <source xml:lang="en">Select new permission for extension: &apos;{0}&apos;</source>
-      <note>{0} is the extension name</note>
-    </trans-unit>
-    <trans-unit id="++CODE++e286357ecd532997834edbf13478a2b3ca334a9dda1c8e895c0bd8b26f6097b5">
-      <source xml:lang="en">Select profile to remove</source>
-    </trans-unit>
-    <trans-unit id="++CODE++31c1868de5b07d10224f472d3f5957b4502175ab68a89839134a1f1dd747ab3b">
-      <source xml:lang="en">Select subscriptions</source>
-    </trans-unit>
-    <trans-unit id="++CODE++5c61a29b1d409ff2b70f6fbd1032d7250ac322407dc4b8bbff19eb20af562291">
-      <source xml:lang="en">Select the SQL Server Container Image</source>
-    </trans-unit>
-    <trans-unit id="++CODE++5354479c5248dd63b7110fca45437164866ebbdc35bd5d19a5b814535534024e">
-      <source xml:lang="en">Selected Microsoft Entra account removed successfully.</source>
-    </trans-unit>
-    <trans-unit id="++CODE++aef7de28d52977f1b5cd0fecfdc151717610adf41e0aa33b4d9f7522a43337ef">
-      <source xml:lang="en">Server</source>
-    </trans-unit>
-    <trans-unit id="++CODE++f6cd8550a42862c96bedf199eb6415f9f6859b49211e35694080e73978042cf8">
-      <source xml:lang="en">Server - {0}</source>
-      <note>{0} is the server name</note>
-    </trans-unit>
-    <trans-unit id="++CODE++6b0054dcd0116896729545198c9cdfe9b8f97008d91d39084e5c8808a6784c58">
-      <source xml:lang="en">Server Edition</source>
-    </trans-unit>
-    <trans-unit id="++CODE++86c1cd65696eadbc588fd4fe04d8b03ca948befc5a89467c621edf47f885118c">
-      <source xml:lang="en">Server Version</source>
-    </trans-unit>
-    <trans-unit id="++CODE++1c53883708ab16a3743793905feb38c8e77c295d846ff276491831e1de69b6e1">
-      <source xml:lang="en">Server connection in progress. Do you want to cancel?</source>
-    </trans-unit>
-    <trans-unit id="++CODE++e4e1940a01194f83f42724f0cc4b353c0219980452af7e69e597ca63229531d9">
-      <source xml:lang="en">Server could not start. This could be a permissions error or an incompatibility on your system. You can try enabling device code authentication from settings.</source>
-    </trans-unit>
-    <trans-unit id="++CODE++a0c0b90c3260929ade879e7cfe35629e6ed60fb62be887a77fe8ada9376a7ba7">
-      <source xml:lang="en">Server is required</source>
-    </trans-unit>
-    <trans-unit id="++CODE++9e28d8dd2c02f540827e4ea6f0fb6d1340a82e35a653a2ea2cc3ef0ce1ba0ce3">
-      <source xml:lang="en">Server name not set.</source>
-    </trans-unit>
-    <trans-unit id="++CODE++3e27420fb58defcc5b721d6bfdbb9c092230a888d571821f747f7bffec92f17c">
-      <source xml:lang="en">Server name or ADO.NET connection string</source>
-    </trans-unit>
-    <trans-unit id="++CODE++40c6cdb719db3469fb83c776d850e85fc70bdfa14e6685d6ac62061ac85b8eed">
-      <source xml:lang="en">Server {0} not found.</source>
-      <note>{0} is the server name</note>
-    </trans-unit>
-    <trans-unit id="++CODE++c365f1cb6d8e84e7476450255ffb4dd9360ed4a895c83b5378238bcc764e39f8">
-      <source xml:lang="en">Set Default</source>
-    </trans-unit>
-    <trans-unit id="++CODE++7dcc1c2a0bebbc604d5c15ae5e2a764048d5936bda66f0137af772be71d7a145">
-      <source xml:lang="en">Set Null</source>
-    </trans-unit>
-    <trans-unit id="++CODE++dbdf27e5db8d8cde8cc8a3b15f491db14868513a3253b62b194eb20cf414741a">
-      <source xml:lang="en">Setting up</source>
-    </trans-unit>
-    <trans-unit id="++CODE++98a2e618e690165268025ae1d25d8d84ea575af666bdd7a5b719bc777e3d584f">
-      <source xml:lang="en">Setting up container</source>
-    </trans-unit>
-    <trans-unit id="++CODE++74a883a037bc227f91891ab654a753d3a99f31ab06ae5b5d2b6e594a692b41f8">
-      <source xml:lang="en">Settings</source>
-    </trans-unit>
-    <trans-unit id="++CODE++5e9f98120dbe568255ee059f39671686982b113d4e917b6d6faf149918c81709">
-      <source xml:lang="en">Severity</source>
-    </trans-unit>
-    <trans-unit id="++CODE++e1c32645f2f85a25ae64e38f306ded9b82771ab8ac4595e769f9410e632584f4">
-      <source xml:lang="en">Show All</source>
-    </trans-unit>
-    <trans-unit id="++CODE++70939b307b3a77407bd456a715ac3f6b7a100b246526c5a2d79f230c3c129294">
-      <source xml:lang="en">Show Confirm Password</source>
-    </trans-unit>
-    <trans-unit id="++CODE++8c6f0777a59f6d55efb68be5323e48061f19e0b2c036c9f34f3ea7655eeaead2">
-      <source xml:lang="en">Show MSSQL output</source>
-    </trans-unit>
-    <trans-unit id="++CODE++1615831401345ad7af7c55f1b68f51dd051827cf4ab1e7f3864619ce377d6ef1">
-      <source xml:lang="en">Show Menu (F3)</source>
-    </trans-unit>
-    <trans-unit id="++CODE++169b9d739add25522ff9a236b54583826c27bd79c2dcb1a4efcc50143164f78c">
-      <source xml:lang="en">Show New Password</source>
-    </trans-unit>
-    <trans-unit id="++CODE++2228686dec07e7c9c6c8515f778b90a768e5a9474779610755f751e18e43805f">
-      <source xml:lang="en">Show Schema</source>
-    </trans-unit>
-    <trans-unit id="++CODE++d5b86c663921b26f8c3dbd292279ef1d0a13da517c5c5bdf53097cfc17aada03">
-      <source xml:lang="en">Show a random table definition</source>
-    </trans-unit>
-    <trans-unit id="++CODE++7f642b55cbf51cf21e5b6a0861e2a93abf8fbe5a8b5d04a9ed9d7a97040549d1">
-      <source xml:lang="en">Show full error message</source>
-    </trans-unit>
-    <trans-unit id="++CODE++6aeaa6a53d09dcad071fdda6280b1e7c42aa164cd0514304ff162e7da440ffaa">
-      <source xml:lang="en">Show password</source>
-    </trans-unit>
-    <trans-unit id="++CODE++523fa7449e8252600e65c811dcd62983315d0f9f528741627033a45754f591cf">
-      <source xml:lang="en">Show schema for connection &apos;{0}&apos;?</source>
-      <note>{0} is the connection ID</note>
-    </trans-unit>
-    <trans-unit id="++CODE++5997c7a016fad02db108f90e8f6bfcc6c127d8221dc5a6ec8cae9da1eff29cb3">
-      <source xml:lang="en">Show table relationships</source>
-    </trans-unit>
-    <trans-unit id="++CODE++9c4229606309838f5e0322bca6f6a2fbfe1c05466547670ccfc1aa1f7f29cde9">
-      <source xml:lang="en">Showing schema for connection &apos;{0}&apos;</source>
-      <note>{0} is the connection ID</note>
-    </trans-unit>
-    <trans-unit id="++CODE++e2c8a41969888f518a4656791ee4737b49874f2213d86c949983a67a9ac55212">
-      <source xml:lang="en">Showplan XML</source>
-    </trans-unit>
-    <trans-unit id="++CODE++bcc0bcc9140b0c97a6440ce56966a07a05e85bddd509ddc5e2ab98755f319af1">
-      <source xml:lang="en">Sign In</source>
-    </trans-unit>
-    <trans-unit id="++CODE++bfd402b2f6f3812529b55596136d3a11c51616317e3b1cd999928e2d4eae7d3f">
-      <source xml:lang="en">Sign in</source>
-    </trans-unit>
-    <trans-unit id="++CODE++83c5252b7cdf6235f1857a1dc56a0ae42ef7d912e938a31e31710c5847884b7c">
-      <source xml:lang="en">Sign in to a new account</source>
-    </trans-unit>
-    <trans-unit id="++CODE++09a0ee357e3b34ac30c4ae61fcfbcfde87c6941a213e8e60d146e7942c0d76bc">
-      <source xml:lang="en">Sign in to your Azure subscription</source>
-    </trans-unit>
-    <trans-unit id="++CODE++53b8195b6ec261723d1abe7f4b25c502724154c01b39ddf9998426be6d346c66">
-      <source xml:lang="en">Sign in to your Azure subscription in one of the sovereign clouds.</source>
-    </trans-unit>
-    <trans-unit id="++CODE++2a2c6072cca49b7f2056d66f738d53593bce3004d1291d736ea9a69e58babae8">
-      <source xml:lang="en">Sign in to your Azure subscription with a device code. Use this in setups where the Sign In command does not work</source>
-    </trans-unit>
-    <trans-unit id="++CODE++f33c8e270a9d867a7ed6cb8d51e40f58132390afcd0e2eb79292952039fd8397">
-      <source xml:lang="en">Sign into Azure</source>
-    </trans-unit>
-    <trans-unit id="++CODE++cdc182077e173c86c2831fe9995d41691b9bc1182fe44519a292ea2b814eb17a">
-      <source xml:lang="en">Sign into Azure in order to add a firewall rule.</source>
-    </trans-unit>
-    <trans-unit id="++CODE++8fb63cdc9270808c8b3dab6531000afcfd2e8bd1550fa5fd1981b82d28859ad8">
-      <source xml:lang="en">Sign into Fabric</source>
-    </trans-unit>
-    <trans-unit id="++CODE++144c66d6781cb554af7f4c2f15e5dee4dc39723194785f532bf22b3da2c8f8e6">
-      <source xml:lang="en">Signing in to Azure...</source>
-    </trans-unit>
-    <trans-unit id="++CODE++f6dd83003322db3c5d5ef293a8dc73363ae462529918cc8d17cc94f9988c0d45">
-      <source xml:lang="en">Simple Container Management</source>
-    </trans-unit>
-    <trans-unit id="++CODE++ab3134048412e796a4a423dc1963ca8ff12b535d546d314470407639777e0ac5">
-      <source xml:lang="en">Smart performance</source>
-    </trans-unit>
-    <trans-unit id="++CODE++bec69036aa27e7fab7d44cad3909477b76631c39ba46fd7841ea71aae7e5a735">
-      <source xml:lang="en">Sort</source>
-    </trans-unit>
-    <trans-unit id="++CODE++f09318d75d62b0f316bf6aa9aec677f5ee481f619c46c57d72dc9505e73fe48f">
-      <source xml:lang="en">Sort Ascending</source>
-    </trans-unit>
-    <trans-unit id="++CODE++2497697ff826db13ca94ea6c34dceced8bdf6fe44c7dde9d32c1cea30e9360a6">
-      <source xml:lang="en">Sort Descending</source>
-    </trans-unit>
-    <trans-unit id="++CODE++0e570ca6fabe24f94e52c1833f3ffd25567022beb826fa16891f3322051bc221">
-      <source xml:lang="en">Source</source>
-    </trans-unit>
-    <trans-unit id="++CODE++2b25c7e56081a32eca68cf954d0dae7f5d558f2111699c5b4e39596584c40b39">
-      <source xml:lang="en">Source Column</source>
-    </trans-unit>
-    <trans-unit id="++CODE++7363f4432b648a803e2bf468798cf69a7be5bab4b8055e35f6a038afb54be9d7">
-      <source xml:lang="en">Source Name</source>
-    </trans-unit>
-    <trans-unit id="++CODE++1e49ea47266ab1130ffc9be417fa6eb62da7299641f30a76e728fe983c25f29d">
-      <source xml:lang="en">Specifies whether the column is included in the primary key for the table.</source>
-    </trans-unit>
-    <trans-unit id="++CODE++ed17e62be4222e6fa3890918aee4885848f3e87ee14bc9b5dbe65e603173f26b">
-      <source xml:lang="en">Specifies whether the column may have a NULL value.</source>
-    </trans-unit>
-    <trans-unit id="++CODE++a49eb416daf711062abb036ea09b46cbe49f513082db1ef699e94ddcf35adc42">
-      <source xml:lang="en">Start IP Address</source>
-    </trans-unit>
-    <trans-unit id="++CODE++271189ae389a39d79c24cd43cee7e86f57b7543bd1aebe14817ea8981cfdfcde">
-      <source xml:lang="en">Start Time</source>
-    </trans-unit>
-    <trans-unit id="++CODE++bdc02a6178825493234ef2190acba2fe15e3fb76a37fb9a740ea4e5b7b843961">
-      <source xml:lang="en">Start, stop, and remove containers directly from the extension.</source>
-    </trans-unit>
-    <trans-unit id="++CODE++26254424b6f10bfd397e77bc2c93c10fc436795145ee5f2a09b27d54518ec9d6">
-      <source xml:lang="en">Started executing query at </source>
-    </trans-unit>
-    <trans-unit id="++CODE++4a5901a3ef8ce653c646a8ff72117555ad46803721be5b957ca9e799be6e7d20">
-      <source xml:lang="en">Started query execution for document &quot;{0}&quot;</source>
-      <note>{0} is the document name</note>
-    </trans-unit>
-    <trans-unit id="++CODE++47d62b3ce92021fa331252ba82176c2a4ccb592c2264bd58ec74e5d1b722c98e">
-      <source xml:lang="en">Started saving results to </source>
-    </trans-unit>
-    <trans-unit id="++CODE++184772131710be8ca20d9a4e83be0ab0c86c87c6a6aca01beca9b06c3d71e39b">
-      <source xml:lang="en">Starting Container...</source>
-    </trans-unit>
-    <trans-unit id="++CODE++5c9b0e680f0f34168c5e442d010c91fdc75bc18b0de177476b144c47a032b66e">
-      <source xml:lang="en">Starting Docker...</source>
-    </trans-unit>
-    <trans-unit id="++CODE++3bd451a10a86c5f3b6edebcde31b6a0e51c4fbcf0b42752066f7496a1ed6077b">
-      <source xml:lang="en">Starting {0}...</source>
-      <note>{0} is the container name</note>
-    </trans-unit>
-    <trans-unit id="++CODE++72927b6fdb5388115d478bb5e0e69c203231f35ad2e0721d77750626ea4fe4db">
-      <source xml:lang="en">Starts With</source>
-    </trans-unit>
-    <trans-unit id="++CODE++cae7d57bc067a514b8e34c9589631a95c7dc051638ddd2a190773269279a99df">
-      <source xml:lang="en">Stop</source>
-    </trans-unit>
-    <trans-unit id="++CODE++22ca65e3703408eaba50f90cab80da663692eb6331d25d7552e03cea2fb432a9">
-      <source xml:lang="en">Stopping Container...</source>
-    </trans-unit>
-    <trans-unit id="++CODE++155f816c0407310c0dab222493370773e045ee7fe04e6c9a951b07f495531264">
-      <source xml:lang="en">Submit</source>
-    </trans-unit>
-    <trans-unit id="++CODE++c4ed896e6258b54727811f7a2d17bf4e0a998497b6946da3718a0f5ca0c78ebd">
-      <source xml:lang="en">Submit an issue</source>
-    </trans-unit>
-    <trans-unit id="++CODE++4999c6c6c7badf456f5b0053b09a2076bdb2391a09ab10c9064a680f8f9a0b30">
-      <source xml:lang="en">Subscription</source>
-    </trans-unit>
-    <trans-unit id="++CODE++0035c67b91c2dd1e5f7a1fd9010b07ee0cdc93e578c2baf656dfc411a80f4b78">
-      <source xml:lang="en">Subtree Cost</source>
-    </trans-unit>
-    <trans-unit id="++CODE++6d9a6f97a5fdaf3b90a0cf02e0b43d8b7ec1d05c0e4718e02ddd1c5b450e5b39">
-      <source xml:lang="en">Succeeded</source>
-    </trans-unit>
-    <trans-unit id="++CODE++5443b1422a140475d5703c916c7686007233ea92292881588670e73409a7f1cd">
-      <source xml:lang="en">Succeeded with warning</source>
-    </trans-unit>
-    <trans-unit id="++CODE++2e71037756b80741dc7aff95ef179d5a25c08df7a40cd7b16af9a5edb6f64047">
-      <source xml:lang="en">Successfully changed to database: {0}</source>
-      <note>{0} is the database name</note>
-    </trans-unit>
-    <trans-unit id="++CODE++fbd52c8b91de95b69593d008ca2108476ccb1ea5a45657b3393d878499e3fe1f">
-      <source xml:lang="en">Successfully connected to server.</source>
-    </trans-unit>
-    <trans-unit id="++CODE++f0266af4455c8f348df74a77502b563a575637604e905429b302d78ec39c00e4">
-      <source xml:lang="en">Successfully refreshed token for connection {0} with uri {1}, {2}</source>
-      <note>{0} is the connection id
-{1} is the uri
-{2} is the message</note>
-    </trans-unit>
-    <trans-unit id="++CODE++9c85106af25fd7656e977d5453607973955ae5d79fce0a78264cd714a628e981">
-      <source xml:lang="en">Successfully saved results to </source>
-    </trans-unit>
-    <trans-unit id="++CODE++da099a63ce9b5fe688c4f5219cdd8614a27faa324bdd5c612dfab086630b346c">
-      <source xml:lang="en">Sum: {0}</source>
-      <note>{0} is the sum</note>
-    </trans-unit>
-    <trans-unit id="++CODE++17888248578c82867c18ea2dc512a96eabbbbb8184442d219746c3b8b8ff6030">
-      <source xml:lang="en">Summary loading canceled</source>
-    </trans-unit>
-    <trans-unit id="++CODE++93775107b302b7d63191a5c2a8ea3803d44d17781da939eb367d7555f25c1752">
-      <source xml:lang="en">Summary loading was canceled by user</source>
-    </trans-unit>
-    <trans-unit id="++CODE++175f5352107a324eb25f4342a9114e2685b64a1ef54a5ff6ba3a24d0ac215ea7">
-      <source xml:lang="en">Switch Direction</source>
-    </trans-unit>
-    <trans-unit id="++CODE++d7a3cd6cbe28889d5ba18259f276a78a6023030468a7b4013b74a45a2923b9d9">
-      <source xml:lang="en">Switch Source and Target</source>
-    </trans-unit>
-    <trans-unit id="++CODE++a8e5ca29d45327e2790dbaef626ac6f467741af4efddd4d0aede688f4612677e">
-      <source xml:lang="en">Switch to Grid View</source>
-    </trans-unit>
-    <trans-unit id="++CODE++5b483648ad7b3afcd20f3ccef6fdc7471e39d5a8c9bb30697cba5f82c4ff8dc1">
-      <source xml:lang="en">Switch to MSAL</source>
-    </trans-unit>
-    <trans-unit id="++CODE++fe49fbfd86c4792c2bd6cf8b59085cc2d787fa377a2af3ebdcbd88104e556d8c">
-      <source xml:lang="en">Switch to Text View</source>
-    </trans-unit>
-    <trans-unit id="++CODE++494731de200692139842ce40b55ca4e15ccb299d4d82b803ed1f0bd25ce82efd">
-      <source xml:lang="en">Switching to Linux containers was canceled. SQL Server only supports Linux containers.</source>
-    </trans-unit>
-    <trans-unit id="++CODE++16d1c9050a0b32e83764a81d801a880773abedfd7f8b0b08a1cd87ca0e404f12">
-      <source xml:lang="en">Table</source>
-    </trans-unit>
-    <trans-unit id="++CODE++e37d0b463100c4d709173a6502222535a4960da7c2ae4c1317ba1e20ece36b3e">
-      <source xml:lang="en">Table &apos;{0}&apos; already exists</source>
-      <note>{0} is the table name</note>
-    </trans-unit>
-    <trans-unit id="++CODE++ab3e7e5387cdfbb5043748e63a21b5da7a9855b47821b6a4e1bc17391a118e17">
-      <source xml:lang="en">Table &apos;{0}&apos; not found</source>
-      <note>{0} is the table name</note>
-    </trans-unit>
-    <trans-unit id="++CODE++529667eb9a218f074e24ec63181bb6b3bd4e5ea744e64f71262b6323251ed743">
-      <source xml:lang="en">Table name</source>
-    </trans-unit>
-    <trans-unit id="++CODE++45e1d4cb14359d2ad702451798500ccdf4e30f19c5fd15c378328cf83827d606">
-      <source xml:lang="en">Table name cannot be empty</source>
-    </trans-unit>
-    <trans-unit id="++CODE++9981cdae853624ee8dffbae9510a8f8b9d588788aab84587374f6dd6bc7eabdd">
-      <source xml:lang="en">Take Survey</source>
-    </trans-unit>
-    <trans-unit id="++CODE++978354db0c00fc78c3a5524f462a73bc425df3fb2767e51a5f46352ae26ae6f9">
-      <source xml:lang="en">Target</source>
-    </trans-unit>
-    <trans-unit id="++CODE++9ba1ac70c4386df695c803041aec395325f7f6cb8151ca597c9715b3f99262fb">
-      <source xml:lang="en">Target Name</source>
-    </trans-unit>
-    <trans-unit id="++CODE++feeb64acb5e0f4ebba723e99d26d741bd2621988c8d355449bfddeafc8ef59e2">
-      <source xml:lang="en">Target Table</source>
-    </trans-unit>
-    <trans-unit id="++CODE++e23969d284c3424c8014c6e5b1b85ebc275bc5c74321e7677a21d023e6ea154c">
-      <source xml:lang="en">Tenant</source>
-    </trans-unit>
-    <trans-unit id="++CODE++de1f5fff34138660c31bd550e5da98b7674d852afbff6f517e0e222b2dbf09a9">
-      <source xml:lang="en">Tenant ID</source>
-    </trans-unit>
-    <trans-unit id="++CODE++3db7232b2e9f0b74bad366312879cd89ee7bd3e6c5b737f358b7897907c6ab39">
-      <source xml:lang="en">Tenant ID is required</source>
-    </trans-unit>
-    <trans-unit id="++CODE++2af9bc0ac247853b98b854b657784c881cc649d3f1a660aafecd1b8b1a26d535">
-      <source xml:lang="en">Terms &amp; Conditions</source>
-    </trans-unit>
-    <trans-unit id="++CODE++c02977b07ec93816f236c57b4c30d4544904e87e0a43a1daf344c229594320b9">
-      <source xml:lang="en">Test Connection</source>
-    </trans-unit>
-    <trans-unit id="++CODE++90c8505baad739c0925471e0d594ba9d83f84d3a96dbdfa16a47ae7a3ad95d91">
-      <source xml:lang="en">Testing connection profile...</source>
-    </trans-unit>
-    <trans-unit id="++CODE++6243b7f10cf3bedbbad66a99c0cf540a52e5239c6ccf9db907be70c383d0ce7f">
-      <source xml:lang="en">Text View</source>
-    </trans-unit>
-    <trans-unit id="++CODE++acd64111965ff7af14fb0dc101deb52a5e3e7cfc6aae4d0fa9bf7a65ed37870a">
-      <source xml:lang="en">The MSSQL for VS Code extension is introducing new modern data development features! Would you like to enable them? [Learn more]({0})</source>
-      <note>{0} is a url to learn more about the new features</note>
-    </trans-unit>
-    <trans-unit id="++CODE++8284b2207062ceca3245e799f300ae72ab7e751c75b0f7e32f297adcfdf8e19f">
-      <source xml:lang="en">The SQL Server 2025 RTM container image isn&apos;t compatible with ARM-based systems (including Windows ARM and Apple Silicon).</source>
-    </trans-unit>
-    <trans-unit id="++CODE++3eacf5cf678e2285cae1276d29f034aa0e7ceb3f8940239c1d67a2d486649719">
-      <source xml:lang="en">The behavior when a user tries to delete a row with data that is involved in a foreign key relationship.</source>
-    </trans-unit>
-    <trans-unit id="++CODE++1a4205e9f5cc50eaf70719b64956352b74a99badba266027a6244def0d016b73">
-      <source xml:lang="en">The behavior when a user tries to update a row with data that is involved in a foreign key relationship.</source>
-    </trans-unit>
-    <trans-unit id="++CODE++4002a5b20dd0c7a8caf9764ba024343e8f87e2ba8221aaeae4c5112d1d7bb4ed">
-      <source xml:lang="en">The columns of the index.</source>
-    </trans-unit>
-    <trans-unit id="++CODE++0104b69959544fb6f98a7e7723e2df4d657c581b43004a1e47f677a02589311e">
-      <source xml:lang="en">The connection with ID &apos;{0}&apos; does not have the &apos;server&apos; property set and is being ignored.  Please set the &apos;server&apos; property on this connection in order to use it.</source>
-      <note>{0} is the connection ID for the connection that has been ignored</note>
-    </trans-unit>
-    <trans-unit id="++CODE++90a4ba6d5483f640dbf83e90ca81103b564ff6be1e78dc9caf91eea1c299757e">
-      <source xml:lang="en">The custom cloud choice is not configured. Please configure the setting `{0}`.</source>
-    </trans-unit>
-    <trans-unit id="++CODE++f229c94b4c9b8ecfa1096d1daf79194e84616c49df8fb6e229fa944592ff373e">
-      <source xml:lang="en">The description of the check constraint.</source>
-    </trans-unit>
-    <trans-unit id="++CODE++f307f68f2f552562e371f39fe52ef5b9f6eba2e13a61cd2d1e560e9991b86114">
-      <source xml:lang="en">The description of the foreign key.</source>
-    </trans-unit>
-    <trans-unit id="++CODE++48e857284768923e885f8631cb33e52313c21cd97d4b95b651b1b5227789cfa0">
-      <source xml:lang="en">The description of the index.</source>
-    </trans-unit>
-    <trans-unit id="++CODE++4ed30ce390b4a87aa521240a8313735faff4c4cb4df0c01292ffdaf5b9a44c58">
-      <source xml:lang="en">The description of the primary key.</source>
-    </trans-unit>
-    <trans-unit id="++CODE++ff83ab307bf5543897d2c5781d880385ba86a704904fb08dc5c67c990688d5ec">
-      <source xml:lang="en">The expression defining the check constraint.</source>
-    </trans-unit>
-    <trans-unit id="++CODE++dcf10fd537a0660c98f1a3890997024dfebb2ac795ee02dcbc7581ec4a0fe141">
-      <source xml:lang="en">The extension &apos;{0}&apos; is requesting access to your SQL Server connections. This will allow it to execute queries and access your database.</source>
-      <note>{0} is the extension name</note>
-    </trans-unit>
-    <trans-unit id="++CODE++d160b49baa7c6e4e8b95a21a984b19fda338b9d47a01d61c2d7445ed29cf174e">
-      <source xml:lang="en">The first value must be less than the second value for the {0} operator in the {1} filter</source>
-      <note>{0} is the operator for the filter
-{1} is the name of the filter</note>
-    </trans-unit>
-    <trans-unit id="++CODE++10dc5228a8a16a8eb753ca437fd81cd632ca4b12be41a33403e6614e46c4167e">
-      <source xml:lang="en">The first value must be set for the {0} operator in the {1} filter</source>
-      <note>{0} is the operator for the filter
-{1} is the name of the filter</note>
-    </trans-unit>
-    <trans-unit id="++CODE++9f0bbf0f3fc1ec45ca02debcaf080ecd6f40e8a11bae6e0189136badee4946a7">
-      <source xml:lang="en">The following workspace or workspace folder connections are missing the &apos;id&apos; property and are being ignored.  Please manually add the &apos;id&apos; property to the connection in order to use it. &#10;&#10; {0}</source>
-      <note>{0} is the list of display names for the connections that have been ignored</note>
-    </trans-unit>
-    <trans-unit id="++CODE++0f98888ce39572ae27e642dd46baba8dbf179c6b3c42c522cde8ad1f43323b11">
-      <source xml:lang="en">The language model did not return any output.</source>
-    </trans-unit>
-    <trans-unit id="++CODE++fcd9241097659a9ae58a06bd9b762b5aded99a3f82d97e73e75279b098e00c6d">
-      <source xml:lang="en">The mapping between foreign key columns and primary key columns.</source>
-    </trans-unit>
-    <trans-unit id="++CODE++ee33dcb49174e212fabe894df8373991cebe8d617d56b472934c7dcea6335b5b">
-      <source xml:lang="en">The maximum length (in characters) that can be stored in this database object.</source>
-    </trans-unit>
-    <trans-unit id="++CODE++c368a965891e9479b44218cb42c8cddde404740e364b53367e897dcb17ef1d6b">
-      <source xml:lang="en">The name of the check constraint.</source>
-    </trans-unit>
-    <trans-unit id="++CODE++1f1828f6aa124ec76ef4d972c0dc128052fd3b8b5fa4cefd9d560695e878ecf8">
-      <source xml:lang="en">The name of the column object.</source>
-    </trans-unit>
-    <trans-unit id="++CODE++4b7c298367264cb30b7b914a70b1a21e86cc7685024ae618a0d0cf43626afe54">
-      <source xml:lang="en">The name of the column.</source>
-    </trans-unit>
-    <trans-unit id="++CODE++20b946c00bb4f007424d33a637029256f737bb0ff32c7de3b2a189e4423a4ec9">
-      <source xml:lang="en">The name of the foreign key.</source>
-    </trans-unit>
-    <trans-unit id="++CODE++644a28f160d2df093fab1a8c94e5176f21c1af3bee1915315edd409d14397021">
-      <source xml:lang="en">The name of the index.</source>
-    </trans-unit>
-    <trans-unit id="++CODE++13549c97f0b3baa43655bd41e05e3bb60918ded05df9e7e94186ecc6ba53c3d1">
-      <source xml:lang="en">The recent connections list has been cleared but there were errors while deleting some associated credentials. View the errors in the MSSQL output channel.</source>
-    </trans-unit>
-    <trans-unit id="++CODE++deb45b7a599eba6e761de31bae73238f9ec60e62517a88c934b81cb6743fcfbb">
-      <source xml:lang="en">The requested model could not be found. Please check model availability or try a different model.</source>
-    </trans-unit>
-    <trans-unit id="++CODE++ea13943c4f06ddf0a81173991d20e8cf8252b636b94c0c2476e58098d9fbc1f3">
-      <source xml:lang="en">The second value must be set for the {0} operator in the {1} filter</source>
-      <note>{0} is the operator for the filter
-{1} is the name of the filter</note>
-    </trans-unit>
-    <trans-unit id="++CODE++d7f9cfdbfc45384b7521ed4b8082d476a2d3cae5cbb8c57eec64003513cacbf2">
-      <source xml:lang="en">The table which contains the primary or unique key column.</source>
-    </trans-unit>
-    <trans-unit id="++CODE++fe68202651f2e6c4af304386d80e491e5c52755db829443bb2cefbf2b25df757">
-      <source xml:lang="en">There was an error updating the project</source>
-    </trans-unit>
-    <trans-unit id="++CODE++a616eb2bf2f817c4898b6d9709fa799bf564dc58ec7bdb879358e3f47795106e">
-      <source xml:lang="en">This database name is already in use. Please choose a different name.</source>
-    </trans-unit>
-    <trans-unit id="++CODE++115a2cc92c1097ac4ebeb49698f5e22635a24ee1ef89722616f862ea43c5baba">
-      <source xml:lang="en">Timestamp</source>
-    </trans-unit>
-    <trans-unit id="++CODE++94843fe76f0c666e2bce801eb3dbfa672cd6517a14f968c8e41669c580b60cb3">
-      <source xml:lang="en">To compare two schemas, first select a source schema and target schema, then press compare.</source>
-    </trans-unit>
-    <trans-unit id="++CODE++4c4d50191531a82f528c2802cf6b245d0c776a5d4b51d3b5da127aaf21728547">
-      <source xml:lang="en">To use this command, Open a .sql file -or- Change editor language to &quot;SQL&quot; -or- Select T-SQL text in the active SQL editor.</source>
-    </trans-unit>
-    <trans-unit id="++CODE++e53c65fb2c5014c76bacb8ae7e110d59e8f5a57507db2682d0bd4fdbd156c8f4">
-      <source xml:lang="en">To use this command, you must set the language to &quot;SQL&quot;. Confirm to change language mode.</source>
-    </trans-unit>
-    <trans-unit id="++CODE++0ffe6ba8fd16d1d71a8849f6707c1c14c97e7f110138c102351a5560a97a43b4">
-      <source xml:lang="en">Toggle Tooltips</source>
-    </trans-unit>
-    <trans-unit id="++CODE++10b7ff2efd404627d5a929c6fb2a97fa57867f169fbf1016834477571a4cedb2">
-      <source xml:lang="en">Tool lookup for: {0} - {1}.</source>
-      <note>{0} is the part name
-{1} is the part input</note>
-    </trans-unit>
-    <trans-unit id="++CODE++048652e110f74b298095b5a7123e8878dfbd665a9fa34991b269dd31ab9442d0">
-      <source xml:lang="en">Total execution time: {0}</source>
-      <note>{0} is the elapsed time</note>
-    </trans-unit>
-    <trans-unit id="++CODE++baaddf70fb5d432b8bd948ef91d6f910124a6d138edae4d5f000c4610ddc8eae">
-      <source xml:lang="en">Type</source>
-    </trans-unit>
-    <trans-unit id="++CODE++e395097d9cde221cdb9af8b04e1073d0d3394439fce660d1c954d012cdeae6c1">
-      <source xml:lang="en">Unable to execute the command while the extension is initializing. Please try again later.</source>
-    </trans-unit>
-    <trans-unit id="++CODE++30f9be31de0326b58d28b9578bd91145abf4047074018ac47bc845f960328167">
-      <source xml:lang="en">Unable to expand. Please check logs for more information.</source>
-    </trans-unit>
-    <trans-unit id="++CODE++582be79ed5a63b2569e2b21a28ab0fe1f7acc6307aaaa8e52510a647959d05fa">
-      <source xml:lang="en">Unable to read proxy agent options to get tenants.</source>
-    </trans-unit>
-    <trans-unit id="++CODE++d7d09d502d5422aa5c2aaffacea9601c1011d9035e27986c8b243078a745b061">
-      <source xml:lang="en">Understand and document business logic embedded in stored procedures, views, and functions</source>
-    </trans-unit>
-    <trans-unit id="++CODE++a8283ade31856f71220db0e6f60a257c6889dc4dad0f275f66ad44b9ed9bf8d5">
-      <source xml:lang="en">Undo</source>
-    </trans-unit>
-    <trans-unit id="++CODE++27c2ccd962c2b8dccb52fe3688ab236f186f7a41fd57d810478712048e9ad3f8">
-      <source xml:lang="en">Unknown error</source>
-    </trans-unit>
-    <trans-unit id="++CODE++e4dd0ac78c7663f350454bad4258d3b6d38971181470082487d131decc61880b">
-      <source xml:lang="en">Unnamed Profile</source>
-    </trans-unit>
-    <trans-unit id="++CODE++a41927d919e273a317907b7f6817ca593d800bc0eb3262ff288630d157bb9448">
-      <source xml:lang="en">Unsupported architecture for Docker: {0}</source>
-      <note>{0} is the architecture name of the machine</note>
-    </trans-unit>
-    <trans-unit id="++CODE++c074b14299b30a8058e3609567b5d799180ac9d267fdf56a931e7bda37b36b29">
-      <source xml:lang="en">Unsupported platform for Docker: {0}</source>
-      <note>{0} is the platform name of the machine</note>
-    </trans-unit>
-    <trans-unit id="++CODE++c1c1009d3f37ec058070a62e22caf9ac9dae2169d452487c5c271a8bcf57a291">
-      <source xml:lang="en">Update</source>
-    </trans-unit>
-    <trans-unit id="++CODE++6f32c6efd3fd051f5df8f5a6926828722e2734a8b2138751abf9363a674550bd">
-      <source xml:lang="en">Update Database</source>
-    </trans-unit>
-    <trans-unit id="++CODE++92294188e79b2a13584eb3e6120f971c94ada2a387f3199a4cd3cb17039f9d37">
-      <source xml:lang="en">Updating IntelliSense...</source>
-    </trans-unit>
-    <trans-unit id="++CODE++c83ce937073615b8c93e7c38ed529e567ff2c01f291f92e3b4d08245018f362b">
-      <source xml:lang="en">Usage limits exceeded. Try again later, or consider optimizing your requests.</source>
-    </trans-unit>
-    <trans-unit id="++CODE++eeefe579e45c25e1a551b536d8eecc680562bce4d0aa58ffee1ad7df8cc84e63">
-      <source xml:lang="en">Use T-SQL intellisense and syntax error checking on current document</source>
-    </trans-unit>
-    <trans-unit id="++CODE++6fa7eeedfe2d3774f7d0d8fbb044c15710f171f58174bf7435ab1757e92d0c27">
-      <source xml:lang="en">Use {0} to create a new connection.</source>
-      <note>{0} is the connect command</note>
-    </trans-unit>
-    <trans-unit id="++CODE++b512d97e7cbf97c273e4db073bbb547aa65a84589227f8f3d9e4a72b9372a24d">
-      <source xml:lang="en">User</source>
-    </trans-unit>
-    <trans-unit id="++CODE++b82e11da3bc16786000d6e008e038f4d0272163a6476e0ca3c4b29d958051f9c">
-      <source xml:lang="en">User name</source>
-    </trans-unit>
-    <trans-unit id="++CODE++d67e96ac435b6d4a9b9aedc12377ba5da6778e010fa1bd7e2942ed221ab16a4f">
-      <source xml:lang="en">User name (SQL Login)</source>
-    </trans-unit>
-    <trans-unit id="++CODE++bb6e451b4ca453ef7b93d4a89b702cde206029b5c57a46ac64072d7e909018c4">
-      <source xml:lang="en">User name is required</source>
-    </trans-unit>
-    <trans-unit id="++CODE++e3b89e9d33f88e523083d8b4436adcc3726c89e97fd3179a2e102d765d1b16ed">
-      <source xml:lang="en">Username</source>
-    </trans-unit>
-    <trans-unit id="++CODE++1806851cf9209ecb674faf6fe227aa165f6dbc4df5d05ea9f0cc71e3d00245c7">
-      <source xml:lang="en">Using {0} ({1})...</source>
-      <note>{0} is the model name
-{1} is whether the model can send requests</note>
-    </trans-unit>
-    <trans-unit id="++CODE++d31cf428966542cd931bd382d445f06e61e26c9a6c5aaf4227dffd0bfd18e97c">
-      <source xml:lang="en">Using {0} to process your request...</source>
-      <note>{0} is the model name that will be processing the request</note>
-    </trans-unit>
-    <trans-unit id="++CODE++8e37953d23daca5ff01b8282c33f4e0a2152f1d1885f94c06418617e3ee1d24e">
-      <source xml:lang="en">Value</source>
-    </trans-unit>
-    <trans-unit id="++CODE++7ef8939f723e18dae31afe6a66699cdd093848ce10e84fcb5d34e15950cc2a06">
-      <source xml:lang="en">Very Dissatisfied</source>
-    </trans-unit>
-    <trans-unit id="++CODE++421600005b3f0bef9188978d2e890f5c5ff1cdaafa4da92f07a52cdc6295c1c6">
-      <source xml:lang="en">Very Satisfied</source>
-    </trans-unit>
-    <trans-unit id="++CODE++15435b311c9371437109bd5323292504915507b034803118517fee44e9547a3c">
-      <source xml:lang="en">View More</source>
-    </trans-unit>
-    <trans-unit id="++CODE++ff01d2362e483ddaca44f0e7f02d280bef382c1a3209776e5a11ca21acf2cea4">
-      <source xml:lang="en">View mssql for Visual Studio Code release notes?</source>
-    </trans-unit>
-    <trans-unit id="++CODE++0bfe6420924cc39134e0b79804ed823f99cc19ccd8e65477319db3139c1e3368">
-      <source xml:lang="en">Visual Studio Code must be relaunched for this setting to come into effect.  Please reload Visual Studio Code.</source>
-    </trans-unit>
-    <trans-unit id="++CODE++e981ddae45d8f4ca53f1ccbe613ad254a041dacf65a06026099a6302d332113b">
-      <source xml:lang="en">Warning</source>
-    </trans-unit>
-    <trans-unit id="++CODE++4d7371c8931fdd0178f7cbdabd1fd8260039a824a5c0912e880840b4d841f41e">
-      <source xml:lang="en">Warnings detected. Please review the changes.</source>
-    </trans-unit>
-    <trans-unit id="++CODE++d054fcb4284fd66975e378de56c04bda7b8e951e8e13f66834d9510e2b5461aa">
-      <source xml:lang="en">We can&apos;t find where Docker Desktop is located on your machine. Please manually start Docker Desktop and try again.</source>
-    </trans-unit>
-    <trans-unit id="++CODE++f0e54e5d12e2e2f5d8cf453857e0a307a8ecc5e8016b43b3c1c5c93300a40c60">
-      <source xml:lang="en">We couldn&apos;t connect using the current connection information. Would you like to retry the connection or edit the connection profile?</source>
-    </trans-unit>
-    <trans-unit id="++CODE++b88f26dec963b05be1fc4ad815cf0956a2b64c5c7819fc204857815fe8d596ae">
-      <source xml:lang="en">What I can do for you:</source>
-    </trans-unit>
-    <trans-unit id="++CODE++bf3cd82434efadb9ea501ff44c7d52b0dd98b3d11c0097ba88a10b7fd14d9b54">
-      <source xml:lang="en">What can we do to improve?</source>
-    </trans-unit>
-    <trans-unit id="++CODE++4aa3356437232c6d45b29802f09eee6e201660a67cf78e145f39ad1fada6feab">
-      <source xml:lang="en">Width cannot be 0 or negative</source>
-    </trans-unit>
-    <trans-unit id="++CODE++8746aa4543652187c8719dbebc36f0609e31bbc53b14ed2ca12b0207c9e79345">
-      <source xml:lang="en">Windows Authentication</source>
-    </trans-unit>
-    <trans-unit id="++CODE++4c10fe506dfba55de4429a653b9f4b726797e9f52677db4e54d590165b8767e9">
-      <source xml:lang="en">Works with VS Code/SSMS and uses Microsoft Entra authentication and Fabric access controls.</source>
-    </trans-unit>
-    <trans-unit id="++CODE++87bb59ba2f92f2a5a9f13e021fd58dd14ae5c065b1046146875e6e68d5ebc8b7">
-      <source xml:lang="en">Workspace</source>
-    </trans-unit>
-    <trans-unit id="++CODE++d53a5854df209c578705bfaec402128f2a44624d1e435ae700ef0f56c958c15e">
-      <source xml:lang="en">Workspace is required</source>
-    </trans-unit>
-    <trans-unit id="++CODE++e288577fddfc0fca255b96b887c869892311ba4f7ba0ecab34268b08e08d1ad3">
-      <source xml:lang="en">Write, optimize, and troubleshoot SQL queries with AI-recommended improvements</source>
-    </trans-unit>
-    <trans-unit id="++CODE++85a39ab345d672ff8ca9b9c6876f3adcacf45ee7c1e2dbd2408fd338bd55e07e">
-      <source xml:lang="en">Yes</source>
-    </trans-unit>
-    <trans-unit id="++CODE++867d2664362bce58e979ee3de5b436d12ab50da730929367290fd6b9043b2a90">
-      <source xml:lang="en">You are not connected to any database.</source>
-    </trans-unit>
-    <trans-unit id="++CODE++097471b0cd0d44493ae5b1f66494581a1b7847b2293eb7d71f0dee6cf6c53a54">
-      <source xml:lang="en">You must accept the license</source>
-    </trans-unit>
-    <trans-unit id="++CODE++437f6eb2a46a074059cbbd924d82e7b72146b3bbb13c028906a45bbffdf69e3f">
-      <source xml:lang="en">You must be signed into Azure in order to browse SQL databases.</source>
-    </trans-unit>
-    <trans-unit id="++CODE++bb5b6644dc612a69a27fc4eb9b11f3e54901055b75fe7fb9bb754f28693a574f">
-      <source xml:lang="en">You must be signed into Fabric in order to browse SQL databases.</source>
-    </trans-unit>
-    <trans-unit id="++CODE++72f5c8fcf386f50a0af8057b25cbd6d2cbfe99d41c859934b12e7592b60b2690">
-      <source xml:lang="en">You must review and accept the terms to proceed</source>
-    </trans-unit>
-    <trans-unit id="++CODE++fd7b1bde88541fa18fcf29098d6ac35bf9b6e18c9e393c1762bc119ff95a47fe">
-      <source xml:lang="en">Your Docker Engine currently runs Windows containers. SQL Server only supports Linux containers. Would you like to switch to Linux containers?</source>
-    </trans-unit>
-    <trans-unit id="++CODE++4d665ff14f7810a8d97b139336a650d9bf37854683886f2df4679232ec55bae4">
-      <source xml:lang="en">Your account needs re-authentication to access {0} resources. Press Open to start the authentication process.</source>
-      <note>{0} is the resource</note>
-    </trans-unit>
-    <trans-unit id="++CODE++cae61ae576cc3d82cec2579b9ac71b72196f7ff3f543408342b416c4877cce4e">
-      <source xml:lang="en">Your client IP Address &apos;{0}&apos; does not have access to the server &apos;{1}&apos; you&apos;re attempting to connect to. Would you like to create new firewall rule?</source>
-      <note>{0} is the client IP address
-{1} is the server name</note>
-    </trans-unit>
-    <trans-unit id="++CODE++a687a5a3cf1800c09d10d73ae6c128de7b617482ef262db645470c6f4ae9d54d">
-      <source xml:lang="en">Your client IP address does not have access to the server. Add a Microsoft Entra account and create a new firewall rule to enable access.</source>
-    </trans-unit>
-    <trans-unit id="++CODE++e22a8e55997a44b12ff4f976b12df9cf1fd9b41a7521198b72b15a3cb9952ed0">
-      <source xml:lang="en">Your password must contain characters from at least three of the following categories: uppercase letters, lowercase letters, numbers (0-9), and special characters (!, $, #, %, etc.).</source>
-    </trans-unit>
-    <trans-unit id="++CODE++5dc504d43e14657bd7f0298bc51688ba1bb0b809a8060f3b9106ca9411db9cd4">
-      <source xml:lang="en">Your tenant &apos;{0} ({1})&apos; requires you to re-authenticate again to access {2} resources. Press Open to start the authentication process.</source>
-      <note>{0} is the tenant name
-{1} is the tenant id
-{2} is the resource</note>
-    </trans-unit>
-    <trans-unit id="++CODE++5a982cf9dc11b4ec88b6151a75c4b45e269a5694c941c3c4c96689bed0c7d312">
-      <source xml:lang="en">Zoom In</source>
-    </trans-unit>
-    <trans-unit id="++CODE++24649ee0c7a92fd868db079f46ef6b58509081e8b0e8b9ed929606f33c62831d">
-      <source xml:lang="en">Zoom Out</source>
-    </trans-unit>
-    <trans-unit id="++CODE++dc81206350e3da642fed43285f8b5a1dc00e0d91b4b81b6bffe3181d0e261d2e">
-      <source xml:lang="en">Zoom to Fit</source>
-    </trans-unit>
-    <trans-unit id="++CODE++aab103babf210fd60bfbe41ecd5ab24d36cb423ec956f0d0215c6161359e01ee">
-      <source xml:lang="en">[Optional] Database to connect (press Enter to connect to &lt;default&gt; database)</source>
-    </trans-unit>
-    <trans-unit id="++CODE++48a9c1333b8297748a7cf4f38e479f6d1722302a0ce72f8516d8a749fe49d752">
-      <source xml:lang="en">[Optional] Enter a display name for this connection profile</source>
-    </trans-unit>
-    <trans-unit id="++CODE++c1399614154a55dfb1fcb95e208ed1f0b1115b846d6150ded7c7b43fdf6cbc09">
-      <source xml:lang="en">authenticationType</source>
-    </trans-unit>
-    <trans-unit id="++CODE++3549b0028b75d981cdda2e573e9cb49dedc200185876df299f912b79f69dabd8">
-      <source xml:lang="en">database</source>
-    </trans-unit>
-    <trans-unit id="++CODE++37a8eec1ce19687d132fe29051dca629d164e2c4958ba141d5f4133a33f0688f">
-      <source xml:lang="en">default</source>
-    </trans-unit>
-    <trans-unit id="++CODE++43daebc3c05a210cb50000c5c10686b90656dcdf1cae4ebd4914b1f0c98f9b03">
-      <source xml:lang="en">delete the saved connection: {0}?</source>
-      <note>{0} is the connection name</note>
-    </trans-unit>
-    <trans-unit id="++CODE++c6072170d758e5358d717360829bd1f9b1603b355b5f7fe375d1aabdca7a20de">
-      <source xml:lang="en">encrypt</source>
-    </trans-unit>
-    <trans-unit id="++CODE++4c7148e466d4434d1a1411c15f757ec78ba8f3ef4b6210d4a156bc3aaa6e71e5">
-      <source xml:lang="en">for more details</source>
-    </trans-unit>
-    <trans-unit id="++CODE++20e10f43f47b1e36c004e81cbec22591b794b0154ca893825d723624a57be8ae">
-      <source xml:lang="en">hostname\instance or &lt;server&gt;.database.windows.net or ADO.NET connection string</source>
-    </trans-unit>
-    <trans-unit id="++CODE++075b0e112ce5f3585bf21875b678fb678865a30c79d482cd01098957e6497c28">
-      <source xml:lang="en">intelliSenseUpdated</source>
-    </trans-unit>
-    <trans-unit id="++CODE++e6eaea18e885e1078829b56df34896be5ab51439e8f0ba00cb1624b2c572c10e">
-      <source xml:lang="en">location</source>
-    </trans-unit>
-    <trans-unit id="++CODE++eb69f53f51eaef9887d5c3f3cbd0993b208e962fed51bdd572b0816eb75c1d10">
-      <source xml:lang="en">macOS Sierra or newer is required to use this feature.</source>
-    </trans-unit>
-    <trans-unit id="++CODE++35a1031e991d85c2d12e5768b98c031dcc6394f3ccfb766314b8a3d0ab2242db">
-      <source xml:lang="en">resource group</source>
-    </trans-unit>
-    <trans-unit id="++CODE++b3eacd33433b31b5252351032c9b3e7a2e7aa7738d5decdf0dd6c62680853c06">
-      <source xml:lang="en">server</source>
-    </trans-unit>
-    <trans-unit id="++CODE++a8fa7fd60893411a49907b5545ccf9c47ed8073cc38e2ac3b79c4f6156cd7755">
-      <source xml:lang="en">subscription</source>
-    </trans-unit>
-    <trans-unit id="++CODE++9f86d081884c7d659a2feaa0c55ad015a3bf4f1b2b0b822cd15d6c15b0f00a08">
-      <source xml:lang="en">test</source>
-    </trans-unit>
-    <trans-unit id="++CODE++630c74b2de45669259227b267211f2cbc1b0d85d38728a506258a9e8bdf42acc">
-      <source xml:lang="en">untitled</source>
-    </trans-unit>
-    <trans-unit id="++CODE++f39d8207a23b19fa52f06809909505464af2764c6b3ade40db823f0a46b33487">
-      <source xml:lang="en">updatingIntelliSense</source>
-    </trans-unit>
-    <trans-unit id="++CODE++068d20844c66d21c588a335a78293216df5e76501471a4f175eb5758c3372fe4">
-      <source xml:lang="en">{0} (Current Account)</source>
-      <note>{0} is the account display name</note>
-    </trans-unit>
-    <trans-unit id="++CODE++d4781f8681d947d6d8eb589d9a93c7bd093110ab1b826da373b7e1e6b6cf080f">
-      <source xml:lang="en">{0} (filtered)</source>
-    </trans-unit>
-    <trans-unit id="++CODE++d26e21ebdede152a58db3c9ae1c87fd29a87b97da434181f5617921d2ba4a284">
-      <source xml:lang="en">{0} accounts</source>
-      <note>{0} is the number of accounts</note>
-    </trans-unit>
-    <trans-unit id="++CODE++682728640d4b8510d70b847b61ea921db8626fc0e0682e33d1f72e59a9d52315">
-      <source xml:lang="en">{0} column data</source>
-      <note>{0} is the number of columns</note>
-    </trans-unit>
-    <trans-unit id="++CODE++0362d3ecbb7ec63592961e75fdb3b9cce59a91db85f4b99e2ba5106d1bf167ed">
-      <source xml:lang="en">{0} deleted successfully.</source>
-      <note>{0} deleted successfully.</note>
-    </trans-unit>
-    <trans-unit id="++CODE++5c1afaa0e5ec640786450559a23d287ff17a8b5ffd18db119012de352e431731">
-      <source xml:lang="en">{0} errors</source>
-      <note>{0} is the number of errors</note>
-    </trans-unit>
-    <trans-unit id="++CODE++16885df9a4767fe04d26b997deabc5a36f96f34bf58bbed4b4a87d029f25209b">
-      <source xml:lang="en">{0} has been closed. Would you like to restore it?</source>
-      <note>{0} is the webview name</note>
-    </trans-unit>
-    <trans-unit id="++CODE++dde734013704b68f0d2d57a1385773d7e4bfbae374a67c150f3f06d8abb95f9d">
-      <source xml:lang="en">{0} invalid Entra accounts have been removed; you may need to run `MS SQL: Clear Microsoft Entra account token cache` and log in again.</source>
-      <note>{0} is the number of invalid accounts that have been removed</note>
-    </trans-unit>
-    <trans-unit id="++CODE++e3620e8a37371c6057d768faed05a7608c6e5ee783372a58b137b047300e8b7a">
-      <source xml:lang="en">{0} issue</source>
-      <note>{0} is the number of issues</note>
-    </trans-unit>
-    <trans-unit id="++CODE++4960928686dec57850ef0fde437021e4bec60d6d0fcc3e196448bb01c88d3920">
-      <source xml:lang="en">{0} issues</source>
-      <note>{0} is the number of issues</note>
-    </trans-unit>
-    <trans-unit id="++CODE++48f8bded11e525503381f9350e33b4f291585451934e4dfff2baed0e7a8959a3">
-      <source xml:lang="en">{0} of {1}</source>
-      <note>{0} is the number of active elements
-{1} is the total number of elements</note>
-    </trans-unit>
-    <trans-unit id="++CODE++0a6a65ea9882252d0abde519b647d2bd091f9a3a4ad1ddd0b8f79de88c4173e6">
-      <source xml:lang="en">{0} password doesn&apos;t match the confirmation password</source>
-    </trans-unit>
-    <trans-unit id="++CODE++a97848c89e7bbdc7d3064ed718beef4138a0b3e6fba815d496df332bbc3773ed">
-      <source xml:lang="en">{0} properties</source>
-      <note>{0} is the object type</note>
-    </trans-unit>
-    <trans-unit id="++CODE++2bd22e3b4b0281a2ffa3bc8bdd3e1f2b49dedcdde97d4cc83fdf598d1208d103">
-      <source xml:lang="en">{0} rows selected, click to load summary</source>
-      <note>{0} is the number of rows to fetch summary statistics for</note>
-    </trans-unit>
-    <trans-unit id="++CODE++00e1f9b501086ed75248767b54cc5caa0b62853d91c148fa2da0b388be7a6388">
-      <source xml:lang="en">{0} selected</source>
-      <note>{0} is the number of selected rows</note>
-    </trans-unit>
-    <trans-unit id="++CODE++e92744f747f8adbd4eb748f272e3c3f3542a48f35b35134f2f2adf89758e2310">
-      <source xml:lang="en">{0} started successfully.</source>
-      <note>{0} started successfully.</note>
-    </trans-unit>
-    <trans-unit id="++CODE++1bc61380dfa94d79a64b67b2a483332c51a6263dcf5379519cd36b691f6469e3">
-      <source xml:lang="en">{0} stopped successfully.</source>
-      <note>{0} stopped successfully.</note>
-    </trans-unit>
-    <trans-unit id="++CODE++c4777dc358a4dd9d44e2865392ea9fb6b761d10b718279ab38df4f72f5645fa7">
-      <source xml:lang="en">{0} warnings</source>
-      <note>{0} is the number of warnings</note>
-    </trans-unit>
-    <trans-unit id="++CODE++e29f55f346b08b76ddf9633f8d991e9cc16f8f201f837052b3e59e681ba2dbda">
-      <source xml:lang="en">{0} {1} issue</source>
-      <note>{0} is the tab name
-{1} is the number of issues</note>
-    </trans-unit>
-    <trans-unit id="++CODE++b3a182c894c403e6b24bcc5dfc3ba0eeab9b2380519d82944789b5ffa76b1235">
-      <source xml:lang="en">{0} {1} issues</source>
-      <note>{0} is the tab name
-{1} is the number of issues</note>
-    </trans-unit>
-    <trans-unit id="++CODE++fbf6567d7b396892abbe6cccf81dca280649e099b853b805be1beb6af53d9229">
-      <source xml:lang="en">{0}. {1}</source>
-      <note>{0} is the status
-{1} is the message</note>
-    </trans-unit>
-    <trans-unit id="++CODE++2b85e133b4abad5a9f5b85b3dd903a3f1f84db64680beb66977f6e44743f2434">
-      <source xml:lang="en">{0}: {1}</source>
-      <note>{0} is the task name
-{1} is the status</note>
-    </trans-unit>
-    <trans-unit id="++CODE++657a1d2beff87023ec2d92b03f58feb984cb2ea13dc6e7269ed84f0b64158591">
-      <source xml:lang="en">{0}: {1}. {2}</source>
-      <note>{0} is the task name
-{1} is the status
-{2} is the message</note>
-    </trans-unit>
-    <trans-unit id="++CODE++c7c45c2f2ad470c2dc1a35bf3320d977e49bd4f4c804d9bf347d009669e5ebae">
-      <source xml:lang="en">{{put-server-name-here}}</source>
-    </trans-unit>
-    <trans-unit id="++CODE++097beaf7cff8a2792062a02ba2078dcf76e2166c13dd935fbffcd530d655cdf6">
-      <source xml:lang="en">✅ Grant Access</source>
-    </trans-unit>
-    <trans-unit id="++CODE++56034cb01aa84b5c8abe9389abf03d1c9a91ecea712a8711d611abb0ddd1637c">
-      <source xml:lang="en">✅ Grant Access (Current)</source>
-    </trans-unit>
-    <trans-unit id="++CODE++40609c19f7011fdd42630f286c30982b3d7a2d74640e310c4126b785a384149d">
-      <source xml:lang="en">❌ Deny Access</source>
-    </trans-unit>
-    <trans-unit id="++CODE++4d765d766973242c68c5a2d3b20c7164beb22948ceaf7095ce44f901cc2f4052">
-      <source xml:lang="en">❌ Deny Access (Current)</source>
-    </trans-unit>
-    <trans-unit id="++CODE++786e414ca02e9f29012f60d724020a6925dc54275709eb8ac3b2aacbb7262945">
-      <source xml:lang="en">👋 I&apos;m GitHub Copilot for MSSQL extension, your intelligent SQL development assistant in Visual Studio Code. I help you connect, explore, design, and evolve your SQL databases directly from VS Code.</source>
-    </trans-unit>
-  </body></file>
-  <file original="package" source-language="en" datatype="plaintext"><body>
-    <trans-unit id="mssql.addObjectExplorer">
-      <source xml:lang="en">Add Connection</source>
-    </trans-unit>
-    <trans-unit id="mssql.connectionGroups.create">
-      <source xml:lang="en">Add Connection Group</source>
-    </trans-unit>
-    <trans-unit id="mssql.addAadAccount">
-      <source xml:lang="en">Add Microsoft Entra Account</source>
-    </trans-unit>
-    <trans-unit id="mssql.deviceCode.description">
-      <source xml:lang="en">Allows users to sign in to input-constrained devices.</source>
-    </trans-unit>
-    <trans-unit id="mssql.objectExplorer.Tooltip.alwaysEncryptedLabel">
-      <source xml:lang="en">Always Encrypted</source>
-    </trans-unit>
-    <trans-unit id="mssql.query.executionTimeout">
-      <source xml:lang="en">An execution time-out of 0 indicates an unlimited wait (no time-out)</source>
-    </trans-unit>
-    <trans-unit id="mssql.copilot.analyzeQueryPerformance">
-      <source xml:lang="en">Analyze Query Performance (Preview)</source>
-    </trans-unit>
-    <trans-unit id="mssql.objectExplorer.Tooltip.applicationIntentLabel">
-      <source xml:lang="en">Application Intent</source>
-    </trans-unit>
-    <trans-unit id="mssql.resultsGrid.autoSizeColumns">
-      <source xml:lang="en">Automatically adjust the column widths based on the visible rows in the result set. Could have performance problems with a large number of columns or large cells</source>
-    </trans-unit>
-    <trans-unit id="mssql.openQueryResultsInTabByDefault.description">
-      <source xml:lang="en">Automatically display query results in a new tab instead of the query pane. This option takes effect only if `mssql.enableRichExperiences` is enabled.</source>
-    </trans-unit>
-    <trans-unit id="mssql.autoRevealResultsPanel">
-      <source xml:lang="en">Automatically reveal the results panel when switching to an editor with query results. Only applies when &apos;Open Results in Tab&apos; is enabled.</source>
-    </trans-unit>
-    <trans-unit id="mssql.objectExplorer.Tooltip.MFALabel">
-      <source xml:lang="en">Azure MFA</source>
-    </trans-unit>
-    <trans-unit id="mssql.cancelQuery">
-      <source xml:lang="en">Cancel Query</source>
-    </trans-unit>
-    <trans-unit id="mssql.changeConnection">
-      <source xml:lang="en">Change Connection</source>
-    </trans-unit>
-    <trans-unit id="mssql.changeDatabase">
-      <source xml:lang="en">Change Database</source>
-    </trans-unit>
-    <trans-unit id="mssql.chooseLanguageFlavor">
-      <source xml:lang="en">Choose SQL handler for this file</source>
-    </trans-unit>
-    <trans-unit id="mssql.chooseAuthMethod">
-      <source xml:lang="en">Chooses which Authentication method to use</source>
-    </trans-unit>
-    <trans-unit id="mssql.connectionSharing.clearAllConnectionSharingPermissions">
-      <source xml:lang="en">Clear All Connection Sharing Permissions</source>
-    </trans-unit>
-    <trans-unit id="mssql.clearAllQueryHistory">
-      <source xml:lang="en">Clear All Query History</source>
-    </trans-unit>
-    <trans-unit id="mssql.clearFilters">
-      <source xml:lang="en">Clear Filters</source>
-    </trans-unit>
-    <trans-unit id="mssql.clearAzureAccountTokenCache">
-      <source xml:lang="en">Clear Microsoft Entra account token cache</source>
-    </trans-unit>
-    <trans-unit id="mssql.clearPooledConnections">
-      <source xml:lang="en">Clear Pooled Connections</source>
-    </trans-unit>
-    <trans-unit id="mssql.objectExplorer.Tooltip.commandTimeoutLabel">
-      <source xml:lang="en">Command Timeout</source>
-    </trans-unit>
-    <trans-unit id="mssql.connect">
-      <source xml:lang="en">Connect</source>
-    </trans-unit>
-    <trans-unit id="mssql.walkthroughs.getStarted.connectToDatabase.title">
-      <source xml:lang="en">Connect to a SQL Database</source>
-    </trans-unit>
-    <trans-unit id="mssql.walkthroughs.getStarted.connectToDatabase.altText">
-      <source xml:lang="en">Connection Dialog</source>
-    </trans-unit>
-    <trans-unit id="mssql.objectExplorer.Tooltip.connectionTimeoutLabel">
-      <source xml:lang="en">Connection Timeout</source>
-    </trans-unit>
-    <trans-unit id="mssql.connectionGroups">
-      <source xml:lang="en">Connection groups</source>
-    </trans-unit>
-    <trans-unit id="mssql.connections">
-      <source xml:lang="en">Connection profiles defined in &apos;User Settings&apos; are shown under &apos;MS SQL: Connect&apos; command in the command palette.</source>
-    </trans-unit>
-    <trans-unit id="extension.connections">
-      <source xml:lang="en">Connections</source>
-    </trans-unit>
-    <trans-unit id="mssql.resultsGrid.inMemoryDataProcessingThreshold">
-      <source xml:lang="en">Controls the max number of rows allowed to do filtering and sorting in memory. If the number is exceeded, sorting and filtering will be disabled. Warning: Increasing this may impact performance.</source>
-    </trans-unit>
-    <trans-unit id="mssql.copyAll">
-      <source xml:lang="en">Copy All</source>
-    </trans-unit>
-    <trans-unit id="mssql.copyObjectName">
-      <source xml:lang="en">Copy Object Name</source>
-    </trans-unit>
-    <trans-unit id="mssql.createAzureFunction">
-      <source xml:lang="en">Create Azure Function with SQL binding</source>
-    </trans-unit>
-    <trans-unit id="mssql.walkthroughs.getStarted.createNewTable.title">
-      <source xml:lang="en">Create a Table with Table Designer</source>
-    </trans-unit>
-    <trans-unit id="mssql.walkthroughs.getStarted.createNewTable.description">
-      <source xml:lang="en">Create a new table in your database, or edit existing tables with the table designer.&#10;Once you&apos;re done making your changes, click the &apos;Publish&apos; button to send the changes to your database.</source>
-    </trans-unit>
-    <trans-unit id="mssql.defaultQueryResultsViewMode.description">
-      <source xml:lang="en">Default view mode for query results display.</source>
-    </trans-unit>
-    <trans-unit id="mssql.deleteQueryHistory">
-      <source xml:lang="en">Delete</source>
-    </trans-unit>
-    <trans-unit id="mssql.connectionGroups.delete">
-      <source xml:lang="en">Delete Connection Group</source>
-    </trans-unit>
-    <trans-unit id="mssql.deleteContainer">
-      <source xml:lang="en">Delete Container</source>
-    </trans-unit>
-    <trans-unit id="mssql.disableActualPlan">
-      <source xml:lang="en">Disable Actual Plan</source>
-    </trans-unit>
-    <trans-unit id="mssql.objectExplorer.disableGroupBySchema">
-      <source xml:lang="en">Disable Group By Schema</source>
-    </trans-unit>
-    <trans-unit id="mssql.objectExplorer.Tooltip.disabledLabel">
-      <source xml:lang="en">Disabled</source>
-    </trans-unit>
-    <trans-unit id="mssql.disconnect">
-      <source xml:lang="en">Disconnect</source>
-    </trans-unit>
-    <trans-unit id="mssql.defaultQueryResultsViewMode.text.description">
-      <source xml:lang="en">Display results in a formatted text format.</source>
-    </trans-unit>
-    <trans-unit id="mssql.defaultQueryResultsViewMode.grid.description">
-      <source xml:lang="en">Display results in a tabular grid format (default)</source>
-    </trans-unit>
-    <trans-unit id="mssql.openQueryResultsInTabByDefaultDoNotShowPrompt.description">
-      <source xml:lang="en">Do not show prompts to display query results in a new tab.</source>
-    </trans-unit>
-    <trans-unit id="mssql.enableRichExperiencesDoNotShowPrompt.description">
-      <source xml:lang="en">Do not show prompts to enable UI-based features</source>
-    </trans-unit>
-    <trans-unit id="mssql.editConnection">
-      <source xml:lang="en">Edit Connection</source>
-    </trans-unit>
-    <trans-unit id="mssql.connectionGroups.edit">
-      <source xml:lang="en">Edit Connection Group</source>
-    </trans-unit>
-    <trans-unit id="mssql.connectionSharing.editConnectionSharingPermissions">
-      <source xml:lang="en">Edit Connection Sharing Permissions</source>
-    </trans-unit>
-    <trans-unit id="mssql.editTable">
-      <source xml:lang="en">Edit Table</source>
-    </trans-unit>
-    <trans-unit id="mssql.enableActualPlan">
-      <source xml:lang="en">Enable Actual Plan</source>
-    </trans-unit>
-    <trans-unit id="mssql.objectExplorer.enableGroupBySchema">
-      <source xml:lang="en">Enable Group By Schema</source>
-    </trans-unit>
-    <trans-unit id="mssql.walkthroughs.getStarted.enableModernFeatures.title">
-      <source xml:lang="en">Enable Modern Features</source>
-    </trans-unit>
-    <trans-unit id="mssql.enableRichExperiences">
-      <source xml:lang="en">Enable Modern Features</source>
-    </trans-unit>
-    <trans-unit id="mssql.query.alwaysEncryptedParameterization">
-      <source xml:lang="en">Enable Parameterization for Always Encrypted</source>
-    </trans-unit>
-    <trans-unit id="mssql.enableQueryHistoryCapture">
-      <source xml:lang="en">Enable Query History Capture</source>
-    </trans-unit>
-    <trans-unit id="mssql.query.ansiDefaults">
-      <source xml:lang="en">Enable SET ANSI_DEFAULTS</source>
-    </trans-unit>
-    <trans-unit id="mssql.query.ansiNulls">
-      <source xml:lang="en">Enable SET ANSI_NULLS</source>
-    </trans-unit>
-    <trans-unit id="mssql.query.ansiNullDefaultOn">
-      <source xml:lang="en">Enable SET ANSI_NULL_DFLT_ON</source>
-    </trans-unit>
-    <trans-unit id="mssql.query.ansiPadding">
-      <source xml:lang="en">Enable SET ANSI_PADDING</source>
-    </trans-unit>
-    <trans-unit id="mssql.query.ansiWarnings">
-      <source xml:lang="en">Enable SET ANSI_WARNINGS</source>
-    </trans-unit>
-    <trans-unit id="mssql.query.arithAbort">
-      <source xml:lang="en">Enable SET ARITHABORT option</source>
-    </trans-unit>
-    <trans-unit id="mssql.query.cursorCloseOnCommit">
-      <source xml:lang="en">Enable SET CURSOR_CLOSE_ON_COMMIT</source>
-    </trans-unit>
-    <trans-unit id="mssql.query.deadlockPriority">
-      <source xml:lang="en">Enable SET DEADLOCK_PRIORITY option</source>
-    </trans-unit>
-    <trans-unit id="mssql.query.implicitTransactions">
-      <source xml:lang="en">Enable SET IMPLICIT_TRANSACTIONS</source>
-    </trans-unit>
-    <trans-unit id="mssql.query.lockTimeout">
-      <source xml:lang="en">Enable SET LOCK TIMEOUT option (in milliseconds)</source>
-    </trans-unit>
-    <trans-unit id="mssql.query.noCount">
-      <source xml:lang="en">Enable SET NOCOUNT option</source>
-    </trans-unit>
-    <trans-unit id="mssql.query.noExec">
-      <source xml:lang="en">Enable SET NOEXEC option</source>
-    </trans-unit>
-    <trans-unit id="mssql.query.parseOnly">
-      <source xml:lang="en">Enable SET PARSEONLY option</source>
-    </trans-unit>
-    <trans-unit id="mssql.query.queryGovernorCostLimit">
-      <source xml:lang="en">Enable SET QUERY_GOVERNOR_COST_LIMIT</source>
-    </trans-unit>
-    <trans-unit id="mssql.query.quotedIdentifier">
-      <source xml:lang="en">Enable SET QUOTED_IDENTIFIER</source>
-    </trans-unit>
-    <trans-unit id="mssql.query.statisticsIO">
-      <source xml:lang="en">Enable SET STATISTICS IO option</source>
-    </trans-unit>
-    <trans-unit id="mssql.query.statisticsTime">
-      <source xml:lang="en">Enable SET STATISTICS TIME option</source>
-    </trans-unit>
-    <trans-unit id="mssql.query.transactionIsolationLevel">
-      <source xml:lang="en">Enable SET TRANSACTION ISOLATION LEVEL option</source>
-    </trans-unit>
-    <trans-unit id="mssql.query.xactAbortOn">
-      <source xml:lang="en">Enable SET XACT_ABORT ON option</source>
-    </trans-unit>
-    <trans-unit id="mssql.schemaDesigner.enableExpandCollapseButtons">
-      <source xml:lang="en">Enable expand/collapse buttons in Schema Designer table nodes when tables have more than 10 columns</source>
-    </trans-unit>
-    <trans-unit id="mssql.walkthroughs.getStarted.enableModernFeatures.altText">
-      <source xml:lang="en">Enable modern features in MSSQL</source>
-    </trans-unit>
-    <trans-unit id="mssql.walkthroughs.getStarted.enableModernFeatures.description">
-      <source xml:lang="en">Enable the new set of data development features that provide a modern way to work with your SQL database in VS Code.&#10;[Enable New Experiences](command:mssql.enableRichExperiences)</source>
-    </trans-unit>
-    <trans-unit id="mssql.objectExplorer.Tooltip.enabledLabel">
-      <source xml:lang="en">Enabled</source>
-    </trans-unit>
-    <trans-unit id="mssql.enableRichExperiences.description">
-      <source xml:lang="en">Enables UI-based features in the MSSQL extension for richer and more powerful features. Restart Visual Studio Code after changing this setting.</source>
-    </trans-unit>
-    <trans-unit id="mssql.enableConnectionPooling">
-      <source xml:lang="en">Enables connection pooling to improve overall connectivity performance. This setting is disabled by default. Visual Studio Code is required to be relaunched when the value is changed. To clear pooled connections, run the command: &apos;MS SQL: Clear Pooled Connections&apos;. Note: May keep serverless databases active and prevent auto-pausing.</source>
-    </trans-unit>
-    <trans-unit id="mssql.enableExperimentalFeatures.description">
-      <source xml:lang="en">Enables experimental features in the MSSQL extension. The features are not production-ready and may have bugs or issues. Restart Visual Studio Code after changing this setting.</source>
-    </trans-unit>
-    <trans-unit id="mssql.enableSqlAuthenticationProvider">
-      <source xml:lang="en">Enables use of the Sql Authentication Provider for &apos;Microsoft Entra Id Interactive&apos; authentication mode when user selects &apos;AzureMFA&apos; authentication. This enables Server-side resource endpoint integration when fetching access tokens. This option is only supported for &apos;MSAL&apos; Authentication Library. Please restart Visual Studio Code after changing this option.</source>
-    </trans-unit>
-    <trans-unit id="mssql.showEstimatedPlan">
-      <source xml:lang="en">Estimated Plan</source>
-    </trans-unit>
-    <trans-unit id="mssql.runCurrentStatement">
-      <source xml:lang="en">Execute Current Statement</source>
-    </trans-unit>
-    <trans-unit id="mssql.runQuery">
-      <source xml:lang="en">Execute Query</source>
-    </trans-unit>
-    <trans-unit id="mssql.copilot.explainQuery">
-      <source xml:lang="en">Explain Query (Preview)</source>
-    </trans-unit>
-    <trans-unit id="mssql.walkthroughs.nextSteps.description">
-      <source xml:lang="en">Familiarize yourself with more features of the MSSQL extension that can help you be more productive.</source>
-    </trans-unit>
-    <trans-unit id="mssql.filterNode">
-      <source xml:lang="en">Filter</source>
-    </trans-unit>
-    <trans-unit id="mssql.walkthroughs.nextSteps.objectExplorerFilters.title">
-      <source xml:lang="en">Filter your Object Explorer Tree</source>
-    </trans-unit>
-    <trans-unit id="mssql.walkthroughs.getStarted.title">
-      <source xml:lang="en">Get Started with MSSQL for Visual Studio Code</source>
-    </trans-unit>
-    <trans-unit id="mssql.showGettingStarted">
-      <source xml:lang="en">Getting Started Guide</source>
-    </trans-unit>
-    <trans-unit id="mssql.userFeedback">
-      <source xml:lang="en">Give Feedback</source>
-    </trans-unit>
-    <trans-unit id="mssql.copilot.editorSubmenu">
-      <source xml:lang="en">MSSQL Copilot (Preview)</source>
-    </trans-unit>
-    <trans-unit id="mssql.Configuration">
-      <source xml:lang="en">MSSQL configuration</source>
-    </trans-unit>
-    <trans-unit id="mssql.walkthroughs.getStarted.connectToDatabase.description">
-      <source xml:lang="en">Make a new connection to a SQL database, or edit existing connections with the connection dialog.&#10;You can connect to a database by entering your connection information, using a connection string, or browsing your Azure subscriptions.&#10;[Open Connection Dialog](command:mssql.addObjectExplorer)</source>
-    </trans-unit>
-    <trans-unit id="mssql.manageProfiles">
-      <source xml:lang="en">Manage Connection Profiles</source>
-    </trans-unit>
-    <trans-unit id="mssql.query.maxXmlCharsToStore">
-      <source xml:lang="en">Maximum number of characters to store for each value in XML columns after running a query. Default value: 2,097,152. Valid value range: 1 to 2,147,483,647.</source>
-    </trans-unit>
-    <trans-unit id="mssql.query.maxCharsToStore">
-      <source xml:lang="en">Maximum number of characters/bytes to store for each value in character/binary columns after running a query. Default value: 65,535. Valid value range: 1 to 2,147,483,647.</source>
-    </trans-unit>
-    <trans-unit id="mssql.logFilesRemovalLimit">
-      <source xml:lang="en">Maximum number of old files to remove upon startup that have expired mssql.logRetentionMinutes. Files that do not get cleaned up due to this limitation get cleaned up next time Azure Data Studio starts up.</source>
-    </trans-unit>
-    <trans-unit id="mssql.query.setRowCount">
-      <source xml:lang="en">Maximum number of rows to return before the server stops processing your query.</source>
-    </trans-unit>
-    <trans-unit id="mssql.query.textSize">
-      <source xml:lang="en">Maximum size of text and ntext data returned from a SELECT statement</source>
-    </trans-unit>
-    <trans-unit id="mssql.newDeployment">
-      <source xml:lang="en">New Deployment</source>
-    </trans-unit>
-    <trans-unit id="mssql.objectExplorerNewQuery">
-      <source xml:lang="en">New Query</source>
-    </trans-unit>
-    <trans-unit id="mssql.newQuery">
-      <source xml:lang="en">New Query</source>
-    </trans-unit>
-    <trans-unit id="mssql.newTable">
-      <source xml:lang="en">New Table</source>
-    </trans-unit>
-    <trans-unit id="mssql.walkthroughs.nextSteps.title">
-      <source xml:lang="en">Next Steps with MSSQL for Visual Studio Code</source>
-    </trans-unit>
-    <trans-unit id="mssql.logRetentionMinutes">
-      <source xml:lang="en">Number of minutes to retain log files for backend services. Default is 1 week.</source>
-    </trans-unit>
-    <trans-unit id="mssql.queryHistoryLimit">
-      <source xml:lang="en">Number of query history entries to show in the Query History view</source>
-    </trans-unit>
-    <trans-unit id="mssql.walkthroughs.nextSteps.objectExplorerFilters.altText">
-      <source xml:lang="en">Object Explorer filters</source>
-    </trans-unit>
-    <trans-unit id="mssql.walkthroughs.nextSteps.objectExplorerFilters.description">
-      <source xml:lang="en">Only see the database objects that matter most to you by applying filters to the Object Explorer tree.&#10;Start by clicking the filter button next to most folders in the Connections view.</source>
-    </trans-unit>
-    <trans-unit id="mssql.openExecutionPlanFile">
-      <source xml:lang="en">Open Execution Plan File</source>
-    </trans-unit>
-    <trans-unit id="mssql.copilot.newQueryWithConnection">
-      <source xml:lang="en">Open New Query and Connect (Preview)</source>
-    </trans-unit>
-    <trans-unit id="mssql.openQueryHistory">
-      <source xml:lang="en">Open Query</source>
-    </trans-unit>
-    <trans-unit id="mssql.commandPaletteQueryHistory">
-      <source xml:lang="en">Open Query History in Command Palette</source>
-    </trans-unit>
-    <trans-unit id="mssql.objectExplorerChatWithDatabaseInAgentMode">
-      <source xml:lang="en">Open in Copilot Agent mode (Preview)</source>
-    </trans-unit>
-    <trans-unit id="mssql.objectExplorerChatWithDatabase">
-      <source xml:lang="en">Open in Copilot Ask mode (Preview)</source>
-    </trans-unit>
-    <trans-unit id="mssql.pauseQueryHistoryCapture">
-      <source xml:lang="en">Pause Query History Capture</source>
-    </trans-unit>
-    <trans-unit id="mssql.preventAutoExecuteScript">
-      <source xml:lang="en">Prevent automatic execution of scripts (e.g., &apos;Select Top 1000&apos;). When enabled, scripts will not be automatically executed upon generation.</source>
-    </trans-unit>
-    <trans-unit id="mssql.authCodeGrant.description">
-      <source xml:lang="en">Prompts users to sign in using their browser.</source>
-    </trans-unit>
-    <trans-unit id="extension.queryHistory">
-      <source xml:lang="en">Query History</source>
-    </trans-unit>
-    <trans-unit id="extension.queryResult">
-      <source xml:lang="en">Query Results</source>
-    </trans-unit>
-    <trans-unit id="mssql.walkthroughs.getStarted.runQueries.altText">
-      <source xml:lang="en">Query editor and query results pane</source>
-    </trans-unit>
-    <trans-unit id="mssql.walkthroughs.nextSteps.viewQueryPlan.altText">
-      <source xml:lang="en">Query plan visualization</source>
-    </trans-unit>
-    <trans-unit id="mssql.refreshObjectExplorerNode">
-      <source xml:lang="en">Refresh</source>
-    </trans-unit>
-    <trans-unit id="mssql.rebuildIntelliSenseCache">
-      <source xml:lang="en">Refresh IntelliSense Cache</source>
-    </trans-unit>
-    <trans-unit id="mssql.removeObjectExplorerNode">
-      <source xml:lang="en">Remove</source>
-    </trans-unit>
-    <trans-unit id="mssql.removeAadAccount">
-      <source xml:lang="en">Remove Microsoft Entra Account</source>
-    </trans-unit>
-    <trans-unit id="mssql.objectExplorer.Tooltip.replicationLabel">
-      <source xml:lang="en">Replication</source>
-    </trans-unit>
-    <trans-unit id="mssql.revealQueryResult">
-      <source xml:lang="en">Reveal Query Result</source>
-    </trans-unit>
-    <trans-unit id="mssql.copilot.rewriteQuery">
-      <source xml:lang="en">Rewrite Query (Preview)</source>
-    </trans-unit>
-    <trans-unit id="mssql.runQueryHistory">
-      <source xml:lang="en">Run Query</source>
-    </trans-unit>
-    <trans-unit id="mssql.walkthroughs.getStarted.runQueries.title">
-      <source xml:lang="en">Run a SQL Query</source>
-    </trans-unit>
-    <trans-unit id="mssql.objectExplorer.Tooltip.containerNameLabel">
-      <source xml:lang="en">SQL Container Name</source>
-    </trans-unit>
-    <trans-unit id="mssql.objectExplorer.Tooltip.containerVersionLabel">
-      <source xml:lang="en">SQL Container Version</source>
-    </trans-unit>
-    <trans-unit id="mssql.schemaCompare">
-      <source xml:lang="en">Schema Compare</source>
-    </trans-unit>
-    <trans-unit id="mssql.schemaDesigner">
-      <source xml:lang="en">Schema Designer</source>
-    </trans-unit>
-    <trans-unit id="mssql.scriptAlter">
-      <source xml:lang="en">Script as Alter</source>
-    </trans-unit>
-    <trans-unit id="mssql.scriptCreate">
-      <source xml:lang="en">Script as Create</source>
-    </trans-unit>
-    <trans-unit id="mssql.scriptDelete">
-      <source xml:lang="en">Script as Drop</source>
-    </trans-unit>
-    <trans-unit id="mssql.scriptExecute">
-      <source xml:lang="en">Script as Execute</source>
-    </trans-unit>
-    <trans-unit id="mssql.scriptSelect">
-      <source xml:lang="en">Select Top 1000</source>
-    </trans-unit>
-    <trans-unit id="mssql.selectedAzureSubscriptions">
-      <source xml:lang="en">Selected Azure subscriptions for browsing and managing servers and databases</source>
-    </trans-unit>
-    <trans-unit id="mssql.resultsFontFamily">
-      <source xml:lang="en">Set the font family for the results grid; set to blank to use the editor font</source>
-    </trans-unit>
-    <trans-unit id="mssql.resultsFontSize">
-      <source xml:lang="en">Set the font size for the results grid; set to blank to use the editor size</source>
-    </trans-unit>
-    <trans-unit id="mssql.shortcuts">
-      <source xml:lang="en">Shortcuts related to the results window</source>
-    </trans-unit>
-    <trans-unit id="mssql.query.displayBitAsNumber">
-      <source xml:lang="en">Should BIT columns be displayed as numbers (1 or 0)? If false, BIT columns will be displayed as &apos;true&apos; or &apos;false&apos;</source>
-    </trans-unit>
-    <trans-unit id="mssql.intelliSense.enableIntelliSense">
-      <source xml:lang="en">Should IntelliSense be enabled</source>
-    </trans-unit>
-    <trans-unit id="mssql.intelliSense.enableErrorChecking">
-      <source xml:lang="en">Should IntelliSense error checking be enabled</source>
-    </trans-unit>
-    <trans-unit id="mssql.intelliSense.enableQuickInfo">
-      <source xml:lang="en">Should IntelliSense quick info be enabled</source>
-    </trans-unit>
-    <trans-unit id="mssql.intelliSense.enableSuggestions">
-      <source xml:lang="en">Should IntelliSense suggestions be enabled</source>
-    </trans-unit>
-    <trans-unit id="mssql.intelliSense.lowerCaseSuggestions">
-      <source xml:lang="en">Should IntelliSense suggestions be lowercase</source>
-    </trans-unit>
-    <trans-unit id="mssql.piiLogging">
-      <source xml:lang="en">Should Personally Identifiable Information (PII) be logged in the Azure Logs output channel and the output channel log file.</source>
-    </trans-unit>
-    <trans-unit id="mssql.enableQueryHistoryFeature">
-      <source xml:lang="en">Should Query History feature be enabled</source>
-    </trans-unit>
-    <trans-unit id="mssql.format.alignColumnDefinitionsInColumns">
-      <source xml:lang="en">Should column definitions be aligned?</source>
-    </trans-unit>
-    <trans-unit id="mssql.format.datatypeCasing">
-      <source xml:lang="en">Should data types be formatted as UPPERCASE, lowercase, or none (not formatted)</source>
-    </trans-unit>
-    <trans-unit id="mssql.format.keywordCasing">
-      <source xml:lang="en">Should keywords be formatted as UPPERCASE, lowercase, or none (not formatted)</source>
-    </trans-unit>
-    <trans-unit id="mssql.autoDisableNonTSqlLanguageService">
-      <source xml:lang="en">Should language service be auto-disabled when extension detects Non-MSSQL files</source>
-    </trans-unit>
-    <trans-unit id="mssql.persistQueryResultTabs">
-      <source xml:lang="en">Should query result selections and scroll positions be saved when switching tabs (may impact performance)</source>
-    </trans-unit>
-    <trans-unit id="mssql.format.placeSelectStatementReferencesOnNewLine">
-      <source xml:lang="en">Should references to objects in a select statements be split into separate lines? E.g. for &apos;SELECT C1, C2 FROM T1&apos; both C1 and C2 will be on separate lines</source>
-    </trans-unit>
-    <trans-unit id="mssql.query.showActiveConnectionAsCodeLensSuggestion">
-      <source xml:lang="en">Show the active SQL connection details as a CodeLens suggestion at the top of the editor for quick visibility.</source>
-    </trans-unit>
-    <trans-unit id="mssql.walkthroughs.nextSteps.sortAndFilterQueryResults.title">
-      <source xml:lang="en">Sort and Filter Query Results</source>
-    </trans-unit>
-    <trans-unit id="mssql.walkthroughs.nextSteps.sortAndFilterQueryResults.altText">
-      <source xml:lang="en">Sort and filter options for query results</source>
-    </trans-unit>
-    <trans-unit id="mssql.walkthroughs.nextSteps.sortAndFilterQueryResults.description">
-      <source xml:lang="en">Sort and filter your query results to find the data you need quickly.</source>
-    </trans-unit>
-    <trans-unit id="mssql.customEnvironment.fabricSqlDbDnsSuffix">
-      <source xml:lang="en">Sovereign cloud equivalent for `.database.fabric.microsoft.com` (including leading dot)</source>
-    </trans-unit>
-    <trans-unit id="mssql.customEnvironment.sqlServerHostnameSuffix">
-      <source xml:lang="en">Sovereign cloud equivalent for `.database.windows.net` (including leading dot)</source>
-    </trans-unit>
-    <trans-unit id="mssql.customEnvironment.fabricDataWarehouseDnsSuffix">
-      <source xml:lang="en">Sovereign cloud equivalent for `.datawarehouse.fabric.microsoft.com` (including leading dot)</source>
-    </trans-unit>
-    <trans-unit id="mssql.customEnvironment.analyticsDnsSuffix">
-      <source xml:lang="en">Sovereign cloud equivalent for `.sql.azuresynapse.net` (including leading dot)</source>
-    </trans-unit>
-    <trans-unit id="mssql.customEnvironment.fabricScopeUriBase">
-      <source xml:lang="en">Sovereign cloud equivalent for `https://analysis.windows.net/powerbi/api/`</source>
-    </trans-unit>
-    <trans-unit id="mssql.customEnvironment.fabricApiUriBase">
-      <source xml:lang="en">Sovereign cloud equivalent for `https://api.fabric.microsoft.com/v1/`</source>
-    </trans-unit>
-    <trans-unit id="mssql.customEnvironment.sqlEndpoint">
-      <source xml:lang="en">Sovereign cloud equivalent for `https://database.windows.net/`</source>
-    </trans-unit>
-    <trans-unit id="mssql.customEnvironment.keyVaultEndpoint">
-      <source xml:lang="en">Sovereign cloud equivalent for `https://vault.azure.net/`</source>
-    </trans-unit>
-    <trans-unit id="mssql.startContainer">
-      <source xml:lang="en">Start Container</source>
-    </trans-unit>
-    <trans-unit id="mssql.startQueryHistoryCapture">
-      <source xml:lang="en">Start Query History Capture</source>
-    </trans-unit>
-    <trans-unit id="mssql.stopContainer">
-      <source xml:lang="en">Stop Container</source>
-    </trans-unit>
-    <trans-unit id="mssql.walkthroughs.getStarted.createNewTable.altText">
-      <source xml:lang="en">Table Designer</source>
-    </trans-unit>
-    <trans-unit id="mssql.connectionManagement.rememberPasswordsUntilRestart">
-      <source xml:lang="en">Temporarily store passwords for connections with &apos;Saved Passwords&apos; disabled, until the extension is restarted. This prevents repeated password prompts when reusing connections within the same session.</source>
-    </trans-unit>
-    <trans-unit id="mssql.customEnvironment">
-      <source xml:lang="en">The additional, MSSQL-specific custom configuration for the Sovereign Cloud to use with the Microsoft Sovereign Cloud authentication provider. This along with setting `microsoft-sovereign-cloud.environment` to `custom` and providing values for `microsoft-sovereign-cloud.customEnvironment` is required to use this feature with MSSQL.</source>
-    </trans-unit>
-    <trans-unit id="mssql.connectionGroup.color">
-      <source xml:lang="en">The color of the connection group.</source>
-    </trans-unit>
-    <trans-unit id="mssql.connectionGroup.description">
-      <source xml:lang="en">The description of the connection group.</source>
-    </trans-unit>
-    <trans-unit id="mssql.statusBar.connectionInfoMaxLength.description">
-      <source xml:lang="en">The maximum number of characters to display for the connection info in the status bar. Set to -1 for no limit.</source>
-    </trans-unit>
-    <trans-unit id="mssql.maxRecentConnections">
-      <source xml:lang="en">The maximum number of recently used connections to store in the connection list.</source>
-    </trans-unit>
-    <trans-unit id="mssql.connectionGroup.name">
-      <source xml:lang="en">The name of the connection group.</source>
-    </trans-unit>
-    <trans-unit id="mssql.objectExplorer.expandTimeout">
-      <source xml:lang="en">The timeout in seconds for expanding a node in Object Explorer. The default value is 45 seconds.</source>
-    </trans-unit>
-    <trans-unit id="mssql.connection.groupId">
-      <source xml:lang="en">The unique identifier for the connection group this connection profile belongs to.</source>
-    </trans-unit>
-    <trans-unit id="mssql.connectionGroup.id">
-      <source xml:lang="en">The unique identifier for the connection group.</source>
-    </trans-unit>
-    <trans-unit id="mssql.connectionGroup.parentId">
-      <source xml:lang="en">The unique identifier for the parent connection group.</source>
-    </trans-unit>
-    <trans-unit id="mssql.connection.id">
-      <source xml:lang="en">The unique identifier for this connection profile.</source>
-    </trans-unit>
-    <trans-unit id="mssql.legacySetting.deprecationMessage">
-      <source xml:lang="en">This setting will be removed in a future release.</source>
-    </trans-unit>
-    <trans-unit id="mssql.toggleSqlCmd">
-      <source xml:lang="en">Toggle SQLCMD Mode</source>
-    </trans-unit>
-    <trans-unit id="mssql.messagesDefaultOpen">
-      <source xml:lang="en">True for the messages pane to be open by default; false for closed</source>
-    </trans-unit>
-    <trans-unit id="mssql.walkthroughs.nextSteps.viewQueryPlan.description">
-      <source xml:lang="en">Understand what your query is doing by viewing the query plan.&#10;See the estimated plan without running the query, or view the actual query plan after running the query by toggling the buttons at the top of a query editor window.</source>
-    </trans-unit>
-    <trans-unit id="mssql.chooseDatabase">
-      <source xml:lang="en">Use Database</source>
-    </trans-unit>
-    <trans-unit id="mssql.walkthroughs.nextSteps.viewQueryPlan.title">
-      <source xml:lang="en">Visualize a Query Plan</source>
-    </trans-unit>
-    <trans-unit id="mssql.statusBar.enableConnectionColor">
-      <source xml:lang="en">When enabled, colorizes the connection status bar item with the color of the connection group. This setting is disabled by default.  This uses the connection group folder&apos;s color directly, and does not alter it in order to ensure contrast with the current VS Code theme. Users should choose connection group colors that work well with their theme.</source>
-    </trans-unit>
-    <trans-unit id="mssql.objectExplorer.collapseConnectionGroupsOnStartupDescription">
-      <source xml:lang="en">When enabled, connection groups will be collapsed instead of expanded at startup.</source>
-    </trans-unit>
-    <trans-unit id="mssql.objectExplorer.groupBySchema">
-      <source xml:lang="en">When enabled, the database objects in Object Explorer will be categorized by schema.</source>
-    </trans-unit>
-    <trans-unit id="mssql.objectExplorer.Tooltip.WindowsAuthLabel">
-      <source xml:lang="en">Windows Authentication</source>
-    </trans-unit>
-    <trans-unit id="mssql.walkthroughs.getStarted.runQueries.description">
-      <source xml:lang="en">Write a SQL query, and run it against your database.&#10;You can also click the &apos;Open in New Tab&apos; button to view your query results in their own tab, and optionally set that as the default behavior.</source>
-    </trans-unit>
-    <trans-unit id="mssql.walkthroughs.getStarted.description">
-      <source xml:lang="en">Your first steps for connecting to and developing with a SQL database</source>
-    </trans-unit>
-    <trans-unit id="mssql.saveAsCsv.textIdentifier">
-      <source xml:lang="en">[Optional] Character used for enclosing text fields when saving results as CSV</source>
-    </trans-unit>
-    <trans-unit id="mssql.saveAsCsv.lineSeparator">
-      <source xml:lang="en">[Optional] Character(s) used for separating rows when saving results as CSV</source>
-    </trans-unit>
-    <trans-unit id="mssql.copyRemoveNewLine">
-      <source xml:lang="en">[Optional] Configuration options for copying multi-line results from the Results View</source>
-    </trans-unit>
-    <trans-unit id="mssql.copyIncludeHeaders">
-      <source xml:lang="en">[Optional] Configuration options for copying results from the Results View</source>
-    </trans-unit>
-    <trans-unit id="mssql.splitPaneSelection">
-      <source xml:lang="en">[Optional] Configuration options for which column new result panes should open in</source>
-    </trans-unit>
-    <trans-unit id="mssql.connection.applicationIntent">
-      <source xml:lang="en">[Optional] Declares the application workload type when connecting to SQL Server such as ReadWrite or ReadOnly. Refer to SQL Server AlwaysOn for more detail.</source>
-    </trans-unit>
-    <trans-unit id="mssql.saveAsCsv.delimiter">
-      <source xml:lang="en">[Optional] Delimiter for separating data items when saving results as CSV. Choose from common separators like comma (,), tab (\t), semicolon (;), or pipe (|)</source>
-    </trans-unit>
-    <trans-unit id="mssql.ignorePlatformWarning">
-      <source xml:lang="en">[Optional] Do not show unsupported platform warnings</source>
-    </trans-unit>
-    <trans-unit id="mssql.saveAsCsv.encoding">
-      <source xml:lang="en">[Optional] File encoding used when saving results as CSV. Choose from UTF-8 (recommended), UTF-16, ASCII, or Latin-1 based on your target application compatibility</source>
-    </trans-unit>
-    <trans-unit id="mssql.connection.currentLanguage">
-      <source xml:lang="en">[Optional] Indicates the SQL Server language settings.</source>
-    </trans-unit>
-    <trans-unit id="mssql.connection.containerName">
-      <source xml:lang="en">[Optional] Indicates the name of local docker container the connection is on</source>
-    </trans-unit>
-    <trans-unit id="mssql.connection.emptyPasswordInput">
-      <source xml:lang="en">[Optional] Indicates whether this profile has an empty password explicitly set</source>
-    </trans-unit>
-    <trans-unit id="mssql.connection.typeSystemVersion">
-      <source xml:lang="en">[Optional] Indicates which server type the provider will expose through the DataReader.</source>
-    </trans-unit>
-    <trans-unit id="mssql.logDebugInfo">
-      <source xml:lang="en">[Optional] Log debug output to the VS Code console (Help -&gt; Toggle Developer Tools)</source>
-    </trans-unit>
-    <trans-unit id="mssql.tracingLevel">
-      <source xml:lang="en">[Optional] Log level for backend services. Azure Data Studio generates a file name every time it starts and if the file already exists the logs entries are appended to that file. For cleanup of old log files see logRetentionMinutes and logFilesRemovalLimit settings. The default tracingLevel does not log much. Changing verbosity could lead to extensive logging and disk space requirements for the logs. Error includes Critical, Warning includes Error, Information includes Warning and Verbose includes Information</source>
-    </trans-unit>
-    <trans-unit id="mssql.showBatchTime">
-      <source xml:lang="en">[Optional] Should execution time be shown for individual batches</source>
-    </trans-unit>
-    <trans-unit id="mssql.connection.profileName">
-      <source xml:lang="en">[Optional] Specify a custom name for this connection profile to easily browse and search in the command palette of Visual Studio Code.</source>
-    </trans-unit>
-    <trans-unit id="mssql.connection.authenticationType">
-      <source xml:lang="en">[Optional] Specify the SQL Server authentication type.</source>
-    </trans-unit>
-    <trans-unit id="mssql.connection.database">
-      <source xml:lang="en">[Optional] Specify the database name to connect to. If database is not specified, the default user database setting is used, typically &apos;master&apos;.</source>
-    </trans-unit>
-    <trans-unit id="mssql.connection.connectRetryInterval">
-      <source xml:lang="en">[Optional] Specify the delay between attempts to restore connection.</source>
-    </trans-unit>
-    <trans-unit id="mssql.connection.commandTimeout">
-      <source xml:lang="en">[Optional] Specify the length of time in seconds to wait for a command to execute before terminating the attempt and generating an error. The default value is 30 seconds.</source>
-    </trans-unit>
-    <trans-unit id="mssql.connection.connectTimeout">
-      <source xml:lang="en">[Optional] Specify the length of time in seconds to wait for a connection to the server before terminating connection attempt and generating an error. The default value is 30 seconds.</source>
-    </trans-unit>
-    <trans-unit id="mssql.connection.maxPoolSize">
-      <source xml:lang="en">[Optional] Specify the maximum number of connections allowed in the pool.</source>
-    </trans-unit>
-    <trans-unit id="mssql.connection.loadBalanceTimeout">
-      <source xml:lang="en">[Optional] Specify the minimum amount of time in seconds for this connection to live in the pool before being removed/deleted.</source>
-    </trans-unit>
-    <trans-unit id="mssql.connection.minPoolSize">
-      <source xml:lang="en">[Optional] Specify the minimum number of connections allowed in the pool.</source>
-    </trans-unit>
-    <trans-unit id="mssql.connection.applicationName">
-      <source xml:lang="en">[Optional] Specify the name of the application used for SQL Server to log (default: &apos;vscode-mssql&apos;).</source>
-    </trans-unit>
-    <trans-unit id="mssql.connection.attachDbFilename">
-      <source xml:lang="en">[Optional] Specify the name of the primary file, including the full path name, of an attachable database.</source>
-    </trans-unit>
-    <trans-unit id="mssql.connection.workstationId">
-      <source xml:lang="en">[Optional] Specify the name of the workstation connecting to SQL Server.</source>
-    </trans-unit>
-    <trans-unit id="mssql.connection.failoverPartner">
-      <source xml:lang="en">[Optional] Specify the name or network address of the instance of SQL Server that acts as a failover partner.</source>
-    </trans-unit>
-    <trans-unit id="mssql.connection.connectRetryCount">
-      <source xml:lang="en">[Optional] Specify the number of attempts to restore connection.</source>
-    </trans-unit>
-    <trans-unit id="mssql.connection.password">
-      <source xml:lang="en">[Optional] Specify the password for SQL Server authentication. If password is not specified or already saved, when you connect, you will be asked again.</source>
-    </trans-unit>
-    <trans-unit id="mssql.connection.port">
-      <source xml:lang="en">[Optional] Specify the port number to connect to.</source>
-    </trans-unit>
-    <trans-unit id="mssql.connection.packetSize">
-      <source xml:lang="en">[Optional] Specify the size in bytes of the network packets to communicate with SQL Server.</source>
-    </trans-unit>
-    <trans-unit id="mssql.connection.user">
-      <source xml:lang="en">[Optional] Specify the user name for SQL Server authentication. If user name is not specified, when you connect, you will be asked again.</source>
-    </trans-unit>
-    <trans-unit id="mssql.connection.connectionString">
-      <source xml:lang="en">[Optional] The ADO.NET connection string to use for the connection. Overrides any other options given in this connection.</source>
-    </trans-unit>
-    <trans-unit id="mssql.connection.replication">
-      <source xml:lang="en">[Optional] Used by SQL Server in replication.</source>
-    </trans-unit>
-    <trans-unit id="mssql.connection.encrypt">
-      <source xml:lang="en">[Optional] When &apos;Mandatory&apos; or &apos;Strict&apos;, SQL Server uses SSL encryption for all data sent between the client and server if the server has a certificate installed. When set to &apos;Strict&apos;, SQL Server uses TDS 8.0 for all data transfer between the client and server. &apos;Strict&apos; is supported on SQL Server 2022 onwards.</source>
-    </trans-unit>
-    <trans-unit id="mssql.connection.multipleActiveResultSets">
-      <source xml:lang="en">[Optional] When set to &apos;true&apos;, multiple result sets can be returned and read from on connection.</source>
-    </trans-unit>
-    <trans-unit id="mssql.connection.trustServerCertificate">
-      <source xml:lang="en">[Optional] When set to &apos;true&apos;, the SQL Server SSL certificate is automatically trusted when the communication layer is encrypted using SSL. Set &apos;false&apos; for Azure SQL Database connection.</source>
-    </trans-unit>
-    <trans-unit id="mssql.connection.pooling">
-      <source xml:lang="en">[Optional] When set to &apos;true&apos;, the connection object is drawn from the appropriate pool, or if necessary, is created and added to the appropriate pool. Note: May keep serverless databases active and prevent auto-pausing.</source>
-    </trans-unit>
-    <trans-unit id="mssql.connection.multiSubnetFailover">
-      <source xml:lang="en">[Optional] When set to &apos;true&apos;, the detection and connection to the active server is faster if AlwaysOn Availability Group is configured on different subnets.</source>
-    </trans-unit>
-    <trans-unit id="mssql.connection.savePassword">
-      <source xml:lang="en">[Optional] When set to &apos;true&apos;, the password for SQL Server authentication is saved in the secure store of your operating system such as KeyChain in MacOS or Secure Store in Windows.</source>
-    </trans-unit>
-    <trans-unit id="mssql.connection.persistSecurityInfo">
-      <source xml:lang="en">[Optional] When set to false, security-sensitive information, such as the password, is not returned as part of the connection if the connection is open or has ever been in an open state.</source>
-    </trans-unit>
-    <trans-unit id="mssql.connection.hostNameInCertificate">
-      <source xml:lang="en">[Optional] When specified (and encrypt=Mandatory and trustServerCertificate=false), SQL Server uses provided hostname for validating trust with the server certificate.</source>
-    </trans-unit>
-    <trans-unit id="mssql.saveAsCsv.includeHeaders">
-      <source xml:lang="en">[Optional] When true, column headers are included when saving results as CSV</source>
-    </trans-unit>
-    <trans-unit id="mssql.connection.server">
-      <source xml:lang="en">[Required] Specify the server name to connect to. Use &apos;hostname instance&apos; or &apos;&lt;server&gt;.database.windows.net&apos; for Azure SQL Database.</source>
-    </trans-unit>
-    <trans-unit id="mssql.objectExplorer.Tooltip.authenticationTypeLabel">
-      <source xml:lang="en">auth</source>
-    </trans-unit>
-    <trans-unit id="mssql.objectExplorer.Tooltip.databaseLabel">
-      <source xml:lang="en">database</source>
-    </trans-unit>
-    <trans-unit id="mssql.objectExplorer.Tooltip.portLabel">
-      <source xml:lang="en">port</source>
-    </trans-unit>
-    <trans-unit id="mssql.objectExplorer.Tooltip.serverLabel">
-      <source xml:lang="en">server</source>
-    </trans-unit>
-    <trans-unit id="mssql.format.placeCommasBeforeNextStatement">
-      <source xml:lang="en">should commas be placed at the beginning of each statement in a list e.g. &apos;, mycolumn2&apos; instead of at the end e.g. &apos;mycolumn1,&apos;</source>
-    </trans-unit>
-    <trans-unit id="mssql.objectExplorer.Tooltip.userLabel">
-      <source xml:lang="en">user</source>
-    </trans-unit>
-  </body></file>
->>>>>>> 0cccaf51
+<?xml version="1.0" encoding="utf-8"?>
+<xliff version="1.2" xmlns="urn:oasis:names:tc:xliff:document:1.2">
+  <file original="bundle" source-language="en" datatype="plaintext"><body>
+    <trans-unit id="++CODE++fd10453f63e5c663d4e640ea9cbe1adcc832b6fed0454e62686773ac486ce64d">
+      <source xml:lang="en"> is required.</source>
+    </trans-unit>
+    <trans-unit id="++CODE++18b63db64aa0aff55a9f4784ad62abdc2b70cedb95b5e89d5551996cc9bd25ac">
+      <source xml:lang="en">$(plug)  Connect to MSSQL</source>
+    </trans-unit>
+    <trans-unit id="++CODE++b52e3b22bc74f576e4eb67d09ab37f79383db3c62b03686731fe777b42e5f0e6">
+      <source xml:lang="en">&lt;Default&gt;</source>
+    </trans-unit>
+    <trans-unit id="++CODE++0d7668d337e375d8ccfc1a69ca8f6e22a0b0c850a78c4770b0c4aa3b0daca630">
+      <source xml:lang="en">&lt;default&gt;</source>
+    </trans-unit>
+    <trans-unit id="++CODE++44db9a12f4699cefd03940639b9675924d76fc9dc7faed967e044f5fbaf7bfb6">
+      <source xml:lang="en">(0 rows affected)</source>
+    </trans-unit>
+    <trans-unit id="++CODE++666e175d7e3437548ba8bc1a84d083677a73792a61fa2184e8d6a6675eb8d030">
+      <source xml:lang="en">(1 row affected)</source>
+    </trans-unit>
+    <trans-unit id="++CODE++e7784428bb0e21b36bb1248598086656cb640b0fdacf03835a1299416e507237">
+      <source xml:lang="en">({0} rows affected)</source>
+      <note>{0} is the number of rows affected</note>
+    </trans-unit>
+    <trans-unit id="++CODE++58ce5122060a06a437de1d4c7d19886005ef98b2bae3c455c677baa4f30b7d71">
+      <source xml:lang="en">+ Add Azure Account</source>
+    </trans-unit>
+    <trans-unit id="++CODE++75aeb47c4c40ae9ea18e7b77776ff62be55ce308e85a64f870e49b056533d5cb">
+      <source xml:lang="en">+ Add Fabric Account</source>
+    </trans-unit>
+    <trans-unit id="++CODE++dbfb6fb3f275d24e8e32113cbbabeffe9d78165e6bdaf5b82c0fede5881451b5">
+      <source xml:lang="en">+ Create Connection Group</source>
+    </trans-unit>
+    <trans-unit id="++CODE++08fef8ce26bbc554c749504c8d169642c3039345674331079add345b808e96a7">
+      <source xml:lang="en">A SQL editor must have focus before executing this command</source>
+    </trans-unit>
+    <trans-unit id="++CODE++6ab58ce9ca23e017bf594366b66b620458a5580640ddaf3aebf96f3c8fdf0977">
+      <source xml:lang="en">A firewall rule is required to access this server.</source>
+    </trans-unit>
+    <trans-unit id="++CODE++6b262b5e3f3a492b857cb857bded5d039fa91cbc72a121ef398ef5676b2be947">
+      <source xml:lang="en">A highly integrated, developer-ready transactional database that auto-scales, auto-tunes, and mirrors data to OneLake for analytics across Fabric services</source>
+    </trans-unit>
+    <trans-unit id="++CODE++880a0618dd92395efe1446e54fe5d50854c148586fdc14f5da8aecda61c827ae">
+      <source xml:lang="en">A predefined global default value for the column or binding.</source>
+    </trans-unit>
+    <trans-unit id="++CODE++0ead4aa08784fedbf2a89d6c0958d7704ede494d920130913de6de5e42fdca50">
+      <source xml:lang="en">A query is already running for this editor session. Please cancel this query or wait for its completion.</source>
+    </trans-unit>
+    <trans-unit id="++CODE++9aa3df89bd0844fc7cab254d4e810af6cf12b5d9fa011b7675f45bbae8bcadf7">
+      <source xml:lang="en">Accelerate schema evolution by autogenerating ORM migrations or T-SQL change scripts</source>
+    </trans-unit>
+    <trans-unit id="++CODE++89713b9c9c1b8f659c9f49db25e4a47886dd673fee248c3f650391f09a759cef">
+      <source xml:lang="en">Accept</source>
+    </trans-unit>
+    <trans-unit id="++CODE++e21e734aaaff27306eeaba840397aea3b25480cb0426c9c21386cbf141e56e34">
+      <source xml:lang="en">Accept the SQL Server EULA to deploy a SQL Server Docker container</source>
+    </trans-unit>
+    <trans-unit id="++CODE++fa0563b6f04578f7a2a7cff43aed611c4835bbb2f3a21dfed76a0601a1d63859">
+      <source xml:lang="en">Access denied. Please ensure you have the necessary permissions to use this tool or model.</source>
+    </trans-unit>
+    <trans-unit id="++CODE++ea9df7a87af305f04a7ca43d0ce60433e16504061c265ab11d0029cdf8cae372">
+      <source xml:lang="en">Access token expired for connection {0} with uri {1}</source>
+      <note>{0} is the connection id
+{1} is the uri</note>
+    </trans-unit>
+    <trans-unit id="++CODE++7e1b0d5641f2640ce9a953ec231eea2c27a2a7633f7d3c273e5735e2b30c10b7">
+      <source xml:lang="en">Account</source>
+    </trans-unit>
+    <trans-unit id="++CODE++08a2ef94ef94039eed728a4a3ab703508a7bfe442d702183ecbd763d5852a232">
+      <source xml:lang="en">Account not found</source>
+    </trans-unit>
+    <trans-unit id="++CODE++64cff1319d2fd2cbb7a1e84ccecf22c1cc07b24435cdb522f8c0aa525d6002a6">
+      <source xml:lang="en">Action</source>
+    </trans-unit>
+    <trans-unit id="++CODE++0fee17081211a1d4460499aa376fa2a12beb83c33a43e14f1832a72901f3ed1c">
+      <source xml:lang="en">Actual Elapsed CPU Time</source>
+    </trans-unit>
+    <trans-unit id="++CODE++3a64334fae4e284bc2271562216edc298bd734ca4ec8512af9c53291173a7d2e">
+      <source xml:lang="en">Actual Elapsed Time</source>
+    </trans-unit>
+    <trans-unit id="++CODE++63d01a41e50ddec3d6edfabbbf3f1c34d09f581236beab50bf510ea11e9ef4c5">
+      <source xml:lang="en">Actual Number of Rows For All Executions</source>
+    </trans-unit>
+    <trans-unit id="++CODE++9fd728c66c9a256b121472dabf32a34317aed01d8427d70ec830289cf23a7cc8">
+      <source xml:lang="en">Add</source>
+    </trans-unit>
+    <trans-unit id="++CODE++3d0d3f78acca7d0def0c881e924ececb285c1791711ab008ae5a0297e09a717a">
+      <source xml:lang="en">Add Account</source>
+    </trans-unit>
+    <trans-unit id="++CODE++c26c65459a782d2065f5a9cda97c098c2e49e5734d5d16c8a8c86d4c177373cc">
+      <source xml:lang="en">Add Column</source>
+    </trans-unit>
+    <trans-unit id="++CODE++d72d67f0f765e5584e6db8bd1e591a84914d23ff29e9f5b20d8b39125091fca0">
+      <source xml:lang="en">Add Connection</source>
+    </trans-unit>
+    <trans-unit id="++CODE++079cd7244ce7f3c0fe474c025b5ff8e58c3678fba1ed67f0120416ac0071df85">
+      <source xml:lang="en">Add Firewall Rule</source>
+    </trans-unit>
+    <trans-unit id="++CODE++07d072b97d1e2346b3eed5778ffb9d979a83de20ca00ff8a5f8bfa99d41993a5">
+      <source xml:lang="en">Add Firewall Rule to {0}</source>
+      <note>{0} is the server name</note>
+    </trans-unit>
+    <trans-unit id="++CODE++02a16a835f1e9c9cbe76a8cb9042d2f3861fc237036221e1f0c60383600f45f6">
+      <source xml:lang="en">Add Row</source>
+    </trans-unit>
+    <trans-unit id="++CODE++937a7b0b3cc8c58a787de5a63bfc07573789ee22a22918957f92651c0edb31f9">
+      <source xml:lang="en">Add Server Connection</source>
+    </trans-unit>
+    <trans-unit id="++CODE++cbc187e255409f8de0f011bbebfc96b04028928cce72ccb35ca8a088f156aba9">
+      <source xml:lang="en">Add Table</source>
+    </trans-unit>
+    <trans-unit id="++CODE++09857ad18f3cf066330f9fc08318e41f71ecb7b7d71f12bd1dd3b9d050db4ca0">
+      <source xml:lang="en">Add a Microsoft Entra account...</source>
+    </trans-unit>
+    <trans-unit id="++CODE++ee7ee5830f091690030fed013c05a7073f6cb971891c3fc6f16e928bd6d69e61">
+      <source xml:lang="en">Add account</source>
+    </trans-unit>
+    <trans-unit id="++CODE++7c0d6c25e58caa429d8df44b1266a82eff13a7fe9f477b164863aea8a9acc658">
+      <source xml:lang="en">Add my client IP ({0})</source>
+      <note>{0} is the IP address of the client</note>
+    </trans-unit>
+    <trans-unit id="++CODE++cf502b3a94444bf574bf8c1ca17b7ba9f954543af389a62e0eeca0ec3faa08f3">
+      <source xml:lang="en">Add new column</source>
+    </trans-unit>
+    <trans-unit id="++CODE++18ef399051716731a65e9412dca68fc9d35b38850e7dff905d9771fe15bde438">
+      <source xml:lang="en">Add new foreign key</source>
+    </trans-unit>
+    <trans-unit id="++CODE++69bcade64ab9094e6b5fd3b235f0dcc9e723977c25283af0fa746bd154fc386e">
+      <source xml:lang="en">Additional parameters</source>
+    </trans-unit>
+    <trans-unit id="++CODE++9f088dbebd6c3c70a5ddbc2c943b11e4ca9acea5757b0b4f2b32479f0dbb747e">
+      <source xml:lang="en">Advanced</source>
+    </trans-unit>
+    <trans-unit id="++CODE++d2cab259e6e6da600d35907f2b627f8bf69c49ab40f8f129b9d9f206f149a8f9">
+      <source xml:lang="en">Advanced Connection Settings</source>
+    </trans-unit>
+    <trans-unit id="++CODE++dfa2817fb2221c8b89c47c4fe8326d07c119b7c32e89e509d1061fc596fdf801">
+      <source xml:lang="en">Advanced Options</source>
+    </trans-unit>
+    <trans-unit id="++CODE++08d0861fba87c9910b6c76342c1783be7d5504ff5248fbacd869963a7322992d">
+      <source xml:lang="en">All permissions for extensions to access your connections have been cleared.</source>
+    </trans-unit>
+    <trans-unit id="++CODE++4d33c136b843b3ddc449137e1c655e000f830c7ce36da8d6645e9a76633d035f">
+      <source xml:lang="en">Allow Null</source>
+    </trans-unit>
+    <trans-unit id="++CODE++ab4db1a876378f718e4073baa75897c34c0e7d2608d68cda6461e01de42fa962">
+      <source xml:lang="en">Allow Nulls</source>
+    </trans-unit>
+    <trans-unit id="++CODE++5823192e37f38baf2e14f1fba3486615cbfa097b26c05b2a13a6c3473ce11c74">
+      <source xml:lang="en">Allow this extension to access your connections</source>
+    </trans-unit>
+    <trans-unit id="++CODE++a49d631f8c6cf6fb1660fb5229dfa0c08b55727549c0e48cc0cef1f7770ba0e2">
+      <source xml:lang="en">Alphabetical</source>
+    </trans-unit>
+    <trans-unit id="++CODE++482b98e1609bd828db30a1c85f78a5e6e6ee55dcfb01db094432c1db2c1ae168">
+      <source xml:lang="en">Alter</source>
+    </trans-unit>
+    <trans-unit id="++CODE++2377437eeccabd24162dbc0f1d9e2ed6af6102f30ef6da601f39ce4237cb6bee">
+      <source xml:lang="en">Always Encrypted</source>
+    </trans-unit>
+    <trans-unit id="++CODE++1888bd4ce917e9c8cecde43608d69624f56668f86f1bbe4331494db33fb52578">
+      <source xml:lang="en">Always show in new tab</source>
+    </trans-unit>
+    <trans-unit id="++CODE++df50fadac20ad5c3b190a9af94532fd84c01e0787f15b55212fa2f41de09a091">
+      <source xml:lang="en">An active connection is required for GitHub Copilot to understand your database schema and proceed.&#10;Select &quot;{0}&quot; to establish a connection.</source>
+      <note>{0} is the button text (e.g., &apos;Connect&apos; or &apos;Open SQL editor and connect&apos;)</note>
+    </trans-unit>
+    <trans-unit id="++CODE++d4fd4b3da177dfc06dbcde0a7f62d637dbf3d90298fdc9b6aeba4f9230441e1f">
+      <source xml:lang="en">An error occurred refreshing nodes. See the MSSQL output channel for more details.</source>
+    </trans-unit>
+    <trans-unit id="++CODE++0e0aa36ee32c59d59231919e47412a12d29c1f3459800637634bb73fb949f541">
+      <source xml:lang="en">An error occurred while copying results: {0}</source>
+      <note>{0} is the error message</note>
+    </trans-unit>
+    <trans-unit id="++CODE++b80f19578e3d6cc4f8693e307caf7f4fc739be0f2eb550a9f78a0874ae0205e5">
+      <source xml:lang="en">An error occurred while processing your request.</source>
+    </trans-unit>
+    <trans-unit id="++CODE++8cf147a84fa5b378df2fb1c8d2001b12404768f0de0871a152ed488136a3b350">
+      <source xml:lang="en">An error occurred while removing Microsoft Entra account: {0}</source>
+      <note>{0} is the error message</note>
+    </trans-unit>
+    <trans-unit id="++CODE++381d558ea8ee3e00d772e070932d5a334e7743c399dda1ddd675e1962d6e32bc">
+      <source xml:lang="en">An error occurred while retrieving rows: {0}</source>
+      <note>{0} is the error message</note>
+    </trans-unit>
+    <trans-unit id="++CODE++6bda942fdd68d287fb0f1659be0f2011ad842f9295aa230d763f3cec6db5b000">
+      <source xml:lang="en">An error occurred while searching database objects</source>
+    </trans-unit>
+    <trans-unit id="++CODE++fe01cd2e56483272d8d46be5c77c37d6be1aba49dfbe2fa79f68b4740723b758">
+      <source xml:lang="en">An error occurred while searching database objects: {0}</source>
+      <note>{0} is the error detail returned from the search operation</note>
+    </trans-unit>
+    <trans-unit id="++CODE++56f99fbd59570e105fca5070d135f8f86c67f48168d43f8020b70523f06b21bb">
+      <source xml:lang="en">An error occurred: {0}</source>
+      <note>{0} is the error message</note>
+    </trans-unit>
+    <trans-unit id="++CODE++8b8fe298945f010c0411318ce29f36e4d4da70cdd0d28299dc0b64e7c8866e74">
+      <source xml:lang="en">An unexpected error occurred with the language model. Please try again.</source>
+    </trans-unit>
+    <trans-unit id="++CODE++82fcdad573baa3443513b5c61196ed142a07d6b967afc2778c8932549a5ad455">
+      <source xml:lang="en">An unknown error occurred. Please try again.</source>
+    </trans-unit>
+    <trans-unit id="++CODE++6ca0797fa56ecdc7f5f08c99504d70d93a42ccbe0e904e273144c6fd9efdc21c">
+      <source xml:lang="en">Analytics-ready by default</source>
+    </trans-unit>
+    <trans-unit id="++CODE++0f67514b901da8b9c613167848294cb0010b3c0e696732aa1a0c9737e5be69b1">
+      <source xml:lang="en">And</source>
+    </trans-unit>
+    <trans-unit id="++CODE++f548fb847184961d59c59fd5b4ff10720726475e1768037348dec8e7c6bd6468">
+      <source xml:lang="en">Application Intent</source>
+    </trans-unit>
+    <trans-unit id="++CODE++31e392d1c0378beca611de66c0f4c71cba29159905cc54242d9bddee5b23d851">
+      <source xml:lang="en">Apply</source>
+    </trans-unit>
+    <trans-unit id="++CODE++757ac56c1f67056996dba37c6407eb302cbee2e590429afcb42210d125337f6a">
+      <source xml:lang="en">Apply changes to target</source>
+    </trans-unit>
+    <trans-unit id="++CODE++c4a87b18e24f113de61cbf89c652cf2ecc1d73abd2d01baf409c174c8242ef7d">
+      <source xml:lang="en">Apply contextual suggestions for SQL syntax, relationships, and constraints</source>
+    </trans-unit>
+    <trans-unit id="++CODE++6007acbe30b2cd98703e83350ea665c06009fcd51f26dd73b309294235f45f21">
+      <source xml:lang="en">Approve</source>
+    </trans-unit>
+    <trans-unit id="++CODE++9d9d0bfa74aaf1db2f58269ddd7f7e8141a4069574d576aab3174f0f810ad1e0">
+      <source xml:lang="en">Are you sure you want to delete the container {0}? This will remove both the container and its connection from VS Code.</source>
+      <note>{0} is the container name</note>
+    </trans-unit>
+    <trans-unit id="++CODE++dc1158b4986e0eadcc929a35b9de0147ca4e8e317ec963db232cb2516688ed79">
+      <source xml:lang="en">Are you sure you want to delete the selected items?</source>
+    </trans-unit>
+    <trans-unit id="++CODE++64f0ebe202fcbb5561671715f3bff0cf6b5219648ffe9bca961824b243d4c5bc">
+      <source xml:lang="en">Are you sure you want to delete {0}?</source>
+      <note>{0} is the group name</note>
+    </trans-unit>
+    <trans-unit id="++CODE++26c70151bceb55fb84b8e652a205659bd5736420cfa72a4e3fa92bdaa5a3b526">
+      <source xml:lang="en">Are you sure you want to delete {0}?  You can delete its connections as well, or move them to the root folder.</source>
+      <note>{0} is the group name</note>
+    </trans-unit>
+    <trans-unit id="++CODE++3d283f80f43f1833dcab882ad9efc24a86c0b17b0febb10fc37336590a7016e1">
+      <source xml:lang="en">Are you sure you want to disconnect?</source>
+    </trans-unit>
+    <trans-unit id="++CODE++8a6ddc1941c7b1576cc5674f2969dde12347408d66861ed151f2ed506588f42c">
+      <source xml:lang="en">Are you sure you want to remove {0}?</source>
+      <note>{0} is the node label</note>
+    </trans-unit>
+    <trans-unit id="++CODE++2f582613dd0458d381445844942f7e490b54f428e2c1e42e8c7643e1aa646a17">
+      <source xml:lang="en">Are you sure you want to update the target?</source>
+    </trans-unit>
+    <trans-unit id="++CODE++7eef7067697ade3fc0f13737f97978c65df37d0c48ff8f50718f6062f6e6e246">
+      <source xml:lang="en">Are you sure you want to {0}?</source>
+      <note>{0} is the action being confirmed</note>
+    </trans-unit>
+    <trans-unit id="++CODE++f0762c4f3bfcd695e32e7fcd087dc2a60bc26cda108b4fc0a643445b397168c7">
+      <source xml:lang="en">Are you sure?</source>
+    </trans-unit>
+    <trans-unit id="++CODE++66880d2d8216260d201917a72eb245440ef18ba9b54c070ee39aa4c343ae126f">
+      <source xml:lang="en">Authentication</source>
+    </trans-unit>
+    <trans-unit id="++CODE++eccf8ea40318babf1bd28fa823e0fa905383eed481da5fccb9f54ea4a6152943">
+      <source xml:lang="en">Authentication Library has changed, please reload Visual Studio Code.</source>
+    </trans-unit>
+    <trans-unit id="++CODE++53c90adec54ba3992244fa9a6edbef327f573af7d2c99f2a110ba57949283b38">
+      <source xml:lang="en">Authentication Type</source>
+    </trans-unit>
+    <trans-unit id="++CODE++9a1bed14bd9674de782c072cb0e866910c7df51326e29f8a0bea807d4791a7e6">
+      <source xml:lang="en">Authentication error for account &apos;{0}&apos; (tenant &apos;{1}&apos;). Resolving this requires clearing your token cache, which will sign you out of all connected accounts.</source>
+      <note>{0} is the account display name
+{1} is the tenant id</note>
+    </trans-unit>
+    <trans-unit id="++CODE++b1b511843263fa8435aafed7abebc29efd242c576fd5d386e04e349e7288e092">
+      <source xml:lang="en">Authentication error for account. Resolving this requires clearing your token cache, which will sign you out of all connected accounts.</source>
+    </trans-unit>
+    <trans-unit id="++CODE++439a99b0935fb17d372edb14b699ddd05330257d8c40b464365c1129bdf94d6a">
+      <source xml:lang="en">Authentication failed due to a nonce mismatch, please close Azure Data Studio and try again.</source>
+    </trans-unit>
+    <trans-unit id="++CODE++13bab964ffdfa4aca05306fd4c1f3e7aed36fb36a62c85dc6ef588e841299878">
+      <source xml:lang="en">Authentication failed due to a state mismatch, please close ADS and try again.</source>
+    </trans-unit>
+    <trans-unit id="++CODE++d58bbb838e095ea400fb432477d5657a6b5a32da8da836299f4f7e20020bb42d">
+      <source xml:lang="en">Auto Arrange</source>
+    </trans-unit>
+    <trans-unit id="++CODE++ebe205c96ccbd815b1ba5c318ebfad7ce72d76dfea65929bf8c5203cd0c72a93">
+      <source xml:lang="en">Auto Arrange Confirmation</source>
+    </trans-unit>
+    <trans-unit id="++CODE++a27adfa57c8938761efd3fc482ea8e81fc898b286f29d04c783c9d3b60b22824">
+      <source xml:lang="en">Auto Arrange will automatically reposition all diagram elements based on optimal layout algorithms. Any custom positioning you&apos;ve created will be lost. Do you want to proceed with auto-arranging your schema diagram?</source>
+    </trans-unit>
+    <trans-unit id="++CODE++0b88b412b158e1648835456305f857b2228f04cdd61b08afc1924ea48fcee4c0">
+      <source xml:lang="en">Automatic tuning features like automatic index creation enabled by default.</source>
+    </trans-unit>
+    <trans-unit id="++CODE++87cdec8b1acc8c61a853ce73e9707a8a0c55e57922ff53e108262128e97553f2">
+      <source xml:lang="en">Available Servers</source>
+    </trans-unit>
+    <trans-unit id="++CODE++fb226d6b73aa48dadaf6a46992c5d7a707fb8d1fe58b0865de04d08c848fecff">
+      <source xml:lang="en">Average: {0}</source>
+      <note>{0} is the average</note>
+    </trans-unit>
+    <trans-unit id="++CODE++8dd4f3a846ac5cf5452d53cc438aaae7ad47df96a29ad32857a87718cdeefbca">
+      <source xml:lang="en">Average: {0}  Count: {1}  Sum: {2}</source>
+      <note>{0} is the average, {1} is the count, {2} is the sum</note>
+    </trans-unit>
+    <trans-unit id="++CODE++994c049faf0fd65f191759cacf91508d01743fda1b2f06cfc7f779fc49ae4991">
+      <source xml:lang="en">Azure (China)</source>
+    </trans-unit>
+    <trans-unit id="++CODE++cdf9c75db21efc1ddc557d567de91e9bc67533606ce4bbc049c592d77f122e68">
+      <source xml:lang="en">Azure (Public)</source>
+    </trans-unit>
+    <trans-unit id="++CODE++cf582c92b799b117f2d093534bbe7b99aea5df658f201220f320f2976c0ebbba">
+      <source xml:lang="en">Azure (US Government)</source>
+    </trans-unit>
+    <trans-unit id="++CODE++63d6f58b83d48a7543f95534cb99f84ecd4273176e77feb7fd925ecbd81a4f39">
+      <source xml:lang="en">Azure Account</source>
+    </trans-unit>
+    <trans-unit id="++CODE++34ec466979918ed648dd5ae40b41e849fa6398b0d0a5f076ac3b0061d149d168">
+      <source xml:lang="en">Azure Code Grant</source>
+    </trans-unit>
+    <trans-unit id="++CODE++c5023bdd36d362e05c245ab15ab6839ad7562bcd42f1e1b0c759dca9d5fec4f7">
+      <source xml:lang="en">Azure Device Code</source>
+    </trans-unit>
+    <trans-unit id="++CODE++aa3e45296e9592fa302b1adc67d9b4467e467a4ffa11fee0c0430063a3372707">
+      <source xml:lang="en">Azure MFA</source>
+    </trans-unit>
+    <trans-unit id="++CODE++314afcc6e23d362133e764e1ebfacabe4d330308b528392570949a17270248b9">
+      <source xml:lang="en">Azure sign in failed.</source>
+    </trans-unit>
+    <trans-unit id="++CODE++f71dfcecebed757febe54c711e436e17521c71da90d4c5cc61ef6717918173a4">
+      <source xml:lang="en">Azure: Sign In</source>
+    </trans-unit>
+    <trans-unit id="++CODE++e23a962d1e7c0f13d0ebf6da9eb0d8bf43afcb391bcbb9227c3939d932219dad">
+      <source xml:lang="en">Azure: Sign In to Azure Cloud</source>
+    </trans-unit>
+    <trans-unit id="++CODE++29852e83a6613ccf439cb69654f96550fd0ce1de27609b5167992cef02a9ea55">
+      <source xml:lang="en">Azure: Sign In with Device Code</source>
+    </trans-unit>
+    <trans-unit id="++CODE++76900f1bfd16c8d4dd3d25e6f46638d7165aee23883ccea6bfe071c514421769">
+      <source xml:lang="en">Back</source>
+    </trans-unit>
+    <trans-unit id="++CODE++e6885d7f1ab90cd7529fb7e3690957e6324d73e7a2dc017014bb9667d7524a76">
+      <source xml:lang="en">Back to preview</source>
+    </trans-unit>
+    <trans-unit id="++CODE++785f39d515b5f700c4f9cfec99b46d49fdc412522e0e24a9316fc25e7bfd06a3">
+      <source xml:lang="en">Batch execution time: {0}</source>
+      <note>{0} is the batch time</note>
+    </trans-unit>
+    <trans-unit id="++CODE++c1ea3f5e7aa473034872296473c7fcf9c79344355ba4fd003120627f6ec1a5f7">
+      <source xml:lang="en">Between</source>
+    </trans-unit>
+    <trans-unit id="++CODE++79654f98221029c4c838b279ed9a41aa49c8a3cdb1cc95d81a456c510e6854d0">
+      <source xml:lang="en">Blanks</source>
+    </trans-unit>
+    <trans-unit id="++CODE++886089b371ee3596c742b0c91467d1b7239b1d7f8f3eb86b88c1304644266abc">
+      <source xml:lang="en">Block this extension from accessing your connections</source>
+    </trans-unit>
+    <trans-unit id="++CODE++ec811d30a89ce96d1c7555ffaede78b188fedb1d283adf7cdf55a4edae6697a7">
+      <source xml:lang="en">Brightness</source>
+    </trans-unit>
+    <trans-unit id="++CODE++221cedb44469e4b0b105f777c771d70c7097c40a4e3e914cec4b6ba266db1970">
+      <source xml:lang="en">Browse Azure</source>
+    </trans-unit>
+    <trans-unit id="++CODE++d2945638af819132af21f6c456f562493e7bf76e6ce1bb782eeef16cbfbeb85b">
+      <source xml:lang="en">Browse By</source>
+    </trans-unit>
+    <trans-unit id="++CODE++9b0636db073a79048ef4de667c447e516b7241e55ecf311c2a6f1fbe662574a1">
+      <source xml:lang="en">Browse Fabric</source>
+    </trans-unit>
+    <trans-unit id="++CODE++eb6b42f54c42d2832e296319f7fdad64d46aecd1ec19b0e9c80b85b7cfc6dcae">
+      <source xml:lang="en">CSV</source>
+    </trans-unit>
+    <trans-unit id="++CODE++d9a998bc5b0b1a8720c33d843590e55895977f19f6d8f56e440c778b673ab17a">
+      <source xml:lang="en">Calling tool: {0} with {1}.</source>
+      <note>{0} is the tool function name
+{1} is the SQL tool parameters</note>
+    </trans-unit>
+    <trans-unit id="++CODE++19766ed6ccb2f4a32778eed80d1928d2c87a18d7c275ccb163ec6709d3eb2e27">
+      <source xml:lang="en">Cancel</source>
+    </trans-unit>
+    <trans-unit id="++CODE++a6dab3e65af40b4f3bca5c056278a22a48972adfa26a46fa3cc16aa4e07e86e0">
+      <source xml:lang="en">Cancel failed: {0}</source>
+      <note>{0} is the error message</note>
+    </trans-unit>
+    <trans-unit id="++CODE++d6efd131712ed1115d720d4cfdb68b1819ad1de1587f4c2176c9c055c7c03a67">
+      <source xml:lang="en">Cancel schema compare failed: &apos;{0}&apos;</source>
+      <note>{0} is the error message returned from the cancel operation</note>
+    </trans-unit>
+    <trans-unit id="++CODE++13ca2ee2499310d97a5515fb5fd80b75da66f4cf2775273658eb2b3fdcd3bd3d">
+      <source xml:lang="en">Canceled</source>
+    </trans-unit>
+    <trans-unit id="++CODE++f0f958e0da473b18b76ef9febe543579a601b532c9acd58ddab45f2d6549a3b3">
+      <source xml:lang="en">Canceling</source>
+    </trans-unit>
+    <trans-unit id="++CODE++e98afd3714a8d3c15f84793e425b681975e26f06503850e4122965ee9825e907">
+      <source xml:lang="en">Canceling query </source>
+    </trans-unit>
+    <trans-unit id="++CODE++a3b871209f5c0ce02e28669f9d6aeb1bd614ecdbd7e18a413fcc9a40e666fa59">
+      <source xml:lang="en">Canceling the query failed: {0}</source>
+      <note>{0} is the error message</note>
+    </trans-unit>
+    <trans-unit id="++CODE++6a091418a02336bbb67e1aefe9453dc51828139a059a7f3cae6044273c277a54">
+      <source xml:lang="en">Cannot cancel query as no query is running.</source>
+    </trans-unit>
+    <trans-unit id="++CODE++78caadaa3d12c39131d70d9b85b2aa5b4fdc874138c7fa884349a843312e02c7">
+      <source xml:lang="en">Cannot connect due to expired tokens. Please re-authenticate and try again.</source>
+    </trans-unit>
+    <trans-unit id="++CODE++7c2b8feda9e74131c46fcd8892b9661d32e0dcfc3d10d9f4d4d948540ea4bb87">
+      <source xml:lang="en">Cannot create foreign key</source>
+    </trans-unit>
+    <trans-unit id="++CODE++5bf30206188ff92ec48bba56b2bf99fcb46ba9c20a05460485cf684b81a9c54b">
+      <source xml:lang="en">Cannot exclude {0}. Included dependents exist</source>
+      <note>{0} is the name of the entry</note>
+    </trans-unit>
+    <trans-unit id="++CODE++14c454076816c0b275e2257bbf79446718f442983b537c0c96d0c69451924452">
+      <source xml:lang="en">Cannot exclude {0}. Included dependents exist, such as {1}</source>
+      <note>{0} is the name of the entry
+{1} is the name of the blocking dependency preventing exclusion.</note>
+    </trans-unit>
+    <trans-unit id="++CODE++01adf8aae81a6ef23bd48a183bc221def8cebdf0dc5490668df49f07e3eb3615">
+      <source xml:lang="en">Cannot include {0}. Excluded dependents exist</source>
+      <note>{0} is the name of the entry</note>
+    </trans-unit>
+    <trans-unit id="++CODE++9e3eef26ce324ceb6b5c6f2cb1d94e3961f1bc4915d314c3324c6cd5d6b12710">
+      <source xml:lang="en">Cannot include {0}. Excluded dependents exist, such as {1}</source>
+      <note>{0} is the name of the entry
+{1} is the name of the blocking dependency preventing inclusion.</note>
+    </trans-unit>
+    <trans-unit id="++CODE++9527fb2b3d5ccb62606c88f7604ddb16febed19faead67b1edf263f6e0c8fe0b">
+      <source xml:lang="en">Cascade</source>
+    </trans-unit>
+    <trans-unit id="++CODE++c0bf75bd78bf9572596720d596bd5a20a5b9145cde0fe50dec1e783cb184d69b">
+      <source xml:lang="en">Change</source>
+    </trans-unit>
+    <trans-unit id="++CODE++6bd09f9171ad9aa3824a8e54ea5edf59d28c768124be9dc7f9d2c5c7eee6780b">
+      <source xml:lang="en">Change Database</source>
+    </trans-unit>
+    <trans-unit id="++CODE++a949f46230748d3f7496809b82cec6daa6ec8a671d17ac1ca03a17173cbcb2d6">
+      <source xml:lang="en">Change Password</source>
+    </trans-unit>
+    <trans-unit id="++CODE++00aecebb859a5ba020dd5aa5ffb71e7f9a4279e35f9c94e6d34ebf7c889a3f7e">
+      <source xml:lang="en">Change database to &apos;{1}&apos; for connection &apos;{0}&apos;?</source>
+      <note>{0} is the connection ID
+{1} is the database name</note>
+    </trans-unit>
+    <trans-unit id="++CODE++aa115b472e9ca1287d8404ed9c69fb8612db771dfcb9ec5f560662fd0a7d653b">
+      <source xml:lang="en">Changed Tables</source>
+    </trans-unit>
+    <trans-unit id="++CODE++6ba2dfc2755e1d829986d3bf36cdea9fc88fa8c16d079b7d0f6a6309e8e67a6a">
+      <source xml:lang="en">Changed database context to &quot;{0}&quot; for document &quot;{1}&quot;</source>
+      <note>{0} is the database name
+{1} is the document name</note>
+    </trans-unit>
+    <trans-unit id="++CODE++88dcff06d01faeaf2253a502d07b9358b907ef3497a0f69c2f6546ffdc06b7b7">
+      <source xml:lang="en">Changed database context to &quot;{0}&quot; on server &quot;{1}&quot; on document &quot;{2}&quot;.</source>
+      <note>{0} is the database name
+{1} is the server name
+{2} is the document name</note>
+    </trans-unit>
+    <trans-unit id="++CODE++cf51bd8ae1e56e8e81b07f1e7f35e10d580788d9e0892a8a4896c2378227f4f0">
+      <source xml:lang="en">Changes published successfully</source>
+    </trans-unit>
+    <trans-unit id="++CODE++35c09389e41adb1bb2bf8991c39e3927981a271ab80a41ec216995e909344c23">
+      <source xml:lang="en">Changes saved successfully.</source>
+    </trans-unit>
+    <trans-unit id="++CODE++37b6d72a119e5ec53d1dc71ba94cbed9566519488230f6a4e40ae82bfc8bc79f">
+      <source xml:lang="en">Changing database context to &quot;{0}&quot; on server &quot;{1}&quot; on document &quot;{2}&quot;.</source>
+      <note>{0} is the database name
+{1} is the server name
+{2} is the document name</note>
+    </trans-unit>
+    <trans-unit id="++CODE++5cca02706714579b1ebf65a02aa3db359c9533120430137485af41e5ec1ab285">
+      <source xml:lang="en">Changing database to &apos;{1}&apos; for connection &apos;{0}&apos;</source>
+      <note>{0} is the connection ID
+{1} is the database name</note>
+    </trans-unit>
+    <trans-unit id="++CODE++6822b8489308b650f2e36cb439297b0c4a43859fe39e164aea3ad453f4bd14d7">
+      <source xml:lang="en">Chat command not available in this VS Code version</source>
+    </trans-unit>
+    <trans-unit id="++CODE++c8cabf4a998e678eb3213d46a3e9e80217b7839fb5f3537ee550a65e3b2202c9">
+      <source xml:lang="en">Check Constraint</source>
+    </trans-unit>
+    <trans-unit id="++CODE++4a41af1285aa71f4e677bc3fa729070b3c3c0af177cb4e9f12e34f1e21045894">
+      <source xml:lang="en">Check Constraints</source>
+    </trans-unit>
+    <trans-unit id="++CODE++43034967e711bc54bfe87c71c74ca2a19a39ca0d6e18c5d495cd90634d25eea0">
+      <source xml:lang="en">Checking Docker Engine Configuration</source>
+    </trans-unit>
+    <trans-unit id="++CODE++469663d6e6c1f487f123cf95220bce4d9ac1c98f2cd06e373ccb0baa14c343d4">
+      <source xml:lang="en">Checking if Docker is installed</source>
+    </trans-unit>
+    <trans-unit id="++CODE++75053118ac86a00be268a5a2a66b8b40a5249559ce3fc76bb45463dcc532782d">
+      <source xml:lang="en">Checking if Docker is installed on your machine</source>
+    </trans-unit>
+    <trans-unit id="++CODE++2341d1c3197fc3205cd4550c118259316a51c665389e9a3c74db361c6e11d83a">
+      <source xml:lang="en">Checking if Docker is running on your machine. If not, we&apos;ll start it for you.</source>
+    </trans-unit>
+    <trans-unit id="++CODE++6be7e803f4291ec5e83f38d2789fd4ea6c31923cdf1eedfa48564e33708cc5d3">
+      <source xml:lang="en">Checking if Docker is started</source>
+    </trans-unit>
+    <trans-unit id="++CODE++741262e58e1274cef3f38a5aa8042fcf05db92d4ca8e9c9e573acd0e2242ba97">
+      <source xml:lang="en">Checking if the Docker Engine is configured correctly on your machine.</source>
+    </trans-unit>
+    <trans-unit id="++CODE++38ccc9db5b300e54116d6f6e8b8ee1420fea7792e8483c7368fdd964b6ecef0a">
+      <source xml:lang="en">Checking pre-requisites</source>
+    </trans-unit>
+    <trans-unit id="++CODE++de88f00e461bb1cd413f9c556b06e1b903006bb3c0123f2e75fdff92532034af">
+      <source xml:lang="en">Choose An Action</source>
+    </trans-unit>
+    <trans-unit id="++CODE++61f2371ac2547488417f83422706e0e6c12b3c12f5f3595e90da91cbb167c174">
+      <source xml:lang="en">Choose Query History</source>
+    </trans-unit>
+    <trans-unit id="++CODE++a1578b6089ec41921bc4a70b05ca1b1171199d5d5fea6ac6c345cba9b29a83ef">
+      <source xml:lang="en">Choose SQL Language</source>
+    </trans-unit>
+    <trans-unit id="++CODE++dcee789e6048807617a646e20bfba75832b8e459fdd8a9e41c08665ee4d8d36a">
+      <source xml:lang="en">Choose a Microsoft Entra account</source>
+    </trans-unit>
+    <trans-unit id="++CODE++a89bad7e873f85fc6867185da8c42b2743f3264bf2df68800c16c23a20e1a9cf">
+      <source xml:lang="en">Choose a Microsoft Entra tenant</source>
+    </trans-unit>
+    <trans-unit id="++CODE++b05ab4483a5949bf2effb49592a7bb9dceafedb9a3c6aae12a32341025fc1511">
+      <source xml:lang="en">Choose a connection profile from the list below</source>
+    </trans-unit>
+    <trans-unit id="++CODE++3b961516b68d49db85d3ded5bc5c1129e02be1a647845d77b1eb2ab5260284cb">
+      <source xml:lang="en">Choose a database from the list below</source>
+    </trans-unit>
+    <trans-unit id="++CODE++f374a2978746011d60b5e1785696b4f2c1fe9165edc4f876767d2f1282240cb2">
+      <source xml:lang="en">Choose a hostname for the container</source>
+    </trans-unit>
+    <trans-unit id="++CODE++3152aa1eecc4ae815f286d840683f8a27d00ed17af850886caef1ff5e3d9e122">
+      <source xml:lang="en">Choose a name for the SQL Server Docker Container</source>
+    </trans-unit>
+    <trans-unit id="++CODE++2191d6b3f382356ffd46db277fcd0896e4b5f73a62989e0af8754832ed84c319">
+      <source xml:lang="en">Choose a port to host the SQL Server Docker Container</source>
+    </trans-unit>
+    <trans-unit id="++CODE++8dc22bcccf1fa2165bc27bcd3af9d5979985733f54896c185307a1ccd0e0d134">
+      <source xml:lang="en">Choose an option to provision a database</source>
+    </trans-unit>
+    <trans-unit id="++CODE++ac64b397d6dc32aa86e749583723d12ec51ada87e971cfe6c41de1454f7131b0">
+      <source xml:lang="en">Choose color</source>
+    </trans-unit>
+    <trans-unit id="++CODE++4e42da2b0c2533c1a0dfa98e9f4ec67fbaf07a0da192dafa93aaf98bc07fd959">
+      <source xml:lang="en">Choose the Right Version</source>
+    </trans-unit>
+    <trans-unit id="++CODE++be798452e0ca7a38f6487ecb9115f26ba148e2d4475608bdc4277d34d41be0a7">
+      <source xml:lang="en">Circular reference detected: &apos;{0}&apos; → &apos;{1}&apos; creates a cycle</source>
+      <note>{0} is source table
+{1} is target table</note>
+    </trans-unit>
+    <trans-unit id="++CODE++83b12c2216efb4fdc924e1deb5182e905e4926ed0c1c324d467107f46d5a26a9">
+      <source xml:lang="en">Clear</source>
+    </trans-unit>
+    <trans-unit id="++CODE++ddceb7adfdb8816e4747bc48a2221702e830340e5596a701dc0993766eba5e60">
+      <source xml:lang="en">Clear All</source>
+    </trans-unit>
+    <trans-unit id="++CODE++08e2c4e53c4b3b6008b7bc4d82eb29ab933d3b6c08b34eda0637fbf148fb1529">
+      <source xml:lang="en">Clear Recent Connections List</source>
+    </trans-unit>
+    <trans-unit id="++CODE++c52ff5ea803d577544a8224d1404ecefa836b803f029d87cd7450af6c18a70ef">
+      <source xml:lang="en">Clear Selection</source>
+    </trans-unit>
+    <trans-unit id="++CODE++8046678782bb5feaf7131b03db70b9f5f66007fcc8b0c670c186db149edeb041">
+      <source xml:lang="en">Clear Sort</source>
+    </trans-unit>
+    <trans-unit id="++CODE++bb7638a0d8b3b374d81381caaf50ea1e5639135dd6ec1df7bc2dae0f344b72ec">
+      <source xml:lang="en">Clear cache and refresh token</source>
+    </trans-unit>
+    <trans-unit id="++CODE++21f5ea19572773c428e8375b3d63058ad4f04aea83df347deb633f9ddad9a643">
+      <source xml:lang="en">Clear permissions for all extensions to access your connections</source>
+    </trans-unit>
+    <trans-unit id="++CODE++524ed5b794acd857648e76bead9db5ba131ebcb17f3a92d98ece51db61e65dbf">
+      <source xml:lang="en">Clear token cache</source>
+    </trans-unit>
+    <trans-unit id="++CODE++4e0d71f8a0b3fdc5cdaba4028072ad8cf788bac47864232a1988ac9453453a36">
+      <source xml:lang="en">Click to cancel loading summary</source>
+    </trans-unit>
+    <trans-unit id="++CODE++6bca6724e27bd109d1b946c1684e16c2c4a5d71731a9ffe5f666bdd9d9846b1e">
+      <source xml:lang="en">Click to connect to a database</source>
+    </trans-unit>
+    <trans-unit id="++CODE++66abaeec0367ba4920e21447dfa2dafb94c7f38dc262dfb91e76799022a436d5">
+      <source xml:lang="en">Click to load summary</source>
+    </trans-unit>
+    <trans-unit id="++CODE++88af7d4ffbbad0f31d9dd918e49ceb713036db12524cbdc4b93e8922b0655429">
+      <source xml:lang="en">Click to sign into an Azure account</source>
+    </trans-unit>
+    <trans-unit id="++CODE++7d9eb7acb13e24625c404401d8e88b2350e32162455885f18276cf802f7701ed">
+      <source xml:lang="en">Close</source>
+    </trans-unit>
+    <trans-unit id="++CODE++a9d0b49f48a51a21c93552032bd3ac0b356430187424536e274c84b493cac48e">
+      <source xml:lang="en">Close Designer</source>
+    </trans-unit>
+    <trans-unit id="++CODE++4c7dd73e4af7d97c296dc01ab37edd119e5ef22592cb6a302bd9dc9a55264873">
+      <source xml:lang="en">Close Find</source>
+    </trans-unit>
+    <trans-unit id="++CODE++643a90a6bde33b562cd0de040386daa285bf033a5027344e98ad12c8d2cac56a">
+      <source xml:lang="en">Close Script Pane</source>
+    </trans-unit>
+    <trans-unit id="++CODE++3bd5ea966485fd0a628d3dc7d499e2551a0381dcb8b4237bfdbb08aaf6b88468">
+      <source xml:lang="en">Close properties pane</source>
+    </trans-unit>
+    <trans-unit id="++CODE++548e8cc0e8c2423c61f30c6e8b75a1a40c995e3be119df6272b280ab6c15a011">
+      <source xml:lang="en">Close the current connection</source>
+    </trans-unit>
+    <trans-unit id="++CODE++b977b950c1ae31e5aeb9ef778cc20a66fc034eb81e738e0206104b677962c465">
+      <source xml:lang="en">Cloud</source>
+    </trans-unit>
+    <trans-unit id="++CODE++be6eb1fc3b05bf9dceebad2eac7841d1b2f40bda9aa2da34df8ca22af02bc3ed">
+      <source xml:lang="en">Collapse</source>
+    </trans-unit>
+    <trans-unit id="++CODE++55988e28a4e8720a588c5c53fd47616d929a404d3d2af7e6f8ba313dce6dc3e4">
+      <source xml:lang="en">Collapse All</source>
+    </trans-unit>
+    <trans-unit id="++CODE++73bdb3fe57af851db2313c3716cc6e6d8584314063030d5262237ad2fa9f8201">
+      <source xml:lang="en">Collapse Workspace Explorer</source>
+    </trans-unit>
+    <trans-unit id="++CODE++6b73191a0a4b67420e61d51c9f207c35277eaf18fbbf5beb52a320a23fe09653">
+      <source xml:lang="en">Color</source>
+    </trans-unit>
+    <trans-unit id="++CODE++3fdc9a587693f9e63574b30ec55c2b947a7fb4ba5fd11f0cf213072f53d91bdd">
+      <source xml:lang="en">Column</source>
+    </trans-unit>
+    <trans-unit id="++CODE++2a1e6a732f104ee56a84bfe7a04f48a47af3401ee2df16272b47af0195bae023">
+      <source xml:lang="en">Column &apos;{0}&apos; already exists</source>
+      <note>{0} is the column name</note>
+    </trans-unit>
+    <trans-unit id="++CODE++b5f14952d79f90995588047df35fde3562e4851c778c9ee4853fed33252eceba">
+      <source xml:lang="en">Column &apos;{0}&apos; already has a foreign key</source>
+      <note>{0} is the column name</note>
+    </trans-unit>
+    <trans-unit id="++CODE++0d1cea3ad10431de23b65a45a897f8a04520ae0353bb863064c38d0c6b7fa7aa">
+      <source xml:lang="en">Column &apos;{0}&apos; cannot be null because it is a primary key</source>
+      <note>{0} is the column name</note>
+    </trans-unit>
+    <trans-unit id="++CODE++8d00d9665207fcb4d435b78c5be1719cbc6d078437f523910b3e8bd9e95e67aa">
+      <source xml:lang="en">Column &apos;{0}&apos; is an identity column and cannot have a cascading foreign key</source>
+      <note>{0} is the column name</note>
+    </trans-unit>
+    <trans-unit id="++CODE++c360b9bc22466a897cd5a6398646517f1bc0236d4bd579846b258d267dfd859c">
+      <source xml:lang="en">Column &apos;{0}&apos; must be a primary key</source>
+      <note>{0} is the referenced column</note>
+    </trans-unit>
+    <trans-unit id="++CODE++d93bc428789daab792bbefccefbef350850821d750aff6d09f87b4a77d9fe66a">
+      <source xml:lang="en">Column &apos;{0}&apos; not found</source>
+      <note>{0} is the column name</note>
+    </trans-unit>
+    <trans-unit id="++CODE++186b1f01ef876a3c1fd8101430b6e3f0b83c8960f32e74b36ebe6015c4b15a25">
+      <source xml:lang="en">Column Name</source>
+    </trans-unit>
+    <trans-unit id="++CODE++acc8a3fcd4b7b62165cfa6e4b832566d25a6c172b6c1ec229a59b4eb7eb655a5">
+      <source xml:lang="en">Column max length cannot be empty</source>
+    </trans-unit>
+    <trans-unit id="++CODE++bb7bef87d3a1f764c39c6df670038039c136d360153a1ced5c633afa9590fd36">
+      <source xml:lang="en">Column name cannot be empty</source>
+    </trans-unit>
+    <trans-unit id="++CODE++79304c2a3f7dd799711c04e0513ca9fce1762fbdbf0e8dbd378987d42e35fee5">
+      <source xml:lang="en">Column width must be at least {0} pixels.</source>
+      <note>{0} is the minimum column width in pixels</note>
+    </trans-unit>
+    <trans-unit id="++CODE++53aade77cd69a77bbb51bf8ca4e7ea8b282db75edce8883775e47042478d35b5">
+      <source xml:lang="en">Columns</source>
+    </trans-unit>
+    <trans-unit id="++CODE++9504ef48c5eab40c3e3a086cbbdc3d70b44e607552db6adfbdd7c278ddabe357">
+      <source xml:lang="en">Columns in the primary key.</source>
+    </trans-unit>
+    <trans-unit id="++CODE++e665046133e22f0d3599a6c5de916445ed88c82a997a625a04af1827c42d790b">
+      <source xml:lang="en">Command Timeout</source>
+    </trans-unit>
+    <trans-unit id="++CODE++b269dc4e81a528a4d42e9e74101923514a626f55f8dd76b1461e0690e72d041a">
+      <source xml:lang="en">Commands</source>
+    </trans-unit>
+    <trans-unit id="++CODE++e888155d8c7d2e3c3f9eb1bf57e8d81ba1a3c182b5e94b01e09de2cb2cca81f9">
+      <source xml:lang="en">Compare</source>
+    </trans-unit>
+    <trans-unit id="++CODE++c76e4efa9bdedc294be4e0c0a7e42040e5c921d0b30a36e1c6249893b941b662">
+      <source xml:lang="en">Compare SQL Server editions</source>
+    </trans-unit>
+    <trans-unit id="++CODE++5b79ce1b6eead3275d92572d5997ed876b99fe9d47141f8b785abf94a4ff52c0">
+      <source xml:lang="en">Comparison Details</source>
+    </trans-unit>
+    <trans-unit id="++CODE++b3841aead42fd5bf681d290d2fef9df816aa53c2b9a1da6c21f42b11ccc2c9dd">
+      <source xml:lang="en">Configure Linux containers</source>
+    </trans-unit>
+    <trans-unit id="++CODE++73b680fbf34c02acc61629ac870cb10a5f382c5379516f9dd96777d75a3086fe">
+      <source xml:lang="en">Configure Rosetta in Docker Desktop</source>
+    </trans-unit>
+    <trans-unit id="++CODE++33e3ae10b101f647412be0f940cfc04d7d17e7c6f8027b42ae6697852588d1fe">
+      <source xml:lang="en">Configure and customize SQL Server containers</source>
+    </trans-unit>
+    <trans-unit id="++CODE++c292210c44167923a75b092a008f9d2b194fb08631a6aa43d753ed7931ad4d5e">
+      <source xml:lang="en">Confirm Password</source>
+    </trans-unit>
+    <trans-unit id="++CODE++73dd96f4085ccfca56f43ca281a29ab8d195fe5fc79b4cb45be11d7830230d63">
+      <source xml:lang="en">Confirm SQL Server admin password</source>
+    </trans-unit>
+    <trans-unit id="++CODE++bf000421aeb39493cf8044ec73846d7da8ca97b7166208c0d1172a17ba23a388">
+      <source xml:lang="en">Confirm new password</source>
+    </trans-unit>
+    <trans-unit id="++CODE++eb83f1820ce359dc5c9aa6ca4d08fad60256a9808c58ad93f89db3c182908364">
+      <source xml:lang="en">Confirm to clear recent connections list</source>
+    </trans-unit>
+    <trans-unit id="++CODE++99fb39ba4e498877a20049303aa3318b2004884dab008c65a3b5dd48f47cdd04">
+      <source xml:lang="en">Confirm to remove this profile.</source>
+    </trans-unit>
+    <trans-unit id="++CODE++1a2303ede07493acc7caaa7c737f3c52bcc9cf04372be19ed1b0af6b9f2c791e">
+      <source xml:lang="en">Connect</source>
+    </trans-unit>
+    <trans-unit id="++CODE++150851f09acf7f6f4d53e35fb619389c38558ea5b98d3a13efaf84b3eda50422">
+      <source xml:lang="en">Connect to Database</source>
+    </trans-unit>
+    <trans-unit id="++CODE++4559fb568a70152599e0f4c5aeae4ca533de114086a7fbd57f5281732c9db33b">
+      <source xml:lang="en">Connect to MSSQL</source>
+    </trans-unit>
+    <trans-unit id="++CODE++62de0ed6dbc2218844092662823ae95ac4a9b3cfa6568aeb9913bd4c96512c54">
+      <source xml:lang="en">Connect to Server</source>
+    </trans-unit>
+    <trans-unit id="++CODE++b34d1cdc1ec3705ae1fac0b6b10b411a0d5f271dfc967f647c99784ba9a323bb">
+      <source xml:lang="en">Connect to a database</source>
+    </trans-unit>
+    <trans-unit id="++CODE++b2c490a777ddf796ff31f0e2a230e002b1329f808ec37cf885ad1bfcd7696ca3">
+      <source xml:lang="en">Connect to server {0} and database {1}?</source>
+      <note>{0} is the server name
+{1} is the database name</note>
+    </trans-unit>
+    <trans-unit id="++CODE++c629f4154b93588541a43212104dda942f74b6b1c384f17ed00ccd062e649fb4">
+      <source xml:lang="en">Connect to server {0}?</source>
+      <note>{0} is the server name</note>
+    </trans-unit>
+    <trans-unit id="++CODE++ea9acac28e2644caf0dd7884eec71c1a92d541701276abf4acd5de8d04aa8af9">
+      <source xml:lang="en">Connect to {0}</source>
+      <note>{0} is the name of the connection profile</note>
+    </trans-unit>
+    <trans-unit id="++CODE++6f00f15723c8b6718a4b05d9bb29188131a2a38b58f11c451e6522a7762c5ad5">
+      <source xml:lang="en">Connect using profile {0}?</source>
+      <note>{0} is the profile ID</note>
+    </trans-unit>
+    <trans-unit id="++CODE++28d29898bc769fd6df013da142af60f451953946e641fc2a2bee0e49b235a623">
+      <source xml:lang="en">Connected successfully</source>
+    </trans-unit>
+    <trans-unit id="++CODE++b6c3dc8ba33b3a93b9060f81da8fa7d496f07487cec7a12353257242b2ea9e24">
+      <source xml:lang="en">Connected to server &quot;{0}&quot; on document &quot;{1}&quot;. Server information: {2}</source>
+      <note>{0} is the server name
+{1} is the document name
+{2} is the server info</note>
+    </trans-unit>
+    <trans-unit id="++CODE++00aaa2ec4a2146b807cc64a6f59880630adc5d451cd1a68a80e2d2ccf2d21bbc">
+      <source xml:lang="en">Connected to:</source>
+    </trans-unit>
+    <trans-unit id="++CODE++d403c686f6a1048014bdd230f59963271b0123ea48245754fc9f264b962a2182">
+      <source xml:lang="en">Connecting</source>
+    </trans-unit>
+    <trans-unit id="++CODE++fc83034782062ce727014f496892adc8087186e29e686533f40d6064c70e7c7c">
+      <source xml:lang="en">Connecting to Container</source>
+    </trans-unit>
+    <trans-unit id="++CODE++bd02214c7799ec6a69018761f76fed82a6516c170ddbc3fdbf6f0c2a7b566d9f">
+      <source xml:lang="en">Connecting to Database</source>
+    </trans-unit>
+    <trans-unit id="++CODE++4f7403da68117c9595b82a6c264837910b1421a60537bcfa77a004a58b0a4c7a">
+      <source xml:lang="en">Connecting to server &quot;{0}&quot; on document &quot;{1}&quot;.</source>
+      <note>{0} is the server name
+{1} is the document name</note>
+    </trans-unit>
+    <trans-unit id="++CODE++cdfa68f01c8258a3933e2cc436e46a47425d2c5cde4ad327b70a59615b4a4892">
+      <source xml:lang="en">Connecting to server {0}</source>
+      <note>{0} is the server name</note>
+    </trans-unit>
+    <trans-unit id="++CODE++d568f5700106a3d28657010405b5ef04ac5e6f31499216360661ba4f19256e15">
+      <source xml:lang="en">Connecting to server {0} and database {1}</source>
+      <note>{0} is the server name
+{1} is the database name</note>
+    </trans-unit>
+    <trans-unit id="++CODE++03cdf40907b9e95ff338fe3d4fd451910410c1dbddd93e543b590a40755e6744">
+      <source xml:lang="en">Connecting to your SQL Server Docker container</source>
+    </trans-unit>
+    <trans-unit id="++CODE++9b8df2904fd9e25473fed50a3df04dc0629dec82daa72d6085cab8d1c63e4f65">
+      <source xml:lang="en">Connecting to {0}...</source>
+      <note>{0} is the connection display name</note>
+    </trans-unit>
+    <trans-unit id="++CODE++031d95e24e24622c128716284eb67a80331c825272813bf720f2c35a0b18f96c">
+      <source xml:lang="en">Connecting to: </source>
+    </trans-unit>
+    <trans-unit id="++CODE++efb70e946b81dee71e5439537f7160292d511bb79830c8edd338f32e232cf183">
+      <source xml:lang="en">Connecting using profile {0}</source>
+      <note>{0} is the profile ID</note>
+    </trans-unit>
+    <trans-unit id="++CODE++5f04ae9ed6a865bb382c66ef4bd4e57df4ce19d4142b8c87ac40d65ae54d278f">
+      <source xml:lang="en">Connecting...</source>
+    </trans-unit>
+    <trans-unit id="++CODE++6c916d6a3ffb6e0c85ad115ae2e1f277af1bc76f11a7267fd818b798a796b26a">
+      <source xml:lang="en">Connection Authentication</source>
+    </trans-unit>
+    <trans-unit id="++CODE++880cac6e9612c7672ce73c666f54c5f789e7b1ed1b9f0b7f1431fe84a2e59bce">
+      <source xml:lang="en">Connection Details</source>
+    </trans-unit>
+    <trans-unit id="++CODE++dba530f818587a0d79d7bb8f59e07d372d10691f49c560e3e4c3d42d105fe9e7">
+      <source xml:lang="en">Connection Dialog</source>
+    </trans-unit>
+    <trans-unit id="++CODE++ddb621f87c5c0baf1158d527d62ad1bf9752e53483d2540591ce3ae35e06fd6b">
+      <source xml:lang="en">Connection Error</source>
+    </trans-unit>
+    <trans-unit id="++CODE++42aa4e7bc5d2c21a58bb8444c81129c26ccb652e805a73266e8737c55981a6a3">
+      <source xml:lang="en">Connection Failed</source>
+    </trans-unit>
+    <trans-unit id="++CODE++fea70af0cad96e7c97f889724e5dfe0e2d28cbf958e905f5e51ba2584c3d9458">
+      <source xml:lang="en">Connection Group</source>
+    </trans-unit>
+    <trans-unit id="++CODE++d913a8ab7732ff7d26c8afceb2e2706c5c991762df193b236fd839bd3a616cb6">
+      <source xml:lang="en">Connection Profile could not be updated. Please modify the connection details manually in settings.json and try again.</source>
+    </trans-unit>
+    <trans-unit id="++CODE++a2caae6025f30a0976030ae3ea92ab948f6b580d5f50272514ba36e31c8d1d09">
+      <source xml:lang="en">Connection String</source>
+    </trans-unit>
+    <trans-unit id="++CODE++e4ce453aa184d4cd0a2051dfb91ab491ba8b19c756bd9f113b7a1ce1e807b02e">
+      <source xml:lang="en">Connection Timeout</source>
+    </trans-unit>
+    <trans-unit id="++CODE++8d137af9c64fba09bbb003aba93f0b029898fe19e7927cd696f4c3e2b69f538d">
+      <source xml:lang="en">Connection error</source>
+    </trans-unit>
+    <trans-unit id="++CODE++fb6d70b252967b1a424bfa1f8be6c56eb3359e0a7f86d477837002be7af317f3">
+      <source xml:lang="en">Connection is not active. Please establish a connection before performing this action.</source>
+    </trans-unit>
+    <trans-unit id="++CODE++28512f31201abdd26ae93d0caaba3b8a3c77113b9665059a9e1d2ba4e47de64d">
+      <source xml:lang="en">Connection not found for uri &quot;{0}&quot;.</source>
+      <note>{0} is the uri</note>
+    </trans-unit>
+    <trans-unit id="++CODE++392f78e8df5a591be501949632cd689e0fd59c4e0233c8b002a2dce8518ad4e4">
+      <source xml:lang="en">Connection profile &apos;{0}&apos; not found.</source>
+      <note>{0} is the profile ID</note>
+    </trans-unit>
+    <trans-unit id="++CODE++d7ab7c0f4c608ef31b73519723a5e437bde717796c5946c33d68cfd96501e3f8">
+      <source xml:lang="en">Connection sharing permission denied for extension: &apos;{0}&apos;. Use the permission management commands to change this.</source>
+      <note>{0} is the extension ID</note>
+    </trans-unit>
+    <trans-unit id="++CODE++6fc14523d003cf70290f0110eeafa850232518f52a0d26436b18c1e838cf1c27">
+      <source xml:lang="en">Connection sharing permission is required for extension: &apos;{0}&apos;</source>
+      <note>{0} is the extension ID</note>
+    </trans-unit>
+    <trans-unit id="++CODE++e0626fd341a12763ec4285d858397c3d4ba2507c9ef567f1284c658bde195cd2">
+      <source xml:lang="en">Connection string is required</source>
+    </trans-unit>
+    <trans-unit id="++CODE++6ae8947e98979cbbaeb55a8af448297f63002580ddebd9731fd40ec3ddcdc849">
+      <source xml:lang="en">Connection with ID &quot;{0}&quot; not found. Please verify the connection ID exists.</source>
+      <note>{0} is the connection ID</note>
+    </trans-unit>
+    <trans-unit id="++CODE++917801babf61b34ef1c1d96e3219bc6ba28693c81f2c5af5cc00a31d0793a317">
+      <source xml:lang="en">Consider adding a name for this foreign key</source>
+    </trans-unit>
+    <trans-unit id="++CODE++ca0fa7ee8e0d9d4e742094db2e8d59b963dce003cc884c8573d64d59fcfe16dd">
+      <source xml:lang="en">Container Name</source>
+    </trans-unit>
+    <trans-unit id="++CODE++ac2c68de32aa4911b308194e21f3d6754c675df3e7a84a21e90b097451b58572">
+      <source xml:lang="en">Container creation isn&apos;t supported on this system. ARM support will be available starting with the SQL Server 2025 CU1 container image.</source>
+    </trans-unit>
+    <trans-unit id="++CODE++06659b52e63599b06c4386ad5423c3dc67b010f0dbbd03cba2f48b68ed1b62f5">
+      <source xml:lang="en">Container does not exist. Would you like to remove the connection?</source>
+    </trans-unit>
+    <trans-unit id="++CODE++8ad8440f3fcfd714e6310b217eaae7d43f1100a0730348dff4116c3aa3f08fcd">
+      <source xml:lang="en">Container failed to start within the timeout period. Please wait a few minutes and try again.</source>
+    </trans-unit>
+    <trans-unit id="++CODE++2eaecb3d0cf1282f01fc09568b63dc633753a0dbf337365d929d9c28df3d6ca4">
+      <source xml:lang="en">Contains</source>
+    </trans-unit>
+    <trans-unit id="++CODE++56fd975f4cea21a748feabb6cb1cfb49161141245c2d4d1698cee7ae99c69bf2">
+      <source xml:lang="en">Continue Editing</source>
+    </trans-unit>
+    <trans-unit id="++CODE++8d525e5f158b9afe05f3122af363ac67763bdc4e1395b46597b320c289766ce3">
+      <source xml:lang="en">Copied</source>
+    </trans-unit>
+    <trans-unit id="++CODE++e21f935f11d7e966dbbae78da9daa378fe8142a14e7c0cd7434183005faa6c5c">
+      <source xml:lang="en">Copy</source>
+    </trans-unit>
+    <trans-unit id="++CODE++7644dd0a33ff475c31116e369646b3410ca1463eb32dd1aabf3569f79cc02b4e">
+      <source xml:lang="en">Copy As</source>
+    </trans-unit>
+    <trans-unit id="++CODE++e172d8c5fbb864a5f85d4926588ef06167cdd4a29ddffdf07714bf25336c2269">
+      <source xml:lang="en">Copy Headers</source>
+    </trans-unit>
+    <trans-unit id="++CODE++970a1f3493ca367ca4e95e0f203ef44c08040fa0563dd8b2cc2c9c69cf125da4">
+      <source xml:lang="en">Copy Script</source>
+    </trans-unit>
+    <trans-unit id="++CODE++84f5172141bab484104cf73fd00dc9d1d9426606ec2f0a3785ede261956f1ed2">
+      <source xml:lang="en">Copy Script to Clipboard</source>
+    </trans-unit>
+    <trans-unit id="++CODE++ac030299960c4d5cba2b13fa5f358cb7f1b1531ce5f2e5315eff17b7c93a97bf">
+      <source xml:lang="en">Copy as CSV</source>
+    </trans-unit>
+    <trans-unit id="++CODE++5f7261cbf4eef17922f168d487b4e92de9bb9b118350254bfff4ea732bf0e1d9">
+      <source xml:lang="en">Copy as IN clause</source>
+    </trans-unit>
+    <trans-unit id="++CODE++20e0663f2c175c2d6a5a11120ce06def7ecea5fd1cfb3cb837232bbd0aab34cd">
+      <source xml:lang="en">Copy as INSERT INTO</source>
+    </trans-unit>
+    <trans-unit id="++CODE++fd4aee4cb3fa5d5963fc78a7261f20700d94a8ddbbb5b963e97a84c441149508">
+      <source xml:lang="en">Copy as JSON</source>
+    </trans-unit>
+    <trans-unit id="++CODE++d2b6ebb67aeb8ede651aa24682be64c81d2e0a970c297908b470e55fd14c0bcc">
+      <source xml:lang="en">Copy code and open webpage</source>
+    </trans-unit>
+    <trans-unit id="++CODE++c06d8c1acc124f7c2fb5ce0e63e4b287b27bb49db0d25492ca85d5565f957ea2">
+      <source xml:lang="en">Copy connection string to clipboard</source>
+    </trans-unit>
+    <trans-unit id="++CODE++c8b5428b9ac790b3952e08ceea5a8a170ad8b0af1e0f51c98a159f1147631e8a">
+      <source xml:lang="en">Copy script</source>
+    </trans-unit>
+    <trans-unit id="++CODE++3ae569f53ee1e765e3551a7f7881999f868289afbf0b1c6077d906c68cd10525">
+      <source xml:lang="en">Copy with Headers</source>
+    </trans-unit>
+    <trans-unit id="++CODE++35c380196401c05c48fe5f5fffd349ba06d9988118b87a1c12e1164a28175997">
+      <source xml:lang="en">Copying results...</source>
+    </trans-unit>
+    <trans-unit id="++CODE++204a5eb2cd28bcfdf3be9f8c765948e9e831609e3c57048cdbd6b8a94cf49126">
+      <source xml:lang="en">Cost</source>
+    </trans-unit>
+    <trans-unit id="++CODE++740a203633aed889e5b930b95ba1b4091d8813de60755ef81e481cc427703821">
+      <source xml:lang="en">Count: {0}</source>
+      <note>{0} is the count</note>
+    </trans-unit>
+    <trans-unit id="++CODE++4a8d5a21d0db63fc6a204170919855b12207337b5357f2bb7eedcb7cafa77fce">
+      <source xml:lang="en">Count: {0}  Distinct Count: {1}  Null Count: {2}</source>
+      <note>{0} is the count, {1} is the distinct count, and {2} is the null count</note>
+    </trans-unit>
+    <trans-unit id="++CODE++4759498ac2a719c619e2c8cf8ee60af2d2407425e95d308eb208425b2a6d427a">
+      <source xml:lang="en">Create</source>
+    </trans-unit>
+    <trans-unit id="++CODE++7aa0a3ede22306a6fe14f159fb12acfbb63bad17edf71486aa552c2cd757e5cd">
+      <source xml:lang="en">Create As Script</source>
+    </trans-unit>
+    <trans-unit id="++CODE++48d1f93834dfc421237288d07022d5dc4c61f90e5cc91494cee4960abc481d1d">
+      <source xml:lang="en">Create Connection Group</source>
+    </trans-unit>
+    <trans-unit id="++CODE++71c1ec27a8c136ecdc781c1fd2364676155fbab7abf8837b9075eb3b9f9af7c0">
+      <source xml:lang="en">Create Connection Profile</source>
+    </trans-unit>
+    <trans-unit id="++CODE++4b0281fd3c02c610c7ff9f781b1666d54182ee7c48812ea9332055a7814872ad">
+      <source xml:lang="en">Create Container</source>
+    </trans-unit>
+    <trans-unit id="++CODE++a4772bd4c2a746f4bf95ffea1f8e9f44d3a8db72e301280d2bba6338c61724b6">
+      <source xml:lang="en">Create Database</source>
+    </trans-unit>
+    <trans-unit id="++CODE++0d5e7861b9a1710c8e1d2347dbb8d4dde272143bbeca537d216474ef7bd9193f">
+      <source xml:lang="en">Create Firewall Rule</source>
+    </trans-unit>
+    <trans-unit id="++CODE++f7450e89276bf601752a2ef286965fb13e17c418012b0aa68be16f8941cc7321">
+      <source xml:lang="en">Create Local SQL Container</source>
+    </trans-unit>
+    <trans-unit id="++CODE++037da908d1a0194c30554abfd678cc6ecc4762a021237b597c1205add3de7a4f">
+      <source xml:lang="en">Create New Connection Group</source>
+    </trans-unit>
+    <trans-unit id="++CODE++2491afdca82a92663822feb8cd1ef045295b05178959965f47eb4d8b41058e47">
+      <source xml:lang="en">Create a Local Docker SQL Server</source>
+    </trans-unit>
+    <trans-unit id="++CODE++1c67dff33030f48bfc399c9c9c43fb0c67e6986d741c12604cfd9cdf6f03bcb9">
+      <source xml:lang="en">Create a SQL Server container in seconds—no manual steps required. Manage it easily from the MSSQL extension without leaving VS Code.</source>
+    </trans-unit>
+    <trans-unit id="++CODE++76475214b86cde3b17e547c917253368f60ab3fb43eb8f71dca4d4c45535c1c5">
+      <source xml:lang="en">Create a SQL database in Fabric (Preview)</source>
+    </trans-unit>
+    <trans-unit id="++CODE++4cbb437498e0de07f05b633c28f811c67840a2f67e956543557c6085560869e3">
+      <source xml:lang="en">Create a new firewall rule</source>
+    </trans-unit>
+    <trans-unit id="++CODE++7ec04ea2bc2ba275e7471e9e6ec9ed4764f7c069d84e751a4652cb5bd3cba6b7">
+      <source xml:lang="en">Create new firewall rule for {0}</source>
+      <note>{0} is the server name that the firewall rule will be created for</note>
+    </trans-unit>
+    <trans-unit id="++CODE++e7d103b1170502b9fb94e08c67732e21aa132dbed79e58605736029791d7a8a8">
+      <source xml:lang="en">Creating Container</source>
+    </trans-unit>
+    <trans-unit id="++CODE++f25b28d86db44d028580bac2348b043db0eebc8a41f443aaaa5d22bfd2cb3fd2">
+      <source xml:lang="en">Creating SQL Database for workspace {0}</source>
+      <note>{0} is the workspace ID</note>
+    </trans-unit>
+    <trans-unit id="++CODE++9c37c64c878515cc2b5cd8ce05b7513d90d2134a1a2c36469aaa548d6fdfa6e9">
+      <source xml:lang="en">Creating and starting your SQL Server container</source>
+    </trans-unit>
+    <trans-unit id="++CODE++dbfe0a6c5a4cae79965c542e317484c3b53346daa195d3ec31d91c55c92181a3">
+      <source xml:lang="en">Creating workspace with capacity {0}</source>
+      <note>{0} is the capacity ID</note>
+    </trans-unit>
+    <trans-unit id="++CODE++60c0c05c936ef432e55dd4ea862b5dd1d454413310190ddaef63ef2dbbf75c03">
+      <source xml:lang="en">Credential Error: An error occurred while attempting to refresh account credentials. Please re-authenticate.</source>
+    </trans-unit>
+    <trans-unit id="++CODE++87a66e3c88ffbca47508d5dcd250ebaa992c772a4b9d260c36216d4695e05475">
+      <source xml:lang="en">Currently signed in as:</source>
+    </trans-unit>
+    <trans-unit id="++CODE++3cc30692596cf10ca4319a818741998997632cce895dbf138cb3299b1314d37f">
+      <source xml:lang="en">Custom Zoom</source>
+    </trans-unit>
+    <trans-unit id="++CODE++ef695e4c384e9b231d25ba5d0160913f31f4153f460e645129860fa611a52b27">
+      <source xml:lang="en">DacFx service is not available</source>
+    </trans-unit>
+    <trans-unit id="++CODE++68cd154732021d9684d0dcad6276e99d675f962c9b08774f23f5de9398e19290">
+      <source xml:lang="en">Data Type</source>
+    </trans-unit>
+    <trans-unit id="++CODE++e3a5d47b33a0d2d672730f3278c43f30e8a43b8c973534f001e775f9dc5135bf">
+      <source xml:lang="en">Data automatically replicated to OneLake in real time with a SQL analytics endpoint.</source>
+    </trans-unit>
+    <trans-unit id="++CODE++002d75dcd5ce57695a446308e181eaf59edc9236246aa29a124ecb72409a65d7">
+      <source xml:lang="en">Data type mismatch: &apos;{0}&apos; in column &apos;{1}&apos; incompatible with &apos;{2}&apos; in &apos;{3}&apos;</source>
+      <note>{0} is source data type
+{1} is source column
+{2} is target data type
+{3} is target column</note>
+    </trans-unit>
+    <trans-unit id="++CODE++2c9656ff01800f0250595c53f2b5010179b7f3759334fa473f89c10725e0b0bd">
+      <source xml:lang="en">Data-tier Application File (.dacpac)</source>
+    </trans-unit>
+    <trans-unit id="++CODE++fa7fe67124e94375d97e50896e0c32f44b03bb7ed5e9fb026341b55da724126b">
+      <source xml:lang="en">Database</source>
+    </trans-unit>
+    <trans-unit id="++CODE++84a2b1ae34166a218282ec6156f3af9c67f4ccb6c03ec1cc0a03d9b3792069aa">
+      <source xml:lang="en">Database - {0}</source>
+      <note>{0} is the database name</note>
+    </trans-unit>
+    <trans-unit id="++CODE++cc2bc1468b131fa8c46d376dd879592e78af283343403eb011206e52450a7ad3">
+      <source xml:lang="en">Database Description</source>
+    </trans-unit>
+    <trans-unit id="++CODE++15f0fd55dd5c59cd5dabc0966ac7d02f83e3303b36ad6f692da47a8778eb4186">
+      <source xml:lang="en">Database Name</source>
+    </trans-unit>
+    <trans-unit id="++CODE++11fc4c8107afd167c617e0099298c647d423931e67c1257d1f4eb7811b2512fd">
+      <source xml:lang="en">Database Name is required</source>
+    </trans-unit>
+    <trans-unit id="++CODE++667dd91d86c6b574073536489e39f0c5ab034846a63d946e8ef9f7bedeb1f4fb">
+      <source xml:lang="en">Database Project</source>
+    </trans-unit>
+    <trans-unit id="++CODE++ec9c37392a809590dbb62879bd1b261c3675552b33d4d8936d539925d774f6a6">
+      <source xml:lang="en">Database changed successfully</source>
+    </trans-unit>
+    <trans-unit id="++CODE++4027712bbc416cfc7ec6cf98c5be5578684cd55571f48076e82ea6230a66811e">
+      <source xml:lang="en">Database list</source>
+    </trans-unit>
+    <trans-unit id="++CODE++e97a0773fb7b656c174155270bd9ded70bc82caa0fc5d65b3ba24871577a5b08">
+      <source xml:lang="en">Database name</source>
+    </trans-unit>
+    <trans-unit id="++CODE++3f0af542763ab0fd4d14de082ebedee3de024d89fb59bb569a6400087177d6db">
+      <source xml:lang="en">Database name is required</source>
+    </trans-unit>
+    <trans-unit id="++CODE++21b111cbfe6e8fca2d181c43f53ad548b22e38aca955b9824706a504b0a07a2d">
+      <source xml:lang="en">Default</source>
+    </trans-unit>
+    <trans-unit id="++CODE++647cc4253428b25fe686fa8d5d5da5841fed53ad85395cdd43920d0226900c1d">
+      <source xml:lang="en">Default Value</source>
+    </trans-unit>
+    <trans-unit id="++CODE++9813fafb098c218090536790280a91ee70062a8490eb3615395ee731cdd40023">
+      <source xml:lang="en">Definition</source>
+    </trans-unit>
+    <trans-unit id="++CODE++b6ca9a06ebcc8ea511648b46b103859960924b42fa98231c0ca4b69b84943687">
+      <source xml:lang="en">DefinitionRequestCompleted</source>
+    </trans-unit>
+    <trans-unit id="++CODE++fe0ec38fb92c70d80fd5a36ff72c37cb3ed759bba91373c96a21bde631e03db3">
+      <source xml:lang="en">DefinitionRequested</source>
+    </trans-unit>
+    <trans-unit id="++CODE++e2d0a54968ead24efc0dffa6ac78fc606dceec34a0f586177a74a54cc2272cf8">
+      <source xml:lang="en">Delete</source>
+    </trans-unit>
+    <trans-unit id="++CODE++2860bf10bd8d01c604f713ea3f60ccea6ef028fd2e7074a400fac50c569aa45c">
+      <source xml:lang="en">Delete Confirmation</source>
+    </trans-unit>
+    <trans-unit id="++CODE++129eabad7bcc761eb7966091c2bc01163b650ca0613f42c58db97eae5420a7bb">
+      <source xml:lang="en">Delete Contents</source>
+    </trans-unit>
+    <trans-unit id="++CODE++43654c6556c7d0fca93516d81791b323c7746bb3becdcb8800aa9f31300fe30c">
+      <source xml:lang="en">Delete Row</source>
+    </trans-unit>
+    <trans-unit id="++CODE++ce719226a83119822d8c5e6c1981ecfe801b8324890fce617664184849c24491">
+      <source xml:lang="en">Delete saved connection</source>
+    </trans-unit>
+    <trans-unit id="++CODE++a58008628a726d4f8798f9f92347d47f8f5c1c1aece67f8128600de9311a65e1">
+      <source xml:lang="en">Deleting Container...</source>
+    </trans-unit>
+    <trans-unit id="++CODE++05a2d7332eb9d8bf164487c743a2e93c21b16bb2061a93e3ee2ceb508eadb753">
+      <source xml:lang="en">Deny</source>
+    </trans-unit>
+    <trans-unit id="++CODE++05081f14d114ed28b2997927154de0eb554e2938d0254935df8bf9b4a129769f">
+      <source xml:lang="en">Deployment Failed</source>
+    </trans-unit>
+    <trans-unit id="++CODE++d88868890471c6cc2ac101b2e2d848718a71936be8158d3c57ec81840fbefa54">
+      <source xml:lang="en">Deployment Name</source>
+    </trans-unit>
+    <trans-unit id="++CODE++cc51187ae9dbe9ccc606865c0177000cdeca2af5bca1c36c7f3065882c6ee18b">
+      <source xml:lang="en">Deployment in progress</source>
+    </trans-unit>
+    <trans-unit id="++CODE++526e0087cc3f254d9f86f6c7d8e23d954c4dfda2b312efc29194ae8a860106ba">
+      <source xml:lang="en">Description</source>
+    </trans-unit>
+    <trans-unit id="++CODE++b16cf0590a6c78b2e8047509582e5448bd55e408cd112bd1f064e34529f6ce3d">
+      <source xml:lang="en">Description for the table.</source>
+    </trans-unit>
+    <trans-unit id="++CODE++45989de49fb7f66dfe17a8fc26f3a02c7abcd74f7e8e6cf9f39fa0e3775780df">
+      <source xml:lang="en">Details</source>
+    </trans-unit>
+    <trans-unit id="++CODE++4140839b57403cf1b132332262ad00592590d6f7970b0f83fc60fb9b8c53d707">
+      <source xml:lang="en">Developer-friendly transactional database using the Azure SQL Database Engine.</source>
+    </trans-unit>
+    <trans-unit id="++CODE++6fbed214e0ea21c683db0ba2d648ef09b11edf4b4bb23835d4fdda84b5d097f3">
+      <source xml:lang="en">Disable intellisense and syntax error checking on current document</source>
+    </trans-unit>
+    <trans-unit id="++CODE++75081b593d15cf6e631971bc6768723f593b88b172477e40ae7d363e4829816d">
+      <source xml:lang="en">Disabled</source>
+    </trans-unit>
+    <trans-unit id="++CODE++eb1a70e39274bb762b5d7c1adb5debeea2b05e12af28207f21a375b596853273">
+      <source xml:lang="en">Discard</source>
+    </trans-unit>
+    <trans-unit id="++CODE++acfc5be785a9bb3da11c9f05adb69bd5633096f09002aa44813a1b3207e912ad">
+      <source xml:lang="en">Disconnect</source>
+    </trans-unit>
+    <trans-unit id="++CODE++85b5093bef4e68ee847dba78ba2e33392c8998bb4d39598442f8713cdeec5c89">
+      <source xml:lang="en">Disconnect from connection &apos;{0}&apos;?</source>
+      <note>{0} is the connection ID</note>
+    </trans-unit>
+    <trans-unit id="++CODE++2458834a3d92abf750b8161a959ff2bb0405a29bd8b3b77015d065249bd02b7f">
+      <source xml:lang="en">Disconnected on document &quot;{0}&quot;</source>
+      <note>{0} is the document name</note>
+    </trans-unit>
+    <trans-unit id="++CODE++459c45733e24412e32c08ebea6b6819b4a29ca99ec1b99e5c8036d0165df44b7">
+      <source xml:lang="en">Disconnected successfully</source>
+    </trans-unit>
+    <trans-unit id="++CODE++810e6bf829af848a6ab728e3b8f94dde597f95f47f11b160ca7eaa9f0d21395b">
+      <source xml:lang="en">Disconnecting from connection &apos;{0}&apos;</source>
+      <note>{0} is the connection ID</note>
+    </trans-unit>
+    <trans-unit id="++CODE++48845bff334a50a59aaecf499f28a7a24c3b4b891b8b18a9f1169ad8e8a6b261">
+      <source xml:lang="en">Dismiss</source>
+    </trans-unit>
+    <trans-unit id="++CODE++8a2ada67a303fe2602331dc153b30259b92e7cc2d741f8d5955d8af906ef016a">
+      <source xml:lang="en">Displays the data type name for the column</source>
+    </trans-unit>
+    <trans-unit id="++CODE++85297edc780e231f74a5f8ed6ec249358dfae002e468ef4fdf8e568b95e27c94">
+      <source xml:lang="en">Displays the description of the column</source>
+    </trans-unit>
+    <trans-unit id="++CODE++7bba5bcc44de61b37dcadb5824fac7130483b749da0c5e9eea5e02765e06e37d">
+      <source xml:lang="en">Displays the unified data type (including length, scale and precision) for the column</source>
+    </trans-unit>
+    <trans-unit id="++CODE++7a417a747e385113d9c481ed4937ff3d5b31de744c4db4312464f6f50729b616">
+      <source xml:lang="en">Dissatisfied</source>
+    </trans-unit>
+    <trans-unit id="++CODE++5aa581a11dd95f698fe9aa92dc7a36755c462342f790df3b8054f328cde4b94b">
+      <source xml:lang="en">Distinct Count: {0}</source>
+      <note>{0} is the distinct count</note>
+    </trans-unit>
+    <trans-unit id="++CODE++5ce32ed24291b6ee178d1069ca31842e8ead67e82f070a284cec1ab95498476c">
+      <source xml:lang="en">Do you mind taking a quick feedback survey about the MSSQL Extension for VS Code?</source>
+    </trans-unit>
+    <trans-unit id="++CODE++79520a5688933d6fc7b0f540292cbbfb2898a9edc2d85d0ee231b6ed63adaad1">
+      <source xml:lang="en">Do you want to always display query results in a new tab instead of the query pane?</source>
+    </trans-unit>
+    <trans-unit id="++CODE++6ca9d6623e40335fc13a80d426d2dd39b8c8a8b656c66b0d973cee8d5d49e4d9">
+      <source xml:lang="en">Docker failed to start within the timeout period. Please manually start Docker and try again.</source>
+    </trans-unit>
+    <trans-unit id="++CODE++a5d38a76e9010d59374fafce6a3d75189df15be61859ee1ffa33da6e9cf97b05">
+      <source xml:lang="en">Docker is not installed or not in PATH. Please install Docker Desktop and try again.</source>
+    </trans-unit>
+    <trans-unit id="++CODE++319f0296a0199ff55c80367670b4bc2dda57e9856942a4be10ca5a4b1531b6a1">
+      <source xml:lang="en">Docker requires root permissions to run. Please run Docker with sudo or add your user to the docker group using sudo usermod -aG docker $USER. Then, reboot your machine and retry.</source>
+    </trans-unit>
+    <trans-unit id="++CODE++1d60d0cdcb5408b8e39ed364f675c9cad8a2f6174a413324d1e34437bd41269b">
+      <source xml:lang="en">Don&apos;t Show Again</source>
+    </trans-unit>
+    <trans-unit id="++CODE++8cbb7c26112408cd60a1c8ac0daff1b020815ad01c94df751ab7145dea824881">
+      <source xml:lang="en">Easily set up a local SQL Server without leaving VS Code extension. Just a few clicks to install, configure, and manage your server effortlessly!</source>
+    </trans-unit>
+    <trans-unit id="++CODE++464c4ffd019e1e9691dcf0537c797353ef2b1c1d4833d3d463e5b74ae4547344">
+      <source xml:lang="en">Edit</source>
+    </trans-unit>
+    <trans-unit id="++CODE++8b45c43d0d9a0c27cbecb2683ef02b292a7f2626dee0f8443d4e62ac3e0e88c4">
+      <source xml:lang="en">Edit Connection Group - {0}</source>
+      <note>{0} is the connection group name</note>
+    </trans-unit>
+    <trans-unit id="++CODE++82beb1b74986a2b292e8084ee59f9bedf5e0decc13f020369faebf40ce2981c7">
+      <source xml:lang="en">Edit Connection Group: {0}</source>
+      <note>{0} is the name of the connection group being edited</note>
+    </trans-unit>
+    <trans-unit id="++CODE++a43dafda7f271d0796fb53cc6c2d8f302b8c8892ea0fed0b1096e9c7769f91c1">
+      <source xml:lang="en">Edit Connection Profile</source>
+    </trans-unit>
+    <trans-unit id="++CODE++3ed3609cfd38169ffe27957c6ef1ad4df5bdf9c403542839533396143d436b41">
+      <source xml:lang="en">Edit Table</source>
+    </trans-unit>
+    <trans-unit id="++CODE++7df64a9f48aa848c4d73ffa6d0d63511e082d0b8a592b9d6880d3988fb4006a7">
+      <source xml:lang="en">Either profileId or serverName must be provided.</source>
+    </trans-unit>
+    <trans-unit id="++CODE++1e71b5c8f3211f1f01b27341d3ddc6a2ad651800264b495c12b50867f998662c">
+      <source xml:lang="en">Enable &apos;Trust Server Certificate&apos;</source>
+    </trans-unit>
+    <trans-unit id="++CODE++fab99ae162d8056598a1ab43c81a2a5a296873c0868800c4f092697d8470720a">
+      <source xml:lang="en">Enable Experiences &amp; Reload</source>
+    </trans-unit>
+    <trans-unit id="++CODE++45e33ceba31737f1cb793c231fafc9dd99074ca1f26476a70b0c830ef155c9d3">
+      <source xml:lang="en">Enable Trust Server Certificate</source>
+    </trans-unit>
+    <trans-unit id="++CODE++92c1cdfdf4cb9cf6fcca962f206de36fd5d60db1178bc9461052f8de703a0e06">
+      <source xml:lang="en">Enabled</source>
+    </trans-unit>
+    <trans-unit id="++CODE++76ad7b53af548367c78d7216972ce81ee53ecf7ee1d6fe5f3d16a73633bd4e49">
+      <source xml:lang="en">Encountering a problem?  Share the details with us by opening a GitHub issue so we can improve!</source>
+    </trans-unit>
+    <trans-unit id="++CODE++4f03bf1cdf8e7d1882e5198384139c078fa527857e7371ac6cb2d030dede15a3">
+      <source xml:lang="en">Encrypt</source>
+    </trans-unit>
+    <trans-unit id="++CODE++ac8fee089cebcddef6529d9c8b467120173dbd02a46992ecbaf62fe25c925ae0">
+      <source xml:lang="en">Encryption was enabled on this connection; review your SSL and certificate configuration for the target SQL Server, or enable &apos;Trust server certificate&apos; in the connection dialog.</source>
+    </trans-unit>
+    <trans-unit id="++CODE++a04452986b48c7c3c21f78712b31a68f2aecb85566c134d87d55348c7b16b9a8">
+      <source xml:lang="en">Encryption was enabled on this connection; review your SSL and certificate configuration for the target SQL Server, or set &apos;Trust server certificate&apos; to &apos;true&apos; in the settings file. Note: A self-signed certificate offers only limited protection and is not a recommended practice for production environments. Do you want to enable &apos;Trust server certificate&apos; on this connection and retry?</source>
+    </trans-unit>
+    <trans-unit id="++CODE++6051d2070e8e51a99adfa6b3f5171cfa92107943f46417bcd51a8f5e995c881f">
+      <source xml:lang="en">End IP Address</source>
+    </trans-unit>
+    <trans-unit id="++CODE++1a77d555bedbf97481907d505c8c8ba64d32d3525b77122e16178dd4054c3c93">
+      <source xml:lang="en">Ends With</source>
+    </trans-unit>
+    <trans-unit id="++CODE++b8a643021b4a76524ae2ef4dad6de2ec180e23fd99ca204282cca599d43792f3">
+      <source xml:lang="en">Enter Database Description</source>
+    </trans-unit>
+    <trans-unit id="++CODE++9fe6b769c35efbcf43d8dcbfced2ae4a84372d540d787211cc31759ad50838f2">
+      <source xml:lang="en">Enter Database Name</source>
+    </trans-unit>
+    <trans-unit id="++CODE++cad17aa68a83418367684821ea4734c877707d1f340846dc7b17b04a8a04c1c0">
+      <source xml:lang="en">Enter connection group name</source>
+    </trans-unit>
+    <trans-unit id="++CODE++524763fd6773ea93d76fa32d9e5974e1667748b114b90fba93f6a4948b0e5c20">
+      <source xml:lang="en">Enter container name</source>
+    </trans-unit>
+    <trans-unit id="++CODE++91cf329b31a4b1a6c0bdec6de797b6a90ab9309490bd62ec38f98f2d0f6db423">
+      <source xml:lang="en">Enter description (optional)</source>
+    </trans-unit>
+    <trans-unit id="++CODE++657e6ba252bef59f38c0dbaab7e8e25d55503ba3a41d6ce527f92c88baea3576">
+      <source xml:lang="en">Enter desired column width in pixels</source>
+    </trans-unit>
+    <trans-unit id="++CODE++caaac8aa0d0641aea8406e7f1011aaeab33423fdd4ee9b3354ee88cc1487b0bf">
+      <source xml:lang="en">Enter hostname</source>
+    </trans-unit>
+    <trans-unit id="++CODE++b35ebaaf32f469f2fa86b0b2fb67e6f51fae3fb8e6ceaeaea97c2696321a8ee4">
+      <source xml:lang="en">Enter new column width</source>
+    </trans-unit>
+    <trans-unit id="++CODE++15f691f800a4b76afbf264547e3718c96fbb46fc076005b8f12575eac2f1f136">
+      <source xml:lang="en">Enter new password</source>
+    </trans-unit>
+    <trans-unit id="++CODE++03c72a0dd31428f797eaadef0452b218e6d7cfbfc8b66e7f47e404818a53cda0">
+      <source xml:lang="en">Enter part of an object name to search for</source>
+    </trans-unit>
+    <trans-unit id="++CODE++7014aff13517c4071a9de8a8d338ac3ca12ae8ecf6589941d84170aa47cdcac3">
+      <source xml:lang="en">Enter password</source>
+    </trans-unit>
+    <trans-unit id="++CODE++6aa7783e2e2dbd69be673f5f534fa04a7d36683475767069e8030c958e318d47">
+      <source xml:lang="en">Enter port</source>
+    </trans-unit>
+    <trans-unit id="++CODE++0a6b9ae24f863f5d06e0151c62f16b9327fdac6783807dc163e953559aa8287f">
+      <source xml:lang="en">Enter profile name</source>
+    </trans-unit>
+    <trans-unit id="++CODE++d59e5e8f8a4bb3b14eb8af194553158e5dffd648ad462eeafb2f03589da5a8eb">
+      <source xml:lang="en">Entra token cache cleared successfully.</source>
+    </trans-unit>
+    <trans-unit id="++CODE++f939ae3d30c69e332a36892f70d401d457e6993f056b8d0af3fe3d736821f5a1">
+      <source xml:lang="en">Equals</source>
+    </trans-unit>
+    <trans-unit id="++CODE++54a0e8c17ebb21a11f8a25b8042786ef7efe52441e6cc87e92c67e0c4c0c6e78">
+      <source xml:lang="en">Error</source>
+    </trans-unit>
+    <trans-unit id="++CODE++f251a7b2d632de7a4122dafe6fd4a9e984d632ffe0c1e71591e5e253ea9fda11">
+      <source xml:lang="en">Error Message: </source>
+    </trans-unit>
+    <trans-unit id="++CODE++d0778b9c6b80f4a1e5c99227f273ca819714dbc51f673a92c354874eaa4a3f7c">
+      <source xml:lang="en">Error code: </source>
+    </trans-unit>
+    <trans-unit id="++CODE++609a5b573e17dee5039d1039c26a1601bb44dd596695c7767c81877925759cd7">
+      <source xml:lang="en">Error connecting to server &quot;{0}&quot;. Details: {1}</source>
+      <note>{0} is the server name
+{1} is the error message</note>
+    </trans-unit>
+    <trans-unit id="++CODE++480311d3f925f85184b69381dc5f05bb2607e6beb8d354ffe58276a0cd1dd5d9">
+      <source xml:lang="en">Error connecting to: </source>
+    </trans-unit>
+    <trans-unit id="++CODE++268604d30ba8caf436360709d0933805fb33fe3c3bb87a0782ce8c393ecf7da4">
+      <source xml:lang="en">Error creating firewall rule {0}.  Check your Azure account settings and try again.  Error: {1}</source>
+      <note>{0} is the rule info in format &apos;name (startIp - endIp)&apos;
+{1} is the error message</note>
+    </trans-unit>
+    <trans-unit id="++CODE++60cc09ec4655851867d21c226d2f49026746cd374b1822a2b46264601219b206">
+      <source xml:lang="en">Error generating text view. Please try switching back to grid view.</source>
+    </trans-unit>
+    <trans-unit id="++CODE++8f53a6df59ae589cf0996134e10ad383f8914500648095194f2d16cc2427954b">
+      <source xml:lang="en">Error loading Azure account information for tenant ID &apos;{0}&apos;</source>
+      <note>{0} is the tenant ID</note>
+    </trans-unit>
+    <trans-unit id="++CODE++5a50d3034b36e62aa3eaca3fc11e55b184039c652bfdfe1ffb032321677bd530">
+      <source xml:lang="en">Error loading Azure databases for subscription {0} ({1}).  Confirm that you have permission.</source>
+      <note>{0} is the subscription name
+{1} is the subscription id</note>
+    </trans-unit>
+    <trans-unit id="++CODE++4eca430ed6ea02cdcd0e956ce27d238e2659997f15a4f580b0fd3385cfd815a0">
+      <source xml:lang="en">Error loading Azure databases.</source>
+    </trans-unit>
+    <trans-unit id="++CODE++5b149b9da8f7cd0bdae05ad12cd9e4f650db61436fb31c868a6568695dce21f2">
+      <source xml:lang="en">Error loading Azure subscriptions.</source>
+    </trans-unit>
+    <trans-unit id="++CODE++42ae158b81fa6835d984f032a4850d9242fc9551860b90117a5f78c9a76d30a7">
+      <source xml:lang="en">Error loading databases</source>
+    </trans-unit>
+    <trans-unit id="++CODE++f6d7eb5fe821427ad07a3bf9a3cc35423ddc3ccd3a745b1f09584fbf26f377fe">
+      <source xml:lang="en">Error loading designer</source>
+    </trans-unit>
+    <trans-unit id="++CODE++6d89c16c7cf3f832b29fe1d181d420d4a583f93bb02e63fdfa266c33b6b3fcaf">
+      <source xml:lang="en">Error loading preview</source>
+    </trans-unit>
+    <trans-unit id="++CODE++fa8002fe1d41e09812880f2bfb97ef0849885d8a4de95a67b26294b7e83e912f">
+      <source xml:lang="en">Error loading summary</source>
+    </trans-unit>
+    <trans-unit id="++CODE++8108929d06fb4fe87c58e7407990ec8d46dc422dfa3ee467d2f5f622abd9840d">
+      <source xml:lang="en">Error loading summary: {0}</source>
+      <note>{0} is the error message</note>
+    </trans-unit>
+    <trans-unit id="++CODE++3ba789024640c6f231695bdf0d82e6845483cf65f092b3c3646910e60c638761">
+      <source xml:lang="en">Error loading workspaces</source>
+    </trans-unit>
+    <trans-unit id="++CODE++b154b77abde300c955ebf8ac540930618d871899cd631bf8a90e9efb66a9323e">
+      <source xml:lang="en">Error loading workspaces. Please try choosing a different account or tenant.</source>
+    </trans-unit>
+    <trans-unit id="++CODE++2b850d590d607436d4cbf751406a7626e01d0e5c775f26c880ab4fd21e70bb66">
+      <source xml:lang="en">Error loading; refresh to try again</source>
+    </trans-unit>
+    <trans-unit id="++CODE++1991a10d051f3811602fc80483727c19b7b89172132fd03d816a064cfd3a87ac">
+      <source xml:lang="en">Error migrating connection ID {0} to new format.  Please recreate this connection to use it.&#10;Error:&#10;{1}</source>
+      <note>{0} is the connection id
+{1} is the error message</note>
+    </trans-unit>
+    <trans-unit id="++CODE++619d1a6dc49f043552f7b8d14e6483de4a2caf1c8270d6168a642c8eccc3a752">
+      <source xml:lang="en">Error occurred opening content in editor.</source>
+    </trans-unit>
+    <trans-unit id="++CODE++7ce810c92d5881cd4638f73772ee57317b503d0f04dbc5cd2f281f77ac1d697d">
+      <source xml:lang="en">Error retrieving server list: {0}</source>
+      <note>{0} is the error message</note>
+    </trans-unit>
+    <trans-unit id="++CODE++2982897442ab8ee74ad10f968e801f2979c59ecc19ae9d2041eeedec219fd8f1">
+      <source xml:lang="en">Error running Docker commands. Please make sure Docker is running.</source>
+    </trans-unit>
+    <trans-unit id="++CODE++7c03518af7ea8058b9f5444011cc402ee48c86c765dfd6ba8e5ce09ed8d836ca">
+      <source xml:lang="en">Error signing into Azure: {0}</source>
+      <note>{0} is the error message</note>
+    </trans-unit>
+    <trans-unit id="++CODE++e3bd07d6d5ddff1c7aefd27f1d3af9d23b97fc19d29d732816ea80fddb08f4dc">
+      <source xml:lang="en">Error when refreshing token</source>
+    </trans-unit>
+    <trans-unit id="++CODE++126ac0f6a36d10138034e44aae3e764f15c8eabba9192445716609b37d21bda9">
+      <source xml:lang="en">Error {0}: {1}</source>
+      <note>{0} is the error number
+{1} is the error message</note>
+    </trans-unit>
+    <trans-unit id="++CODE++ff26e86bb0cdcae6cd4f1dcfbf7c61047f96a2ae5cdbd9fe0111ed6bd95b2193">
+      <source xml:lang="en">Error {0}: {1} Please login as a different user and change the password using ALTER LOGIN.</source>
+      <note>{0} is the error number
+{1} is the error message</note>
+    </trans-unit>
+    <trans-unit id="++CODE++8eecdde079a9092758e271d5a21f28eadbeedb35716353e07cfeb33f52e8005c">
+      <source xml:lang="en">Error: </source>
+    </trans-unit>
+    <trans-unit id="++CODE++6c1ebcf47761be137441b5293902752b802776fa5edd4ebf0193950f1adff0e8">
+      <source xml:lang="en">Error: Login failed. Retry using different credentials?</source>
+    </trans-unit>
+    <trans-unit id="++CODE++9d8c40f184be0169233d713fa64128ca200db300743a2adbb700912c74b5620d">
+      <source xml:lang="en">Error: Unable to connect using the connection information provided. Retry profile creation?</source>
+    </trans-unit>
+    <trans-unit id="++CODE++48d53635551c8fd4564251d49f4e6eba58c2774469144e4346310955fbadbf4c">
+      <source xml:lang="en">Excel</source>
+    </trans-unit>
+    <trans-unit id="++CODE++e3a67d9540e9a204f7dc4aa9d44a0ec652856cfa932a21196bf9df23aa0e4cd1">
+      <source xml:lang="en">Execute</source>
+    </trans-unit>
+    <trans-unit id="++CODE++0a716f1cfed3e0da68a8eee920bd5ca51a470c790800d878429da7ab9ecf0d56">
+      <source xml:lang="en">Executing query...</source>
+    </trans-unit>
+    <trans-unit id="++CODE++bd705ebabe1919a636a0e09b2ee27d43a5aba05d645cc0339451e54b37f42bd6">
+      <source xml:lang="en">Execution Plan</source>
+    </trans-unit>
+    <trans-unit id="++CODE++b5f54c19df1649916f59331f9decf53dc337a2c241a3afb20d58810309ebe30f">
+      <source xml:lang="en">Existing Azure SQL logical server</source>
+    </trans-unit>
+    <trans-unit id="++CODE++1b2da57e60f89f7e5fa102ef76d7ef2ca1d7d212380c0200d648e2215a5f555d">
+      <source xml:lang="en">Existing SQL server</source>
+    </trans-unit>
+    <trans-unit id="++CODE++07548c2c6511d4d1780564de8a237a1966cf9c99a97cf5c8a185e6c2aeacff09">
+      <source xml:lang="en">Expand</source>
+    </trans-unit>
+    <trans-unit id="++CODE++9f5b023a413a7d0771cc3fb51b103dc0aaaafe8f7b7c88c7258d43e3bc5b243d">
+      <source xml:lang="en">Expand All</source>
+    </trans-unit>
+    <trans-unit id="++CODE++48ad32aba89e3b0bbab4397b56bd23794212fe69606e0b644ff3b543035a048d">
+      <source xml:lang="en">Expand Workspace Explorer</source>
+    </trans-unit>
+    <trans-unit id="++CODE++d9c008a5e0915c79e82398085c2cd4b029fe53d96880ed8b874bf0bf0d52fb5b">
+      <source xml:lang="en">Expand properties pane</source>
+    </trans-unit>
+    <trans-unit id="++CODE++94138882fa79d94e5c8eb6335f75a2e88f4f1cffbe0ea7b598dd0c9fad748470">
+      <source xml:lang="en">Explore, design, and evolve database schemas using intelligent, code-first or data-first guidance</source>
+    </trans-unit>
+    <trans-unit id="++CODE++c39d646f10769b078ae82be4da7a0079ca91182b241e749be4276e08c215c654">
+      <source xml:lang="en">Explorer</source>
+    </trans-unit>
+    <trans-unit id="++CODE++3664895579f0a7e68c4aa09c91316e20239bc74499010e6423ece40cad7c28f7">
+      <source xml:lang="en">Export</source>
+    </trans-unit>
+    <trans-unit id="++CODE++c67415bcff328a59fd399e2a7ca9691e0044192fb7480ae501644339965d046d">
+      <source xml:lang="en">Expression</source>
+    </trans-unit>
+    <trans-unit id="++CODE++0556bfb755c73e8c60da1230c38f26ce0eaf79dc7bd5f5368371d561e5eab52f">
+      <source xml:lang="en">Extremely likely</source>
+    </trans-unit>
+    <trans-unit id="++CODE++ce973c12f6c3371202fc82770629424f5dff2aeaf8fda4b6a5e2f91156c13af3">
+      <source xml:lang="en">Fabric API error occurred ({0}): {1}</source>
+      <note>{0} is the error code
+{1} is the error message</note>
+    </trans-unit>
+    <trans-unit id="++CODE++2669635517c6f110f77148287c814fbb91a8ee9fb366d1113794cf21f767d9a9">
+      <source xml:lang="en">Fabric Account</source>
+    </trans-unit>
+    <trans-unit id="++CODE++c7869b25e42d5683ca7cf9fc6cc3bbe5c8c39dab0ee1f2938b5570714350d0bb">
+      <source xml:lang="en">Fabric Account is required</source>
+    </trans-unit>
+    <trans-unit id="++CODE++3070527056fcbd2ba823f6ed6ec72a556b5d82695b4490bc28c86d210c696bad">
+      <source xml:lang="en">Fabric Workspaces</source>
+    </trans-unit>
+    <trans-unit id="++CODE++56dd693767481cc69348e746edb945f23807899ed5736241c47000f787be902a">
+      <source xml:lang="en">Fabric is not supported in the current cloud ({0}).  Ensure setting &apos;{1}&apos; is configured correctly.</source>
+      <note>{0} is the cloud name
+{1} is the setting name</note>
+    </trans-unit>
+    <trans-unit id="++CODE++3db198c251ac68aeafbdfbb134d03b8be7bca7a5b2f612addb78f72b2da67a90">
+      <source xml:lang="en">Fabric long-running API error with error code &apos;{0}&apos;: {1}</source>
+      <note>{0} is the error code
+{1} is the error message</note>
+    </trans-unit>
+    <trans-unit id="++CODE++031a8f0f659df890dfd53c92e45295b0f14c997185bae46e168831e403b273f7">
+      <source xml:lang="en">Failed</source>
+    </trans-unit>
+    <trans-unit id="++CODE++2332577de7a1ae1c1fdad89cd3a54570fcafcfcf1e149fda9dc0c42d4f88fbdb">
+      <source xml:lang="en">Failed disposing query: {0}</source>
+      <note>{0} is the error message</note>
+    </trans-unit>
+    <trans-unit id="++CODE++65b387854eab2ea5751dfeaf4b61e988e28642ef25dc8c09b8bd4e4ee99f6372">
+      <source xml:lang="en">Failed to apply changes: &apos;{0}&apos;</source>
+      <note>{0} is the error message returned from the publish changes operation</note>
+    </trans-unit>
+    <trans-unit id="++CODE++0f20f13b4e0c02dbfd1419272fdc0223aea4745a0704daf5f91876a21476bda2">
+      <source xml:lang="en">Failed to change database</source>
+    </trans-unit>
+    <trans-unit id="++CODE++46c9f3b7520fde539ec4452ba821c1b8ad43f18971284f033ab93d32f04c65df">
+      <source xml:lang="en">Failed to connect</source>
+    </trans-unit>
+    <trans-unit id="++CODE++6e543be4255a8c4362baca16d0850278f1d95a7df9cd38f4b94ecbda4abe57e5">
+      <source xml:lang="en">Failed to connect to database: {0}</source>
+      <note>{0} is the database name</note>
+    </trans-unit>
+    <trans-unit id="++CODE++d6ca257a745c3035dfd24b1cf8bddd511b93f0c4ae8036dc0d88ece8501d4d13">
+      <source xml:lang="en">Failed to connect to server.</source>
+    </trans-unit>
+    <trans-unit id="++CODE++1bad386b21fcdca2a014d1f185f32ca31c641b4b0218b478988b8e7b373447b5">
+      <source xml:lang="en">Failed to connect: {0}</source>
+      <note>{0} is the error message</note>
+    </trans-unit>
+    <trans-unit id="++CODE++c813934a8ac886dc843cc3dd41282656501a8c9f7da085c104e96d4d50d6fc93">
+      <source xml:lang="en">Failed to copy script: {0}</source>
+      <note>{0} is the error message</note>
+    </trans-unit>
+    <trans-unit id="++CODE++707f0ef201b7dca62aa44100faafcd54168f7614d4966e200f9188b638abdd52">
+      <source xml:lang="en">Failed to create a new row: {0}</source>
+      <note>{0} is the error message</note>
+    </trans-unit>
+    <trans-unit id="++CODE++62498a2ba93779ef3c23a936f530e6a9286a241a90243dcf1eb13bf44c3f0aa0">
+      <source xml:lang="en">Failed to delete credential with id: {0}. {1}</source>
+      <note>{0} is the id
+{1} is the error</note>
+    </trans-unit>
+    <trans-unit id="++CODE++21be0d0cbfd3dc3a4c9bbb0fc261d09ba6b93641dcbaba9f6202b815e5ccb3f2">
+      <source xml:lang="en">Failed to delete {0}.</source>
+      <note>Failed to delete {0}.</note>
+    </trans-unit>
+    <trans-unit id="++CODE++81e351f7a6077b0ce810f3e316831fbfbfe02b36e74496748b59abc51274001b">
+      <source xml:lang="en">Failed to establish connection with ID &quot;{0}&quot;. Please check connection details and network connectivity.</source>
+      <note>{0} is the connection ID</note>
+    </trans-unit>
+    <trans-unit id="++CODE++fa3e091290b3ba78f8eaf354e98df990932f0b9bed9c453f61ac1a887867da16">
+      <source xml:lang="en">Failed to fetch user tokens.</source>
+    </trans-unit>
+    <trans-unit id="++CODE++fe1cb43be8ed9ac5acc09fb31eba382f60c86eaadf55b6931322b9b139162a9e">
+      <source xml:lang="en">Failed to generate publish script: &apos;{0}&apos;</source>
+      <note>{0} is the error message returned from the generate script operation</note>
+    </trans-unit>
+    <trans-unit id="++CODE++cdf943bd7b320469af4343440384b361de46832547d9bc9c08b3bd9a90610364">
+      <source xml:lang="en">Failed to generate script: &apos;{0}&apos;</source>
+      <note>{0} is the error message returned from the generate script operation</note>
+    </trans-unit>
+    <trans-unit id="++CODE++8d5f2e14eff0aed3f2ac97085dfd89e385dab998301ffa54088ed3f52b37babb">
+      <source xml:lang="en">Failed to generate script: {0}</source>
+      <note>{0} is the error message</note>
+    </trans-unit>
+    <trans-unit id="++CODE++90971b4f986b2a5d6c3d6f32b711a0bbb3f93d8453a9f0006c0a30d1350cdaff">
+      <source xml:lang="en">Failed to get Fabric workspaces for tenant &apos;{0} ({1})&apos;.</source>
+      <note>{0} is the tenant name
+{1} is the tenant id</note>
+    </trans-unit>
+    <trans-unit id="++CODE++b4130b296ab05c9b6d46fa30eb4c7256fb9880192dca9262d2a8e524852dc226">
+      <source xml:lang="en">Failed to get Fabric workspaces for tenant &apos;{0} ({1})&apos;: {2}</source>
+      <note>{0} is the tenant name
+{1} is the tenant id
+{2} is the error message</note>
+    </trans-unit>
+    <trans-unit id="++CODE++8eec604197ddc90723c687678e1e97206d9146c079b5e0ead48d533c67970d23">
+      <source xml:lang="en">Failed to get authentication method, please remove and re-add the account.</source>
+    </trans-unit>
+    <trans-unit id="++CODE++329f218a3e5212fcaa1558fed9984172c9a456980d1c8015ea761b5a017d19b4">
+      <source xml:lang="en">Failed to get tenant &apos;{0}&apos; for account &apos;{1}&apos;.</source>
+      <note>{0} is the tenant id
+{1} is the account name</note>
+    </trans-unit>
+    <trans-unit id="++CODE++11b16df18b896654fb041aa90fd64079d60b741da33d4b5f931d75f8dcc7d1a4">
+      <source xml:lang="en">Failed to list databases</source>
+    </trans-unit>
+    <trans-unit id="++CODE++d1167662f9f4ae95339878cfc71934cb03fce7f402dd7648b10e281fad1a6c4e">
+      <source xml:lang="en">Failed to load data: {0}</source>
+      <note>{0} is the error message</note>
+    </trans-unit>
+    <trans-unit id="++CODE++3124ddbedded23af64f8d5506005863517b446c2767c1d81660d1074b969e089">
+      <source xml:lang="en">Failed to load publish profile</source>
+    </trans-unit>
+    <trans-unit id="++CODE++0b4d03ded989b13fa01f90e1cff6b70f68bdae9f9cd4e6ab5607a098baa80b20">
+      <source xml:lang="en">Failed to open scmp file: &apos;{0}&apos;</source>
+      <note>{0} is the error message returned from the open scmp operation</note>
+    </trans-unit>
+    <trans-unit id="++CODE++00e34162fb43e373f12b352ea75d1e2241f480dbda87ec290aaa6f020232edaa">
+      <source xml:lang="en">Failed to open script: {0}</source>
+      <note>{0} is the error message</note>
+    </trans-unit>
+    <trans-unit id="++CODE++644046a988c76e759d05ee90c400f545f6fee393f6c75a23495c621fe9e27b5d">
+      <source xml:lang="en">Failed to pull SQL Server image. Please check your network connection and try again.</source>
+    </trans-unit>
+    <trans-unit id="++CODE++7f8ed04b6c80f9c80c6b9644594472ad2fd1da77707d2fa30f63418c0024f68c">
+      <source xml:lang="en">Failed to refresh connection ${0} with uri {1}, invalid connection result.</source>
+      <note>{0} is the connection id
+{1} is the uri</note>
+    </trans-unit>
+    <trans-unit id="++CODE++e63c0b0e63209727946a87b02022f9648e8632a2b450e52618307c2107df5ead">
+      <source xml:lang="en">Failed to remove row: {0}</source>
+      <note>{0} is the error message</note>
+    </trans-unit>
+    <trans-unit id="++CODE++c5dfa95897b89c1d17492b4591948b4a1c45ddde07a7e6aeebaaecca6dbdd888">
+      <source xml:lang="en">Failed to revert cell: {0}</source>
+      <note>{0} is the error message</note>
+    </trans-unit>
+    <trans-unit id="++CODE++55b0c5ea36504fe873a64ee13ff67759e1652595433ef2f29f23c4672281a0fc">
+      <source xml:lang="en">Failed to revert row: {0}</source>
+      <note>{0} is the error message</note>
+    </trans-unit>
+    <trans-unit id="++CODE++07e849b745794c4b9068165d834b1819e8cc4663ec8a733b07337a06d1375fcb">
+      <source xml:lang="en">Failed to save changes: {0}</source>
+      <note>{0} is the error message</note>
+    </trans-unit>
+    <trans-unit id="++CODE++656e30cd5a427ecbf935f88a531699c67f2edc2f0cfa7ef8cbec340a88c0c423">
+      <source xml:lang="en">Failed to save publish profile</source>
+    </trans-unit>
+    <trans-unit id="++CODE++283dc9bd4f27ff0efed1b3ac27910746f64f860e2e0c2240f9723ff02c1dc29c">
+      <source xml:lang="en">Failed to save results. </source>
+    </trans-unit>
+    <trans-unit id="++CODE++d264deec475c02adeccd53122253873cb7011b90f23c7af978cbfff13f3f92a6">
+      <source xml:lang="en">Failed to save scmp file: &apos;{0}&apos;</source>
+      <note>{0} is the error message returned from the save scmp operation</note>
+    </trans-unit>
+    <trans-unit id="++CODE++cc941d13be3079b6fc2c4cf73df1e3583aca4d5f0df87203767037625e8d37aa">
+      <source xml:lang="en">Failed to start SQL Server container. Please check the error message for more details, and then try again.</source>
+    </trans-unit>
+    <trans-unit id="++CODE++08e3cce193c1731c751f4e68352687632cb9edb3e01e8bc9200742d0bd5f7b2c">
+      <source xml:lang="en">Failed to start query.</source>
+    </trans-unit>
+    <trans-unit id="++CODE++8d966abf7ce439608c05903323ea676d64af27e6119ddcc6edebd6db2cd5c479">
+      <source xml:lang="en">Failed to start {0}.</source>
+      <note>Failed to start {0}.</note>
+    </trans-unit>
+    <trans-unit id="++CODE++de0b1da84a5d216abd9f65d2a4f32a258f97126fc0bb19e0fb9fecd1e89ea514">
+      <source xml:lang="en">Failed to stop {0}.</source>
+      <note>Failed to stop {0}.</note>
+    </trans-unit>
+    <trans-unit id="++CODE++3f91e357af9abc12f947a78cc2b4b0aa8cdd513fb4bec19a10cbee4d133445af">
+      <source xml:lang="en">Failed to update cell: {0}</source>
+      <note>{0} is the error message</note>
+    </trans-unit>
+    <trans-unit id="++CODE++7a1f2a83aca9a0819f244d5b4a7a0e7f6b779eb709dd4744136b22e724dbb10b">
+      <source xml:lang="en">Favorites</source>
+    </trans-unit>
+    <trans-unit id="++CODE++4db3d9917ade1a9560b2a46de7b387634aedd4114bec8fb31abfb7e403241c76">
+      <source xml:lang="en">Fetch rows</source>
+    </trans-unit>
+    <trans-unit id="++CODE++4d696d1fc30a43745a483d9bf89065718f6abfcdf8241fe4abb09ef13ec1d5e3">
+      <source xml:lang="en">Fetching {0} script...</source>
+      <note>{0} is the script type</note>
+    </trans-unit>
+    <trans-unit id="++CODE++50009ce1da4d15e1c4a04024df691eed5f0d598e2c4c67092f205366d0adf99e">
+      <source xml:lang="en">File</source>
+    </trans-unit>
+    <trans-unit id="++CODE++638e249f4a15ebb84957da130701d138a6e06d88dceeaa2e6dcd91db70cc1381">
+      <source xml:lang="en">Filter</source>
+    </trans-unit>
+    <trans-unit id="++CODE++a76057f27f2880792cf681fd60ca7b9043463252597c22b60eb5beca29292017">
+      <source xml:lang="en">Filter ({0})</source>
+      <note>{0} is the number of selected tables</note>
+    </trans-unit>
+    <trans-unit id="++CODE++3905257a1ca17a05ee44a95330afe24483f05af738cc05090d1c2522910a5671">
+      <source xml:lang="en">Filter Azure subscriptions</source>
+    </trans-unit>
+    <trans-unit id="++CODE++dcd87fabe8cdcdf7a36e88a2326e72e03e96ddd1b279d554ba9ef435af8f22f4">
+      <source xml:lang="en">Filter Options</source>
+    </trans-unit>
+    <trans-unit id="++CODE++103456e9e42f094edd7aa359537505ad54de66ac826f5bddd03f9f569fbace89">
+      <source xml:lang="en">Filter Settings</source>
+    </trans-unit>
+    <trans-unit id="++CODE++6493eda41425d761de3497b7563b968d07d84a3eebb1844d3f54b76460eee2cb">
+      <source xml:lang="en">Filter by keyword</source>
+    </trans-unit>
+    <trans-unit id="++CODE++51035b5b67dca0d1ea2348d44a4b18658fd03a3ea4f774aaadc2ac6bcb4c61bc">
+      <source xml:lang="en">Filter by type</source>
+    </trans-unit>
+    <trans-unit id="++CODE++01a0e0d1c3cdcf7bac1e7280e753431937f8773ddd7b6ba85bf7fea4b842ad4e">
+      <source xml:lang="en">Filter for any field...</source>
+    </trans-unit>
+    <trans-unit id="++CODE++822b2ae4542bc74b8fccf9ec3e08408d33d35b919101760dc27e1ea7822f1818">
+      <source xml:lang="en">Find</source>
+    </trans-unit>
+    <trans-unit id="++CODE++664d6cdf0494d6e50579257917eb2ad1b6aa7534db584c3368f24b47c08cdc22">
+      <source xml:lang="en">Find Next</source>
+    </trans-unit>
+    <trans-unit id="++CODE++051ab9f3bd7362945f1e2adc7c118c48d4286a3e181158b32e8e87f915103e73">
+      <source xml:lang="en">Find Node</source>
+    </trans-unit>
+    <trans-unit id="++CODE++92fddef2012c2e36eec5c67f7c3c447fbc326c9700a9501f395ce6409de2c855">
+      <source xml:lang="en">Find Nodes</source>
+    </trans-unit>
+    <trans-unit id="++CODE++bf0e5179cb962af6329b97f24951139ae47f60ff00cdcd1ccbacd816608b6866">
+      <source xml:lang="en">Find Previous</source>
+    </trans-unit>
+    <trans-unit id="++CODE++a6c7a84baa6750fce33f7512acd6793e53def1d228b5f2efb8074b42648424fc">
+      <source xml:lang="en">Finish</source>
+    </trans-unit>
+    <trans-unit id="++CODE++1b301aefb6d539ae0f9ad9d0a548549459322b5271d33f2b041df5c096e996b6">
+      <source xml:lang="en">Finished Deployment</source>
+    </trans-unit>
+    <trans-unit id="++CODE++b9ab95c28bb1c6c21592e63cc03daacec4bb7be9774e47ec9a1c6f8721e26b08">
+      <source xml:lang="en">Finished query execution for document &quot;{0}&quot;</source>
+      <note>{0} is the document name</note>
+    </trans-unit>
+    <trans-unit id="++CODE++8a9ba2938bc6bfe8f093b2168aeb656e1be8e1792c61db93cb074a6e32300b1b">
+      <source xml:lang="en">Firewall rule name</source>
+    </trans-unit>
+    <trans-unit id="++CODE++69564d37d68e80fe6d9e0507695069d1393632c9f82f5587b79f980436d9cb00">
+      <source xml:lang="en">Firewall rule successfully added. Retry profile creation? </source>
+    </trans-unit>
+    <trans-unit id="++CODE++3a5a47667104807574cb0875e1ad13546429f3ed63efe6b4bddee62fe1f4cf5b">
+      <source xml:lang="en">Firewall rule successfully created.</source>
+    </trans-unit>
+    <trans-unit id="++CODE++50f82f3bd4638f41e11892aa681c016d9f858ac119041d52c52d5fb661c5936f">
+      <source xml:lang="en">First Page</source>
+    </trans-unit>
+    <trans-unit id="++CODE++9285cedcf26a7cbb5277c70b4651a54679ee9d2c89767bc9dbe532b14f4bb697">
+      <source xml:lang="en">Flat</source>
+    </trans-unit>
+    <trans-unit id="++CODE++13fc8c5ffacfa92740bde97ad456803b31784d6451d83afd89f0a993d75c59e5">
+      <source xml:lang="en">Folder Structure</source>
+    </trans-unit>
+    <trans-unit id="++CODE++52742c9dc235ecbc2154d3bef091d1e39dd0b8b542ebac8031331a146b83242d">
+      <source xml:lang="en">For numeric data, the maximum number of decimal digits that can be stored in this database object to the right of decimal point.</source>
+    </trans-unit>
+    <trans-unit id="++CODE++20b04b0eb9264d54736120dae88c712700ee14a95803823187961e630998a7fc">
+      <source xml:lang="en">For numeric data, the maximum number of decimal digits that can be stored in this database object.</source>
+    </trans-unit>
+    <trans-unit id="++CODE++2390e8502ba64cd13706dd2af52d9983efe51a28984739601b0b86fbf7c65904">
+      <source xml:lang="en">Foreign Column</source>
+    </trans-unit>
+    <trans-unit id="++CODE++43aaa008cb8b129bc33f70e1c70317da8a00fd95e83728587f3a84053b4df2a1">
+      <source xml:lang="en">Foreign Key</source>
+    </trans-unit>
+    <trans-unit id="++CODE++7243088a776ee64422264949fcd3e6bff4cab595d0f7fb6bf45d5765a2c2ef66">
+      <source xml:lang="en">Foreign Key {0}</source>
+      <note>{0} is the index of the foreign key</note>
+    </trans-unit>
+    <trans-unit id="++CODE++7d30023ced5527cc9061c41e18c832bba55267935cbfc5c45a68dbf5dcc5a310">
+      <source xml:lang="en">Foreign Keys</source>
+    </trans-unit>
+    <trans-unit id="++CODE++343460cabeff0fb48d3eaab8a7b7cec8ab6533656b987b607002e6fae59daa8b">
+      <source xml:lang="en">Foreign Table</source>
+    </trans-unit>
+    <trans-unit id="++CODE++328923e4274282cae8dc3222c0281c6454f9625843394b33364bfb4213436f1a">
+      <source xml:lang="en">Foreign key &apos;{0}&apos; already exists</source>
+      <note>{0} is the foreign key name</note>
+    </trans-unit>
+    <trans-unit id="++CODE++d00bd4ec32e4e1cc45ddae0ad3fd34af28cefb4f236b0f8cc19ff7bfe70dda17">
+      <source xml:lang="en">Formula</source>
+    </trans-unit>
+    <trans-unit id="++CODE++936af734b4badd8602cb27237f8dea0fd3950e12b5bab278565babc15e854136">
+      <source xml:lang="en">Found pending reconnect promise for uri {0}, failed.</source>
+      <note>{0} is the uri</note>
+    </trans-unit>
+    <trans-unit id="++CODE++463124bedefc986e5dc0c3e34607c881ba0337297037552decc1df70945e57e8">
+      <source xml:lang="en">Found pending reconnect promise for uri {0}, waiting.</source>
+      <note>{0} is the uri</note>
+    </trans-unit>
+    <trans-unit id="++CODE++fc70e7e548649aa12095a141703b67943b4437de990082c3646b3ab61884dcf0">
+      <source xml:lang="en">Found {0} saved connection profile(s).</source>
+      <note>{0} is the number of connection profiles</note>
+    </trans-unit>
+    <trans-unit id="++CODE++c910d474dcd724bff83ddedeb06bf1eceaf9fb3af7c76bb282be057f36e6dffa">
+      <source xml:lang="en">General</source>
+    </trans-unit>
+    <trans-unit id="++CODE++e6fcb24896423f9739a20e841d3c3f2ab319f222be60b150ed664e611be89ed4">
+      <source xml:lang="en">General Options</source>
+    </trans-unit>
+    <trans-unit id="++CODE++e7789e4d6916633a7461743194a10f2bc4d20b06c2e329b35c7a2da87aa8cbae">
+      <source xml:lang="en">Generate Script</source>
+    </trans-unit>
+    <trans-unit id="++CODE++733db825a41becaf624d0bcff31bacf744e7bcdb3412fffbb0fb12afdd89a1a8">
+      <source xml:lang="en">Generate mock data and seed scripts to support testing and development environments</source>
+    </trans-unit>
+    <trans-unit id="++CODE++9a4a3cac279fe491c4cbc6a0e945d2e031dc2e925b98ae7f0676646d74547e82">
+      <source xml:lang="en">Generate script to deploy changes to target</source>
+    </trans-unit>
+    <trans-unit id="++CODE++15bb1f371098735851e4d1d531c37e3652b2ceaf16055231f0a38312650cb08b">
+      <source xml:lang="en">Generating Report. This may take a while...</source>
+    </trans-unit>
+    <trans-unit id="++CODE++019c93d8e0baa64c24b53c1e6f34c8faa0fcac26a0ac69fdaa46b788f6c05912">
+      <source xml:lang="en">Generating report, this might take a while...</source>
+    </trans-unit>
+    <trans-unit id="++CODE++fddd3d1537452414b2a4c7bb1b231ca37398b9f211c1e0d8d80e6f69a7f58f2d">
+      <source xml:lang="en">Get Connection Details</source>
+    </trans-unit>
+    <trans-unit id="++CODE++983f311018642b0ae60c71253b5735579906d43d260ea926ebe5e815b1c97abb">
+      <source xml:lang="en">Get Started</source>
+    </trans-unit>
+    <trans-unit id="++CODE++833b64c15a94f939c4123ec646882d4b8943eb80c95ce91fffb06a7e95a82b61">
+      <source xml:lang="en">Get connection details for connection &apos;{0}&apos;?</source>
+      <note>{0} is the connection ID</note>
+    </trans-unit>
+    <trans-unit id="++CODE++a43e5c073e9835ad6459998e88e6ad71d7b49f1a2fb3d0cd076b5bc0e1724fa7">
+      <source xml:lang="en">Get security-related recommendations, such as avoiding SQL injection or excessive permissions</source>
+    </trans-unit>
+    <trans-unit id="++CODE++455754ccf3a6df55b0fe352903062c9adb22d5ce025f6c0b0b8b2a59c6e3a7fc">
+      <source xml:lang="en">Getting Docker Ready...</source>
+    </trans-unit>
+    <trans-unit id="++CODE++d6d1dc00ba08494d29eb2fb1a62a7b312e2a89c23b818493f1f3eec3167d54b9">
+      <source xml:lang="en">Getting Fabric database &apos;{0}&apos;</source>
+      <note>{0} is the database ID</note>
+    </trans-unit>
+    <trans-unit id="++CODE++4f2809d46e4d5ae64171f0a386b32412184dbf2ea9fb08956f407bed421b7bea">
+      <source xml:lang="en">Getting Fabric workspace &apos;{0}&apos;</source>
+      <note>{0} is the workspace ID</note>
+    </trans-unit>
+    <trans-unit id="++CODE++2a8c8cd4e7c7142bffa09b893aaf7ab5886407a22a7ef9b2ee4f60f46fad7bf0">
+      <source xml:lang="en">Getting connection details for connection &apos;{0}&apos;</source>
+      <note>{0} is the connection ID</note>
+    </trans-unit>
+    <trans-unit id="++CODE++7c6ecb13b6127990792bdb4cd61037a4d398bcda0034b4e9d23af714a5785c85">
+      <source xml:lang="en">Getting connection string for SQL Endpoint &apos;{0}&apos; in workspace &apos;{1}&apos;</source>
+      <note>{0} is the SQL endpoint ID
+{1} is the workspace ID</note>
+    </trans-unit>
+    <trans-unit id="++CODE++407c9ce5c11270b1d15836456ad1efdbe70f71f3c845186e535f82f02112be4e">
+      <source xml:lang="en">Getting container ready for connections</source>
+    </trans-unit>
+    <trans-unit id="++CODE++bccb449867268397632519e5695a6bb611a30529b735cac4f7d5ecbaee80e785">
+      <source xml:lang="en">Getting definition ...</source>
+    </trans-unit>
+    <trans-unit id="++CODE++60c3ae4830143b646d9d70611c2ad5961faeca804e4713b5b768087167d1772b">
+      <source xml:lang="en">Got invalid tool use parameters: &quot;{0}&quot;. ({1})</source>
+      <note>{0} is the part input
+{1} is the error message</note>
+    </trans-unit>
+    <trans-unit id="++CODE++774b3dff4a0e941fad0742c915bd93885c9cb15f769f2c92c2ea384b69780f51">
+      <source xml:lang="en">Greater Than</source>
+    </trans-unit>
+    <trans-unit id="++CODE++0ca098e2022c5054b1ec77c08df3f3b1d5ccecfbf78f232071f644eb71161e8d">
+      <source xml:lang="en">Greater Than or Equals</source>
+    </trans-unit>
+    <trans-unit id="++CODE++38ee89c32a2a983a8b02689b35c8cdb60f5d9949c4e128a77cc3e79785c02b51">
+      <source xml:lang="en">Grid View</source>
+    </trans-unit>
+    <trans-unit id="++CODE++b79cac926e0b2e347e72cc91d5174037c9e17ae7733fd7bdb570f71b10cd7bfc">
+      <source xml:lang="en">Help</source>
+    </trans-unit>
+    <trans-unit id="++CODE++e05cee2e915ff0d693e5f5acff33d2a7cabfc340e7a977e993a6cf92fb686f4e">
+      <source xml:lang="en">Hide Confirm Password</source>
+    </trans-unit>
+    <trans-unit id="++CODE++44900cb30578cbda86187326c4e7acfddc7828094583ff5d097f6080464aa6fc">
+      <source xml:lang="en">Hide New Password</source>
+    </trans-unit>
+    <trans-unit id="++CODE++f499a7a9c57676d65af8383d5a0f6c5d6b649bb599235e6e20900f73a55968bd">
+      <source xml:lang="en">Hide Script</source>
+    </trans-unit>
+    <trans-unit id="++CODE++89276817789cad555d1e4daf6c6e0b6eac110c7073bd4b23e08ef8a6e7aad4c6">
+      <source xml:lang="en">Hide full error message</source>
+    </trans-unit>
+    <trans-unit id="++CODE++a60a56c584b3b05b1a95076a36edbab7131a447910cf21124efcb35f769502df">
+      <source xml:lang="en">Hide password</source>
+    </trans-unit>
+    <trans-unit id="++CODE++7a364dd1e84a9c227a255eac46ca09a24bf78df77f50f95dec04e8899516908d">
+      <source xml:lang="en">Hide this panel</source>
+    </trans-unit>
+    <trans-unit id="++CODE++881cda150f08bbb74d0fa62b161f8a953cf0e98bf734b60d0e059b408b75522b">
+      <source xml:lang="en">Highlight Expensive Operation</source>
+    </trans-unit>
+    <trans-unit id="++CODE++2db533557011ec539fc4c6604367e99cbb77c0a49b8b73b655841d3ee08f4f3e">
+      <source xml:lang="en">Hostname</source>
+    </trans-unit>
+    <trans-unit id="++CODE++cdcc527989217aea79f51128ad3c86fa74d6c9def496f199f6b8d9728791d3b4">
+      <source xml:lang="en">How likely it is that you would recommend the MSSQL extension to a friend or colleague?</source>
+    </trans-unit>
+    <trans-unit id="++CODE++31a89f9bfc36d6f9ecf0a7e2e82cb5a9a0f1e7b1702f08bd3aced239c4f48a0b">
+      <source xml:lang="en">How likely it is that you would recommend {0} to a friend or colleague?</source>
+      <note>{0} is the feature name</note>
+    </trans-unit>
+    <trans-unit id="++CODE++42e746a45011321b661459a4a5bff6312360244050814e0813284fb729dfc90d">
+      <source xml:lang="en">How many tables are in this database?</source>
+    </trans-unit>
+    <trans-unit id="++CODE++4d7056f0e9bef4870b289d7b77634cead0e646a63708a1eb500c6eab11c1328e">
+      <source xml:lang="en">Hue</source>
+    </trans-unit>
+    <trans-unit id="++CODE++9638b09db2ce74e3d600f9a512a6116df9ba9b3a147569930a5d5b4682ac5a20">
+      <source xml:lang="en">I have read the summary and understand the potential risks.</source>
+    </trans-unit>
+    <trans-unit id="++CODE++d8d462ddc91939459ae107d47fee7a34b3601b20fcd01615f98e1941674f14ea">
+      <source xml:lang="en">I&apos;m sorry, I can only assist with SQL-related questions.</source>
+    </trans-unit>
+    <trans-unit id="++CODE++1d59e3e131d04ce9ba04c0f297dbd4eddb83c0bfe977b2a6bf19bdeb73f2d5c3">
+      <source xml:lang="en">Ignore Tenant</source>
+    </trans-unit>
+    <trans-unit id="++CODE++c4a77afa3d5cd701f32b5f09c195c635b256db8595687828c3ea0785ab5b72f4">
+      <source xml:lang="en">Image tag</source>
+    </trans-unit>
+    <trans-unit id="++CODE++3fc78b5e12952afa58a49beceabae7348dd0a44be1b9104b998dc1efc2967de4">
+      <source xml:lang="en">Importance</source>
+    </trans-unit>
+    <trans-unit id="++CODE++c1f88e9d6c4145cf0530ae020155384d5688d70ed82a07a35d783bbc4b32238c">
+      <source xml:lang="en">In progress</source>
+    </trans-unit>
+    <trans-unit id="++CODE++7285576bdacf86fe37274d3d0d399c29b4be2959005f60ac0729615d8fca9186">
+      <source xml:lang="en">Include</source>
+    </trans-unit>
+    <trans-unit id="++CODE++e6918522718725ba7a74b087c48f889648bbfc7627b1d4ab826ac2cc1b30aa31">
+      <source xml:lang="en">Include Object Types</source>
+    </trans-unit>
+    <trans-unit id="++CODE++ac665fafc5f9732c9d322749a1f726be51f8b31d2ec83ecde83a6e1d2b632eda">
+      <source xml:lang="en">Include all object types</source>
+    </trans-unit>
+    <trans-unit id="++CODE++39c3be1198a2fddf18d03608348d9cfaf8823d2dda4d5ff13fdb851bd15d29ea">
+      <source xml:lang="en">Index</source>
+    </trans-unit>
+    <trans-unit id="++CODE++90b901a30c3f089e10d82e1b842bbdc736a36b536a19d207b36a8e7be1904dcb">
+      <source xml:lang="en">Indexes</source>
+    </trans-unit>
+    <trans-unit id="++CODE++9d044dc2d1fe411614adccd3125e540b1b0176ec4bf30509e693113050ef11b0">
+      <source xml:lang="en">Initializing comparison, this might take a while...</source>
+    </trans-unit>
+    <trans-unit id="++CODE++8aa318eb7eaa233aada0d332bec14cb6a631c8fda25deb2c7d4f402888f1b1e2">
+      <source xml:lang="en">Insert</source>
+    </trans-unit>
+    <trans-unit id="++CODE++336a8af254446c5c9006e090f430a9f283960aeefdd0dc52cf0401fa2c19ac03">
+      <source xml:lang="en">Install Docker</source>
+    </trans-unit>
+    <trans-unit id="++CODE++23175b00048139605147500e1f2eb6c43b4e938ee3dbcfebb00ae6b472284cdb">
+      <source xml:lang="en">Instant Container Setup</source>
+    </trans-unit>
+    <trans-unit id="++CODE++207b04072a822fa8e76629bcd504bc8c19525b86f444ac77a6f3be1c88a502eb">
+      <source xml:lang="en">Insufficient Workspace Permissions</source>
+    </trans-unit>
+    <trans-unit id="++CODE++afe3d8a0f4733dcd43ec5b17d8c6d8d3ec7e53c511f1ad49d1168ea289bdd055">
+      <source xml:lang="en">Integrated</source>
+    </trans-unit>
+    <trans-unit id="++CODE++aca9e581f935a7772af49f14b1bc37305d26449df47ba4a8ecea51c758d4814f">
+      <source xml:lang="en">Integrated &amp; secure</source>
+    </trans-unit>
+    <trans-unit id="++CODE++eced7daa046aa47caa62c3306d8114cb2f558fd2f53ebd2cc4d3b802857d200b">
+      <source xml:lang="en">Invalid Firewall rule name</source>
+    </trans-unit>
+    <trans-unit id="++CODE++4480c895a6e66acfc4e43550d8a60598168463e52699be5ed28eae3ecf7200c7">
+      <source xml:lang="en">Invalid IP Address</source>
+    </trans-unit>
+    <trans-unit id="++CODE++0c2f118ad5933157d00e2025f7cc3d3c3da84db32e18ffbb4f1032471cc643ef">
+      <source xml:lang="en">Invalid SQL Server password for {0}. Password must be 8–128 characters long and meet the complexity requirements.  For more information see https://docs.microsoft.com/sql/relational-databases/security/password-policy</source>
+    </trans-unit>
+    <trans-unit id="++CODE++b6b50087a99bf4427265eff9dd813914f1ceb8c55260fa6e7075f9c89fcd45d7">
+      <source xml:lang="en">Invalid column width</source>
+    </trans-unit>
+    <trans-unit id="++CODE++4ce86c72bcd330160b14a711a925bf6f8e24fdd6b26d4a7abbfa548e510648d5">
+      <source xml:lang="en">Invalid connection URI provided.</source>
+    </trans-unit>
+    <trans-unit id="++CODE++5c61e4661a7417ada5f0b7d34d9c3cd27dcc3aad485b337ea6d58cd077be7c8c">
+      <source xml:lang="en">Invalid connection URI. Please ensure you have an active database connection.</source>
+    </trans-unit>
+    <trans-unit id="++CODE++c265d537d7811a1e8fa19df9305f90ad86e0326ad6dd2d585172fcf570023c57">
+      <source xml:lang="en">Invalid connection string: {0}</source>
+    </trans-unit>
+    <trans-unit id="++CODE++b65d31b3dcfd9935b8fae6c977fe0f07a5d73a830edb2426c05d63464b299858">
+      <source xml:lang="en">Invalid max length &apos;{0}&apos;</source>
+      <note>{0} is the max length</note>
+    </trans-unit>
+    <trans-unit id="++CODE++d1a326f448eac64b9ec46d31b9dce63a30f305179abc83e734c8d960bcaa9631">
+      <source xml:lang="en">Is Computed</source>
+    </trans-unit>
+    <trans-unit id="++CODE++6ddf8604e8d33286bd064640a453784b6142293230a717b9b1859fa3176573f6">
+      <source xml:lang="en">Is Identity</source>
+    </trans-unit>
+    <trans-unit id="++CODE++5b3eef9bf6b0c6df6a0d614b57c2fcd589f9716a7e8b8040dde61be4d2f7e02e">
+      <source xml:lang="en">Is Persisted</source>
+    </trans-unit>
+    <trans-unit id="++CODE++fa95e3dd5aa6339906552abd3b5613f356ea1c6e4a3a3d376b450d3856b0b8d6">
+      <source xml:lang="en">Issues ({0})</source>
+      <note>{0} is the number of issues</note>
+    </trans-unit>
+    <trans-unit id="++CODE++f4dc1c96a30fbdeb2a15cb6d4229469fff36c0266dc0c346599093c24d4c0a01">
+      <source xml:lang="en">JPEG</source>
+    </trans-unit>
+    <trans-unit id="++CODE++db1a21a0bc2ef8fbe13ac4cf044e8c9116d29137d5ed8b916ab63dcb2d4290df">
+      <source xml:lang="en">JSON</source>
+    </trans-unit>
+    <trans-unit id="++CODE++29b39d81b8651e8717f85c00002b2b087bafb969eb289ac991fa41b17522e775">
+      <source xml:lang="en">Keep in query pane</source>
+    </trans-unit>
+    <trans-unit id="++CODE++a3c13b491573b0d54bf743caf0f5d59d5a791c42ae1072f16bb941be925fae18">
+      <source xml:lang="en">Keys for token cache could not be saved in credential store, this may cause Microsoft Entra Id access token persistence issues and connection instabilities. It&apos;s likely that SqlTools has reached credential storage limit on Windows, please clear at least 2 credentials that start with &quot;Microsoft.SqlTools|&quot; in Windows Credential Manager and reload.</source>
+    </trans-unit>
+    <trans-unit id="++CODE++c7d299ed6b2896187b535a86fd6b04f01669a9b72528a8f2021fff2f42d9f6e3">
+      <source xml:lang="en">Last Page</source>
+    </trans-unit>
+    <trans-unit id="++CODE++8d8cd546b58d91c300d3149ef40b8d98d3061dc38f15ea937d2ed785a3f25771">
+      <source xml:lang="en">Learn More</source>
+    </trans-unit>
+    <trans-unit id="++CODE++51da53a813a79b97741fb115a94a72fe1629a0b0e9018767157ca28d863c53e3">
+      <source xml:lang="en">Learn more about SQL Server 2025 features</source>
+    </trans-unit>
+    <trans-unit id="++CODE++adc95605a1b30c73959fbaf21e60f9723efe855c482fa336a957924d4ea0a08b">
+      <source xml:lang="en">Length</source>
+    </trans-unit>
+    <trans-unit id="++CODE++66a64458c4ba13495492108557828d5ef43bfc7f9aca725db617d6a1556ad088">
+      <source xml:lang="en">Length mismatch: Column &apos;{0}&apos; ({1}) incompatible with &apos;{2}&apos; ({3})</source>
+      <note>{0} is source column
+{1} is source length
+{2} is target column
+{3} is target length</note>
+    </trans-unit>
+    <trans-unit id="++CODE++ab7e3aa3d0d8c78763c986b6a831726ff623b195a38a8d4b1191976c0becf72e">
+      <source xml:lang="en">Less Than</source>
+    </trans-unit>
+    <trans-unit id="++CODE++f3efd3e5531c7b16003d81bb5085288ace97366792c480484895fd2583ca5842">
+      <source xml:lang="en">Less Than or Equals</source>
+    </trans-unit>
+    <trans-unit id="++CODE++d05f53bafc473abafc1af3b592a9186f7c8b2579999c953b6f3d9f9450c43f50">
+      <source xml:lang="en">Line {0}</source>
+      <note>{0} is the line number</note>
+    </trans-unit>
+    <trans-unit id="++CODE++4ffa355be76c7d5e9f39081d405b5a1d2d9cae27b4016b7588b4b812f2146556">
+      <source xml:lang="en">List Connections</source>
+    </trans-unit>
+    <trans-unit id="++CODE++b993796f53424becc0d08d41a72c0c3381ee7691cc518bc8bdccc8d4013ad4ef">
+      <source xml:lang="en">List Databases</source>
+    </trans-unit>
+    <trans-unit id="++CODE++e5c4507bf20d72d00bff4c289eb11be5c9a297933beec5db5969eb33b7bc5690">
+      <source xml:lang="en">List Functions</source>
+    </trans-unit>
+    <trans-unit id="++CODE++0b795cd3bad85a0e394c340640be776b2c7765598fd7ac3dc8d2430baf78e77a">
+      <source xml:lang="en">List Schemas</source>
+    </trans-unit>
+    <trans-unit id="++CODE++00806af7575cfd81acd74e3d602bb671403cbddfdf02754be73db121177d235f">
+      <source xml:lang="en">List Tables</source>
+    </trans-unit>
+    <trans-unit id="++CODE++68053ffe844804d37eced757d4d0582e750a9b20d8ec5084aaab907846177b86">
+      <source xml:lang="en">List Views</source>
+    </trans-unit>
+    <trans-unit id="++CODE++b77fb88f6365c7aa62b75d120b96e1859e449166ac52bd58301306032102daf0">
+      <source xml:lang="en">List all connections registered with the mssql extension?</source>
+    </trans-unit>
+    <trans-unit id="++CODE++abfc45dd4a240e3758d4d22759dd9fc99cc5e1d16aec7594708638c368bddb3d">
+      <source xml:lang="en">List databases for connection &apos;{0}&apos;?</source>
+      <note>{0} is the connection ID</note>
+    </trans-unit>
+    <trans-unit id="++CODE++b1eb24f69841df721c66f542d63319e22c5d55ea1bee75d7e60c451023e6c3d2">
+      <source xml:lang="en">List functions for connection &apos;{0}&apos;?</source>
+      <note>{0} is the connection ID</note>
+    </trans-unit>
+    <trans-unit id="++CODE++f9fdea6ffd1d5c93340eff3cb4b0f75abcada7d160a99fd8f3092b3632661d84">
+      <source xml:lang="en">List schemas for connection &apos;{0}&apos;?</source>
+      <note>{0} is the connection ID</note>
+    </trans-unit>
+    <trans-unit id="++CODE++f6f60c2f7be85c72c70f3e1803f001d9b89cf11c25d82a6a16ddb4835b2bdc3f">
+      <source xml:lang="en">List tables for connection &apos;{0}&apos;?</source>
+      <note>{0} is the connection ID</note>
+    </trans-unit>
+    <trans-unit id="++CODE++a951e5e9bc9076528c081d96624e0a6b73e1ae9034bc9aa4c1e8bd77e9dffcc4">
+      <source xml:lang="en">List views for connection &apos;{0}&apos;?</source>
+      <note>{0} is the connection ID</note>
+    </trans-unit>
+    <trans-unit id="++CODE++8043c062698783f821c86c7bc00a285e71f93c8ddf50815cfa601fef33905401">
+      <source xml:lang="en">Listing Fabric SQL Databases for workspace &apos;{0}&apos;</source>
+      <note>{0} is the workspace ID</note>
+    </trans-unit>
+    <trans-unit id="++CODE++d63cd16cd7f14f873a95c39ea88cdd895461edd04b9fa7894a5b050274e85b1f">
+      <source xml:lang="en">Listing Fabric SQL Endpoints for workspace &apos;{0}&apos;</source>
+      <note>{0} is the workspace ID</note>
+    </trans-unit>
+    <trans-unit id="++CODE++a5c14e0446ba987ee1804ac7f75c2cf29a526c5b3efc8ec431eeb50d200ad7f0">
+      <source xml:lang="en">Listing Fabric capacities for tenant &apos;{0}&apos;</source>
+      <note>{0} is the tenant ID</note>
+    </trans-unit>
+    <trans-unit id="++CODE++0674831e66235d3d493987bb2f89a42a981be092b9be08a7214438e389b30737">
+      <source xml:lang="en">Listing Fabric workspaces for tenant &apos;{0}&apos;</source>
+      <note>{0} is the tenant ID</note>
+    </trans-unit>
+    <trans-unit id="++CODE++b96793f36b682b832b59fce2ab2fbfbe394de6c913abd6f389f8c19273f040a5">
+      <source xml:lang="en">Listing databases for connection &apos;{0}&apos;</source>
+      <note>{0} is the connection ID</note>
+    </trans-unit>
+    <trans-unit id="++CODE++6c5a3eebc541922b6846fac5140eecc1c8cca7d49fd516d6d492b823bd080339">
+      <source xml:lang="en">Listing functions for connection &apos;{0}&apos;</source>
+      <note>{0} is the connection ID</note>
+    </trans-unit>
+    <trans-unit id="++CODE++df15d83efd9fc637dc083e4165d14496ddd68c309ef41be96ddf930de86fa600">
+      <source xml:lang="en">Listing role assignments for workspace &apos;${workspaceId}&apos;</source>
+      <note>{0} is the workspace ID</note>
+    </trans-unit>
+    <trans-unit id="++CODE++33ed9f224eba0860b9cfb0063fdbd1680208c1e358cecb479c7bd8c46236000e">
+      <source xml:lang="en">Listing schemas for connection &apos;{0}&apos;</source>
+      <note>{0} is the connection ID</note>
+    </trans-unit>
+    <trans-unit id="++CODE++5404755c79ce81c6dba13bc9b7f3cbea8d096f40ff5fb69bfce1a9b2f7a07d4f">
+      <source xml:lang="en">Listing server connections</source>
+    </trans-unit>
+    <trans-unit id="++CODE++22f9095eec94b234a5b2eee74a4c22e23b42d785b67c2027c13fd5b309a93ffa">
+      <source xml:lang="en">Listing tables for connection &apos;{0}&apos;</source>
+      <note>{0} is the connection ID</note>
+    </trans-unit>
+    <trans-unit id="++CODE++d77ec2c188180112be2e819880b4ea2a8f5f86ec8917db4e18c39bcd02cacc10">
+      <source xml:lang="en">Listing views for connection &apos;{0}&apos;</source>
+      <note>{0} is the connection ID</note>
+    </trans-unit>
+    <trans-unit id="++CODE++8a6bdb6b18da586fe7f2acbd8f1055533f2cd97a3681b3652bcd712224df45c3">
+      <source xml:lang="en">Load</source>
+    </trans-unit>
+    <trans-unit id="++CODE++6b590dbe3ca2ba02770a0f91a1d06fddd3d9f474ffc479853d323f0545a6397b">
+      <source xml:lang="en">Load from Connection String</source>
+    </trans-unit>
+    <trans-unit id="++CODE++323ed460497fcfa6d1f92f52778381421eefa8ba36a3e9896b3f05a4a2050ca2">
+      <source xml:lang="en">Load profile...</source>
+    </trans-unit>
+    <trans-unit id="++CODE++81b2b539fca979a0122cec8429386032584500cf44116d93ce90258970ee8289">
+      <source xml:lang="en">Load source, target, and options saved in an .scmp file</source>
+    </trans-unit>
+    <trans-unit id="++CODE++dc380888c4e2c7762212480ff86eb39150ec70b45009c33bc6adcbd0041384b1">
+      <source xml:lang="en">Loading</source>
+    </trans-unit>
+    <trans-unit id="++CODE++6fa7126ccca3880030902e857b23844499021637082687cfb79725ee3095e087">
+      <source xml:lang="en">Loading Azure Accounts</source>
+    </trans-unit>
+    <trans-unit id="++CODE++c11efeef9812b5933f66f281e1df758fca0d28ff6c96462aa5caa7a72f0637ed">
+      <source xml:lang="en">Loading Fabric Accounts</source>
+    </trans-unit>
+    <trans-unit id="++CODE++f71c42d1d9ac676535360465df8ce04aacb3b40ecb8b1ba01906d9b4971a51c9">
+      <source xml:lang="en">Loading Report</source>
+    </trans-unit>
+    <trans-unit id="++CODE++fb77011a24ad32a2b166d3d74cf25aee9d67da4c5579e8740211e0738bd05a10">
+      <source xml:lang="en">Loading Schema Designer</source>
+    </trans-unit>
+    <trans-unit id="++CODE++54de42320518e4ac2e773353f4d9f9a7be92f4afc008a3b33a3247b39a19aa68">
+      <source xml:lang="en">Loading Schema Designer Model...</source>
+    </trans-unit>
+    <trans-unit id="++CODE++10a371b8dc47cdf83c4cd7f926daf76305a6b52311a69b3087d744151dc53501">
+      <source xml:lang="en">Loading Table Designer</source>
+    </trans-unit>
+    <trans-unit id="++CODE++f9c9f560fd60d852df849d8b9694f6e56be6ca531ec5366d75812345a7dbf567">
+      <source xml:lang="en">Loading databases in &apos;{0}&apos;...</source>
+      <note>{0} is the name of the workspace</note>
+    </trans-unit>
+    <trans-unit id="++CODE++a67a8cf028d055264cd779f840ad3290cb70557277e6fe38ecf976fce921f030">
+      <source xml:lang="en">Loading databases in selected workspace...</source>
+    </trans-unit>
+    <trans-unit id="++CODE++d1fdc252fab1c642cc1b487dbb6658fd77d5831e03b3d391b4c73b01226d75ff">
+      <source xml:lang="en">Loading deployment</source>
+    </trans-unit>
+    <trans-unit id="++CODE++c4b5594f53462fcb5025d55e2ad5ba368c8fbb12de5a8701276b5477f7dd07fb">
+      <source xml:lang="en">Loading execution plan...</source>
+    </trans-unit>
+    <trans-unit id="++CODE++5aa7a4eb1f103858e56dc2f529435ff221afa8e7ff280a24ec6bbd810dd5b163">
+      <source xml:lang="en">Loading fabric provisioning...</source>
+    </trans-unit>
+    <trans-unit id="++CODE++934bbb16d95b8f72c6353bba1afc96aee3975ae50aaca4b3abe9389f292b4987">
+      <source xml:lang="en">Loading local containers...</source>
+    </trans-unit>
+    <trans-unit id="++CODE++b00da16333ce9b6f0088556c62cd8766f0a1f02a823e3dca0cd8fd040136e297">
+      <source xml:lang="en">Loading results...</source>
+    </trans-unit>
+    <trans-unit id="++CODE++71499b4de6ef3b8d0c19b76e76295f5dd9f5690a180de07ed861fdce757182aa">
+      <source xml:lang="en">Loading summary for {0} rows (Click to cancel)</source>
+      <note>{0} is the total number of rows</note>
+    </trans-unit>
+    <trans-unit id="++CODE++128f2373a3147694ff5bcaab3d428611eba44a540cb348d9d263f855c0ee2a2d">
+      <source xml:lang="en">Loading table data...</source>
+    </trans-unit>
+    <trans-unit id="++CODE++6fdb41249bacbb3684e7217e3b3d938e36b39e8d0f4300681cba1968b3301495">
+      <source xml:lang="en">Loading tenants...</source>
+    </trans-unit>
+    <trans-unit id="++CODE++136a37d2ee433b1eb4302a84ebee86659922e34ca61c2383bc863191b5aeeafa">
+      <source xml:lang="en">Loading text view...</source>
+    </trans-unit>
+    <trans-unit id="++CODE++58878f300e53ea741b29ea101504537639f39f997791a5950d225f8353fad887">
+      <source xml:lang="en">Loading workspaces</source>
+    </trans-unit>
+    <trans-unit id="++CODE++3f9adb0f75f8f08022d5289c54dae461204356f0f718404bf22c0d08214ab34a">
+      <source xml:lang="en">Loading workspaces...</source>
+    </trans-unit>
+    <trans-unit id="++CODE++47d2a515ef2f05b87d688656286a61e4f743da4b878684c7654969db17711c40">
+      <source xml:lang="en">Loading...</source>
+    </trans-unit>
+    <trans-unit id="++CODE++2c91c2c68950d956381637d4e22e626dbf560a93aa4fc8126d755251a70230ea">
+      <source xml:lang="en">Local SQL Server database container</source>
+    </trans-unit>
+    <trans-unit id="++CODE++9aa8c99c1e1071fa2070e9283b4cd9a737a77249f44f1a41b559073d99293249">
+      <source xml:lang="en">Local development container</source>
+    </trans-unit>
+    <trans-unit id="++CODE++15b61974b2707a7b3d4201385e0f01f4ff5eb1f17c5639d98788ee5add2025cd">
+      <source xml:lang="en">Location</source>
+    </trans-unit>
+    <trans-unit id="++CODE++ac93cb35e24190764d9718b44e0c847f9e06a22105b20e4f8ca8ef96ed959775">
+      <source xml:lang="en">Location (Workspace)</source>
+    </trans-unit>
+    <trans-unit id="++CODE++aaaeb8d7872b0c49ed19d951314516d2dcd84ca23411320f05fac3d87bac8a32">
+      <source xml:lang="en">MSSQL</source>
+    </trans-unit>
+    <trans-unit id="++CODE++28c3a8199a6dcd1373eb25c32820524f38fbba49d1e1fb378bd30dfb6d61ec2d">
+      <source xml:lang="en">MSSQL - Azure Auth Logs</source>
+    </trans-unit>
+    <trans-unit id="++CODE++9f67971ab8a605f2aedf0b33a5fce37d2b135aef48f886231da5d8163aa488a6">
+      <source xml:lang="en">MSSQL Feedback</source>
+    </trans-unit>
+    <trans-unit id="++CODE++614e5389e87ce465fe548a0665aeaa67a52a06ff792f2f791615cd37fb610178">
+      <source xml:lang="en">Manage Connection Profiles</source>
+    </trans-unit>
+    <trans-unit id="++CODE++5ae5256284272a7585c1b275ef82e5d337ca3353c8e608120019177aad6a26c6">
+      <source xml:lang="en">Manage relationships</source>
+    </trans-unit>
+    <trans-unit id="++CODE++f7fbe0b74789184e887d43fff291578ae0fe4d2b6b9fa4550271dc4a51ff980e">
+      <source xml:lang="en">Mandatory (Recommended)</source>
+    </trans-unit>
+    <trans-unit id="++CODE++d54543fb6beb1b6dc5aaa5961c0d92fe25a4ae3bc6fe81b241bd9064e43f46d7">
+      <source xml:lang="en">Mandatory (True)</source>
+    </trans-unit>
+    <trans-unit id="++CODE++305fd6adb2295a939e62e4fed83349c610aa4e1840280503e6b64c8042dccd16">
+      <source xml:lang="en">Max Length</source>
+    </trans-unit>
+    <trans-unit id="++CODE++3cb29430462001e8edb74afebb929c2e967e7eac89679c4d549a8305ec4a2fe7">
+      <source xml:lang="en">Max row count for filtering/sorting has been exceeded. To update it, navigate to User Settings and change the setting: mssql.resultsGrid.inMemoryDataProcessingThreshold</source>
+    </trans-unit>
+    <trans-unit id="++CODE++fc899519286f8da6256728b62d14e6ef9042346e7ad4191e21c95efaf1141a42">
+      <source xml:lang="en">Max: {0}</source>
+      <note>{0} is the max</note>
+    </trans-unit>
+    <trans-unit id="++CODE++fba6c2c5d9468e741725c7dfa1ac14fb59523c74fa86744027ec0a175e6cae3f">
+      <source xml:lang="en">Maximize</source>
+    </trans-unit>
+    <trans-unit id="++CODE++bfb44e231009293c2b2333bb7d0e9e5c0c79294bbb1c6a42c3471892ef016229">
+      <source xml:lang="en">Maximize Panel Size</source>
+    </trans-unit>
+    <trans-unit id="++CODE++1aa744e397147289dead3a2403f0826fe7b0e380f9bdcc90253477175f18632c">
+      <source xml:lang="en">Maximize panel size</source>
+    </trans-unit>
+    <trans-unit id="++CODE++2f77668a9dfbf8d5848b9eeb4a7145ca94c6ed9236e4a773f6dcafa5132b2f91">
+      <source xml:lang="en">Message</source>
+    </trans-unit>
+    <trans-unit id="++CODE++04d7b48339271ea67d3c8493e07e90bc68dc565485eebe5e0b67c21c1586e3c0">
+      <source xml:lang="en">Messages</source>
+    </trans-unit>
+    <trans-unit id="++CODE++2d275a74912cca2e02e6d41f9cae3a75ceef3ed0ef734eff3710e10eb7112228">
+      <source xml:lang="en">Metric</source>
+    </trans-unit>
+    <trans-unit id="++CODE++e62105462009615e24c43715b276cc4743f4efd9bfd6e1e4bc108a5f9a328be9">
+      <source xml:lang="en">Microsoft Account</source>
+    </trans-unit>
+    <trans-unit id="++CODE++871ca3cb96885bd9a333a1d2914f5f4782b9d0477bcfddd603db5e4f98bde56a">
+      <source xml:lang="en">Microsoft Account is required</source>
+    </trans-unit>
+    <trans-unit id="++CODE++8055a31cb4833efbf1b76994151d8256bfc8500f2985d3d0ab1cf222dd91a043">
+      <source xml:lang="en">Microsoft Corp</source>
+    </trans-unit>
+    <trans-unit id="++CODE++73c5b19bd87f6238ea91f7a12afda7927ec9708f0d2a5ca86154b2e0bbe06109">
+      <source xml:lang="en">Microsoft Entra Account</source>
+    </trans-unit>
+    <trans-unit id="++CODE++4cca27a3569729f8e3fa178db33f438eaa136c7491a5c3d26c807c876a02c292">
+      <source xml:lang="en">Microsoft Entra Id</source>
+    </trans-unit>
+    <trans-unit id="++CODE++d24b24ff2640e9b5731d40ac97ea534034176c1478b681eca122262c4d98a8a2">
+      <source xml:lang="en">Microsoft Entra Id - Universal w/ MFA Support</source>
+    </trans-unit>
+    <trans-unit id="++CODE++d7f406a55a763bcaf21ae757e59b0ba9b5e2954c074d760a6afa484f977dcf3d">
+      <source xml:lang="en">Microsoft Entra account {0} successfully added.</source>
+      <note>{0} is the account name</note>
+    </trans-unit>
+    <trans-unit id="++CODE++ede0760e8703fdfcddf4d15e0406c0deeadd91e7907d2a3e7479c6a3d3e309e4">
+      <source xml:lang="en">Microsoft SQL Server License Agreement</source>
+    </trans-unit>
+    <trans-unit id="++CODE++951f4af90cfde827d87f358b3d8d275ee60a3306d9ddb5c4615483cff067697a">
+      <source xml:lang="en">Microsoft reviews your feedback to improve our products, so don&apos;t share any personal data or confidential/proprietary content.</source>
+    </trans-unit>
+    <trans-unit id="++CODE++1f5c209a4ee7cb85322b1d1fbde63de014d0871930fa88895405ebaea926535d">
+      <source xml:lang="en">Microsoft will process the feedback you submit pursuant to your organization’s instructions in order to improve your and your organization’s experience with this product. If you have any questions about the use of feedback data, please contact your tenant administrator. Processing of feedback data is governed by the Microsoft Products and Services Data Protection Addendum between your organization and Microsoft, and the feedback you submit is considered Personal Data under that addendum.</source>
+    </trans-unit>
+    <trans-unit id="++CODE++87a43e5185b677199f2369f90cd8518b8b1d7702edff307ed9e79883f43aaaaa">
+      <source xml:lang="en">Microsoft will process the feedback you submit pursuant to your organization’s instructions in order to improve your and your organization’s experience with this product. If you have any questions...</source>
+    </trans-unit>
+    <trans-unit id="++CODE++7d4b99d7fea1f8fb56040b0f388071d3f886f709000859485129c0ce1930fce9">
+      <source xml:lang="en">Microsoft would like your feedback</source>
+    </trans-unit>
+    <trans-unit id="++CODE++b2f711bd6e74f6bab7fe9cb304a059fe7213d5db1e7f14f207aaac37c5d13ac7">
+      <source xml:lang="en">Min: {0}</source>
+      <note>{0} is the min</note>
+    </trans-unit>
+    <trans-unit id="++CODE++b58330ac25057a441365f4f4f1be20daba2d6d940142c891231e0eac66843ff4">
+      <source xml:lang="en">Move Down</source>
+    </trans-unit>
+    <trans-unit id="++CODE++1359626e7b6964345896285446db7977e67469251bb0cc52808db2a85ed940c1">
+      <source xml:lang="en">Move Up</source>
+    </trans-unit>
+    <trans-unit id="++CODE++27b4c707cf413882a14ef7b762694ed52bbf69755646afa8cf1972dec4cf3c92">
+      <source xml:lang="en">Move to Root</source>
+    </trans-unit>
+    <trans-unit id="++CODE++79e53b9f38d1c9de4d84c9a78339ceb838b609638b9194a2f0caad2f05ea2c85">
+      <source xml:lang="en">My Data</source>
+    </trans-unit>
+    <trans-unit id="++CODE++fb329000228cc5a24c264c57139de8bf854fc86fc18bf1c04ab61a2b5cb4b921">
+      <source xml:lang="en">NULL</source>
+    </trans-unit>
+    <trans-unit id="++CODE++dcd1d5223f73b3a965c07e3ff5dbee3eedcfedb806686a05b9b3868a2c3d6d50">
+      <source xml:lang="en">Name</source>
+    </trans-unit>
+    <trans-unit id="++CODE++ad4811485a0a0f3f000987d581730b04c0bf33a9d4ccf59a9ff1c127b33d76d1">
+      <source xml:lang="en">Name of the primary key.</source>
+    </trans-unit>
+    <trans-unit id="++CODE++47fcb7ca194ec7de1be8ea7b91df9b1e51e273673b6410255e55f48fe0061598">
+      <source xml:lang="en">New Azure SQL logical server (Preview)</source>
+    </trans-unit>
+    <trans-unit id="++CODE++e7d029a3c1b85e562db8e25ceb52958e3c3da9e6e50b95ebf95f3fae85091a15">
+      <source xml:lang="en">New Check Constraint</source>
+    </trans-unit>
+    <trans-unit id="++CODE++5a59551b2622ee0d2767d9bbc3d03aa227824d88c6b25ac233cfb2a98684512c">
+      <source xml:lang="en">New Column</source>
+    </trans-unit>
+    <trans-unit id="++CODE++4a00fefe019ef43393da250ba4b62d7b6af849a1acac99b1192ffbeda8828fe7">
+      <source xml:lang="en">New Column Mapping</source>
+    </trans-unit>
+    <trans-unit id="++CODE++ab23a59c68316fe4f3a53c610bdf6d7a43090ced0e69ce60895361f176ce93f6">
+      <source xml:lang="en">New Deployment</source>
+    </trans-unit>
+    <trans-unit id="++CODE++b71586503f1694b5328fa16ed600eb0d20d4d9608dfb54f44ae97fe4ac43f0bf">
+      <source xml:lang="en">New Foreign Key</source>
+    </trans-unit>
+    <trans-unit id="++CODE++30a5aebdb4a5faa3b927c90ef856e84e039707488be19e760b3701f24889875d">
+      <source xml:lang="en">New Index</source>
+    </trans-unit>
+    <trans-unit id="++CODE++6334507f512e52b67d0a5a0fb392e35e5d3acc29acdce7218f66b6199150f589">
+      <source xml:lang="en">New Microsoft Entra account could not be added.</source>
+    </trans-unit>
+    <trans-unit id="++CODE++7c451e0f436d04a6f321f8d5de8da296a66cfb1d8cdc3918b1ed7ecd480cce28">
+      <source xml:lang="en">New Password</source>
+    </trans-unit>
+    <trans-unit id="++CODE++80e8f069713682d743cceecaad91cb538d199e18712328724d348491bfbb64af">
+      <source xml:lang="en">New SQL Server local development container</source>
+    </trans-unit>
+    <trans-unit id="++CODE++f0ebbe4b20d0db8c4c52feb9dc715d1db281ae429389480780ce9120113da253">
+      <source xml:lang="en">New SQL database</source>
+    </trans-unit>
+    <trans-unit id="++CODE++d9c78424d66905fdeabfc255d8900ff5c10df41268f883660b400d4dad09cfbd">
+      <source xml:lang="en">New column mapping</source>
+    </trans-unit>
+    <trans-unit id="++CODE++1ff57a29d7c9d11bdf61c1b80f2b289b44c1ea844824d4b94a0d52b6ba5fc858">
+      <source xml:lang="en">Next</source>
+    </trans-unit>
+    <trans-unit id="++CODE++6ead5dfdc11ef7da26e4c09f348d42a8d6306b7faa54ce0a7dc6c567dab1db6f">
+      <source xml:lang="en">Next Page</source>
+    </trans-unit>
+    <trans-unit id="++CODE++1ea442a134b2a184bd5d40104401f2a37fbc09ccf3f4bc9da161c6099be3691d">
+      <source xml:lang="en">No</source>
+    </trans-unit>
+    <trans-unit id="++CODE++4e43f09881e3742e225d5e39243fa725d8dd7e9a9d64f05c7c814a12a0b32935">
+      <source xml:lang="en">No Action</source>
+    </trans-unit>
+    <trans-unit id="++CODE++dd1e244b4e319bb25477890a9327b3a2419908e042cd4063f9235a0afed6e908">
+      <source xml:lang="en">No Microsoft Entra account can be found for removal.</source>
+    </trans-unit>
+    <trans-unit id="++CODE++b5353eb771f89b7df467f5082500e61791da1296427482e4eb5bb0cc5b6bec04">
+      <source xml:lang="en">No Queries Available</source>
+    </trans-unit>
+    <trans-unit id="++CODE++b363e5f44515909e667e5e4b24f9690b87a202de3c6b1f1f7b8b597205461ad6">
+      <source xml:lang="en">No account selected</source>
+    </trans-unit>
+    <trans-unit id="++CODE++9659b767df189a5839c87672cb77cb5c7e5dbe63f59c88712ad34358dda02676">
+      <source xml:lang="en">No active connection</source>
+    </trans-unit>
+    <trans-unit id="++CODE++fd8753767d0ca74647a1d3b877db12f2a65a06f4c81db6eadd086759df0a5ad1">
+      <source xml:lang="en">No active connection for database change</source>
+    </trans-unit>
+    <trans-unit id="++CODE++796911143ea8bb8e1ff88271e2618eb63b05d9e04cdf6e9363533b0715ab3574">
+      <source xml:lang="en">No active connection for schema view</source>
+    </trans-unit>
+    <trans-unit id="++CODE++d932a05eba0200bedb4b5449ce9e6487525ba3ecfd164e137388fd0833b4121b">
+      <source xml:lang="en">No active database connection in the current editor. Please establish a connection to continue.</source>
+    </trans-unit>
+    <trans-unit id="++CODE++971d7b9ca9340d6e8e22146855f8ef9cd9576279575ad1f7bd2fb5f40eaaddf9">
+      <source xml:lang="en">No active database connection. Please connect to a database first.</source>
+    </trans-unit>
+    <trans-unit id="++CODE++9901d22224c70ca49d9a42f1429021c1f6720eec301efafad38a8a73e0734a87">
+      <source xml:lang="en">No active text editor found. Please open a file with an active database connection.</source>
+    </trans-unit>
+    <trans-unit id="++CODE++37d715d202ea8a671a72107c5949755a1cfc925eb3b51f4b2ea823d7a54f2aa7">
+      <source xml:lang="en">No changes detected</source>
+    </trans-unit>
+    <trans-unit id="++CODE++d359844ae129bd7d51eda9e3c61dcf5c4036be148cdf783fc11d6454e8ca372b">
+      <source xml:lang="en">No connection credentials found</source>
+    </trans-unit>
+    <trans-unit id="++CODE++bb6f0c310647145d31546d24967be9eb8ebae90f640642e9fbb5d7713e6e8550">
+      <source xml:lang="en">No connection found for connectionId: {0}</source>
+      <note>{0} is the connection ID</note>
+    </trans-unit>
+    <trans-unit id="++CODE++3820494b45e56abad074e97c277e6328476da0ec09dacdf18bc5d5d7a6984cb2">
+      <source xml:lang="en">No connection information found</source>
+    </trans-unit>
+    <trans-unit id="++CODE++e7877ea821bcdd1b117351c975bccabc10caea61e2e13fae7fe37e0179bd8470">
+      <source xml:lang="en">No connection profile to remove.</source>
+    </trans-unit>
+    <trans-unit id="++CODE++87a122216f22b55fd29964cf75c886ef5da5cd8369e2a6e24c73ec0ad22227ba">
+      <source xml:lang="en">No connection was found. Please connect to a server first.</source>
+    </trans-unit>
+    <trans-unit id="++CODE++d2d2d48c815b0539270873e2ebf75840a4afd724b5fd066bd9dcfb2f30a8c1dd">
+      <source xml:lang="en">No data available</source>
+    </trans-unit>
+    <trans-unit id="++CODE++3280128c0901d1323dde9a406ee7d2d6e8e1b98fd30971fa6134b302fec41eca">
+      <source xml:lang="en">No database objects found matching &apos;{0}&apos;</source>
+      <note>{0} is the search term</note>
+    </trans-unit>
+    <trans-unit id="++CODE++ba88f7938c978ebe84712352f4ef26470066d230ff6332b1e5610b9bd3a81b26">
+      <source xml:lang="en">No databases found in the selected workspace.</source>
+    </trans-unit>
+    <trans-unit id="++CODE++44abb1efd9e1246e7a38688a54d76fd070a07de55884b732dff70f7eff9a0491">
+      <source xml:lang="en">No databases found in workspace &apos;{0}&apos;.</source>
+      <note>{0} is the name of the workspace</note>
+    </trans-unit>
+    <trans-unit id="++CODE++6c351c116cc7feeaf5724426f891c890b4f7d9cb8baab5f2ec1d6c512cc016b6">
+      <source xml:lang="en">No items</source>
+    </trans-unit>
+    <trans-unit id="++CODE++1879af23a37978ff5873d50e56a20f354d53be9278d4075d63e9291b22924af8">
+      <source xml:lang="en">No model found.</source>
+    </trans-unit>
+    <trans-unit id="++CODE++c933cd0d45861a20699df513967542bc9b448f409d362d9bec4e7443dd96f403">
+      <source xml:lang="en">No need to refresh Microsoft Entra acccount token for connection {0} with uri {1}</source>
+      <note>{0} is the connection id
+{1} is the uri</note>
+    </trans-unit>
+    <trans-unit id="++CODE++b4722b7d6b5e5dd7c69480a9bd436e71d151acf1a05b81fcace235ba42c83375">
+      <source xml:lang="en">No pending changes. Make edits to generate a script.</source>
+    </trans-unit>
+    <trans-unit id="++CODE++a43619f321175f57a27f2a38da381fd367f6806093031b1f82960bcbf542729d">
+      <source xml:lang="en">No results</source>
+    </trans-unit>
+    <trans-unit id="++CODE++4dfded12d62e6f18c858be45db4d0f8b07d57a31417037444685fecadb4351d5">
+      <source xml:lang="en">No results for the active editor</source>
+    </trans-unit>
+    <trans-unit id="++CODE++ac4f3a6af42834b4d2a24a75250eee26cde1f70bb4bf0359acd6523cafd78d67">
+      <source xml:lang="en">No results to display</source>
+    </trans-unit>
+    <trans-unit id="++CODE++e32e1aa390f5243f880caab46155befbe51dd11233564502e4699d1cd79e56ab">
+      <source xml:lang="en">No saved connection profiles found.</source>
+    </trans-unit>
+    <trans-unit id="++CODE++0affa67640b3025de7e70ca5091dd93bcd11bedecbd01aad309a6013841386af">
+      <source xml:lang="en">No schema differences were found.</source>
+    </trans-unit>
+    <trans-unit id="++CODE++9d7ed36dee03c4fbfff36e19d91ab5b6a57f9a5b401819b5bbc23c8afca66936">
+      <source xml:lang="en">No script available. Make changes to the table data and generate a script first.</source>
+    </trans-unit>
+    <trans-unit id="++CODE++548271493601de8634bf0793fb0e09522c1bcce8e1e61c9e51186c9661137729">
+      <source xml:lang="en">No subscriptions available.  Adjust your subscription filters to try again.</source>
+    </trans-unit>
+    <trans-unit id="++CODE++b77c82c64fb4c0907bfdbdcd893ae285b16a8ef67c42e1ecc6ee3d28fe71e708">
+      <source xml:lang="en">No tenant selected</source>
+    </trans-unit>
+    <trans-unit id="++CODE++1714986c355ccdf8acce319f8df2b13f9ccae0f5ee87915f3fa4bbc917b155a7">
+      <source xml:lang="en">No tools to process.</source>
+    </trans-unit>
+    <trans-unit id="++CODE++1507d637b267b1f20c1238414d7e51458fe7d6b98b292a8497d9982634fbe83c">
+      <source xml:lang="en">No workspaces found</source>
+    </trans-unit>
+    <trans-unit id="++CODE++f567a09466c3451f2b171ee4b409a52f3aea306cea3bd4ca9ad4cef8669f1856">
+      <source xml:lang="en">No workspaces found. Please change Fabric account or tenant to view available workspaces.</source>
+    </trans-unit>
+    <trans-unit id="++CODE++522f7c01e016bd0f95cd3b404ebb0751a2b6db89a57ff1c7e5110b39e1f136e0">
+      <source xml:lang="en">Non-SQL Server SQL file detected. Disable IntelliSense for such files?</source>
+    </trans-unit>
+    <trans-unit id="++CODE++dc937b59892604f5a86ac96936cd7ff09e25f18ae6b758e8014a24c7fa039e91">
+      <source xml:lang="en">None</source>
+    </trans-unit>
+    <trans-unit id="++CODE++58601e3ffba5990d1be4db9f2bcc6107f9a72949aabd8f68f79bcb2c92195b5f">
+      <source xml:lang="en">Not Between</source>
+    </trans-unit>
+    <trans-unit id="++CODE++bfccbdda37b86c50ee3c10c461afc9fcc2854ca2d53d33b9bb079798a4f0cf21">
+      <source xml:lang="en">Not Contains</source>
+    </trans-unit>
+    <trans-unit id="++CODE++1035e37a14f3bc0faf8a937fddf3a6ca0ef9b7ad40aa1de814f0865e044eeda2">
+      <source xml:lang="en">Not Ends With</source>
+    </trans-unit>
+    <trans-unit id="++CODE++2abe6ce3689dddb31a75faaafb1a7293649d60f93bff0e48a87e7d5ddd7f2530">
+      <source xml:lang="en">Not Equals</source>
+    </trans-unit>
+    <trans-unit id="++CODE++544330f40460cbf3595ddb51445d81c643d5cd9dc72d601db887c01169b5f388">
+      <source xml:lang="en">Not Starts With</source>
+    </trans-unit>
+    <trans-unit id="++CODE++972711d90594be0ec9340bc56950dc455b2764187dcad7093ae641df2cbc10c5">
+      <source xml:lang="en">Not likely at all</source>
+    </trans-unit>
+    <trans-unit id="++CODE++491fc91cd76e51571a745d780f0fc91f8ae62622e790cb113828988bba2e3c2c">
+      <source xml:lang="en">Not signed in</source>
+    </trans-unit>
+    <trans-unit id="++CODE++ba35f0c47d862763dafa955d6716942f79b8bfe1d01d5968520db6f9ba665f6f">
+      <source xml:lang="en">Not started</source>
+    </trans-unit>
+    <trans-unit id="++CODE++07b555a4dd9446c56aae7bbe326905f8aabc205d5eee96191a71e15510fbb53f">
+      <source xml:lang="en">Note: A self-signed certificate offers only limited protection and is not a recommended practice for production environments. Do you want to enable &apos;Trust server certificate&apos; on this connection and retry?</source>
+    </trans-unit>
+    <trans-unit id="++CODE++00faa1559589415a5c6ecf98b61606f4ab0b254a38471dd99f9182e638997a52">
+      <source xml:lang="en">Null Count: {0}</source>
+      <note>{0} is the null count</note>
+    </trans-unit>
+    <trans-unit id="++CODE++6091a3057f7b1b8140c1ad2fc9232cc4d483a484667f76fe8bb305d77ca3deb1">
+      <source xml:lang="en">Number of Rows Read</source>
+    </trans-unit>
+    <trans-unit id="++CODE++565339bc4d33d72817b583024112eb7f5cdf3e5eef0252d6ec1b9c9a94e12bb3">
+      <source xml:lang="en">OK</source>
+    </trans-unit>
+    <trans-unit id="++CODE++17353b3f8f54bed0a811ad1ed6fb9f3505a0e039df3b934afb3e8bc11976a2ca">
+      <source xml:lang="en">OLTP, built on Azure SQL</source>
+    </trans-unit>
+    <trans-unit id="++CODE++501ec8c3629bcdcd52b9d7895c90d04b0c0b969f1134ba024efe021f0a25d867">
+      <source xml:lang="en">Object Explorer Filter</source>
+    </trans-unit>
+    <trans-unit id="++CODE++149f598e7edb5433f886c75bb1bf9e22c7129d29754a8bdc6223eee95384047c">
+      <source xml:lang="en">Object Type</source>
+    </trans-unit>
+    <trans-unit id="++CODE++ca7981b46ecf2c1787b6d76d81d9fd7fa0ca95842e2fcc2a452869891a9334d1">
+      <source xml:lang="en">Off</source>
+    </trans-unit>
+    <trans-unit id="++CODE++3d371d39d42ed88021e2eb01088039bc934a712a3d74c7813debf543f8dba608">
+      <source xml:lang="en">On Delete</source>
+    </trans-unit>
+    <trans-unit id="++CODE++08cc7dbe92d634292815733fbf6b34fba13792fc61a838f93bcaf5fc639b12ee">
+      <source xml:lang="en">On Delete Action</source>
+    </trans-unit>
+    <trans-unit id="++CODE++3260f8640105db3fc919165eac8ff32b659386c38af4e3fd1d2aa3875a7e3b19">
+      <source xml:lang="en">On Update</source>
+    </trans-unit>
+    <trans-unit id="++CODE++53dbddd7bcdf5a51afae1447f034e76d78722d20c1d6d62002c00e19f68ea9b2">
+      <source xml:lang="en">On Update Action</source>
+    </trans-unit>
+    <trans-unit id="++CODE++ed077f3d8125d60dca1979c7133601bd187d47c73ed9975028f677e49e709942">
+      <source xml:lang="en">Open</source>
+    </trans-unit>
+    <trans-unit id="++CODE++afe20ac8b79880f255ada45b4113ce2356e2e96da5a833a6262b495ef67c7c33">
+      <source xml:lang="en">Open .scmp file</source>
+    </trans-unit>
+    <trans-unit id="++CODE++82b7be031f380379c3136f863b234cc6ddbddb19fbbae4654585d10506a2e1e6">
+      <source xml:lang="en">Open Publish Script</source>
+    </trans-unit>
+    <trans-unit id="++CODE++27d46ec89f6c8889936e3d885b71d612efdbf08d8514f16157875104d01fd5f5">
+      <source xml:lang="en">Open Query</source>
+    </trans-unit>
+    <trans-unit id="++CODE++404eb1204c0e313b45f63c32657b2cabf3f3930b7a731969c82b5bc3061311ff">
+      <source xml:lang="en">Open Query History</source>
+    </trans-unit>
+    <trans-unit id="++CODE++2c1ff609e9acedfcd56ba1c75b3cc704ce0c59afafb9f280e75d37376028e9cd">
+      <source xml:lang="en">Open SQL editor and connect</source>
+    </trans-unit>
+    <trans-unit id="++CODE++458f7bdeed472d6583d8b0e14f2535e896f301136ee1ea3c63fdbf0845407225">
+      <source xml:lang="en">Open XML</source>
+    </trans-unit>
+    <trans-unit id="++CODE++f395ae5e32b4cc24f8030096918e6a2318d4be5fb9274dbeedc0002ce9840bb7">
+      <source xml:lang="en">Open in Editor</source>
+    </trans-unit>
+    <trans-unit id="++CODE++35e74c3a943dcaf90a91c99a242ea7dbfb3ead16a012ba5a7d6a747a96e01d64">
+      <source xml:lang="en">Open in New Tab</source>
+    </trans-unit>
+    <trans-unit id="++CODE++f0ee00f28c5dbe68c0c0dd2a5ebab46d19dda4d81627953d3f8e32be33904842">
+      <source xml:lang="en">Open in SQL Editor</source>
+    </trans-unit>
+    <trans-unit id="++CODE++ea1d0f038bbdb9e9aa6649671dcbff49e1f63b700b27d60890da5c60fb4e89af">
+      <source xml:lang="en">Open in editor</source>
+    </trans-unit>
+    <trans-unit id="++CODE++3a8e07b84d53ba502ae8ee669003537bdbbe321d6c8c6fb6cbd63019cb3d400e">
+      <source xml:lang="en">Opening Publish Script. This may take a while...</source>
+    </trans-unit>
+    <trans-unit id="++CODE++fe0d6bd1aef549a43c5fca4a838882918bd3a85e9641cb5150f31df976e18e38">
+      <source xml:lang="en">Opening schema designer...</source>
+    </trans-unit>
+    <trans-unit id="++CODE++291101a07fe980e93b900ae85c9eb824f9e7e93d0d754be7440b9386b615cad7">
+      <source xml:lang="en">Operator</source>
+    </trans-unit>
+    <trans-unit id="++CODE++e262d629c99156bd48e759790fae3387d08f1b1651ff7ec74a3ca9ad9202e0c9">
+      <source xml:lang="en">Option Description</source>
+    </trans-unit>
+    <trans-unit id="++CODE++da53ba1a285ffae9c6528e235b57336fa85b4f05e9fc00a51ee922069c3d9865">
+      <source xml:lang="en">Optional (False)</source>
+    </trans-unit>
+    <trans-unit id="++CODE++d0db8b5e364b6989e4b8f38a2b3846b87d99a51c1592ebf35d21cc66405a8e39">
+      <source xml:lang="en">Options</source>
+    </trans-unit>
+    <trans-unit id="++CODE++974ccf82fb956ae52dd736ed3f1046fe6da2fcb80bc6679104cbd37773665175">
+      <source xml:lang="en">Options have changed. Recompare to see the comparison?</source>
+    </trans-unit>
+    <trans-unit id="++CODE++eabaa5ba70b7871bd005170e9a540a993456433cdaad54eacc4e4c07a13c71bb">
+      <source xml:lang="en">Overall, how satisfied are you with the MSSQL extension?</source>
+    </trans-unit>
+    <trans-unit id="++CODE++cd184ad9e92906aa47b1a2a184c7d63d4c3642b0ee74079f2d428841ff17036c">
+      <source xml:lang="en">Overall, how satisfied are you with {0}?</source>
+      <note>{0} is the feature name</note>
+    </trans-unit>
+    <trans-unit id="++CODE++796120837694d3f3f29259cfeb25091698c2a0aa87873658d840b4993ee889b3">
+      <source xml:lang="en">PNG</source>
+    </trans-unit>
+    <trans-unit id="++CODE++e68b36b17cbd990802f57741cb75cf3a73fa66a61999b0cd70e3cf7d26cfb25f">
+      <source xml:lang="en">Parameters</source>
+    </trans-unit>
+    <trans-unit id="++CODE++5cafcd08f15a2a6ce49d703f1da5861c94ec134cc92984cc6b2f67965c31b5ee">
+      <source xml:lang="en">Parent node was not TreeNodeInfo.</source>
+    </trans-unit>
+    <trans-unit id="++CODE++e7cf3ef4f17c3999a94f2c6f612e8a888e5b1026878e4e19398b23bd38ec221a">
+      <source xml:lang="en">Password</source>
+    </trans-unit>
+    <trans-unit id="++CODE++b0f439de4ac489dfe75bf62e7fb55c9c993851f6f462fbbacae37851a6cad588">
+      <source xml:lang="en">Password (SQL Login)</source>
+    </trans-unit>
+    <trans-unit id="++CODE++7aeae1412484f6378e5877b660a41baa6a521988eb8b2620ca3223b05e2ff20c">
+      <source xml:lang="en">Password is required</source>
+    </trans-unit>
+    <trans-unit id="++CODE++80dc52b50a4e9dc210b0dc44b71eaa2912aef3a1d931d41f51ad8bfc0061df16">
+      <source xml:lang="en">Password must be changed for &apos;{0}&apos; to continue logging into &apos;{1}&apos;</source>
+      <note>{0} is the username
+{1} is the name of the server</note>
+    </trans-unit>
+    <trans-unit id="++CODE++9a6b795a5a551cedd30148a98d54756e10a329d6dbd317ef8007d2837abc1100">
+      <source xml:lang="en">Password must be changed to continue logging into &apos;{0}&apos;</source>
+      <note>{0} is the name of the server</note>
+    </trans-unit>
+    <trans-unit id="++CODE++b6eb82cd3300c838f99773b371b2f81d5ad517b3ba903de637d3e5920de7c04f">
+      <source xml:lang="en">Passwords do not match</source>
+    </trans-unit>
+    <trans-unit id="++CODE++f3380f7b44bd70af2a369de6026bf2ca2a7b36fde9086935efcd62a0e379cc7a">
+      <source xml:lang="en">Paste</source>
+    </trans-unit>
+    <trans-unit id="++CODE++aa7e02a360294359df9e77459e71e6f350056d94cf36d644cc2c910fff983359">
+      <source xml:lang="en">Paste connection string from clipboard</source>
+    </trans-unit>
+    <trans-unit id="++CODE++71f0edbc866bcd836e06eefc36556b0e6a3552f2d422dc8bc12bddd51e3b5a8e">
+      <source xml:lang="en">Path: {0}</source>
+      <note>{0} is the path of the node in the object explorer</note>
+    </trans-unit>
+    <trans-unit id="++CODE++0a59729d88d37ed0f6bddc3a9a92d14b94528c315fec4cd3c70cd2d4bcabe1ff">
+      <source xml:lang="en">Pick from multiple SQL Server versions, including SQL Server 2025 (Preview) with built-in AI capabilities like vector search and JSON enhancements.</source>
+    </trans-unit>
+    <trans-unit id="++CODE++2d88a61abeffd59a3bd59240d49c72a6b54deaecde6c449c2a4fd88f698d2628">
+      <source xml:lang="en">Please Accept the SQL Server EULA</source>
+    </trans-unit>
+    <trans-unit id="++CODE++e9867ec277676c80767b62a3ccde695a9fd4b9927c6541f6bfb0be08bed55596">
+      <source xml:lang="en">Please choose a unique name for the container</source>
+    </trans-unit>
+    <trans-unit id="++CODE++aa9bb805dc517bc0164702b53526a013fbfece6dabeb9871e0b9910d23978c5e">
+      <source xml:lang="en">Please choose a unique name for the profile</source>
+    </trans-unit>
+    <trans-unit id="++CODE++759058121cf2833fdf5f3228c2d13019bf96166084c277f8fb23c117159cb3a7">
+      <source xml:lang="en">Please make sure the port is a number, and choose a port that is not in use</source>
+    </trans-unit>
+    <trans-unit id="++CODE++d81d6eb21f473c77ba01056237fcd372e9021b555b36efc68d24d22a5d608ba5">
+      <source xml:lang="en">Please make your password 8-128 characters long.</source>
+    </trans-unit>
+    <trans-unit id="++CODE++2e0422920bb9bd61c1c7edf3554564e5ca37f4f0bc5d5a96b0402fb3a4c00155">
+      <source xml:lang="en">Please select a workspace where you have sufficient permissions (Contributor or higher)</source>
+    </trans-unit>
+    <trans-unit id="++CODE++72e9a59f5a1d6289dbacb35df897d6c007c55a27e77018455c37e7b372668475">
+      <source xml:lang="en">Port</source>
+    </trans-unit>
+    <trans-unit id="++CODE++ed66c5818178010b7908ff51b8195453260bb97629cc433ea0b53795840b8645">
+      <source xml:lang="en">Port must be a number between 1 and 65535</source>
+    </trans-unit>
+    <trans-unit id="++CODE++c56a86c298eb5a88289af29ba70d8dfdfbf42f6a0c6cf7fe8317a824db4eb767">
+      <source xml:lang="en">Possible Data Loss detected. Please review the changes.</source>
+    </trans-unit>
+    <trans-unit id="++CODE++b5d65f0ae389b60297c51acb9d3f3ee1e5b846deeb84a90fd69ccdfadca7c331">
+      <source xml:lang="en">Precision</source>
+    </trans-unit>
+    <trans-unit id="++CODE++db941d8c187f4fc67aa4904ca92e659aa8f19fc4f6409af9f9e63f741d1fcc80">
+      <source xml:lang="en">Precision/scale mismatch between &apos;{0}&apos; and &apos;{1}&apos;</source>
+      <note>{0} is source column
+{1} is target column</note>
+    </trans-unit>
+    <trans-unit id="++CODE++9d13699b657fe91178f41ecf87e9c11095306c7b62e26f7e7a1b019df9ca50b1">
+      <source xml:lang="en">Preview Database Updates</source>
+    </trans-unit>
+    <trans-unit id="++CODE++a57b08a480b822a0a572b993391c292ede593bf8000b406675b180bbb16260fa">
+      <source xml:lang="en">Previous</source>
+    </trans-unit>
+    <trans-unit id="++CODE++a163aaa22cf7ce6c4c2a634f98bef10d0fe0a0602ada2aa50d60b262dc70b2d9">
+      <source xml:lang="en">Previous Page</source>
+    </trans-unit>
+    <trans-unit id="++CODE++a89f61eb88c67866f6b2666a2e7f19b6fa1c97ca8330b81f848895bcc3594a3f">
+      <source xml:lang="en">Previous pending reconnect promise for uri {0} is rejected with error {1}, will attempt to reconnect if necessary.</source>
+      <note>{0} is the uri
+{1} is the error</note>
+    </trans-unit>
+    <trans-unit id="++CODE++74ddf875033fe6ed895f48a8abc4373883fb876b36dfa7614f3f130ceee1ab20">
+      <source xml:lang="en">Previous pending reconnection for uri {0}, succeeded.</source>
+      <note>{0} is the uri</note>
+    </trans-unit>
+    <trans-unit id="++CODE++d196df298e2df96370fbe47015195f865db9761ab45899b56376f17df4174a88">
+      <source xml:lang="en">Previous step failed. Please check the error message and try again.</source>
+    </trans-unit>
+    <trans-unit id="++CODE++92022c2f45b6a9ba92c51438e6fed444d69673e4bd6c529e3ea8f0a8bfe1e969">
+      <source xml:lang="en">Primary Key</source>
+    </trans-unit>
+    <trans-unit id="++CODE++a0de89c19964a6454c6d6b4f4205b8c8fcb6c1bfe9370b6d3183226ce8009141">
+      <source xml:lang="en">Primary Key Columns</source>
+    </trans-unit>
+    <trans-unit id="++CODE++25f4fe8cd149e57de765fa487f6e70395ed29ad8d1f2b9c116f9efa24262b420">
+      <source xml:lang="en">Privacy Statement</source>
+    </trans-unit>
+    <trans-unit id="++CODE++5271d6ce4f647db55fc114096f1dbb3b2cc6287df8fd299c3635574761ea9fb7">
+      <source xml:lang="en">Processing include or exclude all differences operation.</source>
+    </trans-unit>
+    <trans-unit id="++CODE++a423b47777783386516c79baa19b0dfcd12cb40e4fba79348ad14ab0169402cd">
+      <source xml:lang="en">Profile Name</source>
+    </trans-unit>
+    <trans-unit id="++CODE++f7821e5b83af275fa9638d6840dc6edd1e7c8179f566d99cb2fd713ca13e9e3c">
+      <source xml:lang="en">Profile created and connected</source>
+    </trans-unit>
+    <trans-unit id="++CODE++8a0d6f1276ee19a91fb06f73344d1d60f2d1f1c8d7e0454c8bb31ea00c2b9a30">
+      <source xml:lang="en">Profile created successfully</source>
+    </trans-unit>
+    <trans-unit id="++CODE++c7b24e72fefeade2fc1706604bb5c2ee848b055ed154428128c10d5020549a7a">
+      <source xml:lang="en">Profile removed successfully</source>
+    </trans-unit>
+    <trans-unit id="++CODE++ae43692b2a310b8ed2443d2b7d2a3e4cf0b6d73115badd72831b3d22381f235f">
+      <source xml:lang="en">Properties</source>
+    </trans-unit>
+    <trans-unit id="++CODE++40040cb181f7f0ee5add2b52e8467c6652477f7ce12af39fe380b5084b64f4fe">
+      <source xml:lang="en">Property</source>
+    </trans-unit>
+    <trans-unit id="++CODE++7c68cc7494a11be986cf0d4ac8e2acb67d5aa67b35151c2435cb1c51ccd060d8">
+      <source xml:lang="en">Provider &apos;{0}&apos; does not have a Microsoft resource endpoint defined.</source>
+      <note>{0} is the provider</note>
+    </trans-unit>
+    <trans-unit id="++CODE++c2b1b8e2e03928e24b07be3e3cbc597577096c8303d9aa621a147ca2456bdad7">
+      <source xml:lang="en">Provisioning</source>
+    </trans-unit>
+    <trans-unit id="++CODE++859390eb495b2ead7f05f0f799546c71435b2db31dbe082adecc3426fffc3391">
+      <source xml:lang="en">Publish</source>
+    </trans-unit>
+    <trans-unit id="++CODE++2061d7abe64ff08b697e992f6e5b0e379cae860434c608eb72552f3ce3bbcfc8">
+      <source xml:lang="en">Publish Changes</source>
+    </trans-unit>
+    <trans-unit id="++CODE++dce49ef71e44b5c107d066069bd508af15fbffd22c8e410f76db1f120371635a">
+      <source xml:lang="en">Publish Profile</source>
+    </trans-unit>
+    <trans-unit id="++CODE++42b341b8072aa3adcb1b6f83353574f79b03c073faeb2c64253cdb6248c011c1">
+      <source xml:lang="en">Publish Project</source>
+    </trans-unit>
+    <trans-unit id="++CODE++a2ca822b9abcd933ac2e91d9b212646bfa3bf125e734e4bf1e1d1d6b9235925f">
+      <source xml:lang="en">Publish Settings File</source>
+    </trans-unit>
+    <trans-unit id="++CODE++d5ce61b547d2e5793b2ac208be904ea9f94d5e5594d0c5c02bdda22abf61fcf0">
+      <source xml:lang="en">Publish Target</source>
+    </trans-unit>
+    <trans-unit id="++CODE++f9f3a475ce7608957aa4ae746b37117f26d543fb676f2f78eff8e185a3cbb143">
+      <source xml:lang="en">Publish profile saved to: {0}</source>
+    </trans-unit>
+    <trans-unit id="++CODE++10209ed1750a4b5c09b80ea470ed45083d8d1ad3d1da877d160d9ab61a5031fc">
+      <source xml:lang="en">Publishing Changes</source>
+    </trans-unit>
+    <trans-unit id="++CODE++d7a082f416fcd5289f06b3cda1fdf7b7d3999dabb4209c0d324fdf0c57ff2ee2">
+      <source xml:lang="en">Pulling SQL Server Image</source>
+    </trans-unit>
+    <trans-unit id="++CODE++0e1d9858f1e51bd313981a0d8da504fb12e0405fc869634ad52babe02eff9e3d">
+      <source xml:lang="en">Pulling the SQL Server container image. This might take a few minutes depending on your internet connection.</source>
+    </trans-unit>
+    <trans-unit id="++CODE++f44ad102b5dd5df1b5691408d19d39ee92cc1c9ad20f7125845df3d961a805d3">
+      <source xml:lang="en">Query Plan</source>
+    </trans-unit>
+    <trans-unit id="++CODE++9e83dc6d2db272ac27cc875b994f834b62b7202a49b69e885f8f4e8f9c29a452">
+      <source xml:lang="en">Query executed</source>
+    </trans-unit>
+    <trans-unit id="++CODE++222d8657e6ce5036c2c4e9baf67ab52aeb5b35c12ff05d913296ea5cefad1f9c">
+      <source xml:lang="en">Query failed</source>
+    </trans-unit>
+    <trans-unit id="++CODE++9bb19ac86101a6dfe00ba121dc8fab54c216992ef8d061c9cf27bd93a4424a91">
+      <source xml:lang="en">Query succeeded</source>
+    </trans-unit>
+    <trans-unit id="++CODE++9f24e982799f47ef97760b8fbb95ce6c89390fba37aa7fe9b6314f69aaa691ea">
+      <source xml:lang="en">Query {0}:  Query cost (relative to the script):  {1}%</source>
+      <note>{0} is the query number
+{1} is the query cost</note>
+    </trans-unit>
+    <trans-unit id="++CODE++83b794145c0cc3f560cb6dfb6b5bcf7afac4dba15e5c6dbc54d103dae029fec6">
+      <source xml:lang="en">Read more</source>
+    </trans-unit>
+    <trans-unit id="++CODE++8a71e31f52571efdf22b8d02a3c0f05489b38f70968e5741c1d4a1a47ea5bae4">
+      <source xml:lang="en">Readying container for connections.</source>
+    </trans-unit>
+    <trans-unit id="++CODE++3c311675a5c2bf9cd3b95e78f5c957399730d791fae923def53395a43f131d1f">
+      <source xml:lang="en">Readying container for connections...</source>
+    </trans-unit>
+    <trans-unit id="++CODE++6aafab6eae72092eb7c25ffb6f34dab1a3eb70f1ef79e6e159f0fe540ca6b675">
+      <source xml:lang="en">Receive natural language explanations to help developers unfamiliar with T-SQL understand code</source>
+    </trans-unit>
+    <trans-unit id="++CODE++690dbe9dc0993c4256683738fc3fd541cfa96f60d299be33343615dd58179d93">
+      <source xml:lang="en">Recent</source>
+    </trans-unit>
+    <trans-unit id="++CODE++705aa26f40f31a71c622836f9a913bf837817f54e45133215a5d222489e6a7c8">
+      <source xml:lang="en">Recent Connections</source>
+    </trans-unit>
+    <trans-unit id="++CODE++703f1ae8b7cdb3525cdab9ea694ab27b1b9e4337f0b2ca32f152f7f9a6e2f9d5">
+      <source xml:lang="en">Recent connections list cleared</source>
+    </trans-unit>
+    <trans-unit id="++CODE++74273989b0966e2369b6d01aadb23af4ad6a9e724643fa88f2bde99202a36708">
+      <source xml:lang="en">Redo</source>
+    </trans-unit>
+    <trans-unit id="++CODE++d49d10a2017dc4911588fbe91abdc783a6eb59caf6b52432ddae0399d838014d">
+      <source xml:lang="en">Referenced column &apos;{0}&apos; not found</source>
+      <note>{0} is the column name</note>
+    </trans-unit>
+    <trans-unit id="++CODE++797ad1e737f00e56b04c2d4140e177a26977d3a90e9ea84cb65016e21c50113f">
+      <source xml:lang="en">Referenced table &apos;{0}&apos; not found</source>
+      <note>{0} is the table name</note>
+    </trans-unit>
+    <trans-unit id="++CODE++0e91610117029a62a478b7fa7df0b8598bebe3ab1e192d4b1882e310719c9671">
+      <source xml:lang="en">Refresh</source>
+    </trans-unit>
+    <trans-unit id="++CODE++627fc5f9740b31ca7868476caa3694a842a494bf358329d1aaf28f3fd7a5a4f0">
+      <source xml:lang="en">Refresh Credentials</source>
+    </trans-unit>
+    <trans-unit id="++CODE++0cd1ba1d31d508fcf599096e647eb0c1a60819928248e404a3f71ea9f7aafad8">
+      <source xml:lang="en">Reload Visual Studio Code</source>
+    </trans-unit>
+    <trans-unit id="++CODE++b69ef66763bd411348c2bf030ab4cd0881dc36c538ce1a05966e92b927d2675c">
+      <source xml:lang="en">Remind Me Later</source>
+    </trans-unit>
+    <trans-unit id="++CODE++c3812fc4acb861d5182fc2b8155f327f736fbe5e5eb86a7bd7afcb6dc5497282">
+      <source xml:lang="en">Remove</source>
+    </trans-unit>
+    <trans-unit id="++CODE++67b215a4a9c0185c90cc9b971dcdf8dc2c3fddcaa5bfc78eed8cfcc2cefaf0d7">
+      <source xml:lang="en">Remove Sort</source>
+    </trans-unit>
+    <trans-unit id="++CODE++7024a828547b51d9fb11f26d4d1d472691dd7e6ec7d7a2f499cb08731a63e943">
+      <source xml:lang="en">Remove recent connection</source>
+    </trans-unit>
+    <trans-unit id="++CODE++4f98318295cf61965501b5ff934574dfd3efea58641100c01dfa70131a732b31">
+      <source xml:lang="en">Remove {0}</source>
+      <note>{0} is the object type</note>
+    </trans-unit>
+    <trans-unit id="++CODE++0b73ca14b5d89fd5c289af312a66842146e766baf6c5018848b36f086944cb0b">
+      <source xml:lang="en">Replication</source>
+    </trans-unit>
+    <trans-unit id="++CODE++4850b174b713d88cfc63de107830d5388929020e78abc91fc19bba7a6821625f">
+      <source xml:lang="en">Required</source>
+    </trans-unit>
+    <trans-unit id="++CODE++daee7606b339f3c339076fe2c9f372a3ff40c8ee896005d829c7481b64ca5303">
+      <source xml:lang="en">Reset</source>
+    </trans-unit>
+    <trans-unit id="++CODE++2956e06ac0651084bbd5558dfe469615e9a5fc3072f60a09a9cb3c597a19324c">
+      <source xml:lang="en">Resize</source>
+    </trans-unit>
+    <trans-unit id="++CODE++fc71b6e1d435d817984f9c7394f47e21505efa2a9f81b5f3e17082ced1432cc7">
+      <source xml:lang="en">Resize column &apos;{0}&apos;</source>
+      <note>{0} is the name of the column</note>
+    </trans-unit>
+    <trans-unit id="++CODE++ae6d9c313ef115d3be932d158acd74f5ab4db5c068cdc2c10ade081168b185d5">
+      <source xml:lang="en">Resource Group</source>
+    </trans-unit>
+    <trans-unit id="++CODE++a76e13b9839270eb73ed11417f7d8acca55df0ad52065799361631d0fff74f27">
+      <source xml:lang="en">Restore</source>
+    </trans-unit>
+    <trans-unit id="++CODE++08a1e27d6e3c46f5a5b553a82a39ac2d0e89f6b37a9f57269532ed172d6d2de8">
+      <source xml:lang="en">Restore Panel Size</source>
+    </trans-unit>
+    <trans-unit id="++CODE++f225a9c1cec3aeb23174520a7be45fd29e7f9de8fecba6757bb7cd215235979e">
+      <source xml:lang="en">Restore panel size</source>
+    </trans-unit>
+    <trans-unit id="++CODE++26b4293018ea72418733109f2e245387d9dfcfe7d4083c0c1f29eb1155c98365">
+      <source xml:lang="en">Restore properties pane</source>
+    </trans-unit>
+    <trans-unit id="++CODE++5d7e64a2598658aaaf1674a1b6222a0f6ab5bb588831a51d0936879cbf88670c">
+      <source xml:lang="en">Result Set {0}</source>
+      <note>{0} is the index of the result set</note>
+    </trans-unit>
+    <trans-unit id="++CODE++219c4a6c86a716e99d5dc9611b61e584deb11b57e972d87d4b773387ebc3cadd">
+      <source xml:lang="en">Results</source>
+    </trans-unit>
+    <trans-unit id="++CODE++ccb11e8d73c1d40ef67b26d9ca77a50ab2987d9ac9af361e065c3c1c6699c116">
+      <source xml:lang="en">Results ({0})</source>
+      <note>{0} is the number of results</note>
+    </trans-unit>
+    <trans-unit id="++CODE++a71f9e2908cf7df2e5ce9dafa67f3f4949fc4c74f525b9f4a6229ff6a7f93c86">
+      <source xml:lang="en">Results copied to clipboard</source>
+    </trans-unit>
+    <trans-unit id="++CODE++942087cc2d41e01304b7195558d093d10c72af8e838c7556d6a02d471ee71852">
+      <source xml:lang="en">Retry</source>
+    </trans-unit>
+    <trans-unit id="++CODE++ed5c65311daf9e46eb0f5ac74221d4405dabfe18cca554232363495a3a268ca5">
+      <source xml:lang="en">Reverse Alphabetical</source>
+    </trans-unit>
+    <trans-unit id="++CODE++da37d071c9526cb361ef4fdb39a225e2ec0eefdf323c591b5741adf58295fda8">
+      <source xml:lang="en">Reverse-engineer existing databases by explaining SQL schemas and relationships</source>
+    </trans-unit>
+    <trans-unit id="++CODE++289de1729d4ea9f6d9ab040fb6f260a4bb860bac27ecd4e88b968575cfc726f0">
+      <source xml:lang="en">Revert Cell</source>
+    </trans-unit>
+    <trans-unit id="++CODE++196561ed1b886dfa24402369be0ac725998191df58790075d4c74ff0378851b5">
+      <source xml:lang="en">Revert Row</source>
+    </trans-unit>
+    <trans-unit id="++CODE++02db2f499ba6ed0895fdb86e879b5758e87aacd4251189046218aec2617a0ba5">
+      <source xml:lang="en">Rosetta is required to run SQL Server container images on Apple Silicon. Enable &quot;Use Rosetta for x86_64/amd64 emulation on Apple Silicon&quot; in Docker Desktop &gt; Settings &gt; General.</source>
+    </trans-unit>
+    <trans-unit id="++CODE++2f34dcbb175e7163055db4c74f8da053a82783ca89ca052d216bc867598b3ef3">
+      <source xml:lang="en">Row created.</source>
+    </trans-unit>
+    <trans-unit id="++CODE++d25169d1cd9a1ad455e2189423ab2b7341b1274e599218785aee69402ee977fc">
+      <source xml:lang="en">Row removed.</source>
+    </trans-unit>
+    <trans-unit id="++CODE++141b69f95916694982e525599db8205af7ecd6ced92d36c8aec6c5a9daa1e90e">
+      <source xml:lang="en">Rows per page</source>
+    </trans-unit>
+    <trans-unit id="++CODE++7c9de4e8e989511f39c9c515352856dbfe290c6de0e123d12cc60972e8fa8bf3">
+      <source xml:lang="en">Rule name</source>
+    </trans-unit>
+    <trans-unit id="++CODE++826cea94aca7f2bce9e97c214c1df682ea9fa53a85d642e06993064d077eda60">
+      <source xml:lang="en">Run Query</source>
+    </trans-unit>
+    <trans-unit id="++CODE++fa12adeb7bf1db8bea535fb7afc4cdb5121fe19f586fd0996a719007d8c7012c">
+      <source xml:lang="en">Run Query History</source>
+    </trans-unit>
+    <trans-unit id="++CODE++ac94961d65d453caddfb9b5cdcf79c96671b85462f0c7b9ff25e2a316c6dfa86">
+      <source xml:lang="en">Run a query in the current editor, or switch to an editor that has results.</source>
+    </trans-unit>
+    <trans-unit id="++CODE++8c69f23e4bff75d84e54afc088af9057c1b2285242fe96f175cbc395b3a16620">
+      <source xml:lang="en">Run query on connection &apos;{0}&apos;?&#10;&#10;Query: {1}</source>
+      <note>{0} is the connection ID
+{1} is the SQL query</note>
+    </trans-unit>
+    <trans-unit id="++CODE++4e16c2dab3b093c189f6f41be6961a3e5a42e6c8c2d3609ce6398e1bd9c8f60c">
+      <source xml:lang="en">Running query is not supported when the editor is in multiple selection mode.</source>
+    </trans-unit>
+    <trans-unit id="++CODE++b1f11c275b04ef9f8ee2c203bbc9e14168767c3bf289f9915aa1e43adb776cf9">
+      <source xml:lang="en">Running query on connection &apos;{0}&apos;</source>
+      <note>{0} is the connection ID</note>
+    </trans-unit>
+    <trans-unit id="++CODE++59b151f69d83edf3eb174ff38c0f77aebf28c9195c785f2003a1cd708de0dc77">
+      <source xml:lang="en">SQL Analytics Endpoint</source>
+    </trans-unit>
+    <trans-unit id="++CODE++fa728e3cf6aa4aa3207afe540af912463db2631cd2358004e457e71dc0107148">
+      <source xml:lang="en">SQL Container Name</source>
+    </trans-unit>
+    <trans-unit id="++CODE++418024d48b3bccf64d26f1031290f65e229c515336a4b5a08a0cde384d803ed7">
+      <source xml:lang="en">SQL Container Version</source>
+    </trans-unit>
+    <trans-unit id="++CODE++7f779b8a3477b9909716127bf4ed2ef8e07e7f5fae134f7ad1506a7f267de247">
+      <source xml:lang="en">SQL Database</source>
+    </trans-unit>
+    <trans-unit id="++CODE++bcb563c464628dce28a629cdda03742239a5b0f9e25da0a87aea6e68ad25933a">
+      <source xml:lang="en">SQL Login</source>
+    </trans-unit>
+    <trans-unit id="++CODE++2ea04a74395b2376e4dd5e83ffd39385d7b3dbfe4af1cb43bc8080b8b91c548e">
+      <source xml:lang="en">SQL Plan Files</source>
+    </trans-unit>
+    <trans-unit id="++CODE++0404cd9b41a2ccda40d68efcab8008a39503e1487a468ad37a26417a02df844f">
+      <source xml:lang="en">SQL Server 2025 is not supported on ARM architecture. Please select a different SQL Server version.</source>
+    </trans-unit>
+    <trans-unit id="++CODE++31aead661ae4eee1d516f5b824b2d74ec3221ad35899111d62eb58ea7a78aaf6">
+      <source xml:lang="en">SQL Server 2025 is not yet supported on ARM architecture. ARM support will be available starting with the SQL Server 2025 CU1 container image.</source>
+    </trans-unit>
+    <trans-unit id="++CODE++8553f640204422619af23f71ce8e01bb39f23579ff44b08e5da1cd2eb4482c27">
+      <source xml:lang="en">SQL Server Container SA Password</source>
+    </trans-unit>
+    <trans-unit id="++CODE++8fb9e52bba9bdebaf10c130eca428ca15b770d0ba41c5f854c47db14a380f8ae">
+      <source xml:lang="en">SQL Server admin password</source>
+    </trans-unit>
+    <trans-unit id="++CODE++49946129c776c67af592a7bd5399b229d9e11260362f8dd0ee8a96778dbc3bee">
+      <source xml:lang="en">SQL Server does not support Windows containers. Please switch to Linux containers in Docker Desktop settings.</source>
+    </trans-unit>
+    <trans-unit id="++CODE++035f6f2b97a039d49cb4ed684e5e8118c2acf2ff2fcc0e25fc94e2eacbc63b80">
+      <source xml:lang="en">SQL Server port number</source>
+    </trans-unit>
+    <trans-unit id="++CODE++64aaab208c8e1d1152e423b463ee58006e8479fe03f9b92d91be13935401d6d8">
+      <source xml:lang="en">SQL Server {0} - latest</source>
+      <note>{0} is the SQL Server version</note>
+    </trans-unit>
+    <trans-unit id="++CODE++c15c5b93db5aa2d000fa6a98f1eaad96beff26347b410388dc524f19a0f0aeee">
+      <source xml:lang="en">SQL database in Fabric (Preview)</source>
+    </trans-unit>
+    <trans-unit id="++CODE++33c911ed6f7c6e8d0093aecd7c73564bf2ef2992db044a0892fc3de8b92cdb71">
+      <source xml:lang="en">SQLCMD Variables</source>
+    </trans-unit>
+    <trans-unit id="++CODE++3edb66ea075e148507b4547497333f55f63218596ac3acdad9eb49f8ce686f4c">
+      <source xml:lang="en">SVG</source>
+    </trans-unit>
+    <trans-unit id="++CODE++be3bac2c67dcc1b486b10add2ba1bf56e6e49fd17d6187fe6b6c012b08cedbfc">
+      <source xml:lang="en">Satisfied</source>
+    </trans-unit>
+    <trans-unit id="++CODE++993f024b650eaf0f1c64118f6033c44b7c98d220539bcb51454ca578f6f2b477">
+      <source xml:lang="en">Saturation</source>
+    </trans-unit>
+    <trans-unit id="++CODE++1509f561f2416598629b886ad7d3c05a7e221e4e0675c84bbff4ee6d9e03913d">
+      <source xml:lang="en">Save</source>
+    </trans-unit>
+    <trans-unit id="++CODE++dee3e3871faf828499426928ded1c3d2762c767a5c9f07e954d25a63aca26da2">
+      <source xml:lang="en">Save .scmp file</source>
+    </trans-unit>
+    <trans-unit id="++CODE++088203b4cd88789e07f4e9a8f05cf6e8c1d0b413ae32d30cae69beeef94784e6">
+      <source xml:lang="en">Save As</source>
+    </trans-unit>
+    <trans-unit id="++CODE++4a3dca5ad8733bf29762c2315ae7e89e4f9a30c2ad082e4b01a93cc96e7d442e">
+      <source xml:lang="en">Save As...</source>
+    </trans-unit>
+    <trans-unit id="++CODE++35322b5bb5a218a15401cfa54d23b16459e9e1c616977526a4b37b6c87d30c50">
+      <source xml:lang="en">Save Changes</source>
+    </trans-unit>
+    <trans-unit id="++CODE++df2839447956141d6503caf44145db003e70b17dc128d5c4fefec188b28d6966">
+      <source xml:lang="en">Save Connection Group</source>
+    </trans-unit>
+    <trans-unit id="++CODE++caf4128d5bf679fef30d60d545684f44efcc2e9a7098df16fcbd0b625580c89f">
+      <source xml:lang="en">Save Password</source>
+    </trans-unit>
+    <trans-unit id="++CODE++77252dc87eec71818cc0b5c0bc0e82792f92540faad923e81c6d5dcd3119e31a">
+      <source xml:lang="en">Save Password? If &apos;No&apos;, password will be required each time you connect</source>
+    </trans-unit>
+    <trans-unit id="++CODE++22995cab793b6ddc02993f48d7042dff97e62df3faf4b7742629243a36ce968d">
+      <source xml:lang="en">Save Plan</source>
+    </trans-unit>
+    <trans-unit id="++CODE++e50761ebedbdddb4dd4afb99a7c0964cf8bfed33ec03cb39f5a08e65812c795a">
+      <source xml:lang="en">Save as CSV</source>
+    </trans-unit>
+    <trans-unit id="++CODE++40838c73e26d7ae3162bb4250c2c1e261a33fec5478432e6e47ba9ab6649c1ef">
+      <source xml:lang="en">Save as Excel</source>
+    </trans-unit>
+    <trans-unit id="++CODE++49e889d19cb98b87430fab55b6c5203e191463e874e2d94eb44d43f38395e226">
+      <source xml:lang="en">Save as INSERT</source>
+    </trans-unit>
+    <trans-unit id="++CODE++910ed5e0c43df2bc1a2c71f1d5ecd2168b919fd4dc9f6d4b1f13f660cba9c524">
+      <source xml:lang="en">Save as JSON</source>
+    </trans-unit>
+    <trans-unit id="++CODE++bae1da28225af71a125385224716f5ff7870573e6c01494c597e8ed4168b12e3">
+      <source xml:lang="en">Save results command cannot be used with multiple selections.</source>
+    </trans-unit>
+    <trans-unit id="++CODE++0a12b3e51f64e705d6de90db7bcada67844d93e118f414b2fc703b2014efabc5">
+      <source xml:lang="en">Save source and target, options, and excluded elements</source>
+    </trans-unit>
+    <trans-unit id="++CODE++5a2df8a2745d54fa2197753e1c2c22a8dea9676916677120da5c44550647180d">
+      <source xml:lang="en">Saved Connections</source>
+    </trans-unit>
+    <trans-unit id="++CODE++28b9471fbcdd3a3ce3799551c1cee3825afe4ea4ce67688c764bd4a364028bd9">
+      <source xml:lang="en">Scaffold backend components (e.g., data-access layers) based on your current database context</source>
+    </trans-unit>
+    <trans-unit id="++CODE++f102986b39effb31080ae442f61febe7ed58df1515c0711ccfadfe0311ccec81">
+      <source xml:lang="en">Scale</source>
+    </trans-unit>
+    <trans-unit id="++CODE++b8c590be37f9806eacc2f43e047d943cb0b51e96d92efe6f1549fd0d13d03a25">
+      <source xml:lang="en">Scale mismatch between &apos;{0}&apos; and &apos;{1}&apos;</source>
+      <note>{0} is source column
+{1} is target column</note>
+    </trans-unit>
+    <trans-unit id="++CODE++07b091a3fdc4e4c03cd047b5264e61241f20fe8dbc36a4c796d46cd8dc3e7d03">
+      <source xml:lang="en">Schema</source>
+    </trans-unit>
+    <trans-unit id="++CODE++154e484fc5e1a7cb4991c071caef673c453eaa7dcfef4321db537c576a5c56cf">
+      <source xml:lang="en">Schema Compare</source>
+    </trans-unit>
+    <trans-unit id="++CODE++57232ac852b468be7624e8edcfabbb24ac13076a47e75fb4121be42bc813c881">
+      <source xml:lang="en">Schema Compare Options</source>
+    </trans-unit>
+    <trans-unit id="++CODE++8bd05764f179b5c53231ee8df7d8f52d5906689eb660f1bd0ff33d1e0817290c">
+      <source xml:lang="en">Schema Compare failed: &apos;{0}&apos;</source>
+      <note>{0} is the error message returned from the compare operation</note>
+    </trans-unit>
+    <trans-unit id="++CODE++15b5d02ad3478e97181969698b48fe22f92298cc513e992be78922dc8f3ffe9c">
+      <source xml:lang="en">Schema Designer</source>
+    </trans-unit>
+    <trans-unit id="++CODE++04073026831053dab587997eca3ee2c8445a80a9f9395820b6a48ac4cb4449b1">
+      <source xml:lang="en">Schema Designer Model is ready. Changes can now be published.</source>
+    </trans-unit>
+    <trans-unit id="++CODE++625f64194868ec34a2b8b5b02385d3999fc9cdddbb2e823e10a1d965574d8e6c">
+      <source xml:lang="en">Schema visualization opened.</source>
+    </trans-unit>
+    <trans-unit id="++CODE++26336e4216dbda9c374906c54ade398c597b59facd87fba0be1758fc497bde2a">
+      <source xml:lang="en">Schema/Object Type</source>
+    </trans-unit>
+    <trans-unit id="++CODE++102acc10e67a297d79f7a0440d9fb96e2bfe8b1830676ae1d524cde6203212e0">
+      <source xml:lang="en">Script</source>
+    </trans-unit>
+    <trans-unit id="++CODE++cce7c24ebb0a14bc98b7d6a3f18ddfe9c893e65adb1a599321b3e0eca3515490">
+      <source xml:lang="en">Script As Create</source>
+    </trans-unit>
+    <trans-unit id="++CODE++f6a9305d2a22223e43e016e6ed4d342a8a4a249c1202322338ee3e0d5f26e596">
+      <source xml:lang="en">Script copied to clipboard</source>
+    </trans-unit>
+    <trans-unit id="++CODE++0fa2fcc906f37ba513ba034858611a8ca8efb5bada90e29e0c66b5679dea5b92">
+      <source xml:lang="en">Script copied to clipboard.</source>
+    </trans-unit>
+    <trans-unit id="++CODE++bd74591fea2d60dc873cec192685f7b6a930d2a370d5b3c9032014bf8224529a">
+      <source xml:lang="en">Search Workspaces</source>
+    </trans-unit>
+    <trans-unit id="++CODE++4f5103123c8a9080ba6c1595ab5f058a1aa4715fe8c1aa2b956b6512f28cc365">
+      <source xml:lang="en">Search connection groups</source>
+    </trans-unit>
+    <trans-unit id="++CODE++448fcd5b80608528b5b492337667acf711f486e31784b41b4bba7066a9527ac4">
+      <source xml:lang="en">Search for database objects...</source>
+    </trans-unit>
+    <trans-unit id="++CODE++49ff54ad141b9f4b74b176a98807c6b9a1282dfe026c3f38015dd596c54c4a84">
+      <source xml:lang="en">Search options...</source>
+    </trans-unit>
+    <trans-unit id="++CODE++6801207d5994165123a10ab767fd9439130fae500f8c407877ae5070843b906d">
+      <source xml:lang="en">Search settings...</source>
+    </trans-unit>
+    <trans-unit id="++CODE++771f5d2c0599dcf4194e3fdddd9a5212d6392f4703d29971575bb455b5287a84">
+      <source xml:lang="en">Search tables...</source>
+    </trans-unit>
+    <trans-unit id="++CODE++f0b2ef28c0bec626ad14f56179e18d97cdbfcb4f676c4735f95eae628d079538">
+      <source xml:lang="en">Search term cannot be empty</source>
+    </trans-unit>
+    <trans-unit id="++CODE++5c192a3e6f23b125cfaa70c46f6fcd47a2081fa7270e7687687ea8596d2e012f">
+      <source xml:lang="en">Search workspaces...</source>
+    </trans-unit>
+    <trans-unit id="++CODE++7f55382219f0202c1b4f56deb099e2fedcec87ee73fe2edb2105df5447323bc6">
+      <source xml:lang="en">Search...</source>
+    </trans-unit>
+    <trans-unit id="++CODE++6863067eb0a2c7499425c6c189b2c88bac55ca754285a6ab1ef37b75b4cfad4d">
+      <source xml:lang="en">See</source>
+    </trans-unit>
+    <trans-unit id="++CODE++2a78025de6aae5e7ff88e5a951bb3a78ddd67388913529cf9e2dd9653e62b02d">
+      <source xml:lang="en">Select</source>
+    </trans-unit>
+    <trans-unit id="++CODE++d1ec69e64b9609d089aae09f7adc5c566d2cd222f8d8325f0ab3b523f0ac2690">
+      <source xml:lang="en">Select All</source>
+    </trans-unit>
+    <trans-unit id="++CODE++3052f090b2dd0312f6564fb52c1f06b0efbe9fd7c77fdf38dcb96b4521b06b24">
+      <source xml:lang="en">Select Azure account with Key Vault access for column decryption</source>
+    </trans-unit>
+    <trans-unit id="++CODE++fb36706789e855faf92bf6900c060554f0e8513ebb831ffe81ed991b28d07f8c">
+      <source xml:lang="en">Select Connection</source>
+    </trans-unit>
+    <trans-unit id="++CODE++a1103f928cc721a44f7c8cdbc11bab66f8a7e44d66485112edccc40525787cfb">
+      <source xml:lang="en">Select Profile</source>
+    </trans-unit>
+    <trans-unit id="++CODE++498e179dee6c281c74c130a980b58ecfdf8c85a97cf907ed7d820ef06afd8b51">
+      <source xml:lang="en">Select Source</source>
+    </trans-unit>
+    <trans-unit id="++CODE++5807729000cb38665e918bf3d7ac25f319624d3024eb2760aba5f15f7eb53559">
+      <source xml:lang="en">Select Source Schema</source>
+    </trans-unit>
+    <trans-unit id="++CODE++bdd155896fd28608c15efbc9269fc433a1838ca35f20e4dc656f20ffe2aff773">
+      <source xml:lang="en">Select Target</source>
+    </trans-unit>
+    <trans-unit id="++CODE++b6d420411ce8b91f28e7fc43e45c44a8550af2984463e5dc85541595a0ac37ba">
+      <source xml:lang="en">Select Target Schema</source>
+    </trans-unit>
+    <trans-unit id="++CODE++35ce1fefb3478f2ba328f46db9deb60e08786a3f825f64dd5f9804459c6b8b4c">
+      <source xml:lang="en">Select a Workspace</source>
+    </trans-unit>
+    <trans-unit id="++CODE++c4300a3eee24147d9593a09a659650b44b4733e2979fef9cae3e3db10f116831">
+      <source xml:lang="en">Select a connection group</source>
+    </trans-unit>
+    <trans-unit id="++CODE++ebe0dbee443b4562c7925a01e3bc69a3d5d0a3b0e8b3e11041c69fa067b65ef7">
+      <source xml:lang="en">Select a tenant</source>
+    </trans-unit>
+    <trans-unit id="++CODE++8b43c4bf79e62cb8e9f61b4fddc6e921b87020df8bca991bbf77a39628ec9106">
+      <source xml:lang="en">Select a valid {0} from the dropdown</source>
+      <note>{0} is the type of the dropdown&apos;s contents, e.g &apos;resource group&apos; or &apos;server&apos;</note>
+    </trans-unit>
+    <trans-unit id="++CODE++903e816918c1b2835c9186eed7375ce85cc0f6230c48afbaa979177517e8545d">
+      <source xml:lang="en">Select a workspace to view the databases in it.</source>
+    </trans-unit>
+    <trans-unit id="++CODE++a1205265db328a59a52187387e01e37a0e1d2b28210aa2e663f750eb8b7c8dcf">
+      <source xml:lang="en">Select a {0} for filtering</source>
+      <note>{0} is the type of the dropdown&apos;s contents, e.g &apos;resource group&apos; or &apos;server&apos;</note>
+    </trans-unit>
+    <trans-unit id="++CODE++1fc9a387654d410febd202b81bddbe62d38368260b69b9f73ee6630164536bdf">
+      <source xml:lang="en">Select all</source>
+    </trans-unit>
+    <trans-unit id="++CODE++80a484c3416afd950fcefa87e88b0514e65144c7d45c12bf0bc9809c46837f89">
+      <source xml:lang="en">Select all options</source>
+    </trans-unit>
+    <trans-unit id="++CODE++ba89783a339fd43f48271d2e9813374075b46d8896bfa4f99444022a42847531">
+      <source xml:lang="en">Select an account</source>
+    </trans-unit>
+    <trans-unit id="++CODE++1032e1d25c0d5131be3195e1e53197385eb21d860f4f14f7bbc4cfcce4bfd109">
+      <source xml:lang="en">Select an extension to manage connection sharing permissions</source>
+    </trans-unit>
+    <trans-unit id="++CODE++cac9a015dc3356af3f386e840985bfc09d57c0b9cc01a88e26ec67f3501058d8">
+      <source xml:lang="en">Select an object to view its definition ({0} results)</source>
+      <note>{0} is the number of results</note>
+    </trans-unit>
+    <trans-unit id="++CODE++6a8027c451f5eed5d0e62f3f599e8d39a787706b19612279423f6b706b1751f3">
+      <source xml:lang="en">Select image</source>
+    </trans-unit>
+    <trans-unit id="++CODE++154f133b3d7ef488e01090c00b0104ba7bf48bf4368e2ad71333fd3d863fb270">
+      <source xml:lang="en">Select new permission for extension: &apos;{0}&apos;</source>
+      <note>{0} is the extension name</note>
+    </trans-unit>
+    <trans-unit id="++CODE++e286357ecd532997834edbf13478a2b3ca334a9dda1c8e895c0bd8b26f6097b5">
+      <source xml:lang="en">Select profile to remove</source>
+    </trans-unit>
+    <trans-unit id="++CODE++31c1868de5b07d10224f472d3f5957b4502175ab68a89839134a1f1dd747ab3b">
+      <source xml:lang="en">Select subscriptions</source>
+    </trans-unit>
+    <trans-unit id="++CODE++5c61a29b1d409ff2b70f6fbd1032d7250ac322407dc4b8bbff19eb20af562291">
+      <source xml:lang="en">Select the SQL Server Container Image</source>
+    </trans-unit>
+    <trans-unit id="++CODE++5354479c5248dd63b7110fca45437164866ebbdc35bd5d19a5b814535534024e">
+      <source xml:lang="en">Selected Microsoft Entra account removed successfully.</source>
+    </trans-unit>
+    <trans-unit id="++CODE++aef7de28d52977f1b5cd0fecfdc151717610adf41e0aa33b4d9f7522a43337ef">
+      <source xml:lang="en">Server</source>
+    </trans-unit>
+    <trans-unit id="++CODE++f6cd8550a42862c96bedf199eb6415f9f6859b49211e35694080e73978042cf8">
+      <source xml:lang="en">Server - {0}</source>
+      <note>{0} is the server name</note>
+    </trans-unit>
+    <trans-unit id="++CODE++6b0054dcd0116896729545198c9cdfe9b8f97008d91d39084e5c8808a6784c58">
+      <source xml:lang="en">Server Edition</source>
+    </trans-unit>
+    <trans-unit id="++CODE++86c1cd65696eadbc588fd4fe04d8b03ca948befc5a89467c621edf47f885118c">
+      <source xml:lang="en">Server Version</source>
+    </trans-unit>
+    <trans-unit id="++CODE++1c53883708ab16a3743793905feb38c8e77c295d846ff276491831e1de69b6e1">
+      <source xml:lang="en">Server connection in progress. Do you want to cancel?</source>
+    </trans-unit>
+    <trans-unit id="++CODE++e4e1940a01194f83f42724f0cc4b353c0219980452af7e69e597ca63229531d9">
+      <source xml:lang="en">Server could not start. This could be a permissions error or an incompatibility on your system. You can try enabling device code authentication from settings.</source>
+    </trans-unit>
+    <trans-unit id="++CODE++a0c0b90c3260929ade879e7cfe35629e6ed60fb62be887a77fe8ada9376a7ba7">
+      <source xml:lang="en">Server is required</source>
+    </trans-unit>
+    <trans-unit id="++CODE++9e28d8dd2c02f540827e4ea6f0fb6d1340a82e35a653a2ea2cc3ef0ce1ba0ce3">
+      <source xml:lang="en">Server name not set.</source>
+    </trans-unit>
+    <trans-unit id="++CODE++3e27420fb58defcc5b721d6bfdbb9c092230a888d571821f747f7bffec92f17c">
+      <source xml:lang="en">Server name or ADO.NET connection string</source>
+    </trans-unit>
+    <trans-unit id="++CODE++40c6cdb719db3469fb83c776d850e85fc70bdfa14e6685d6ac62061ac85b8eed">
+      <source xml:lang="en">Server {0} not found.</source>
+      <note>{0} is the server name</note>
+    </trans-unit>
+    <trans-unit id="++CODE++c365f1cb6d8e84e7476450255ffb4dd9360ed4a895c83b5378238bcc764e39f8">
+      <source xml:lang="en">Set Default</source>
+    </trans-unit>
+    <trans-unit id="++CODE++7dcc1c2a0bebbc604d5c15ae5e2a764048d5936bda66f0137af772be71d7a145">
+      <source xml:lang="en">Set Null</source>
+    </trans-unit>
+    <trans-unit id="++CODE++dbdf27e5db8d8cde8cc8a3b15f491db14868513a3253b62b194eb20cf414741a">
+      <source xml:lang="en">Setting up</source>
+    </trans-unit>
+    <trans-unit id="++CODE++98a2e618e690165268025ae1d25d8d84ea575af666bdd7a5b719bc777e3d584f">
+      <source xml:lang="en">Setting up container</source>
+    </trans-unit>
+    <trans-unit id="++CODE++74a883a037bc227f91891ab654a753d3a99f31ab06ae5b5d2b6e594a692b41f8">
+      <source xml:lang="en">Settings</source>
+    </trans-unit>
+    <trans-unit id="++CODE++5e9f98120dbe568255ee059f39671686982b113d4e917b6d6faf149918c81709">
+      <source xml:lang="en">Severity</source>
+    </trans-unit>
+    <trans-unit id="++CODE++e1c32645f2f85a25ae64e38f306ded9b82771ab8ac4595e769f9410e632584f4">
+      <source xml:lang="en">Show All</source>
+    </trans-unit>
+    <trans-unit id="++CODE++70939b307b3a77407bd456a715ac3f6b7a100b246526c5a2d79f230c3c129294">
+      <source xml:lang="en">Show Confirm Password</source>
+    </trans-unit>
+    <trans-unit id="++CODE++8c6f0777a59f6d55efb68be5323e48061f19e0b2c036c9f34f3ea7655eeaead2">
+      <source xml:lang="en">Show MSSQL output</source>
+    </trans-unit>
+    <trans-unit id="++CODE++1615831401345ad7af7c55f1b68f51dd051827cf4ab1e7f3864619ce377d6ef1">
+      <source xml:lang="en">Show Menu (F3)</source>
+    </trans-unit>
+    <trans-unit id="++CODE++169b9d739add25522ff9a236b54583826c27bd79c2dcb1a4efcc50143164f78c">
+      <source xml:lang="en">Show New Password</source>
+    </trans-unit>
+    <trans-unit id="++CODE++2228686dec07e7c9c6c8515f778b90a768e5a9474779610755f751e18e43805f">
+      <source xml:lang="en">Show Schema</source>
+    </trans-unit>
+    <trans-unit id="++CODE++a069cbd94b3bf5f1823f5bf4b82de717737a0b9c646396ef1a43229edd089b8e">
+      <source xml:lang="en">Show Script</source>
+    </trans-unit>
+    <trans-unit id="++CODE++d5b86c663921b26f8c3dbd292279ef1d0a13da517c5c5bdf53097cfc17aada03">
+      <source xml:lang="en">Show a random table definition</source>
+    </trans-unit>
+    <trans-unit id="++CODE++7f642b55cbf51cf21e5b6a0861e2a93abf8fbe5a8b5d04a9ed9d7a97040549d1">
+      <source xml:lang="en">Show full error message</source>
+    </trans-unit>
+    <trans-unit id="++CODE++6aeaa6a53d09dcad071fdda6280b1e7c42aa164cd0514304ff162e7da440ffaa">
+      <source xml:lang="en">Show password</source>
+    </trans-unit>
+    <trans-unit id="++CODE++523fa7449e8252600e65c811dcd62983315d0f9f528741627033a45754f591cf">
+      <source xml:lang="en">Show schema for connection &apos;{0}&apos;?</source>
+      <note>{0} is the connection ID</note>
+    </trans-unit>
+    <trans-unit id="++CODE++5997c7a016fad02db108f90e8f6bfcc6c127d8221dc5a6ec8cae9da1eff29cb3">
+      <source xml:lang="en">Show table relationships</source>
+    </trans-unit>
+    <trans-unit id="++CODE++9c4229606309838f5e0322bca6f6a2fbfe1c05466547670ccfc1aa1f7f29cde9">
+      <source xml:lang="en">Showing schema for connection &apos;{0}&apos;</source>
+      <note>{0} is the connection ID</note>
+    </trans-unit>
+    <trans-unit id="++CODE++e2c8a41969888f518a4656791ee4737b49874f2213d86c949983a67a9ac55212">
+      <source xml:lang="en">Showplan XML</source>
+    </trans-unit>
+    <trans-unit id="++CODE++bcc0bcc9140b0c97a6440ce56966a07a05e85bddd509ddc5e2ab98755f319af1">
+      <source xml:lang="en">Sign In</source>
+    </trans-unit>
+    <trans-unit id="++CODE++bfd402b2f6f3812529b55596136d3a11c51616317e3b1cd999928e2d4eae7d3f">
+      <source xml:lang="en">Sign in</source>
+    </trans-unit>
+    <trans-unit id="++CODE++83c5252b7cdf6235f1857a1dc56a0ae42ef7d912e938a31e31710c5847884b7c">
+      <source xml:lang="en">Sign in to a new account</source>
+    </trans-unit>
+    <trans-unit id="++CODE++09a0ee357e3b34ac30c4ae61fcfbcfde87c6941a213e8e60d146e7942c0d76bc">
+      <source xml:lang="en">Sign in to your Azure subscription</source>
+    </trans-unit>
+    <trans-unit id="++CODE++53b8195b6ec261723d1abe7f4b25c502724154c01b39ddf9998426be6d346c66">
+      <source xml:lang="en">Sign in to your Azure subscription in one of the sovereign clouds.</source>
+    </trans-unit>
+    <trans-unit id="++CODE++2a2c6072cca49b7f2056d66f738d53593bce3004d1291d736ea9a69e58babae8">
+      <source xml:lang="en">Sign in to your Azure subscription with a device code. Use this in setups where the Sign In command does not work</source>
+    </trans-unit>
+    <trans-unit id="++CODE++f33c8e270a9d867a7ed6cb8d51e40f58132390afcd0e2eb79292952039fd8397">
+      <source xml:lang="en">Sign into Azure</source>
+    </trans-unit>
+    <trans-unit id="++CODE++cdc182077e173c86c2831fe9995d41691b9bc1182fe44519a292ea2b814eb17a">
+      <source xml:lang="en">Sign into Azure in order to add a firewall rule.</source>
+    </trans-unit>
+    <trans-unit id="++CODE++8fb63cdc9270808c8b3dab6531000afcfd2e8bd1550fa5fd1981b82d28859ad8">
+      <source xml:lang="en">Sign into Fabric</source>
+    </trans-unit>
+    <trans-unit id="++CODE++144c66d6781cb554af7f4c2f15e5dee4dc39723194785f532bf22b3da2c8f8e6">
+      <source xml:lang="en">Signing in to Azure...</source>
+    </trans-unit>
+    <trans-unit id="++CODE++f6dd83003322db3c5d5ef293a8dc73363ae462529918cc8d17cc94f9988c0d45">
+      <source xml:lang="en">Simple Container Management</source>
+    </trans-unit>
+    <trans-unit id="++CODE++ab3134048412e796a4a423dc1963ca8ff12b535d546d314470407639777e0ac5">
+      <source xml:lang="en">Smart performance</source>
+    </trans-unit>
+    <trans-unit id="++CODE++bec69036aa27e7fab7d44cad3909477b76631c39ba46fd7841ea71aae7e5a735">
+      <source xml:lang="en">Sort</source>
+    </trans-unit>
+    <trans-unit id="++CODE++f09318d75d62b0f316bf6aa9aec677f5ee481f619c46c57d72dc9505e73fe48f">
+      <source xml:lang="en">Sort Ascending</source>
+    </trans-unit>
+    <trans-unit id="++CODE++2497697ff826db13ca94ea6c34dceced8bdf6fe44c7dde9d32c1cea30e9360a6">
+      <source xml:lang="en">Sort Descending</source>
+    </trans-unit>
+    <trans-unit id="++CODE++0e570ca6fabe24f94e52c1833f3ffd25567022beb826fa16891f3322051bc221">
+      <source xml:lang="en">Source</source>
+    </trans-unit>
+    <trans-unit id="++CODE++2b25c7e56081a32eca68cf954d0dae7f5d558f2111699c5b4e39596584c40b39">
+      <source xml:lang="en">Source Column</source>
+    </trans-unit>
+    <trans-unit id="++CODE++7363f4432b648a803e2bf468798cf69a7be5bab4b8055e35f6a038afb54be9d7">
+      <source xml:lang="en">Source Name</source>
+    </trans-unit>
+    <trans-unit id="++CODE++1e49ea47266ab1130ffc9be417fa6eb62da7299641f30a76e728fe983c25f29d">
+      <source xml:lang="en">Specifies whether the column is included in the primary key for the table.</source>
+    </trans-unit>
+    <trans-unit id="++CODE++ed17e62be4222e6fa3890918aee4885848f3e87ee14bc9b5dbe65e603173f26b">
+      <source xml:lang="en">Specifies whether the column may have a NULL value.</source>
+    </trans-unit>
+    <trans-unit id="++CODE++a49eb416daf711062abb036ea09b46cbe49f513082db1ef699e94ddcf35adc42">
+      <source xml:lang="en">Start IP Address</source>
+    </trans-unit>
+    <trans-unit id="++CODE++271189ae389a39d79c24cd43cee7e86f57b7543bd1aebe14817ea8981cfdfcde">
+      <source xml:lang="en">Start Time</source>
+    </trans-unit>
+    <trans-unit id="++CODE++bdc02a6178825493234ef2190acba2fe15e3fb76a37fb9a740ea4e5b7b843961">
+      <source xml:lang="en">Start, stop, and remove containers directly from the extension.</source>
+    </trans-unit>
+    <trans-unit id="++CODE++26254424b6f10bfd397e77bc2c93c10fc436795145ee5f2a09b27d54518ec9d6">
+      <source xml:lang="en">Started executing query at </source>
+    </trans-unit>
+    <trans-unit id="++CODE++4a5901a3ef8ce653c646a8ff72117555ad46803721be5b957ca9e799be6e7d20">
+      <source xml:lang="en">Started query execution for document &quot;{0}&quot;</source>
+      <note>{0} is the document name</note>
+    </trans-unit>
+    <trans-unit id="++CODE++47d62b3ce92021fa331252ba82176c2a4ccb592c2264bd58ec74e5d1b722c98e">
+      <source xml:lang="en">Started saving results to </source>
+    </trans-unit>
+    <trans-unit id="++CODE++184772131710be8ca20d9a4e83be0ab0c86c87c6a6aca01beca9b06c3d71e39b">
+      <source xml:lang="en">Starting Container...</source>
+    </trans-unit>
+    <trans-unit id="++CODE++5c9b0e680f0f34168c5e442d010c91fdc75bc18b0de177476b144c47a032b66e">
+      <source xml:lang="en">Starting Docker...</source>
+    </trans-unit>
+    <trans-unit id="++CODE++3bd451a10a86c5f3b6edebcde31b6a0e51c4fbcf0b42752066f7496a1ed6077b">
+      <source xml:lang="en">Starting {0}...</source>
+      <note>{0} is the container name</note>
+    </trans-unit>
+    <trans-unit id="++CODE++72927b6fdb5388115d478bb5e0e69c203231f35ad2e0721d77750626ea4fe4db">
+      <source xml:lang="en">Starts With</source>
+    </trans-unit>
+    <trans-unit id="++CODE++cae7d57bc067a514b8e34c9589631a95c7dc051638ddd2a190773269279a99df">
+      <source xml:lang="en">Stop</source>
+    </trans-unit>
+    <trans-unit id="++CODE++22ca65e3703408eaba50f90cab80da663692eb6331d25d7552e03cea2fb432a9">
+      <source xml:lang="en">Stopping Container...</source>
+    </trans-unit>
+    <trans-unit id="++CODE++155f816c0407310c0dab222493370773e045ee7fe04e6c9a951b07f495531264">
+      <source xml:lang="en">Submit</source>
+    </trans-unit>
+    <trans-unit id="++CODE++c4ed896e6258b54727811f7a2d17bf4e0a998497b6946da3718a0f5ca0c78ebd">
+      <source xml:lang="en">Submit an issue</source>
+    </trans-unit>
+    <trans-unit id="++CODE++4999c6c6c7badf456f5b0053b09a2076bdb2391a09ab10c9064a680f8f9a0b30">
+      <source xml:lang="en">Subscription</source>
+    </trans-unit>
+    <trans-unit id="++CODE++0035c67b91c2dd1e5f7a1fd9010b07ee0cdc93e578c2baf656dfc411a80f4b78">
+      <source xml:lang="en">Subtree Cost</source>
+    </trans-unit>
+    <trans-unit id="++CODE++6d9a6f97a5fdaf3b90a0cf02e0b43d8b7ec1d05c0e4718e02ddd1c5b450e5b39">
+      <source xml:lang="en">Succeeded</source>
+    </trans-unit>
+    <trans-unit id="++CODE++5443b1422a140475d5703c916c7686007233ea92292881588670e73409a7f1cd">
+      <source xml:lang="en">Succeeded with warning</source>
+    </trans-unit>
+    <trans-unit id="++CODE++2e71037756b80741dc7aff95ef179d5a25c08df7a40cd7b16af9a5edb6f64047">
+      <source xml:lang="en">Successfully changed to database: {0}</source>
+      <note>{0} is the database name</note>
+    </trans-unit>
+    <trans-unit id="++CODE++fbd52c8b91de95b69593d008ca2108476ccb1ea5a45657b3393d878499e3fe1f">
+      <source xml:lang="en">Successfully connected to server.</source>
+    </trans-unit>
+    <trans-unit id="++CODE++f0266af4455c8f348df74a77502b563a575637604e905429b302d78ec39c00e4">
+      <source xml:lang="en">Successfully refreshed token for connection {0} with uri {1}, {2}</source>
+      <note>{0} is the connection id
+{1} is the uri
+{2} is the message</note>
+    </trans-unit>
+    <trans-unit id="++CODE++9c85106af25fd7656e977d5453607973955ae5d79fce0a78264cd714a628e981">
+      <source xml:lang="en">Successfully saved results to </source>
+    </trans-unit>
+    <trans-unit id="++CODE++da099a63ce9b5fe688c4f5219cdd8614a27faa324bdd5c612dfab086630b346c">
+      <source xml:lang="en">Sum: {0}</source>
+      <note>{0} is the sum</note>
+    </trans-unit>
+    <trans-unit id="++CODE++17888248578c82867c18ea2dc512a96eabbbbb8184442d219746c3b8b8ff6030">
+      <source xml:lang="en">Summary loading canceled</source>
+    </trans-unit>
+    <trans-unit id="++CODE++93775107b302b7d63191a5c2a8ea3803d44d17781da939eb367d7555f25c1752">
+      <source xml:lang="en">Summary loading was canceled by user</source>
+    </trans-unit>
+    <trans-unit id="++CODE++175f5352107a324eb25f4342a9114e2685b64a1ef54a5ff6ba3a24d0ac215ea7">
+      <source xml:lang="en">Switch Direction</source>
+    </trans-unit>
+    <trans-unit id="++CODE++d7a3cd6cbe28889d5ba18259f276a78a6023030468a7b4013b74a45a2923b9d9">
+      <source xml:lang="en">Switch Source and Target</source>
+    </trans-unit>
+    <trans-unit id="++CODE++a8e5ca29d45327e2790dbaef626ac6f467741af4efddd4d0aede688f4612677e">
+      <source xml:lang="en">Switch to Grid View</source>
+    </trans-unit>
+    <trans-unit id="++CODE++5b483648ad7b3afcd20f3ccef6fdc7471e39d5a8c9bb30697cba5f82c4ff8dc1">
+      <source xml:lang="en">Switch to MSAL</source>
+    </trans-unit>
+    <trans-unit id="++CODE++fe49fbfd86c4792c2bd6cf8b59085cc2d787fa377a2af3ebdcbd88104e556d8c">
+      <source xml:lang="en">Switch to Text View</source>
+    </trans-unit>
+    <trans-unit id="++CODE++494731de200692139842ce40b55ca4e15ccb299d4d82b803ed1f0bd25ce82efd">
+      <source xml:lang="en">Switching to Linux containers was canceled. SQL Server only supports Linux containers.</source>
+    </trans-unit>
+    <trans-unit id="++CODE++16d1c9050a0b32e83764a81d801a880773abedfd7f8b0b08a1cd87ca0e404f12">
+      <source xml:lang="en">Table</source>
+    </trans-unit>
+    <trans-unit id="++CODE++e37d0b463100c4d709173a6502222535a4960da7c2ae4c1317ba1e20ece36b3e">
+      <source xml:lang="en">Table &apos;{0}&apos; already exists</source>
+      <note>{0} is the table name</note>
+    </trans-unit>
+    <trans-unit id="++CODE++ab3e7e5387cdfbb5043748e63a21b5da7a9855b47821b6a4e1bc17391a118e17">
+      <source xml:lang="en">Table &apos;{0}&apos; not found</source>
+      <note>{0} is the table name</note>
+    </trans-unit>
+    <trans-unit id="++CODE++73c42403ef2ca9fe32cd59cfbda8110671a5d4791783f5e6687cb7379d2f07f3">
+      <source xml:lang="en">Table Explorer for &apos;{0}&apos; has unsaved changes. Do you want to save or discard them?</source>
+      <note>{0} is the table name</note>
+    </trans-unit>
+    <trans-unit id="++CODE++7d1ab5b5ff98e8604fded16d7ad53dddbb49c37435c485b4546a9a921ea76700">
+      <source xml:lang="en">Table Explorer: {0} (Preview)</source>
+      <note>{0} is the table name</note>
+    </trans-unit>
+    <trans-unit id="++CODE++529667eb9a218f074e24ec63181bb6b3bd4e5ea744e64f71262b6323251ed743">
+      <source xml:lang="en">Table name</source>
+    </trans-unit>
+    <trans-unit id="++CODE++45e1d4cb14359d2ad702451798500ccdf4e30f19c5fd15c378328cf83827d606">
+      <source xml:lang="en">Table name cannot be empty</source>
+    </trans-unit>
+    <trans-unit id="++CODE++9981cdae853624ee8dffbae9510a8f8b9d588788aab84587374f6dd6bc7eabdd">
+      <source xml:lang="en">Take Survey</source>
+    </trans-unit>
+    <trans-unit id="++CODE++978354db0c00fc78c3a5524f462a73bc425df3fb2767e51a5f46352ae26ae6f9">
+      <source xml:lang="en">Target</source>
+    </trans-unit>
+    <trans-unit id="++CODE++9ba1ac70c4386df695c803041aec395325f7f6cb8151ca597c9715b3f99262fb">
+      <source xml:lang="en">Target Name</source>
+    </trans-unit>
+    <trans-unit id="++CODE++feeb64acb5e0f4ebba723e99d26d741bd2621988c8d355449bfddeafc8ef59e2">
+      <source xml:lang="en">Target Table</source>
+    </trans-unit>
+    <trans-unit id="++CODE++e23969d284c3424c8014c6e5b1b85ebc275bc5c74321e7677a21d023e6ea154c">
+      <source xml:lang="en">Tenant</source>
+    </trans-unit>
+    <trans-unit id="++CODE++de1f5fff34138660c31bd550e5da98b7674d852afbff6f517e0e222b2dbf09a9">
+      <source xml:lang="en">Tenant ID</source>
+    </trans-unit>
+    <trans-unit id="++CODE++3db7232b2e9f0b74bad366312879cd89ee7bd3e6c5b737f358b7897907c6ab39">
+      <source xml:lang="en">Tenant ID is required</source>
+    </trans-unit>
+    <trans-unit id="++CODE++2af9bc0ac247853b98b854b657784c881cc649d3f1a660aafecd1b8b1a26d535">
+      <source xml:lang="en">Terms &amp; Conditions</source>
+    </trans-unit>
+    <trans-unit id="++CODE++c02977b07ec93816f236c57b4c30d4544904e87e0a43a1daf344c229594320b9">
+      <source xml:lang="en">Test Connection</source>
+    </trans-unit>
+    <trans-unit id="++CODE++90c8505baad739c0925471e0d594ba9d83f84d3a96dbdfa16a47ae7a3ad95d91">
+      <source xml:lang="en">Testing connection profile...</source>
+    </trans-unit>
+    <trans-unit id="++CODE++6243b7f10cf3bedbbad66a99c0cf540a52e5239c6ccf9db907be70c383d0ce7f">
+      <source xml:lang="en">Text View</source>
+    </trans-unit>
+    <trans-unit id="++CODE++acd64111965ff7af14fb0dc101deb52a5e3e7cfc6aae4d0fa9bf7a65ed37870a">
+      <source xml:lang="en">The MSSQL for VS Code extension is introducing new modern data development features! Would you like to enable them? [Learn more]({0})</source>
+      <note>{0} is a url to learn more about the new features</note>
+    </trans-unit>
+    <trans-unit id="++CODE++8284b2207062ceca3245e799f300ae72ab7e751c75b0f7e32f297adcfdf8e19f">
+      <source xml:lang="en">The SQL Server 2025 RTM container image isn&apos;t compatible with ARM-based systems (including Windows ARM and Apple Silicon).</source>
+    </trans-unit>
+    <trans-unit id="++CODE++3eacf5cf678e2285cae1276d29f034aa0e7ceb3f8940239c1d67a2d486649719">
+      <source xml:lang="en">The behavior when a user tries to delete a row with data that is involved in a foreign key relationship.</source>
+    </trans-unit>
+    <trans-unit id="++CODE++1a4205e9f5cc50eaf70719b64956352b74a99badba266027a6244def0d016b73">
+      <source xml:lang="en">The behavior when a user tries to update a row with data that is involved in a foreign key relationship.</source>
+    </trans-unit>
+    <trans-unit id="++CODE++4002a5b20dd0c7a8caf9764ba024343e8f87e2ba8221aaeae4c5112d1d7bb4ed">
+      <source xml:lang="en">The columns of the index.</source>
+    </trans-unit>
+    <trans-unit id="++CODE++0104b69959544fb6f98a7e7723e2df4d657c581b43004a1e47f677a02589311e">
+      <source xml:lang="en">The connection with ID &apos;{0}&apos; does not have the &apos;server&apos; property set and is being ignored.  Please set the &apos;server&apos; property on this connection in order to use it.</source>
+      <note>{0} is the connection ID for the connection that has been ignored</note>
+    </trans-unit>
+    <trans-unit id="++CODE++90a4ba6d5483f640dbf83e90ca81103b564ff6be1e78dc9caf91eea1c299757e">
+      <source xml:lang="en">The custom cloud choice is not configured. Please configure the setting `{0}`.</source>
+    </trans-unit>
+    <trans-unit id="++CODE++f229c94b4c9b8ecfa1096d1daf79194e84616c49df8fb6e229fa944592ff373e">
+      <source xml:lang="en">The description of the check constraint.</source>
+    </trans-unit>
+    <trans-unit id="++CODE++f307f68f2f552562e371f39fe52ef5b9f6eba2e13a61cd2d1e560e9991b86114">
+      <source xml:lang="en">The description of the foreign key.</source>
+    </trans-unit>
+    <trans-unit id="++CODE++48e857284768923e885f8631cb33e52313c21cd97d4b95b651b1b5227789cfa0">
+      <source xml:lang="en">The description of the index.</source>
+    </trans-unit>
+    <trans-unit id="++CODE++4ed30ce390b4a87aa521240a8313735faff4c4cb4df0c01292ffdaf5b9a44c58">
+      <source xml:lang="en">The description of the primary key.</source>
+    </trans-unit>
+    <trans-unit id="++CODE++ff83ab307bf5543897d2c5781d880385ba86a704904fb08dc5c67c990688d5ec">
+      <source xml:lang="en">The expression defining the check constraint.</source>
+    </trans-unit>
+    <trans-unit id="++CODE++dcf10fd537a0660c98f1a3890997024dfebb2ac795ee02dcbc7581ec4a0fe141">
+      <source xml:lang="en">The extension &apos;{0}&apos; is requesting access to your SQL Server connections. This will allow it to execute queries and access your database.</source>
+      <note>{0} is the extension name</note>
+    </trans-unit>
+    <trans-unit id="++CODE++d160b49baa7c6e4e8b95a21a984b19fda338b9d47a01d61c2d7445ed29cf174e">
+      <source xml:lang="en">The first value must be less than the second value for the {0} operator in the {1} filter</source>
+      <note>{0} is the operator for the filter
+{1} is the name of the filter</note>
+    </trans-unit>
+    <trans-unit id="++CODE++10dc5228a8a16a8eb753ca437fd81cd632ca4b12be41a33403e6614e46c4167e">
+      <source xml:lang="en">The first value must be set for the {0} operator in the {1} filter</source>
+      <note>{0} is the operator for the filter
+{1} is the name of the filter</note>
+    </trans-unit>
+    <trans-unit id="++CODE++9f0bbf0f3fc1ec45ca02debcaf080ecd6f40e8a11bae6e0189136badee4946a7">
+      <source xml:lang="en">The following workspace or workspace folder connections are missing the &apos;id&apos; property and are being ignored.  Please manually add the &apos;id&apos; property to the connection in order to use it. &#10;&#10; {0}</source>
+      <note>{0} is the list of display names for the connections that have been ignored</note>
+    </trans-unit>
+    <trans-unit id="++CODE++0f98888ce39572ae27e642dd46baba8dbf179c6b3c42c522cde8ad1f43323b11">
+      <source xml:lang="en">The language model did not return any output.</source>
+    </trans-unit>
+    <trans-unit id="++CODE++fcd9241097659a9ae58a06bd9b762b5aded99a3f82d97e73e75279b098e00c6d">
+      <source xml:lang="en">The mapping between foreign key columns and primary key columns.</source>
+    </trans-unit>
+    <trans-unit id="++CODE++ee33dcb49174e212fabe894df8373991cebe8d617d56b472934c7dcea6335b5b">
+      <source xml:lang="en">The maximum length (in characters) that can be stored in this database object.</source>
+    </trans-unit>
+    <trans-unit id="++CODE++c368a965891e9479b44218cb42c8cddde404740e364b53367e897dcb17ef1d6b">
+      <source xml:lang="en">The name of the check constraint.</source>
+    </trans-unit>
+    <trans-unit id="++CODE++1f1828f6aa124ec76ef4d972c0dc128052fd3b8b5fa4cefd9d560695e878ecf8">
+      <source xml:lang="en">The name of the column object.</source>
+    </trans-unit>
+    <trans-unit id="++CODE++4b7c298367264cb30b7b914a70b1a21e86cc7685024ae618a0d0cf43626afe54">
+      <source xml:lang="en">The name of the column.</source>
+    </trans-unit>
+    <trans-unit id="++CODE++20b946c00bb4f007424d33a637029256f737bb0ff32c7de3b2a189e4423a4ec9">
+      <source xml:lang="en">The name of the foreign key.</source>
+    </trans-unit>
+    <trans-unit id="++CODE++644a28f160d2df093fab1a8c94e5176f21c1af3bee1915315edd409d14397021">
+      <source xml:lang="en">The name of the index.</source>
+    </trans-unit>
+    <trans-unit id="++CODE++13549c97f0b3baa43655bd41e05e3bb60918ded05df9e7e94186ecc6ba53c3d1">
+      <source xml:lang="en">The recent connections list has been cleared but there were errors while deleting some associated credentials. View the errors in the MSSQL output channel.</source>
+    </trans-unit>
+    <trans-unit id="++CODE++deb45b7a599eba6e761de31bae73238f9ec60e62517a88c934b81cb6743fcfbb">
+      <source xml:lang="en">The requested model could not be found. Please check model availability or try a different model.</source>
+    </trans-unit>
+    <trans-unit id="++CODE++ea13943c4f06ddf0a81173991d20e8cf8252b636b94c0c2476e58098d9fbc1f3">
+      <source xml:lang="en">The second value must be set for the {0} operator in the {1} filter</source>
+      <note>{0} is the operator for the filter
+{1} is the name of the filter</note>
+    </trans-unit>
+    <trans-unit id="++CODE++d7f9cfdbfc45384b7521ed4b8082d476a2d3cae5cbb8c57eec64003513cacbf2">
+      <source xml:lang="en">The table which contains the primary or unique key column.</source>
+    </trans-unit>
+    <trans-unit id="++CODE++fe68202651f2e6c4af304386d80e491e5c52755db829443bb2cefbf2b25df757">
+      <source xml:lang="en">There was an error updating the project</source>
+    </trans-unit>
+    <trans-unit id="++CODE++a616eb2bf2f817c4898b6d9709fa799bf564dc58ec7bdb879358e3f47795106e">
+      <source xml:lang="en">This database name is already in use. Please choose a different name.</source>
+    </trans-unit>
+    <trans-unit id="++CODE++115a2cc92c1097ac4ebeb49698f5e22635a24ee1ef89722616f862ea43c5baba">
+      <source xml:lang="en">Timestamp</source>
+    </trans-unit>
+    <trans-unit id="++CODE++94843fe76f0c666e2bce801eb3dbfa672cd6517a14f968c8e41669c580b60cb3">
+      <source xml:lang="en">To compare two schemas, first select a source schema and target schema, then press compare.</source>
+    </trans-unit>
+    <trans-unit id="++CODE++4c4d50191531a82f528c2802cf6b245d0c776a5d4b51d3b5da127aaf21728547">
+      <source xml:lang="en">To use this command, Open a .sql file -or- Change editor language to &quot;SQL&quot; -or- Select T-SQL text in the active SQL editor.</source>
+    </trans-unit>
+    <trans-unit id="++CODE++e53c65fb2c5014c76bacb8ae7e110d59e8f5a57507db2682d0bd4fdbd156c8f4">
+      <source xml:lang="en">To use this command, you must set the language to &quot;SQL&quot;. Confirm to change language mode.</source>
+    </trans-unit>
+    <trans-unit id="++CODE++0ffe6ba8fd16d1d71a8849f6707c1c14c97e7f110138c102351a5560a97a43b4">
+      <source xml:lang="en">Toggle Tooltips</source>
+    </trans-unit>
+    <trans-unit id="++CODE++10b7ff2efd404627d5a929c6fb2a97fa57867f169fbf1016834477571a4cedb2">
+      <source xml:lang="en">Tool lookup for: {0} - {1}.</source>
+      <note>{0} is the part name
+{1} is the part input</note>
+    </trans-unit>
+    <trans-unit id="++CODE++048652e110f74b298095b5a7123e8878dfbd665a9fa34991b269dd31ab9442d0">
+      <source xml:lang="en">Total execution time: {0}</source>
+      <note>{0} is the elapsed time</note>
+    </trans-unit>
+    <trans-unit id="++CODE++3018218f5b66be1c5027fdc1d75389f30f30ac7cfa00c77c3453790d8830dc9a">
+      <source xml:lang="en">Total rows to fetch:</source>
+    </trans-unit>
+    <trans-unit id="++CODE++baaddf70fb5d432b8bd948ef91d6f910124a6d138edae4d5f000c4610ddc8eae">
+      <source xml:lang="en">Type</source>
+    </trans-unit>
+    <trans-unit id="++CODE++e395097d9cde221cdb9af8b04e1073d0d3394439fce660d1c954d012cdeae6c1">
+      <source xml:lang="en">Unable to execute the command while the extension is initializing. Please try again later.</source>
+    </trans-unit>
+    <trans-unit id="++CODE++30f9be31de0326b58d28b9578bd91145abf4047074018ac47bc845f960328167">
+      <source xml:lang="en">Unable to expand. Please check logs for more information.</source>
+    </trans-unit>
+    <trans-unit id="++CODE++955b62784673f0081b2a54d867245fa50ca1e830cea22348ff69caa6317e7889">
+      <source xml:lang="en">Unable to open Table Explorer: No target node provided.</source>
+    </trans-unit>
+    <trans-unit id="++CODE++582be79ed5a63b2569e2b21a28ab0fe1f7acc6307aaaa8e52510a647959d05fa">
+      <source xml:lang="en">Unable to read proxy agent options to get tenants.</source>
+    </trans-unit>
+    <trans-unit id="++CODE++d7d09d502d5422aa5c2aaffacea9601c1011d9035e27986c8b243078a745b061">
+      <source xml:lang="en">Understand and document business logic embedded in stored procedures, views, and functions</source>
+    </trans-unit>
+    <trans-unit id="++CODE++a8283ade31856f71220db0e6f60a257c6889dc4dad0f275f66ad44b9ed9bf8d5">
+      <source xml:lang="en">Undo</source>
+    </trans-unit>
+    <trans-unit id="++CODE++27c2ccd962c2b8dccb52fe3688ab236f186f7a41fd57d810478712048e9ad3f8">
+      <source xml:lang="en">Unknown error</source>
+    </trans-unit>
+    <trans-unit id="++CODE++e4dd0ac78c7663f350454bad4258d3b6d38971181470082487d131decc61880b">
+      <source xml:lang="en">Unnamed Profile</source>
+    </trans-unit>
+    <trans-unit id="++CODE++a41927d919e273a317907b7f6817ca593d800bc0eb3262ff288630d157bb9448">
+      <source xml:lang="en">Unsupported architecture for Docker: {0}</source>
+      <note>{0} is the architecture name of the machine</note>
+    </trans-unit>
+    <trans-unit id="++CODE++c074b14299b30a8058e3609567b5d799180ac9d267fdf56a931e7bda37b36b29">
+      <source xml:lang="en">Unsupported platform for Docker: {0}</source>
+      <note>{0} is the platform name of the machine</note>
+    </trans-unit>
+    <trans-unit id="++CODE++c1c1009d3f37ec058070a62e22caf9ac9dae2169d452487c5c271a8bcf57a291">
+      <source xml:lang="en">Update</source>
+    </trans-unit>
+    <trans-unit id="++CODE++6f32c6efd3fd051f5df8f5a6926828722e2734a8b2138751abf9363a674550bd">
+      <source xml:lang="en">Update Database</source>
+    </trans-unit>
+    <trans-unit id="++CODE++e3f20e8be1b97880a4ce91df2a3a32d86e26db6188d0b1891376e1c076af2906">
+      <source xml:lang="en">Update Script</source>
+    </trans-unit>
+    <trans-unit id="++CODE++92294188e79b2a13584eb3e6120f971c94ada2a387f3199a4cd3cb17039f9d37">
+      <source xml:lang="en">Updating IntelliSense...</source>
+    </trans-unit>
+    <trans-unit id="++CODE++c83ce937073615b8c93e7c38ed529e567ff2c01f291f92e3b4d08245018f362b">
+      <source xml:lang="en">Usage limits exceeded. Try again later, or consider optimizing your requests.</source>
+    </trans-unit>
+    <trans-unit id="++CODE++eeefe579e45c25e1a551b536d8eecc680562bce4d0aa58ffee1ad7df8cc84e63">
+      <source xml:lang="en">Use T-SQL intellisense and syntax error checking on current document</source>
+    </trans-unit>
+    <trans-unit id="++CODE++6fa7eeedfe2d3774f7d0d8fbb044c15710f171f58174bf7435ab1757e92d0c27">
+      <source xml:lang="en">Use {0} to create a new connection.</source>
+      <note>{0} is the connect command</note>
+    </trans-unit>
+    <trans-unit id="++CODE++b512d97e7cbf97c273e4db073bbb547aa65a84589227f8f3d9e4a72b9372a24d">
+      <source xml:lang="en">User</source>
+    </trans-unit>
+    <trans-unit id="++CODE++b82e11da3bc16786000d6e008e038f4d0272163a6476e0ca3c4b29d958051f9c">
+      <source xml:lang="en">User name</source>
+    </trans-unit>
+    <trans-unit id="++CODE++d67e96ac435b6d4a9b9aedc12377ba5da6778e010fa1bd7e2942ed221ab16a4f">
+      <source xml:lang="en">User name (SQL Login)</source>
+    </trans-unit>
+    <trans-unit id="++CODE++bb6e451b4ca453ef7b93d4a89b702cde206029b5c57a46ac64072d7e909018c4">
+      <source xml:lang="en">User name is required</source>
+    </trans-unit>
+    <trans-unit id="++CODE++e3b89e9d33f88e523083d8b4436adcc3726c89e97fd3179a2e102d765d1b16ed">
+      <source xml:lang="en">Username</source>
+    </trans-unit>
+    <trans-unit id="++CODE++1806851cf9209ecb674faf6fe227aa165f6dbc4df5d05ea9f0cc71e3d00245c7">
+      <source xml:lang="en">Using {0} ({1})...</source>
+      <note>{0} is the model name
+{1} is whether the model can send requests</note>
+    </trans-unit>
+    <trans-unit id="++CODE++d31cf428966542cd931bd382d445f06e61e26c9a6c5aaf4227dffd0bfd18e97c">
+      <source xml:lang="en">Using {0} to process your request...</source>
+      <note>{0} is the model name that will be processing the request</note>
+    </trans-unit>
+    <trans-unit id="++CODE++8e37953d23daca5ff01b8282c33f4e0a2152f1d1885f94c06418617e3ee1d24e">
+      <source xml:lang="en">Value</source>
+    </trans-unit>
+    <trans-unit id="++CODE++7ef8939f723e18dae31afe6a66699cdd093848ce10e84fcb5d34e15950cc2a06">
+      <source xml:lang="en">Very Dissatisfied</source>
+    </trans-unit>
+    <trans-unit id="++CODE++421600005b3f0bef9188978d2e890f5c5ff1cdaafa4da92f07a52cdc6295c1c6">
+      <source xml:lang="en">Very Satisfied</source>
+    </trans-unit>
+    <trans-unit id="++CODE++15435b311c9371437109bd5323292504915507b034803118517fee44e9547a3c">
+      <source xml:lang="en">View More</source>
+    </trans-unit>
+    <trans-unit id="++CODE++ff01d2362e483ddaca44f0e7f02d280bef382c1a3209776e5a11ca21acf2cea4">
+      <source xml:lang="en">View mssql for Visual Studio Code release notes?</source>
+    </trans-unit>
+    <trans-unit id="++CODE++0bfe6420924cc39134e0b79804ed823f99cc19ccd8e65477319db3139c1e3368">
+      <source xml:lang="en">Visual Studio Code must be relaunched for this setting to come into effect.  Please reload Visual Studio Code.</source>
+    </trans-unit>
+    <trans-unit id="++CODE++e981ddae45d8f4ca53f1ccbe613ad254a041dacf65a06026099a6302d332113b">
+      <source xml:lang="en">Warning</source>
+    </trans-unit>
+    <trans-unit id="++CODE++4d7371c8931fdd0178f7cbdabd1fd8260039a824a5c0912e880840b4d841f41e">
+      <source xml:lang="en">Warnings detected. Please review the changes.</source>
+    </trans-unit>
+    <trans-unit id="++CODE++d054fcb4284fd66975e378de56c04bda7b8e951e8e13f66834d9510e2b5461aa">
+      <source xml:lang="en">We can&apos;t find where Docker Desktop is located on your machine. Please manually start Docker Desktop and try again.</source>
+    </trans-unit>
+    <trans-unit id="++CODE++f0e54e5d12e2e2f5d8cf453857e0a307a8ecc5e8016b43b3c1c5c93300a40c60">
+      <source xml:lang="en">We couldn&apos;t connect using the current connection information. Would you like to retry the connection or edit the connection profile?</source>
+    </trans-unit>
+    <trans-unit id="++CODE++b88f26dec963b05be1fc4ad815cf0956a2b64c5c7819fc204857815fe8d596ae">
+      <source xml:lang="en">What I can do for you:</source>
+    </trans-unit>
+    <trans-unit id="++CODE++bf3cd82434efadb9ea501ff44c7d52b0dd98b3d11c0097ba88a10b7fd14d9b54">
+      <source xml:lang="en">What can we do to improve?</source>
+    </trans-unit>
+    <trans-unit id="++CODE++4aa3356437232c6d45b29802f09eee6e201660a67cf78e145f39ad1fada6feab">
+      <source xml:lang="en">Width cannot be 0 or negative</source>
+    </trans-unit>
+    <trans-unit id="++CODE++8746aa4543652187c8719dbebc36f0609e31bbc53b14ed2ca12b0207c9e79345">
+      <source xml:lang="en">Windows Authentication</source>
+    </trans-unit>
+    <trans-unit id="++CODE++4c10fe506dfba55de4429a653b9f4b726797e9f52677db4e54d590165b8767e9">
+      <source xml:lang="en">Works with VS Code/SSMS and uses Microsoft Entra authentication and Fabric access controls.</source>
+    </trans-unit>
+    <trans-unit id="++CODE++87bb59ba2f92f2a5a9f13e021fd58dd14ae5c065b1046146875e6e68d5ebc8b7">
+      <source xml:lang="en">Workspace</source>
+    </trans-unit>
+    <trans-unit id="++CODE++d53a5854df209c578705bfaec402128f2a44624d1e435ae700ef0f56c958c15e">
+      <source xml:lang="en">Workspace is required</source>
+    </trans-unit>
+    <trans-unit id="++CODE++e288577fddfc0fca255b96b887c869892311ba4f7ba0ecab34268b08e08d1ad3">
+      <source xml:lang="en">Write, optimize, and troubleshoot SQL queries with AI-recommended improvements</source>
+    </trans-unit>
+    <trans-unit id="++CODE++85a39ab345d672ff8ca9b9c6876f3adcacf45ee7c1e2dbd2408fd338bd55e07e">
+      <source xml:lang="en">Yes</source>
+    </trans-unit>
+    <trans-unit id="++CODE++867d2664362bce58e979ee3de5b436d12ab50da730929367290fd6b9043b2a90">
+      <source xml:lang="en">You are not connected to any database.</source>
+    </trans-unit>
+    <trans-unit id="++CODE++097471b0cd0d44493ae5b1f66494581a1b7847b2293eb7d71f0dee6cf6c53a54">
+      <source xml:lang="en">You must accept the license</source>
+    </trans-unit>
+    <trans-unit id="++CODE++437f6eb2a46a074059cbbd924d82e7b72146b3bbb13c028906a45bbffdf69e3f">
+      <source xml:lang="en">You must be signed into Azure in order to browse SQL databases.</source>
+    </trans-unit>
+    <trans-unit id="++CODE++bb5b6644dc612a69a27fc4eb9b11f3e54901055b75fe7fb9bb754f28693a574f">
+      <source xml:lang="en">You must be signed into Fabric in order to browse SQL databases.</source>
+    </trans-unit>
+    <trans-unit id="++CODE++72f5c8fcf386f50a0af8057b25cbd6d2cbfe99d41c859934b12e7592b60b2690">
+      <source xml:lang="en">You must review and accept the terms to proceed</source>
+    </trans-unit>
+    <trans-unit id="++CODE++fd7b1bde88541fa18fcf29098d6ac35bf9b6e18c9e393c1762bc119ff95a47fe">
+      <source xml:lang="en">Your Docker Engine currently runs Windows containers. SQL Server only supports Linux containers. Would you like to switch to Linux containers?</source>
+    </trans-unit>
+    <trans-unit id="++CODE++4d665ff14f7810a8d97b139336a650d9bf37854683886f2df4679232ec55bae4">
+      <source xml:lang="en">Your account needs re-authentication to access {0} resources. Press Open to start the authentication process.</source>
+      <note>{0} is the resource</note>
+    </trans-unit>
+    <trans-unit id="++CODE++cae61ae576cc3d82cec2579b9ac71b72196f7ff3f543408342b416c4877cce4e">
+      <source xml:lang="en">Your client IP Address &apos;{0}&apos; does not have access to the server &apos;{1}&apos; you&apos;re attempting to connect to. Would you like to create new firewall rule?</source>
+      <note>{0} is the client IP address
+{1} is the server name</note>
+    </trans-unit>
+    <trans-unit id="++CODE++a687a5a3cf1800c09d10d73ae6c128de7b617482ef262db645470c6f4ae9d54d">
+      <source xml:lang="en">Your client IP address does not have access to the server. Add a Microsoft Entra account and create a new firewall rule to enable access.</source>
+    </trans-unit>
+    <trans-unit id="++CODE++e22a8e55997a44b12ff4f976b12df9cf1fd9b41a7521198b72b15a3cb9952ed0">
+      <source xml:lang="en">Your password must contain characters from at least three of the following categories: uppercase letters, lowercase letters, numbers (0-9), and special characters (!, $, #, %, etc.).</source>
+    </trans-unit>
+    <trans-unit id="++CODE++5dc504d43e14657bd7f0298bc51688ba1bb0b809a8060f3b9106ca9411db9cd4">
+      <source xml:lang="en">Your tenant &apos;{0} ({1})&apos; requires you to re-authenticate again to access {2} resources. Press Open to start the authentication process.</source>
+      <note>{0} is the tenant name
+{1} is the tenant id
+{2} is the resource</note>
+    </trans-unit>
+    <trans-unit id="++CODE++5a982cf9dc11b4ec88b6151a75c4b45e269a5694c941c3c4c96689bed0c7d312">
+      <source xml:lang="en">Zoom In</source>
+    </trans-unit>
+    <trans-unit id="++CODE++24649ee0c7a92fd868db079f46ef6b58509081e8b0e8b9ed929606f33c62831d">
+      <source xml:lang="en">Zoom Out</source>
+    </trans-unit>
+    <trans-unit id="++CODE++dc81206350e3da642fed43285f8b5a1dc00e0d91b4b81b6bffe3181d0e261d2e">
+      <source xml:lang="en">Zoom to Fit</source>
+    </trans-unit>
+    <trans-unit id="++CODE++aab103babf210fd60bfbe41ecd5ab24d36cb423ec956f0d0215c6161359e01ee">
+      <source xml:lang="en">[Optional] Database to connect (press Enter to connect to &lt;default&gt; database)</source>
+    </trans-unit>
+    <trans-unit id="++CODE++48a9c1333b8297748a7cf4f38e479f6d1722302a0ce72f8516d8a749fe49d752">
+      <source xml:lang="en">[Optional] Enter a display name for this connection profile</source>
+    </trans-unit>
+    <trans-unit id="++CODE++c1399614154a55dfb1fcb95e208ed1f0b1115b846d6150ded7c7b43fdf6cbc09">
+      <source xml:lang="en">authenticationType</source>
+    </trans-unit>
+    <trans-unit id="++CODE++3549b0028b75d981cdda2e573e9cb49dedc200185876df299f912b79f69dabd8">
+      <source xml:lang="en">database</source>
+    </trans-unit>
+    <trans-unit id="++CODE++37a8eec1ce19687d132fe29051dca629d164e2c4958ba141d5f4133a33f0688f">
+      <source xml:lang="en">default</source>
+    </trans-unit>
+    <trans-unit id="++CODE++43daebc3c05a210cb50000c5c10686b90656dcdf1cae4ebd4914b1f0c98f9b03">
+      <source xml:lang="en">delete the saved connection: {0}?</source>
+      <note>{0} is the connection name</note>
+    </trans-unit>
+    <trans-unit id="++CODE++c6072170d758e5358d717360829bd1f9b1603b355b5f7fe375d1aabdca7a20de">
+      <source xml:lang="en">encrypt</source>
+    </trans-unit>
+    <trans-unit id="++CODE++4c7148e466d4434d1a1411c15f757ec78ba8f3ef4b6210d4a156bc3aaa6e71e5">
+      <source xml:lang="en">for more details</source>
+    </trans-unit>
+    <trans-unit id="++CODE++20e10f43f47b1e36c004e81cbec22591b794b0154ca893825d723624a57be8ae">
+      <source xml:lang="en">hostname\instance or &lt;server&gt;.database.windows.net or ADO.NET connection string</source>
+    </trans-unit>
+    <trans-unit id="++CODE++075b0e112ce5f3585bf21875b678fb678865a30c79d482cd01098957e6497c28">
+      <source xml:lang="en">intelliSenseUpdated</source>
+    </trans-unit>
+    <trans-unit id="++CODE++e6eaea18e885e1078829b56df34896be5ab51439e8f0ba00cb1624b2c572c10e">
+      <source xml:lang="en">location</source>
+    </trans-unit>
+    <trans-unit id="++CODE++eb69f53f51eaef9887d5c3f3cbd0993b208e962fed51bdd572b0816eb75c1d10">
+      <source xml:lang="en">macOS Sierra or newer is required to use this feature.</source>
+    </trans-unit>
+    <trans-unit id="++CODE++35a1031e991d85c2d12e5768b98c031dcc6394f3ccfb766314b8a3d0ab2242db">
+      <source xml:lang="en">resource group</source>
+    </trans-unit>
+    <trans-unit id="++CODE++b3eacd33433b31b5252351032c9b3e7a2e7aa7738d5decdf0dd6c62680853c06">
+      <source xml:lang="en">server</source>
+    </trans-unit>
+    <trans-unit id="++CODE++a8fa7fd60893411a49907b5545ccf9c47ed8073cc38e2ac3b79c4f6156cd7755">
+      <source xml:lang="en">subscription</source>
+    </trans-unit>
+    <trans-unit id="++CODE++9f86d081884c7d659a2feaa0c55ad015a3bf4f1b2b0b822cd15d6c15b0f00a08">
+      <source xml:lang="en">test</source>
+    </trans-unit>
+    <trans-unit id="++CODE++630c74b2de45669259227b267211f2cbc1b0d85d38728a506258a9e8bdf42acc">
+      <source xml:lang="en">untitled</source>
+    </trans-unit>
+    <trans-unit id="++CODE++f39d8207a23b19fa52f06809909505464af2764c6b3ade40db823f0a46b33487">
+      <source xml:lang="en">updatingIntelliSense</source>
+    </trans-unit>
+    <trans-unit id="++CODE++068d20844c66d21c588a335a78293216df5e76501471a4f175eb5758c3372fe4">
+      <source xml:lang="en">{0} (Current Account)</source>
+      <note>{0} is the account display name</note>
+    </trans-unit>
+    <trans-unit id="++CODE++d4781f8681d947d6d8eb589d9a93c7bd093110ab1b826da373b7e1e6b6cf080f">
+      <source xml:lang="en">{0} (filtered)</source>
+    </trans-unit>
+    <trans-unit id="++CODE++d26e21ebdede152a58db3c9ae1c87fd29a87b97da434181f5617921d2ba4a284">
+      <source xml:lang="en">{0} accounts</source>
+      <note>{0} is the number of accounts</note>
+    </trans-unit>
+    <trans-unit id="++CODE++682728640d4b8510d70b847b61ea921db8626fc0e0682e33d1f72e59a9d52315">
+      <source xml:lang="en">{0} column data</source>
+      <note>{0} is the number of columns</note>
+    </trans-unit>
+    <trans-unit id="++CODE++0362d3ecbb7ec63592961e75fdb3b9cce59a91db85f4b99e2ba5106d1bf167ed">
+      <source xml:lang="en">{0} deleted successfully.</source>
+      <note>{0} deleted successfully.</note>
+    </trans-unit>
+    <trans-unit id="++CODE++5c1afaa0e5ec640786450559a23d287ff17a8b5ffd18db119012de352e431731">
+      <source xml:lang="en">{0} errors</source>
+      <note>{0} is the number of errors</note>
+    </trans-unit>
+    <trans-unit id="++CODE++16885df9a4767fe04d26b997deabc5a36f96f34bf58bbed4b4a87d029f25209b">
+      <source xml:lang="en">{0} has been closed. Would you like to restore it?</source>
+      <note>{0} is the webview name</note>
+    </trans-unit>
+    <trans-unit id="++CODE++dde734013704b68f0d2d57a1385773d7e4bfbae374a67c150f3f06d8abb95f9d">
+      <source xml:lang="en">{0} invalid Entra accounts have been removed; you may need to run `MS SQL: Clear Microsoft Entra account token cache` and log in again.</source>
+      <note>{0} is the number of invalid accounts that have been removed</note>
+    </trans-unit>
+    <trans-unit id="++CODE++e3620e8a37371c6057d768faed05a7608c6e5ee783372a58b137b047300e8b7a">
+      <source xml:lang="en">{0} issue</source>
+      <note>{0} is the number of issues</note>
+    </trans-unit>
+    <trans-unit id="++CODE++4960928686dec57850ef0fde437021e4bec60d6d0fcc3e196448bb01c88d3920">
+      <source xml:lang="en">{0} issues</source>
+      <note>{0} is the number of issues</note>
+    </trans-unit>
+    <trans-unit id="++CODE++48f8bded11e525503381f9350e33b4f291585451934e4dfff2baed0e7a8959a3">
+      <source xml:lang="en">{0} of {1}</source>
+      <note>{0} is the number of active elements
+{1} is the total number of elements</note>
+    </trans-unit>
+    <trans-unit id="++CODE++0a6a65ea9882252d0abde519b647d2bd091f9a3a4ad1ddd0b8f79de88c4173e6">
+      <source xml:lang="en">{0} password doesn&apos;t match the confirmation password</source>
+    </trans-unit>
+    <trans-unit id="++CODE++a97848c89e7bbdc7d3064ed718beef4138a0b3e6fba815d496df332bbc3773ed">
+      <source xml:lang="en">{0} properties</source>
+      <note>{0} is the object type</note>
+    </trans-unit>
+    <trans-unit id="++CODE++2bd22e3b4b0281a2ffa3bc8bdd3e1f2b49dedcdde97d4cc83fdf598d1208d103">
+      <source xml:lang="en">{0} rows selected, click to load summary</source>
+      <note>{0} is the number of rows to fetch summary statistics for</note>
+    </trans-unit>
+    <trans-unit id="++CODE++00e1f9b501086ed75248767b54cc5caa0b62853d91c148fa2da0b388be7a6388">
+      <source xml:lang="en">{0} selected</source>
+      <note>{0} is the number of selected rows</note>
+    </trans-unit>
+    <trans-unit id="++CODE++e92744f747f8adbd4eb748f272e3c3f3542a48f35b35134f2f2adf89758e2310">
+      <source xml:lang="en">{0} started successfully.</source>
+      <note>{0} started successfully.</note>
+    </trans-unit>
+    <trans-unit id="++CODE++1bc61380dfa94d79a64b67b2a483332c51a6263dcf5379519cd36b691f6469e3">
+      <source xml:lang="en">{0} stopped successfully.</source>
+      <note>{0} stopped successfully.</note>
+    </trans-unit>
+    <trans-unit id="++CODE++c4777dc358a4dd9d44e2865392ea9fb6b761d10b718279ab38df4f72f5645fa7">
+      <source xml:lang="en">{0} warnings</source>
+      <note>{0} is the number of warnings</note>
+    </trans-unit>
+    <trans-unit id="++CODE++e29f55f346b08b76ddf9633f8d991e9cc16f8f201f837052b3e59e681ba2dbda">
+      <source xml:lang="en">{0} {1} issue</source>
+      <note>{0} is the tab name
+{1} is the number of issues</note>
+    </trans-unit>
+    <trans-unit id="++CODE++b3a182c894c403e6b24bcc5dfc3ba0eeab9b2380519d82944789b5ffa76b1235">
+      <source xml:lang="en">{0} {1} issues</source>
+      <note>{0} is the tab name
+{1} is the number of issues</note>
+    </trans-unit>
+    <trans-unit id="++CODE++fbf6567d7b396892abbe6cccf81dca280649e099b853b805be1beb6af53d9229">
+      <source xml:lang="en">{0}. {1}</source>
+      <note>{0} is the status
+{1} is the message</note>
+    </trans-unit>
+    <trans-unit id="++CODE++2b85e133b4abad5a9f5b85b3dd903a3f1f84db64680beb66977f6e44743f2434">
+      <source xml:lang="en">{0}: {1}</source>
+      <note>{0} is the task name
+{1} is the status</note>
+    </trans-unit>
+    <trans-unit id="++CODE++657a1d2beff87023ec2d92b03f58feb984cb2ea13dc6e7269ed84f0b64158591">
+      <source xml:lang="en">{0}: {1}. {2}</source>
+      <note>{0} is the task name
+{1} is the status
+{2} is the message</note>
+    </trans-unit>
+    <trans-unit id="++CODE++c7c45c2f2ad470c2dc1a35bf3320d977e49bd4f4c804d9bf347d009669e5ebae">
+      <source xml:lang="en">{{put-server-name-here}}</source>
+    </trans-unit>
+    <trans-unit id="++CODE++097beaf7cff8a2792062a02ba2078dcf76e2166c13dd935fbffcd530d655cdf6">
+      <source xml:lang="en">✅ Grant Access</source>
+    </trans-unit>
+    <trans-unit id="++CODE++56034cb01aa84b5c8abe9389abf03d1c9a91ecea712a8711d611abb0ddd1637c">
+      <source xml:lang="en">✅ Grant Access (Current)</source>
+    </trans-unit>
+    <trans-unit id="++CODE++40609c19f7011fdd42630f286c30982b3d7a2d74640e310c4126b785a384149d">
+      <source xml:lang="en">❌ Deny Access</source>
+    </trans-unit>
+    <trans-unit id="++CODE++4d765d766973242c68c5a2d3b20c7164beb22948ceaf7095ce44f901cc2f4052">
+      <source xml:lang="en">❌ Deny Access (Current)</source>
+    </trans-unit>
+    <trans-unit id="++CODE++786e414ca02e9f29012f60d724020a6925dc54275709eb8ac3b2aacbb7262945">
+      <source xml:lang="en">👋 I&apos;m GitHub Copilot for MSSQL extension, your intelligent SQL development assistant in Visual Studio Code. I help you connect, explore, design, and evolve your SQL databases directly from VS Code.</source>
+    </trans-unit>
+  </body></file>
+  <file original="package" source-language="en" datatype="plaintext"><body>
+    <trans-unit id="mssql.addObjectExplorer">
+      <source xml:lang="en">Add Connection</source>
+    </trans-unit>
+    <trans-unit id="mssql.connectionGroups.create">
+      <source xml:lang="en">Add Connection Group</source>
+    </trans-unit>
+    <trans-unit id="mssql.addAadAccount">
+      <source xml:lang="en">Add Microsoft Entra Account</source>
+    </trans-unit>
+    <trans-unit id="mssql.deviceCode.description">
+      <source xml:lang="en">Allows users to sign in to input-constrained devices.</source>
+    </trans-unit>
+    <trans-unit id="mssql.objectExplorer.Tooltip.alwaysEncryptedLabel">
+      <source xml:lang="en">Always Encrypted</source>
+    </trans-unit>
+    <trans-unit id="mssql.query.executionTimeout">
+      <source xml:lang="en">An execution time-out of 0 indicates an unlimited wait (no time-out)</source>
+    </trans-unit>
+    <trans-unit id="mssql.copilot.analyzeQueryPerformance">
+      <source xml:lang="en">Analyze Query Performance (Preview)</source>
+    </trans-unit>
+    <trans-unit id="mssql.objectExplorer.Tooltip.applicationIntentLabel">
+      <source xml:lang="en">Application Intent</source>
+    </trans-unit>
+    <trans-unit id="mssql.resultsGrid.autoSizeColumns">
+      <source xml:lang="en">Automatically adjust the column widths based on the visible rows in the result set. Could have performance problems with a large number of columns or large cells</source>
+    </trans-unit>
+    <trans-unit id="mssql.openQueryResultsInTabByDefault.description">
+      <source xml:lang="en">Automatically display query results in a new tab instead of the query pane. This option takes effect only if `mssql.enableRichExperiences` is enabled.</source>
+    </trans-unit>
+    <trans-unit id="mssql.autoRevealResultsPanel">
+      <source xml:lang="en">Automatically reveal the results panel when switching to an editor with query results. Only applies when &apos;Open Results in Tab&apos; is enabled.</source>
+    </trans-unit>
+    <trans-unit id="mssql.objectExplorer.Tooltip.MFALabel">
+      <source xml:lang="en">Azure MFA</source>
+    </trans-unit>
+    <trans-unit id="mssql.cancelQuery">
+      <source xml:lang="en">Cancel Query</source>
+    </trans-unit>
+    <trans-unit id="mssql.changeConnection">
+      <source xml:lang="en">Change Connection</source>
+    </trans-unit>
+    <trans-unit id="mssql.changeDatabase">
+      <source xml:lang="en">Change Database</source>
+    </trans-unit>
+    <trans-unit id="mssql.chooseLanguageFlavor">
+      <source xml:lang="en">Choose SQL handler for this file</source>
+    </trans-unit>
+    <trans-unit id="mssql.chooseAuthMethod">
+      <source xml:lang="en">Chooses which Authentication method to use</source>
+    </trans-unit>
+    <trans-unit id="mssql.connectionSharing.clearAllConnectionSharingPermissions">
+      <source xml:lang="en">Clear All Connection Sharing Permissions</source>
+    </trans-unit>
+    <trans-unit id="mssql.clearAllQueryHistory">
+      <source xml:lang="en">Clear All Query History</source>
+    </trans-unit>
+    <trans-unit id="mssql.clearFilters">
+      <source xml:lang="en">Clear Filters</source>
+    </trans-unit>
+    <trans-unit id="mssql.clearAzureAccountTokenCache">
+      <source xml:lang="en">Clear Microsoft Entra account token cache</source>
+    </trans-unit>
+    <trans-unit id="mssql.clearPooledConnections">
+      <source xml:lang="en">Clear Pooled Connections</source>
+    </trans-unit>
+    <trans-unit id="mssql.objectExplorer.Tooltip.commandTimeoutLabel">
+      <source xml:lang="en">Command Timeout</source>
+    </trans-unit>
+    <trans-unit id="mssql.connect">
+      <source xml:lang="en">Connect</source>
+    </trans-unit>
+    <trans-unit id="mssql.walkthroughs.getStarted.connectToDatabase.title">
+      <source xml:lang="en">Connect to a SQL Database</source>
+    </trans-unit>
+    <trans-unit id="mssql.walkthroughs.getStarted.connectToDatabase.altText">
+      <source xml:lang="en">Connection Dialog</source>
+    </trans-unit>
+    <trans-unit id="mssql.objectExplorer.Tooltip.connectionTimeoutLabel">
+      <source xml:lang="en">Connection Timeout</source>
+    </trans-unit>
+    <trans-unit id="mssql.connectionGroups">
+      <source xml:lang="en">Connection groups</source>
+    </trans-unit>
+    <trans-unit id="mssql.connections">
+      <source xml:lang="en">Connection profiles defined in &apos;User Settings&apos; are shown under &apos;MS SQL: Connect&apos; command in the command palette.</source>
+    </trans-unit>
+    <trans-unit id="extension.connections">
+      <source xml:lang="en">Connections</source>
+    </trans-unit>
+    <trans-unit id="mssql.resultsGrid.inMemoryDataProcessingThreshold">
+      <source xml:lang="en">Controls the max number of rows allowed to do filtering and sorting in memory. If the number is exceeded, sorting and filtering will be disabled. Warning: Increasing this may impact performance.</source>
+    </trans-unit>
+    <trans-unit id="mssql.copyAll">
+      <source xml:lang="en">Copy All</source>
+    </trans-unit>
+    <trans-unit id="mssql.copyObjectName">
+      <source xml:lang="en">Copy Object Name</source>
+    </trans-unit>
+    <trans-unit id="mssql.createAzureFunction">
+      <source xml:lang="en">Create Azure Function with SQL binding</source>
+    </trans-unit>
+    <trans-unit id="mssql.walkthroughs.getStarted.createNewTable.title">
+      <source xml:lang="en">Create a Table with Table Designer</source>
+    </trans-unit>
+    <trans-unit id="mssql.walkthroughs.getStarted.createNewTable.description">
+      <source xml:lang="en">Create a new table in your database, or edit existing tables with the table designer.&#10;Once you&apos;re done making your changes, click the &apos;Publish&apos; button to send the changes to your database.</source>
+    </trans-unit>
+    <trans-unit id="mssql.defaultQueryResultsViewMode.description">
+      <source xml:lang="en">Default view mode for query results display.</source>
+    </trans-unit>
+    <trans-unit id="mssql.deleteQueryHistory">
+      <source xml:lang="en">Delete</source>
+    </trans-unit>
+    <trans-unit id="mssql.connectionGroups.delete">
+      <source xml:lang="en">Delete Connection Group</source>
+    </trans-unit>
+    <trans-unit id="mssql.deleteContainer">
+      <source xml:lang="en">Delete Container</source>
+    </trans-unit>
+    <trans-unit id="mssql.disableActualPlan">
+      <source xml:lang="en">Disable Actual Plan</source>
+    </trans-unit>
+    <trans-unit id="mssql.objectExplorer.disableGroupBySchema">
+      <source xml:lang="en">Disable Group By Schema</source>
+    </trans-unit>
+    <trans-unit id="mssql.objectExplorer.Tooltip.disabledLabel">
+      <source xml:lang="en">Disabled</source>
+    </trans-unit>
+    <trans-unit id="mssql.disconnect">
+      <source xml:lang="en">Disconnect</source>
+    </trans-unit>
+    <trans-unit id="mssql.defaultQueryResultsViewMode.text.description">
+      <source xml:lang="en">Display results in a formatted text format.</source>
+    </trans-unit>
+    <trans-unit id="mssql.defaultQueryResultsViewMode.grid.description">
+      <source xml:lang="en">Display results in a tabular grid format (default)</source>
+    </trans-unit>
+    <trans-unit id="mssql.openQueryResultsInTabByDefaultDoNotShowPrompt.description">
+      <source xml:lang="en">Do not show prompts to display query results in a new tab.</source>
+    </trans-unit>
+    <trans-unit id="mssql.enableRichExperiencesDoNotShowPrompt.description">
+      <source xml:lang="en">Do not show prompts to enable UI-based features</source>
+    </trans-unit>
+    <trans-unit id="mssql.editConnection">
+      <source xml:lang="en">Edit Connection</source>
+    </trans-unit>
+    <trans-unit id="mssql.connectionGroups.edit">
+      <source xml:lang="en">Edit Connection Group</source>
+    </trans-unit>
+    <trans-unit id="mssql.connectionSharing.editConnectionSharingPermissions">
+      <source xml:lang="en">Edit Connection Sharing Permissions</source>
+    </trans-unit>
+    <trans-unit id="mssql.editTable">
+      <source xml:lang="en">Edit Table</source>
+    </trans-unit>
+    <trans-unit id="mssql.enableActualPlan">
+      <source xml:lang="en">Enable Actual Plan</source>
+    </trans-unit>
+    <trans-unit id="mssql.objectExplorer.enableGroupBySchema">
+      <source xml:lang="en">Enable Group By Schema</source>
+    </trans-unit>
+    <trans-unit id="mssql.walkthroughs.getStarted.enableModernFeatures.title">
+      <source xml:lang="en">Enable Modern Features</source>
+    </trans-unit>
+    <trans-unit id="mssql.enableRichExperiences">
+      <source xml:lang="en">Enable Modern Features</source>
+    </trans-unit>
+    <trans-unit id="mssql.query.alwaysEncryptedParameterization">
+      <source xml:lang="en">Enable Parameterization for Always Encrypted</source>
+    </trans-unit>
+    <trans-unit id="mssql.enableQueryHistoryCapture">
+      <source xml:lang="en">Enable Query History Capture</source>
+    </trans-unit>
+    <trans-unit id="mssql.query.ansiDefaults">
+      <source xml:lang="en">Enable SET ANSI_DEFAULTS</source>
+    </trans-unit>
+    <trans-unit id="mssql.query.ansiNulls">
+      <source xml:lang="en">Enable SET ANSI_NULLS</source>
+    </trans-unit>
+    <trans-unit id="mssql.query.ansiNullDefaultOn">
+      <source xml:lang="en">Enable SET ANSI_NULL_DFLT_ON</source>
+    </trans-unit>
+    <trans-unit id="mssql.query.ansiPadding">
+      <source xml:lang="en">Enable SET ANSI_PADDING</source>
+    </trans-unit>
+    <trans-unit id="mssql.query.ansiWarnings">
+      <source xml:lang="en">Enable SET ANSI_WARNINGS</source>
+    </trans-unit>
+    <trans-unit id="mssql.query.arithAbort">
+      <source xml:lang="en">Enable SET ARITHABORT option</source>
+    </trans-unit>
+    <trans-unit id="mssql.query.cursorCloseOnCommit">
+      <source xml:lang="en">Enable SET CURSOR_CLOSE_ON_COMMIT</source>
+    </trans-unit>
+    <trans-unit id="mssql.query.deadlockPriority">
+      <source xml:lang="en">Enable SET DEADLOCK_PRIORITY option</source>
+    </trans-unit>
+    <trans-unit id="mssql.query.implicitTransactions">
+      <source xml:lang="en">Enable SET IMPLICIT_TRANSACTIONS</source>
+    </trans-unit>
+    <trans-unit id="mssql.query.lockTimeout">
+      <source xml:lang="en">Enable SET LOCK TIMEOUT option (in milliseconds)</source>
+    </trans-unit>
+    <trans-unit id="mssql.query.noCount">
+      <source xml:lang="en">Enable SET NOCOUNT option</source>
+    </trans-unit>
+    <trans-unit id="mssql.query.noExec">
+      <source xml:lang="en">Enable SET NOEXEC option</source>
+    </trans-unit>
+    <trans-unit id="mssql.query.parseOnly">
+      <source xml:lang="en">Enable SET PARSEONLY option</source>
+    </trans-unit>
+    <trans-unit id="mssql.query.queryGovernorCostLimit">
+      <source xml:lang="en">Enable SET QUERY_GOVERNOR_COST_LIMIT</source>
+    </trans-unit>
+    <trans-unit id="mssql.query.quotedIdentifier">
+      <source xml:lang="en">Enable SET QUOTED_IDENTIFIER</source>
+    </trans-unit>
+    <trans-unit id="mssql.query.statisticsIO">
+      <source xml:lang="en">Enable SET STATISTICS IO option</source>
+    </trans-unit>
+    <trans-unit id="mssql.query.statisticsTime">
+      <source xml:lang="en">Enable SET STATISTICS TIME option</source>
+    </trans-unit>
+    <trans-unit id="mssql.query.transactionIsolationLevel">
+      <source xml:lang="en">Enable SET TRANSACTION ISOLATION LEVEL option</source>
+    </trans-unit>
+    <trans-unit id="mssql.query.xactAbortOn">
+      <source xml:lang="en">Enable SET XACT_ABORT ON option</source>
+    </trans-unit>
+    <trans-unit id="mssql.schemaDesigner.enableExpandCollapseButtons">
+      <source xml:lang="en">Enable expand/collapse buttons in Schema Designer table nodes when tables have more than 10 columns</source>
+    </trans-unit>
+    <trans-unit id="mssql.walkthroughs.getStarted.enableModernFeatures.altText">
+      <source xml:lang="en">Enable modern features in MSSQL</source>
+    </trans-unit>
+    <trans-unit id="mssql.walkthroughs.getStarted.enableModernFeatures.description">
+      <source xml:lang="en">Enable the new set of data development features that provide a modern way to work with your SQL database in VS Code.&#10;[Enable New Experiences](command:mssql.enableRichExperiences)</source>
+    </trans-unit>
+    <trans-unit id="mssql.objectExplorer.Tooltip.enabledLabel">
+      <source xml:lang="en">Enabled</source>
+    </trans-unit>
+    <trans-unit id="mssql.enableRichExperiences.description">
+      <source xml:lang="en">Enables UI-based features in the MSSQL extension for richer and more powerful features. Restart Visual Studio Code after changing this setting.</source>
+    </trans-unit>
+    <trans-unit id="mssql.enableConnectionPooling">
+      <source xml:lang="en">Enables connection pooling to improve overall connectivity performance. This setting is disabled by default. Visual Studio Code is required to be relaunched when the value is changed. To clear pooled connections, run the command: &apos;MS SQL: Clear Pooled Connections&apos;. Note: May keep serverless databases active and prevent auto-pausing.</source>
+    </trans-unit>
+    <trans-unit id="mssql.enableExperimentalFeatures.description">
+      <source xml:lang="en">Enables experimental features in the MSSQL extension. The features are not production-ready and may have bugs or issues. Restart Visual Studio Code after changing this setting.</source>
+    </trans-unit>
+    <trans-unit id="mssql.enableSqlAuthenticationProvider">
+      <source xml:lang="en">Enables use of the Sql Authentication Provider for &apos;Microsoft Entra Id Interactive&apos; authentication mode when user selects &apos;AzureMFA&apos; authentication. This enables Server-side resource endpoint integration when fetching access tokens. This option is only supported for &apos;MSAL&apos; Authentication Library. Please restart Visual Studio Code after changing this option.</source>
+    </trans-unit>
+    <trans-unit id="mssql.showEstimatedPlan">
+      <source xml:lang="en">Estimated Plan</source>
+    </trans-unit>
+    <trans-unit id="mssql.runCurrentStatement">
+      <source xml:lang="en">Execute Current Statement</source>
+    </trans-unit>
+    <trans-unit id="mssql.runQuery">
+      <source xml:lang="en">Execute Query</source>
+    </trans-unit>
+    <trans-unit id="mssql.copilot.explainQuery">
+      <source xml:lang="en">Explain Query (Preview)</source>
+    </trans-unit>
+    <trans-unit id="mssql.walkthroughs.nextSteps.description">
+      <source xml:lang="en">Familiarize yourself with more features of the MSSQL extension that can help you be more productive.</source>
+    </trans-unit>
+    <trans-unit id="mssql.filterNode">
+      <source xml:lang="en">Filter</source>
+    </trans-unit>
+    <trans-unit id="mssql.walkthroughs.nextSteps.objectExplorerFilters.title">
+      <source xml:lang="en">Filter your Object Explorer Tree</source>
+    </trans-unit>
+    <trans-unit id="mssql.walkthroughs.getStarted.title">
+      <source xml:lang="en">Get Started with MSSQL for Visual Studio Code</source>
+    </trans-unit>
+    <trans-unit id="mssql.showGettingStarted">
+      <source xml:lang="en">Getting Started Guide</source>
+    </trans-unit>
+    <trans-unit id="mssql.userFeedback">
+      <source xml:lang="en">Give Feedback</source>
+    </trans-unit>
+    <trans-unit id="mssql.copilot.editorSubmenu">
+      <source xml:lang="en">MSSQL Copilot (Preview)</source>
+    </trans-unit>
+    <trans-unit id="mssql.Configuration">
+      <source xml:lang="en">MSSQL configuration</source>
+    </trans-unit>
+    <trans-unit id="mssql.walkthroughs.getStarted.connectToDatabase.description">
+      <source xml:lang="en">Make a new connection to a SQL database, or edit existing connections with the connection dialog.&#10;You can connect to a database by entering your connection information, using a connection string, or browsing your Azure subscriptions.&#10;[Open Connection Dialog](command:mssql.addObjectExplorer)</source>
+    </trans-unit>
+    <trans-unit id="mssql.manageProfiles">
+      <source xml:lang="en">Manage Connection Profiles</source>
+    </trans-unit>
+    <trans-unit id="mssql.query.maxXmlCharsToStore">
+      <source xml:lang="en">Maximum number of characters to store for each value in XML columns after running a query. Default value: 2,097,152. Valid value range: 1 to 2,147,483,647.</source>
+    </trans-unit>
+    <trans-unit id="mssql.query.maxCharsToStore">
+      <source xml:lang="en">Maximum number of characters/bytes to store for each value in character/binary columns after running a query. Default value: 65,535. Valid value range: 1 to 2,147,483,647.</source>
+    </trans-unit>
+    <trans-unit id="mssql.logFilesRemovalLimit">
+      <source xml:lang="en">Maximum number of old files to remove upon startup that have expired mssql.logRetentionMinutes. Files that do not get cleaned up due to this limitation get cleaned up next time Azure Data Studio starts up.</source>
+    </trans-unit>
+    <trans-unit id="mssql.query.setRowCount">
+      <source xml:lang="en">Maximum number of rows to return before the server stops processing your query.</source>
+    </trans-unit>
+    <trans-unit id="mssql.query.textSize">
+      <source xml:lang="en">Maximum size of text and ntext data returned from a SELECT statement</source>
+    </trans-unit>
+    <trans-unit id="mssql.newDeployment">
+      <source xml:lang="en">New Deployment</source>
+    </trans-unit>
+    <trans-unit id="mssql.objectExplorerNewQuery">
+      <source xml:lang="en">New Query</source>
+    </trans-unit>
+    <trans-unit id="mssql.newQuery">
+      <source xml:lang="en">New Query</source>
+    </trans-unit>
+    <trans-unit id="mssql.newTable">
+      <source xml:lang="en">New Table</source>
+    </trans-unit>
+    <trans-unit id="mssql.walkthroughs.nextSteps.title">
+      <source xml:lang="en">Next Steps with MSSQL for Visual Studio Code</source>
+    </trans-unit>
+    <trans-unit id="mssql.logRetentionMinutes">
+      <source xml:lang="en">Number of minutes to retain log files for backend services. Default is 1 week.</source>
+    </trans-unit>
+    <trans-unit id="mssql.queryHistoryLimit">
+      <source xml:lang="en">Number of query history entries to show in the Query History view</source>
+    </trans-unit>
+    <trans-unit id="mssql.walkthroughs.nextSteps.objectExplorerFilters.altText">
+      <source xml:lang="en">Object Explorer filters</source>
+    </trans-unit>
+    <trans-unit id="mssql.walkthroughs.nextSteps.objectExplorerFilters.description">
+      <source xml:lang="en">Only see the database objects that matter most to you by applying filters to the Object Explorer tree.&#10;Start by clicking the filter button next to most folders in the Connections view.</source>
+    </trans-unit>
+    <trans-unit id="mssql.openExecutionPlanFile">
+      <source xml:lang="en">Open Execution Plan File</source>
+    </trans-unit>
+    <trans-unit id="mssql.copilot.newQueryWithConnection">
+      <source xml:lang="en">Open New Query and Connect (Preview)</source>
+    </trans-unit>
+    <trans-unit id="mssql.openQueryHistory">
+      <source xml:lang="en">Open Query</source>
+    </trans-unit>
+    <trans-unit id="mssql.commandPaletteQueryHistory">
+      <source xml:lang="en">Open Query History in Command Palette</source>
+    </trans-unit>
+    <trans-unit id="mssql.objectExplorerChatWithDatabaseInAgentMode">
+      <source xml:lang="en">Open in Copilot Agent mode (Preview)</source>
+    </trans-unit>
+    <trans-unit id="mssql.objectExplorerChatWithDatabase">
+      <source xml:lang="en">Open in Copilot Ask mode (Preview)</source>
+    </trans-unit>
+    <trans-unit id="mssql.pauseQueryHistoryCapture">
+      <source xml:lang="en">Pause Query History Capture</source>
+    </trans-unit>
+    <trans-unit id="mssql.preventAutoExecuteScript">
+      <source xml:lang="en">Prevent automatic execution of scripts (e.g., &apos;Select Top 1000&apos;). When enabled, scripts will not be automatically executed upon generation.</source>
+    </trans-unit>
+    <trans-unit id="mssql.authCodeGrant.description">
+      <source xml:lang="en">Prompts users to sign in using their browser.</source>
+    </trans-unit>
+    <trans-unit id="extension.queryHistory">
+      <source xml:lang="en">Query History</source>
+    </trans-unit>
+    <trans-unit id="extension.queryResult">
+      <source xml:lang="en">Query Results</source>
+    </trans-unit>
+    <trans-unit id="mssql.walkthroughs.getStarted.runQueries.altText">
+      <source xml:lang="en">Query editor and query results pane</source>
+    </trans-unit>
+    <trans-unit id="mssql.walkthroughs.nextSteps.viewQueryPlan.altText">
+      <source xml:lang="en">Query plan visualization</source>
+    </trans-unit>
+    <trans-unit id="mssql.refreshObjectExplorerNode">
+      <source xml:lang="en">Refresh</source>
+    </trans-unit>
+    <trans-unit id="mssql.rebuildIntelliSenseCache">
+      <source xml:lang="en">Refresh IntelliSense Cache</source>
+    </trans-unit>
+    <trans-unit id="mssql.removeObjectExplorerNode">
+      <source xml:lang="en">Remove</source>
+    </trans-unit>
+    <trans-unit id="mssql.removeAadAccount">
+      <source xml:lang="en">Remove Microsoft Entra Account</source>
+    </trans-unit>
+    <trans-unit id="mssql.objectExplorer.Tooltip.replicationLabel">
+      <source xml:lang="en">Replication</source>
+    </trans-unit>
+    <trans-unit id="mssql.revealQueryResult">
+      <source xml:lang="en">Reveal Query Result</source>
+    </trans-unit>
+    <trans-unit id="mssql.copilot.rewriteQuery">
+      <source xml:lang="en">Rewrite Query (Preview)</source>
+    </trans-unit>
+    <trans-unit id="mssql.runQueryHistory">
+      <source xml:lang="en">Run Query</source>
+    </trans-unit>
+    <trans-unit id="mssql.walkthroughs.getStarted.runQueries.title">
+      <source xml:lang="en">Run a SQL Query</source>
+    </trans-unit>
+    <trans-unit id="mssql.objectExplorer.Tooltip.containerNameLabel">
+      <source xml:lang="en">SQL Container Name</source>
+    </trans-unit>
+    <trans-unit id="mssql.objectExplorer.Tooltip.containerVersionLabel">
+      <source xml:lang="en">SQL Container Version</source>
+    </trans-unit>
+    <trans-unit id="mssql.schemaCompare">
+      <source xml:lang="en">Schema Compare</source>
+    </trans-unit>
+    <trans-unit id="mssql.schemaDesigner">
+      <source xml:lang="en">Schema Designer</source>
+    </trans-unit>
+    <trans-unit id="mssql.scriptAlter">
+      <source xml:lang="en">Script as Alter</source>
+    </trans-unit>
+    <trans-unit id="mssql.scriptCreate">
+      <source xml:lang="en">Script as Create</source>
+    </trans-unit>
+    <trans-unit id="mssql.scriptDelete">
+      <source xml:lang="en">Script as Drop</source>
+    </trans-unit>
+    <trans-unit id="mssql.scriptExecute">
+      <source xml:lang="en">Script as Execute</source>
+    </trans-unit>
+    <trans-unit id="mssql.scriptSelect">
+      <source xml:lang="en">Select Top 1000</source>
+    </trans-unit>
+    <trans-unit id="mssql.selectedAzureSubscriptions">
+      <source xml:lang="en">Selected Azure subscriptions for browsing and managing servers and databases</source>
+    </trans-unit>
+    <trans-unit id="mssql.resultsFontFamily">
+      <source xml:lang="en">Set the font family for the results grid; set to blank to use the editor font</source>
+    </trans-unit>
+    <trans-unit id="mssql.resultsFontSize">
+      <source xml:lang="en">Set the font size for the results grid; set to blank to use the editor size</source>
+    </trans-unit>
+    <trans-unit id="mssql.shortcuts">
+      <source xml:lang="en">Shortcuts related to the results window</source>
+    </trans-unit>
+    <trans-unit id="mssql.query.displayBitAsNumber">
+      <source xml:lang="en">Should BIT columns be displayed as numbers (1 or 0)? If false, BIT columns will be displayed as &apos;true&apos; or &apos;false&apos;</source>
+    </trans-unit>
+    <trans-unit id="mssql.intelliSense.enableIntelliSense">
+      <source xml:lang="en">Should IntelliSense be enabled</source>
+    </trans-unit>
+    <trans-unit id="mssql.intelliSense.enableErrorChecking">
+      <source xml:lang="en">Should IntelliSense error checking be enabled</source>
+    </trans-unit>
+    <trans-unit id="mssql.intelliSense.enableQuickInfo">
+      <source xml:lang="en">Should IntelliSense quick info be enabled</source>
+    </trans-unit>
+    <trans-unit id="mssql.intelliSense.enableSuggestions">
+      <source xml:lang="en">Should IntelliSense suggestions be enabled</source>
+    </trans-unit>
+    <trans-unit id="mssql.intelliSense.lowerCaseSuggestions">
+      <source xml:lang="en">Should IntelliSense suggestions be lowercase</source>
+    </trans-unit>
+    <trans-unit id="mssql.piiLogging">
+      <source xml:lang="en">Should Personally Identifiable Information (PII) be logged in the Azure Logs output channel and the output channel log file.</source>
+    </trans-unit>
+    <trans-unit id="mssql.enableQueryHistoryFeature">
+      <source xml:lang="en">Should Query History feature be enabled</source>
+    </trans-unit>
+    <trans-unit id="mssql.format.alignColumnDefinitionsInColumns">
+      <source xml:lang="en">Should column definitions be aligned?</source>
+    </trans-unit>
+    <trans-unit id="mssql.format.datatypeCasing">
+      <source xml:lang="en">Should data types be formatted as UPPERCASE, lowercase, or none (not formatted)</source>
+    </trans-unit>
+    <trans-unit id="mssql.format.keywordCasing">
+      <source xml:lang="en">Should keywords be formatted as UPPERCASE, lowercase, or none (not formatted)</source>
+    </trans-unit>
+    <trans-unit id="mssql.autoDisableNonTSqlLanguageService">
+      <source xml:lang="en">Should language service be auto-disabled when extension detects Non-MSSQL files</source>
+    </trans-unit>
+    <trans-unit id="mssql.persistQueryResultTabs">
+      <source xml:lang="en">Should query result selections and scroll positions be saved when switching tabs (may impact performance)</source>
+    </trans-unit>
+    <trans-unit id="mssql.format.placeSelectStatementReferencesOnNewLine">
+      <source xml:lang="en">Should references to objects in a select statements be split into separate lines? E.g. for &apos;SELECT C1, C2 FROM T1&apos; both C1 and C2 will be on separate lines</source>
+    </trans-unit>
+    <trans-unit id="mssql.query.showActiveConnectionAsCodeLensSuggestion">
+      <source xml:lang="en">Show the active SQL connection details as a CodeLens suggestion at the top of the editor for quick visibility.</source>
+    </trans-unit>
+    <trans-unit id="mssql.walkthroughs.nextSteps.sortAndFilterQueryResults.title">
+      <source xml:lang="en">Sort and Filter Query Results</source>
+    </trans-unit>
+    <trans-unit id="mssql.walkthroughs.nextSteps.sortAndFilterQueryResults.altText">
+      <source xml:lang="en">Sort and filter options for query results</source>
+    </trans-unit>
+    <trans-unit id="mssql.walkthroughs.nextSteps.sortAndFilterQueryResults.description">
+      <source xml:lang="en">Sort and filter your query results to find the data you need quickly.</source>
+    </trans-unit>
+    <trans-unit id="mssql.customEnvironment.fabricSqlDbDnsSuffix">
+      <source xml:lang="en">Sovereign cloud equivalent for `.database.fabric.microsoft.com` (including leading dot)</source>
+    </trans-unit>
+    <trans-unit id="mssql.customEnvironment.sqlServerHostnameSuffix">
+      <source xml:lang="en">Sovereign cloud equivalent for `.database.windows.net` (including leading dot)</source>
+    </trans-unit>
+    <trans-unit id="mssql.customEnvironment.fabricDataWarehouseDnsSuffix">
+      <source xml:lang="en">Sovereign cloud equivalent for `.datawarehouse.fabric.microsoft.com` (including leading dot)</source>
+    </trans-unit>
+    <trans-unit id="mssql.customEnvironment.analyticsDnsSuffix">
+      <source xml:lang="en">Sovereign cloud equivalent for `.sql.azuresynapse.net` (including leading dot)</source>
+    </trans-unit>
+    <trans-unit id="mssql.customEnvironment.fabricScopeUriBase">
+      <source xml:lang="en">Sovereign cloud equivalent for `https://analysis.windows.net/powerbi/api/`</source>
+    </trans-unit>
+    <trans-unit id="mssql.customEnvironment.fabricApiUriBase">
+      <source xml:lang="en">Sovereign cloud equivalent for `https://api.fabric.microsoft.com/v1/`</source>
+    </trans-unit>
+    <trans-unit id="mssql.customEnvironment.sqlEndpoint">
+      <source xml:lang="en">Sovereign cloud equivalent for `https://database.windows.net/`</source>
+    </trans-unit>
+    <trans-unit id="mssql.customEnvironment.keyVaultEndpoint">
+      <source xml:lang="en">Sovereign cloud equivalent for `https://vault.azure.net/`</source>
+    </trans-unit>
+    <trans-unit id="mssql.startContainer">
+      <source xml:lang="en">Start Container</source>
+    </trans-unit>
+    <trans-unit id="mssql.startQueryHistoryCapture">
+      <source xml:lang="en">Start Query History Capture</source>
+    </trans-unit>
+    <trans-unit id="mssql.stopContainer">
+      <source xml:lang="en">Stop Container</source>
+    </trans-unit>
+    <trans-unit id="mssql.walkthroughs.getStarted.createNewTable.altText">
+      <source xml:lang="en">Table Designer</source>
+    </trans-unit>
+    <trans-unit id="mssql.connectionManagement.rememberPasswordsUntilRestart">
+      <source xml:lang="en">Temporarily store passwords for connections with &apos;Saved Passwords&apos; disabled, until the extension is restarted. This prevents repeated password prompts when reusing connections within the same session.</source>
+    </trans-unit>
+    <trans-unit id="mssql.customEnvironment">
+      <source xml:lang="en">The additional, MSSQL-specific custom configuration for the Sovereign Cloud to use with the Microsoft Sovereign Cloud authentication provider. This along with setting `microsoft-sovereign-cloud.environment` to `custom` and providing values for `microsoft-sovereign-cloud.customEnvironment` is required to use this feature with MSSQL.</source>
+    </trans-unit>
+    <trans-unit id="mssql.connectionGroup.color">
+      <source xml:lang="en">The color of the connection group.</source>
+    </trans-unit>
+    <trans-unit id="mssql.connectionGroup.description">
+      <source xml:lang="en">The description of the connection group.</source>
+    </trans-unit>
+    <trans-unit id="mssql.statusBar.connectionInfoMaxLength.description">
+      <source xml:lang="en">The maximum number of characters to display for the connection info in the status bar. Set to -1 for no limit.</source>
+    </trans-unit>
+    <trans-unit id="mssql.maxRecentConnections">
+      <source xml:lang="en">The maximum number of recently used connections to store in the connection list.</source>
+    </trans-unit>
+    <trans-unit id="mssql.connectionGroup.name">
+      <source xml:lang="en">The name of the connection group.</source>
+    </trans-unit>
+    <trans-unit id="mssql.objectExplorer.expandTimeout">
+      <source xml:lang="en">The timeout in seconds for expanding a node in Object Explorer. The default value is 45 seconds.</source>
+    </trans-unit>
+    <trans-unit id="mssql.connection.groupId">
+      <source xml:lang="en">The unique identifier for the connection group this connection profile belongs to.</source>
+    </trans-unit>
+    <trans-unit id="mssql.connectionGroup.id">
+      <source xml:lang="en">The unique identifier for the connection group.</source>
+    </trans-unit>
+    <trans-unit id="mssql.connectionGroup.parentId">
+      <source xml:lang="en">The unique identifier for the parent connection group.</source>
+    </trans-unit>
+    <trans-unit id="mssql.connection.id">
+      <source xml:lang="en">The unique identifier for this connection profile.</source>
+    </trans-unit>
+    <trans-unit id="mssql.legacySetting.deprecationMessage">
+      <source xml:lang="en">This setting will be removed in a future release.</source>
+    </trans-unit>
+    <trans-unit id="mssql.toggleSqlCmd">
+      <source xml:lang="en">Toggle SQLCMD Mode</source>
+    </trans-unit>
+    <trans-unit id="mssql.messagesDefaultOpen">
+      <source xml:lang="en">True for the messages pane to be open by default; false for closed</source>
+    </trans-unit>
+    <trans-unit id="mssql.walkthroughs.nextSteps.viewQueryPlan.description">
+      <source xml:lang="en">Understand what your query is doing by viewing the query plan.&#10;See the estimated plan without running the query, or view the actual query plan after running the query by toggling the buttons at the top of a query editor window.</source>
+    </trans-unit>
+    <trans-unit id="mssql.chooseDatabase">
+      <source xml:lang="en">Use Database</source>
+    </trans-unit>
+    <trans-unit id="mssql.tableExplorer">
+      <source xml:lang="en">View Data (Preview)</source>
+    </trans-unit>
+    <trans-unit id="mssql.walkthroughs.nextSteps.viewQueryPlan.title">
+      <source xml:lang="en">Visualize a Query Plan</source>
+    </trans-unit>
+    <trans-unit id="mssql.statusBar.enableConnectionColor">
+      <source xml:lang="en">When enabled, colorizes the connection status bar item with the color of the connection group. This setting is disabled by default.  This uses the connection group folder&apos;s color directly, and does not alter it in order to ensure contrast with the current VS Code theme. Users should choose connection group colors that work well with their theme.</source>
+    </trans-unit>
+    <trans-unit id="mssql.objectExplorer.collapseConnectionGroupsOnStartupDescription">
+      <source xml:lang="en">When enabled, connection groups will be collapsed instead of expanded at startup.</source>
+    </trans-unit>
+    <trans-unit id="mssql.objectExplorer.groupBySchema">
+      <source xml:lang="en">When enabled, the database objects in Object Explorer will be categorized by schema.</source>
+    </trans-unit>
+    <trans-unit id="mssql.objectExplorer.Tooltip.WindowsAuthLabel">
+      <source xml:lang="en">Windows Authentication</source>
+    </trans-unit>
+    <trans-unit id="mssql.walkthroughs.getStarted.runQueries.description">
+      <source xml:lang="en">Write a SQL query, and run it against your database.&#10;You can also click the &apos;Open in New Tab&apos; button to view your query results in their own tab, and optionally set that as the default behavior.</source>
+    </trans-unit>
+    <trans-unit id="mssql.walkthroughs.getStarted.description">
+      <source xml:lang="en">Your first steps for connecting to and developing with a SQL database</source>
+    </trans-unit>
+    <trans-unit id="mssql.saveAsCsv.textIdentifier">
+      <source xml:lang="en">[Optional] Character used for enclosing text fields when saving results as CSV</source>
+    </trans-unit>
+    <trans-unit id="mssql.saveAsCsv.lineSeparator">
+      <source xml:lang="en">[Optional] Character(s) used for separating rows when saving results as CSV</source>
+    </trans-unit>
+    <trans-unit id="mssql.copyRemoveNewLine">
+      <source xml:lang="en">[Optional] Configuration options for copying multi-line results from the Results View</source>
+    </trans-unit>
+    <trans-unit id="mssql.copyIncludeHeaders">
+      <source xml:lang="en">[Optional] Configuration options for copying results from the Results View</source>
+    </trans-unit>
+    <trans-unit id="mssql.splitPaneSelection">
+      <source xml:lang="en">[Optional] Configuration options for which column new result panes should open in</source>
+    </trans-unit>
+    <trans-unit id="mssql.connection.applicationIntent">
+      <source xml:lang="en">[Optional] Declares the application workload type when connecting to SQL Server such as ReadWrite or ReadOnly. Refer to SQL Server AlwaysOn for more detail.</source>
+    </trans-unit>
+    <trans-unit id="mssql.saveAsCsv.delimiter">
+      <source xml:lang="en">[Optional] Delimiter for separating data items when saving results as CSV. Choose from common separators like comma (,), tab (\t), semicolon (;), or pipe (|)</source>
+    </trans-unit>
+    <trans-unit id="mssql.ignorePlatformWarning">
+      <source xml:lang="en">[Optional] Do not show unsupported platform warnings</source>
+    </trans-unit>
+    <trans-unit id="mssql.saveAsCsv.encoding">
+      <source xml:lang="en">[Optional] File encoding used when saving results as CSV. Choose from UTF-8 (recommended), UTF-16, ASCII, or Latin-1 based on your target application compatibility</source>
+    </trans-unit>
+    <trans-unit id="mssql.connection.currentLanguage">
+      <source xml:lang="en">[Optional] Indicates the SQL Server language settings.</source>
+    </trans-unit>
+    <trans-unit id="mssql.connection.containerName">
+      <source xml:lang="en">[Optional] Indicates the name of local docker container the connection is on</source>
+    </trans-unit>
+    <trans-unit id="mssql.connection.emptyPasswordInput">
+      <source xml:lang="en">[Optional] Indicates whether this profile has an empty password explicitly set</source>
+    </trans-unit>
+    <trans-unit id="mssql.connection.typeSystemVersion">
+      <source xml:lang="en">[Optional] Indicates which server type the provider will expose through the DataReader.</source>
+    </trans-unit>
+    <trans-unit id="mssql.logDebugInfo">
+      <source xml:lang="en">[Optional] Log debug output to the VS Code console (Help -&gt; Toggle Developer Tools)</source>
+    </trans-unit>
+    <trans-unit id="mssql.tracingLevel">
+      <source xml:lang="en">[Optional] Log level for backend services. Azure Data Studio generates a file name every time it starts and if the file already exists the logs entries are appended to that file. For cleanup of old log files see logRetentionMinutes and logFilesRemovalLimit settings. The default tracingLevel does not log much. Changing verbosity could lead to extensive logging and disk space requirements for the logs. Error includes Critical, Warning includes Error, Information includes Warning and Verbose includes Information</source>
+    </trans-unit>
+    <trans-unit id="mssql.showBatchTime">
+      <source xml:lang="en">[Optional] Should execution time be shown for individual batches</source>
+    </trans-unit>
+    <trans-unit id="mssql.connection.profileName">
+      <source xml:lang="en">[Optional] Specify a custom name for this connection profile to easily browse and search in the command palette of Visual Studio Code.</source>
+    </trans-unit>
+    <trans-unit id="mssql.connection.authenticationType">
+      <source xml:lang="en">[Optional] Specify the SQL Server authentication type.</source>
+    </trans-unit>
+    <trans-unit id="mssql.connection.database">
+      <source xml:lang="en">[Optional] Specify the database name to connect to. If database is not specified, the default user database setting is used, typically &apos;master&apos;.</source>
+    </trans-unit>
+    <trans-unit id="mssql.connection.connectRetryInterval">
+      <source xml:lang="en">[Optional] Specify the delay between attempts to restore connection.</source>
+    </trans-unit>
+    <trans-unit id="mssql.connection.commandTimeout">
+      <source xml:lang="en">[Optional] Specify the length of time in seconds to wait for a command to execute before terminating the attempt and generating an error. The default value is 30 seconds.</source>
+    </trans-unit>
+    <trans-unit id="mssql.connection.connectTimeout">
+      <source xml:lang="en">[Optional] Specify the length of time in seconds to wait for a connection to the server before terminating connection attempt and generating an error. The default value is 30 seconds.</source>
+    </trans-unit>
+    <trans-unit id="mssql.connection.maxPoolSize">
+      <source xml:lang="en">[Optional] Specify the maximum number of connections allowed in the pool.</source>
+    </trans-unit>
+    <trans-unit id="mssql.connection.loadBalanceTimeout">
+      <source xml:lang="en">[Optional] Specify the minimum amount of time in seconds for this connection to live in the pool before being removed/deleted.</source>
+    </trans-unit>
+    <trans-unit id="mssql.connection.minPoolSize">
+      <source xml:lang="en">[Optional] Specify the minimum number of connections allowed in the pool.</source>
+    </trans-unit>
+    <trans-unit id="mssql.connection.applicationName">
+      <source xml:lang="en">[Optional] Specify the name of the application used for SQL Server to log (default: &apos;vscode-mssql&apos;).</source>
+    </trans-unit>
+    <trans-unit id="mssql.connection.attachDbFilename">
+      <source xml:lang="en">[Optional] Specify the name of the primary file, including the full path name, of an attachable database.</source>
+    </trans-unit>
+    <trans-unit id="mssql.connection.workstationId">
+      <source xml:lang="en">[Optional] Specify the name of the workstation connecting to SQL Server.</source>
+    </trans-unit>
+    <trans-unit id="mssql.connection.failoverPartner">
+      <source xml:lang="en">[Optional] Specify the name or network address of the instance of SQL Server that acts as a failover partner.</source>
+    </trans-unit>
+    <trans-unit id="mssql.connection.connectRetryCount">
+      <source xml:lang="en">[Optional] Specify the number of attempts to restore connection.</source>
+    </trans-unit>
+    <trans-unit id="mssql.connection.password">
+      <source xml:lang="en">[Optional] Specify the password for SQL Server authentication. If password is not specified or already saved, when you connect, you will be asked again.</source>
+    </trans-unit>
+    <trans-unit id="mssql.connection.port">
+      <source xml:lang="en">[Optional] Specify the port number to connect to.</source>
+    </trans-unit>
+    <trans-unit id="mssql.connection.packetSize">
+      <source xml:lang="en">[Optional] Specify the size in bytes of the network packets to communicate with SQL Server.</source>
+    </trans-unit>
+    <trans-unit id="mssql.connection.user">
+      <source xml:lang="en">[Optional] Specify the user name for SQL Server authentication. If user name is not specified, when you connect, you will be asked again.</source>
+    </trans-unit>
+    <trans-unit id="mssql.connection.connectionString">
+      <source xml:lang="en">[Optional] The ADO.NET connection string to use for the connection. Overrides any other options given in this connection.</source>
+    </trans-unit>
+    <trans-unit id="mssql.connection.replication">
+      <source xml:lang="en">[Optional] Used by SQL Server in replication.</source>
+    </trans-unit>
+    <trans-unit id="mssql.connection.encrypt">
+      <source xml:lang="en">[Optional] When &apos;Mandatory&apos; or &apos;Strict&apos;, SQL Server uses SSL encryption for all data sent between the client and server if the server has a certificate installed. When set to &apos;Strict&apos;, SQL Server uses TDS 8.0 for all data transfer between the client and server. &apos;Strict&apos; is supported on SQL Server 2022 onwards.</source>
+    </trans-unit>
+    <trans-unit id="mssql.connection.multipleActiveResultSets">
+      <source xml:lang="en">[Optional] When set to &apos;true&apos;, multiple result sets can be returned and read from on connection.</source>
+    </trans-unit>
+    <trans-unit id="mssql.connection.trustServerCertificate">
+      <source xml:lang="en">[Optional] When set to &apos;true&apos;, the SQL Server SSL certificate is automatically trusted when the communication layer is encrypted using SSL. Set &apos;false&apos; for Azure SQL Database connection.</source>
+    </trans-unit>
+    <trans-unit id="mssql.connection.pooling">
+      <source xml:lang="en">[Optional] When set to &apos;true&apos;, the connection object is drawn from the appropriate pool, or if necessary, is created and added to the appropriate pool. Note: May keep serverless databases active and prevent auto-pausing.</source>
+    </trans-unit>
+    <trans-unit id="mssql.connection.multiSubnetFailover">
+      <source xml:lang="en">[Optional] When set to &apos;true&apos;, the detection and connection to the active server is faster if AlwaysOn Availability Group is configured on different subnets.</source>
+    </trans-unit>
+    <trans-unit id="mssql.connection.savePassword">
+      <source xml:lang="en">[Optional] When set to &apos;true&apos;, the password for SQL Server authentication is saved in the secure store of your operating system such as KeyChain in MacOS or Secure Store in Windows.</source>
+    </trans-unit>
+    <trans-unit id="mssql.connection.persistSecurityInfo">
+      <source xml:lang="en">[Optional] When set to false, security-sensitive information, such as the password, is not returned as part of the connection if the connection is open or has ever been in an open state.</source>
+    </trans-unit>
+    <trans-unit id="mssql.connection.hostNameInCertificate">
+      <source xml:lang="en">[Optional] When specified (and encrypt=Mandatory and trustServerCertificate=false), SQL Server uses provided hostname for validating trust with the server certificate.</source>
+    </trans-unit>
+    <trans-unit id="mssql.saveAsCsv.includeHeaders">
+      <source xml:lang="en">[Optional] When true, column headers are included when saving results as CSV</source>
+    </trans-unit>
+    <trans-unit id="mssql.connection.server">
+      <source xml:lang="en">[Required] Specify the server name to connect to. Use &apos;hostname instance&apos; or &apos;&lt;server&gt;.database.windows.net&apos; for Azure SQL Database.</source>
+    </trans-unit>
+    <trans-unit id="mssql.objectExplorer.Tooltip.authenticationTypeLabel">
+      <source xml:lang="en">auth</source>
+    </trans-unit>
+    <trans-unit id="mssql.objectExplorer.Tooltip.databaseLabel">
+      <source xml:lang="en">database</source>
+    </trans-unit>
+    <trans-unit id="mssql.objectExplorer.Tooltip.portLabel">
+      <source xml:lang="en">port</source>
+    </trans-unit>
+    <trans-unit id="mssql.objectExplorer.Tooltip.serverLabel">
+      <source xml:lang="en">server</source>
+    </trans-unit>
+    <trans-unit id="mssql.format.placeCommasBeforeNextStatement">
+      <source xml:lang="en">should commas be placed at the beginning of each statement in a list e.g. &apos;, mycolumn2&apos; instead of at the end e.g. &apos;mycolumn1,&apos;</source>
+    </trans-unit>
+    <trans-unit id="mssql.objectExplorer.Tooltip.userLabel">
+      <source xml:lang="en">user</source>
+    </trans-unit>
+  </body></file>
 </xliff>
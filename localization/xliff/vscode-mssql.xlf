--- conflicted
+++ resolved
@@ -2921,7 +2921,6 @@
     <trans-unit id="++CODE++c2b1b8e2e03928e24b07be3e3cbc597577096c8303d9aa621a147ca2456bdad7">
       <source xml:lang="en">Provisioning</source>
     </trans-unit>
-<<<<<<< HEAD
     <trans-unit id="++CODE++a4c47b3e357e3753f7d611820a0490f9f1d85adaee725ca2af8d72d7e02df590">
       <source xml:lang="en">Proxy settings found, but encountered an error while parsing the URL: &apos;{0}&apos;.  You may encounter connection issues while using the MSSQL extension.  Error: {1}</source>
       <note>{0} is the proxy URL
@@ -2930,10 +2929,9 @@
     <trans-unit id="++CODE++c8c11bfcb5b3707da6e11caf47e9434acbf1519ea1dd552ebb9cd203ab8acc21">
       <source xml:lang="en">Proxy settings found, but without a protocol (e.g. http://): &apos;{0}&apos;.  You may encounter connection issues while using the MSSQL extension.</source>
       <note>{0} is the proxy URL</note>
-=======
+    </trans-unit>
     <trans-unit id="++CODE++591935b15b1c88e2d5f6be0a054604fcf36f0585a6f51098fa3803826fff278c">
       <source xml:lang="en">Public</source>
->>>>>>> a2f504b6
     </trans-unit>
     <trans-unit id="++CODE++859390eb495b2ead7f05f0f799546c71435b2db31dbe082adecc3426fffc3391">
       <source xml:lang="en">Publish</source>

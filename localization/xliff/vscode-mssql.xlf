<?xml version="1.0" encoding="utf-8"?>
<xliff version="1.2" xmlns="urn:oasis:names:tc:xliff:document:1.2">
  <file original="bundle" source-language="en" datatype="plaintext"><body>
    <trans-unit id="++CODE++fd10453f63e5c663d4e640ea9cbe1adcc832b6fed0454e62686773ac486ce64d">
      <source xml:lang="en"> is required.</source>
    </trans-unit>
    <trans-unit id="++CODE++18b63db64aa0aff55a9f4784ad62abdc2b70cedb95b5e89d5551996cc9bd25ac">
      <source xml:lang="en">$(plug)  Connect to MSSQL</source>
    </trans-unit>
    <trans-unit id="++CODE++b52e3b22bc74f576e4eb67d09ab37f79383db3c62b03686731fe777b42e5f0e6">
      <source xml:lang="en">&lt;Default&gt;</source>
    </trans-unit>
    <trans-unit id="++CODE++0d7668d337e375d8ccfc1a69ca8f6e22a0b0c850a78c4770b0c4aa3b0daca630">
      <source xml:lang="en">&lt;default&gt;</source>
    </trans-unit>
    <trans-unit id="++CODE++44db9a12f4699cefd03940639b9675924d76fc9dc7faed967e044f5fbaf7bfb6">
      <source xml:lang="en">(0 rows affected)</source>
    </trans-unit>
    <trans-unit id="++CODE++666e175d7e3437548ba8bc1a84d083677a73792a61fa2184e8d6a6675eb8d030">
      <source xml:lang="en">(1 row affected)</source>
    </trans-unit>
    <trans-unit id="++CODE++e7784428bb0e21b36bb1248598086656cb640b0fdacf03835a1299416e507237">
      <source xml:lang="en">({0} rows affected)</source>
      <note>{0} is the number of rows affected</note>
    </trans-unit>
    <trans-unit id="++CODE++58ce5122060a06a437de1d4c7d19886005ef98b2bae3c455c677baa4f30b7d71">
      <source xml:lang="en">+ Add Azure Account</source>
    </trans-unit>
    <trans-unit id="++CODE++75aeb47c4c40ae9ea18e7b77776ff62be55ce308e85a64f870e49b056533d5cb">
      <source xml:lang="en">+ Add Fabric Account</source>
    </trans-unit>
    <trans-unit id="++CODE++dbfb6fb3f275d24e8e32113cbbabeffe9d78165e6bdaf5b82c0fede5881451b5">
      <source xml:lang="en">+ Create Connection Group</source>
    </trans-unit>
    <trans-unit id="++CODE++08fef8ce26bbc554c749504c8d169642c3039345674331079add345b808e96a7">
      <source xml:lang="en">A SQL editor must have focus before executing this command</source>
    </trans-unit>
    <trans-unit id="++CODE++6ab58ce9ca23e017bf594366b66b620458a5580640ddaf3aebf96f3c8fdf0977">
      <source xml:lang="en">A firewall rule is required to access this server.</source>
    </trans-unit>
    <trans-unit id="++CODE++6b262b5e3f3a492b857cb857bded5d039fa91cbc72a121ef398ef5676b2be947">
      <source xml:lang="en">A highly integrated, developer-ready transactional database that auto-scales, auto-tunes, and mirrors data to OneLake for analytics across Fabric services</source>
    </trans-unit>
    <trans-unit id="++CODE++880a0618dd92395efe1446e54fe5d50854c148586fdc14f5da8aecda61c827ae">
      <source xml:lang="en">A predefined global default value for the column or binding.</source>
    </trans-unit>
    <trans-unit id="++CODE++0ead4aa08784fedbf2a89d6c0958d7704ede494d920130913de6de5e42fdca50">
      <source xml:lang="en">A query is already running for this editor session. Please cancel this query or wait for its completion.</source>
    </trans-unit>
    <trans-unit id="++CODE++89713b9c9c1b8f659c9f49db25e4a47886dd673fee248c3f650391f09a759cef">
      <source xml:lang="en">Accept</source>
    </trans-unit>
    <trans-unit id="++CODE++e21e734aaaff27306eeaba840397aea3b25480cb0426c9c21386cbf141e56e34">
      <source xml:lang="en">Accept the SQL Server EULA to deploy a SQL Server Docker container</source>
    </trans-unit>
    <trans-unit id="++CODE++fa0563b6f04578f7a2a7cff43aed611c4835bbb2f3a21dfed76a0601a1d63859">
      <source xml:lang="en">Access denied. Please ensure you have the necessary permissions to use this tool or model.</source>
    </trans-unit>
    <trans-unit id="++CODE++ea9df7a87af305f04a7ca43d0ce60433e16504061c265ab11d0029cdf8cae372">
      <source xml:lang="en">Access token expired for connection {0} with uri {1}</source>
      <note>{0} is the connection id
{1} is the uri</note>
    </trans-unit>
    <trans-unit id="++CODE++7e1b0d5641f2640ce9a953ec231eea2c27a2a7633f7d3c273e5735e2b30c10b7">
      <source xml:lang="en">Account</source>
    </trans-unit>
    <trans-unit id="++CODE++08a2ef94ef94039eed728a4a3ab703508a7bfe442d702183ecbd763d5852a232">
      <source xml:lang="en">Account not found</source>
    </trans-unit>
    <trans-unit id="++CODE++64cff1319d2fd2cbb7a1e84ccecf22c1cc07b24435cdb522f8c0aa525d6002a6">
      <source xml:lang="en">Action</source>
    </trans-unit>
    <trans-unit id="++CODE++0fee17081211a1d4460499aa376fa2a12beb83c33a43e14f1832a72901f3ed1c">
      <source xml:lang="en">Actual Elapsed CPU Time</source>
    </trans-unit>
    <trans-unit id="++CODE++3a64334fae4e284bc2271562216edc298bd734ca4ec8512af9c53291173a7d2e">
      <source xml:lang="en">Actual Elapsed Time</source>
    </trans-unit>
    <trans-unit id="++CODE++63d01a41e50ddec3d6edfabbbf3f1c34d09f581236beab50bf510ea11e9ef4c5">
      <source xml:lang="en">Actual Number of Rows For All Executions</source>
    </trans-unit>
    <trans-unit id="++CODE++9fd728c66c9a256b121472dabf32a34317aed01d8427d70ec830289cf23a7cc8">
      <source xml:lang="en">Add</source>
    </trans-unit>
    <trans-unit id="++CODE++3d0d3f78acca7d0def0c881e924ececb285c1791711ab008ae5a0297e09a717a">
      <source xml:lang="en">Add Account</source>
    </trans-unit>
    <trans-unit id="++CODE++c26c65459a782d2065f5a9cda97c098c2e49e5734d5d16c8a8c86d4c177373cc">
      <source xml:lang="en">Add Column</source>
    </trans-unit>
    <trans-unit id="++CODE++d72d67f0f765e5584e6db8bd1e591a84914d23ff29e9f5b20d8b39125091fca0">
      <source xml:lang="en">Add Connection</source>
    </trans-unit>
    <trans-unit id="++CODE++079cd7244ce7f3c0fe474c025b5ff8e58c3678fba1ed67f0120416ac0071df85">
      <source xml:lang="en">Add Firewall Rule</source>
    </trans-unit>
    <trans-unit id="++CODE++07d072b97d1e2346b3eed5778ffb9d979a83de20ca00ff8a5f8bfa99d41993a5">
      <source xml:lang="en">Add Firewall Rule to {0}</source>
      <note>{0} is the server name</note>
    </trans-unit>
    <trans-unit id="++CODE++937a7b0b3cc8c58a787de5a63bfc07573789ee22a22918957f92651c0edb31f9">
      <source xml:lang="en">Add Server Connection</source>
    </trans-unit>
    <trans-unit id="++CODE++cbc187e255409f8de0f011bbebfc96b04028928cce72ccb35ca8a088f156aba9">
      <source xml:lang="en">Add Table</source>
    </trans-unit>
    <trans-unit id="++CODE++09857ad18f3cf066330f9fc08318e41f71ecb7b7d71f12bd1dd3b9d050db4ca0">
      <source xml:lang="en">Add a Microsoft Entra account...</source>
    </trans-unit>
    <trans-unit id="++CODE++ee7ee5830f091690030fed013c05a7073f6cb971891c3fc6f16e928bd6d69e61">
      <source xml:lang="en">Add account</source>
    </trans-unit>
    <trans-unit id="++CODE++7c0d6c25e58caa429d8df44b1266a82eff13a7fe9f477b164863aea8a9acc658">
      <source xml:lang="en">Add my client IP ({0})</source>
      <note>{0} is the IP address of the client</note>
    </trans-unit>
    <trans-unit id="++CODE++cf502b3a94444bf574bf8c1ca17b7ba9f954543af389a62e0eeca0ec3faa08f3">
      <source xml:lang="en">Add new column</source>
    </trans-unit>
    <trans-unit id="++CODE++18ef399051716731a65e9412dca68fc9d35b38850e7dff905d9771fe15bde438">
      <source xml:lang="en">Add new foreign key</source>
    </trans-unit>
    <trans-unit id="++CODE++69bcade64ab9094e6b5fd3b235f0dcc9e723977c25283af0fa746bd154fc386e">
      <source xml:lang="en">Additional parameters</source>
    </trans-unit>
    <trans-unit id="++CODE++9f088dbebd6c3c70a5ddbc2c943b11e4ca9acea5757b0b4f2b32479f0dbb747e">
      <source xml:lang="en">Advanced</source>
    </trans-unit>
    <trans-unit id="++CODE++d2cab259e6e6da600d35907f2b627f8bf69c49ab40f8f129b9d9f206f149a8f9">
      <source xml:lang="en">Advanced Connection Settings</source>
    </trans-unit>
    <trans-unit id="++CODE++dfa2817fb2221c8b89c47c4fe8326d07c119b7c32e89e509d1061fc596fdf801">
      <source xml:lang="en">Advanced Options</source>
    </trans-unit>
    <trans-unit id="++CODE++08d0861fba87c9910b6c76342c1783be7d5504ff5248fbacd869963a7322992d">
      <source xml:lang="en">All permissions for extensions to access your connections have been cleared.</source>
    </trans-unit>
    <trans-unit id="++CODE++4d33c136b843b3ddc449137e1c655e000f830c7ce36da8d6645e9a76633d035f">
      <source xml:lang="en">Allow Null</source>
    </trans-unit>
    <trans-unit id="++CODE++ab4db1a876378f718e4073baa75897c34c0e7d2608d68cda6461e01de42fa962">
      <source xml:lang="en">Allow Nulls</source>
    </trans-unit>
    <trans-unit id="++CODE++5823192e37f38baf2e14f1fba3486615cbfa097b26c05b2a13a6c3473ce11c74">
      <source xml:lang="en">Allow this extension to access your connections</source>
    </trans-unit>
    <trans-unit id="++CODE++a49d631f8c6cf6fb1660fb5229dfa0c08b55727549c0e48cc0cef1f7770ba0e2">
      <source xml:lang="en">Alphabetical</source>
    </trans-unit>
    <trans-unit id="++CODE++482b98e1609bd828db30a1c85f78a5e6e6ee55dcfb01db094432c1db2c1ae168">
      <source xml:lang="en">Alter</source>
    </trans-unit>
    <trans-unit id="++CODE++1888bd4ce917e9c8cecde43608d69624f56668f86f1bbe4331494db33fb52578">
      <source xml:lang="en">Always show in new tab</source>
    </trans-unit>
    <trans-unit id="++CODE++d4fd4b3da177dfc06dbcde0a7f62d637dbf3d90298fdc9b6aeba4f9230441e1f">
      <source xml:lang="en">An error occurred refreshing nodes. See the MSSQL output channel for more details.</source>
    </trans-unit>
    <trans-unit id="++CODE++b80f19578e3d6cc4f8693e307caf7f4fc739be0f2eb550a9f78a0874ae0205e5">
      <source xml:lang="en">An error occurred while processing your request.</source>
    </trans-unit>
    <trans-unit id="++CODE++8cf147a84fa5b378df2fb1c8d2001b12404768f0de0871a152ed488136a3b350">
      <source xml:lang="en">An error occurred while removing Microsoft Entra account: {0}</source>
      <note>{0} is the error message</note>
    </trans-unit>
    <trans-unit id="++CODE++381d558ea8ee3e00d772e070932d5a334e7743c399dda1ddd675e1962d6e32bc">
      <source xml:lang="en">An error occurred while retrieving rows: {0}</source>
      <note>{0} is the error message</note>
    </trans-unit>
    <trans-unit id="++CODE++6bda942fdd68d287fb0f1659be0f2011ad842f9295aa230d763f3cec6db5b000">
      <source xml:lang="en">An error occurred while searching database objects</source>
    </trans-unit>
    <trans-unit id="++CODE++fe01cd2e56483272d8d46be5c77c37d6be1aba49dfbe2fa79f68b4740723b758">
      <source xml:lang="en">An error occurred while searching database objects: {0}</source>
      <note>{0} is the error detail returned from the search operation</note>
    </trans-unit>
    <trans-unit id="++CODE++56f99fbd59570e105fca5070d135f8f86c67f48168d43f8020b70523f06b21bb">
      <source xml:lang="en">An error occurred: {0}</source>
      <note>{0} is the error message</note>
    </trans-unit>
    <trans-unit id="++CODE++8b8fe298945f010c0411318ce29f36e4d4da70cdd0d28299dc0b64e7c8866e74">
      <source xml:lang="en">An unexpected error occurred with the language model. Please try again.</source>
    </trans-unit>
    <trans-unit id="++CODE++82fcdad573baa3443513b5c61196ed142a07d6b967afc2778c8932549a5ad455">
      <source xml:lang="en">An unknown error occurred. Please try again.</source>
    </trans-unit>
    <trans-unit id="++CODE++6ca0797fa56ecdc7f5f08c99504d70d93a42ccbe0e904e273144c6fd9efdc21c">
      <source xml:lang="en">Analytics-ready by default</source>
    </trans-unit>
    <trans-unit id="++CODE++0f67514b901da8b9c613167848294cb0010b3c0e696732aa1a0c9737e5be69b1">
      <source xml:lang="en">And</source>
    </trans-unit>
    <trans-unit id="++CODE++31e392d1c0378beca611de66c0f4c71cba29159905cc54242d9bddee5b23d851">
      <source xml:lang="en">Apply</source>
    </trans-unit>
    <trans-unit id="++CODE++757ac56c1f67056996dba37c6407eb302cbee2e590429afcb42210d125337f6a">
      <source xml:lang="en">Apply changes to target</source>
    </trans-unit>
    <trans-unit id="++CODE++6007acbe30b2cd98703e83350ea665c06009fcd51f26dd73b309294235f45f21">
      <source xml:lang="en">Approve</source>
    </trans-unit>
    <trans-unit id="++CODE++9d9d0bfa74aaf1db2f58269ddd7f7e8141a4069574d576aab3174f0f810ad1e0">
      <source xml:lang="en">Are you sure you want to delete the container {0}? This will remove both the container and its connection from VS Code.</source>
      <note>{0} is the container name</note>
    </trans-unit>
    <trans-unit id="++CODE++dc1158b4986e0eadcc929a35b9de0147ca4e8e317ec963db232cb2516688ed79">
      <source xml:lang="en">Are you sure you want to delete the selected items?</source>
    </trans-unit>
    <trans-unit id="++CODE++64f0ebe202fcbb5561671715f3bff0cf6b5219648ffe9bca961824b243d4c5bc">
      <source xml:lang="en">Are you sure you want to delete {0}?</source>
      <note>{0} is the group name</note>
    </trans-unit>
    <trans-unit id="++CODE++26c70151bceb55fb84b8e652a205659bd5736420cfa72a4e3fa92bdaa5a3b526">
      <source xml:lang="en">Are you sure you want to delete {0}?  You can delete its connections as well, or move them to the root folder.</source>
      <note>{0} is the group name</note>
    </trans-unit>
    <trans-unit id="++CODE++3d283f80f43f1833dcab882ad9efc24a86c0b17b0febb10fc37336590a7016e1">
      <source xml:lang="en">Are you sure you want to disconnect?</source>
    </trans-unit>
    <trans-unit id="++CODE++8a6ddc1941c7b1576cc5674f2969dde12347408d66861ed151f2ed506588f42c">
      <source xml:lang="en">Are you sure you want to remove {0}?</source>
      <note>{0} is the node label</note>
    </trans-unit>
    <trans-unit id="++CODE++2f582613dd0458d381445844942f7e490b54f428e2c1e42e8c7643e1aa646a17">
      <source xml:lang="en">Are you sure you want to update the target?</source>
    </trans-unit>
    <trans-unit id="++CODE++7eef7067697ade3fc0f13737f97978c65df37d0c48ff8f50718f6062f6e6e246">
      <source xml:lang="en">Are you sure you want to {0}?</source>
      <note>{0} is the action being confirmed</note>
    </trans-unit>
    <trans-unit id="++CODE++f0762c4f3bfcd695e32e7fcd087dc2a60bc26cda108b4fc0a643445b397168c7">
      <source xml:lang="en">Are you sure?</source>
    </trans-unit>
    <trans-unit id="++CODE++66880d2d8216260d201917a72eb245440ef18ba9b54c070ee39aa4c343ae126f">
      <source xml:lang="en">Authentication</source>
    </trans-unit>
    <trans-unit id="++CODE++eccf8ea40318babf1bd28fa823e0fa905383eed481da5fccb9f54ea4a6152943">
      <source xml:lang="en">Authentication Library has changed, please reload Visual Studio Code.</source>
    </trans-unit>
    <trans-unit id="++CODE++53c90adec54ba3992244fa9a6edbef327f573af7d2c99f2a110ba57949283b38">
      <source xml:lang="en">Authentication Type</source>
    </trans-unit>
    <trans-unit id="++CODE++9a1bed14bd9674de782c072cb0e866910c7df51326e29f8a0bea807d4791a7e6">
      <source xml:lang="en">Authentication error for account &apos;{0}&apos; (tenant &apos;{1}&apos;). Resolving this requires clearing your token cache, which will sign you out of all connected accounts.</source>
      <note>{0} is the account display name
{1} is the tenant id</note>
    </trans-unit>
    <trans-unit id="++CODE++b1b511843263fa8435aafed7abebc29efd242c576fd5d386e04e349e7288e092">
      <source xml:lang="en">Authentication error for account. Resolving this requires clearing your token cache, which will sign you out of all connected accounts.</source>
    </trans-unit>
    <trans-unit id="++CODE++439a99b0935fb17d372edb14b699ddd05330257d8c40b464365c1129bdf94d6a">
      <source xml:lang="en">Authentication failed due to a nonce mismatch, please close Azure Data Studio and try again.</source>
    </trans-unit>
    <trans-unit id="++CODE++13bab964ffdfa4aca05306fd4c1f3e7aed36fb36a62c85dc6ef588e841299878">
      <source xml:lang="en">Authentication failed due to a state mismatch, please close ADS and try again.</source>
    </trans-unit>
    <trans-unit id="++CODE++d58bbb838e095ea400fb432477d5657a6b5a32da8da836299f4f7e20020bb42d">
      <source xml:lang="en">Auto Arrange</source>
    </trans-unit>
    <trans-unit id="++CODE++ebe205c96ccbd815b1ba5c318ebfad7ce72d76dfea65929bf8c5203cd0c72a93">
      <source xml:lang="en">Auto Arrange Confirmation</source>
    </trans-unit>
    <trans-unit id="++CODE++a27adfa57c8938761efd3fc482ea8e81fc898b286f29d04c783c9d3b60b22824">
      <source xml:lang="en">Auto Arrange will automatically reposition all diagram elements based on optimal layout algorithms. Any custom positioning you&apos;ve created will be lost. Do you want to proceed with auto-arranging your schema diagram?</source>
    </trans-unit>
    <trans-unit id="++CODE++0b88b412b158e1648835456305f857b2228f04cdd61b08afc1924ea48fcee4c0">
      <source xml:lang="en">Automatic tuning features like automatic index creation enabled by default.</source>
    </trans-unit>
    <trans-unit id="++CODE++87cdec8b1acc8c61a853ce73e9707a8a0c55e57922ff53e108262128e97553f2">
      <source xml:lang="en">Available Servers</source>
    </trans-unit>
    <trans-unit id="++CODE++fb226d6b73aa48dadaf6a46992c5d7a707fb8d1fe58b0865de04d08c848fecff">
      <source xml:lang="en">Average: {0}</source>
      <note>{0} is the average</note>
    </trans-unit>
    <trans-unit id="++CODE++8dd4f3a846ac5cf5452d53cc438aaae7ad47df96a29ad32857a87718cdeefbca">
      <source xml:lang="en">Average: {0}  Count: {1}  Sum: {2}</source>
      <note>{0} is the average, {1} is the count, {2} is the sum</note>
    </trans-unit>
    <trans-unit id="++CODE++994c049faf0fd65f191759cacf91508d01743fda1b2f06cfc7f779fc49ae4991">
      <source xml:lang="en">Azure (China)</source>
    </trans-unit>
    <trans-unit id="++CODE++cdf9c75db21efc1ddc557d567de91e9bc67533606ce4bbc049c592d77f122e68">
      <source xml:lang="en">Azure (Public)</source>
    </trans-unit>
    <trans-unit id="++CODE++cf582c92b799b117f2d093534bbe7b99aea5df658f201220f320f2976c0ebbba">
      <source xml:lang="en">Azure (US Government)</source>
    </trans-unit>
    <trans-unit id="++CODE++63d6f58b83d48a7543f95534cb99f84ecd4273176e77feb7fd925ecbd81a4f39">
      <source xml:lang="en">Azure Account</source>
    </trans-unit>
    <trans-unit id="++CODE++34ec466979918ed648dd5ae40b41e849fa6398b0d0a5f076ac3b0061d149d168">
      <source xml:lang="en">Azure Code Grant</source>
    </trans-unit>
    <trans-unit id="++CODE++c5023bdd36d362e05c245ab15ab6839ad7562bcd42f1e1b0c759dca9d5fec4f7">
      <source xml:lang="en">Azure Device Code</source>
    </trans-unit>
    <trans-unit id="++CODE++314afcc6e23d362133e764e1ebfacabe4d330308b528392570949a17270248b9">
      <source xml:lang="en">Azure sign in failed.</source>
    </trans-unit>
    <trans-unit id="++CODE++3d1ae152f7c95ef16327aafe54bc82e4565547c236299ef06d54a8db5980c24f">
      <source xml:lang="en">Azure token cache cleared successfully.</source>
    </trans-unit>
    <trans-unit id="++CODE++f71dfcecebed757febe54c711e436e17521c71da90d4c5cc61ef6717918173a4">
      <source xml:lang="en">Azure: Sign In</source>
    </trans-unit>
    <trans-unit id="++CODE++e23a962d1e7c0f13d0ebf6da9eb0d8bf43afcb391bcbb9227c3939d932219dad">
      <source xml:lang="en">Azure: Sign In to Azure Cloud</source>
    </trans-unit>
    <trans-unit id="++CODE++29852e83a6613ccf439cb69654f96550fd0ce1de27609b5167992cef02a9ea55">
      <source xml:lang="en">Azure: Sign In with Device Code</source>
    </trans-unit>
    <trans-unit id="++CODE++76900f1bfd16c8d4dd3d25e6f46638d7165aee23883ccea6bfe071c514421769">
      <source xml:lang="en">Back</source>
    </trans-unit>
    <trans-unit id="++CODE++e6885d7f1ab90cd7529fb7e3690957e6324d73e7a2dc017014bb9667d7524a76">
      <source xml:lang="en">Back to preview</source>
    </trans-unit>
    <trans-unit id="++CODE++785f39d515b5f700c4f9cfec99b46d49fdc412522e0e24a9316fc25e7bfd06a3">
      <source xml:lang="en">Batch execution time: {0}</source>
      <note>{0} is the batch time</note>
    </trans-unit>
    <trans-unit id="++CODE++c1ea3f5e7aa473034872296473c7fcf9c79344355ba4fd003120627f6ec1a5f7">
      <source xml:lang="en">Between</source>
    </trans-unit>
    <trans-unit id="++CODE++79654f98221029c4c838b279ed9a41aa49c8a3cdb1cc95d81a456c510e6854d0">
      <source xml:lang="en">Blanks</source>
    </trans-unit>
    <trans-unit id="++CODE++886089b371ee3596c742b0c91467d1b7239b1d7f8f3eb86b88c1304644266abc">
      <source xml:lang="en">Block this extension from accessing your connections</source>
    </trans-unit>
    <trans-unit id="++CODE++ec811d30a89ce96d1c7555ffaede78b188fedb1d283adf7cdf55a4edae6697a7">
      <source xml:lang="en">Brightness</source>
    </trans-unit>
    <trans-unit id="++CODE++221cedb44469e4b0b105f777c771d70c7097c40a4e3e914cec4b6ba266db1970">
      <source xml:lang="en">Browse Azure</source>
    </trans-unit>
    <trans-unit id="++CODE++d2945638af819132af21f6c456f562493e7bf76e6ce1bb782eeef16cbfbeb85b">
      <source xml:lang="en">Browse By</source>
    </trans-unit>
    <trans-unit id="++CODE++9b0636db073a79048ef4de667c447e516b7241e55ecf311c2a6f1fbe662574a1">
      <source xml:lang="en">Browse Fabric</source>
    </trans-unit>
    <trans-unit id="++CODE++eb6b42f54c42d2832e296319f7fdad64d46aecd1ec19b0e9c80b85b7cfc6dcae">
      <source xml:lang="en">CSV</source>
    </trans-unit>
    <trans-unit id="++CODE++d9a998bc5b0b1a8720c33d843590e55895977f19f6d8f56e440c778b673ab17a">
      <source xml:lang="en">Calling tool: {0} with {1}.</source>
      <note>{0} is the tool function name
{1} is the SQL tool parameters</note>
    </trans-unit>
    <trans-unit id="++CODE++19766ed6ccb2f4a32778eed80d1928d2c87a18d7c275ccb163ec6709d3eb2e27">
      <source xml:lang="en">Cancel</source>
    </trans-unit>
    <trans-unit id="++CODE++a6dab3e65af40b4f3bca5c056278a22a48972adfa26a46fa3cc16aa4e07e86e0">
      <source xml:lang="en">Cancel failed: {0}</source>
      <note>{0} is the error message</note>
    </trans-unit>
    <trans-unit id="++CODE++d6efd131712ed1115d720d4cfdb68b1819ad1de1587f4c2176c9c055c7c03a67">
      <source xml:lang="en">Cancel schema compare failed: &apos;{0}&apos;</source>
      <note>{0} is the error message returned from the cancel operation</note>
    </trans-unit>
    <trans-unit id="++CODE++13ca2ee2499310d97a5515fb5fd80b75da66f4cf2775273658eb2b3fdcd3bd3d">
      <source xml:lang="en">Canceled</source>
    </trans-unit>
    <trans-unit id="++CODE++f0f958e0da473b18b76ef9febe543579a601b532c9acd58ddab45f2d6549a3b3">
      <source xml:lang="en">Canceling</source>
    </trans-unit>
    <trans-unit id="++CODE++e98afd3714a8d3c15f84793e425b681975e26f06503850e4122965ee9825e907">
      <source xml:lang="en">Canceling query </source>
    </trans-unit>
    <trans-unit id="++CODE++a3b871209f5c0ce02e28669f9d6aeb1bd614ecdbd7e18a413fcc9a40e666fa59">
      <source xml:lang="en">Canceling the query failed: {0}</source>
      <note>{0} is the error message</note>
    </trans-unit>
    <trans-unit id="++CODE++6a091418a02336bbb67e1aefe9453dc51828139a059a7f3cae6044273c277a54">
      <source xml:lang="en">Cannot cancel query as no query is running.</source>
    </trans-unit>
    <trans-unit id="++CODE++78caadaa3d12c39131d70d9b85b2aa5b4fdc874138c7fa884349a843312e02c7">
      <source xml:lang="en">Cannot connect due to expired tokens. Please re-authenticate and try again.</source>
    </trans-unit>
    <trans-unit id="++CODE++7c2b8feda9e74131c46fcd8892b9661d32e0dcfc3d10d9f4d4d948540ea4bb87">
      <source xml:lang="en">Cannot create foreign key</source>
    </trans-unit>
    <trans-unit id="++CODE++5bf30206188ff92ec48bba56b2bf99fcb46ba9c20a05460485cf684b81a9c54b">
      <source xml:lang="en">Cannot exclude {0}. Included dependents exist</source>
      <note>{0} is the name of the entry</note>
    </trans-unit>
    <trans-unit id="++CODE++14c454076816c0b275e2257bbf79446718f442983b537c0c96d0c69451924452">
      <source xml:lang="en">Cannot exclude {0}. Included dependents exist, such as {1}</source>
      <note>{0} is the name of the entry
{1} is the name of the blocking dependency preventing exclusion.</note>
    </trans-unit>
    <trans-unit id="++CODE++01adf8aae81a6ef23bd48a183bc221def8cebdf0dc5490668df49f07e3eb3615">
      <source xml:lang="en">Cannot include {0}. Excluded dependents exist</source>
      <note>{0} is the name of the entry</note>
    </trans-unit>
    <trans-unit id="++CODE++9e3eef26ce324ceb6b5c6f2cb1d94e3961f1bc4915d314c3324c6cd5d6b12710">
      <source xml:lang="en">Cannot include {0}. Excluded dependents exist, such as {1}</source>
      <note>{0} is the name of the entry
{1} is the name of the blocking dependency preventing inclusion.</note>
    </trans-unit>
    <trans-unit id="++CODE++9527fb2b3d5ccb62606c88f7604ddb16febed19faead67b1edf263f6e0c8fe0b">
      <source xml:lang="en">Cascade</source>
    </trans-unit>
    <trans-unit id="++CODE++c0bf75bd78bf9572596720d596bd5a20a5b9145cde0fe50dec1e783cb184d69b">
      <source xml:lang="en">Change</source>
    </trans-unit>
    <trans-unit id="++CODE++6bd09f9171ad9aa3824a8e54ea5edf59d28c768124be9dc7f9d2c5c7eee6780b">
      <source xml:lang="en">Change Database</source>
    </trans-unit>
    <trans-unit id="++CODE++a949f46230748d3f7496809b82cec6daa6ec8a671d17ac1ca03a17173cbcb2d6">
      <source xml:lang="en">Change Password</source>
    </trans-unit>
    <trans-unit id="++CODE++00aecebb859a5ba020dd5aa5ffb71e7f9a4279e35f9c94e6d34ebf7c889a3f7e">
      <source xml:lang="en">Change database to &apos;{1}&apos; for connection &apos;{0}&apos;?</source>
      <note>{0} is the connection ID
{1} is the database name</note>
    </trans-unit>
    <trans-unit id="++CODE++aa115b472e9ca1287d8404ed9c69fb8612db771dfcb9ec5f560662fd0a7d653b">
      <source xml:lang="en">Changed Tables</source>
    </trans-unit>
    <trans-unit id="++CODE++6ba2dfc2755e1d829986d3bf36cdea9fc88fa8c16d079b7d0f6a6309e8e67a6a">
      <source xml:lang="en">Changed database context to &quot;{0}&quot; for document &quot;{1}&quot;</source>
      <note>{0} is the database name
{1} is the document name</note>
    </trans-unit>
    <trans-unit id="++CODE++88dcff06d01faeaf2253a502d07b9358b907ef3497a0f69c2f6546ffdc06b7b7">
      <source xml:lang="en">Changed database context to &quot;{0}&quot; on server &quot;{1}&quot; on document &quot;{2}&quot;.</source>
      <note>{0} is the database name
{1} is the server name
{2} is the document name</note>
    </trans-unit>
    <trans-unit id="++CODE++cf51bd8ae1e56e8e81b07f1e7f35e10d580788d9e0892a8a4896c2378227f4f0">
      <source xml:lang="en">Changes published successfully</source>
    </trans-unit>
    <trans-unit id="++CODE++37b6d72a119e5ec53d1dc71ba94cbed9566519488230f6a4e40ae82bfc8bc79f">
      <source xml:lang="en">Changing database context to &quot;{0}&quot; on server &quot;{1}&quot; on document &quot;{2}&quot;.</source>
      <note>{0} is the database name
{1} is the server name
{2} is the document name</note>
    </trans-unit>
    <trans-unit id="++CODE++5cca02706714579b1ebf65a02aa3db359c9533120430137485af41e5ec1ab285">
      <source xml:lang="en">Changing database to &apos;{1}&apos; for connection &apos;{0}&apos;</source>
      <note>{0} is the connection ID
{1} is the database name</note>
    </trans-unit>
    <trans-unit id="++CODE++6822b8489308b650f2e36cb439297b0c4a43859fe39e164aea3ad453f4bd14d7">
      <source xml:lang="en">Chat command not available in this VS Code version</source>
    </trans-unit>
    <trans-unit id="++CODE++c8cabf4a998e678eb3213d46a3e9e80217b7839fb5f3537ee550a65e3b2202c9">
      <source xml:lang="en">Check Constraint</source>
    </trans-unit>
    <trans-unit id="++CODE++4a41af1285aa71f4e677bc3fa729070b3c3c0af177cb4e9f12e34f1e21045894">
      <source xml:lang="en">Check Constraints</source>
    </trans-unit>
    <trans-unit id="++CODE++43034967e711bc54bfe87c71c74ca2a19a39ca0d6e18c5d495cd90634d25eea0">
      <source xml:lang="en">Checking Docker Engine Configuration</source>
    </trans-unit>
    <trans-unit id="++CODE++469663d6e6c1f487f123cf95220bce4d9ac1c98f2cd06e373ccb0baa14c343d4">
      <source xml:lang="en">Checking if Docker is installed</source>
    </trans-unit>
    <trans-unit id="++CODE++75053118ac86a00be268a5a2a66b8b40a5249559ce3fc76bb45463dcc532782d">
      <source xml:lang="en">Checking if Docker is installed on your machine</source>
    </trans-unit>
    <trans-unit id="++CODE++2341d1c3197fc3205cd4550c118259316a51c665389e9a3c74db361c6e11d83a">
      <source xml:lang="en">Checking if Docker is running on your machine. If not, we&apos;ll start it for you.</source>
    </trans-unit>
    <trans-unit id="++CODE++6be7e803f4291ec5e83f38d2789fd4ea6c31923cdf1eedfa48564e33708cc5d3">
      <source xml:lang="en">Checking if Docker is started</source>
    </trans-unit>
    <trans-unit id="++CODE++741262e58e1274cef3f38a5aa8042fcf05db92d4ca8e9c9e573acd0e2242ba97">
      <source xml:lang="en">Checking if the Docker Engine is configured correctly on your machine.</source>
    </trans-unit>
    <trans-unit id="++CODE++38ccc9db5b300e54116d6f6e8b8ee1420fea7792e8483c7368fdd964b6ecef0a">
      <source xml:lang="en">Checking pre-requisites</source>
    </trans-unit>
    <trans-unit id="++CODE++de88f00e461bb1cd413f9c556b06e1b903006bb3c0123f2e75fdff92532034af">
      <source xml:lang="en">Choose An Action</source>
    </trans-unit>
    <trans-unit id="++CODE++61f2371ac2547488417f83422706e0e6c12b3c12f5f3595e90da91cbb167c174">
      <source xml:lang="en">Choose Query History</source>
    </trans-unit>
    <trans-unit id="++CODE++a1578b6089ec41921bc4a70b05ca1b1171199d5d5fea6ac6c345cba9b29a83ef">
      <source xml:lang="en">Choose SQL Language</source>
    </trans-unit>
    <trans-unit id="++CODE++dcee789e6048807617a646e20bfba75832b8e459fdd8a9e41c08665ee4d8d36a">
      <source xml:lang="en">Choose a Microsoft Entra account</source>
    </trans-unit>
    <trans-unit id="++CODE++a89bad7e873f85fc6867185da8c42b2743f3264bf2df68800c16c23a20e1a9cf">
      <source xml:lang="en">Choose a Microsoft Entra tenant</source>
    </trans-unit>
    <trans-unit id="++CODE++b05ab4483a5949bf2effb49592a7bb9dceafedb9a3c6aae12a32341025fc1511">
      <source xml:lang="en">Choose a connection profile from the list below</source>
    </trans-unit>
    <trans-unit id="++CODE++3b961516b68d49db85d3ded5bc5c1129e02be1a647845d77b1eb2ab5260284cb">
      <source xml:lang="en">Choose a database from the list below</source>
    </trans-unit>
    <trans-unit id="++CODE++f374a2978746011d60b5e1785696b4f2c1fe9165edc4f876767d2f1282240cb2">
      <source xml:lang="en">Choose a hostname for the container</source>
    </trans-unit>
    <trans-unit id="++CODE++3152aa1eecc4ae815f286d840683f8a27d00ed17af850886caef1ff5e3d9e122">
      <source xml:lang="en">Choose a name for the SQL Server Docker Container</source>
    </trans-unit>
    <trans-unit id="++CODE++2191d6b3f382356ffd46db277fcd0896e4b5f73a62989e0af8754832ed84c319">
      <source xml:lang="en">Choose a port to host the SQL Server Docker Container</source>
    </trans-unit>
    <trans-unit id="++CODE++8dc22bcccf1fa2165bc27bcd3af9d5979985733f54896c185307a1ccd0e0d134">
      <source xml:lang="en">Choose an option to provision a database</source>
    </trans-unit>
    <trans-unit id="++CODE++ac64b397d6dc32aa86e749583723d12ec51ada87e971cfe6c41de1454f7131b0">
      <source xml:lang="en">Choose color</source>
    </trans-unit>
    <trans-unit id="++CODE++4e42da2b0c2533c1a0dfa98e9f4ec67fbaf07a0da192dafa93aaf98bc07fd959">
      <source xml:lang="en">Choose the Right Version</source>
    </trans-unit>
    <trans-unit id="++CODE++be798452e0ca7a38f6487ecb9115f26ba148e2d4475608bdc4277d34d41be0a7">
      <source xml:lang="en">Circular reference detected: &apos;{0}&apos; → &apos;{1}&apos; creates a cycle</source>
      <note>{0} is source table
{1} is target table</note>
    </trans-unit>
    <trans-unit id="++CODE++83b12c2216efb4fdc924e1deb5182e905e4926ed0c1c324d467107f46d5a26a9">
      <source xml:lang="en">Clear</source>
    </trans-unit>
    <trans-unit id="++CODE++ddceb7adfdb8816e4747bc48a2221702e830340e5596a701dc0993766eba5e60">
      <source xml:lang="en">Clear All</source>
    </trans-unit>
    <trans-unit id="++CODE++08e2c4e53c4b3b6008b7bc4d82eb29ab933d3b6c08b34eda0637fbf148fb1529">
      <source xml:lang="en">Clear Recent Connections List</source>
    </trans-unit>
    <trans-unit id="++CODE++c52ff5ea803d577544a8224d1404ecefa836b803f029d87cd7450af6c18a70ef">
      <source xml:lang="en">Clear Selection</source>
    </trans-unit>
    <trans-unit id="++CODE++8046678782bb5feaf7131b03db70b9f5f66007fcc8b0c670c186db149edeb041">
      <source xml:lang="en">Clear Sort</source>
    </trans-unit>
    <trans-unit id="++CODE++bb7638a0d8b3b374d81381caaf50ea1e5639135dd6ec1df7bc2dae0f344b72ec">
      <source xml:lang="en">Clear cache and refresh token</source>
    </trans-unit>
    <trans-unit id="++CODE++21f5ea19572773c428e8375b3d63058ad4f04aea83df347deb633f9ddad9a643">
      <source xml:lang="en">Clear permissions for all extensions to access your connections</source>
    </trans-unit>
    <trans-unit id="++CODE++4e0d71f8a0b3fdc5cdaba4028072ad8cf788bac47864232a1988ac9453453a36">
      <source xml:lang="en">Click to cancel loading summary</source>
    </trans-unit>
    <trans-unit id="++CODE++6bca6724e27bd109d1b946c1684e16c2c4a5d71731a9ffe5f666bdd9d9846b1e">
      <source xml:lang="en">Click to connect to a database</source>
    </trans-unit>
    <trans-unit id="++CODE++66abaeec0367ba4920e21447dfa2dafb94c7f38dc262dfb91e76799022a436d5">
      <source xml:lang="en">Click to load summary</source>
    </trans-unit>
    <trans-unit id="++CODE++88af7d4ffbbad0f31d9dd918e49ceb713036db12524cbdc4b93e8922b0655429">
      <source xml:lang="en">Click to sign into an Azure account</source>
    </trans-unit>
    <trans-unit id="++CODE++7d9eb7acb13e24625c404401d8e88b2350e32162455885f18276cf802f7701ed">
      <source xml:lang="en">Close</source>
    </trans-unit>
    <trans-unit id="++CODE++a9d0b49f48a51a21c93552032bd3ac0b356430187424536e274c84b493cac48e">
      <source xml:lang="en">Close Designer</source>
    </trans-unit>
    <trans-unit id="++CODE++4c7dd73e4af7d97c296dc01ab37edd119e5ef22592cb6a302bd9dc9a55264873">
      <source xml:lang="en">Close Find</source>
    </trans-unit>
    <trans-unit id="++CODE++3bd5ea966485fd0a628d3dc7d499e2551a0381dcb8b4237bfdbb08aaf6b88468">
      <source xml:lang="en">Close properties pane</source>
    </trans-unit>
    <trans-unit id="++CODE++548e8cc0e8c2423c61f30c6e8b75a1a40c995e3be119df6272b280ab6c15a011">
      <source xml:lang="en">Close the current connection</source>
    </trans-unit>
    <trans-unit id="++CODE++b977b950c1ae31e5aeb9ef778cc20a66fc034eb81e738e0206104b677962c465">
      <source xml:lang="en">Cloud</source>
    </trans-unit>
    <trans-unit id="++CODE++be6eb1fc3b05bf9dceebad2eac7841d1b2f40bda9aa2da34df8ca22af02bc3ed">
      <source xml:lang="en">Collapse</source>
    </trans-unit>
    <trans-unit id="++CODE++55988e28a4e8720a588c5c53fd47616d929a404d3d2af7e6f8ba313dce6dc3e4">
      <source xml:lang="en">Collapse All</source>
    </trans-unit>
    <trans-unit id="++CODE++73bdb3fe57af851db2313c3716cc6e6d8584314063030d5262237ad2fa9f8201">
      <source xml:lang="en">Collapse Workspace Explorer</source>
    </trans-unit>
    <trans-unit id="++CODE++6b73191a0a4b67420e61d51c9f207c35277eaf18fbbf5beb52a320a23fe09653">
      <source xml:lang="en">Color</source>
    </trans-unit>
    <trans-unit id="++CODE++3fdc9a587693f9e63574b30ec55c2b947a7fb4ba5fd11f0cf213072f53d91bdd">
      <source xml:lang="en">Column</source>
    </trans-unit>
    <trans-unit id="++CODE++2a1e6a732f104ee56a84bfe7a04f48a47af3401ee2df16272b47af0195bae023">
      <source xml:lang="en">Column &apos;{0}&apos; already exists</source>
      <note>{0} is the column name</note>
    </trans-unit>
    <trans-unit id="++CODE++b5f14952d79f90995588047df35fde3562e4851c778c9ee4853fed33252eceba">
      <source xml:lang="en">Column &apos;{0}&apos; already has a foreign key</source>
      <note>{0} is the column name</note>
    </trans-unit>
    <trans-unit id="++CODE++0d1cea3ad10431de23b65a45a897f8a04520ae0353bb863064c38d0c6b7fa7aa">
      <source xml:lang="en">Column &apos;{0}&apos; cannot be null because it is a primary key</source>
      <note>{0} is the column name</note>
    </trans-unit>
    <trans-unit id="++CODE++8d00d9665207fcb4d435b78c5be1719cbc6d078437f523910b3e8bd9e95e67aa">
      <source xml:lang="en">Column &apos;{0}&apos; is an identity column and cannot have a cascading foreign key</source>
      <note>{0} is the column name</note>
    </trans-unit>
    <trans-unit id="++CODE++c360b9bc22466a897cd5a6398646517f1bc0236d4bd579846b258d267dfd859c">
      <source xml:lang="en">Column &apos;{0}&apos; must be a primary key</source>
      <note>{0} is the referenced column</note>
    </trans-unit>
    <trans-unit id="++CODE++d93bc428789daab792bbefccefbef350850821d750aff6d09f87b4a77d9fe66a">
      <source xml:lang="en">Column &apos;{0}&apos; not found</source>
      <note>{0} is the column name</note>
    </trans-unit>
    <trans-unit id="++CODE++186b1f01ef876a3c1fd8101430b6e3f0b83c8960f32e74b36ebe6015c4b15a25">
      <source xml:lang="en">Column Name</source>
    </trans-unit>
    <trans-unit id="++CODE++acc8a3fcd4b7b62165cfa6e4b832566d25a6c172b6c1ec229a59b4eb7eb655a5">
      <source xml:lang="en">Column max length cannot be empty</source>
    </trans-unit>
    <trans-unit id="++CODE++bb7bef87d3a1f764c39c6df670038039c136d360153a1ced5c633afa9590fd36">
      <source xml:lang="en">Column name cannot be empty</source>
    </trans-unit>
    <trans-unit id="++CODE++53aade77cd69a77bbb51bf8ca4e7ea8b282db75edce8883775e47042478d35b5">
      <source xml:lang="en">Columns</source>
    </trans-unit>
    <trans-unit id="++CODE++9504ef48c5eab40c3e3a086cbbdc3d70b44e607552db6adfbdd7c278ddabe357">
      <source xml:lang="en">Columns in the primary key.</source>
    </trans-unit>
    <trans-unit id="++CODE++e888155d8c7d2e3c3f9eb1bf57e8d81ba1a3c182b5e94b01e09de2cb2cca81f9">
      <source xml:lang="en">Compare</source>
    </trans-unit>
    <trans-unit id="++CODE++c76e4efa9bdedc294be4e0c0a7e42040e5c921d0b30a36e1c6249893b941b662">
      <source xml:lang="en">Compare SQL Server editions</source>
    </trans-unit>
    <trans-unit id="++CODE++5b79ce1b6eead3275d92572d5997ed876b99fe9d47141f8b785abf94a4ff52c0">
      <source xml:lang="en">Comparison Details</source>
    </trans-unit>
    <trans-unit id="++CODE++b3841aead42fd5bf681d290d2fef9df816aa53c2b9a1da6c21f42b11ccc2c9dd">
      <source xml:lang="en">Configure Linux containers</source>
    </trans-unit>
    <trans-unit id="++CODE++73b680fbf34c02acc61629ac870cb10a5f382c5379516f9dd96777d75a3086fe">
      <source xml:lang="en">Configure Rosetta in Docker Desktop</source>
    </trans-unit>
    <trans-unit id="++CODE++33e3ae10b101f647412be0f940cfc04d7d17e7c6f8027b42ae6697852588d1fe">
      <source xml:lang="en">Configure and customize SQL Server containers</source>
    </trans-unit>
<<<<<<< HEAD
    <trans-unit id="++CODE++73dd96f4085ccfca56f43ca281a29ab8d195fe5fc79b4cb45be11d7830230d63">
      <source xml:lang="en">Confirm SQL Server admin password</source>
=======
    <trans-unit id="++CODE++c292210c44167923a75b092a008f9d2b194fb08631a6aa43d753ed7931ad4d5e">
      <source xml:lang="en">Confirm Password</source>
    </trans-unit>
    <trans-unit id="++CODE++bf000421aeb39493cf8044ec73846d7da8ca97b7166208c0d1172a17ba23a388">
      <source xml:lang="en">Confirm new password</source>
>>>>>>> 6d4f032a
    </trans-unit>
    <trans-unit id="++CODE++eb83f1820ce359dc5c9aa6ca4d08fad60256a9808c58ad93f89db3c182908364">
      <source xml:lang="en">Confirm to clear recent connections list</source>
    </trans-unit>
    <trans-unit id="++CODE++99fb39ba4e498877a20049303aa3318b2004884dab008c65a3b5dd48f47cdd04">
      <source xml:lang="en">Confirm to remove this profile.</source>
    </trans-unit>
    <trans-unit id="++CODE++1a2303ede07493acc7caaa7c737f3c52bcc9cf04372be19ed1b0af6b9f2c791e">
      <source xml:lang="en">Connect</source>
    </trans-unit>
    <trans-unit id="++CODE++150851f09acf7f6f4d53e35fb619389c38558ea5b98d3a13efaf84b3eda50422">
      <source xml:lang="en">Connect to Database</source>
    </trans-unit>
    <trans-unit id="++CODE++4559fb568a70152599e0f4c5aeae4ca533de114086a7fbd57f5281732c9db33b">
      <source xml:lang="en">Connect to MSSQL</source>
    </trans-unit>
    <trans-unit id="++CODE++62de0ed6dbc2218844092662823ae95ac4a9b3cfa6568aeb9913bd4c96512c54">
      <source xml:lang="en">Connect to Server</source>
    </trans-unit>
    <trans-unit id="++CODE++b2c490a777ddf796ff31f0e2a230e002b1329f808ec37cf885ad1bfcd7696ca3">
      <source xml:lang="en">Connect to server {0} and database {1}?</source>
      <note>{0} is the server name
{1} is the database name</note>
    </trans-unit>
    <trans-unit id="++CODE++c629f4154b93588541a43212104dda942f74b6b1c384f17ed00ccd062e649fb4">
      <source xml:lang="en">Connect to server {0}?</source>
      <note>{0} is the server name</note>
    </trans-unit>
    <trans-unit id="++CODE++ea9acac28e2644caf0dd7884eec71c1a92d541701276abf4acd5de8d04aa8af9">
      <source xml:lang="en">Connect to {0}</source>
      <note>{0} is the name of the connection profile</note>
    </trans-unit>
    <trans-unit id="++CODE++6f00f15723c8b6718a4b05d9bb29188131a2a38b58f11c451e6522a7762c5ad5">
      <source xml:lang="en">Connect using profile {0}?</source>
      <note>{0} is the profile ID</note>
    </trans-unit>
    <trans-unit id="++CODE++28d29898bc769fd6df013da142af60f451953946e641fc2a2bee0e49b235a623">
      <source xml:lang="en">Connected successfully</source>
    </trans-unit>
    <trans-unit id="++CODE++b6c3dc8ba33b3a93b9060f81da8fa7d496f07487cec7a12353257242b2ea9e24">
      <source xml:lang="en">Connected to server &quot;{0}&quot; on document &quot;{1}&quot;. Server information: {2}</source>
      <note>{0} is the server name
{1} is the document name
{2} is the server info</note>
    </trans-unit>
    <trans-unit id="++CODE++00aaa2ec4a2146b807cc64a6f59880630adc5d451cd1a68a80e2d2ccf2d21bbc">
      <source xml:lang="en">Connected to:</source>
    </trans-unit>
    <trans-unit id="++CODE++d403c686f6a1048014bdd230f59963271b0123ea48245754fc9f264b962a2182">
      <source xml:lang="en">Connecting</source>
    </trans-unit>
    <trans-unit id="++CODE++fc83034782062ce727014f496892adc8087186e29e686533f40d6064c70e7c7c">
      <source xml:lang="en">Connecting to Container</source>
    </trans-unit>
    <trans-unit id="++CODE++bd02214c7799ec6a69018761f76fed82a6516c170ddbc3fdbf6f0c2a7b566d9f">
      <source xml:lang="en">Connecting to Database</source>
    </trans-unit>
    <trans-unit id="++CODE++4f7403da68117c9595b82a6c264837910b1421a60537bcfa77a004a58b0a4c7a">
      <source xml:lang="en">Connecting to server &quot;{0}&quot; on document &quot;{1}&quot;.</source>
      <note>{0} is the server name
{1} is the document name</note>
    </trans-unit>
    <trans-unit id="++CODE++cdfa68f01c8258a3933e2cc436e46a47425d2c5cde4ad327b70a59615b4a4892">
      <source xml:lang="en">Connecting to server {0}</source>
      <note>{0} is the server name</note>
    </trans-unit>
    <trans-unit id="++CODE++d568f5700106a3d28657010405b5ef04ac5e6f31499216360661ba4f19256e15">
      <source xml:lang="en">Connecting to server {0} and database {1}</source>
      <note>{0} is the server name
{1} is the database name</note>
    </trans-unit>
    <trans-unit id="++CODE++03cdf40907b9e95ff338fe3d4fd451910410c1dbddd93e543b590a40755e6744">
      <source xml:lang="en">Connecting to your SQL Server Docker container</source>
    </trans-unit>
    <trans-unit id="++CODE++9b8df2904fd9e25473fed50a3df04dc0629dec82daa72d6085cab8d1c63e4f65">
      <source xml:lang="en">Connecting to {0}...</source>
      <note>{0} is the connection display name</note>
    </trans-unit>
    <trans-unit id="++CODE++031d95e24e24622c128716284eb67a80331c825272813bf720f2c35a0b18f96c">
      <source xml:lang="en">Connecting to: </source>
    </trans-unit>
    <trans-unit id="++CODE++efb70e946b81dee71e5439537f7160292d511bb79830c8edd338f32e232cf183">
      <source xml:lang="en">Connecting using profile {0}</source>
      <note>{0} is the profile ID</note>
    </trans-unit>
    <trans-unit id="++CODE++5f04ae9ed6a865bb382c66ef4bd4e57df4ce19d4142b8c87ac40d65ae54d278f">
      <source xml:lang="en">Connecting...</source>
    </trans-unit>
    <trans-unit id="++CODE++6c916d6a3ffb6e0c85ad115ae2e1f277af1bc76f11a7267fd818b798a796b26a">
      <source xml:lang="en">Connection Authentication</source>
    </trans-unit>
    <trans-unit id="++CODE++880cac6e9612c7672ce73c666f54c5f789e7b1ed1b9f0b7f1431fe84a2e59bce">
      <source xml:lang="en">Connection Details</source>
    </trans-unit>
    <trans-unit id="++CODE++dba530f818587a0d79d7bb8f59e07d372d10691f49c560e3e4c3d42d105fe9e7">
      <source xml:lang="en">Connection Dialog</source>
    </trans-unit>
    <trans-unit id="++CODE++ddb621f87c5c0baf1158d527d62ad1bf9752e53483d2540591ce3ae35e06fd6b">
      <source xml:lang="en">Connection Error</source>
    </trans-unit>
    <trans-unit id="++CODE++42aa4e7bc5d2c21a58bb8444c81129c26ccb652e805a73266e8737c55981a6a3">
      <source xml:lang="en">Connection Failed</source>
    </trans-unit>
    <trans-unit id="++CODE++fea70af0cad96e7c97f889724e5dfe0e2d28cbf958e905f5e51ba2584c3d9458">
      <source xml:lang="en">Connection Group</source>
    </trans-unit>
    <trans-unit id="++CODE++d913a8ab7732ff7d26c8afceb2e2706c5c991762df193b236fd839bd3a616cb6">
      <source xml:lang="en">Connection Profile could not be updated. Please modify the connection details manually in settings.json and try again.</source>
    </trans-unit>
    <trans-unit id="++CODE++a2caae6025f30a0976030ae3ea92ab948f6b580d5f50272514ba36e31c8d1d09">
      <source xml:lang="en">Connection String</source>
    </trans-unit>
    <trans-unit id="++CODE++8d137af9c64fba09bbb003aba93f0b029898fe19e7927cd696f4c3e2b69f538d">
      <source xml:lang="en">Connection error</source>
    </trans-unit>
    <trans-unit id="++CODE++fb6d70b252967b1a424bfa1f8be6c56eb3359e0a7f86d477837002be7af317f3">
      <source xml:lang="en">Connection is not active. Please establish a connection before performing this action.</source>
    </trans-unit>
    <trans-unit id="++CODE++28512f31201abdd26ae93d0caaba3b8a3c77113b9665059a9e1d2ba4e47de64d">
      <source xml:lang="en">Connection not found for uri &quot;{0}&quot;.</source>
      <note>{0} is the uri</note>
    </trans-unit>
    <trans-unit id="++CODE++392f78e8df5a591be501949632cd689e0fd59c4e0233c8b002a2dce8518ad4e4">
      <source xml:lang="en">Connection profile &apos;{0}&apos; not found.</source>
      <note>{0} is the profile ID</note>
    </trans-unit>
    <trans-unit id="++CODE++d7ab7c0f4c608ef31b73519723a5e437bde717796c5946c33d68cfd96501e3f8">
      <source xml:lang="en">Connection sharing permission denied for extension: &apos;{0}&apos;. Use the permission management commands to change this.</source>
      <note>{0} is the extension ID</note>
    </trans-unit>
    <trans-unit id="++CODE++6fc14523d003cf70290f0110eeafa850232518f52a0d26436b18c1e838cf1c27">
      <source xml:lang="en">Connection sharing permission is required for extension: &apos;{0}&apos;</source>
      <note>{0} is the extension ID</note>
    </trans-unit>
    <trans-unit id="++CODE++e0626fd341a12763ec4285d858397c3d4ba2507c9ef567f1284c658bde195cd2">
      <source xml:lang="en">Connection string is required</source>
    </trans-unit>
    <trans-unit id="++CODE++6ae8947e98979cbbaeb55a8af448297f63002580ddebd9731fd40ec3ddcdc849">
      <source xml:lang="en">Connection with ID &quot;{0}&quot; not found. Please verify the connection ID exists.</source>
      <note>{0} is the connection ID</note>
    </trans-unit>
    <trans-unit id="++CODE++917801babf61b34ef1c1d96e3219bc6ba28693c81f2c5af5cc00a31d0793a317">
      <source xml:lang="en">Consider adding a name for this foreign key</source>
    </trans-unit>
    <trans-unit id="++CODE++ca0fa7ee8e0d9d4e742094db2e8d59b963dce003cc884c8573d64d59fcfe16dd">
      <source xml:lang="en">Container Name</source>
    </trans-unit>
    <trans-unit id="++CODE++06659b52e63599b06c4386ad5423c3dc67b010f0dbbd03cba2f48b68ed1b62f5">
      <source xml:lang="en">Container does not exist. Would you like to remove the connection?</source>
    </trans-unit>
    <trans-unit id="++CODE++8ad8440f3fcfd714e6310b217eaae7d43f1100a0730348dff4116c3aa3f08fcd">
      <source xml:lang="en">Container failed to start within the timeout period. Please wait a few minutes and try again.</source>
    </trans-unit>
    <trans-unit id="++CODE++2eaecb3d0cf1282f01fc09568b63dc633753a0dbf337365d929d9c28df3d6ca4">
      <source xml:lang="en">Contains</source>
    </trans-unit>
    <trans-unit id="++CODE++56fd975f4cea21a748feabb6cb1cfb49161141245c2d4d1698cee7ae99c69bf2">
      <source xml:lang="en">Continue Editing</source>
    </trans-unit>
    <trans-unit id="++CODE++8d525e5f158b9afe05f3122af363ac67763bdc4e1395b46597b320c289766ce3">
      <source xml:lang="en">Copied</source>
    </trans-unit>
    <trans-unit id="++CODE++e21f935f11d7e966dbbae78da9daa378fe8142a14e7c0cd7434183005faa6c5c">
      <source xml:lang="en">Copy</source>
    </trans-unit>
    <trans-unit id="++CODE++7644dd0a33ff475c31116e369646b3410ca1463eb32dd1aabf3569f79cc02b4e">
      <source xml:lang="en">Copy As</source>
    </trans-unit>
    <trans-unit id="++CODE++e172d8c5fbb864a5f85d4926588ef06167cdd4a29ddffdf07714bf25336c2269">
      <source xml:lang="en">Copy Headers</source>
    </trans-unit>
    <trans-unit id="++CODE++ac030299960c4d5cba2b13fa5f358cb7f1b1531ce5f2e5315eff17b7c93a97bf">
      <source xml:lang="en">Copy as CSV</source>
    </trans-unit>
    <trans-unit id="++CODE++5f7261cbf4eef17922f168d487b4e92de9bb9b118350254bfff4ea732bf0e1d9">
      <source xml:lang="en">Copy as IN clause</source>
    </trans-unit>
    <trans-unit id="++CODE++20e0663f2c175c2d6a5a11120ce06def7ecea5fd1cfb3cb837232bbd0aab34cd">
      <source xml:lang="en">Copy as INSERT INTO</source>
    </trans-unit>
    <trans-unit id="++CODE++fd4aee4cb3fa5d5963fc78a7261f20700d94a8ddbbb5b963e97a84c441149508">
      <source xml:lang="en">Copy as JSON</source>
    </trans-unit>
    <trans-unit id="++CODE++d2b6ebb67aeb8ede651aa24682be64c81d2e0a970c297908b470e55fd14c0bcc">
      <source xml:lang="en">Copy code and open webpage</source>
    </trans-unit>
    <trans-unit id="++CODE++c06d8c1acc124f7c2fb5ce0e63e4b287b27bb49db0d25492ca85d5565f957ea2">
      <source xml:lang="en">Copy connection string to clipboard</source>
    </trans-unit>
    <trans-unit id="++CODE++c8b5428b9ac790b3952e08ceea5a8a170ad8b0af1e0f51c98a159f1147631e8a">
      <source xml:lang="en">Copy script</source>
    </trans-unit>
    <trans-unit id="++CODE++3ae569f53ee1e765e3551a7f7881999f868289afbf0b1c6077d906c68cd10525">
      <source xml:lang="en">Copy with Headers</source>
    </trans-unit>
    <trans-unit id="++CODE++204a5eb2cd28bcfdf3be9f8c765948e9e831609e3c57048cdbd6b8a94cf49126">
      <source xml:lang="en">Cost</source>
    </trans-unit>
    <trans-unit id="++CODE++740a203633aed889e5b930b95ba1b4091d8813de60755ef81e481cc427703821">
      <source xml:lang="en">Count: {0}</source>
      <note>{0} is the count</note>
    </trans-unit>
    <trans-unit id="++CODE++4a8d5a21d0db63fc6a204170919855b12207337b5357f2bb7eedcb7cafa77fce">
      <source xml:lang="en">Count: {0}  Distinct Count: {1}  Null Count: {2}</source>
      <note>{0} is the count, {1} is the distinct count, and {2} is the null count</note>
    </trans-unit>
    <trans-unit id="++CODE++4759498ac2a719c619e2c8cf8ee60af2d2407425e95d308eb208425b2a6d427a">
      <source xml:lang="en">Create</source>
    </trans-unit>
    <trans-unit id="++CODE++7aa0a3ede22306a6fe14f159fb12acfbb63bad17edf71486aa552c2cd757e5cd">
      <source xml:lang="en">Create As Script</source>
    </trans-unit>
    <trans-unit id="++CODE++48d1f93834dfc421237288d07022d5dc4c61f90e5cc91494cee4960abc481d1d">
      <source xml:lang="en">Create Connection Group</source>
    </trans-unit>
    <trans-unit id="++CODE++71c1ec27a8c136ecdc781c1fd2364676155fbab7abf8837b9075eb3b9f9af7c0">
      <source xml:lang="en">Create Connection Profile</source>
    </trans-unit>
    <trans-unit id="++CODE++4b0281fd3c02c610c7ff9f781b1666d54182ee7c48812ea9332055a7814872ad">
      <source xml:lang="en">Create Container</source>
    </trans-unit>
    <trans-unit id="++CODE++a4772bd4c2a746f4bf95ffea1f8e9f44d3a8db72e301280d2bba6338c61724b6">
      <source xml:lang="en">Create Database</source>
    </trans-unit>
    <trans-unit id="++CODE++0d5e7861b9a1710c8e1d2347dbb8d4dde272143bbeca537d216474ef7bd9193f">
      <source xml:lang="en">Create Firewall Rule</source>
    </trans-unit>
    <trans-unit id="++CODE++f7450e89276bf601752a2ef286965fb13e17c418012b0aa68be16f8941cc7321">
      <source xml:lang="en">Create Local SQL Container</source>
    </trans-unit>
    <trans-unit id="++CODE++037da908d1a0194c30554abfd678cc6ecc4762a021237b597c1205add3de7a4f">
      <source xml:lang="en">Create New Connection Group</source>
    </trans-unit>
    <trans-unit id="++CODE++2491afdca82a92663822feb8cd1ef045295b05178959965f47eb4d8b41058e47">
      <source xml:lang="en">Create a Local Docker SQL Server</source>
    </trans-unit>
    <trans-unit id="++CODE++1c67dff33030f48bfc399c9c9c43fb0c67e6986d741c12604cfd9cdf6f03bcb9">
      <source xml:lang="en">Create a SQL Server container in seconds—no manual steps required. Manage it easily from the MSSQL extension without leaving VS Code.</source>
    </trans-unit>
    <trans-unit id="++CODE++76475214b86cde3b17e547c917253368f60ab3fb43eb8f71dca4d4c45535c1c5">
      <source xml:lang="en">Create a SQL database in Fabric (Preview)</source>
    </trans-unit>
    <trans-unit id="++CODE++4cbb437498e0de07f05b633c28f811c67840a2f67e956543557c6085560869e3">
      <source xml:lang="en">Create a new firewall rule</source>
    </trans-unit>
    <trans-unit id="++CODE++7ec04ea2bc2ba275e7471e9e6ec9ed4764f7c069d84e751a4652cb5bd3cba6b7">
      <source xml:lang="en">Create new firewall rule for {0}</source>
      <note>{0} is the server name that the firewall rule will be created for</note>
    </trans-unit>
    <trans-unit id="++CODE++e7d103b1170502b9fb94e08c67732e21aa132dbed79e58605736029791d7a8a8">
      <source xml:lang="en">Creating Container</source>
    </trans-unit>
    <trans-unit id="++CODE++f25b28d86db44d028580bac2348b043db0eebc8a41f443aaaa5d22bfd2cb3fd2">
      <source xml:lang="en">Creating SQL Database for workspace {0}</source>
      <note>{0} is the workspace ID</note>
    </trans-unit>
    <trans-unit id="++CODE++9c37c64c878515cc2b5cd8ce05b7513d90d2134a1a2c36469aaa548d6fdfa6e9">
      <source xml:lang="en">Creating and starting your SQL Server container</source>
    </trans-unit>
    <trans-unit id="++CODE++dbfe0a6c5a4cae79965c542e317484c3b53346daa195d3ec31d91c55c92181a3">
      <source xml:lang="en">Creating workspace with capacity {0}</source>
      <note>{0} is the capacity ID</note>
    </trans-unit>
    <trans-unit id="++CODE++60c0c05c936ef432e55dd4ea862b5dd1d454413310190ddaef63ef2dbbf75c03">
      <source xml:lang="en">Credential Error: An error occurred while attempting to refresh account credentials. Please re-authenticate.</source>
    </trans-unit>
    <trans-unit id="++CODE++87a66e3c88ffbca47508d5dcd250ebaa992c772a4b9d260c36216d4695e05475">
      <source xml:lang="en">Currently signed in as:</source>
    </trans-unit>
    <trans-unit id="++CODE++3cc30692596cf10ca4319a818741998997632cce895dbf138cb3299b1314d37f">
      <source xml:lang="en">Custom Zoom</source>
    </trans-unit>
    <trans-unit id="++CODE++68cd154732021d9684d0dcad6276e99d675f962c9b08774f23f5de9398e19290">
      <source xml:lang="en">Data Type</source>
    </trans-unit>
    <trans-unit id="++CODE++e3a5d47b33a0d2d672730f3278c43f30e8a43b8c973534f001e775f9dc5135bf">
      <source xml:lang="en">Data automatically replicated to OneLake in real time with a SQL analytics endpoint.</source>
    </trans-unit>
    <trans-unit id="++CODE++002d75dcd5ce57695a446308e181eaf59edc9236246aa29a124ecb72409a65d7">
      <source xml:lang="en">Data type mismatch: &apos;{0}&apos; in column &apos;{1}&apos; incompatible with &apos;{2}&apos; in &apos;{3}&apos;</source>
      <note>{0} is source data type
{1} is source column
{2} is target data type
{3} is target column</note>
    </trans-unit>
    <trans-unit id="++CODE++2c9656ff01800f0250595c53f2b5010179b7f3759334fa473f89c10725e0b0bd">
      <source xml:lang="en">Data-tier Application File (.dacpac)</source>
    </trans-unit>
    <trans-unit id="++CODE++fa7fe67124e94375d97e50896e0c32f44b03bb7ed5e9fb026341b55da724126b">
      <source xml:lang="en">Database</source>
    </trans-unit>
    <trans-unit id="++CODE++84a2b1ae34166a218282ec6156f3af9c67f4ccb6c03ec1cc0a03d9b3792069aa">
      <source xml:lang="en">Database - {0}</source>
      <note>{0} is the database name</note>
    </trans-unit>
    <trans-unit id="++CODE++cc2bc1468b131fa8c46d376dd879592e78af283343403eb011206e52450a7ad3">
      <source xml:lang="en">Database Description</source>
    </trans-unit>
    <trans-unit id="++CODE++15f0fd55dd5c59cd5dabc0966ac7d02f83e3303b36ad6f692da47a8778eb4186">
      <source xml:lang="en">Database Name</source>
    </trans-unit>
    <trans-unit id="++CODE++11fc4c8107afd167c617e0099298c647d423931e67c1257d1f4eb7811b2512fd">
      <source xml:lang="en">Database Name is required</source>
    </trans-unit>
    <trans-unit id="++CODE++667dd91d86c6b574073536489e39f0c5ab034846a63d946e8ef9f7bedeb1f4fb">
      <source xml:lang="en">Database Project</source>
    </trans-unit>
    <trans-unit id="++CODE++ec9c37392a809590dbb62879bd1b261c3675552b33d4d8936d539925d774f6a6">
      <source xml:lang="en">Database changed successfully</source>
    </trans-unit>
    <trans-unit id="++CODE++4027712bbc416cfc7ec6cf98c5be5578684cd55571f48076e82ea6230a66811e">
      <source xml:lang="en">Database list</source>
    </trans-unit>
    <trans-unit id="++CODE++e97a0773fb7b656c174155270bd9ded70bc82caa0fc5d65b3ba24871577a5b08">
      <source xml:lang="en">Database name</source>
    </trans-unit>
    <trans-unit id="++CODE++3f0af542763ab0fd4d14de082ebedee3de024d89fb59bb569a6400087177d6db">
      <source xml:lang="en">Database name is required</source>
    </trans-unit>
    <trans-unit id="++CODE++21b111cbfe6e8fca2d181c43f53ad548b22e38aca955b9824706a504b0a07a2d">
      <source xml:lang="en">Default</source>
    </trans-unit>
    <trans-unit id="++CODE++647cc4253428b25fe686fa8d5d5da5841fed53ad85395cdd43920d0226900c1d">
      <source xml:lang="en">Default Value</source>
    </trans-unit>
    <trans-unit id="++CODE++9813fafb098c218090536790280a91ee70062a8490eb3615395ee731cdd40023">
      <source xml:lang="en">Definition</source>
    </trans-unit>
    <trans-unit id="++CODE++b6ca9a06ebcc8ea511648b46b103859960924b42fa98231c0ca4b69b84943687">
      <source xml:lang="en">DefinitionRequestCompleted</source>
    </trans-unit>
    <trans-unit id="++CODE++fe0ec38fb92c70d80fd5a36ff72c37cb3ed759bba91373c96a21bde631e03db3">
      <source xml:lang="en">DefinitionRequested</source>
    </trans-unit>
    <trans-unit id="++CODE++e2d0a54968ead24efc0dffa6ac78fc606dceec34a0f586177a74a54cc2272cf8">
      <source xml:lang="en">Delete</source>
    </trans-unit>
    <trans-unit id="++CODE++2860bf10bd8d01c604f713ea3f60ccea6ef028fd2e7074a400fac50c569aa45c">
      <source xml:lang="en">Delete Confirmation</source>
    </trans-unit>
    <trans-unit id="++CODE++129eabad7bcc761eb7966091c2bc01163b650ca0613f42c58db97eae5420a7bb">
      <source xml:lang="en">Delete Contents</source>
    </trans-unit>
    <trans-unit id="++CODE++ce719226a83119822d8c5e6c1981ecfe801b8324890fce617664184849c24491">
      <source xml:lang="en">Delete saved connection</source>
    </trans-unit>
    <trans-unit id="++CODE++a58008628a726d4f8798f9f92347d47f8f5c1c1aece67f8128600de9311a65e1">
      <source xml:lang="en">Deleting Container...</source>
    </trans-unit>
    <trans-unit id="++CODE++05a2d7332eb9d8bf164487c743a2e93c21b16bb2061a93e3ee2ceb508eadb753">
      <source xml:lang="en">Deny</source>
    </trans-unit>
    <trans-unit id="++CODE++05081f14d114ed28b2997927154de0eb554e2938d0254935df8bf9b4a129769f">
      <source xml:lang="en">Deployment Failed</source>
    </trans-unit>
    <trans-unit id="++CODE++d88868890471c6cc2ac101b2e2d848718a71936be8158d3c57ec81840fbefa54">
      <source xml:lang="en">Deployment Name</source>
    </trans-unit>
    <trans-unit id="++CODE++cc51187ae9dbe9ccc606865c0177000cdeca2af5bca1c36c7f3065882c6ee18b">
      <source xml:lang="en">Deployment in progress</source>
    </trans-unit>
    <trans-unit id="++CODE++526e0087cc3f254d9f86f6c7d8e23d954c4dfda2b312efc29194ae8a860106ba">
      <source xml:lang="en">Description</source>
    </trans-unit>
    <trans-unit id="++CODE++b16cf0590a6c78b2e8047509582e5448bd55e408cd112bd1f064e34529f6ce3d">
      <source xml:lang="en">Description for the table.</source>
    </trans-unit>
    <trans-unit id="++CODE++45989de49fb7f66dfe17a8fc26f3a02c7abcd74f7e8e6cf9f39fa0e3775780df">
      <source xml:lang="en">Details</source>
    </trans-unit>
    <trans-unit id="++CODE++4140839b57403cf1b132332262ad00592590d6f7970b0f83fc60fb9b8c53d707">
      <source xml:lang="en">Developer-friendly transactional database using the Azure SQL Database Engine.</source>
    </trans-unit>
    <trans-unit id="++CODE++6fbed214e0ea21c683db0ba2d648ef09b11edf4b4bb23835d4fdda84b5d097f3">
      <source xml:lang="en">Disable intellisense and syntax error checking on current document</source>
    </trans-unit>
    <trans-unit id="++CODE++acfc5be785a9bb3da11c9f05adb69bd5633096f09002aa44813a1b3207e912ad">
      <source xml:lang="en">Disconnect</source>
    </trans-unit>
    <trans-unit id="++CODE++85b5093bef4e68ee847dba78ba2e33392c8998bb4d39598442f8713cdeec5c89">
      <source xml:lang="en">Disconnect from connection &apos;{0}&apos;?</source>
      <note>{0} is the connection ID</note>
    </trans-unit>
    <trans-unit id="++CODE++2458834a3d92abf750b8161a959ff2bb0405a29bd8b3b77015d065249bd02b7f">
      <source xml:lang="en">Disconnected on document &quot;{0}&quot;</source>
      <note>{0} is the document name</note>
    </trans-unit>
    <trans-unit id="++CODE++459c45733e24412e32c08ebea6b6819b4a29ca99ec1b99e5c8036d0165df44b7">
      <source xml:lang="en">Disconnected successfully</source>
    </trans-unit>
    <trans-unit id="++CODE++810e6bf829af848a6ab728e3b8f94dde597f95f47f11b160ca7eaa9f0d21395b">
      <source xml:lang="en">Disconnecting from connection &apos;{0}&apos;</source>
      <note>{0} is the connection ID</note>
    </trans-unit>
    <trans-unit id="++CODE++48845bff334a50a59aaecf499f28a7a24c3b4b891b8b18a9f1169ad8e8a6b261">
      <source xml:lang="en">Dismiss</source>
    </trans-unit>
    <trans-unit id="++CODE++8a2ada67a303fe2602331dc153b30259b92e7cc2d741f8d5955d8af906ef016a">
      <source xml:lang="en">Displays the data type name for the column</source>
    </trans-unit>
    <trans-unit id="++CODE++85297edc780e231f74a5f8ed6ec249358dfae002e468ef4fdf8e568b95e27c94">
      <source xml:lang="en">Displays the description of the column</source>
    </trans-unit>
    <trans-unit id="++CODE++7bba5bcc44de61b37dcadb5824fac7130483b749da0c5e9eea5e02765e06e37d">
      <source xml:lang="en">Displays the unified data type (including length, scale and precision) for the column</source>
    </trans-unit>
    <trans-unit id="++CODE++7a417a747e385113d9c481ed4937ff3d5b31de744c4db4312464f6f50729b616">
      <source xml:lang="en">Dissatisfied</source>
    </trans-unit>
    <trans-unit id="++CODE++5aa581a11dd95f698fe9aa92dc7a36755c462342f790df3b8054f328cde4b94b">
      <source xml:lang="en">Distinct Count: {0}</source>
      <note>{0} is the distinct count</note>
    </trans-unit>
    <trans-unit id="++CODE++5ce32ed24291b6ee178d1069ca31842e8ead67e82f070a284cec1ab95498476c">
      <source xml:lang="en">Do you mind taking a quick feedback survey about the MSSQL Extension for VS Code?</source>
    </trans-unit>
    <trans-unit id="++CODE++79520a5688933d6fc7b0f540292cbbfb2898a9edc2d85d0ee231b6ed63adaad1">
      <source xml:lang="en">Do you want to always display query results in a new tab instead of the query pane?</source>
    </trans-unit>
    <trans-unit id="++CODE++6ca9d6623e40335fc13a80d426d2dd39b8c8a8b656c66b0d973cee8d5d49e4d9">
      <source xml:lang="en">Docker failed to start within the timeout period. Please manually start Docker and try again.</source>
    </trans-unit>
    <trans-unit id="++CODE++a5d38a76e9010d59374fafce6a3d75189df15be61859ee1ffa33da6e9cf97b05">
      <source xml:lang="en">Docker is not installed or not in PATH. Please install Docker Desktop and try again.</source>
    </trans-unit>
    <trans-unit id="++CODE++319f0296a0199ff55c80367670b4bc2dda57e9856942a4be10ca5a4b1531b6a1">
      <source xml:lang="en">Docker requires root permissions to run. Please run Docker with sudo or add your user to the docker group using sudo usermod -aG docker $USER. Then, reboot your machine and retry.</source>
    </trans-unit>
    <trans-unit id="++CODE++1d60d0cdcb5408b8e39ed364f675c9cad8a2f6174a413324d1e34437bd41269b">
      <source xml:lang="en">Don&apos;t Show Again</source>
    </trans-unit>
    <trans-unit id="++CODE++8cbb7c26112408cd60a1c8ac0daff1b020815ad01c94df751ab7145dea824881">
      <source xml:lang="en">Easily set up a local SQL Server without leaving VS Code extension. Just a few clicks to install, configure, and manage your server effortlessly!</source>
    </trans-unit>
    <trans-unit id="++CODE++464c4ffd019e1e9691dcf0537c797353ef2b1c1d4833d3d463e5b74ae4547344">
      <source xml:lang="en">Edit</source>
    </trans-unit>
    <trans-unit id="++CODE++8b45c43d0d9a0c27cbecb2683ef02b292a7f2626dee0f8443d4e62ac3e0e88c4">
      <source xml:lang="en">Edit Connection Group - {0}</source>
      <note>{0} is the connection group name</note>
    </trans-unit>
    <trans-unit id="++CODE++82beb1b74986a2b292e8084ee59f9bedf5e0decc13f020369faebf40ce2981c7">
      <source xml:lang="en">Edit Connection Group: {0}</source>
      <note>{0} is the name of the connection group being edited</note>
    </trans-unit>
    <trans-unit id="++CODE++a43dafda7f271d0796fb53cc6c2d8f302b8c8892ea0fed0b1096e9c7769f91c1">
      <source xml:lang="en">Edit Connection Profile</source>
    </trans-unit>
    <trans-unit id="++CODE++3ed3609cfd38169ffe27957c6ef1ad4df5bdf9c403542839533396143d436b41">
      <source xml:lang="en">Edit Table</source>
    </trans-unit>
    <trans-unit id="++CODE++7df64a9f48aa848c4d73ffa6d0d63511e082d0b8a592b9d6880d3988fb4006a7">
      <source xml:lang="en">Either profileId or serverName must be provided.</source>
    </trans-unit>
    <trans-unit id="++CODE++1e71b5c8f3211f1f01b27341d3ddc6a2ad651800264b495c12b50867f998662c">
      <source xml:lang="en">Enable &apos;Trust Server Certificate&apos;</source>
    </trans-unit>
    <trans-unit id="++CODE++fab99ae162d8056598a1ab43c81a2a5a296873c0868800c4f092697d8470720a">
      <source xml:lang="en">Enable Experiences &amp; Reload</source>
    </trans-unit>
    <trans-unit id="++CODE++45e33ceba31737f1cb793c231fafc9dd99074ca1f26476a70b0c830ef155c9d3">
      <source xml:lang="en">Enable Trust Server Certificate</source>
    </trans-unit>
    <trans-unit id="++CODE++76ad7b53af548367c78d7216972ce81ee53ecf7ee1d6fe5f3d16a73633bd4e49">
      <source xml:lang="en">Encountering a problem?  Share the details with us by opening a GitHub issue so we can improve!</source>
    </trans-unit>
    <trans-unit id="++CODE++4f03bf1cdf8e7d1882e5198384139c078fa527857e7371ac6cb2d030dede15a3">
      <source xml:lang="en">Encrypt</source>
    </trans-unit>
    <trans-unit id="++CODE++ac8fee089cebcddef6529d9c8b467120173dbd02a46992ecbaf62fe25c925ae0">
      <source xml:lang="en">Encryption was enabled on this connection; review your SSL and certificate configuration for the target SQL Server, or enable &apos;Trust server certificate&apos; in the connection dialog.</source>
    </trans-unit>
    <trans-unit id="++CODE++a04452986b48c7c3c21f78712b31a68f2aecb85566c134d87d55348c7b16b9a8">
      <source xml:lang="en">Encryption was enabled on this connection; review your SSL and certificate configuration for the target SQL Server, or set &apos;Trust server certificate&apos; to &apos;true&apos; in the settings file. Note: A self-signed certificate offers only limited protection and is not a recommended practice for production environments. Do you want to enable &apos;Trust server certificate&apos; on this connection and retry?</source>
    </trans-unit>
    <trans-unit id="++CODE++6051d2070e8e51a99adfa6b3f5171cfa92107943f46417bcd51a8f5e995c881f">
      <source xml:lang="en">End IP Address</source>
    </trans-unit>
    <trans-unit id="++CODE++1a77d555bedbf97481907d505c8c8ba64d32d3525b77122e16178dd4054c3c93">
      <source xml:lang="en">Ends With</source>
    </trans-unit>
    <trans-unit id="++CODE++b8a643021b4a76524ae2ef4dad6de2ec180e23fd99ca204282cca599d43792f3">
      <source xml:lang="en">Enter Database Description</source>
    </trans-unit>
    <trans-unit id="++CODE++9fe6b769c35efbcf43d8dcbfced2ae4a84372d540d787211cc31759ad50838f2">
      <source xml:lang="en">Enter Database Name</source>
    </trans-unit>
    <trans-unit id="++CODE++cad17aa68a83418367684821ea4734c877707d1f340846dc7b17b04a8a04c1c0">
      <source xml:lang="en">Enter connection group name</source>
    </trans-unit>
    <trans-unit id="++CODE++524763fd6773ea93d76fa32d9e5974e1667748b114b90fba93f6a4948b0e5c20">
      <source xml:lang="en">Enter container name</source>
    </trans-unit>
    <trans-unit id="++CODE++91cf329b31a4b1a6c0bdec6de797b6a90ab9309490bd62ec38f98f2d0f6db423">
      <source xml:lang="en">Enter description (optional)</source>
    </trans-unit>
    <trans-unit id="++CODE++caaac8aa0d0641aea8406e7f1011aaeab33423fdd4ee9b3354ee88cc1487b0bf">
      <source xml:lang="en">Enter hostname</source>
    </trans-unit>
    <trans-unit id="++CODE++b35ebaaf32f469f2fa86b0b2fb67e6f51fae3fb8e6ceaeaea97c2696321a8ee4">
      <source xml:lang="en">Enter new column width</source>
    </trans-unit>
    <trans-unit id="++CODE++15f691f800a4b76afbf264547e3718c96fbb46fc076005b8f12575eac2f1f136">
      <source xml:lang="en">Enter new password</source>
    </trans-unit>
    <trans-unit id="++CODE++03c72a0dd31428f797eaadef0452b218e6d7cfbfc8b66e7f47e404818a53cda0">
      <source xml:lang="en">Enter part of an object name to search for</source>
    </trans-unit>
    <trans-unit id="++CODE++7014aff13517c4071a9de8a8d338ac3ca12ae8ecf6589941d84170aa47cdcac3">
      <source xml:lang="en">Enter password</source>
    </trans-unit>
    <trans-unit id="++CODE++6aa7783e2e2dbd69be673f5f534fa04a7d36683475767069e8030c958e318d47">
      <source xml:lang="en">Enter port</source>
    </trans-unit>
    <trans-unit id="++CODE++0a6b9ae24f863f5d06e0151c62f16b9327fdac6783807dc163e953559aa8287f">
      <source xml:lang="en">Enter profile name</source>
    </trans-unit>
    <trans-unit id="++CODE++f939ae3d30c69e332a36892f70d401d457e6993f056b8d0af3fe3d736821f5a1">
      <source xml:lang="en">Equals</source>
    </trans-unit>
    <trans-unit id="++CODE++54a0e8c17ebb21a11f8a25b8042786ef7efe52441e6cc87e92c67e0c4c0c6e78">
      <source xml:lang="en">Error</source>
    </trans-unit>
    <trans-unit id="++CODE++f251a7b2d632de7a4122dafe6fd4a9e984d632ffe0c1e71591e5e253ea9fda11">
      <source xml:lang="en">Error Message: </source>
    </trans-unit>
    <trans-unit id="++CODE++d0778b9c6b80f4a1e5c99227f273ca819714dbc51f673a92c354874eaa4a3f7c">
      <source xml:lang="en">Error code: </source>
    </trans-unit>
    <trans-unit id="++CODE++609a5b573e17dee5039d1039c26a1601bb44dd596695c7767c81877925759cd7">
      <source xml:lang="en">Error connecting to server &quot;{0}&quot;. Details: {1}</source>
      <note>{0} is the server name
{1} is the error message</note>
    </trans-unit>
    <trans-unit id="++CODE++480311d3f925f85184b69381dc5f05bb2607e6beb8d354ffe58276a0cd1dd5d9">
      <source xml:lang="en">Error connecting to: </source>
    </trans-unit>
    <trans-unit id="++CODE++268604d30ba8caf436360709d0933805fb33fe3c3bb87a0782ce8c393ecf7da4">
      <source xml:lang="en">Error creating firewall rule {0}.  Check your Azure account settings and try again.  Error: {1}</source>
      <note>{0} is the rule info in format &apos;name (startIp - endIp)&apos;
{1} is the error message</note>
    </trans-unit>
    <trans-unit id="++CODE++60cc09ec4655851867d21c226d2f49026746cd374b1822a2b46264601219b206">
      <source xml:lang="en">Error generating text view. Please try switching back to grid view.</source>
    </trans-unit>
    <trans-unit id="++CODE++8f53a6df59ae589cf0996134e10ad383f8914500648095194f2d16cc2427954b">
      <source xml:lang="en">Error loading Azure account information for tenant ID &apos;{0}&apos;</source>
      <note>{0} is the tenant ID</note>
    </trans-unit>
    <trans-unit id="++CODE++5a50d3034b36e62aa3eaca3fc11e55b184039c652bfdfe1ffb032321677bd530">
      <source xml:lang="en">Error loading Azure databases for subscription {0} ({1}).  Confirm that you have permission.</source>
      <note>{0} is the subscription name
{1} is the subscription id</note>
    </trans-unit>
    <trans-unit id="++CODE++4eca430ed6ea02cdcd0e956ce27d238e2659997f15a4f580b0fd3385cfd815a0">
      <source xml:lang="en">Error loading Azure databases.</source>
    </trans-unit>
    <trans-unit id="++CODE++5b149b9da8f7cd0bdae05ad12cd9e4f650db61436fb31c868a6568695dce21f2">
      <source xml:lang="en">Error loading Azure subscriptions.</source>
    </trans-unit>
    <trans-unit id="++CODE++42ae158b81fa6835d984f032a4850d9242fc9551860b90117a5f78c9a76d30a7">
      <source xml:lang="en">Error loading databases</source>
    </trans-unit>
    <trans-unit id="++CODE++f6d7eb5fe821427ad07a3bf9a3cc35423ddc3ccd3a745b1f09584fbf26f377fe">
      <source xml:lang="en">Error loading designer</source>
    </trans-unit>
    <trans-unit id="++CODE++6d89c16c7cf3f832b29fe1d181d420d4a583f93bb02e63fdfa266c33b6b3fcaf">
      <source xml:lang="en">Error loading preview</source>
    </trans-unit>
    <trans-unit id="++CODE++fa8002fe1d41e09812880f2bfb97ef0849885d8a4de95a67b26294b7e83e912f">
      <source xml:lang="en">Error loading summary</source>
    </trans-unit>
    <trans-unit id="++CODE++8108929d06fb4fe87c58e7407990ec8d46dc422dfa3ee467d2f5f622abd9840d">
      <source xml:lang="en">Error loading summary: {0}</source>
      <note>{0} is the error message</note>
    </trans-unit>
    <trans-unit id="++CODE++3ba789024640c6f231695bdf0d82e6845483cf65f092b3c3646910e60c638761">
      <source xml:lang="en">Error loading workspaces</source>
    </trans-unit>
    <trans-unit id="++CODE++b154b77abde300c955ebf8ac540930618d871899cd631bf8a90e9efb66a9323e">
      <source xml:lang="en">Error loading workspaces. Please try choosing a different account or tenant.</source>
    </trans-unit>
    <trans-unit id="++CODE++2b850d590d607436d4cbf751406a7626e01d0e5c775f26c880ab4fd21e70bb66">
      <source xml:lang="en">Error loading; refresh to try again</source>
    </trans-unit>
    <trans-unit id="++CODE++1991a10d051f3811602fc80483727c19b7b89172132fd03d816a064cfd3a87ac">
      <source xml:lang="en">Error migrating connection ID {0} to new format.  Please recreate this connection to use it.&#10;Error:&#10;{1}</source>
      <note>{0} is the connection id
{1} is the error message</note>
    </trans-unit>
    <trans-unit id="++CODE++619d1a6dc49f043552f7b8d14e6483de4a2caf1c8270d6168a642c8eccc3a752">
      <source xml:lang="en">Error occurred opening content in editor.</source>
    </trans-unit>
    <trans-unit id="++CODE++7ce810c92d5881cd4638f73772ee57317b503d0f04dbc5cd2f281f77ac1d697d">
      <source xml:lang="en">Error retrieving server list: {0}</source>
      <note>{0} is the error message</note>
    </trans-unit>
    <trans-unit id="++CODE++2982897442ab8ee74ad10f968e801f2979c59ecc19ae9d2041eeedec219fd8f1">
      <source xml:lang="en">Error running Docker commands. Please make sure Docker is running.</source>
    </trans-unit>
    <trans-unit id="++CODE++7c03518af7ea8058b9f5444011cc402ee48c86c765dfd6ba8e5ce09ed8d836ca">
      <source xml:lang="en">Error signing into Azure: {0}</source>
      <note>{0} is the error message</note>
    </trans-unit>
    <trans-unit id="++CODE++e3bd07d6d5ddff1c7aefd27f1d3af9d23b97fc19d29d732816ea80fddb08f4dc">
      <source xml:lang="en">Error when refreshing token</source>
    </trans-unit>
    <trans-unit id="++CODE++126ac0f6a36d10138034e44aae3e764f15c8eabba9192445716609b37d21bda9">
      <source xml:lang="en">Error {0}: {1}</source>
      <note>{0} is the error number
{1} is the error message</note>
    </trans-unit>
    <trans-unit id="++CODE++ff26e86bb0cdcae6cd4f1dcfbf7c61047f96a2ae5cdbd9fe0111ed6bd95b2193">
      <source xml:lang="en">Error {0}: {1} Please login as a different user and change the password using ALTER LOGIN.</source>
      <note>{0} is the error number
{1} is the error message</note>
    </trans-unit>
    <trans-unit id="++CODE++8eecdde079a9092758e271d5a21f28eadbeedb35716353e07cfeb33f52e8005c">
      <source xml:lang="en">Error: </source>
    </trans-unit>
    <trans-unit id="++CODE++6c1ebcf47761be137441b5293902752b802776fa5edd4ebf0193950f1adff0e8">
      <source xml:lang="en">Error: Login failed. Retry using different credentials?</source>
    </trans-unit>
    <trans-unit id="++CODE++9d8c40f184be0169233d713fa64128ca200db300743a2adbb700912c74b5620d">
      <source xml:lang="en">Error: Unable to connect using the connection information provided. Retry profile creation?</source>
    </trans-unit>
    <trans-unit id="++CODE++48d53635551c8fd4564251d49f4e6eba58c2774469144e4346310955fbadbf4c">
      <source xml:lang="en">Excel</source>
    </trans-unit>
    <trans-unit id="++CODE++e3a67d9540e9a204f7dc4aa9d44a0ec652856cfa932a21196bf9df23aa0e4cd1">
      <source xml:lang="en">Execute</source>
    </trans-unit>
    <trans-unit id="++CODE++0a716f1cfed3e0da68a8eee920bd5ca51a470c790800d878429da7ab9ecf0d56">
      <source xml:lang="en">Executing query...</source>
    </trans-unit>
    <trans-unit id="++CODE++bd705ebabe1919a636a0e09b2ee27d43a5aba05d645cc0339451e54b37f42bd6">
      <source xml:lang="en">Execution Plan</source>
    </trans-unit>
    <trans-unit id="++CODE++b5f54c19df1649916f59331f9decf53dc337a2c241a3afb20d58810309ebe30f">
      <source xml:lang="en">Existing Azure SQL logical server</source>
    </trans-unit>
    <trans-unit id="++CODE++1b2da57e60f89f7e5fa102ef76d7ef2ca1d7d212380c0200d648e2215a5f555d">
      <source xml:lang="en">Existing SQL server</source>
    </trans-unit>
    <trans-unit id="++CODE++07548c2c6511d4d1780564de8a237a1966cf9c99a97cf5c8a185e6c2aeacff09">
      <source xml:lang="en">Expand</source>
    </trans-unit>
    <trans-unit id="++CODE++9f5b023a413a7d0771cc3fb51b103dc0aaaafe8f7b7c88c7258d43e3bc5b243d">
      <source xml:lang="en">Expand All</source>
    </trans-unit>
    <trans-unit id="++CODE++48ad32aba89e3b0bbab4397b56bd23794212fe69606e0b644ff3b543035a048d">
      <source xml:lang="en">Expand Workspace Explorer</source>
    </trans-unit>
    <trans-unit id="++CODE++d9c008a5e0915c79e82398085c2cd4b029fe53d96880ed8b874bf0bf0d52fb5b">
      <source xml:lang="en">Expand properties pane</source>
    </trans-unit>
    <trans-unit id="++CODE++c39d646f10769b078ae82be4da7a0079ca91182b241e749be4276e08c215c654">
      <source xml:lang="en">Explorer</source>
    </trans-unit>
    <trans-unit id="++CODE++3664895579f0a7e68c4aa09c91316e20239bc74499010e6423ece40cad7c28f7">
      <source xml:lang="en">Export</source>
    </trans-unit>
    <trans-unit id="++CODE++c67415bcff328a59fd399e2a7ca9691e0044192fb7480ae501644339965d046d">
      <source xml:lang="en">Expression</source>
    </trans-unit>
    <trans-unit id="++CODE++0556bfb755c73e8c60da1230c38f26ce0eaf79dc7bd5f5368371d561e5eab52f">
      <source xml:lang="en">Extremely likely</source>
    </trans-unit>
    <trans-unit id="++CODE++ce973c12f6c3371202fc82770629424f5dff2aeaf8fda4b6a5e2f91156c13af3">
      <source xml:lang="en">Fabric API error occurred ({0}): {1}</source>
      <note>{0} is the error code
{1} is the error message</note>
    </trans-unit>
    <trans-unit id="++CODE++2669635517c6f110f77148287c814fbb91a8ee9fb366d1113794cf21f767d9a9">
      <source xml:lang="en">Fabric Account</source>
    </trans-unit>
    <trans-unit id="++CODE++c7869b25e42d5683ca7cf9fc6cc3bbe5c8c39dab0ee1f2938b5570714350d0bb">
      <source xml:lang="en">Fabric Account is required</source>
    </trans-unit>
    <trans-unit id="++CODE++3070527056fcbd2ba823f6ed6ec72a556b5d82695b4490bc28c86d210c696bad">
      <source xml:lang="en">Fabric Workspaces</source>
    </trans-unit>
    <trans-unit id="++CODE++56dd693767481cc69348e746edb945f23807899ed5736241c47000f787be902a">
      <source xml:lang="en">Fabric is not supported in the current cloud ({0}).  Ensure setting &apos;{1}&apos; is configured correctly.</source>
      <note>{0} is the cloud name
{1} is the setting name</note>
    </trans-unit>
    <trans-unit id="++CODE++3db198c251ac68aeafbdfbb134d03b8be7bca7a5b2f612addb78f72b2da67a90">
      <source xml:lang="en">Fabric long-running API error with error code &apos;{0}&apos;: {1}</source>
      <note>{0} is the error code
{1} is the error message</note>
    </trans-unit>
    <trans-unit id="++CODE++031a8f0f659df890dfd53c92e45295b0f14c997185bae46e168831e403b273f7">
      <source xml:lang="en">Failed</source>
    </trans-unit>
    <trans-unit id="++CODE++2332577de7a1ae1c1fdad89cd3a54570fcafcfcf1e149fda9dc0c42d4f88fbdb">
      <source xml:lang="en">Failed disposing query: {0}</source>
      <note>{0} is the error message</note>
    </trans-unit>
    <trans-unit id="++CODE++65b387854eab2ea5751dfeaf4b61e988e28642ef25dc8c09b8bd4e4ee99f6372">
      <source xml:lang="en">Failed to apply changes: &apos;{0}&apos;</source>
      <note>{0} is the error message returned from the publish changes operation</note>
    </trans-unit>
    <trans-unit id="++CODE++0f20f13b4e0c02dbfd1419272fdc0223aea4745a0704daf5f91876a21476bda2">
      <source xml:lang="en">Failed to change database</source>
    </trans-unit>
    <trans-unit id="++CODE++46c9f3b7520fde539ec4452ba821c1b8ad43f18971284f033ab93d32f04c65df">
      <source xml:lang="en">Failed to connect</source>
    </trans-unit>
    <trans-unit id="++CODE++6e543be4255a8c4362baca16d0850278f1d95a7df9cd38f4b94ecbda4abe57e5">
      <source xml:lang="en">Failed to connect to database: {0}</source>
      <note>{0} is the database name</note>
    </trans-unit>
    <trans-unit id="++CODE++d6ca257a745c3035dfd24b1cf8bddd511b93f0c4ae8036dc0d88ece8501d4d13">
      <source xml:lang="en">Failed to connect to server.</source>
    </trans-unit>
    <trans-unit id="++CODE++1bad386b21fcdca2a014d1f185f32ca31c641b4b0218b478988b8e7b373447b5">
      <source xml:lang="en">Failed to connect: {0}</source>
      <note>{0} is the error message</note>
    </trans-unit>
    <trans-unit id="++CODE++62498a2ba93779ef3c23a936f530e6a9286a241a90243dcf1eb13bf44c3f0aa0">
      <source xml:lang="en">Failed to delete credential with id: {0}. {1}</source>
      <note>{0} is the id
{1} is the error</note>
    </trans-unit>
    <trans-unit id="++CODE++21be0d0cbfd3dc3a4c9bbb0fc261d09ba6b93641dcbaba9f6202b815e5ccb3f2">
      <source xml:lang="en">Failed to delete {0}.</source>
      <note>Failed to delete {0}.</note>
    </trans-unit>
    <trans-unit id="++CODE++81e351f7a6077b0ce810f3e316831fbfbfe02b36e74496748b59abc51274001b">
      <source xml:lang="en">Failed to establish connection with ID &quot;{0}&quot;. Please check connection details and network connectivity.</source>
      <note>{0} is the connection ID</note>
    </trans-unit>
    <trans-unit id="++CODE++fa3e091290b3ba78f8eaf354e98df990932f0b9bed9c453f61ac1a887867da16">
      <source xml:lang="en">Failed to fetch user tokens.</source>
    </trans-unit>
    <trans-unit id="++CODE++fe1cb43be8ed9ac5acc09fb31eba382f60c86eaadf55b6931322b9b139162a9e">
      <source xml:lang="en">Failed to generate publish script: &apos;{0}&apos;</source>
      <note>{0} is the error message returned from the generate script operation</note>
    </trans-unit>
    <trans-unit id="++CODE++cdf943bd7b320469af4343440384b361de46832547d9bc9c08b3bd9a90610364">
      <source xml:lang="en">Failed to generate script: &apos;{0}&apos;</source>
      <note>{0} is the error message returned from the generate script operation</note>
    </trans-unit>
    <trans-unit id="++CODE++90971b4f986b2a5d6c3d6f32b711a0bbb3f93d8453a9f0006c0a30d1350cdaff">
      <source xml:lang="en">Failed to get Fabric workspaces for tenant &apos;{0} ({1})&apos;.</source>
      <note>{0} is the tenant name
{1} is the tenant id</note>
    </trans-unit>
    <trans-unit id="++CODE++b4130b296ab05c9b6d46fa30eb4c7256fb9880192dca9262d2a8e524852dc226">
      <source xml:lang="en">Failed to get Fabric workspaces for tenant &apos;{0} ({1})&apos;: {2}</source>
      <note>{0} is the tenant name
{1} is the tenant id
{2} is the error message</note>
    </trans-unit>
    <trans-unit id="++CODE++8eec604197ddc90723c687678e1e97206d9146c079b5e0ead48d533c67970d23">
      <source xml:lang="en">Failed to get authentication method, please remove and re-add the account.</source>
    </trans-unit>
    <trans-unit id="++CODE++329f218a3e5212fcaa1558fed9984172c9a456980d1c8015ea761b5a017d19b4">
      <source xml:lang="en">Failed to get tenant &apos;{0}&apos; for account &apos;{1}&apos;.</source>
      <note>{0} is the tenant id
{1} is the account name</note>
    </trans-unit>
    <trans-unit id="++CODE++0b4d03ded989b13fa01f90e1cff6b70f68bdae9f9cd4e6ab5607a098baa80b20">
      <source xml:lang="en">Failed to open scmp file: &apos;{0}&apos;</source>
      <note>{0} is the error message returned from the open scmp operation</note>
    </trans-unit>
    <trans-unit id="++CODE++644046a988c76e759d05ee90c400f545f6fee393f6c75a23495c621fe9e27b5d">
      <source xml:lang="en">Failed to pull SQL Server image. Please check your network connection and try again.</source>
    </trans-unit>
    <trans-unit id="++CODE++7f8ed04b6c80f9c80c6b9644594472ad2fd1da77707d2fa30f63418c0024f68c">
      <source xml:lang="en">Failed to refresh connection ${0} with uri {1}, invalid connection result.</source>
      <note>{0} is the connection id
{1} is the uri</note>
    </trans-unit>
    <trans-unit id="++CODE++283dc9bd4f27ff0efed1b3ac27910746f64f860e2e0c2240f9723ff02c1dc29c">
      <source xml:lang="en">Failed to save results. </source>
    </trans-unit>
    <trans-unit id="++CODE++d264deec475c02adeccd53122253873cb7011b90f23c7af978cbfff13f3f92a6">
      <source xml:lang="en">Failed to save scmp file: &apos;{0}&apos;</source>
      <note>{0} is the error message returned from the save scmp operation</note>
    </trans-unit>
    <trans-unit id="++CODE++cc941d13be3079b6fc2c4cf73df1e3583aca4d5f0df87203767037625e8d37aa">
      <source xml:lang="en">Failed to start SQL Server container. Please check the error message for more details, and then try again.</source>
    </trans-unit>
    <trans-unit id="++CODE++08e3cce193c1731c751f4e68352687632cb9edb3e01e8bc9200742d0bd5f7b2c">
      <source xml:lang="en">Failed to start query.</source>
    </trans-unit>
    <trans-unit id="++CODE++8d966abf7ce439608c05903323ea676d64af27e6119ddcc6edebd6db2cd5c479">
      <source xml:lang="en">Failed to start {0}.</source>
      <note>Failed to start {0}.</note>
    </trans-unit>
    <trans-unit id="++CODE++de0b1da84a5d216abd9f65d2a4f32a258f97126fc0bb19e0fb9fecd1e89ea514">
      <source xml:lang="en">Failed to stop {0}.</source>
      <note>Failed to stop {0}.</note>
    </trans-unit>
    <trans-unit id="++CODE++7a1f2a83aca9a0819f244d5b4a7a0e7f6b779eb709dd4744136b22e724dbb10b">
      <source xml:lang="en">Favorites</source>
    </trans-unit>
    <trans-unit id="++CODE++4d696d1fc30a43745a483d9bf89065718f6abfcdf8241fe4abb09ef13ec1d5e3">
      <source xml:lang="en">Fetching {0} script...</source>
      <note>{0} is the script type</note>
    </trans-unit>
    <trans-unit id="++CODE++50009ce1da4d15e1c4a04024df691eed5f0d598e2c4c67092f205366d0adf99e">
      <source xml:lang="en">File</source>
    </trans-unit>
    <trans-unit id="++CODE++638e249f4a15ebb84957da130701d138a6e06d88dceeaa2e6dcd91db70cc1381">
      <source xml:lang="en">Filter</source>
    </trans-unit>
    <trans-unit id="++CODE++a76057f27f2880792cf681fd60ca7b9043463252597c22b60eb5beca29292017">
      <source xml:lang="en">Filter ({0})</source>
      <note>{0} is the number of selected tables</note>
    </trans-unit>
    <trans-unit id="++CODE++3905257a1ca17a05ee44a95330afe24483f05af738cc05090d1c2522910a5671">
      <source xml:lang="en">Filter Azure subscriptions</source>
    </trans-unit>
    <trans-unit id="++CODE++103456e9e42f094edd7aa359537505ad54de66ac826f5bddd03f9f569fbace89">
      <source xml:lang="en">Filter Settings</source>
    </trans-unit>
    <trans-unit id="++CODE++6493eda41425d761de3497b7563b968d07d84a3eebb1844d3f54b76460eee2cb">
      <source xml:lang="en">Filter by keyword</source>
    </trans-unit>
    <trans-unit id="++CODE++51035b5b67dca0d1ea2348d44a4b18658fd03a3ea4f774aaadc2ac6bcb4c61bc">
      <source xml:lang="en">Filter by type</source>
    </trans-unit>
    <trans-unit id="++CODE++01a0e0d1c3cdcf7bac1e7280e753431937f8773ddd7b6ba85bf7fea4b842ad4e">
      <source xml:lang="en">Filter for any field...</source>
    </trans-unit>
    <trans-unit id="++CODE++822b2ae4542bc74b8fccf9ec3e08408d33d35b919101760dc27e1ea7822f1818">
      <source xml:lang="en">Find</source>
    </trans-unit>
    <trans-unit id="++CODE++664d6cdf0494d6e50579257917eb2ad1b6aa7534db584c3368f24b47c08cdc22">
      <source xml:lang="en">Find Next</source>
    </trans-unit>
    <trans-unit id="++CODE++051ab9f3bd7362945f1e2adc7c118c48d4286a3e181158b32e8e87f915103e73">
      <source xml:lang="en">Find Node</source>
    </trans-unit>
    <trans-unit id="++CODE++92fddef2012c2e36eec5c67f7c3c447fbc326c9700a9501f395ce6409de2c855">
      <source xml:lang="en">Find Nodes</source>
    </trans-unit>
    <trans-unit id="++CODE++bf0e5179cb962af6329b97f24951139ae47f60ff00cdcd1ccbacd816608b6866">
      <source xml:lang="en">Find Previous</source>
    </trans-unit>
    <trans-unit id="++CODE++a6c7a84baa6750fce33f7512acd6793e53def1d228b5f2efb8074b42648424fc">
      <source xml:lang="en">Finish</source>
    </trans-unit>
    <trans-unit id="++CODE++1b301aefb6d539ae0f9ad9d0a548549459322b5271d33f2b041df5c096e996b6">
      <source xml:lang="en">Finished Deployment</source>
    </trans-unit>
    <trans-unit id="++CODE++b9ab95c28bb1c6c21592e63cc03daacec4bb7be9774e47ec9a1c6f8721e26b08">
      <source xml:lang="en">Finished query execution for document &quot;{0}&quot;</source>
      <note>{0} is the document name</note>
    </trans-unit>
    <trans-unit id="++CODE++8a9ba2938bc6bfe8f093b2168aeb656e1be8e1792c61db93cb074a6e32300b1b">
      <source xml:lang="en">Firewall rule name</source>
    </trans-unit>
    <trans-unit id="++CODE++69564d37d68e80fe6d9e0507695069d1393632c9f82f5587b79f980436d9cb00">
      <source xml:lang="en">Firewall rule successfully added. Retry profile creation? </source>
    </trans-unit>
    <trans-unit id="++CODE++3a5a47667104807574cb0875e1ad13546429f3ed63efe6b4bddee62fe1f4cf5b">
      <source xml:lang="en">Firewall rule successfully created.</source>
    </trans-unit>
    <trans-unit id="++CODE++9285cedcf26a7cbb5277c70b4651a54679ee9d2c89767bc9dbe532b14f4bb697">
      <source xml:lang="en">Flat</source>
    </trans-unit>
    <trans-unit id="++CODE++13fc8c5ffacfa92740bde97ad456803b31784d6451d83afd89f0a993d75c59e5">
      <source xml:lang="en">Folder Structure</source>
    </trans-unit>
    <trans-unit id="++CODE++52742c9dc235ecbc2154d3bef091d1e39dd0b8b542ebac8031331a146b83242d">
      <source xml:lang="en">For numeric data, the maximum number of decimal digits that can be stored in this database object to the right of decimal point.</source>
    </trans-unit>
    <trans-unit id="++CODE++20b04b0eb9264d54736120dae88c712700ee14a95803823187961e630998a7fc">
      <source xml:lang="en">For numeric data, the maximum number of decimal digits that can be stored in this database object.</source>
    </trans-unit>
    <trans-unit id="++CODE++2390e8502ba64cd13706dd2af52d9983efe51a28984739601b0b86fbf7c65904">
      <source xml:lang="en">Foreign Column</source>
    </trans-unit>
    <trans-unit id="++CODE++43aaa008cb8b129bc33f70e1c70317da8a00fd95e83728587f3a84053b4df2a1">
      <source xml:lang="en">Foreign Key</source>
    </trans-unit>
    <trans-unit id="++CODE++7243088a776ee64422264949fcd3e6bff4cab595d0f7fb6bf45d5765a2c2ef66">
      <source xml:lang="en">Foreign Key {0}</source>
      <note>{0} is the index of the foreign key</note>
    </trans-unit>
    <trans-unit id="++CODE++7d30023ced5527cc9061c41e18c832bba55267935cbfc5c45a68dbf5dcc5a310">
      <source xml:lang="en">Foreign Keys</source>
    </trans-unit>
    <trans-unit id="++CODE++343460cabeff0fb48d3eaab8a7b7cec8ab6533656b987b607002e6fae59daa8b">
      <source xml:lang="en">Foreign Table</source>
    </trans-unit>
    <trans-unit id="++CODE++328923e4274282cae8dc3222c0281c6454f9625843394b33364bfb4213436f1a">
      <source xml:lang="en">Foreign key &apos;{0}&apos; already exists</source>
      <note>{0} is the foreign key name</note>
    </trans-unit>
    <trans-unit id="++CODE++d00bd4ec32e4e1cc45ddae0ad3fd34af28cefb4f236b0f8cc19ff7bfe70dda17">
      <source xml:lang="en">Formula</source>
    </trans-unit>
    <trans-unit id="++CODE++936af734b4badd8602cb27237f8dea0fd3950e12b5bab278565babc15e854136">
      <source xml:lang="en">Found pending reconnect promise for uri {0}, failed.</source>
      <note>{0} is the uri</note>
    </trans-unit>
    <trans-unit id="++CODE++463124bedefc986e5dc0c3e34607c881ba0337297037552decc1df70945e57e8">
      <source xml:lang="en">Found pending reconnect promise for uri {0}, waiting.</source>
      <note>{0} is the uri</note>
    </trans-unit>
    <trans-unit id="++CODE++fc70e7e548649aa12095a141703b67943b4437de990082c3646b3ab61884dcf0">
      <source xml:lang="en">Found {0} saved connection profile(s).</source>
      <note>{0} is the number of connection profiles</note>
    </trans-unit>
    <trans-unit id="++CODE++c910d474dcd724bff83ddedeb06bf1eceaf9fb3af7c76bb282be057f36e6dffa">
      <source xml:lang="en">General</source>
    </trans-unit>
    <trans-unit id="++CODE++e6fcb24896423f9739a20e841d3c3f2ab319f222be60b150ed664e611be89ed4">
      <source xml:lang="en">General Options</source>
    </trans-unit>
    <trans-unit id="++CODE++e7789e4d6916633a7461743194a10f2bc4d20b06c2e329b35c7a2da87aa8cbae">
      <source xml:lang="en">Generate Script</source>
    </trans-unit>
    <trans-unit id="++CODE++9a4a3cac279fe491c4cbc6a0e945d2e031dc2e925b98ae7f0676646d74547e82">
      <source xml:lang="en">Generate script to deploy changes to target</source>
    </trans-unit>
    <trans-unit id="++CODE++15bb1f371098735851e4d1d531c37e3652b2ceaf16055231f0a38312650cb08b">
      <source xml:lang="en">Generating Report. This may take a while...</source>
    </trans-unit>
    <trans-unit id="++CODE++019c93d8e0baa64c24b53c1e6f34c8faa0fcac26a0ac69fdaa46b788f6c05912">
      <source xml:lang="en">Generating report, this might take a while...</source>
    </trans-unit>
    <trans-unit id="++CODE++fddd3d1537452414b2a4c7bb1b231ca37398b9f211c1e0d8d80e6f69a7f58f2d">
      <source xml:lang="en">Get Connection Details</source>
    </trans-unit>
    <trans-unit id="++CODE++983f311018642b0ae60c71253b5735579906d43d260ea926ebe5e815b1c97abb">
      <source xml:lang="en">Get Started</source>
    </trans-unit>
    <trans-unit id="++CODE++833b64c15a94f939c4123ec646882d4b8943eb80c95ce91fffb06a7e95a82b61">
      <source xml:lang="en">Get connection details for connection &apos;{0}&apos;?</source>
      <note>{0} is the connection ID</note>
    </trans-unit>
    <trans-unit id="++CODE++455754ccf3a6df55b0fe352903062c9adb22d5ce025f6c0b0b8b2a59c6e3a7fc">
      <source xml:lang="en">Getting Docker Ready...</source>
    </trans-unit>
    <trans-unit id="++CODE++d6d1dc00ba08494d29eb2fb1a62a7b312e2a89c23b818493f1f3eec3167d54b9">
      <source xml:lang="en">Getting Fabric database &apos;{0}&apos;</source>
      <note>{0} is the database ID</note>
    </trans-unit>
    <trans-unit id="++CODE++4f2809d46e4d5ae64171f0a386b32412184dbf2ea9fb08956f407bed421b7bea">
      <source xml:lang="en">Getting Fabric workspace &apos;{0}&apos;</source>
      <note>{0} is the workspace ID</note>
    </trans-unit>
    <trans-unit id="++CODE++2a8c8cd4e7c7142bffa09b893aaf7ab5886407a22a7ef9b2ee4f60f46fad7bf0">
      <source xml:lang="en">Getting connection details for connection &apos;{0}&apos;</source>
      <note>{0} is the connection ID</note>
    </trans-unit>
    <trans-unit id="++CODE++7c6ecb13b6127990792bdb4cd61037a4d398bcda0034b4e9d23af714a5785c85">
      <source xml:lang="en">Getting connection string for SQL Endpoint &apos;{0}&apos; in workspace &apos;{1}&apos;</source>
      <note>{0} is the SQL endpoint ID
{1} is the workspace ID</note>
    </trans-unit>
    <trans-unit id="++CODE++407c9ce5c11270b1d15836456ad1efdbe70f71f3c845186e535f82f02112be4e">
      <source xml:lang="en">Getting container ready for connections</source>
    </trans-unit>
    <trans-unit id="++CODE++bccb449867268397632519e5695a6bb611a30529b735cac4f7d5ecbaee80e785">
      <source xml:lang="en">Getting definition ...</source>
    </trans-unit>
    <trans-unit id="++CODE++60c3ae4830143b646d9d70611c2ad5961faeca804e4713b5b768087167d1772b">
      <source xml:lang="en">Got invalid tool use parameters: &quot;{0}&quot;. ({1})</source>
      <note>{0} is the part input
{1} is the error message</note>
    </trans-unit>
    <trans-unit id="++CODE++774b3dff4a0e941fad0742c915bd93885c9cb15f769f2c92c2ea384b69780f51">
      <source xml:lang="en">Greater Than</source>
    </trans-unit>
    <trans-unit id="++CODE++0ca098e2022c5054b1ec77c08df3f3b1d5ccecfbf78f232071f644eb71161e8d">
      <source xml:lang="en">Greater Than or Equals</source>
    </trans-unit>
    <trans-unit id="++CODE++38ee89c32a2a983a8b02689b35c8cdb60f5d9949c4e128a77cc3e79785c02b51">
      <source xml:lang="en">Grid View</source>
    </trans-unit>
    <trans-unit id="++CODE++b79cac926e0b2e347e72cc91d5174037c9e17ae7733fd7bdb570f71b10cd7bfc">
      <source xml:lang="en">Help</source>
    </trans-unit>
    <trans-unit id="++CODE++e05cee2e915ff0d693e5f5acff33d2a7cabfc340e7a977e993a6cf92fb686f4e">
      <source xml:lang="en">Hide Confirm Password</source>
    </trans-unit>
    <trans-unit id="++CODE++44900cb30578cbda86187326c4e7acfddc7828094583ff5d097f6080464aa6fc">
      <source xml:lang="en">Hide New Password</source>
    </trans-unit>
    <trans-unit id="++CODE++89276817789cad555d1e4daf6c6e0b6eac110c7073bd4b23e08ef8a6e7aad4c6">
      <source xml:lang="en">Hide full error message</source>
    </trans-unit>
    <trans-unit id="++CODE++a60a56c584b3b05b1a95076a36edbab7131a447910cf21124efcb35f769502df">
      <source xml:lang="en">Hide password</source>
    </trans-unit>
    <trans-unit id="++CODE++7a364dd1e84a9c227a255eac46ca09a24bf78df77f50f95dec04e8899516908d">
      <source xml:lang="en">Hide this panel</source>
    </trans-unit>
    <trans-unit id="++CODE++881cda150f08bbb74d0fa62b161f8a953cf0e98bf734b60d0e059b408b75522b">
      <source xml:lang="en">Highlight Expensive Operation</source>
    </trans-unit>
    <trans-unit id="++CODE++2db533557011ec539fc4c6604367e99cbb77c0a49b8b73b655841d3ee08f4f3e">
      <source xml:lang="en">Hostname</source>
    </trans-unit>
    <trans-unit id="++CODE++cdcc527989217aea79f51128ad3c86fa74d6c9def496f199f6b8d9728791d3b4">
      <source xml:lang="en">How likely it is that you would recommend the MSSQL extension to a friend or colleague?</source>
    </trans-unit>
    <trans-unit id="++CODE++31a89f9bfc36d6f9ecf0a7e2e82cb5a9a0f1e7b1702f08bd3aced239c4f48a0b">
      <source xml:lang="en">How likely it is that you would recommend {0} to a friend or colleague?</source>
      <note>{0} is the feature name</note>
    </trans-unit>
    <trans-unit id="++CODE++4d7056f0e9bef4870b289d7b77634cead0e646a63708a1eb500c6eab11c1328e">
      <source xml:lang="en">Hue</source>
    </trans-unit>
    <trans-unit id="++CODE++70c28ff8eecf388a53fbc8ff288f471398bdb9860e438b3eae4b7ef6c8f187e5">
      <source xml:lang="en">I accept the &lt;a href=&quot;{0}&quot; target=&quot;_blank&quot; rel=&quot;noopener noreferrer&quot;&gt;Microsoft SQL Server License Agreement&lt;/a&gt;</source>
      <note>{0} is the hyperlink URL to the Microsoft SQL Server License Agreement used in an HTML anchor tag</note>
    </trans-unit>
    <trans-unit id="++CODE++9638b09db2ce74e3d600f9a512a6116df9ba9b3a147569930a5d5b4682ac5a20">
      <source xml:lang="en">I have read the summary and understand the potential risks.</source>
    </trans-unit>
    <trans-unit id="++CODE++d8d462ddc91939459ae107d47fee7a34b3601b20fcd01615f98e1941674f14ea">
      <source xml:lang="en">I&apos;m sorry, I can only assist with SQL-related questions.</source>
    </trans-unit>
    <trans-unit id="++CODE++1d59e3e131d04ce9ba04c0f297dbd4eddb83c0bfe977b2a6bf19bdeb73f2d5c3">
      <source xml:lang="en">Ignore Tenant</source>
    </trans-unit>
    <trans-unit id="++CODE++c4a77afa3d5cd701f32b5f09c195c635b256db8595687828c3ea0785ab5b72f4">
      <source xml:lang="en">Image tag</source>
    </trans-unit>
    <trans-unit id="++CODE++3fc78b5e12952afa58a49beceabae7348dd0a44be1b9104b998dc1efc2967de4">
      <source xml:lang="en">Importance</source>
    </trans-unit>
    <trans-unit id="++CODE++c1f88e9d6c4145cf0530ae020155384d5688d70ed82a07a35d783bbc4b32238c">
      <source xml:lang="en">In progress</source>
    </trans-unit>
    <trans-unit id="++CODE++7285576bdacf86fe37274d3d0d399c29b4be2959005f60ac0729615d8fca9186">
      <source xml:lang="en">Include</source>
    </trans-unit>
    <trans-unit id="++CODE++e6918522718725ba7a74b087c48f889648bbfc7627b1d4ab826ac2cc1b30aa31">
      <source xml:lang="en">Include Object Types</source>
    </trans-unit>
    <trans-unit id="++CODE++ac665fafc5f9732c9d322749a1f726be51f8b31d2ec83ecde83a6e1d2b632eda">
      <source xml:lang="en">Include all object types</source>
    </trans-unit>
    <trans-unit id="++CODE++39c3be1198a2fddf18d03608348d9cfaf8823d2dda4d5ff13fdb851bd15d29ea">
      <source xml:lang="en">Index</source>
    </trans-unit>
    <trans-unit id="++CODE++90b901a30c3f089e10d82e1b842bbdc736a36b536a19d207b36a8e7be1904dcb">
      <source xml:lang="en">Indexes</source>
    </trans-unit>
    <trans-unit id="++CODE++9d044dc2d1fe411614adccd3125e540b1b0176ec4bf30509e693113050ef11b0">
      <source xml:lang="en">Initializing comparison, this might take a while...</source>
    </trans-unit>
    <trans-unit id="++CODE++8aa318eb7eaa233aada0d332bec14cb6a631c8fda25deb2c7d4f402888f1b1e2">
      <source xml:lang="en">Insert</source>
    </trans-unit>
    <trans-unit id="++CODE++336a8af254446c5c9006e090f430a9f283960aeefdd0dc52cf0401fa2c19ac03">
      <source xml:lang="en">Install Docker</source>
    </trans-unit>
    <trans-unit id="++CODE++23175b00048139605147500e1f2eb6c43b4e938ee3dbcfebb00ae6b472284cdb">
      <source xml:lang="en">Instant Container Setup</source>
    </trans-unit>
    <trans-unit id="++CODE++07fe70d13a25b3d4c4f7d4e64e1aaa9b9d80952a1478fb7e2da36209ccbf549f">
      <source xml:lang="en">Insufficient Capacity Permissions</source>
    </trans-unit>
    <trans-unit id="++CODE++207b04072a822fa8e76629bcd504bc8c19525b86f444ac77a6f3be1c88a502eb">
      <source xml:lang="en">Insufficient Workspace Permissions</source>
    </trans-unit>
    <trans-unit id="++CODE++afe3d8a0f4733dcd43ec5b17d8c6d8d3ec7e53c511f1ad49d1168ea289bdd055">
      <source xml:lang="en">Integrated</source>
    </trans-unit>
    <trans-unit id="++CODE++aca9e581f935a7772af49f14b1bc37305d26449df47ba4a8ecea51c758d4814f">
      <source xml:lang="en">Integrated &amp; secure</source>
    </trans-unit>
    <trans-unit id="++CODE++eced7daa046aa47caa62c3306d8114cb2f558fd2f53ebd2cc4d3b802857d200b">
      <source xml:lang="en">Invalid Firewall rule name</source>
    </trans-unit>
    <trans-unit id="++CODE++4480c895a6e66acfc4e43550d8a60598168463e52699be5ed28eae3ecf7200c7">
      <source xml:lang="en">Invalid IP Address</source>
    </trans-unit>
    <trans-unit id="++CODE++0c2f118ad5933157d00e2025f7cc3d3c3da84db32e18ffbb4f1032471cc643ef">
      <source xml:lang="en">Invalid SQL Server password for {0}. Password must be 8–128 characters long and meet the complexity requirements.  For more information see https://docs.microsoft.com/sql/relational-databases/security/password-policy</source>
    </trans-unit>
    <trans-unit id="++CODE++b6b50087a99bf4427265eff9dd813914f1ceb8c55260fa6e7075f9c89fcd45d7">
      <source xml:lang="en">Invalid column width</source>
    </trans-unit>
    <trans-unit id="++CODE++4ce86c72bcd330160b14a711a925bf6f8e24fdd6b26d4a7abbfa548e510648d5">
      <source xml:lang="en">Invalid connection URI provided.</source>
    </trans-unit>
    <trans-unit id="++CODE++5c61e4661a7417ada5f0b7d34d9c3cd27dcc3aad485b337ea6d58cd077be7c8c">
      <source xml:lang="en">Invalid connection URI. Please ensure you have an active database connection.</source>
    </trans-unit>
    <trans-unit id="++CODE++c265d537d7811a1e8fa19df9305f90ad86e0326ad6dd2d585172fcf570023c57">
      <source xml:lang="en">Invalid connection string: {0}</source>
    </trans-unit>
    <trans-unit id="++CODE++b65d31b3dcfd9935b8fae6c977fe0f07a5d73a830edb2426c05d63464b299858">
      <source xml:lang="en">Invalid max length &apos;{0}&apos;</source>
      <note>{0} is the max length</note>
    </trans-unit>
    <trans-unit id="++CODE++d1a326f448eac64b9ec46d31b9dce63a30f305179abc83e734c8d960bcaa9631">
      <source xml:lang="en">Is Computed</source>
    </trans-unit>
    <trans-unit id="++CODE++6ddf8604e8d33286bd064640a453784b6142293230a717b9b1859fa3176573f6">
      <source xml:lang="en">Is Identity</source>
    </trans-unit>
    <trans-unit id="++CODE++5b3eef9bf6b0c6df6a0d614b57c2fcd589f9716a7e8b8040dde61be4d2f7e02e">
      <source xml:lang="en">Is Persisted</source>
    </trans-unit>
    <trans-unit id="++CODE++fa95e3dd5aa6339906552abd3b5613f356ea1c6e4a3a3d376b450d3856b0b8d6">
      <source xml:lang="en">Issues ({0})</source>
      <note>{0} is the number of issues</note>
    </trans-unit>
    <trans-unit id="++CODE++f4dc1c96a30fbdeb2a15cb6d4229469fff36c0266dc0c346599093c24d4c0a01">
      <source xml:lang="en">JPEG</source>
    </trans-unit>
    <trans-unit id="++CODE++db1a21a0bc2ef8fbe13ac4cf044e8c9116d29137d5ed8b916ab63dcb2d4290df">
      <source xml:lang="en">JSON</source>
    </trans-unit>
    <trans-unit id="++CODE++29b39d81b8651e8717f85c00002b2b087bafb969eb289ac991fa41b17522e775">
      <source xml:lang="en">Keep in query pane</source>
    </trans-unit>
    <trans-unit id="++CODE++a3c13b491573b0d54bf743caf0f5d59d5a791c42ae1072f16bb941be925fae18">
      <source xml:lang="en">Keys for token cache could not be saved in credential store, this may cause Microsoft Entra Id access token persistence issues and connection instabilities. It&apos;s likely that SqlTools has reached credential storage limit on Windows, please clear at least 2 credentials that start with &quot;Microsoft.SqlTools|&quot; in Windows Credential Manager and reload.</source>
    </trans-unit>
    <trans-unit id="++CODE++8d8cd546b58d91c300d3149ef40b8d98d3061dc38f15ea937d2ed785a3f25771">
      <source xml:lang="en">Learn More</source>
    </trans-unit>
    <trans-unit id="++CODE++51da53a813a79b97741fb115a94a72fe1629a0b0e9018767157ca28d863c53e3">
      <source xml:lang="en">Learn more about SQL Server 2025 features</source>
    </trans-unit>
    <trans-unit id="++CODE++adc95605a1b30c73959fbaf21e60f9723efe855c482fa336a957924d4ea0a08b">
      <source xml:lang="en">Length</source>
    </trans-unit>
    <trans-unit id="++CODE++66a64458c4ba13495492108557828d5ef43bfc7f9aca725db617d6a1556ad088">
      <source xml:lang="en">Length mismatch: Column &apos;{0}&apos; ({1}) incompatible with &apos;{2}&apos; ({3})</source>
      <note>{0} is source column
{1} is source length
{2} is target column
{3} is target length</note>
    </trans-unit>
    <trans-unit id="++CODE++ab7e3aa3d0d8c78763c986b6a831726ff623b195a38a8d4b1191976c0becf72e">
      <source xml:lang="en">Less Than</source>
    </trans-unit>
    <trans-unit id="++CODE++f3efd3e5531c7b16003d81bb5085288ace97366792c480484895fd2583ca5842">
      <source xml:lang="en">Less Than or Equals</source>
    </trans-unit>
    <trans-unit id="++CODE++d05f53bafc473abafc1af3b592a9186f7c8b2579999c953b6f3d9f9450c43f50">
      <source xml:lang="en">Line {0}</source>
      <note>{0} is the line number</note>
    </trans-unit>
    <trans-unit id="++CODE++4ffa355be76c7d5e9f39081d405b5a1d2d9cae27b4016b7588b4b812f2146556">
      <source xml:lang="en">List Connections</source>
    </trans-unit>
    <trans-unit id="++CODE++b993796f53424becc0d08d41a72c0c3381ee7691cc518bc8bdccc8d4013ad4ef">
      <source xml:lang="en">List Databases</source>
    </trans-unit>
    <trans-unit id="++CODE++e5c4507bf20d72d00bff4c289eb11be5c9a297933beec5db5969eb33b7bc5690">
      <source xml:lang="en">List Functions</source>
    </trans-unit>
    <trans-unit id="++CODE++0b795cd3bad85a0e394c340640be776b2c7765598fd7ac3dc8d2430baf78e77a">
      <source xml:lang="en">List Schemas</source>
    </trans-unit>
    <trans-unit id="++CODE++00806af7575cfd81acd74e3d602bb671403cbddfdf02754be73db121177d235f">
      <source xml:lang="en">List Tables</source>
    </trans-unit>
    <trans-unit id="++CODE++68053ffe844804d37eced757d4d0582e750a9b20d8ec5084aaab907846177b86">
      <source xml:lang="en">List Views</source>
    </trans-unit>
    <trans-unit id="++CODE++b77fb88f6365c7aa62b75d120b96e1859e449166ac52bd58301306032102daf0">
      <source xml:lang="en">List all connections registered with the mssql extension?</source>
    </trans-unit>
    <trans-unit id="++CODE++abfc45dd4a240e3758d4d22759dd9fc99cc5e1d16aec7594708638c368bddb3d">
      <source xml:lang="en">List databases for connection &apos;{0}&apos;?</source>
      <note>{0} is the connection ID</note>
    </trans-unit>
    <trans-unit id="++CODE++b1eb24f69841df721c66f542d63319e22c5d55ea1bee75d7e60c451023e6c3d2">
      <source xml:lang="en">List functions for connection &apos;{0}&apos;?</source>
      <note>{0} is the connection ID</note>
    </trans-unit>
    <trans-unit id="++CODE++f9fdea6ffd1d5c93340eff3cb4b0f75abcada7d160a99fd8f3092b3632661d84">
      <source xml:lang="en">List schemas for connection &apos;{0}&apos;?</source>
      <note>{0} is the connection ID</note>
    </trans-unit>
    <trans-unit id="++CODE++f6f60c2f7be85c72c70f3e1803f001d9b89cf11c25d82a6a16ddb4835b2bdc3f">
      <source xml:lang="en">List tables for connection &apos;{0}&apos;?</source>
      <note>{0} is the connection ID</note>
    </trans-unit>
    <trans-unit id="++CODE++a951e5e9bc9076528c081d96624e0a6b73e1ae9034bc9aa4c1e8bd77e9dffcc4">
      <source xml:lang="en">List views for connection &apos;{0}&apos;?</source>
      <note>{0} is the connection ID</note>
    </trans-unit>
    <trans-unit id="++CODE++8043c062698783f821c86c7bc00a285e71f93c8ddf50815cfa601fef33905401">
      <source xml:lang="en">Listing Fabric SQL Databases for workspace &apos;{0}&apos;</source>
      <note>{0} is the workspace ID</note>
    </trans-unit>
    <trans-unit id="++CODE++d63cd16cd7f14f873a95c39ea88cdd895461edd04b9fa7894a5b050274e85b1f">
      <source xml:lang="en">Listing Fabric SQL Endpoints for workspace &apos;{0}&apos;</source>
      <note>{0} is the workspace ID</note>
    </trans-unit>
    <trans-unit id="++CODE++a5c14e0446ba987ee1804ac7f75c2cf29a526c5b3efc8ec431eeb50d200ad7f0">
      <source xml:lang="en">Listing Fabric capacities for tenant &apos;{0}&apos;</source>
      <note>{0} is the tenant ID</note>
    </trans-unit>
    <trans-unit id="++CODE++0674831e66235d3d493987bb2f89a42a981be092b9be08a7214438e389b30737">
      <source xml:lang="en">Listing Fabric workspaces for tenant &apos;{0}&apos;</source>
      <note>{0} is the tenant ID</note>
    </trans-unit>
    <trans-unit id="++CODE++b96793f36b682b832b59fce2ab2fbfbe394de6c913abd6f389f8c19273f040a5">
      <source xml:lang="en">Listing databases for connection &apos;{0}&apos;</source>
      <note>{0} is the connection ID</note>
    </trans-unit>
    <trans-unit id="++CODE++6c5a3eebc541922b6846fac5140eecc1c8cca7d49fd516d6d492b823bd080339">
      <source xml:lang="en">Listing functions for connection &apos;{0}&apos;</source>
      <note>{0} is the connection ID</note>
    </trans-unit>
    <trans-unit id="++CODE++df15d83efd9fc637dc083e4165d14496ddd68c309ef41be96ddf930de86fa600">
      <source xml:lang="en">Listing role assignments for workspace &apos;${workspaceId}&apos;</source>
      <note>{0} is the workspace ID</note>
    </trans-unit>
    <trans-unit id="++CODE++33ed9f224eba0860b9cfb0063fdbd1680208c1e358cecb479c7bd8c46236000e">
      <source xml:lang="en">Listing schemas for connection &apos;{0}&apos;</source>
      <note>{0} is the connection ID</note>
    </trans-unit>
    <trans-unit id="++CODE++5404755c79ce81c6dba13bc9b7f3cbea8d096f40ff5fb69bfce1a9b2f7a07d4f">
      <source xml:lang="en">Listing server connections</source>
    </trans-unit>
    <trans-unit id="++CODE++22f9095eec94b234a5b2eee74a4c22e23b42d785b67c2027c13fd5b309a93ffa">
      <source xml:lang="en">Listing tables for connection &apos;{0}&apos;</source>
      <note>{0} is the connection ID</note>
    </trans-unit>
    <trans-unit id="++CODE++d77ec2c188180112be2e819880b4ea2a8f5f86ec8917db4e18c39bcd02cacc10">
      <source xml:lang="en">Listing views for connection &apos;{0}&apos;</source>
      <note>{0} is the connection ID</note>
    </trans-unit>
    <trans-unit id="++CODE++8a6bdb6b18da586fe7f2acbd8f1055533f2cd97a3681b3652bcd712224df45c3">
      <source xml:lang="en">Load</source>
    </trans-unit>
    <trans-unit id="++CODE++6b590dbe3ca2ba02770a0f91a1d06fddd3d9f474ffc479853d323f0545a6397b">
      <source xml:lang="en">Load from Connection String</source>
    </trans-unit>
    <trans-unit id="++CODE++81b2b539fca979a0122cec8429386032584500cf44116d93ce90258970ee8289">
      <source xml:lang="en">Load source, target, and options saved in an .scmp file</source>
    </trans-unit>
    <trans-unit id="++CODE++dc380888c4e2c7762212480ff86eb39150ec70b45009c33bc6adcbd0041384b1">
      <source xml:lang="en">Loading</source>
    </trans-unit>
    <trans-unit id="++CODE++6fa7126ccca3880030902e857b23844499021637082687cfb79725ee3095e087">
      <source xml:lang="en">Loading Azure Accounts</source>
    </trans-unit>
    <trans-unit id="++CODE++c11efeef9812b5933f66f281e1df758fca0d28ff6c96462aa5caa7a72f0637ed">
      <source xml:lang="en">Loading Fabric Accounts</source>
    </trans-unit>
    <trans-unit id="++CODE++f71c42d1d9ac676535360465df8ce04aacb3b40ecb8b1ba01906d9b4971a51c9">
      <source xml:lang="en">Loading Report</source>
    </trans-unit>
    <trans-unit id="++CODE++fb77011a24ad32a2b166d3d74cf25aee9d67da4c5579e8740211e0738bd05a10">
      <source xml:lang="en">Loading Schema Designer</source>
    </trans-unit>
    <trans-unit id="++CODE++54de42320518e4ac2e773353f4d9f9a7be92f4afc008a3b33a3247b39a19aa68">
      <source xml:lang="en">Loading Schema Designer Model...</source>
    </trans-unit>
    <trans-unit id="++CODE++10a371b8dc47cdf83c4cd7f926daf76305a6b52311a69b3087d744151dc53501">
      <source xml:lang="en">Loading Table Designer</source>
    </trans-unit>
    <trans-unit id="++CODE++f9c9f560fd60d852df849d8b9694f6e56be6ca531ec5366d75812345a7dbf567">
      <source xml:lang="en">Loading databases in &apos;{0}&apos;...</source>
      <note>{0} is the name of the workspace</note>
    </trans-unit>
    <trans-unit id="++CODE++a67a8cf028d055264cd779f840ad3290cb70557277e6fe38ecf976fce921f030">
      <source xml:lang="en">Loading databases in selected workspace...</source>
    </trans-unit>
    <trans-unit id="++CODE++d1fdc252fab1c642cc1b487dbb6658fd77d5831e03b3d391b4c73b01226d75ff">
      <source xml:lang="en">Loading deployment</source>
    </trans-unit>
    <trans-unit id="++CODE++c4b5594f53462fcb5025d55e2ad5ba368c8fbb12de5a8701276b5477f7dd07fb">
      <source xml:lang="en">Loading execution plan...</source>
    </trans-unit>
    <trans-unit id="++CODE++5aa7a4eb1f103858e56dc2f529435ff221afa8e7ff280a24ec6bbd810dd5b163">
      <source xml:lang="en">Loading fabric provisioning...</source>
    </trans-unit>
    <trans-unit id="++CODE++934bbb16d95b8f72c6353bba1afc96aee3975ae50aaca4b3abe9389f292b4987">
      <source xml:lang="en">Loading local containers...</source>
    </trans-unit>
    <trans-unit id="++CODE++b00da16333ce9b6f0088556c62cd8766f0a1f02a823e3dca0cd8fd040136e297">
      <source xml:lang="en">Loading results...</source>
    </trans-unit>
    <trans-unit id="++CODE++ba622a4c63bd7d102bdc3057b04b4cfd8d2af5b2adb230bebc98414fc46afae0">
      <source xml:lang="en">Loading summary {0}/{1} ({2}%) (Click to cancel)</source>
      <note>{0} is the current row
{1} is the total number of rows
{2} is the percentage of rows loaded</note>
    </trans-unit>
    <trans-unit id="++CODE++6fdb41249bacbb3684e7217e3b3d938e36b39e8d0f4300681cba1968b3301495">
      <source xml:lang="en">Loading tenants...</source>
    </trans-unit>
    <trans-unit id="++CODE++136a37d2ee433b1eb4302a84ebee86659922e34ca61c2383bc863191b5aeeafa">
      <source xml:lang="en">Loading text view...</source>
    </trans-unit>
    <trans-unit id="++CODE++58878f300e53ea741b29ea101504537639f39f997791a5950d225f8353fad887">
      <source xml:lang="en">Loading workspaces</source>
    </trans-unit>
    <trans-unit id="++CODE++3f9adb0f75f8f08022d5289c54dae461204356f0f718404bf22c0d08214ab34a">
      <source xml:lang="en">Loading workspaces...</source>
    </trans-unit>
    <trans-unit id="++CODE++47d2a515ef2f05b87d688656286a61e4f743da4b878684c7654969db17711c40">
      <source xml:lang="en">Loading...</source>
    </trans-unit>
    <trans-unit id="++CODE++2c91c2c68950d956381637d4e22e626dbf560a93aa4fc8126d755251a70230ea">
      <source xml:lang="en">Local SQL Server database container</source>
    </trans-unit>
    <trans-unit id="++CODE++9aa8c99c1e1071fa2070e9283b4cd9a737a77249f44f1a41b559073d99293249">
      <source xml:lang="en">Local development container</source>
    </trans-unit>
    <trans-unit id="++CODE++15b61974b2707a7b3d4201385e0f01f4ff5eb1f17c5639d98788ee5add2025cd">
      <source xml:lang="en">Location</source>
    </trans-unit>
    <trans-unit id="++CODE++ac93cb35e24190764d9718b44e0c847f9e06a22105b20e4f8ca8ef96ed959775">
      <source xml:lang="en">Location (Workspace)</source>
    </trans-unit>
    <trans-unit id="++CODE++aaaeb8d7872b0c49ed19d951314516d2dcd84ca23411320f05fac3d87bac8a32">
      <source xml:lang="en">MSSQL</source>
    </trans-unit>
    <trans-unit id="++CODE++28c3a8199a6dcd1373eb25c32820524f38fbba49d1e1fb378bd30dfb6d61ec2d">
      <source xml:lang="en">MSSQL - Azure Auth Logs</source>
    </trans-unit>
    <trans-unit id="++CODE++9f67971ab8a605f2aedf0b33a5fce37d2b135aef48f886231da5d8163aa488a6">
      <source xml:lang="en">MSSQL Feedback</source>
    </trans-unit>
    <trans-unit id="++CODE++614e5389e87ce465fe548a0665aeaa67a52a06ff792f2f791615cd37fb610178">
      <source xml:lang="en">Manage Connection Profiles</source>
    </trans-unit>
    <trans-unit id="++CODE++5ae5256284272a7585c1b275ef82e5d337ca3353c8e608120019177aad6a26c6">
      <source xml:lang="en">Manage relationships</source>
    </trans-unit>
    <trans-unit id="++CODE++f7fbe0b74789184e887d43fff291578ae0fe4d2b6b9fa4550271dc4a51ff980e">
      <source xml:lang="en">Mandatory (Recommended)</source>
    </trans-unit>
    <trans-unit id="++CODE++d54543fb6beb1b6dc5aaa5961c0d92fe25a4ae3bc6fe81b241bd9064e43f46d7">
      <source xml:lang="en">Mandatory (True)</source>
    </trans-unit>
    <trans-unit id="++CODE++305fd6adb2295a939e62e4fed83349c610aa4e1840280503e6b64c8042dccd16">
      <source xml:lang="en">Max Length</source>
    </trans-unit>
    <trans-unit id="++CODE++3cb29430462001e8edb74afebb929c2e967e7eac89679c4d549a8305ec4a2fe7">
      <source xml:lang="en">Max row count for filtering/sorting has been exceeded. To update it, navigate to User Settings and change the setting: mssql.resultsGrid.inMemoryDataProcessingThreshold</source>
    </trans-unit>
    <trans-unit id="++CODE++fc899519286f8da6256728b62d14e6ef9042346e7ad4191e21c95efaf1141a42">
      <source xml:lang="en">Max: {0}</source>
      <note>{0} is the max</note>
    </trans-unit>
    <trans-unit id="++CODE++fba6c2c5d9468e741725c7dfa1ac14fb59523c74fa86744027ec0a175e6cae3f">
      <source xml:lang="en">Maximize</source>
    </trans-unit>
    <trans-unit id="++CODE++1aa744e397147289dead3a2403f0826fe7b0e380f9bdcc90253477175f18632c">
      <source xml:lang="en">Maximize panel size</source>
    </trans-unit>
    <trans-unit id="++CODE++2f77668a9dfbf8d5848b9eeb4a7145ca94c6ed9236e4a773f6dcafa5132b2f91">
      <source xml:lang="en">Message</source>
    </trans-unit>
    <trans-unit id="++CODE++04d7b48339271ea67d3c8493e07e90bc68dc565485eebe5e0b67c21c1586e3c0">
      <source xml:lang="en">Messages</source>
    </trans-unit>
    <trans-unit id="++CODE++2d275a74912cca2e02e6d41f9cae3a75ceef3ed0ef734eff3710e10eb7112228">
      <source xml:lang="en">Metric</source>
    </trans-unit>
    <trans-unit id="++CODE++e62105462009615e24c43715b276cc4743f4efd9bfd6e1e4bc108a5f9a328be9">
      <source xml:lang="en">Microsoft Account</source>
    </trans-unit>
    <trans-unit id="++CODE++871ca3cb96885bd9a333a1d2914f5f4782b9d0477bcfddd603db5e4f98bde56a">
      <source xml:lang="en">Microsoft Account is required</source>
    </trans-unit>
    <trans-unit id="++CODE++8055a31cb4833efbf1b76994151d8256bfc8500f2985d3d0ab1cf222dd91a043">
      <source xml:lang="en">Microsoft Corp</source>
    </trans-unit>
    <trans-unit id="++CODE++73c5b19bd87f6238ea91f7a12afda7927ec9708f0d2a5ca86154b2e0bbe06109">
      <source xml:lang="en">Microsoft Entra Account</source>
    </trans-unit>
    <trans-unit id="++CODE++4cca27a3569729f8e3fa178db33f438eaa136c7491a5c3d26c807c876a02c292">
      <source xml:lang="en">Microsoft Entra Id</source>
    </trans-unit>
    <trans-unit id="++CODE++d24b24ff2640e9b5731d40ac97ea534034176c1478b681eca122262c4d98a8a2">
      <source xml:lang="en">Microsoft Entra Id - Universal w/ MFA Support</source>
    </trans-unit>
    <trans-unit id="++CODE++d7f406a55a763bcaf21ae757e59b0ba9b5e2954c074d760a6afa484f977dcf3d">
      <source xml:lang="en">Microsoft Entra account {0} successfully added.</source>
      <note>{0} is the account name</note>
    </trans-unit>
    <trans-unit id="++CODE++951f4af90cfde827d87f358b3d8d275ee60a3306d9ddb5c4615483cff067697a">
      <source xml:lang="en">Microsoft reviews your feedback to improve our products, so don&apos;t share any personal data or confidential/proprietary content.</source>
    </trans-unit>
    <trans-unit id="++CODE++1f5c209a4ee7cb85322b1d1fbde63de014d0871930fa88895405ebaea926535d">
      <source xml:lang="en">Microsoft will process the feedback you submit pursuant to your organization’s instructions in order to improve your and your organization’s experience with this product. If you have any questions about the use of feedback data, please contact your tenant administrator. Processing of feedback data is governed by the Microsoft Products and Services Data Protection Addendum between your organization and Microsoft, and the feedback you submit is considered Personal Data under that addendum.</source>
    </trans-unit>
    <trans-unit id="++CODE++87a43e5185b677199f2369f90cd8518b8b1d7702edff307ed9e79883f43aaaaa">
      <source xml:lang="en">Microsoft will process the feedback you submit pursuant to your organization’s instructions in order to improve your and your organization’s experience with this product. If you have any questions...</source>
    </trans-unit>
    <trans-unit id="++CODE++7d4b99d7fea1f8fb56040b0f388071d3f886f709000859485129c0ce1930fce9">
      <source xml:lang="en">Microsoft would like your feedback</source>
    </trans-unit>
    <trans-unit id="++CODE++b2f711bd6e74f6bab7fe9cb304a059fe7213d5db1e7f14f207aaac37c5d13ac7">
      <source xml:lang="en">Min: {0}</source>
      <note>{0} is the min</note>
    </trans-unit>
    <trans-unit id="++CODE++b58330ac25057a441365f4f4f1be20daba2d6d940142c891231e0eac66843ff4">
      <source xml:lang="en">Move Down</source>
    </trans-unit>
    <trans-unit id="++CODE++1359626e7b6964345896285446db7977e67469251bb0cc52808db2a85ed940c1">
      <source xml:lang="en">Move Up</source>
    </trans-unit>
    <trans-unit id="++CODE++27b4c707cf413882a14ef7b762694ed52bbf69755646afa8cf1972dec4cf3c92">
      <source xml:lang="en">Move to Root</source>
    </trans-unit>
    <trans-unit id="++CODE++79e53b9f38d1c9de4d84c9a78339ceb838b609638b9194a2f0caad2f05ea2c85">
      <source xml:lang="en">My Data</source>
    </trans-unit>
    <trans-unit id="++CODE++fb329000228cc5a24c264c57139de8bf854fc86fc18bf1c04ab61a2b5cb4b921">
      <source xml:lang="en">NULL</source>
    </trans-unit>
    <trans-unit id="++CODE++dcd1d5223f73b3a965c07e3ff5dbee3eedcfedb806686a05b9b3868a2c3d6d50">
      <source xml:lang="en">Name</source>
    </trans-unit>
    <trans-unit id="++CODE++ad4811485a0a0f3f000987d581730b04c0bf33a9d4ccf59a9ff1c127b33d76d1">
      <source xml:lang="en">Name of the primary key.</source>
    </trans-unit>
    <trans-unit id="++CODE++47fcb7ca194ec7de1be8ea7b91df9b1e51e273673b6410255e55f48fe0061598">
      <source xml:lang="en">New Azure SQL logical server (Preview)</source>
    </trans-unit>
    <trans-unit id="++CODE++e7d029a3c1b85e562db8e25ceb52958e3c3da9e6e50b95ebf95f3fae85091a15">
      <source xml:lang="en">New Check Constraint</source>
    </trans-unit>
    <trans-unit id="++CODE++5a59551b2622ee0d2767d9bbc3d03aa227824d88c6b25ac233cfb2a98684512c">
      <source xml:lang="en">New Column</source>
    </trans-unit>
    <trans-unit id="++CODE++4a00fefe019ef43393da250ba4b62d7b6af849a1acac99b1192ffbeda8828fe7">
      <source xml:lang="en">New Column Mapping</source>
    </trans-unit>
    <trans-unit id="++CODE++ab23a59c68316fe4f3a53c610bdf6d7a43090ced0e69ce60895361f176ce93f6">
      <source xml:lang="en">New Deployment</source>
    </trans-unit>
    <trans-unit id="++CODE++b71586503f1694b5328fa16ed600eb0d20d4d9608dfb54f44ae97fe4ac43f0bf">
      <source xml:lang="en">New Foreign Key</source>
    </trans-unit>
    <trans-unit id="++CODE++30a5aebdb4a5faa3b927c90ef856e84e039707488be19e760b3701f24889875d">
      <source xml:lang="en">New Index</source>
    </trans-unit>
    <trans-unit id="++CODE++6334507f512e52b67d0a5a0fb392e35e5d3acc29acdce7218f66b6199150f589">
      <source xml:lang="en">New Microsoft Entra account could not be added.</source>
    </trans-unit>
<<<<<<< HEAD
    <trans-unit id="++CODE++80e8f069713682d743cceecaad91cb538d199e18712328724d348491bfbb64af">
      <source xml:lang="en">New SQL Server local development container</source>
=======
    <trans-unit id="++CODE++7c451e0f436d04a6f321f8d5de8da296a66cfb1d8cdc3918b1ed7ecd480cce28">
      <source xml:lang="en">New Password</source>
>>>>>>> 6d4f032a
    </trans-unit>
    <trans-unit id="++CODE++f0ebbe4b20d0db8c4c52feb9dc715d1db281ae429389480780ce9120113da253">
      <source xml:lang="en">New SQL database</source>
    </trans-unit>
    <trans-unit id="++CODE++d9c78424d66905fdeabfc255d8900ff5c10df41268f883660b400d4dad09cfbd">
      <source xml:lang="en">New column mapping</source>
    </trans-unit>
    <trans-unit id="++CODE++1ff57a29d7c9d11bdf61c1b80f2b289b44c1ea844824d4b94a0d52b6ba5fc858">
      <source xml:lang="en">Next</source>
    </trans-unit>
    <trans-unit id="++CODE++1ea442a134b2a184bd5d40104401f2a37fbc09ccf3f4bc9da161c6099be3691d">
      <source xml:lang="en">No</source>
    </trans-unit>
    <trans-unit id="++CODE++4e43f09881e3742e225d5e39243fa725d8dd7e9a9d64f05c7c814a12a0b32935">
      <source xml:lang="en">No Action</source>
    </trans-unit>
    <trans-unit id="++CODE++dd1e244b4e319bb25477890a9327b3a2419908e042cd4063f9235a0afed6e908">
      <source xml:lang="en">No Microsoft Entra account can be found for removal.</source>
    </trans-unit>
    <trans-unit id="++CODE++b5353eb771f89b7df467f5082500e61791da1296427482e4eb5bb0cc5b6bec04">
      <source xml:lang="en">No Queries Available</source>
    </trans-unit>
    <trans-unit id="++CODE++b363e5f44515909e667e5e4b24f9690b87a202de3c6b1f1f7b8b597205461ad6">
      <source xml:lang="en">No account selected</source>
    </trans-unit>
    <trans-unit id="++CODE++9659b767df189a5839c87672cb77cb5c7e5dbe63f59c88712ad34358dda02676">
      <source xml:lang="en">No active connection</source>
    </trans-unit>
    <trans-unit id="++CODE++fd8753767d0ca74647a1d3b877db12f2a65a06f4c81db6eadd086759df0a5ad1">
      <source xml:lang="en">No active connection for database change</source>
    </trans-unit>
    <trans-unit id="++CODE++796911143ea8bb8e1ff88271e2618eb63b05d9e04cdf6e9363533b0715ab3574">
      <source xml:lang="en">No active connection for schema view</source>
    </trans-unit>
    <trans-unit id="++CODE++d932a05eba0200bedb4b5449ce9e6487525ba3ecfd164e137388fd0833b4121b">
      <source xml:lang="en">No active database connection in the current editor. Please establish a connection to continue.</source>
    </trans-unit>
    <trans-unit id="++CODE++971d7b9ca9340d6e8e22146855f8ef9cd9576279575ad1f7bd2fb5f40eaaddf9">
      <source xml:lang="en">No active database connection. Please connect to a database first.</source>
    </trans-unit>
    <trans-unit id="++CODE++9901d22224c70ca49d9a42f1429021c1f6720eec301efafad38a8a73e0734a87">
      <source xml:lang="en">No active text editor found. Please open a file with an active database connection.</source>
    </trans-unit>
    <trans-unit id="++CODE++37d715d202ea8a671a72107c5949755a1cfc925eb3b51f4b2ea823d7a54f2aa7">
      <source xml:lang="en">No changes detected</source>
    </trans-unit>
    <trans-unit id="++CODE++d359844ae129bd7d51eda9e3c61dcf5c4036be148cdf783fc11d6454e8ca372b">
      <source xml:lang="en">No connection credentials found</source>
    </trans-unit>
    <trans-unit id="++CODE++bb6f0c310647145d31546d24967be9eb8ebae90f640642e9fbb5d7713e6e8550">
      <source xml:lang="en">No connection found for connectionId: {0}</source>
      <note>{0} is the connection ID</note>
    </trans-unit>
    <trans-unit id="++CODE++3820494b45e56abad074e97c277e6328476da0ec09dacdf18bc5d5d7a6984cb2">
      <source xml:lang="en">No connection information found</source>
    </trans-unit>
    <trans-unit id="++CODE++e7877ea821bcdd1b117351c975bccabc10caea61e2e13fae7fe37e0179bd8470">
      <source xml:lang="en">No connection profile to remove.</source>
    </trans-unit>
    <trans-unit id="++CODE++87a122216f22b55fd29964cf75c886ef5da5cd8369e2a6e24c73ec0ad22227ba">
      <source xml:lang="en">No connection was found. Please connect to a server first.</source>
    </trans-unit>
    <trans-unit id="++CODE++3280128c0901d1323dde9a406ee7d2d6e8e1b98fd30971fa6134b302fec41eca">
      <source xml:lang="en">No database objects found matching &apos;{0}&apos;</source>
      <note>{0} is the search term</note>
    </trans-unit>
    <trans-unit id="++CODE++ba88f7938c978ebe84712352f4ef26470066d230ff6332b1e5610b9bd3a81b26">
      <source xml:lang="en">No databases found in the selected workspace.</source>
    </trans-unit>
    <trans-unit id="++CODE++44abb1efd9e1246e7a38688a54d76fd070a07de55884b732dff70f7eff9a0491">
      <source xml:lang="en">No databases found in workspace &apos;{0}&apos;.</source>
      <note>{0} is the name of the workspace</note>
    </trans-unit>
    <trans-unit id="++CODE++6c351c116cc7feeaf5724426f891c890b4f7d9cb8baab5f2ec1d6c512cc016b6">
      <source xml:lang="en">No items</source>
    </trans-unit>
    <trans-unit id="++CODE++1879af23a37978ff5873d50e56a20f354d53be9278d4075d63e9291b22924af8">
      <source xml:lang="en">No model found.</source>
    </trans-unit>
    <trans-unit id="++CODE++c933cd0d45861a20699df513967542bc9b448f409d362d9bec4e7443dd96f403">
      <source xml:lang="en">No need to refresh Microsoft Entra acccount token for connection {0} with uri {1}</source>
      <note>{0} is the connection id
{1} is the uri</note>
    </trans-unit>
    <trans-unit id="++CODE++a43619f321175f57a27f2a38da381fd367f6806093031b1f82960bcbf542729d">
      <source xml:lang="en">No results</source>
    </trans-unit>
    <trans-unit id="++CODE++4dfded12d62e6f18c858be45db4d0f8b07d57a31417037444685fecadb4351d5">
      <source xml:lang="en">No results for the active editor</source>
    </trans-unit>
    <trans-unit id="++CODE++ac4f3a6af42834b4d2a24a75250eee26cde1f70bb4bf0359acd6523cafd78d67">
      <source xml:lang="en">No results to display</source>
    </trans-unit>
    <trans-unit id="++CODE++e32e1aa390f5243f880caab46155befbe51dd11233564502e4699d1cd79e56ab">
      <source xml:lang="en">No saved connection profiles found.</source>
    </trans-unit>
    <trans-unit id="++CODE++0affa67640b3025de7e70ca5091dd93bcd11bedecbd01aad309a6013841386af">
      <source xml:lang="en">No schema differences were found.</source>
    </trans-unit>
    <trans-unit id="++CODE++548271493601de8634bf0793fb0e09522c1bcce8e1e61c9e51186c9661137729">
      <source xml:lang="en">No subscriptions available.  Adjust your subscription filters to try again.</source>
    </trans-unit>
    <trans-unit id="++CODE++b77c82c64fb4c0907bfdbdcd893ae285b16a8ef67c42e1ecc6ee3d28fe71e708">
      <source xml:lang="en">No tenant selected</source>
    </trans-unit>
    <trans-unit id="++CODE++1714986c355ccdf8acce319f8df2b13f9ccae0f5ee87915f3fa4bbc917b155a7">
      <source xml:lang="en">No tools to process.</source>
    </trans-unit>
    <trans-unit id="++CODE++1507d637b267b1f20c1238414d7e51458fe7d6b98b292a8497d9982634fbe83c">
      <source xml:lang="en">No workspaces found</source>
    </trans-unit>
    <trans-unit id="++CODE++f567a09466c3451f2b171ee4b409a52f3aea306cea3bd4ca9ad4cef8669f1856">
      <source xml:lang="en">No workspaces found. Please change Fabric account or tenant to view available workspaces.</source>
    </trans-unit>
    <trans-unit id="++CODE++522f7c01e016bd0f95cd3b404ebb0751a2b6db89a57ff1c7e5110b39e1f136e0">
      <source xml:lang="en">Non-SQL Server SQL file detected. Disable IntelliSense for such files?</source>
    </trans-unit>
    <trans-unit id="++CODE++dc937b59892604f5a86ac96936cd7ff09e25f18ae6b758e8014a24c7fa039e91">
      <source xml:lang="en">None</source>
    </trans-unit>
    <trans-unit id="++CODE++58601e3ffba5990d1be4db9f2bcc6107f9a72949aabd8f68f79bcb2c92195b5f">
      <source xml:lang="en">Not Between</source>
    </trans-unit>
    <trans-unit id="++CODE++bfccbdda37b86c50ee3c10c461afc9fcc2854ca2d53d33b9bb079798a4f0cf21">
      <source xml:lang="en">Not Contains</source>
    </trans-unit>
    <trans-unit id="++CODE++1035e37a14f3bc0faf8a937fddf3a6ca0ef9b7ad40aa1de814f0865e044eeda2">
      <source xml:lang="en">Not Ends With</source>
    </trans-unit>
    <trans-unit id="++CODE++2abe6ce3689dddb31a75faaafb1a7293649d60f93bff0e48a87e7d5ddd7f2530">
      <source xml:lang="en">Not Equals</source>
    </trans-unit>
    <trans-unit id="++CODE++544330f40460cbf3595ddb51445d81c643d5cd9dc72d601db887c01169b5f388">
      <source xml:lang="en">Not Starts With</source>
    </trans-unit>
    <trans-unit id="++CODE++972711d90594be0ec9340bc56950dc455b2764187dcad7093ae641df2cbc10c5">
      <source xml:lang="en">Not likely at all</source>
    </trans-unit>
    <trans-unit id="++CODE++491fc91cd76e51571a745d780f0fc91f8ae62622e790cb113828988bba2e3c2c">
      <source xml:lang="en">Not signed in</source>
    </trans-unit>
    <trans-unit id="++CODE++ba35f0c47d862763dafa955d6716942f79b8bfe1d01d5968520db6f9ba665f6f">
      <source xml:lang="en">Not started</source>
    </trans-unit>
    <trans-unit id="++CODE++07b555a4dd9446c56aae7bbe326905f8aabc205d5eee96191a71e15510fbb53f">
      <source xml:lang="en">Note: A self-signed certificate offers only limited protection and is not a recommended practice for production environments. Do you want to enable &apos;Trust server certificate&apos; on this connection and retry?</source>
    </trans-unit>
    <trans-unit id="++CODE++00faa1559589415a5c6ecf98b61606f4ab0b254a38471dd99f9182e638997a52">
      <source xml:lang="en">Null Count: {0}</source>
      <note>{0} is the null count</note>
    </trans-unit>
    <trans-unit id="++CODE++6091a3057f7b1b8140c1ad2fc9232cc4d483a484667f76fe8bb305d77ca3deb1">
      <source xml:lang="en">Number of Rows Read</source>
    </trans-unit>
    <trans-unit id="++CODE++565339bc4d33d72817b583024112eb7f5cdf3e5eef0252d6ec1b9c9a94e12bb3">
      <source xml:lang="en">OK</source>
    </trans-unit>
    <trans-unit id="++CODE++17353b3f8f54bed0a811ad1ed6fb9f3505a0e039df3b934afb3e8bc11976a2ca">
      <source xml:lang="en">OLTP, built on Azure SQL</source>
    </trans-unit>
    <trans-unit id="++CODE++501ec8c3629bcdcd52b9d7895c90d04b0c0b969f1134ba024efe021f0a25d867">
      <source xml:lang="en">Object Explorer Filter</source>
    </trans-unit>
    <trans-unit id="++CODE++149f598e7edb5433f886c75bb1bf9e22c7129d29754a8bdc6223eee95384047c">
      <source xml:lang="en">Object Type</source>
    </trans-unit>
    <trans-unit id="++CODE++ca7981b46ecf2c1787b6d76d81d9fd7fa0ca95842e2fcc2a452869891a9334d1">
      <source xml:lang="en">Off</source>
    </trans-unit>
    <trans-unit id="++CODE++3d371d39d42ed88021e2eb01088039bc934a712a3d74c7813debf543f8dba608">
      <source xml:lang="en">On Delete</source>
    </trans-unit>
    <trans-unit id="++CODE++08cc7dbe92d634292815733fbf6b34fba13792fc61a838f93bcaf5fc639b12ee">
      <source xml:lang="en">On Delete Action</source>
    </trans-unit>
    <trans-unit id="++CODE++3260f8640105db3fc919165eac8ff32b659386c38af4e3fd1d2aa3875a7e3b19">
      <source xml:lang="en">On Update</source>
    </trans-unit>
    <trans-unit id="++CODE++53dbddd7bcdf5a51afae1447f034e76d78722d20c1d6d62002c00e19f68ea9b2">
      <source xml:lang="en">On Update Action</source>
    </trans-unit>
    <trans-unit id="++CODE++ed077f3d8125d60dca1979c7133601bd187d47c73ed9975028f677e49e709942">
      <source xml:lang="en">Open</source>
    </trans-unit>
    <trans-unit id="++CODE++afe20ac8b79880f255ada45b4113ce2356e2e96da5a833a6262b495ef67c7c33">
      <source xml:lang="en">Open .scmp file</source>
    </trans-unit>
    <trans-unit id="++CODE++82b7be031f380379c3136f863b234cc6ddbddb19fbbae4654585d10506a2e1e6">
      <source xml:lang="en">Open Publish Script</source>
    </trans-unit>
    <trans-unit id="++CODE++27d46ec89f6c8889936e3d885b71d612efdbf08d8514f16157875104d01fd5f5">
      <source xml:lang="en">Open Query</source>
    </trans-unit>
    <trans-unit id="++CODE++404eb1204c0e313b45f63c32657b2cabf3f3930b7a731969c82b5bc3061311ff">
      <source xml:lang="en">Open Query History</source>
    </trans-unit>
    <trans-unit id="++CODE++458f7bdeed472d6583d8b0e14f2535e896f301136ee1ea3c63fdbf0845407225">
      <source xml:lang="en">Open XML</source>
    </trans-unit>
    <trans-unit id="++CODE++f395ae5e32b4cc24f8030096918e6a2318d4be5fb9274dbeedc0002ce9840bb7">
      <source xml:lang="en">Open in Editor</source>
    </trans-unit>
    <trans-unit id="++CODE++35e74c3a943dcaf90a91c99a242ea7dbfb3ead16a012ba5a7d6a747a96e01d64">
      <source xml:lang="en">Open in New Tab</source>
    </trans-unit>
    <trans-unit id="++CODE++ea1d0f038bbdb9e9aa6649671dcbff49e1f63b700b27d60890da5c60fb4e89af">
      <source xml:lang="en">Open in editor</source>
    </trans-unit>
    <trans-unit id="++CODE++ea56aa4cb881e4c3d61d84b95881280b4c10519222fcfe40febcbd4b2d548333">
      <source xml:lang="en">OpenSSL version &gt;=1.0.1 is required to connect.</source>
    </trans-unit>
    <trans-unit id="++CODE++3a8e07b84d53ba502ae8ee669003537bdbbe321d6c8c6fb6cbd63019cb3d400e">
      <source xml:lang="en">Opening Publish Script. This may take a while...</source>
    </trans-unit>
    <trans-unit id="++CODE++fe0d6bd1aef549a43c5fca4a838882918bd3a85e9641cb5150f31df976e18e38">
      <source xml:lang="en">Opening schema designer...</source>
    </trans-unit>
    <trans-unit id="++CODE++291101a07fe980e93b900ae85c9eb824f9e7e93d0d754be7440b9386b615cad7">
      <source xml:lang="en">Operator</source>
    </trans-unit>
    <trans-unit id="++CODE++e262d629c99156bd48e759790fae3387d08f1b1651ff7ec74a3ca9ad9202e0c9">
      <source xml:lang="en">Option Description</source>
    </trans-unit>
    <trans-unit id="++CODE++da53ba1a285ffae9c6528e235b57336fa85b4f05e9fc00a51ee922069c3d9865">
      <source xml:lang="en">Optional (False)</source>
    </trans-unit>
    <trans-unit id="++CODE++d0db8b5e364b6989e4b8f38a2b3846b87d99a51c1592ebf35d21cc66405a8e39">
      <source xml:lang="en">Options</source>
    </trans-unit>
    <trans-unit id="++CODE++974ccf82fb956ae52dd736ed3f1046fe6da2fcb80bc6679104cbd37773665175">
      <source xml:lang="en">Options have changed. Recompare to see the comparison?</source>
    </trans-unit>
    <trans-unit id="++CODE++eabaa5ba70b7871bd005170e9a540a993456433cdaad54eacc4e4c07a13c71bb">
      <source xml:lang="en">Overall, how satisfied are you with the MSSQL extension?</source>
    </trans-unit>
    <trans-unit id="++CODE++cd184ad9e92906aa47b1a2a184c7d63d4c3642b0ee74079f2d428841ff17036c">
      <source xml:lang="en">Overall, how satisfied are you with {0}?</source>
      <note>{0} is the feature name</note>
    </trans-unit>
    <trans-unit id="++CODE++796120837694d3f3f29259cfeb25091698c2a0aa87873658d840b4993ee889b3">
      <source xml:lang="en">PNG</source>
    </trans-unit>
    <trans-unit id="++CODE++e68b36b17cbd990802f57741cb75cf3a73fa66a61999b0cd70e3cf7d26cfb25f">
      <source xml:lang="en">Parameters</source>
    </trans-unit>
    <trans-unit id="++CODE++5cafcd08f15a2a6ce49d703f1da5861c94ec134cc92984cc6b2f67965c31b5ee">
      <source xml:lang="en">Parent node was not TreeNodeInfo.</source>
    </trans-unit>
    <trans-unit id="++CODE++e7cf3ef4f17c3999a94f2c6f612e8a888e5b1026878e4e19398b23bd38ec221a">
      <source xml:lang="en">Password</source>
    </trans-unit>
    <trans-unit id="++CODE++b0f439de4ac489dfe75bf62e7fb55c9c993851f6f462fbbacae37851a6cad588">
      <source xml:lang="en">Password (SQL Login)</source>
    </trans-unit>
    <trans-unit id="++CODE++7aeae1412484f6378e5877b660a41baa6a521988eb8b2620ca3223b05e2ff20c">
      <source xml:lang="en">Password is required</source>
    </trans-unit>
    <trans-unit id="++CODE++80dc52b50a4e9dc210b0dc44b71eaa2912aef3a1d931d41f51ad8bfc0061df16">
      <source xml:lang="en">Password must be changed for &apos;{0}&apos; to continue logging into &apos;{1}&apos;</source>
      <note>{0} is the username
{1} is the name of the server</note>
    </trans-unit>
    <trans-unit id="++CODE++9a6b795a5a551cedd30148a98d54756e10a329d6dbd317ef8007d2837abc1100">
      <source xml:lang="en">Password must be changed to continue logging into &apos;{0}&apos;</source>
      <note>{0} is the name of the server</note>
    </trans-unit>
    <trans-unit id="++CODE++b6eb82cd3300c838f99773b371b2f81d5ad517b3ba903de637d3e5920de7c04f">
      <source xml:lang="en">Passwords do not match</source>
    </trans-unit>
    <trans-unit id="++CODE++f3380f7b44bd70af2a369de6026bf2ca2a7b36fde9086935efcd62a0e379cc7a">
      <source xml:lang="en">Paste</source>
    </trans-unit>
    <trans-unit id="++CODE++aa7e02a360294359df9e77459e71e6f350056d94cf36d644cc2c910fff983359">
      <source xml:lang="en">Paste connection string from clipboard</source>
    </trans-unit>
    <trans-unit id="++CODE++71f0edbc866bcd836e06eefc36556b0e6a3552f2d422dc8bc12bddd51e3b5a8e">
      <source xml:lang="en">Path: {0}</source>
      <note>{0} is the path of the node in the object explorer</note>
    </trans-unit>
    <trans-unit id="++CODE++0a59729d88d37ed0f6bddc3a9a92d14b94528c315fec4cd3c70cd2d4bcabe1ff">
      <source xml:lang="en">Pick from multiple SQL Server versions, including SQL Server 2025 (Preview) with built-in AI capabilities like vector search and JSON enhancements.</source>
    </trans-unit>
    <trans-unit id="++CODE++2d88a61abeffd59a3bd59240d49c72a6b54deaecde6c449c2a4fd88f698d2628">
      <source xml:lang="en">Please Accept the SQL Server EULA</source>
    </trans-unit>
    <trans-unit id="++CODE++e9867ec277676c80767b62a3ccde695a9fd4b9927c6541f6bfb0be08bed55596">
      <source xml:lang="en">Please choose a unique name for the container</source>
    </trans-unit>
    <trans-unit id="++CODE++aa9bb805dc517bc0164702b53526a013fbfece6dabeb9871e0b9910d23978c5e">
      <source xml:lang="en">Please choose a unique name for the profile</source>
    </trans-unit>
    <trans-unit id="++CODE++759058121cf2833fdf5f3228c2d13019bf96166084c277f8fb23c117159cb3a7">
      <source xml:lang="en">Please make sure the port is a number, and choose a port that is not in use</source>
    </trans-unit>
    <trans-unit id="++CODE++d81d6eb21f473c77ba01056237fcd372e9021b555b36efc68d24d22a5d608ba5">
      <source xml:lang="en">Please make your password 8-128 characters long.</source>
    </trans-unit>
    <trans-unit id="++CODE++2e0422920bb9bd61c1c7edf3554564e5ca37f4f0bc5d5a96b0402fb3a4c00155">
      <source xml:lang="en">Please select a workspace where you have sufficient permissions (Contributor or higher)</source>
    </trans-unit>
    <trans-unit id="++CODE++72e9a59f5a1d6289dbacb35df897d6c007c55a27e77018455c37e7b372668475">
      <source xml:lang="en">Port</source>
    </trans-unit>
    <trans-unit id="++CODE++ed66c5818178010b7908ff51b8195453260bb97629cc433ea0b53795840b8645">
      <source xml:lang="en">Port must be a number between 1 and 65535</source>
    </trans-unit>
    <trans-unit id="++CODE++c56a86c298eb5a88289af29ba70d8dfdfbf42f6a0c6cf7fe8317a824db4eb767">
      <source xml:lang="en">Possible Data Loss detected. Please review the changes.</source>
    </trans-unit>
    <trans-unit id="++CODE++b5d65f0ae389b60297c51acb9d3f3ee1e5b846deeb84a90fd69ccdfadca7c331">
      <source xml:lang="en">Precision</source>
    </trans-unit>
    <trans-unit id="++CODE++db941d8c187f4fc67aa4904ca92e659aa8f19fc4f6409af9f9e63f741d1fcc80">
      <source xml:lang="en">Precision/scale mismatch between &apos;{0}&apos; and &apos;{1}&apos;</source>
      <note>{0} is source column
{1} is target column</note>
    </trans-unit>
    <trans-unit id="++CODE++9d13699b657fe91178f41ecf87e9c11095306c7b62e26f7e7a1b019df9ca50b1">
      <source xml:lang="en">Preview Database Updates</source>
    </trans-unit>
    <trans-unit id="++CODE++a57b08a480b822a0a572b993391c292ede593bf8000b406675b180bbb16260fa">
      <source xml:lang="en">Previous</source>
    </trans-unit>
    <trans-unit id="++CODE++a89f61eb88c67866f6b2666a2e7f19b6fa1c97ca8330b81f848895bcc3594a3f">
      <source xml:lang="en">Previous pending reconnect promise for uri {0} is rejected with error {1}, will attempt to reconnect if necessary.</source>
      <note>{0} is the uri
{1} is the error</note>
    </trans-unit>
    <trans-unit id="++CODE++74ddf875033fe6ed895f48a8abc4373883fb876b36dfa7614f3f130ceee1ab20">
      <source xml:lang="en">Previous pending reconnection for uri {0}, succeeded.</source>
      <note>{0} is the uri</note>
    </trans-unit>
    <trans-unit id="++CODE++d196df298e2df96370fbe47015195f865db9761ab45899b56376f17df4174a88">
      <source xml:lang="en">Previous step failed. Please check the error message and try again.</source>
    </trans-unit>
    <trans-unit id="++CODE++92022c2f45b6a9ba92c51438e6fed444d69673e4bd6c529e3ea8f0a8bfe1e969">
      <source xml:lang="en">Primary Key</source>
    </trans-unit>
    <trans-unit id="++CODE++a0de89c19964a6454c6d6b4f4205b8c8fcb6c1bfe9370b6d3183226ce8009141">
      <source xml:lang="en">Primary Key Columns</source>
    </trans-unit>
    <trans-unit id="++CODE++25f4fe8cd149e57de765fa487f6e70395ed29ad8d1f2b9c116f9efa24262b420">
      <source xml:lang="en">Privacy Statement</source>
    </trans-unit>
    <trans-unit id="++CODE++5271d6ce4f647db55fc114096f1dbb3b2cc6287df8fd299c3635574761ea9fb7">
      <source xml:lang="en">Processing include or exclude all differences operation.</source>
    </trans-unit>
    <trans-unit id="++CODE++a423b47777783386516c79baa19b0dfcd12cb40e4fba79348ad14ab0169402cd">
      <source xml:lang="en">Profile Name</source>
    </trans-unit>
    <trans-unit id="++CODE++f7821e5b83af275fa9638d6840dc6edd1e7c8179f566d99cb2fd713ca13e9e3c">
      <source xml:lang="en">Profile created and connected</source>
    </trans-unit>
    <trans-unit id="++CODE++8a0d6f1276ee19a91fb06f73344d1d60f2d1f1c8d7e0454c8bb31ea00c2b9a30">
      <source xml:lang="en">Profile created successfully</source>
    </trans-unit>
    <trans-unit id="++CODE++c7b24e72fefeade2fc1706604bb5c2ee848b055ed154428128c10d5020549a7a">
      <source xml:lang="en">Profile removed successfully</source>
    </trans-unit>
    <trans-unit id="++CODE++ae43692b2a310b8ed2443d2b7d2a3e4cf0b6d73115badd72831b3d22381f235f">
      <source xml:lang="en">Properties</source>
    </trans-unit>
    <trans-unit id="++CODE++40040cb181f7f0ee5add2b52e8467c6652477f7ce12af39fe380b5084b64f4fe">
      <source xml:lang="en">Property</source>
    </trans-unit>
    <trans-unit id="++CODE++7c68cc7494a11be986cf0d4ac8e2acb67d5aa67b35151c2435cb1c51ccd060d8">
      <source xml:lang="en">Provider &apos;{0}&apos; does not have a Microsoft resource endpoint defined.</source>
      <note>{0} is the provider</note>
    </trans-unit>
    <trans-unit id="++CODE++c2b1b8e2e03928e24b07be3e3cbc597577096c8303d9aa621a147ca2456bdad7">
      <source xml:lang="en">Provisioning</source>
    </trans-unit>
    <trans-unit id="++CODE++859390eb495b2ead7f05f0f799546c71435b2db31dbe082adecc3426fffc3391">
      <source xml:lang="en">Publish</source>
    </trans-unit>
    <trans-unit id="++CODE++2061d7abe64ff08b697e992f6e5b0e379cae860434c608eb72552f3ce3bbcfc8">
      <source xml:lang="en">Publish Changes</source>
    </trans-unit>
    <trans-unit id="++CODE++dce49ef71e44b5c107d066069bd508af15fbffd22c8e410f76db1f120371635a">
      <source xml:lang="en">Publish Profile</source>
    </trans-unit>
    <trans-unit id="++CODE++42b341b8072aa3adcb1b6f83353574f79b03c073faeb2c64253cdb6248c011c1">
      <source xml:lang="en">Publish Project</source>
    </trans-unit>
    <trans-unit id="++CODE++d5ce61b547d2e5793b2ac208be904ea9f94d5e5594d0c5c02bdda22abf61fcf0">
      <source xml:lang="en">Publish Target</source>
    </trans-unit>
    <trans-unit id="++CODE++10209ed1750a4b5c09b80ea470ed45083d8d1ad3d1da877d160d9ab61a5031fc">
      <source xml:lang="en">Publishing Changes</source>
    </trans-unit>
    <trans-unit id="++CODE++d7a082f416fcd5289f06b3cda1fdf7b7d3999dabb4209c0d324fdf0c57ff2ee2">
      <source xml:lang="en">Pulling SQL Server Image</source>
    </trans-unit>
    <trans-unit id="++CODE++0e1d9858f1e51bd313981a0d8da504fb12e0405fc869634ad52babe02eff9e3d">
      <source xml:lang="en">Pulling the SQL Server container image. This might take a few minutes depending on your internet connection.</source>
    </trans-unit>
    <trans-unit id="++CODE++f44ad102b5dd5df1b5691408d19d39ee92cc1c9ad20f7125845df3d961a805d3">
      <source xml:lang="en">Query Plan</source>
    </trans-unit>
    <trans-unit id="++CODE++9e83dc6d2db272ac27cc875b994f834b62b7202a49b69e885f8f4e8f9c29a452">
      <source xml:lang="en">Query executed</source>
    </trans-unit>
    <trans-unit id="++CODE++222d8657e6ce5036c2c4e9baf67ab52aeb5b35c12ff05d913296ea5cefad1f9c">
      <source xml:lang="en">Query failed</source>
    </trans-unit>
    <trans-unit id="++CODE++9bb19ac86101a6dfe00ba121dc8fab54c216992ef8d061c9cf27bd93a4424a91">
      <source xml:lang="en">Query succeeded</source>
    </trans-unit>
    <trans-unit id="++CODE++9f24e982799f47ef97760b8fbb95ce6c89390fba37aa7fe9b6314f69aaa691ea">
      <source xml:lang="en">Query {0}:  Query cost (relative to the script):  {1}%</source>
      <note>{0} is the query number
{1} is the query cost</note>
    </trans-unit>
    <trans-unit id="++CODE++83b794145c0cc3f560cb6dfb6b5bcf7afac4dba15e5c6dbc54d103dae029fec6">
      <source xml:lang="en">Read more</source>
    </trans-unit>
    <trans-unit id="++CODE++8a71e31f52571efdf22b8d02a3c0f05489b38f70968e5741c1d4a1a47ea5bae4">
      <source xml:lang="en">Readying container for connections.</source>
    </trans-unit>
    <trans-unit id="++CODE++3c311675a5c2bf9cd3b95e78f5c957399730d791fae923def53395a43f131d1f">
      <source xml:lang="en">Readying container for connections...</source>
    </trans-unit>
    <trans-unit id="++CODE++690dbe9dc0993c4256683738fc3fd541cfa96f60d299be33343615dd58179d93">
      <source xml:lang="en">Recent</source>
    </trans-unit>
    <trans-unit id="++CODE++705aa26f40f31a71c622836f9a913bf837817f54e45133215a5d222489e6a7c8">
      <source xml:lang="en">Recent Connections</source>
    </trans-unit>
    <trans-unit id="++CODE++703f1ae8b7cdb3525cdab9ea694ab27b1b9e4337f0b2ca32f152f7f9a6e2f9d5">
      <source xml:lang="en">Recent connections list cleared</source>
    </trans-unit>
    <trans-unit id="++CODE++74273989b0966e2369b6d01aadb23af4ad6a9e724643fa88f2bde99202a36708">
      <source xml:lang="en">Redo</source>
    </trans-unit>
    <trans-unit id="++CODE++d49d10a2017dc4911588fbe91abdc783a6eb59caf6b52432ddae0399d838014d">
      <source xml:lang="en">Referenced column &apos;{0}&apos; not found</source>
      <note>{0} is the column name</note>
    </trans-unit>
    <trans-unit id="++CODE++797ad1e737f00e56b04c2d4140e177a26977d3a90e9ea84cb65016e21c50113f">
      <source xml:lang="en">Referenced table &apos;{0}&apos; not found</source>
      <note>{0} is the table name</note>
    </trans-unit>
    <trans-unit id="++CODE++0e91610117029a62a478b7fa7df0b8598bebe3ab1e192d4b1882e310719c9671">
      <source xml:lang="en">Refresh</source>
    </trans-unit>
    <trans-unit id="++CODE++627fc5f9740b31ca7868476caa3694a842a494bf358329d1aaf28f3fd7a5a4f0">
      <source xml:lang="en">Refresh Credentials</source>
    </trans-unit>
    <trans-unit id="++CODE++0cd1ba1d31d508fcf599096e647eb0c1a60819928248e404a3f71ea9f7aafad8">
      <source xml:lang="en">Reload Visual Studio Code</source>
    </trans-unit>
    <trans-unit id="++CODE++b69ef66763bd411348c2bf030ab4cd0881dc36c538ce1a05966e92b927d2675c">
      <source xml:lang="en">Remind Me Later</source>
    </trans-unit>
    <trans-unit id="++CODE++c3812fc4acb861d5182fc2b8155f327f736fbe5e5eb86a7bd7afcb6dc5497282">
      <source xml:lang="en">Remove</source>
    </trans-unit>
    <trans-unit id="++CODE++7024a828547b51d9fb11f26d4d1d472691dd7e6ec7d7a2f499cb08731a63e943">
      <source xml:lang="en">Remove recent connection</source>
    </trans-unit>
    <trans-unit id="++CODE++4f98318295cf61965501b5ff934574dfd3efea58641100c01dfa70131a732b31">
      <source xml:lang="en">Remove {0}</source>
      <note>{0} is the object type</note>
    </trans-unit>
    <trans-unit id="++CODE++daee7606b339f3c339076fe2c9f372a3ff40c8ee896005d829c7481b64ca5303">
      <source xml:lang="en">Reset</source>
    </trans-unit>
    <trans-unit id="++CODE++ae6d9c313ef115d3be932d158acd74f5ab4db5c068cdc2c10ade081168b185d5">
      <source xml:lang="en">Resource Group</source>
    </trans-unit>
    <trans-unit id="++CODE++a76e13b9839270eb73ed11417f7d8acca55df0ad52065799361631d0fff74f27">
      <source xml:lang="en">Restore</source>
    </trans-unit>
    <trans-unit id="++CODE++f225a9c1cec3aeb23174520a7be45fd29e7f9de8fecba6757bb7cd215235979e">
      <source xml:lang="en">Restore panel size</source>
    </trans-unit>
    <trans-unit id="++CODE++26b4293018ea72418733109f2e245387d9dfcfe7d4083c0c1f29eb1155c98365">
      <source xml:lang="en">Restore properties pane</source>
    </trans-unit>
    <trans-unit id="++CODE++5d7e64a2598658aaaf1674a1b6222a0f6ab5bb588831a51d0936879cbf88670c">
      <source xml:lang="en">Result Set {0}</source>
      <note>{0} is the index of the result set</note>
    </trans-unit>
    <trans-unit id="++CODE++219c4a6c86a716e99d5dc9611b61e584deb11b57e972d87d4b773387ebc3cadd">
      <source xml:lang="en">Results</source>
    </trans-unit>
    <trans-unit id="++CODE++ccb11e8d73c1d40ef67b26d9ca77a50ab2987d9ac9af361e065c3c1c6699c116">
      <source xml:lang="en">Results ({0})</source>
      <note>{0} is the number of results</note>
    </trans-unit>
    <trans-unit id="++CODE++942087cc2d41e01304b7195558d093d10c72af8e838c7556d6a02d471ee71852">
      <source xml:lang="en">Retry</source>
    </trans-unit>
    <trans-unit id="++CODE++ed5c65311daf9e46eb0f5ac74221d4405dabfe18cca554232363495a3a268ca5">
      <source xml:lang="en">Reverse Alphabetical</source>
    </trans-unit>
    <trans-unit id="++CODE++02db2f499ba6ed0895fdb86e879b5758e87aacd4251189046218aec2617a0ba5">
      <source xml:lang="en">Rosetta is required to run SQL Server container images on Apple Silicon. Enable &quot;Use Rosetta for x86_64/amd64 emulation on Apple Silicon&quot; in Docker Desktop &gt; Settings &gt; General.</source>
    </trans-unit>
    <trans-unit id="++CODE++7c9de4e8e989511f39c9c515352856dbfe290c6de0e123d12cc60972e8fa8bf3">
      <source xml:lang="en">Rule name</source>
    </trans-unit>
    <trans-unit id="++CODE++826cea94aca7f2bce9e97c214c1df682ea9fa53a85d642e06993064d077eda60">
      <source xml:lang="en">Run Query</source>
    </trans-unit>
    <trans-unit id="++CODE++fa12adeb7bf1db8bea535fb7afc4cdb5121fe19f586fd0996a719007d8c7012c">
      <source xml:lang="en">Run Query History</source>
    </trans-unit>
    <trans-unit id="++CODE++ac94961d65d453caddfb9b5cdcf79c96671b85462f0c7b9ff25e2a316c6dfa86">
      <source xml:lang="en">Run a query in the current editor, or switch to an editor that has results.</source>
    </trans-unit>
    <trans-unit id="++CODE++8c69f23e4bff75d84e54afc088af9057c1b2285242fe96f175cbc395b3a16620">
      <source xml:lang="en">Run query on connection &apos;{0}&apos;?&#10;&#10;Query: {1}</source>
      <note>{0} is the connection ID
{1} is the SQL query</note>
    </trans-unit>
    <trans-unit id="++CODE++4e16c2dab3b093c189f6f41be6961a3e5a42e6c8c2d3609ce6398e1bd9c8f60c">
      <source xml:lang="en">Running query is not supported when the editor is in multiple selection mode.</source>
    </trans-unit>
    <trans-unit id="++CODE++b1f11c275b04ef9f8ee2c203bbc9e14168767c3bf289f9915aa1e43adb776cf9">
      <source xml:lang="en">Running query on connection &apos;{0}&apos;</source>
      <note>{0} is the connection ID</note>
    </trans-unit>
    <trans-unit id="++CODE++59b151f69d83edf3eb174ff38c0f77aebf28c9195c785f2003a1cd708de0dc77">
      <source xml:lang="en">SQL Analytics Endpoint</source>
    </trans-unit>
    <trans-unit id="++CODE++7f779b8a3477b9909716127bf4ed2ef8e07e7f5fae134f7ad1506a7f267de247">
      <source xml:lang="en">SQL Database</source>
    </trans-unit>
    <trans-unit id="++CODE++bcb563c464628dce28a629cdda03742239a5b0f9e25da0a87aea6e68ad25933a">
      <source xml:lang="en">SQL Login</source>
    </trans-unit>
    <trans-unit id="++CODE++2ea04a74395b2376e4dd5e83ffd39385d7b3dbfe4af1cb43bc8080b8b91c548e">
      <source xml:lang="en">SQL Plan Files</source>
    </trans-unit>
    <trans-unit id="++CODE++8553f640204422619af23f71ce8e01bb39f23579ff44b08e5da1cd2eb4482c27">
      <source xml:lang="en">SQL Server Container SA Password</source>
    </trans-unit>
    <trans-unit id="++CODE++8fb9e52bba9bdebaf10c130eca428ca15b770d0ba41c5f854c47db14a380f8ae">
      <source xml:lang="en">SQL Server admin password</source>
    </trans-unit>
    <trans-unit id="++CODE++49946129c776c67af592a7bd5399b229d9e11260362f8dd0ee8a96778dbc3bee">
      <source xml:lang="en">SQL Server does not support Windows containers. Please switch to Linux containers in Docker Desktop settings.</source>
    </trans-unit>
    <trans-unit id="++CODE++035f6f2b97a039d49cb4ed684e5e8118c2acf2ff2fcc0e25fc94e2eacbc63b80">
      <source xml:lang="en">SQL Server port number</source>
    </trans-unit>
    <trans-unit id="++CODE++64aaab208c8e1d1152e423b463ee58006e8479fe03f9b92d91be13935401d6d8">
      <source xml:lang="en">SQL Server {0} - latest</source>
      <note>{0} is the SQL Server version</note>
    </trans-unit>
    <trans-unit id="++CODE++c15c5b93db5aa2d000fa6a98f1eaad96beff26347b410388dc524f19a0f0aeee">
      <source xml:lang="en">SQL database in Fabric (Preview)</source>
    </trans-unit>
    <trans-unit id="++CODE++33c911ed6f7c6e8d0093aecd7c73564bf2ef2992db044a0892fc3de8b92cdb71">
      <source xml:lang="en">SQLCMD Variables</source>
    </trans-unit>
    <trans-unit id="++CODE++3edb66ea075e148507b4547497333f55f63218596ac3acdad9eb49f8ce686f4c">
      <source xml:lang="en">SVG</source>
    </trans-unit>
    <trans-unit id="++CODE++be3bac2c67dcc1b486b10add2ba1bf56e6e49fd17d6187fe6b6c012b08cedbfc">
      <source xml:lang="en">Satisfied</source>
    </trans-unit>
    <trans-unit id="++CODE++993f024b650eaf0f1c64118f6033c44b7c98d220539bcb51454ca578f6f2b477">
      <source xml:lang="en">Saturation</source>
    </trans-unit>
    <trans-unit id="++CODE++1509f561f2416598629b886ad7d3c05a7e221e4e0675c84bbff4ee6d9e03913d">
      <source xml:lang="en">Save</source>
    </trans-unit>
    <trans-unit id="++CODE++dee3e3871faf828499426928ded1c3d2762c767a5c9f07e954d25a63aca26da2">
      <source xml:lang="en">Save .scmp file</source>
    </trans-unit>
    <trans-unit id="++CODE++088203b4cd88789e07f4e9a8f05cf6e8c1d0b413ae32d30cae69beeef94784e6">
      <source xml:lang="en">Save As</source>
    </trans-unit>
    <trans-unit id="++CODE++4a3dca5ad8733bf29762c2315ae7e89e4f9a30c2ad082e4b01a93cc96e7d442e">
      <source xml:lang="en">Save As...</source>
    </trans-unit>
    <trans-unit id="++CODE++df2839447956141d6503caf44145db003e70b17dc128d5c4fefec188b28d6966">
      <source xml:lang="en">Save Connection Group</source>
    </trans-unit>
    <trans-unit id="++CODE++caf4128d5bf679fef30d60d545684f44efcc2e9a7098df16fcbd0b625580c89f">
      <source xml:lang="en">Save Password</source>
    </trans-unit>
    <trans-unit id="++CODE++77252dc87eec71818cc0b5c0bc0e82792f92540faad923e81c6d5dcd3119e31a">
      <source xml:lang="en">Save Password? If &apos;No&apos;, password will be required each time you connect</source>
    </trans-unit>
    <trans-unit id="++CODE++22995cab793b6ddc02993f48d7042dff97e62df3faf4b7742629243a36ce968d">
      <source xml:lang="en">Save Plan</source>
    </trans-unit>
    <trans-unit id="++CODE++e50761ebedbdddb4dd4afb99a7c0964cf8bfed33ec03cb39f5a08e65812c795a">
      <source xml:lang="en">Save as CSV</source>
    </trans-unit>
    <trans-unit id="++CODE++40838c73e26d7ae3162bb4250c2c1e261a33fec5478432e6e47ba9ab6649c1ef">
      <source xml:lang="en">Save as Excel</source>
    </trans-unit>
    <trans-unit id="++CODE++49e889d19cb98b87430fab55b6c5203e191463e874e2d94eb44d43f38395e226">
      <source xml:lang="en">Save as INSERT</source>
    </trans-unit>
    <trans-unit id="++CODE++910ed5e0c43df2bc1a2c71f1d5ecd2168b919fd4dc9f6d4b1f13f660cba9c524">
      <source xml:lang="en">Save as JSON</source>
    </trans-unit>
    <trans-unit id="++CODE++bae1da28225af71a125385224716f5ff7870573e6c01494c597e8ed4168b12e3">
      <source xml:lang="en">Save results command cannot be used with multiple selections.</source>
    </trans-unit>
    <trans-unit id="++CODE++0a12b3e51f64e705d6de90db7bcada67844d93e118f414b2fc703b2014efabc5">
      <source xml:lang="en">Save source and target, options, and excluded elements</source>
    </trans-unit>
    <trans-unit id="++CODE++5a2df8a2745d54fa2197753e1c2c22a8dea9676916677120da5c44550647180d">
      <source xml:lang="en">Saved Connections</source>
    </trans-unit>
    <trans-unit id="++CODE++f102986b39effb31080ae442f61febe7ed58df1515c0711ccfadfe0311ccec81">
      <source xml:lang="en">Scale</source>
    </trans-unit>
    <trans-unit id="++CODE++b8c590be37f9806eacc2f43e047d943cb0b51e96d92efe6f1549fd0d13d03a25">
      <source xml:lang="en">Scale mismatch between &apos;{0}&apos; and &apos;{1}&apos;</source>
      <note>{0} is source column
{1} is target column</note>
    </trans-unit>
    <trans-unit id="++CODE++07b091a3fdc4e4c03cd047b5264e61241f20fe8dbc36a4c796d46cd8dc3e7d03">
      <source xml:lang="en">Schema</source>
    </trans-unit>
    <trans-unit id="++CODE++154e484fc5e1a7cb4991c071caef673c453eaa7dcfef4321db537c576a5c56cf">
      <source xml:lang="en">Schema Compare</source>
    </trans-unit>
    <trans-unit id="++CODE++57232ac852b468be7624e8edcfabbb24ac13076a47e75fb4121be42bc813c881">
      <source xml:lang="en">Schema Compare Options</source>
    </trans-unit>
    <trans-unit id="++CODE++8bd05764f179b5c53231ee8df7d8f52d5906689eb660f1bd0ff33d1e0817290c">
      <source xml:lang="en">Schema Compare failed: &apos;{0}&apos;</source>
      <note>{0} is the error message returned from the compare operation</note>
    </trans-unit>
    <trans-unit id="++CODE++15b5d02ad3478e97181969698b48fe22f92298cc513e992be78922dc8f3ffe9c">
      <source xml:lang="en">Schema Designer</source>
    </trans-unit>
    <trans-unit id="++CODE++04073026831053dab587997eca3ee2c8445a80a9f9395820b6a48ac4cb4449b1">
      <source xml:lang="en">Schema Designer Model is ready. Changes can now be published.</source>
    </trans-unit>
    <trans-unit id="++CODE++625f64194868ec34a2b8b5b02385d3999fc9cdddbb2e823e10a1d965574d8e6c">
      <source xml:lang="en">Schema visualization opened.</source>
    </trans-unit>
    <trans-unit id="++CODE++26336e4216dbda9c374906c54ade398c597b59facd87fba0be1758fc497bde2a">
      <source xml:lang="en">Schema/Object Type</source>
    </trans-unit>
    <trans-unit id="++CODE++102acc10e67a297d79f7a0440d9fb96e2bfe8b1830676ae1d524cde6203212e0">
      <source xml:lang="en">Script</source>
    </trans-unit>
    <trans-unit id="++CODE++cce7c24ebb0a14bc98b7d6a3f18ddfe9c893e65adb1a599321b3e0eca3515490">
      <source xml:lang="en">Script As Create</source>
    </trans-unit>
    <trans-unit id="++CODE++f6a9305d2a22223e43e016e6ed4d342a8a4a249c1202322338ee3e0d5f26e596">
      <source xml:lang="en">Script copied to clipboard</source>
    </trans-unit>
    <trans-unit id="++CODE++bd74591fea2d60dc873cec192685f7b6a930d2a370d5b3c9032014bf8224529a">
      <source xml:lang="en">Search Workspaces</source>
    </trans-unit>
    <trans-unit id="++CODE++4f5103123c8a9080ba6c1595ab5f058a1aa4715fe8c1aa2b956b6512f28cc365">
      <source xml:lang="en">Search connection groups</source>
    </trans-unit>
    <trans-unit id="++CODE++448fcd5b80608528b5b492337667acf711f486e31784b41b4bba7066a9527ac4">
      <source xml:lang="en">Search for database objects...</source>
    </trans-unit>
    <trans-unit id="++CODE++49ff54ad141b9f4b74b176a98807c6b9a1282dfe026c3f38015dd596c54c4a84">
      <source xml:lang="en">Search options...</source>
    </trans-unit>
    <trans-unit id="++CODE++6801207d5994165123a10ab767fd9439130fae500f8c407877ae5070843b906d">
      <source xml:lang="en">Search settings...</source>
    </trans-unit>
    <trans-unit id="++CODE++771f5d2c0599dcf4194e3fdddd9a5212d6392f4703d29971575bb455b5287a84">
      <source xml:lang="en">Search tables...</source>
    </trans-unit>
    <trans-unit id="++CODE++f0b2ef28c0bec626ad14f56179e18d97cdbfcb4f676c4735f95eae628d079538">
      <source xml:lang="en">Search term cannot be empty</source>
    </trans-unit>
    <trans-unit id="++CODE++5c192a3e6f23b125cfaa70c46f6fcd47a2081fa7270e7687687ea8596d2e012f">
      <source xml:lang="en">Search workspaces...</source>
    </trans-unit>
    <trans-unit id="++CODE++7f55382219f0202c1b4f56deb099e2fedcec87ee73fe2edb2105df5447323bc6">
      <source xml:lang="en">Search...</source>
    </trans-unit>
    <trans-unit id="++CODE++2a78025de6aae5e7ff88e5a951bb3a78ddd67388913529cf9e2dd9653e62b02d">
      <source xml:lang="en">Select</source>
    </trans-unit>
    <trans-unit id="++CODE++d1ec69e64b9609d089aae09f7adc5c566d2cd222f8d8325f0ab3b523f0ac2690">
      <source xml:lang="en">Select All</source>
    </trans-unit>
    <trans-unit id="++CODE++3052f090b2dd0312f6564fb52c1f06b0efbe9fd7c77fdf38dcb96b4521b06b24">
      <source xml:lang="en">Select Azure account with Key Vault access for column decryption</source>
    </trans-unit>
    <trans-unit id="++CODE++a1103f928cc721a44f7c8cdbc11bab66f8a7e44d66485112edccc40525787cfb">
      <source xml:lang="en">Select Profile</source>
    </trans-unit>
    <trans-unit id="++CODE++498e179dee6c281c74c130a980b58ecfdf8c85a97cf907ed7d820ef06afd8b51">
      <source xml:lang="en">Select Source</source>
    </trans-unit>
    <trans-unit id="++CODE++5807729000cb38665e918bf3d7ac25f319624d3024eb2760aba5f15f7eb53559">
      <source xml:lang="en">Select Source Schema</source>
    </trans-unit>
    <trans-unit id="++CODE++bdd155896fd28608c15efbc9269fc433a1838ca35f20e4dc656f20ffe2aff773">
      <source xml:lang="en">Select Target</source>
    </trans-unit>
    <trans-unit id="++CODE++b6d420411ce8b91f28e7fc43e45c44a8550af2984463e5dc85541595a0ac37ba">
      <source xml:lang="en">Select Target Schema</source>
    </trans-unit>
    <trans-unit id="++CODE++35ce1fefb3478f2ba328f46db9deb60e08786a3f825f64dd5f9804459c6b8b4c">
      <source xml:lang="en">Select a Workspace</source>
    </trans-unit>
    <trans-unit id="++CODE++c4300a3eee24147d9593a09a659650b44b4733e2979fef9cae3e3db10f116831">
      <source xml:lang="en">Select a connection group</source>
    </trans-unit>
    <trans-unit id="++CODE++ebe0dbee443b4562c7925a01e3bc69a3d5d0a3b0e8b3e11041c69fa067b65ef7">
      <source xml:lang="en">Select a tenant</source>
    </trans-unit>
    <trans-unit id="++CODE++8b43c4bf79e62cb8e9f61b4fddc6e921b87020df8bca991bbf77a39628ec9106">
      <source xml:lang="en">Select a valid {0} from the dropdown</source>
      <note>{0} is the type of the dropdown&apos;s contents, e.g &apos;resource group&apos; or &apos;server&apos;</note>
    </trans-unit>
    <trans-unit id="++CODE++903e816918c1b2835c9186eed7375ce85cc0f6230c48afbaa979177517e8545d">
      <source xml:lang="en">Select a workspace to view the databases in it.</source>
    </trans-unit>
    <trans-unit id="++CODE++a1205265db328a59a52187387e01e37a0e1d2b28210aa2e663f750eb8b7c8dcf">
      <source xml:lang="en">Select a {0} for filtering</source>
      <note>{0} is the type of the dropdown&apos;s contents, e.g &apos;resource group&apos; or &apos;server&apos;</note>
    </trans-unit>
    <trans-unit id="++CODE++1fc9a387654d410febd202b81bddbe62d38368260b69b9f73ee6630164536bdf">
      <source xml:lang="en">Select all</source>
    </trans-unit>
    <trans-unit id="++CODE++80a484c3416afd950fcefa87e88b0514e65144c7d45c12bf0bc9809c46837f89">
      <source xml:lang="en">Select all options</source>
    </trans-unit>
    <trans-unit id="++CODE++ba89783a339fd43f48271d2e9813374075b46d8896bfa4f99444022a42847531">
      <source xml:lang="en">Select an account</source>
    </trans-unit>
    <trans-unit id="++CODE++1032e1d25c0d5131be3195e1e53197385eb21d860f4f14f7bbc4cfcce4bfd109">
      <source xml:lang="en">Select an extension to manage connection sharing permissions</source>
    </trans-unit>
    <trans-unit id="++CODE++cac9a015dc3356af3f386e840985bfc09d57c0b9cc01a88e26ec67f3501058d8">
      <source xml:lang="en">Select an object to view its definition ({0} results)</source>
      <note>{0} is the number of results</note>
    </trans-unit>
    <trans-unit id="++CODE++6a8027c451f5eed5d0e62f3f599e8d39a787706b19612279423f6b706b1751f3">
      <source xml:lang="en">Select image</source>
    </trans-unit>
    <trans-unit id="++CODE++154f133b3d7ef488e01090c00b0104ba7bf48bf4368e2ad71333fd3d863fb270">
      <source xml:lang="en">Select new permission for extension: &apos;{0}&apos;</source>
      <note>{0} is the extension name</note>
    </trans-unit>
    <trans-unit id="++CODE++10484d8ed1877a7e126a17a3a144a55c6bf07784ecc22b01d87ee138fb808cd8">
      <source xml:lang="en">Select or enter a publish profile</source>
    </trans-unit>
    <trans-unit id="++CODE++e286357ecd532997834edbf13478a2b3ca334a9dda1c8e895c0bd8b26f6097b5">
      <source xml:lang="en">Select profile to remove</source>
    </trans-unit>
    <trans-unit id="++CODE++31c1868de5b07d10224f472d3f5957b4502175ab68a89839134a1f1dd747ab3b">
      <source xml:lang="en">Select subscriptions</source>
    </trans-unit>
    <trans-unit id="++CODE++5c61a29b1d409ff2b70f6fbd1032d7250ac322407dc4b8bbff19eb20af562291">
      <source xml:lang="en">Select the SQL Server Container Image</source>
    </trans-unit>
    <trans-unit id="++CODE++5354479c5248dd63b7110fca45437164866ebbdc35bd5d19a5b814535534024e">
      <source xml:lang="en">Selected Microsoft Entra account removed successfully.</source>
    </trans-unit>
    <trans-unit id="++CODE++aef7de28d52977f1b5cd0fecfdc151717610adf41e0aa33b4d9f7522a43337ef">
      <source xml:lang="en">Server</source>
    </trans-unit>
    <trans-unit id="++CODE++f6cd8550a42862c96bedf199eb6415f9f6859b49211e35694080e73978042cf8">
      <source xml:lang="en">Server - {0}</source>
      <note>{0} is the server name</note>
    </trans-unit>
    <trans-unit id="++CODE++6b0054dcd0116896729545198c9cdfe9b8f97008d91d39084e5c8808a6784c58">
      <source xml:lang="en">Server Edition</source>
    </trans-unit>
    <trans-unit id="++CODE++86c1cd65696eadbc588fd4fe04d8b03ca948befc5a89467c621edf47f885118c">
      <source xml:lang="en">Server Version</source>
    </trans-unit>
    <trans-unit id="++CODE++1c53883708ab16a3743793905feb38c8e77c295d846ff276491831e1de69b6e1">
      <source xml:lang="en">Server connection in progress. Do you want to cancel?</source>
    </trans-unit>
    <trans-unit id="++CODE++e4e1940a01194f83f42724f0cc4b353c0219980452af7e69e597ca63229531d9">
      <source xml:lang="en">Server could not start. This could be a permissions error or an incompatibility on your system. You can try enabling device code authentication from settings.</source>
    </trans-unit>
    <trans-unit id="++CODE++a0c0b90c3260929ade879e7cfe35629e6ed60fb62be887a77fe8ada9376a7ba7">
      <source xml:lang="en">Server is required</source>
    </trans-unit>
    <trans-unit id="++CODE++9e28d8dd2c02f540827e4ea6f0fb6d1340a82e35a653a2ea2cc3ef0ce1ba0ce3">
      <source xml:lang="en">Server name not set.</source>
    </trans-unit>
    <trans-unit id="++CODE++3e27420fb58defcc5b721d6bfdbb9c092230a888d571821f747f7bffec92f17c">
      <source xml:lang="en">Server name or ADO.NET connection string</source>
    </trans-unit>
    <trans-unit id="++CODE++40c6cdb719db3469fb83c776d850e85fc70bdfa14e6685d6ac62061ac85b8eed">
      <source xml:lang="en">Server {0} not found.</source>
      <note>{0} is the server name</note>
    </trans-unit>
    <trans-unit id="++CODE++c365f1cb6d8e84e7476450255ffb4dd9360ed4a895c83b5378238bcc764e39f8">
      <source xml:lang="en">Set Default</source>
    </trans-unit>
    <trans-unit id="++CODE++7dcc1c2a0bebbc604d5c15ae5e2a764048d5936bda66f0137af772be71d7a145">
      <source xml:lang="en">Set Null</source>
    </trans-unit>
    <trans-unit id="++CODE++dbdf27e5db8d8cde8cc8a3b15f491db14868513a3253b62b194eb20cf414741a">
      <source xml:lang="en">Setting up</source>
    </trans-unit>
    <trans-unit id="++CODE++98a2e618e690165268025ae1d25d8d84ea575af666bdd7a5b719bc777e3d584f">
      <source xml:lang="en">Setting up container</source>
    </trans-unit>
    <trans-unit id="++CODE++74a883a037bc227f91891ab654a753d3a99f31ab06ae5b5d2b6e594a692b41f8">
      <source xml:lang="en">Settings</source>
    </trans-unit>
    <trans-unit id="++CODE++5e9f98120dbe568255ee059f39671686982b113d4e917b6d6faf149918c81709">
      <source xml:lang="en">Severity</source>
    </trans-unit>
    <trans-unit id="++CODE++e1c32645f2f85a25ae64e38f306ded9b82771ab8ac4595e769f9410e632584f4">
      <source xml:lang="en">Show All</source>
    </trans-unit>
    <trans-unit id="++CODE++70939b307b3a77407bd456a715ac3f6b7a100b246526c5a2d79f230c3c129294">
      <source xml:lang="en">Show Confirm Password</source>
    </trans-unit>
    <trans-unit id="++CODE++a89fead964a8515cf74f4e5fcfbc0aaa029cee9744df340c6853e59a944de7ad">
      <source xml:lang="en">Show Filter</source>
    </trans-unit>
    <trans-unit id="++CODE++8c6f0777a59f6d55efb68be5323e48061f19e0b2c036c9f34f3ea7655eeaead2">
      <source xml:lang="en">Show MSSQL output</source>
    </trans-unit>
    <trans-unit id="++CODE++169b9d739add25522ff9a236b54583826c27bd79c2dcb1a4efcc50143164f78c">
      <source xml:lang="en">Show New Password</source>
    </trans-unit>
    <trans-unit id="++CODE++2228686dec07e7c9c6c8515f778b90a768e5a9474779610755f751e18e43805f">
      <source xml:lang="en">Show Schema</source>
    </trans-unit>
    <trans-unit id="++CODE++7f642b55cbf51cf21e5b6a0861e2a93abf8fbe5a8b5d04a9ed9d7a97040549d1">
      <source xml:lang="en">Show full error message</source>
    </trans-unit>
    <trans-unit id="++CODE++6aeaa6a53d09dcad071fdda6280b1e7c42aa164cd0514304ff162e7da440ffaa">
      <source xml:lang="en">Show password</source>
    </trans-unit>
    <trans-unit id="++CODE++523fa7449e8252600e65c811dcd62983315d0f9f528741627033a45754f591cf">
      <source xml:lang="en">Show schema for connection &apos;{0}&apos;?</source>
      <note>{0} is the connection ID</note>
    </trans-unit>
    <trans-unit id="++CODE++5997c7a016fad02db108f90e8f6bfcc6c127d8221dc5a6ec8cae9da1eff29cb3">
      <source xml:lang="en">Show table relationships</source>
    </trans-unit>
    <trans-unit id="++CODE++9c4229606309838f5e0322bca6f6a2fbfe1c05466547670ccfc1aa1f7f29cde9">
      <source xml:lang="en">Showing schema for connection &apos;{0}&apos;</source>
      <note>{0} is the connection ID</note>
    </trans-unit>
    <trans-unit id="++CODE++e2c8a41969888f518a4656791ee4737b49874f2213d86c949983a67a9ac55212">
      <source xml:lang="en">Showplan XML</source>
    </trans-unit>
    <trans-unit id="++CODE++bcc0bcc9140b0c97a6440ce56966a07a05e85bddd509ddc5e2ab98755f319af1">
      <source xml:lang="en">Sign In</source>
    </trans-unit>
    <trans-unit id="++CODE++bfd402b2f6f3812529b55596136d3a11c51616317e3b1cd999928e2d4eae7d3f">
      <source xml:lang="en">Sign in</source>
    </trans-unit>
    <trans-unit id="++CODE++83c5252b7cdf6235f1857a1dc56a0ae42ef7d912e938a31e31710c5847884b7c">
      <source xml:lang="en">Sign in to a new account</source>
    </trans-unit>
    <trans-unit id="++CODE++09a0ee357e3b34ac30c4ae61fcfbcfde87c6941a213e8e60d146e7942c0d76bc">
      <source xml:lang="en">Sign in to your Azure subscription</source>
    </trans-unit>
    <trans-unit id="++CODE++53b8195b6ec261723d1abe7f4b25c502724154c01b39ddf9998426be6d346c66">
      <source xml:lang="en">Sign in to your Azure subscription in one of the sovereign clouds.</source>
    </trans-unit>
    <trans-unit id="++CODE++2a2c6072cca49b7f2056d66f738d53593bce3004d1291d736ea9a69e58babae8">
      <source xml:lang="en">Sign in to your Azure subscription with a device code. Use this in setups where the Sign In command does not work</source>
    </trans-unit>
    <trans-unit id="++CODE++f33c8e270a9d867a7ed6cb8d51e40f58132390afcd0e2eb79292952039fd8397">
      <source xml:lang="en">Sign into Azure</source>
    </trans-unit>
    <trans-unit id="++CODE++cdc182077e173c86c2831fe9995d41691b9bc1182fe44519a292ea2b814eb17a">
      <source xml:lang="en">Sign into Azure in order to add a firewall rule.</source>
    </trans-unit>
    <trans-unit id="++CODE++8fb63cdc9270808c8b3dab6531000afcfd2e8bd1550fa5fd1981b82d28859ad8">
      <source xml:lang="en">Sign into Fabric</source>
    </trans-unit>
    <trans-unit id="++CODE++144c66d6781cb554af7f4c2f15e5dee4dc39723194785f532bf22b3da2c8f8e6">
      <source xml:lang="en">Signing in to Azure...</source>
    </trans-unit>
    <trans-unit id="++CODE++f6dd83003322db3c5d5ef293a8dc73363ae462529918cc8d17cc94f9988c0d45">
      <source xml:lang="en">Simple Container Management</source>
    </trans-unit>
    <trans-unit id="++CODE++ab3134048412e796a4a423dc1963ca8ff12b535d546d314470407639777e0ac5">
      <source xml:lang="en">Smart performance</source>
    </trans-unit>
    <trans-unit id="++CODE++f09318d75d62b0f316bf6aa9aec677f5ee481f619c46c57d72dc9505e73fe48f">
      <source xml:lang="en">Sort Ascending</source>
    </trans-unit>
    <trans-unit id="++CODE++2497697ff826db13ca94ea6c34dceced8bdf6fe44c7dde9d32c1cea30e9360a6">
      <source xml:lang="en">Sort Descending</source>
    </trans-unit>
    <trans-unit id="++CODE++0e570ca6fabe24f94e52c1833f3ffd25567022beb826fa16891f3322051bc221">
      <source xml:lang="en">Source</source>
    </trans-unit>
    <trans-unit id="++CODE++2b25c7e56081a32eca68cf954d0dae7f5d558f2111699c5b4e39596584c40b39">
      <source xml:lang="en">Source Column</source>
    </trans-unit>
    <trans-unit id="++CODE++7363f4432b648a803e2bf468798cf69a7be5bab4b8055e35f6a038afb54be9d7">
      <source xml:lang="en">Source Name</source>
    </trans-unit>
    <trans-unit id="++CODE++1e49ea47266ab1130ffc9be417fa6eb62da7299641f30a76e728fe983c25f29d">
      <source xml:lang="en">Specifies whether the column is included in the primary key for the table.</source>
    </trans-unit>
    <trans-unit id="++CODE++ed17e62be4222e6fa3890918aee4885848f3e87ee14bc9b5dbe65e603173f26b">
      <source xml:lang="en">Specifies whether the column may have a NULL value.</source>
    </trans-unit>
    <trans-unit id="++CODE++a49eb416daf711062abb036ea09b46cbe49f513082db1ef699e94ddcf35adc42">
      <source xml:lang="en">Start IP Address</source>
    </trans-unit>
    <trans-unit id="++CODE++271189ae389a39d79c24cd43cee7e86f57b7543bd1aebe14817ea8981cfdfcde">
      <source xml:lang="en">Start Time</source>
    </trans-unit>
    <trans-unit id="++CODE++bdc02a6178825493234ef2190acba2fe15e3fb76a37fb9a740ea4e5b7b843961">
      <source xml:lang="en">Start, stop, and remove containers directly from the extension.</source>
    </trans-unit>
    <trans-unit id="++CODE++26254424b6f10bfd397e77bc2c93c10fc436795145ee5f2a09b27d54518ec9d6">
      <source xml:lang="en">Started executing query at </source>
    </trans-unit>
    <trans-unit id="++CODE++4a5901a3ef8ce653c646a8ff72117555ad46803721be5b957ca9e799be6e7d20">
      <source xml:lang="en">Started query execution for document &quot;{0}&quot;</source>
      <note>{0} is the document name</note>
    </trans-unit>
    <trans-unit id="++CODE++47d62b3ce92021fa331252ba82176c2a4ccb592c2264bd58ec74e5d1b722c98e">
      <source xml:lang="en">Started saving results to </source>
    </trans-unit>
    <trans-unit id="++CODE++184772131710be8ca20d9a4e83be0ab0c86c87c6a6aca01beca9b06c3d71e39b">
      <source xml:lang="en">Starting Container...</source>
    </trans-unit>
    <trans-unit id="++CODE++5c9b0e680f0f34168c5e442d010c91fdc75bc18b0de177476b144c47a032b66e">
      <source xml:lang="en">Starting Docker...</source>
    </trans-unit>
    <trans-unit id="++CODE++3bd451a10a86c5f3b6edebcde31b6a0e51c4fbcf0b42752066f7496a1ed6077b">
      <source xml:lang="en">Starting {0}...</source>
      <note>{0} is the container name</note>
    </trans-unit>
    <trans-unit id="++CODE++72927b6fdb5388115d478bb5e0e69c203231f35ad2e0721d77750626ea4fe4db">
      <source xml:lang="en">Starts With</source>
    </trans-unit>
    <trans-unit id="++CODE++cae7d57bc067a514b8e34c9589631a95c7dc051638ddd2a190773269279a99df">
      <source xml:lang="en">Stop</source>
    </trans-unit>
    <trans-unit id="++CODE++22ca65e3703408eaba50f90cab80da663692eb6331d25d7552e03cea2fb432a9">
      <source xml:lang="en">Stopping Container...</source>
    </trans-unit>
    <trans-unit id="++CODE++155f816c0407310c0dab222493370773e045ee7fe04e6c9a951b07f495531264">
      <source xml:lang="en">Submit</source>
    </trans-unit>
    <trans-unit id="++CODE++c4ed896e6258b54727811f7a2d17bf4e0a998497b6946da3718a0f5ca0c78ebd">
      <source xml:lang="en">Submit an issue</source>
    </trans-unit>
    <trans-unit id="++CODE++4999c6c6c7badf456f5b0053b09a2076bdb2391a09ab10c9064a680f8f9a0b30">
      <source xml:lang="en">Subscription</source>
    </trans-unit>
    <trans-unit id="++CODE++0035c67b91c2dd1e5f7a1fd9010b07ee0cdc93e578c2baf656dfc411a80f4b78">
      <source xml:lang="en">Subtree Cost</source>
    </trans-unit>
    <trans-unit id="++CODE++6d9a6f97a5fdaf3b90a0cf02e0b43d8b7ec1d05c0e4718e02ddd1c5b450e5b39">
      <source xml:lang="en">Succeeded</source>
    </trans-unit>
    <trans-unit id="++CODE++5443b1422a140475d5703c916c7686007233ea92292881588670e73409a7f1cd">
      <source xml:lang="en">Succeeded with warning</source>
    </trans-unit>
    <trans-unit id="++CODE++2e71037756b80741dc7aff95ef179d5a25c08df7a40cd7b16af9a5edb6f64047">
      <source xml:lang="en">Successfully changed to database: {0}</source>
      <note>{0} is the database name</note>
    </trans-unit>
    <trans-unit id="++CODE++fbd52c8b91de95b69593d008ca2108476ccb1ea5a45657b3393d878499e3fe1f">
      <source xml:lang="en">Successfully connected to server.</source>
    </trans-unit>
    <trans-unit id="++CODE++f0266af4455c8f348df74a77502b563a575637604e905429b302d78ec39c00e4">
      <source xml:lang="en">Successfully refreshed token for connection {0} with uri {1}, {2}</source>
      <note>{0} is the connection id
{1} is the uri
{2} is the message</note>
    </trans-unit>
    <trans-unit id="++CODE++9c85106af25fd7656e977d5453607973955ae5d79fce0a78264cd714a628e981">
      <source xml:lang="en">Successfully saved results to </source>
    </trans-unit>
    <trans-unit id="++CODE++da099a63ce9b5fe688c4f5219cdd8614a27faa324bdd5c612dfab086630b346c">
      <source xml:lang="en">Sum: {0}</source>
      <note>{0} is the sum</note>
    </trans-unit>
    <trans-unit id="++CODE++17888248578c82867c18ea2dc512a96eabbbbb8184442d219746c3b8b8ff6030">
      <source xml:lang="en">Summary loading canceled</source>
    </trans-unit>
    <trans-unit id="++CODE++93775107b302b7d63191a5c2a8ea3803d44d17781da939eb367d7555f25c1752">
      <source xml:lang="en">Summary loading was canceled by user</source>
    </trans-unit>
    <trans-unit id="++CODE++175f5352107a324eb25f4342a9114e2685b64a1ef54a5ff6ba3a24d0ac215ea7">
      <source xml:lang="en">Switch Direction</source>
    </trans-unit>
    <trans-unit id="++CODE++d7a3cd6cbe28889d5ba18259f276a78a6023030468a7b4013b74a45a2923b9d9">
      <source xml:lang="en">Switch Source and Target</source>
    </trans-unit>
    <trans-unit id="++CODE++a8e5ca29d45327e2790dbaef626ac6f467741af4efddd4d0aede688f4612677e">
      <source xml:lang="en">Switch to Grid View</source>
    </trans-unit>
    <trans-unit id="++CODE++5b483648ad7b3afcd20f3ccef6fdc7471e39d5a8c9bb30697cba5f82c4ff8dc1">
      <source xml:lang="en">Switch to MSAL</source>
    </trans-unit>
    <trans-unit id="++CODE++fe49fbfd86c4792c2bd6cf8b59085cc2d787fa377a2af3ebdcbd88104e556d8c">
      <source xml:lang="en">Switch to Text View</source>
    </trans-unit>
    <trans-unit id="++CODE++494731de200692139842ce40b55ca4e15ccb299d4d82b803ed1f0bd25ce82efd">
      <source xml:lang="en">Switching to Linux containers was canceled. SQL Server only supports Linux containers.</source>
    </trans-unit>
    <trans-unit id="++CODE++16d1c9050a0b32e83764a81d801a880773abedfd7f8b0b08a1cd87ca0e404f12">
      <source xml:lang="en">Table</source>
    </trans-unit>
    <trans-unit id="++CODE++e37d0b463100c4d709173a6502222535a4960da7c2ae4c1317ba1e20ece36b3e">
      <source xml:lang="en">Table &apos;{0}&apos; already exists</source>
      <note>{0} is the table name</note>
    </trans-unit>
    <trans-unit id="++CODE++ab3e7e5387cdfbb5043748e63a21b5da7a9855b47821b6a4e1bc17391a118e17">
      <source xml:lang="en">Table &apos;{0}&apos; not found</source>
      <note>{0} is the table name</note>
    </trans-unit>
    <trans-unit id="++CODE++529667eb9a218f074e24ec63181bb6b3bd4e5ea744e64f71262b6323251ed743">
      <source xml:lang="en">Table name</source>
    </trans-unit>
    <trans-unit id="++CODE++45e1d4cb14359d2ad702451798500ccdf4e30f19c5fd15c378328cf83827d606">
      <source xml:lang="en">Table name cannot be empty</source>
    </trans-unit>
    <trans-unit id="++CODE++9981cdae853624ee8dffbae9510a8f8b9d588788aab84587374f6dd6bc7eabdd">
      <source xml:lang="en">Take Survey</source>
    </trans-unit>
    <trans-unit id="++CODE++978354db0c00fc78c3a5524f462a73bc425df3fb2767e51a5f46352ae26ae6f9">
      <source xml:lang="en">Target</source>
    </trans-unit>
    <trans-unit id="++CODE++9ba1ac70c4386df695c803041aec395325f7f6cb8151ca597c9715b3f99262fb">
      <source xml:lang="en">Target Name</source>
    </trans-unit>
    <trans-unit id="++CODE++feeb64acb5e0f4ebba723e99d26d741bd2621988c8d355449bfddeafc8ef59e2">
      <source xml:lang="en">Target Table</source>
    </trans-unit>
    <trans-unit id="++CODE++e23969d284c3424c8014c6e5b1b85ebc275bc5c74321e7677a21d023e6ea154c">
      <source xml:lang="en">Tenant</source>
    </trans-unit>
    <trans-unit id="++CODE++de1f5fff34138660c31bd550e5da98b7674d852afbff6f517e0e222b2dbf09a9">
      <source xml:lang="en">Tenant ID</source>
    </trans-unit>
    <trans-unit id="++CODE++3db7232b2e9f0b74bad366312879cd89ee7bd3e6c5b737f358b7897907c6ab39">
      <source xml:lang="en">Tenant ID is required</source>
    </trans-unit>
    <trans-unit id="++CODE++2af9bc0ac247853b98b854b657784c881cc649d3f1a660aafecd1b8b1a26d535">
      <source xml:lang="en">Terms &amp; Conditions</source>
    </trans-unit>
    <trans-unit id="++CODE++c02977b07ec93816f236c57b4c30d4544904e87e0a43a1daf344c229594320b9">
      <source xml:lang="en">Test Connection</source>
    </trans-unit>
    <trans-unit id="++CODE++90c8505baad739c0925471e0d594ba9d83f84d3a96dbdfa16a47ae7a3ad95d91">
      <source xml:lang="en">Testing connection profile...</source>
    </trans-unit>
    <trans-unit id="++CODE++6243b7f10cf3bedbbad66a99c0cf540a52e5239c6ccf9db907be70c383d0ce7f">
      <source xml:lang="en">Text View</source>
    </trans-unit>
    <trans-unit id="++CODE++acd64111965ff7af14fb0dc101deb52a5e3e7cfc6aae4d0fa9bf7a65ed37870a">
      <source xml:lang="en">The MSSQL for VS Code extension is introducing new modern data development features! Would you like to enable them? [Learn more]({0})</source>
      <note>{0} is a url to learn more about the new features</note>
    </trans-unit>
    <trans-unit id="++CODE++3eacf5cf678e2285cae1276d29f034aa0e7ceb3f8940239c1d67a2d486649719">
      <source xml:lang="en">The behavior when a user tries to delete a row with data that is involved in a foreign key relationship.</source>
    </trans-unit>
    <trans-unit id="++CODE++1a4205e9f5cc50eaf70719b64956352b74a99badba266027a6244def0d016b73">
      <source xml:lang="en">The behavior when a user tries to update a row with data that is involved in a foreign key relationship.</source>
    </trans-unit>
    <trans-unit id="++CODE++4002a5b20dd0c7a8caf9764ba024343e8f87e2ba8221aaeae4c5112d1d7bb4ed">
      <source xml:lang="en">The columns of the index.</source>
    </trans-unit>
    <trans-unit id="++CODE++0104b69959544fb6f98a7e7723e2df4d657c581b43004a1e47f677a02589311e">
      <source xml:lang="en">The connection with ID &apos;{0}&apos; does not have the &apos;server&apos; property set and is being ignored.  Please set the &apos;server&apos; property on this connection in order to use it.</source>
      <note>{0} is the connection ID for the connection that has been ignored</note>
    </trans-unit>
    <trans-unit id="++CODE++90a4ba6d5483f640dbf83e90ca81103b564ff6be1e78dc9caf91eea1c299757e">
      <source xml:lang="en">The custom cloud choice is not configured. Please configure the setting `{0}`.</source>
    </trans-unit>
    <trans-unit id="++CODE++f229c94b4c9b8ecfa1096d1daf79194e84616c49df8fb6e229fa944592ff373e">
      <source xml:lang="en">The description of the check constraint.</source>
    </trans-unit>
    <trans-unit id="++CODE++f307f68f2f552562e371f39fe52ef5b9f6eba2e13a61cd2d1e560e9991b86114">
      <source xml:lang="en">The description of the foreign key.</source>
    </trans-unit>
    <trans-unit id="++CODE++48e857284768923e885f8631cb33e52313c21cd97d4b95b651b1b5227789cfa0">
      <source xml:lang="en">The description of the index.</source>
    </trans-unit>
    <trans-unit id="++CODE++4ed30ce390b4a87aa521240a8313735faff4c4cb4df0c01292ffdaf5b9a44c58">
      <source xml:lang="en">The description of the primary key.</source>
    </trans-unit>
    <trans-unit id="++CODE++ff83ab307bf5543897d2c5781d880385ba86a704904fb08dc5c67c990688d5ec">
      <source xml:lang="en">The expression defining the check constraint.</source>
    </trans-unit>
    <trans-unit id="++CODE++dcf10fd537a0660c98f1a3890997024dfebb2ac795ee02dcbc7581ec4a0fe141">
      <source xml:lang="en">The extension &apos;{0}&apos; is requesting access to your SQL Server connections. This will allow it to execute queries and access your database.</source>
      <note>{0} is the extension name</note>
    </trans-unit>
    <trans-unit id="++CODE++d160b49baa7c6e4e8b95a21a984b19fda338b9d47a01d61c2d7445ed29cf174e">
      <source xml:lang="en">The first value must be less than the second value for the {0} operator in the {1} filter</source>
      <note>{0} is the operator for the filter
{1} is the name of the filter</note>
    </trans-unit>
    <trans-unit id="++CODE++10dc5228a8a16a8eb753ca437fd81cd632ca4b12be41a33403e6614e46c4167e">
      <source xml:lang="en">The first value must be set for the {0} operator in the {1} filter</source>
      <note>{0} is the operator for the filter
{1} is the name of the filter</note>
    </trans-unit>
    <trans-unit id="++CODE++9f0bbf0f3fc1ec45ca02debcaf080ecd6f40e8a11bae6e0189136badee4946a7">
      <source xml:lang="en">The following workspace or workspace folder connections are missing the &apos;id&apos; property and are being ignored.  Please manually add the &apos;id&apos; property to the connection in order to use it. &#10;&#10; {0}</source>
      <note>{0} is the list of display names for the connections that have been ignored</note>
    </trans-unit>
    <trans-unit id="++CODE++0f98888ce39572ae27e642dd46baba8dbf179c6b3c42c522cde8ad1f43323b11">
      <source xml:lang="en">The language model did not return any output.</source>
    </trans-unit>
    <trans-unit id="++CODE++fcd9241097659a9ae58a06bd9b762b5aded99a3f82d97e73e75279b098e00c6d">
      <source xml:lang="en">The mapping between foreign key columns and primary key columns.</source>
    </trans-unit>
    <trans-unit id="++CODE++ee33dcb49174e212fabe894df8373991cebe8d617d56b472934c7dcea6335b5b">
      <source xml:lang="en">The maximum length (in characters) that can be stored in this database object.</source>
    </trans-unit>
    <trans-unit id="++CODE++c368a965891e9479b44218cb42c8cddde404740e364b53367e897dcb17ef1d6b">
      <source xml:lang="en">The name of the check constraint.</source>
    </trans-unit>
    <trans-unit id="++CODE++1f1828f6aa124ec76ef4d972c0dc128052fd3b8b5fa4cefd9d560695e878ecf8">
      <source xml:lang="en">The name of the column object.</source>
    </trans-unit>
    <trans-unit id="++CODE++4b7c298367264cb30b7b914a70b1a21e86cc7685024ae618a0d0cf43626afe54">
      <source xml:lang="en">The name of the column.</source>
    </trans-unit>
    <trans-unit id="++CODE++20b946c00bb4f007424d33a637029256f737bb0ff32c7de3b2a189e4423a4ec9">
      <source xml:lang="en">The name of the foreign key.</source>
    </trans-unit>
    <trans-unit id="++CODE++644a28f160d2df093fab1a8c94e5176f21c1af3bee1915315edd409d14397021">
      <source xml:lang="en">The name of the index.</source>
    </trans-unit>
    <trans-unit id="++CODE++13549c97f0b3baa43655bd41e05e3bb60918ded05df9e7e94186ecc6ba53c3d1">
      <source xml:lang="en">The recent connections list has been cleared but there were errors while deleting some associated credentials. View the errors in the MSSQL output channel.</source>
    </trans-unit>
    <trans-unit id="++CODE++deb45b7a599eba6e761de31bae73238f9ec60e62517a88c934b81cb6743fcfbb">
      <source xml:lang="en">The requested model could not be found. Please check model availability or try a different model.</source>
    </trans-unit>
    <trans-unit id="++CODE++ea13943c4f06ddf0a81173991d20e8cf8252b636b94c0c2476e58098d9fbc1f3">
      <source xml:lang="en">The second value must be set for the {0} operator in the {1} filter</source>
      <note>{0} is the operator for the filter
{1} is the name of the filter</note>
    </trans-unit>
    <trans-unit id="++CODE++d7f9cfdbfc45384b7521ed4b8082d476a2d3cae5cbb8c57eec64003513cacbf2">
      <source xml:lang="en">The table which contains the primary or unique key column.</source>
    </trans-unit>
    <trans-unit id="++CODE++fe68202651f2e6c4af304386d80e491e5c52755db829443bb2cefbf2b25df757">
      <source xml:lang="en">There was an error updating the project</source>
    </trans-unit>
    <trans-unit id="++CODE++a616eb2bf2f817c4898b6d9709fa799bf564dc58ec7bdb879358e3f47795106e">
      <source xml:lang="en">This database name is already in use. Please choose a different name.</source>
    </trans-unit>
    <trans-unit id="++CODE++115a2cc92c1097ac4ebeb49698f5e22635a24ee1ef89722616f862ea43c5baba">
      <source xml:lang="en">Timestamp</source>
    </trans-unit>
    <trans-unit id="++CODE++94843fe76f0c666e2bce801eb3dbfa672cd6517a14f968c8e41669c580b60cb3">
      <source xml:lang="en">To compare two schemas, first select a source schema and target schema, then press compare.</source>
    </trans-unit>
    <trans-unit id="++CODE++4c4d50191531a82f528c2802cf6b245d0c776a5d4b51d3b5da127aaf21728547">
      <source xml:lang="en">To use this command, Open a .sql file -or- Change editor language to &quot;SQL&quot; -or- Select T-SQL text in the active SQL editor.</source>
    </trans-unit>
    <trans-unit id="++CODE++e53c65fb2c5014c76bacb8ae7e110d59e8f5a57507db2682d0bd4fdbd156c8f4">
      <source xml:lang="en">To use this command, you must set the language to &quot;SQL&quot;. Confirm to change language mode.</source>
    </trans-unit>
    <trans-unit id="++CODE++0ffe6ba8fd16d1d71a8849f6707c1c14c97e7f110138c102351a5560a97a43b4">
      <source xml:lang="en">Toggle Tooltips</source>
    </trans-unit>
    <trans-unit id="++CODE++10b7ff2efd404627d5a929c6fb2a97fa57867f169fbf1016834477571a4cedb2">
      <source xml:lang="en">Tool lookup for: {0} - {1}.</source>
      <note>{0} is the part name
{1} is the part input</note>
    </trans-unit>
    <trans-unit id="++CODE++048652e110f74b298095b5a7123e8878dfbd665a9fa34991b269dd31ab9442d0">
      <source xml:lang="en">Total execution time: {0}</source>
      <note>{0} is the elapsed time</note>
    </trans-unit>
    <trans-unit id="++CODE++baaddf70fb5d432b8bd948ef91d6f910124a6d138edae4d5f000c4610ddc8eae">
      <source xml:lang="en">Type</source>
    </trans-unit>
    <trans-unit id="++CODE++e395097d9cde221cdb9af8b04e1073d0d3394439fce660d1c954d012cdeae6c1">
      <source xml:lang="en">Unable to execute the command while the extension is initializing. Please try again later.</source>
    </trans-unit>
    <trans-unit id="++CODE++30f9be31de0326b58d28b9578bd91145abf4047074018ac47bc845f960328167">
      <source xml:lang="en">Unable to expand. Please check logs for more information.</source>
    </trans-unit>
    <trans-unit id="++CODE++582be79ed5a63b2569e2b21a28ab0fe1f7acc6307aaaa8e52510a647959d05fa">
      <source xml:lang="en">Unable to read proxy agent options to get tenants.</source>
    </trans-unit>
    <trans-unit id="++CODE++a8283ade31856f71220db0e6f60a257c6889dc4dad0f275f66ad44b9ed9bf8d5">
      <source xml:lang="en">Undo</source>
    </trans-unit>
    <trans-unit id="++CODE++27c2ccd962c2b8dccb52fe3688ab236f186f7a41fd57d810478712048e9ad3f8">
      <source xml:lang="en">Unknown error</source>
    </trans-unit>
    <trans-unit id="++CODE++e4dd0ac78c7663f350454bad4258d3b6d38971181470082487d131decc61880b">
      <source xml:lang="en">Unnamed Profile</source>
    </trans-unit>
    <trans-unit id="++CODE++a41927d919e273a317907b7f6817ca593d800bc0eb3262ff288630d157bb9448">
      <source xml:lang="en">Unsupported architecture for Docker: {0}</source>
      <note>{0} is the architecture name of the machine</note>
    </trans-unit>
    <trans-unit id="++CODE++c074b14299b30a8058e3609567b5d799180ac9d267fdf56a931e7bda37b36b29">
      <source xml:lang="en">Unsupported platform for Docker: {0}</source>
      <note>{0} is the platform name of the machine</note>
    </trans-unit>
    <trans-unit id="++CODE++c1c1009d3f37ec058070a62e22caf9ac9dae2169d452487c5c271a8bcf57a291">
      <source xml:lang="en">Update</source>
    </trans-unit>
    <trans-unit id="++CODE++6f32c6efd3fd051f5df8f5a6926828722e2734a8b2138751abf9363a674550bd">
      <source xml:lang="en">Update Database</source>
    </trans-unit>
    <trans-unit id="++CODE++92294188e79b2a13584eb3e6120f971c94ada2a387f3199a4cd3cb17039f9d37">
      <source xml:lang="en">Updating IntelliSense...</source>
    </trans-unit>
    <trans-unit id="++CODE++c83ce937073615b8c93e7c38ed529e567ff2c01f291f92e3b4d08245018f362b">
      <source xml:lang="en">Usage limits exceeded. Try again later, or consider optimizing your requests.</source>
    </trans-unit>
    <trans-unit id="++CODE++eeefe579e45c25e1a551b536d8eecc680562bce4d0aa58ffee1ad7df8cc84e63">
      <source xml:lang="en">Use T-SQL intellisense and syntax error checking on current document</source>
    </trans-unit>
    <trans-unit id="++CODE++6fa7eeedfe2d3774f7d0d8fbb044c15710f171f58174bf7435ab1757e92d0c27">
      <source xml:lang="en">Use {0} to create a new connection.</source>
      <note>{0} is the connect command</note>
    </trans-unit>
    <trans-unit id="++CODE++b512d97e7cbf97c273e4db073bbb547aa65a84589227f8f3d9e4a72b9372a24d">
      <source xml:lang="en">User</source>
    </trans-unit>
    <trans-unit id="++CODE++b82e11da3bc16786000d6e008e038f4d0272163a6476e0ca3c4b29d958051f9c">
      <source xml:lang="en">User name</source>
    </trans-unit>
    <trans-unit id="++CODE++d67e96ac435b6d4a9b9aedc12377ba5da6778e010fa1bd7e2942ed221ab16a4f">
      <source xml:lang="en">User name (SQL Login)</source>
    </trans-unit>
    <trans-unit id="++CODE++bb6e451b4ca453ef7b93d4a89b702cde206029b5c57a46ac64072d7e909018c4">
      <source xml:lang="en">User name is required</source>
    </trans-unit>
    <trans-unit id="++CODE++e3b89e9d33f88e523083d8b4436adcc3726c89e97fd3179a2e102d765d1b16ed">
      <source xml:lang="en">Username</source>
    </trans-unit>
    <trans-unit id="++CODE++1806851cf9209ecb674faf6fe227aa165f6dbc4df5d05ea9f0cc71e3d00245c7">
      <source xml:lang="en">Using {0} ({1})...</source>
      <note>{0} is the model name
{1} is whether the model can send requests</note>
    </trans-unit>
    <trans-unit id="++CODE++d31cf428966542cd931bd382d445f06e61e26c9a6c5aaf4227dffd0bfd18e97c">
      <source xml:lang="en">Using {0} to process your request...</source>
      <note>{0} is the model name that will be processing the request</note>
    </trans-unit>
    <trans-unit id="++CODE++8e37953d23daca5ff01b8282c33f4e0a2152f1d1885f94c06418617e3ee1d24e">
      <source xml:lang="en">Value</source>
    </trans-unit>
    <trans-unit id="++CODE++7ef8939f723e18dae31afe6a66699cdd093848ce10e84fcb5d34e15950cc2a06">
      <source xml:lang="en">Very Dissatisfied</source>
    </trans-unit>
    <trans-unit id="++CODE++421600005b3f0bef9188978d2e890f5c5ff1cdaafa4da92f07a52cdc6295c1c6">
      <source xml:lang="en">Very Satisfied</source>
    </trans-unit>
    <trans-unit id="++CODE++15435b311c9371437109bd5323292504915507b034803118517fee44e9547a3c">
      <source xml:lang="en">View More</source>
    </trans-unit>
    <trans-unit id="++CODE++ff01d2362e483ddaca44f0e7f02d280bef382c1a3209776e5a11ca21acf2cea4">
      <source xml:lang="en">View mssql for Visual Studio Code release notes?</source>
    </trans-unit>
    <trans-unit id="++CODE++0bfe6420924cc39134e0b79804ed823f99cc19ccd8e65477319db3139c1e3368">
      <source xml:lang="en">Visual Studio Code must be relaunched for this setting to come into effect.  Please reload Visual Studio Code.</source>
    </trans-unit>
    <trans-unit id="++CODE++4d7371c8931fdd0178f7cbdabd1fd8260039a824a5c0912e880840b4d841f41e">
      <source xml:lang="en">Warnings detected. Please review the changes.</source>
    </trans-unit>
    <trans-unit id="++CODE++d054fcb4284fd66975e378de56c04bda7b8e951e8e13f66834d9510e2b5461aa">
      <source xml:lang="en">We can&apos;t find where Docker Desktop is located on your machine. Please manually start Docker Desktop and try again.</source>
    </trans-unit>
    <trans-unit id="++CODE++f0e54e5d12e2e2f5d8cf453857e0a307a8ecc5e8016b43b3c1c5c93300a40c60">
      <source xml:lang="en">We couldn&apos;t connect using the current connection information. Would you like to retry the connection or edit the connection profile?</source>
    </trans-unit>
    <trans-unit id="++CODE++bf3cd82434efadb9ea501ff44c7d52b0dd98b3d11c0097ba88a10b7fd14d9b54">
      <source xml:lang="en">What can we do to improve?</source>
    </trans-unit>
    <trans-unit id="++CODE++4aa3356437232c6d45b29802f09eee6e201660a67cf78e145f39ad1fada6feab">
      <source xml:lang="en">Width cannot be 0 or negative</source>
    </trans-unit>
    <trans-unit id="++CODE++4c10fe506dfba55de4429a653b9f4b726797e9f52677db4e54d590165b8767e9">
      <source xml:lang="en">Works with VS Code/SSMS and uses Microsoft Entra authentication and Fabric access controls.</source>
    </trans-unit>
    <trans-unit id="++CODE++87bb59ba2f92f2a5a9f13e021fd58dd14ae5c065b1046146875e6e68d5ebc8b7">
      <source xml:lang="en">Workspace</source>
    </trans-unit>
    <trans-unit id="++CODE++d53a5854df209c578705bfaec402128f2a44624d1e435ae700ef0f56c958c15e">
      <source xml:lang="en">Workspace is required</source>
    </trans-unit>
    <trans-unit id="++CODE++85a39ab345d672ff8ca9b9c6876f3adcacf45ee7c1e2dbd2408fd338bd55e07e">
      <source xml:lang="en">Yes</source>
    </trans-unit>
    <trans-unit id="++CODE++867d2664362bce58e979ee3de5b436d12ab50da730929367290fd6b9043b2a90">
      <source xml:lang="en">You are not connected to any database.</source>
    </trans-unit>
    <trans-unit id="++CODE++437f6eb2a46a074059cbbd924d82e7b72146b3bbb13c028906a45bbffdf69e3f">
      <source xml:lang="en">You must be signed into Azure in order to browse SQL databases.</source>
    </trans-unit>
    <trans-unit id="++CODE++bb5b6644dc612a69a27fc4eb9b11f3e54901055b75fe7fb9bb754f28693a574f">
      <source xml:lang="en">You must be signed into Fabric in order to browse SQL databases.</source>
    </trans-unit>
    <trans-unit id="++CODE++72f5c8fcf386f50a0af8057b25cbd6d2cbfe99d41c859934b12e7592b60b2690">
      <source xml:lang="en">You must review and accept the terms to proceed</source>
    </trans-unit>
    <trans-unit id="++CODE++fd7b1bde88541fa18fcf29098d6ac35bf9b6e18c9e393c1762bc119ff95a47fe">
      <source xml:lang="en">Your Docker Engine currently runs Windows containers. SQL Server only supports Linux containers. Would you like to switch to Linux containers?</source>
    </trans-unit>
    <trans-unit id="++CODE++4d665ff14f7810a8d97b139336a650d9bf37854683886f2df4679232ec55bae4">
      <source xml:lang="en">Your account needs re-authentication to access {0} resources. Press Open to start the authentication process.</source>
      <note>{0} is the resource</note>
    </trans-unit>
    <trans-unit id="++CODE++cae61ae576cc3d82cec2579b9ac71b72196f7ff3f543408342b416c4877cce4e">
      <source xml:lang="en">Your client IP Address &apos;{0}&apos; does not have access to the server &apos;{1}&apos; you&apos;re attempting to connect to. Would you like to create new firewall rule?</source>
      <note>{0} is the client IP address
{1} is the server name</note>
    </trans-unit>
    <trans-unit id="++CODE++a687a5a3cf1800c09d10d73ae6c128de7b617482ef262db645470c6f4ae9d54d">
      <source xml:lang="en">Your client IP address does not have access to the server. Add a Microsoft Entra account and create a new firewall rule to enable access.</source>
    </trans-unit>
    <trans-unit id="++CODE++e22a8e55997a44b12ff4f976b12df9cf1fd9b41a7521198b72b15a3cb9952ed0">
      <source xml:lang="en">Your password must contain characters from at least three of the following categories: uppercase letters, lowercase letters, numbers (0-9), and special characters (!, $, #, %, etc.).</source>
    </trans-unit>
    <trans-unit id="++CODE++5dc504d43e14657bd7f0298bc51688ba1bb0b809a8060f3b9106ca9411db9cd4">
      <source xml:lang="en">Your tenant &apos;{0} ({1})&apos; requires you to re-authenticate again to access {2} resources. Press Open to start the authentication process.</source>
      <note>{0} is the tenant name
{1} is the tenant id
{2} is the resource</note>
    </trans-unit>
    <trans-unit id="++CODE++5a982cf9dc11b4ec88b6151a75c4b45e269a5694c941c3c4c96689bed0c7d312">
      <source xml:lang="en">Zoom In</source>
    </trans-unit>
    <trans-unit id="++CODE++24649ee0c7a92fd868db079f46ef6b58509081e8b0e8b9ed929606f33c62831d">
      <source xml:lang="en">Zoom Out</source>
    </trans-unit>
    <trans-unit id="++CODE++dc81206350e3da642fed43285f8b5a1dc00e0d91b4b81b6bffe3181d0e261d2e">
      <source xml:lang="en">Zoom to Fit</source>
    </trans-unit>
    <trans-unit id="++CODE++aab103babf210fd60bfbe41ecd5ab24d36cb423ec956f0d0215c6161359e01ee">
      <source xml:lang="en">[Optional] Database to connect (press Enter to connect to &lt;default&gt; database)</source>
    </trans-unit>
    <trans-unit id="++CODE++48a9c1333b8297748a7cf4f38e479f6d1722302a0ce72f8516d8a749fe49d752">
      <source xml:lang="en">[Optional] Enter a display name for this connection profile</source>
    </trans-unit>
    <trans-unit id="++CODE++c1399614154a55dfb1fcb95e208ed1f0b1115b846d6150ded7c7b43fdf6cbc09">
      <source xml:lang="en">authenticationType</source>
    </trans-unit>
    <trans-unit id="++CODE++3549b0028b75d981cdda2e573e9cb49dedc200185876df299f912b79f69dabd8">
      <source xml:lang="en">database</source>
    </trans-unit>
    <trans-unit id="++CODE++37a8eec1ce19687d132fe29051dca629d164e2c4958ba141d5f4133a33f0688f">
      <source xml:lang="en">default</source>
    </trans-unit>
    <trans-unit id="++CODE++43daebc3c05a210cb50000c5c10686b90656dcdf1cae4ebd4914b1f0c98f9b03">
      <source xml:lang="en">delete the saved connection: {0}?</source>
      <note>{0} is the connection name</note>
    </trans-unit>
    <trans-unit id="++CODE++c6072170d758e5358d717360829bd1f9b1603b355b5f7fe375d1aabdca7a20de">
      <source xml:lang="en">encrypt</source>
    </trans-unit>
    <trans-unit id="++CODE++20e10f43f47b1e36c004e81cbec22591b794b0154ca893825d723624a57be8ae">
      <source xml:lang="en">hostname\instance or &lt;server&gt;.database.windows.net or ADO.NET connection string</source>
    </trans-unit>
    <trans-unit id="++CODE++075b0e112ce5f3585bf21875b678fb678865a30c79d482cd01098957e6497c28">
      <source xml:lang="en">intelliSenseUpdated</source>
    </trans-unit>
    <trans-unit id="++CODE++e6eaea18e885e1078829b56df34896be5ab51439e8f0ba00cb1624b2c572c10e">
      <source xml:lang="en">location</source>
    </trans-unit>
    <trans-unit id="++CODE++eb69f53f51eaef9887d5c3f3cbd0993b208e962fed51bdd572b0816eb75c1d10">
      <source xml:lang="en">macOS Sierra or newer is required to use this feature.</source>
    </trans-unit>
    <trans-unit id="++CODE++35a1031e991d85c2d12e5768b98c031dcc6394f3ccfb766314b8a3d0ab2242db">
      <source xml:lang="en">resource group</source>
    </trans-unit>
    <trans-unit id="++CODE++b3eacd33433b31b5252351032c9b3e7a2e7aa7738d5decdf0dd6c62680853c06">
      <source xml:lang="en">server</source>
    </trans-unit>
    <trans-unit id="++CODE++a8fa7fd60893411a49907b5545ccf9c47ed8073cc38e2ac3b79c4f6156cd7755">
      <source xml:lang="en">subscription</source>
    </trans-unit>
    <trans-unit id="++CODE++9f86d081884c7d659a2feaa0c55ad015a3bf4f1b2b0b822cd15d6c15b0f00a08">
      <source xml:lang="en">test</source>
    </trans-unit>
    <trans-unit id="++CODE++630c74b2de45669259227b267211f2cbc1b0d85d38728a506258a9e8bdf42acc">
      <source xml:lang="en">untitled</source>
    </trans-unit>
    <trans-unit id="++CODE++f39d8207a23b19fa52f06809909505464af2764c6b3ade40db823f0a46b33487">
      <source xml:lang="en">updatingIntelliSense</source>
    </trans-unit>
    <trans-unit id="++CODE++068d20844c66d21c588a335a78293216df5e76501471a4f175eb5758c3372fe4">
      <source xml:lang="en">{0} (Current Account)</source>
      <note>{0} is the account display name</note>
    </trans-unit>
    <trans-unit id="++CODE++d4781f8681d947d6d8eb589d9a93c7bd093110ab1b826da373b7e1e6b6cf080f">
      <source xml:lang="en">{0} (filtered)</source>
    </trans-unit>
    <trans-unit id="++CODE++d26e21ebdede152a58db3c9ae1c87fd29a87b97da434181f5617921d2ba4a284">
      <source xml:lang="en">{0} accounts</source>
      <note>{0} is the number of accounts</note>
    </trans-unit>
    <trans-unit id="++CODE++682728640d4b8510d70b847b61ea921db8626fc0e0682e33d1f72e59a9d52315">
      <source xml:lang="en">{0} column data</source>
      <note>{0} is the number of columns</note>
    </trans-unit>
    <trans-unit id="++CODE++0362d3ecbb7ec63592961e75fdb3b9cce59a91db85f4b99e2ba5106d1bf167ed">
      <source xml:lang="en">{0} deleted successfully.</source>
      <note>{0} deleted successfully.</note>
    </trans-unit>
    <trans-unit id="++CODE++5c1afaa0e5ec640786450559a23d287ff17a8b5ffd18db119012de352e431731">
      <source xml:lang="en">{0} errors</source>
      <note>{0} is the number of errors</note>
    </trans-unit>
    <trans-unit id="++CODE++16885df9a4767fe04d26b997deabc5a36f96f34bf58bbed4b4a87d029f25209b">
      <source xml:lang="en">{0} has been closed. Would you like to restore it?</source>
      <note>{0} is the webview name</note>
    </trans-unit>
    <trans-unit id="++CODE++dde734013704b68f0d2d57a1385773d7e4bfbae374a67c150f3f06d8abb95f9d">
      <source xml:lang="en">{0} invalid Entra accounts have been removed; you may need to run `MS SQL: Clear Microsoft Entra account token cache` and log in again.</source>
      <note>{0} is the number of invalid accounts that have been removed</note>
    </trans-unit>
    <trans-unit id="++CODE++e3620e8a37371c6057d768faed05a7608c6e5ee783372a58b137b047300e8b7a">
      <source xml:lang="en">{0} issue</source>
      <note>{0} is the number of issues</note>
    </trans-unit>
    <trans-unit id="++CODE++4960928686dec57850ef0fde437021e4bec60d6d0fcc3e196448bb01c88d3920">
      <source xml:lang="en">{0} issues</source>
      <note>{0} is the number of issues</note>
    </trans-unit>
    <trans-unit id="++CODE++48f8bded11e525503381f9350e33b4f291585451934e4dfff2baed0e7a8959a3">
      <source xml:lang="en">{0} of {1}</source>
      <note>{0} is the number of active elements
{1} is the total number of elements</note>
    </trans-unit>
    <trans-unit id="++CODE++0a6a65ea9882252d0abde519b647d2bd091f9a3a4ad1ddd0b8f79de88c4173e6">
      <source xml:lang="en">{0} password doesn&apos;t match the confirmation password</source>
    </trans-unit>
    <trans-unit id="++CODE++a97848c89e7bbdc7d3064ed718beef4138a0b3e6fba815d496df332bbc3773ed">
      <source xml:lang="en">{0} properties</source>
      <note>{0} is the object type</note>
    </trans-unit>
    <trans-unit id="++CODE++2bd22e3b4b0281a2ffa3bc8bdd3e1f2b49dedcdde97d4cc83fdf598d1208d103">
      <source xml:lang="en">{0} rows selected, click to load summary</source>
      <note>{0} is the number of rows to fetch summary statistics for</note>
    </trans-unit>
    <trans-unit id="++CODE++e92744f747f8adbd4eb748f272e3c3f3542a48f35b35134f2f2adf89758e2310">
      <source xml:lang="en">{0} started successfully.</source>
      <note>{0} started successfully.</note>
    </trans-unit>
    <trans-unit id="++CODE++1bc61380dfa94d79a64b67b2a483332c51a6263dcf5379519cd36b691f6469e3">
      <source xml:lang="en">{0} stopped successfully.</source>
      <note>{0} stopped successfully.</note>
    </trans-unit>
    <trans-unit id="++CODE++c4777dc358a4dd9d44e2865392ea9fb6b761d10b718279ab38df4f72f5645fa7">
      <source xml:lang="en">{0} warnings</source>
      <note>{0} is the number of warnings</note>
    </trans-unit>
    <trans-unit id="++CODE++e29f55f346b08b76ddf9633f8d991e9cc16f8f201f837052b3e59e681ba2dbda">
      <source xml:lang="en">{0} {1} issue</source>
      <note>{0} is the tab name
{1} is the number of issues</note>
    </trans-unit>
    <trans-unit id="++CODE++b3a182c894c403e6b24bcc5dfc3ba0eeab9b2380519d82944789b5ffa76b1235">
      <source xml:lang="en">{0} {1} issues</source>
      <note>{0} is the tab name
{1} is the number of issues</note>
    </trans-unit>
    <trans-unit id="++CODE++fbf6567d7b396892abbe6cccf81dca280649e099b853b805be1beb6af53d9229">
      <source xml:lang="en">{0}. {1}</source>
      <note>{0} is the status
{1} is the message</note>
    </trans-unit>
    <trans-unit id="++CODE++2b85e133b4abad5a9f5b85b3dd903a3f1f84db64680beb66977f6e44743f2434">
      <source xml:lang="en">{0}: {1}</source>
      <note>{0} is the task name
{1} is the status</note>
    </trans-unit>
    <trans-unit id="++CODE++657a1d2beff87023ec2d92b03f58feb984cb2ea13dc6e7269ed84f0b64158591">
      <source xml:lang="en">{0}: {1}. {2}</source>
      <note>{0} is the task name
{1} is the status
{2} is the message</note>
    </trans-unit>
    <trans-unit id="++CODE++c7c45c2f2ad470c2dc1a35bf3320d977e49bd4f4c804d9bf347d009669e5ebae">
      <source xml:lang="en">{{put-server-name-here}}</source>
    </trans-unit>
    <trans-unit id="++CODE++097beaf7cff8a2792062a02ba2078dcf76e2166c13dd935fbffcd530d655cdf6">
      <source xml:lang="en">✅ Grant Access</source>
    </trans-unit>
    <trans-unit id="++CODE++56034cb01aa84b5c8abe9389abf03d1c9a91ecea712a8711d611abb0ddd1637c">
      <source xml:lang="en">✅ Grant Access (Current)</source>
    </trans-unit>
    <trans-unit id="++CODE++40609c19f7011fdd42630f286c30982b3d7a2d74640e310c4126b785a384149d">
      <source xml:lang="en">❌ Deny Access</source>
    </trans-unit>
    <trans-unit id="++CODE++4d765d766973242c68c5a2d3b20c7164beb22948ceaf7095ce44f901cc2f4052">
      <source xml:lang="en">❌ Deny Access (Current)</source>
    </trans-unit>
  </body></file>
  <file original="package" source-language="en" datatype="plaintext"><body>
    <trans-unit id="mssql.addObjectExplorer">
      <source xml:lang="en">Add Connection</source>
    </trans-unit>
    <trans-unit id="mssql.addObjectExplorerLegacy">
      <source xml:lang="en">Add Connection (Legacy)</source>
    </trans-unit>
    <trans-unit id="mssql.connectionGroups.create">
      <source xml:lang="en">Add Connection Group</source>
    </trans-unit>
    <trans-unit id="mssql.addAadAccount">
      <source xml:lang="en">Add Microsoft Entra Account</source>
    </trans-unit>
    <trans-unit id="mssql.deviceCode.description">
      <source xml:lang="en">Allows users to sign in to input-constrained devices.</source>
    </trans-unit>
    <trans-unit id="mssql.query.executionTimeout">
      <source xml:lang="en">An execution time-out of 0 indicates an unlimited wait (no time-out)</source>
    </trans-unit>
    <trans-unit id="mssql.copilot.analyzeQueryPerformance">
      <source xml:lang="en">Analyze Query Performance (Preview)</source>
    </trans-unit>
    <trans-unit id="mssql.resultsGrid.autoSizeColumns">
      <source xml:lang="en">Automatically adjust the column widths based on the visible rows in the result set. Could have performance problems with a large number of columns or large cells</source>
    </trans-unit>
    <trans-unit id="mssql.openQueryResultsInTabByDefault.description">
      <source xml:lang="en">Automatically display query results in a new tab instead of the query pane. This option takes effect only if `mssql.enableRichExperiences` is enabled.</source>
    </trans-unit>
    <trans-unit id="mssql.autoRevealResultsPanel">
      <source xml:lang="en">Automatically reveal the results panel when switching to an editor with query results. Only applies when &apos;Open Results in Tab&apos; is enabled.</source>
    </trans-unit>
    <trans-unit id="mssql.cancelQuery">
      <source xml:lang="en">Cancel Query</source>
    </trans-unit>
    <trans-unit id="mssql.changeConnection">
      <source xml:lang="en">Change Connection</source>
    </trans-unit>
    <trans-unit id="mssql.changeDatabase">
      <source xml:lang="en">Change Database</source>
    </trans-unit>
    <trans-unit id="mssql.chooseLanguageFlavor">
      <source xml:lang="en">Choose SQL handler for this file</source>
    </trans-unit>
    <trans-unit id="mssql.chooseAuthMethod">
      <source xml:lang="en">Chooses which Authentication method to use</source>
    </trans-unit>
    <trans-unit id="mssql.connectionSharing.clearAllConnectionSharingPermissions">
      <source xml:lang="en">Clear All Connection Sharing Permissions</source>
    </trans-unit>
    <trans-unit id="mssql.clearAllQueryHistory">
      <source xml:lang="en">Clear All Query History</source>
    </trans-unit>
    <trans-unit id="mssql.clearFilters">
      <source xml:lang="en">Clear Filters</source>
    </trans-unit>
    <trans-unit id="mssql.clearAzureAccountTokenCache">
      <source xml:lang="en">Clear Microsoft Entra account token cache</source>
    </trans-unit>
    <trans-unit id="mssql.clearPooledConnections">
      <source xml:lang="en">Clear Pooled Connections</source>
    </trans-unit>
    <trans-unit id="mssql.connect">
      <source xml:lang="en">Connect</source>
    </trans-unit>
    <trans-unit id="mssql.walkthroughs.getStarted.connectToDatabase.title">
      <source xml:lang="en">Connect to a SQL Database</source>
    </trans-unit>
    <trans-unit id="mssql.walkthroughs.getStarted.connectToDatabase.altText">
      <source xml:lang="en">Connection Dialog</source>
    </trans-unit>
    <trans-unit id="mssql.connectionGroups">
      <source xml:lang="en">Connection groups</source>
    </trans-unit>
    <trans-unit id="mssql.connections">
      <source xml:lang="en">Connection profiles defined in &apos;User Settings&apos; are shown under &apos;MS SQL: Connect&apos; command in the command palette.</source>
    </trans-unit>
    <trans-unit id="extension.connections">
      <source xml:lang="en">Connections</source>
    </trans-unit>
    <trans-unit id="mssql.resultsGrid.inMemoryDataProcessingThreshold">
      <source xml:lang="en">Controls the max number of rows allowed to do filtering and sorting in memory. If the number is exceeded, sorting and filtering will be disabled. Warning: Increasing this may impact performance.</source>
    </trans-unit>
    <trans-unit id="mssql.copyAll">
      <source xml:lang="en">Copy All</source>
    </trans-unit>
    <trans-unit id="mssql.copyObjectName">
      <source xml:lang="en">Copy Object Name</source>
    </trans-unit>
    <trans-unit id="mssql.createAzureFunction">
      <source xml:lang="en">Create Azure Function with SQL binding</source>
    </trans-unit>
    <trans-unit id="mssql.walkthroughs.getStarted.createNewTable.title">
      <source xml:lang="en">Create a Table with Table Designer</source>
    </trans-unit>
    <trans-unit id="mssql.walkthroughs.getStarted.createNewTable.description">
      <source xml:lang="en">Create a new table in your database, or edit existing tables with the table designer.&#10;Once you&apos;re done making your changes, click the &apos;Publish&apos; button to send the changes to your database.</source>
    </trans-unit>
    <trans-unit id="mssql.defaultQueryResultsViewMode.description">
      <source xml:lang="en">Default view mode for query results display.</source>
    </trans-unit>
    <trans-unit id="mssql.deleteQueryHistory">
      <source xml:lang="en">Delete</source>
    </trans-unit>
    <trans-unit id="mssql.connectionGroups.delete">
      <source xml:lang="en">Delete Connection Group</source>
    </trans-unit>
    <trans-unit id="mssql.deleteContainer">
      <source xml:lang="en">Delete Container</source>
    </trans-unit>
    <trans-unit id="mssql.disableActualPlan">
      <source xml:lang="en">Disable Actual Plan</source>
    </trans-unit>
    <trans-unit id="mssql.objectExplorer.disableGroupBySchema">
      <source xml:lang="en">Disable Group By Schema</source>
    </trans-unit>
    <trans-unit id="mssql.disconnect">
      <source xml:lang="en">Disconnect</source>
    </trans-unit>
    <trans-unit id="mssql.defaultQueryResultsViewMode.text.description">
      <source xml:lang="en">Display results in a formatted text format.</source>
    </trans-unit>
    <trans-unit id="mssql.defaultQueryResultsViewMode.grid.description">
      <source xml:lang="en">Display results in a tabular grid format (default)</source>
    </trans-unit>
    <trans-unit id="mssql.openQueryResultsInTabByDefaultDoNotShowPrompt.description">
      <source xml:lang="en">Do not show prompts to display query results in a new tab.</source>
    </trans-unit>
    <trans-unit id="mssql.enableRichExperiencesDoNotShowPrompt.description">
      <source xml:lang="en">Do not show prompts to enable UI-based features</source>
    </trans-unit>
    <trans-unit id="mssql.editConnection">
      <source xml:lang="en">Edit Connection</source>
    </trans-unit>
    <trans-unit id="mssql.connectionGroups.edit">
      <source xml:lang="en">Edit Connection Group</source>
    </trans-unit>
    <trans-unit id="mssql.connectionSharing.editConnectionSharingPermissions">
      <source xml:lang="en">Edit Connection Sharing Permissions</source>
    </trans-unit>
    <trans-unit id="mssql.editTable">
      <source xml:lang="en">Edit Table</source>
    </trans-unit>
    <trans-unit id="mssql.enableActualPlan">
      <source xml:lang="en">Enable Actual Plan</source>
    </trans-unit>
    <trans-unit id="mssql.objectExplorer.enableGroupBySchema">
      <source xml:lang="en">Enable Group By Schema</source>
    </trans-unit>
    <trans-unit id="mssql.walkthroughs.getStarted.enableModernFeatures.title">
      <source xml:lang="en">Enable Modern Features</source>
    </trans-unit>
    <trans-unit id="mssql.enableRichExperiences">
      <source xml:lang="en">Enable Modern Features</source>
    </trans-unit>
    <trans-unit id="mssql.query.alwaysEncryptedParameterization">
      <source xml:lang="en">Enable Parameterization for Always Encrypted</source>
    </trans-unit>
    <trans-unit id="mssql.enableQueryHistoryCapture">
      <source xml:lang="en">Enable Query History Capture</source>
    </trans-unit>
    <trans-unit id="mssql.query.ansiDefaults">
      <source xml:lang="en">Enable SET ANSI_DEFAULTS</source>
    </trans-unit>
    <trans-unit id="mssql.query.ansiNulls">
      <source xml:lang="en">Enable SET ANSI_NULLS</source>
    </trans-unit>
    <trans-unit id="mssql.query.ansiNullDefaultOn">
      <source xml:lang="en">Enable SET ANSI_NULL_DFLT_ON</source>
    </trans-unit>
    <trans-unit id="mssql.query.ansiPadding">
      <source xml:lang="en">Enable SET ANSI_PADDING</source>
    </trans-unit>
    <trans-unit id="mssql.query.ansiWarnings">
      <source xml:lang="en">Enable SET ANSI_WARNINGS</source>
    </trans-unit>
    <trans-unit id="mssql.query.arithAbort">
      <source xml:lang="en">Enable SET ARITHABORT option</source>
    </trans-unit>
    <trans-unit id="mssql.query.cursorCloseOnCommit">
      <source xml:lang="en">Enable SET CURSOR_CLOSE_ON_COMMIT</source>
    </trans-unit>
    <trans-unit id="mssql.query.deadlockPriority">
      <source xml:lang="en">Enable SET DEADLOCK_PRIORITY option</source>
    </trans-unit>
    <trans-unit id="mssql.query.implicitTransactions">
      <source xml:lang="en">Enable SET IMPLICIT_TRANSACTIONS</source>
    </trans-unit>
    <trans-unit id="mssql.query.lockTimeout">
      <source xml:lang="en">Enable SET LOCK TIMEOUT option (in milliseconds)</source>
    </trans-unit>
    <trans-unit id="mssql.query.noCount">
      <source xml:lang="en">Enable SET NOCOUNT option</source>
    </trans-unit>
    <trans-unit id="mssql.query.noExec">
      <source xml:lang="en">Enable SET NOEXEC option</source>
    </trans-unit>
    <trans-unit id="mssql.query.parseOnly">
      <source xml:lang="en">Enable SET PARSEONLY option</source>
    </trans-unit>
    <trans-unit id="mssql.query.queryGovernorCostLimit">
      <source xml:lang="en">Enable SET QUERY_GOVERNOR_COST_LIMIT</source>
    </trans-unit>
    <trans-unit id="mssql.query.quotedIdentifier">
      <source xml:lang="en">Enable SET QUOTED_IDENTIFIER</source>
    </trans-unit>
    <trans-unit id="mssql.query.statisticsIO">
      <source xml:lang="en">Enable SET STATISTICS IO option</source>
    </trans-unit>
    <trans-unit id="mssql.query.statisticsTime">
      <source xml:lang="en">Enable SET STATISTICS TIME option</source>
    </trans-unit>
    <trans-unit id="mssql.query.transactionIsolationLevel">
      <source xml:lang="en">Enable SET TRANSACTION ISOLATION LEVEL option</source>
    </trans-unit>
    <trans-unit id="mssql.query.xactAbortOn">
      <source xml:lang="en">Enable SET XACT_ABORT ON option</source>
    </trans-unit>
    <trans-unit id="mssql.schemaDesigner.enableExpandCollapseButtons">
      <source xml:lang="en">Enable expand/collapse buttons in Schema Designer table nodes when tables have more than 10 columns</source>
    </trans-unit>
    <trans-unit id="mssql.walkthroughs.getStarted.enableModernFeatures.altText">
      <source xml:lang="en">Enable modern features in MSSQL</source>
    </trans-unit>
    <trans-unit id="mssql.walkthroughs.getStarted.enableModernFeatures.description">
      <source xml:lang="en">Enable the new set of data development features that provide a modern way to work with your SQL database in VS Code.&#10;[Enable New Experiences](command:mssql.enableRichExperiences)</source>
    </trans-unit>
    <trans-unit id="mssql.enableRichExperiences.description">
      <source xml:lang="en">Enables UI-based features in the MSSQL extension for richer and more powerful features. Restart Visual Studio Code after changing this setting.</source>
    </trans-unit>
    <trans-unit id="mssql.enableConnectionPooling">
      <source xml:lang="en">Enables connection pooling to improve overall connectivity performance. This setting is disabled by default. Visual Studio Code is required to be relaunched when the value is changed. To clear pooled connections, run the command: &apos;MS SQL: Clear Pooled Connections&apos;. Note: May keep serverless databases active and prevent auto-pausing.</source>
    </trans-unit>
    <trans-unit id="mssql.enableExperimentalFeatures.description">
      <source xml:lang="en">Enables experimental features in the MSSQL extension. The features are not production-ready and may have bugs or issues. Restart Visual Studio Code after changing this setting.</source>
    </trans-unit>
    <trans-unit id="mssql.enableSqlAuthenticationProvider">
      <source xml:lang="en">Enables use of the Sql Authentication Provider for &apos;Microsoft Entra Id Interactive&apos; authentication mode when user selects &apos;AzureMFA&apos; authentication. This enables Server-side resource endpoint integration when fetching access tokens. This option is only supported for &apos;MSAL&apos; Authentication Library. Please restart Visual Studio Code after changing this option.</source>
    </trans-unit>
    <trans-unit id="mssql.showEstimatedPlan">
      <source xml:lang="en">Estimated Plan</source>
    </trans-unit>
    <trans-unit id="mssql.runCurrentStatement">
      <source xml:lang="en">Execute Current Statement</source>
    </trans-unit>
    <trans-unit id="mssql.runQuery">
      <source xml:lang="en">Execute Query</source>
    </trans-unit>
    <trans-unit id="mssql.copilot.explainQuery">
      <source xml:lang="en">Explain Query (Preview)</source>
    </trans-unit>
    <trans-unit id="mssql.walkthroughs.nextSteps.description">
      <source xml:lang="en">Familiarize yourself with more features of the MSSQL extension that can help you be more productive.</source>
    </trans-unit>
    <trans-unit id="mssql.filterNode">
      <source xml:lang="en">Filter</source>
    </trans-unit>
    <trans-unit id="mssql.walkthroughs.nextSteps.objectExplorerFilters.title">
      <source xml:lang="en">Filter your Object Explorer Tree</source>
    </trans-unit>
    <trans-unit id="mssql.walkthroughs.getStarted.title">
      <source xml:lang="en">Get Started with MSSQL for Visual Studio Code</source>
    </trans-unit>
    <trans-unit id="mssql.showGettingStarted">
      <source xml:lang="en">Getting Started Guide</source>
    </trans-unit>
    <trans-unit id="mssql.userFeedback">
      <source xml:lang="en">Give Feedback</source>
    </trans-unit>
    <trans-unit id="mssql.copilot.editorSubmenu">
      <source xml:lang="en">MSSQL Copilot (Preview)</source>
    </trans-unit>
    <trans-unit id="mssql.Configuration">
      <source xml:lang="en">MSSQL configuration</source>
    </trans-unit>
    <trans-unit id="mssql.walkthroughs.getStarted.connectToDatabase.description">
      <source xml:lang="en">Make a new connection to a SQL database, or edit existing connections with the connection dialog.&#10;You can connect to a database by entering your connection information, using a connection string, or browsing your Azure subscriptions.&#10;[Open Connection Dialog](command:mssql.addObjectExplorer)</source>
    </trans-unit>
    <trans-unit id="mssql.manageProfiles">
      <source xml:lang="en">Manage Connection Profiles</source>
    </trans-unit>
    <trans-unit id="mssql.query.maxXmlCharsToStore">
      <source xml:lang="en">Maximum number of characters to store for each value in XML columns after running a query. Default value: 2,097,152. Valid value range: 1 to 2,147,483,647.</source>
    </trans-unit>
    <trans-unit id="mssql.query.maxCharsToStore">
      <source xml:lang="en">Maximum number of characters/bytes to store for each value in character/binary columns after running a query. Default value: 65,535. Valid value range: 1 to 2,147,483,647.</source>
    </trans-unit>
    <trans-unit id="mssql.logFilesRemovalLimit">
      <source xml:lang="en">Maximum number of old files to remove upon startup that have expired mssql.logRetentionMinutes. Files that do not get cleaned up due to this limitation get cleaned up next time Azure Data Studio starts up.</source>
    </trans-unit>
    <trans-unit id="mssql.query.setRowCount">
      <source xml:lang="en">Maximum number of rows to return before the server stops processing your query.</source>
    </trans-unit>
    <trans-unit id="mssql.query.textSize">
      <source xml:lang="en">Maximum size of text and ntext data returned from a SELECT statement</source>
    </trans-unit>
    <trans-unit id="mssql.newDeployment">
      <source xml:lang="en">New Deployment</source>
    </trans-unit>
    <trans-unit id="mssql.objectExplorerNewQuery">
      <source xml:lang="en">New Query</source>
    </trans-unit>
    <trans-unit id="mssql.newQuery">
      <source xml:lang="en">New Query</source>
    </trans-unit>
    <trans-unit id="mssql.newTable">
      <source xml:lang="en">New Table</source>
    </trans-unit>
    <trans-unit id="mssql.walkthroughs.nextSteps.title">
      <source xml:lang="en">Next Steps with MSSQL for Visual Studio Code</source>
    </trans-unit>
    <trans-unit id="mssql.logRetentionMinutes">
      <source xml:lang="en">Number of minutes to retain log files for backend services. Default is 1 week.</source>
    </trans-unit>
    <trans-unit id="mssql.queryHistoryLimit">
      <source xml:lang="en">Number of query history entries to show in the Query History view</source>
    </trans-unit>
    <trans-unit id="mssql.walkthroughs.nextSteps.objectExplorerFilters.altText">
      <source xml:lang="en">Object Explorer filters</source>
    </trans-unit>
    <trans-unit id="mssql.walkthroughs.nextSteps.objectExplorerFilters.description">
      <source xml:lang="en">Only see the database objects that matter most to you by applying filters to the Object Explorer tree.&#10;Start by clicking the filter button next to most folders in the Connections view.</source>
    </trans-unit>
    <trans-unit id="mssql.openExecutionPlanFile">
      <source xml:lang="en">Open Execution Plan File</source>
    </trans-unit>
    <trans-unit id="mssql.openQueryHistory">
      <source xml:lang="en">Open Query</source>
    </trans-unit>
    <trans-unit id="mssql.commandPaletteQueryHistory">
      <source xml:lang="en">Open Query History in Command Palette</source>
    </trans-unit>
    <trans-unit id="mssql.objectExplorerChatWithDatabaseInAgentMode">
      <source xml:lang="en">Open in Copilot Agent mode (Preview)</source>
    </trans-unit>
    <trans-unit id="mssql.objectExplorerChatWithDatabase">
      <source xml:lang="en">Open in Copilot Ask mode (Preview)</source>
    </trans-unit>
    <trans-unit id="mssql.pauseQueryHistoryCapture">
      <source xml:lang="en">Pause Query History Capture</source>
    </trans-unit>
    <trans-unit id="mssql.preventAutoExecuteScript">
      <source xml:lang="en">Prevent automatic execution of scripts (e.g., &apos;Select Top 1000&apos;). When enabled, scripts will not be automatically executed upon generation.</source>
    </trans-unit>
    <trans-unit id="mssql.authCodeGrant.description">
      <source xml:lang="en">Prompts users to sign in using their browser.</source>
    </trans-unit>
    <trans-unit id="extension.queryHistory">
      <source xml:lang="en">Query History</source>
    </trans-unit>
    <trans-unit id="extension.queryResult">
      <source xml:lang="en">Query Results</source>
    </trans-unit>
    <trans-unit id="mssql.walkthroughs.getStarted.runQueries.altText">
      <source xml:lang="en">Query editor and query results pane</source>
    </trans-unit>
    <trans-unit id="mssql.walkthroughs.nextSteps.viewQueryPlan.altText">
      <source xml:lang="en">Query plan visualization</source>
    </trans-unit>
    <trans-unit id="mssql.refreshObjectExplorerNode">
      <source xml:lang="en">Refresh</source>
    </trans-unit>
    <trans-unit id="mssql.rebuildIntelliSenseCache">
      <source xml:lang="en">Refresh IntelliSense Cache</source>
    </trans-unit>
    <trans-unit id="mssql.removeObjectExplorerNode">
      <source xml:lang="en">Remove</source>
    </trans-unit>
    <trans-unit id="mssql.removeAadAccount">
      <source xml:lang="en">Remove Microsoft Entra Account</source>
    </trans-unit>
    <trans-unit id="mssql.revealQueryResult">
      <source xml:lang="en">Reveal Query Result</source>
    </trans-unit>
    <trans-unit id="mssql.copilot.rewriteQuery">
      <source xml:lang="en">Rewrite Query (Preview)</source>
    </trans-unit>
    <trans-unit id="mssql.runQueryHistory">
      <source xml:lang="en">Run Query</source>
    </trans-unit>
    <trans-unit id="mssql.walkthroughs.getStarted.runQueries.title">
      <source xml:lang="en">Run a SQL Query</source>
    </trans-unit>
    <trans-unit id="mssql.schemaCompare">
      <source xml:lang="en">Schema Compare</source>
    </trans-unit>
    <trans-unit id="mssql.schemaDesigner">
      <source xml:lang="en">Schema Designer</source>
    </trans-unit>
    <trans-unit id="mssql.scriptAlter">
      <source xml:lang="en">Script as Alter</source>
    </trans-unit>
    <trans-unit id="mssql.scriptCreate">
      <source xml:lang="en">Script as Create</source>
    </trans-unit>
    <trans-unit id="mssql.scriptDelete">
      <source xml:lang="en">Script as Drop</source>
    </trans-unit>
    <trans-unit id="mssql.scriptExecute">
      <source xml:lang="en">Script as Execute</source>
    </trans-unit>
    <trans-unit id="mssql.scriptSelect">
      <source xml:lang="en">Select Top 1000</source>
    </trans-unit>
    <trans-unit id="mssql.selectedAzureSubscriptions">
      <source xml:lang="en">Selected Azure subscriptions for browsing and managing servers and databases</source>
    </trans-unit>
    <trans-unit id="mssql.resultsFontFamily">
      <source xml:lang="en">Set the font family for the results grid; set to blank to use the editor font</source>
    </trans-unit>
    <trans-unit id="mssql.resultsFontSize">
      <source xml:lang="en">Set the font size for the results grid; set to blank to use the editor size</source>
    </trans-unit>
    <trans-unit id="mssql.shortcuts">
      <source xml:lang="en">Shortcuts related to the results window</source>
    </trans-unit>
    <trans-unit id="mssql.query.displayBitAsNumber">
      <source xml:lang="en">Should BIT columns be displayed as numbers (1 or 0)? If false, BIT columns will be displayed as &apos;true&apos; or &apos;false&apos;</source>
    </trans-unit>
    <trans-unit id="mssql.intelliSense.enableIntelliSense">
      <source xml:lang="en">Should IntelliSense be enabled</source>
    </trans-unit>
    <trans-unit id="mssql.intelliSense.enableErrorChecking">
      <source xml:lang="en">Should IntelliSense error checking be enabled</source>
    </trans-unit>
    <trans-unit id="mssql.intelliSense.enableQuickInfo">
      <source xml:lang="en">Should IntelliSense quick info be enabled</source>
    </trans-unit>
    <trans-unit id="mssql.intelliSense.enableSuggestions">
      <source xml:lang="en">Should IntelliSense suggestions be enabled</source>
    </trans-unit>
    <trans-unit id="mssql.intelliSense.lowerCaseSuggestions">
      <source xml:lang="en">Should IntelliSense suggestions be lowercase</source>
    </trans-unit>
    <trans-unit id="mssql.piiLogging">
      <source xml:lang="en">Should Personally Identifiable Information (PII) be logged in the Azure Logs output channel and the output channel log file.</source>
    </trans-unit>
    <trans-unit id="mssql.enableQueryHistoryFeature">
      <source xml:lang="en">Should Query History feature be enabled</source>
    </trans-unit>
    <trans-unit id="mssql.format.alignColumnDefinitionsInColumns">
      <source xml:lang="en">Should column definitions be aligned?</source>
    </trans-unit>
    <trans-unit id="mssql.format.datatypeCasing">
      <source xml:lang="en">Should data types be formatted as UPPERCASE, lowercase, or none (not formatted)</source>
    </trans-unit>
    <trans-unit id="mssql.format.keywordCasing">
      <source xml:lang="en">Should keywords be formatted as UPPERCASE, lowercase, or none (not formatted)</source>
    </trans-unit>
    <trans-unit id="mssql.autoDisableNonTSqlLanguageService">
      <source xml:lang="en">Should language service be auto-disabled when extension detects Non-MSSQL files</source>
    </trans-unit>
    <trans-unit id="mssql.persistQueryResultTabs">
      <source xml:lang="en">Should query result selections and scroll positions be saved when switching tabs (may impact performance)</source>
    </trans-unit>
    <trans-unit id="mssql.format.placeSelectStatementReferencesOnNewLine">
      <source xml:lang="en">Should references to objects in a select statements be split into separate lines? E.g. for &apos;SELECT C1, C2 FROM T1&apos; both C1 and C2 will be on separate lines</source>
    </trans-unit>
    <trans-unit id="mssql.query.showActiveConnectionAsCodeLensSuggestion">
      <source xml:lang="en">Show the active SQL connection details as a CodeLens suggestion at the top of the editor for quick visibility.</source>
    </trans-unit>
    <trans-unit id="mssql.walkthroughs.nextSteps.sortAndFilterQueryResults.title">
      <source xml:lang="en">Sort and Filter Query Results</source>
    </trans-unit>
    <trans-unit id="mssql.walkthroughs.nextSteps.sortAndFilterQueryResults.altText">
      <source xml:lang="en">Sort and filter options for query results</source>
    </trans-unit>
    <trans-unit id="mssql.walkthroughs.nextSteps.sortAndFilterQueryResults.description">
      <source xml:lang="en">Sort and filter your query results to find the data you need quickly.</source>
    </trans-unit>
    <trans-unit id="mssql.customEnvironment.fabricSqlDbDnsSuffix">
      <source xml:lang="en">Sovereign cloud equivalent for `.database.fabric.microsoft.com` (including leading dot)</source>
    </trans-unit>
    <trans-unit id="mssql.customEnvironment.sqlServerHostnameSuffix">
      <source xml:lang="en">Sovereign cloud equivalent for `.database.windows.net` (including leading dot)</source>
    </trans-unit>
    <trans-unit id="mssql.customEnvironment.fabricDataWarehouseDnsSuffix">
      <source xml:lang="en">Sovereign cloud equivalent for `.datawarehouse.fabric.microsoft.com` (including leading dot)</source>
    </trans-unit>
    <trans-unit id="mssql.customEnvironment.analyticsDnsSuffix">
      <source xml:lang="en">Sovereign cloud equivalent for `.sql.azuresynapse.net` (including leading dot)</source>
    </trans-unit>
    <trans-unit id="mssql.customEnvironment.fabricScopeUriBase">
      <source xml:lang="en">Sovereign cloud equivalent for `https://analysis.windows.net/powerbi/api/`</source>
    </trans-unit>
    <trans-unit id="mssql.customEnvironment.fabricApiUriBase">
      <source xml:lang="en">Sovereign cloud equivalent for `https://api.fabric.microsoft.com/v1/`</source>
    </trans-unit>
    <trans-unit id="mssql.customEnvironment.sqlEndpoint">
      <source xml:lang="en">Sovereign cloud equivalent for `https://database.windows.net/`</source>
    </trans-unit>
    <trans-unit id="mssql.customEnvironment.keyVaultEndpoint">
      <source xml:lang="en">Sovereign cloud equivalent for `https://vault.azure.net/`</source>
    </trans-unit>
    <trans-unit id="mssql.startContainer">
      <source xml:lang="en">Start Container</source>
    </trans-unit>
    <trans-unit id="mssql.startQueryHistoryCapture">
      <source xml:lang="en">Start Query History Capture</source>
    </trans-unit>
    <trans-unit id="mssql.stopContainer">
      <source xml:lang="en">Stop Container</source>
    </trans-unit>
    <trans-unit id="mssql.walkthroughs.getStarted.createNewTable.altText">
      <source xml:lang="en">Table Designer</source>
    </trans-unit>
    <trans-unit id="mssql.connectionManagement.rememberPasswordsUntilRestart">
      <source xml:lang="en">Temporarily store passwords for connections with &apos;Saved Passwords&apos; disabled, until the extension is restarted. This prevents repeated password prompts when reusing connections within the same session.</source>
    </trans-unit>
    <trans-unit id="mssql.customEnvironment">
      <source xml:lang="en">The additional, MSSQL-specific custom configuration for the Sovereign Cloud to use with the Microsoft Sovereign Cloud authentication provider. This along with setting `microsoft-sovereign-cloud.environment` to `custom` and providing values for `microsoft-sovereign-cloud.customEnvironment` is required to use this feature with MSSQL.</source>
    </trans-unit>
    <trans-unit id="mssql.connectionGroup.color">
      <source xml:lang="en">The color of the connection group.</source>
    </trans-unit>
    <trans-unit id="mssql.connectionGroup.description">
      <source xml:lang="en">The description of the connection group.</source>
    </trans-unit>
    <trans-unit id="mssql.statusBar.connectionInfoMaxLength.description">
      <source xml:lang="en">The maximum number of characters to display for the connection info in the status bar. Set to -1 for no limit.</source>
    </trans-unit>
    <trans-unit id="mssql.maxRecentConnections">
      <source xml:lang="en">The maximum number of recently used connections to store in the connection list.</source>
    </trans-unit>
    <trans-unit id="mssql.connectionGroup.name">
      <source xml:lang="en">The name of the connection group.</source>
    </trans-unit>
    <trans-unit id="mssql.objectExplorer.expandTimeout">
      <source xml:lang="en">The timeout in seconds for expanding a node in Object Explorer. The default value is 45 seconds.</source>
    </trans-unit>
    <trans-unit id="mssql.connection.groupId">
      <source xml:lang="en">The unique identifier for the connection group this connection profile belongs to.</source>
    </trans-unit>
    <trans-unit id="mssql.connectionGroup.id">
      <source xml:lang="en">The unique identifier for the connection group.</source>
    </trans-unit>
    <trans-unit id="mssql.connectionGroup.parentId">
      <source xml:lang="en">The unique identifier for the parent connection group.</source>
    </trans-unit>
    <trans-unit id="mssql.connection.id">
      <source xml:lang="en">The unique identifier for this connection profile.</source>
    </trans-unit>
    <trans-unit id="mssql.legacySetting.deprecationMessage">
      <source xml:lang="en">This setting will be removed in a future release.</source>
    </trans-unit>
    <trans-unit id="mssql.toggleSqlCmd">
      <source xml:lang="en">Toggle SQLCMD Mode</source>
    </trans-unit>
    <trans-unit id="mssql.messagesDefaultOpen">
      <source xml:lang="en">True for the messages pane to be open by default; false for closed</source>
    </trans-unit>
    <trans-unit id="mssql.walkthroughs.nextSteps.viewQueryPlan.description">
      <source xml:lang="en">Understand what your query is doing by viewing the query plan.&#10;See the estimated plan without running the query, or view the actual query plan after running the query by toggling the buttons at the top of a query editor window.</source>
    </trans-unit>
    <trans-unit id="mssql.chooseDatabase">
      <source xml:lang="en">Use Database</source>
    </trans-unit>
    <trans-unit id="mssql.useLegacyConnectionExperience.description">
      <source xml:lang="en">Use the legacy connection experience instead of the modern experience.</source>
    </trans-unit>
    <trans-unit id="mssql.walkthroughs.nextSteps.viewQueryPlan.title">
      <source xml:lang="en">Visualize a Query Plan</source>
    </trans-unit>
    <trans-unit id="mssql.statusBar.enableConnectionColor">
      <source xml:lang="en">When enabled, colorizes the connection status bar item with the color of the connection group. This setting is disabled by default.  This uses the connection group folder&apos;s color directly, and does not alter it in order to ensure contrast with the current VS Code theme. Users should choose connection group colors that work well with their theme.</source>
    </trans-unit>
    <trans-unit id="mssql.objectExplorer.collapseConnectionGroupsOnStartupDescription">
      <source xml:lang="en">When enabled, connection groups will be collapsed instead of expanded at startup.</source>
    </trans-unit>
    <trans-unit id="mssql.objectExplorer.groupBySchema">
      <source xml:lang="en">When enabled, the database objects in Object Explorer will be categorized by schema.</source>
    </trans-unit>
    <trans-unit id="mssql.walkthroughs.getStarted.runQueries.description">
      <source xml:lang="en">Write a SQL query, and run it against your database.&#10;You can also click the &apos;Open in New Tab&apos; button to view your query results in their own tab, and optionally set that as the default behavior.</source>
    </trans-unit>
    <trans-unit id="mssql.walkthroughs.getStarted.description">
      <source xml:lang="en">Your first steps for connecting to and developing with a SQL database</source>
    </trans-unit>
    <trans-unit id="mssql.saveAsCsv.textIdentifier">
      <source xml:lang="en">[Optional] Character used for enclosing text fields when saving results as CSV</source>
    </trans-unit>
    <trans-unit id="mssql.saveAsCsv.lineSeparator">
      <source xml:lang="en">[Optional] Character(s) used for separating rows when saving results as CSV</source>
    </trans-unit>
    <trans-unit id="mssql.copyRemoveNewLine">
      <source xml:lang="en">[Optional] Configuration options for copying multi-line results from the Results View</source>
    </trans-unit>
    <trans-unit id="mssql.copyIncludeHeaders">
      <source xml:lang="en">[Optional] Configuration options for copying results from the Results View</source>
    </trans-unit>
    <trans-unit id="mssql.splitPaneSelection">
      <source xml:lang="en">[Optional] Configuration options for which column new result panes should open in</source>
    </trans-unit>
    <trans-unit id="mssql.connection.applicationIntent">
      <source xml:lang="en">[Optional] Declares the application workload type when connecting to SQL Server such as ReadWrite or ReadOnly. Refer to SQL Server AlwaysOn for more detail.</source>
    </trans-unit>
    <trans-unit id="mssql.saveAsCsv.delimiter">
      <source xml:lang="en">[Optional] Delimiter for separating data items when saving results as CSV. Choose from common separators like comma (,), tab (\t), semicolon (;), or pipe (|)</source>
    </trans-unit>
    <trans-unit id="mssql.ignorePlatformWarning">
      <source xml:lang="en">[Optional] Do not show unsupported platform warnings</source>
    </trans-unit>
    <trans-unit id="mssql.saveAsCsv.encoding">
      <source xml:lang="en">[Optional] File encoding used when saving results as CSV. Choose from UTF-8 (recommended), UTF-16, ASCII, or Latin-1 based on your target application compatibility</source>
    </trans-unit>
    <trans-unit id="mssql.connection.currentLanguage">
      <source xml:lang="en">[Optional] Indicates the SQL Server language settings.</source>
    </trans-unit>
    <trans-unit id="mssql.connection.containerName">
      <source xml:lang="en">[Optional] Indicates the name of local docker container the connection is on</source>
    </trans-unit>
    <trans-unit id="mssql.connection.emptyPasswordInput">
      <source xml:lang="en">[Optional] Indicates whether this profile has an empty password explicitly set</source>
    </trans-unit>
    <trans-unit id="mssql.connection.typeSystemVersion">
      <source xml:lang="en">[Optional] Indicates which server type the provider will expose through the DataReader.</source>
    </trans-unit>
    <trans-unit id="mssql.logDebugInfo">
      <source xml:lang="en">[Optional] Log debug output to the VS Code console (Help -&gt; Toggle Developer Tools)</source>
    </trans-unit>
    <trans-unit id="mssql.tracingLevel">
      <source xml:lang="en">[Optional] Log level for backend services. Azure Data Studio generates a file name every time it starts and if the file already exists the logs entries are appended to that file. For cleanup of old log files see logRetentionMinutes and logFilesRemovalLimit settings. The default tracingLevel does not log much. Changing verbosity could lead to extensive logging and disk space requirements for the logs. Error includes Critical, Warning includes Error, Information includes Warning and Verbose includes Information</source>
    </trans-unit>
    <trans-unit id="mssql.showBatchTime">
      <source xml:lang="en">[Optional] Should execution time be shown for individual batches</source>
    </trans-unit>
    <trans-unit id="mssql.connection.profileName">
      <source xml:lang="en">[Optional] Specify a custom name for this connection profile to easily browse and search in the command palette of Visual Studio Code.</source>
    </trans-unit>
    <trans-unit id="mssql.connection.authenticationType">
      <source xml:lang="en">[Optional] Specify the SQL Server authentication type.</source>
    </trans-unit>
    <trans-unit id="mssql.connection.database">
      <source xml:lang="en">[Optional] Specify the database name to connect to. If database is not specified, the default user database setting is used, typically &apos;master&apos;.</source>
    </trans-unit>
    <trans-unit id="mssql.connection.connectRetryInterval">
      <source xml:lang="en">[Optional] Specify the delay between attempts to restore connection.</source>
    </trans-unit>
    <trans-unit id="mssql.connection.commandTimeout">
      <source xml:lang="en">[Optional] Specify the length of time in seconds to wait for a command to execute before terminating the attempt and generating an error. The default value is 30 seconds.</source>
    </trans-unit>
    <trans-unit id="mssql.connection.connectTimeout">
      <source xml:lang="en">[Optional] Specify the length of time in seconds to wait for a connection to the server before terminating connection attempt and generating an error. The default value is 30 seconds.</source>
    </trans-unit>
    <trans-unit id="mssql.connection.maxPoolSize">
      <source xml:lang="en">[Optional] Specify the maximum number of connections allowed in the pool.</source>
    </trans-unit>
    <trans-unit id="mssql.connection.loadBalanceTimeout">
      <source xml:lang="en">[Optional] Specify the minimum amount of time in seconds for this connection to live in the pool before being removed/deleted.</source>
    </trans-unit>
    <trans-unit id="mssql.connection.minPoolSize">
      <source xml:lang="en">[Optional] Specify the minimum number of connections allowed in the pool.</source>
    </trans-unit>
    <trans-unit id="mssql.connection.applicationName">
      <source xml:lang="en">[Optional] Specify the name of the application used for SQL Server to log (default: &apos;vscode-mssql&apos;).</source>
    </trans-unit>
    <trans-unit id="mssql.connection.attachDbFilename">
      <source xml:lang="en">[Optional] Specify the name of the primary file, including the full path name, of an attachable database.</source>
    </trans-unit>
    <trans-unit id="mssql.connection.workstationId">
      <source xml:lang="en">[Optional] Specify the name of the workstation connecting to SQL Server.</source>
    </trans-unit>
    <trans-unit id="mssql.connection.failoverPartner">
      <source xml:lang="en">[Optional] Specify the name or network address of the instance of SQL Server that acts as a failover partner.</source>
    </trans-unit>
    <trans-unit id="mssql.connection.connectRetryCount">
      <source xml:lang="en">[Optional] Specify the number of attempts to restore connection.</source>
    </trans-unit>
    <trans-unit id="mssql.connection.password">
      <source xml:lang="en">[Optional] Specify the password for SQL Server authentication. If password is not specified or already saved, when you connect, you will be asked again.</source>
    </trans-unit>
    <trans-unit id="mssql.connection.port">
      <source xml:lang="en">[Optional] Specify the port number to connect to.</source>
    </trans-unit>
    <trans-unit id="mssql.connection.packetSize">
      <source xml:lang="en">[Optional] Specify the size in bytes of the network packets to communicate with SQL Server.</source>
    </trans-unit>
    <trans-unit id="mssql.connection.user">
      <source xml:lang="en">[Optional] Specify the user name for SQL Server authentication. If user name is not specified, when you connect, you will be asked again.</source>
    </trans-unit>
    <trans-unit id="mssql.connection.connectionString">
      <source xml:lang="en">[Optional] The ADO.NET connection string to use for the connection. Overrides any other options given in this connection.</source>
    </trans-unit>
    <trans-unit id="mssql.connection.replication">
      <source xml:lang="en">[Optional] Used by SQL Server in replication.</source>
    </trans-unit>
    <trans-unit id="mssql.connection.encrypt">
      <source xml:lang="en">[Optional] When &apos;Mandatory&apos; or &apos;Strict&apos;, SQL Server uses SSL encryption for all data sent between the client and server if the server has a certificate installed. When set to &apos;Strict&apos;, SQL Server uses TDS 8.0 for all data transfer between the client and server. &apos;Strict&apos; is supported on SQL Server 2022 onwards.</source>
    </trans-unit>
    <trans-unit id="mssql.connection.multipleActiveResultSets">
      <source xml:lang="en">[Optional] When set to &apos;true&apos;, multiple result sets can be returned and read from on connection.</source>
    </trans-unit>
    <trans-unit id="mssql.connection.trustServerCertificate">
      <source xml:lang="en">[Optional] When set to &apos;true&apos;, the SQL Server SSL certificate is automatically trusted when the communication layer is encrypted using SSL. Set &apos;false&apos; for Azure SQL Database connection.</source>
    </trans-unit>
    <trans-unit id="mssql.connection.pooling">
      <source xml:lang="en">[Optional] When set to &apos;true&apos;, the connection object is drawn from the appropriate pool, or if necessary, is created and added to the appropriate pool. Note: May keep serverless databases active and prevent auto-pausing.</source>
    </trans-unit>
    <trans-unit id="mssql.connection.multiSubnetFailover">
      <source xml:lang="en">[Optional] When set to &apos;true&apos;, the detection and connection to the active server is faster if AlwaysOn Availability Group is configured on different subnets.</source>
    </trans-unit>
    <trans-unit id="mssql.connection.savePassword">
      <source xml:lang="en">[Optional] When set to &apos;true&apos;, the password for SQL Server authentication is saved in the secure store of your operating system such as KeyChain in MacOS or Secure Store in Windows.</source>
    </trans-unit>
    <trans-unit id="mssql.connection.persistSecurityInfo">
      <source xml:lang="en">[Optional] When set to false, security-sensitive information, such as the password, is not returned as part of the connection if the connection is open or has ever been in an open state.</source>
    </trans-unit>
    <trans-unit id="mssql.connection.hostNameInCertificate">
      <source xml:lang="en">[Optional] When specified (and encrypt=Mandatory and trustServerCertificate=false), SQL Server uses provided hostname for validating trust with the server certificate.</source>
    </trans-unit>
    <trans-unit id="mssql.saveAsCsv.includeHeaders">
      <source xml:lang="en">[Optional] When true, column headers are included when saving results as CSV</source>
    </trans-unit>
    <trans-unit id="mssql.connection.server">
      <source xml:lang="en">[Required] Specify the server name to connect to. Use &apos;hostname instance&apos; or &apos;&lt;server&gt;.database.windows.net&apos; for Azure SQL Database.</source>
    </trans-unit>
    <trans-unit id="mssql.format.placeCommasBeforeNextStatement">
      <source xml:lang="en">should commas be placed at the beginning of each statement in a list e.g. &apos;, mycolumn2&apos; instead of at the end e.g. &apos;mycolumn1,&apos;</source>
    </trans-unit>
  </body></file>
</xliff><|MERGE_RESOLUTION|>--- conflicted
+++ resolved
@@ -642,16 +642,14 @@
     <trans-unit id="++CODE++33e3ae10b101f647412be0f940cfc04d7d17e7c6f8027b42ae6697852588d1fe">
       <source xml:lang="en">Configure and customize SQL Server containers</source>
     </trans-unit>
-<<<<<<< HEAD
     <trans-unit id="++CODE++73dd96f4085ccfca56f43ca281a29ab8d195fe5fc79b4cb45be11d7830230d63">
       <source xml:lang="en">Confirm SQL Server admin password</source>
-=======
+    </trans-unit>
     <trans-unit id="++CODE++c292210c44167923a75b092a008f9d2b194fb08631a6aa43d753ed7931ad4d5e">
       <source xml:lang="en">Confirm Password</source>
     </trans-unit>
     <trans-unit id="++CODE++bf000421aeb39493cf8044ec73846d7da8ca97b7166208c0d1172a17ba23a388">
       <source xml:lang="en">Confirm new password</source>
->>>>>>> 6d4f032a
     </trans-unit>
     <trans-unit id="++CODE++eb83f1820ce359dc5c9aa6ca4d08fad60256a9808c58ad93f89db3c182908364">
       <source xml:lang="en">Confirm to clear recent connections list</source>
@@ -2098,13 +2096,11 @@
     <trans-unit id="++CODE++6334507f512e52b67d0a5a0fb392e35e5d3acc29acdce7218f66b6199150f589">
       <source xml:lang="en">New Microsoft Entra account could not be added.</source>
     </trans-unit>
-<<<<<<< HEAD
     <trans-unit id="++CODE++80e8f069713682d743cceecaad91cb538d199e18712328724d348491bfbb64af">
       <source xml:lang="en">New SQL Server local development container</source>
-=======
+    </trans-unit>
     <trans-unit id="++CODE++7c451e0f436d04a6f321f8d5de8da296a66cfb1d8cdc3918b1ed7ecd480cce28">
       <source xml:lang="en">New Password</source>
->>>>>>> 6d4f032a
     </trans-unit>
     <trans-unit id="++CODE++f0ebbe4b20d0db8c4c52feb9dc715d1db281ae429389480780ce9120113da253">
       <source xml:lang="en">New SQL database</source>

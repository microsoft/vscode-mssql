<?xml version="1.0" encoding="utf-8"?>
<xliff version="1.2" xmlns="urn:oasis:names:tc:xliff:document:1.2">
  <file original="bundle" source-language="en" datatype="plaintext"><body>
    <trans-unit id="++CODE++fd10453f63e5c663d4e640ea9cbe1adcc832b6fed0454e62686773ac486ce64d">
      <source xml:lang="en"> is required.</source>
    </trans-unit>
    <trans-unit id="++CODE++18b63db64aa0aff55a9f4784ad62abdc2b70cedb95b5e89d5551996cc9bd25ac">
      <source xml:lang="en">$(plug)  Connect to MSSQL</source>
    </trans-unit>
    <trans-unit id="++CODE++b52e3b22bc74f576e4eb67d09ab37f79383db3c62b03686731fe777b42e5f0e6">
      <source xml:lang="en">&lt;Default&gt;</source>
    </trans-unit>
    <trans-unit id="++CODE++0d7668d337e375d8ccfc1a69ca8f6e22a0b0c850a78c4770b0c4aa3b0daca630">
      <source xml:lang="en">&lt;default&gt;</source>
    </trans-unit>
    <trans-unit id="++CODE++44db9a12f4699cefd03940639b9675924d76fc9dc7faed967e044f5fbaf7bfb6">
      <source xml:lang="en">(0 rows affected)</source>
    </trans-unit>
    <trans-unit id="++CODE++666e175d7e3437548ba8bc1a84d083677a73792a61fa2184e8d6a6675eb8d030">
      <source xml:lang="en">(1 row affected)</source>
    </trans-unit>
    <trans-unit id="++CODE++e7784428bb0e21b36bb1248598086656cb640b0fdacf03835a1299416e507237">
      <source xml:lang="en">({0} rows affected)</source>
      <note>{0} is the number of rows affected</note>
    </trans-unit>
    <trans-unit id="++CODE++58ce5122060a06a437de1d4c7d19886005ef98b2bae3c455c677baa4f30b7d71">
      <source xml:lang="en">+ Add Azure Account</source>
    </trans-unit>
    <trans-unit id="++CODE++75aeb47c4c40ae9ea18e7b77776ff62be55ce308e85a64f870e49b056533d5cb">
      <source xml:lang="en">+ Add Fabric Account</source>
    </trans-unit>
    <trans-unit id="++CODE++dbfb6fb3f275d24e8e32113cbbabeffe9d78165e6bdaf5b82c0fede5881451b5">
      <source xml:lang="en">+ Create Connection Group</source>
    </trans-unit>
    <trans-unit id="++CODE++08fef8ce26bbc554c749504c8d169642c3039345674331079add345b808e96a7">
      <source xml:lang="en">A SQL editor must have focus before executing this command</source>
    </trans-unit>
    <trans-unit id="++CODE++c8de997b7629be28d0a23b5051675226cd94e8dbce3b837e10491b7d60dc9903">
      <source xml:lang="en">A database with this name already exists on the server</source>
    </trans-unit>
    <trans-unit id="++CODE++6ab58ce9ca23e017bf594366b66b620458a5580640ddaf3aebf96f3c8fdf0977">
      <source xml:lang="en">A firewall rule is required to access this server.</source>
    </trans-unit>
    <trans-unit id="++CODE++6b262b5e3f3a492b857cb857bded5d039fa91cbc72a121ef398ef5676b2be947">
      <source xml:lang="en">A highly integrated, developer-ready transactional database that auto-scales, auto-tunes, and mirrors data to OneLake for analytics across Fabric services</source>
    </trans-unit>
    <trans-unit id="++CODE++880a0618dd92395efe1446e54fe5d50854c148586fdc14f5da8aecda61c827ae">
      <source xml:lang="en">A predefined global default value for the column or binding.</source>
    </trans-unit>
    <trans-unit id="++CODE++0ead4aa08784fedbf2a89d6c0958d7704ede494d920130913de6de5e42fdca50">
      <source xml:lang="en">A query is already running for this editor session. Please cancel this query or wait for its completion.</source>
    </trans-unit>
    <trans-unit id="++CODE++89713b9c9c1b8f659c9f49db25e4a47886dd673fee248c3f650391f09a759cef">
      <source xml:lang="en">Accept</source>
    </trans-unit>
    <trans-unit id="++CODE++e21e734aaaff27306eeaba840397aea3b25480cb0426c9c21386cbf141e56e34">
      <source xml:lang="en">Accept the SQL Server EULA to deploy a SQL Server Docker container</source>
    </trans-unit>
    <trans-unit id="++CODE++fa0563b6f04578f7a2a7cff43aed611c4835bbb2f3a21dfed76a0601a1d63859">
      <source xml:lang="en">Access denied. Please ensure you have the necessary permissions to use this tool or model.</source>
    </trans-unit>
    <trans-unit id="++CODE++ea9df7a87af305f04a7ca43d0ce60433e16504061c265ab11d0029cdf8cae372">
      <source xml:lang="en">Access token expired for connection {0} with uri {1}</source>
      <note>{0} is the connection id
{1} is the uri</note>
    </trans-unit>
    <trans-unit id="++CODE++7e1b0d5641f2640ce9a953ec231eea2c27a2a7633f7d3c273e5735e2b30c10b7">
      <source xml:lang="en">Account</source>
    </trans-unit>
    <trans-unit id="++CODE++08a2ef94ef94039eed728a4a3ab703508a7bfe442d702183ecbd763d5852a232">
      <source xml:lang="en">Account not found</source>
    </trans-unit>
    <trans-unit id="++CODE++64cff1319d2fd2cbb7a1e84ccecf22c1cc07b24435cdb522f8c0aa525d6002a6">
      <source xml:lang="en">Action</source>
    </trans-unit>
    <trans-unit id="++CODE++0fee17081211a1d4460499aa376fa2a12beb83c33a43e14f1832a72901f3ed1c">
      <source xml:lang="en">Actual Elapsed CPU Time</source>
    </trans-unit>
    <trans-unit id="++CODE++3a64334fae4e284bc2271562216edc298bd734ca4ec8512af9c53291173a7d2e">
      <source xml:lang="en">Actual Elapsed Time</source>
    </trans-unit>
    <trans-unit id="++CODE++63d01a41e50ddec3d6edfabbbf3f1c34d09f581236beab50bf510ea11e9ef4c5">
      <source xml:lang="en">Actual Number of Rows For All Executions</source>
    </trans-unit>
    <trans-unit id="++CODE++9fd728c66c9a256b121472dabf32a34317aed01d8427d70ec830289cf23a7cc8">
      <source xml:lang="en">Add</source>
    </trans-unit>
    <trans-unit id="++CODE++3d0d3f78acca7d0def0c881e924ececb285c1791711ab008ae5a0297e09a717a">
      <source xml:lang="en">Add Account</source>
    </trans-unit>
    <trans-unit id="++CODE++c26c65459a782d2065f5a9cda97c098c2e49e5734d5d16c8a8c86d4c177373cc">
      <source xml:lang="en">Add Column</source>
    </trans-unit>
    <trans-unit id="++CODE++d72d67f0f765e5584e6db8bd1e591a84914d23ff29e9f5b20d8b39125091fca0">
      <source xml:lang="en">Add Connection</source>
    </trans-unit>
    <trans-unit id="++CODE++079cd7244ce7f3c0fe474c025b5ff8e58c3678fba1ed67f0120416ac0071df85">
      <source xml:lang="en">Add Firewall Rule</source>
    </trans-unit>
    <trans-unit id="++CODE++07d072b97d1e2346b3eed5778ffb9d979a83de20ca00ff8a5f8bfa99d41993a5">
      <source xml:lang="en">Add Firewall Rule to {0}</source>
      <note>{0} is the server name</note>
    </trans-unit>
    <trans-unit id="++CODE++937a7b0b3cc8c58a787de5a63bfc07573789ee22a22918957f92651c0edb31f9">
      <source xml:lang="en">Add Server Connection</source>
    </trans-unit>
    <trans-unit id="++CODE++cbc187e255409f8de0f011bbebfc96b04028928cce72ccb35ca8a088f156aba9">
      <source xml:lang="en">Add Table</source>
    </trans-unit>
    <trans-unit id="++CODE++09857ad18f3cf066330f9fc08318e41f71ecb7b7d71f12bd1dd3b9d050db4ca0">
      <source xml:lang="en">Add a Microsoft Entra account...</source>
    </trans-unit>
    <trans-unit id="++CODE++ee7ee5830f091690030fed013c05a7073f6cb971891c3fc6f16e928bd6d69e61">
      <source xml:lang="en">Add account</source>
    </trans-unit>
    <trans-unit id="++CODE++7c0d6c25e58caa429d8df44b1266a82eff13a7fe9f477b164863aea8a9acc658">
      <source xml:lang="en">Add my client IP ({0})</source>
      <note>{0} is the IP address of the client</note>
    </trans-unit>
    <trans-unit id="++CODE++cf502b3a94444bf574bf8c1ca17b7ba9f954543af389a62e0eeca0ec3faa08f3">
      <source xml:lang="en">Add new column</source>
    </trans-unit>
    <trans-unit id="++CODE++18ef399051716731a65e9412dca68fc9d35b38850e7dff905d9771fe15bde438">
      <source xml:lang="en">Add new foreign key</source>
    </trans-unit>
    <trans-unit id="++CODE++69bcade64ab9094e6b5fd3b235f0dcc9e723977c25283af0fa746bd154fc386e">
      <source xml:lang="en">Additional parameters</source>
    </trans-unit>
    <trans-unit id="++CODE++9f088dbebd6c3c70a5ddbc2c943b11e4ca9acea5757b0b4f2b32479f0dbb747e">
      <source xml:lang="en">Advanced</source>
    </trans-unit>
    <trans-unit id="++CODE++d2cab259e6e6da600d35907f2b627f8bf69c49ab40f8f129b9d9f206f149a8f9">
      <source xml:lang="en">Advanced Connection Settings</source>
    </trans-unit>
    <trans-unit id="++CODE++dfa2817fb2221c8b89c47c4fe8326d07c119b7c32e89e509d1061fc596fdf801">
      <source xml:lang="en">Advanced Options</source>
    </trans-unit>
    <trans-unit id="++CODE++08d0861fba87c9910b6c76342c1783be7d5504ff5248fbacd869963a7322992d">
      <source xml:lang="en">All permissions for extensions to access your connections have been cleared.</source>
    </trans-unit>
    <trans-unit id="++CODE++4d33c136b843b3ddc449137e1c655e000f830c7ce36da8d6645e9a76633d035f">
      <source xml:lang="en">Allow Null</source>
    </trans-unit>
    <trans-unit id="++CODE++ab4db1a876378f718e4073baa75897c34c0e7d2608d68cda6461e01de42fa962">
      <source xml:lang="en">Allow Nulls</source>
    </trans-unit>
    <trans-unit id="++CODE++5823192e37f38baf2e14f1fba3486615cbfa097b26c05b2a13a6c3473ce11c74">
      <source xml:lang="en">Allow this extension to access your connections</source>
    </trans-unit>
    <trans-unit id="++CODE++a49d631f8c6cf6fb1660fb5229dfa0c08b55727549c0e48cc0cef1f7770ba0e2">
      <source xml:lang="en">Alphabetical</source>
    </trans-unit>
    <trans-unit id="++CODE++482b98e1609bd828db30a1c85f78a5e6e6ee55dcfb01db094432c1db2c1ae168">
      <source xml:lang="en">Alter</source>
    </trans-unit>
    <trans-unit id="++CODE++2377437eeccabd24162dbc0f1d9e2ed6af6102f30ef6da601f39ce4237cb6bee">
      <source xml:lang="en">Always Encrypted</source>
    </trans-unit>
    <trans-unit id="++CODE++1888bd4ce917e9c8cecde43608d69624f56668f86f1bbe4331494db33fb52578">
      <source xml:lang="en">Always show in new tab</source>
    </trans-unit>
    <trans-unit id="++CODE++d4fd4b3da177dfc06dbcde0a7f62d637dbf3d90298fdc9b6aeba4f9230441e1f">
      <source xml:lang="en">An error occurred refreshing nodes. See the MSSQL output channel for more details.</source>
    </trans-unit>
    <trans-unit id="++CODE++0e0aa36ee32c59d59231919e47412a12d29c1f3459800637634bb73fb949f541">
      <source xml:lang="en">An error occurred while copying results: {0}</source>
      <note>{0} is the error message</note>
    </trans-unit>
    <trans-unit id="++CODE++b80f19578e3d6cc4f8693e307caf7f4fc739be0f2eb550a9f78a0874ae0205e5">
      <source xml:lang="en">An error occurred while processing your request.</source>
    </trans-unit>
    <trans-unit id="++CODE++8cf147a84fa5b378df2fb1c8d2001b12404768f0de0871a152ed488136a3b350">
      <source xml:lang="en">An error occurred while removing Microsoft Entra account: {0}</source>
      <note>{0} is the error message</note>
    </trans-unit>
    <trans-unit id="++CODE++381d558ea8ee3e00d772e070932d5a334e7743c399dda1ddd675e1962d6e32bc">
      <source xml:lang="en">An error occurred while retrieving rows: {0}</source>
      <note>{0} is the error message</note>
    </trans-unit>
    <trans-unit id="++CODE++6bda942fdd68d287fb0f1659be0f2011ad842f9295aa230d763f3cec6db5b000">
      <source xml:lang="en">An error occurred while searching database objects</source>
    </trans-unit>
    <trans-unit id="++CODE++fe01cd2e56483272d8d46be5c77c37d6be1aba49dfbe2fa79f68b4740723b758">
      <source xml:lang="en">An error occurred while searching database objects: {0}</source>
      <note>{0} is the error detail returned from the search operation</note>
    </trans-unit>
    <trans-unit id="++CODE++56f99fbd59570e105fca5070d135f8f86c67f48168d43f8020b70523f06b21bb">
      <source xml:lang="en">An error occurred: {0}</source>
      <note>{0} is the error message</note>
    </trans-unit>
    <trans-unit id="++CODE++6615bf1c8fddf2fbb0970f969c21c5d919d912608bd1cceb93855780bec3123d">
      <source xml:lang="en">An unexpected error occurred</source>
    </trans-unit>
    <trans-unit id="++CODE++8b8fe298945f010c0411318ce29f36e4d4da70cdd0d28299dc0b64e7c8866e74">
      <source xml:lang="en">An unexpected error occurred with the language model. Please try again.</source>
    </trans-unit>
    <trans-unit id="++CODE++82fcdad573baa3443513b5c61196ed142a07d6b967afc2778c8932549a5ad455">
      <source xml:lang="en">An unknown error occurred. Please try again.</source>
    </trans-unit>
    <trans-unit id="++CODE++6ca0797fa56ecdc7f5f08c99504d70d93a42ccbe0e904e273144c6fd9efdc21c">
      <source xml:lang="en">Analytics-ready by default</source>
    </trans-unit>
    <trans-unit id="++CODE++0f67514b901da8b9c613167848294cb0010b3c0e696732aa1a0c9737e5be69b1">
      <source xml:lang="en">And</source>
    </trans-unit>
    <trans-unit id="++CODE++f548fb847184961d59c59fd5b4ff10720726475e1768037348dec8e7c6bd6468">
      <source xml:lang="en">Application Intent</source>
    </trans-unit>
    <trans-unit id="++CODE++e9865ab4cac1f8559837db62fe175d0784978b075680404a655ce2a6182ff532">
      <source xml:lang="en">Application Name</source>
    </trans-unit>
    <trans-unit id="++CODE++a187c7382f4026c938df224dd7484977538cd582c67e94b62861499fe68c68a4">
      <source xml:lang="en">Application Version</source>
    </trans-unit>
    <trans-unit id="++CODE++31e392d1c0378beca611de66c0f4c71cba29159905cc54242d9bddee5b23d851">
      <source xml:lang="en">Apply</source>
    </trans-unit>
    <trans-unit id="++CODE++757ac56c1f67056996dba37c6407eb302cbee2e590429afcb42210d125337f6a">
      <source xml:lang="en">Apply changes to target</source>
    </trans-unit>
    <trans-unit id="++CODE++6007acbe30b2cd98703e83350ea665c06009fcd51f26dd73b309294235f45f21">
      <source xml:lang="en">Approve</source>
    </trans-unit>
    <trans-unit id="++CODE++9d9d0bfa74aaf1db2f58269ddd7f7e8141a4069574d576aab3174f0f810ad1e0">
      <source xml:lang="en">Are you sure you want to delete the container {0}? This will remove both the container and its connection from VS Code.</source>
      <note>{0} is the container name</note>
    </trans-unit>
    <trans-unit id="++CODE++dc1158b4986e0eadcc929a35b9de0147ca4e8e317ec963db232cb2516688ed79">
      <source xml:lang="en">Are you sure you want to delete the selected items?</source>
    </trans-unit>
    <trans-unit id="++CODE++64f0ebe202fcbb5561671715f3bff0cf6b5219648ffe9bca961824b243d4c5bc">
      <source xml:lang="en">Are you sure you want to delete {0}?</source>
      <note>{0} is the group name</note>
    </trans-unit>
    <trans-unit id="++CODE++26c70151bceb55fb84b8e652a205659bd5736420cfa72a4e3fa92bdaa5a3b526">
      <source xml:lang="en">Are you sure you want to delete {0}?  You can delete its connections as well, or move them to the root folder.</source>
      <note>{0} is the group name</note>
    </trans-unit>
    <trans-unit id="++CODE++3d283f80f43f1833dcab882ad9efc24a86c0b17b0febb10fc37336590a7016e1">
      <source xml:lang="en">Are you sure you want to disconnect?</source>
    </trans-unit>
    <trans-unit id="++CODE++8a6ddc1941c7b1576cc5674f2969dde12347408d66861ed151f2ed506588f42c">
      <source xml:lang="en">Are you sure you want to remove {0}?</source>
      <note>{0} is the node label</note>
    </trans-unit>
    <trans-unit id="++CODE++2f582613dd0458d381445844942f7e490b54f428e2c1e42e8c7643e1aa646a17">
      <source xml:lang="en">Are you sure you want to update the target?</source>
    </trans-unit>
    <trans-unit id="++CODE++7eef7067697ade3fc0f13737f97978c65df37d0c48ff8f50718f6062f6e6e246">
      <source xml:lang="en">Are you sure you want to {0}?</source>
      <note>{0} is the action being confirmed</note>
    </trans-unit>
    <trans-unit id="++CODE++f0762c4f3bfcd695e32e7fcd087dc2a60bc26cda108b4fc0a643445b397168c7">
      <source xml:lang="en">Are you sure?</source>
    </trans-unit>
    <trans-unit id="++CODE++66880d2d8216260d201917a72eb245440ef18ba9b54c070ee39aa4c343ae126f">
      <source xml:lang="en">Authentication</source>
    </trans-unit>
    <trans-unit id="++CODE++eccf8ea40318babf1bd28fa823e0fa905383eed481da5fccb9f54ea4a6152943">
      <source xml:lang="en">Authentication Library has changed, please reload Visual Studio Code.</source>
    </trans-unit>
    <trans-unit id="++CODE++53c90adec54ba3992244fa9a6edbef327f573af7d2c99f2a110ba57949283b38">
      <source xml:lang="en">Authentication Type</source>
    </trans-unit>
    <trans-unit id="++CODE++9a1bed14bd9674de782c072cb0e866910c7df51326e29f8a0bea807d4791a7e6">
      <source xml:lang="en">Authentication error for account &apos;{0}&apos; (tenant &apos;{1}&apos;). Resolving this requires clearing your token cache, which will sign you out of all connected accounts.</source>
      <note>{0} is the account display name
{1} is the tenant id</note>
    </trans-unit>
    <trans-unit id="++CODE++b1b511843263fa8435aafed7abebc29efd242c576fd5d386e04e349e7288e092">
      <source xml:lang="en">Authentication error for account. Resolving this requires clearing your token cache, which will sign you out of all connected accounts.</source>
    </trans-unit>
    <trans-unit id="++CODE++439a99b0935fb17d372edb14b699ddd05330257d8c40b464365c1129bdf94d6a">
      <source xml:lang="en">Authentication failed due to a nonce mismatch, please close Azure Data Studio and try again.</source>
    </trans-unit>
    <trans-unit id="++CODE++13bab964ffdfa4aca05306fd4c1f3e7aed36fb36a62c85dc6ef588e841299878">
      <source xml:lang="en">Authentication failed due to a state mismatch, please close ADS and try again.</source>
    </trans-unit>
    <trans-unit id="++CODE++d58bbb838e095ea400fb432477d5657a6b5a32da8da836299f4f7e20020bb42d">
      <source xml:lang="en">Auto Arrange</source>
    </trans-unit>
    <trans-unit id="++CODE++ebe205c96ccbd815b1ba5c318ebfad7ce72d76dfea65929bf8c5203cd0c72a93">
      <source xml:lang="en">Auto Arrange Confirmation</source>
    </trans-unit>
    <trans-unit id="++CODE++a27adfa57c8938761efd3fc482ea8e81fc898b286f29d04c783c9d3b60b22824">
      <source xml:lang="en">Auto Arrange will automatically reposition all diagram elements based on optimal layout algorithms. Any custom positioning you&apos;ve created will be lost. Do you want to proceed with auto-arranging your schema diagram?</source>
    </trans-unit>
    <trans-unit id="++CODE++0b88b412b158e1648835456305f857b2228f04cdd61b08afc1924ea48fcee4c0">
      <source xml:lang="en">Automatic tuning features like automatic index creation enabled by default.</source>
    </trans-unit>
    <trans-unit id="++CODE++87cdec8b1acc8c61a853ce73e9707a8a0c55e57922ff53e108262128e97553f2">
      <source xml:lang="en">Available Servers</source>
    </trans-unit>
    <trans-unit id="++CODE++fb226d6b73aa48dadaf6a46992c5d7a707fb8d1fe58b0865de04d08c848fecff">
      <source xml:lang="en">Average: {0}</source>
      <note>{0} is the average</note>
    </trans-unit>
    <trans-unit id="++CODE++8dd4f3a846ac5cf5452d53cc438aaae7ad47df96a29ad32857a87718cdeefbca">
      <source xml:lang="en">Average: {0}  Count: {1}  Sum: {2}</source>
      <note>{0} is the average, {1} is the count, {2} is the sum</note>
    </trans-unit>
    <trans-unit id="++CODE++994c049faf0fd65f191759cacf91508d01743fda1b2f06cfc7f779fc49ae4991">
      <source xml:lang="en">Azure (China)</source>
    </trans-unit>
    <trans-unit id="++CODE++cdf9c75db21efc1ddc557d567de91e9bc67533606ce4bbc049c592d77f122e68">
      <source xml:lang="en">Azure (Public)</source>
    </trans-unit>
    <trans-unit id="++CODE++cf582c92b799b117f2d093534bbe7b99aea5df658f201220f320f2976c0ebbba">
      <source xml:lang="en">Azure (US Government)</source>
    </trans-unit>
    <trans-unit id="++CODE++63d6f58b83d48a7543f95534cb99f84ecd4273176e77feb7fd925ecbd81a4f39">
      <source xml:lang="en">Azure Account</source>
    </trans-unit>
    <trans-unit id="++CODE++34ec466979918ed648dd5ae40b41e849fa6398b0d0a5f076ac3b0061d149d168">
      <source xml:lang="en">Azure Code Grant</source>
    </trans-unit>
    <trans-unit id="++CODE++c5023bdd36d362e05c245ab15ab6839ad7562bcd42f1e1b0c759dca9d5fec4f7">
      <source xml:lang="en">Azure Device Code</source>
    </trans-unit>
    <trans-unit id="++CODE++aa3e45296e9592fa302b1adc67d9b4467e467a4ffa11fee0c0430063a3372707">
      <source xml:lang="en">Azure MFA</source>
    </trans-unit>
    <trans-unit id="++CODE++314afcc6e23d362133e764e1ebfacabe4d330308b528392570949a17270248b9">
      <source xml:lang="en">Azure sign in failed.</source>
    </trans-unit>
    <trans-unit id="++CODE++f71dfcecebed757febe54c711e436e17521c71da90d4c5cc61ef6717918173a4">
      <source xml:lang="en">Azure: Sign In</source>
    </trans-unit>
    <trans-unit id="++CODE++e23a962d1e7c0f13d0ebf6da9eb0d8bf43afcb391bcbb9227c3939d932219dad">
      <source xml:lang="en">Azure: Sign In to Azure Cloud</source>
    </trans-unit>
    <trans-unit id="++CODE++29852e83a6613ccf439cb69654f96550fd0ce1de27609b5167992cef02a9ea55">
      <source xml:lang="en">Azure: Sign In with Device Code</source>
    </trans-unit>
    <trans-unit id="++CODE++3f0ddb46dd6305bf6e540e48d31bb83d2b269566ab7d0c8b742bf37022ee716b">
      <source xml:lang="en">BACPAC exported successfully</source>
    </trans-unit>
    <trans-unit id="++CODE++2ba87440799be3f6c8b0aa29316cf97584087cc46962e689c375699adb392137">
      <source xml:lang="en">BACPAC imported successfully</source>
    </trans-unit>
    <trans-unit id="++CODE++76900f1bfd16c8d4dd3d25e6f46638d7165aee23883ccea6bfe071c514421769">
      <source xml:lang="en">Back</source>
    </trans-unit>
    <trans-unit id="++CODE++e6885d7f1ab90cd7529fb7e3690957e6324d73e7a2dc017014bb9667d7524a76">
      <source xml:lang="en">Back to preview</source>
    </trans-unit>
    <trans-unit id="++CODE++785f39d515b5f700c4f9cfec99b46d49fdc412522e0e24a9316fc25e7bfd06a3">
      <source xml:lang="en">Batch execution time: {0}</source>
      <note>{0} is the batch time</note>
    </trans-unit>
    <trans-unit id="++CODE++c1ea3f5e7aa473034872296473c7fcf9c79344355ba4fd003120627f6ec1a5f7">
      <source xml:lang="en">Between</source>
    </trans-unit>
    <trans-unit id="++CODE++79654f98221029c4c838b279ed9a41aa49c8a3cdb1cc95d81a456c510e6854d0">
      <source xml:lang="en">Blanks</source>
    </trans-unit>
    <trans-unit id="++CODE++886089b371ee3596c742b0c91467d1b7239b1d7f8f3eb86b88c1304644266abc">
      <source xml:lang="en">Block this extension from accessing your connections</source>
    </trans-unit>
    <trans-unit id="++CODE++ec811d30a89ce96d1c7555ffaede78b188fedb1d283adf7cdf55a4edae6697a7">
      <source xml:lang="en">Brightness</source>
    </trans-unit>
    <trans-unit id="++CODE++221cedb44469e4b0b105f777c771d70c7097c40a4e3e914cec4b6ba266db1970">
      <source xml:lang="en">Browse Azure</source>
    </trans-unit>
    <trans-unit id="++CODE++d2945638af819132af21f6c456f562493e7bf76e6ce1bb782eeef16cbfbeb85b">
      <source xml:lang="en">Browse By</source>
    </trans-unit>
    <trans-unit id="++CODE++9b0636db073a79048ef4de667c447e516b7241e55ecf311c2a6f1fbe662574a1">
      <source xml:lang="en">Browse Fabric</source>
    </trans-unit>
    <trans-unit id="++CODE++c58a6bd402efb06c3e7dfd6d68910412fee2dfc1788ae384dc123089ce912285">
      <source xml:lang="en">Browse...</source>
    </trans-unit>
    <trans-unit id="++CODE++eb6b42f54c42d2832e296319f7fdad64d46aecd1ec19b0e9c80b85b7cfc6dcae">
      <source xml:lang="en">CSV</source>
    </trans-unit>
    <trans-unit id="++CODE++d9a998bc5b0b1a8720c33d843590e55895977f19f6d8f56e440c778b673ab17a">
      <source xml:lang="en">Calling tool: {0} with {1}.</source>
      <note>{0} is the tool function name
{1} is the SQL tool parameters</note>
    </trans-unit>
    <trans-unit id="++CODE++19766ed6ccb2f4a32778eed80d1928d2c87a18d7c275ccb163ec6709d3eb2e27">
      <source xml:lang="en">Cancel</source>
    </trans-unit>
    <trans-unit id="++CODE++a6dab3e65af40b4f3bca5c056278a22a48972adfa26a46fa3cc16aa4e07e86e0">
      <source xml:lang="en">Cancel failed: {0}</source>
      <note>{0} is the error message</note>
    </trans-unit>
    <trans-unit id="++CODE++d6efd131712ed1115d720d4cfdb68b1819ad1de1587f4c2176c9c055c7c03a67">
      <source xml:lang="en">Cancel schema compare failed: &apos;{0}&apos;</source>
      <note>{0} is the error message returned from the cancel operation</note>
    </trans-unit>
    <trans-unit id="++CODE++13ca2ee2499310d97a5515fb5fd80b75da66f4cf2775273658eb2b3fdcd3bd3d">
      <source xml:lang="en">Canceled</source>
    </trans-unit>
    <trans-unit id="++CODE++f0f958e0da473b18b76ef9febe543579a601b532c9acd58ddab45f2d6549a3b3">
      <source xml:lang="en">Canceling</source>
    </trans-unit>
    <trans-unit id="++CODE++e98afd3714a8d3c15f84793e425b681975e26f06503850e4122965ee9825e907">
      <source xml:lang="en">Canceling query </source>
    </trans-unit>
    <trans-unit id="++CODE++a3b871209f5c0ce02e28669f9d6aeb1bd614ecdbd7e18a413fcc9a40e666fa59">
      <source xml:lang="en">Canceling the query failed: {0}</source>
      <note>{0} is the error message</note>
    </trans-unit>
    <trans-unit id="++CODE++6a091418a02336bbb67e1aefe9453dc51828139a059a7f3cae6044273c277a54">
      <source xml:lang="en">Cannot cancel query as no query is running.</source>
    </trans-unit>
    <trans-unit id="++CODE++78caadaa3d12c39131d70d9b85b2aa5b4fdc874138c7fa884349a843312e02c7">
      <source xml:lang="en">Cannot connect due to expired tokens. Please re-authenticate and try again.</source>
    </trans-unit>
    <trans-unit id="++CODE++7c2b8feda9e74131c46fcd8892b9661d32e0dcfc3d10d9f4d4d948540ea4bb87">
      <source xml:lang="en">Cannot create foreign key</source>
    </trans-unit>
    <trans-unit id="++CODE++5bf30206188ff92ec48bba56b2bf99fcb46ba9c20a05460485cf684b81a9c54b">
      <source xml:lang="en">Cannot exclude {0}. Included dependents exist</source>
      <note>{0} is the name of the entry</note>
    </trans-unit>
    <trans-unit id="++CODE++14c454076816c0b275e2257bbf79446718f442983b537c0c96d0c69451924452">
      <source xml:lang="en">Cannot exclude {0}. Included dependents exist, such as {1}</source>
      <note>{0} is the name of the entry
{1} is the name of the blocking dependency preventing exclusion.</note>
    </trans-unit>
    <trans-unit id="++CODE++01adf8aae81a6ef23bd48a183bc221def8cebdf0dc5490668df49f07e3eb3615">
      <source xml:lang="en">Cannot include {0}. Excluded dependents exist</source>
      <note>{0} is the name of the entry</note>
    </trans-unit>
    <trans-unit id="++CODE++9e3eef26ce324ceb6b5c6f2cb1d94e3961f1bc4915d314c3324c6cd5d6b12710">
      <source xml:lang="en">Cannot include {0}. Excluded dependents exist, such as {1}</source>
      <note>{0} is the name of the entry
{1} is the name of the blocking dependency preventing inclusion.</note>
    </trans-unit>
    <trans-unit id="++CODE++9527fb2b3d5ccb62606c88f7604ddb16febed19faead67b1edf263f6e0c8fe0b">
      <source xml:lang="en">Cascade</source>
    </trans-unit>
    <trans-unit id="++CODE++c0bf75bd78bf9572596720d596bd5a20a5b9145cde0fe50dec1e783cb184d69b">
      <source xml:lang="en">Change</source>
    </trans-unit>
    <trans-unit id="++CODE++6bd09f9171ad9aa3824a8e54ea5edf59d28c768124be9dc7f9d2c5c7eee6780b">
      <source xml:lang="en">Change Database</source>
    </trans-unit>
    <trans-unit id="++CODE++a949f46230748d3f7496809b82cec6daa6ec8a671d17ac1ca03a17173cbcb2d6">
      <source xml:lang="en">Change Password</source>
    </trans-unit>
    <trans-unit id="++CODE++00aecebb859a5ba020dd5aa5ffb71e7f9a4279e35f9c94e6d34ebf7c889a3f7e">
      <source xml:lang="en">Change database to &apos;{1}&apos; for connection &apos;{0}&apos;?</source>
      <note>{0} is the connection ID
{1} is the database name</note>
    </trans-unit>
    <trans-unit id="++CODE++aa115b472e9ca1287d8404ed9c69fb8612db771dfcb9ec5f560662fd0a7d653b">
      <source xml:lang="en">Changed Tables</source>
    </trans-unit>
    <trans-unit id="++CODE++6ba2dfc2755e1d829986d3bf36cdea9fc88fa8c16d079b7d0f6a6309e8e67a6a">
      <source xml:lang="en">Changed database context to &quot;{0}&quot; for document &quot;{1}&quot;</source>
      <note>{0} is the database name
{1} is the document name</note>
    </trans-unit>
    <trans-unit id="++CODE++88dcff06d01faeaf2253a502d07b9358b907ef3497a0f69c2f6546ffdc06b7b7">
      <source xml:lang="en">Changed database context to &quot;{0}&quot; on server &quot;{1}&quot; on document &quot;{2}&quot;.</source>
      <note>{0} is the database name
{1} is the server name
{2} is the document name</note>
    </trans-unit>
    <trans-unit id="++CODE++cf51bd8ae1e56e8e81b07f1e7f35e10d580788d9e0892a8a4896c2378227f4f0">
      <source xml:lang="en">Changes published successfully</source>
    </trans-unit>
    <trans-unit id="++CODE++37b6d72a119e5ec53d1dc71ba94cbed9566519488230f6a4e40ae82bfc8bc79f">
      <source xml:lang="en">Changing database context to &quot;{0}&quot; on server &quot;{1}&quot; on document &quot;{2}&quot;.</source>
      <note>{0} is the database name
{1} is the server name
{2} is the document name</note>
    </trans-unit>
    <trans-unit id="++CODE++5cca02706714579b1ebf65a02aa3db359c9533120430137485af41e5ec1ab285">
      <source xml:lang="en">Changing database to &apos;{1}&apos; for connection &apos;{0}&apos;</source>
      <note>{0} is the connection ID
{1} is the database name</note>
    </trans-unit>
    <trans-unit id="++CODE++6822b8489308b650f2e36cb439297b0c4a43859fe39e164aea3ad453f4bd14d7">
      <source xml:lang="en">Chat command not available in this VS Code version</source>
    </trans-unit>
    <trans-unit id="++CODE++c8cabf4a998e678eb3213d46a3e9e80217b7839fb5f3537ee550a65e3b2202c9">
      <source xml:lang="en">Check Constraint</source>
    </trans-unit>
    <trans-unit id="++CODE++4a41af1285aa71f4e677bc3fa729070b3c3c0af177cb4e9f12e34f1e21045894">
      <source xml:lang="en">Check Constraints</source>
    </trans-unit>
    <trans-unit id="++CODE++43034967e711bc54bfe87c71c74ca2a19a39ca0d6e18c5d495cd90634d25eea0">
      <source xml:lang="en">Checking Docker Engine Configuration</source>
    </trans-unit>
    <trans-unit id="++CODE++469663d6e6c1f487f123cf95220bce4d9ac1c98f2cd06e373ccb0baa14c343d4">
      <source xml:lang="en">Checking if Docker is installed</source>
    </trans-unit>
    <trans-unit id="++CODE++75053118ac86a00be268a5a2a66b8b40a5249559ce3fc76bb45463dcc532782d">
      <source xml:lang="en">Checking if Docker is installed on your machine</source>
    </trans-unit>
    <trans-unit id="++CODE++2341d1c3197fc3205cd4550c118259316a51c665389e9a3c74db361c6e11d83a">
      <source xml:lang="en">Checking if Docker is running on your machine. If not, we&apos;ll start it for you.</source>
    </trans-unit>
    <trans-unit id="++CODE++6be7e803f4291ec5e83f38d2789fd4ea6c31923cdf1eedfa48564e33708cc5d3">
      <source xml:lang="en">Checking if Docker is started</source>
    </trans-unit>
    <trans-unit id="++CODE++741262e58e1274cef3f38a5aa8042fcf05db92d4ca8e9c9e573acd0e2242ba97">
      <source xml:lang="en">Checking if the Docker Engine is configured correctly on your machine.</source>
    </trans-unit>
    <trans-unit id="++CODE++38ccc9db5b300e54116d6f6e8b8ee1420fea7792e8483c7368fdd964b6ecef0a">
      <source xml:lang="en">Checking pre-requisites</source>
    </trans-unit>
    <trans-unit id="++CODE++de88f00e461bb1cd413f9c556b06e1b903006bb3c0123f2e75fdff92532034af">
      <source xml:lang="en">Choose An Action</source>
    </trans-unit>
    <trans-unit id="++CODE++61f2371ac2547488417f83422706e0e6c12b3c12f5f3595e90da91cbb167c174">
      <source xml:lang="en">Choose Query History</source>
    </trans-unit>
    <trans-unit id="++CODE++a1578b6089ec41921bc4a70b05ca1b1171199d5d5fea6ac6c345cba9b29a83ef">
      <source xml:lang="en">Choose SQL Language</source>
    </trans-unit>
    <trans-unit id="++CODE++dcee789e6048807617a646e20bfba75832b8e459fdd8a9e41c08665ee4d8d36a">
      <source xml:lang="en">Choose a Microsoft Entra account</source>
    </trans-unit>
    <trans-unit id="++CODE++a89bad7e873f85fc6867185da8c42b2743f3264bf2df68800c16c23a20e1a9cf">
      <source xml:lang="en">Choose a Microsoft Entra tenant</source>
    </trans-unit>
    <trans-unit id="++CODE++b05ab4483a5949bf2effb49592a7bb9dceafedb9a3c6aae12a32341025fc1511">
      <source xml:lang="en">Choose a connection profile from the list below</source>
    </trans-unit>
    <trans-unit id="++CODE++3b961516b68d49db85d3ded5bc5c1129e02be1a647845d77b1eb2ab5260284cb">
      <source xml:lang="en">Choose a database from the list below</source>
    </trans-unit>
    <trans-unit id="++CODE++f374a2978746011d60b5e1785696b4f2c1fe9165edc4f876767d2f1282240cb2">
      <source xml:lang="en">Choose a hostname for the container</source>
    </trans-unit>
    <trans-unit id="++CODE++3152aa1eecc4ae815f286d840683f8a27d00ed17af850886caef1ff5e3d9e122">
      <source xml:lang="en">Choose a name for the SQL Server Docker Container</source>
    </trans-unit>
    <trans-unit id="++CODE++2191d6b3f382356ffd46db277fcd0896e4b5f73a62989e0af8754832ed84c319">
      <source xml:lang="en">Choose a port to host the SQL Server Docker Container</source>
    </trans-unit>
    <trans-unit id="++CODE++8dc22bcccf1fa2165bc27bcd3af9d5979985733f54896c185307a1ccd0e0d134">
      <source xml:lang="en">Choose an option to provision a database</source>
    </trans-unit>
    <trans-unit id="++CODE++ac64b397d6dc32aa86e749583723d12ec51ada87e971cfe6c41de1454f7131b0">
      <source xml:lang="en">Choose color</source>
    </trans-unit>
    <trans-unit id="++CODE++4e42da2b0c2533c1a0dfa98e9f4ec67fbaf07a0da192dafa93aaf98bc07fd959">
      <source xml:lang="en">Choose the Right Version</source>
    </trans-unit>
    <trans-unit id="++CODE++be798452e0ca7a38f6487ecb9115f26ba148e2d4475608bdc4277d34d41be0a7">
      <source xml:lang="en">Circular reference detected: &apos;{0}&apos; → &apos;{1}&apos; creates a cycle</source>
      <note>{0} is source table
{1} is target table</note>
    </trans-unit>
    <trans-unit id="++CODE++83b12c2216efb4fdc924e1deb5182e905e4926ed0c1c324d467107f46d5a26a9">
      <source xml:lang="en">Clear</source>
    </trans-unit>
    <trans-unit id="++CODE++ddceb7adfdb8816e4747bc48a2221702e830340e5596a701dc0993766eba5e60">
      <source xml:lang="en">Clear All</source>
    </trans-unit>
    <trans-unit id="++CODE++08e2c4e53c4b3b6008b7bc4d82eb29ab933d3b6c08b34eda0637fbf148fb1529">
      <source xml:lang="en">Clear Recent Connections List</source>
    </trans-unit>
    <trans-unit id="++CODE++c52ff5ea803d577544a8224d1404ecefa836b803f029d87cd7450af6c18a70ef">
      <source xml:lang="en">Clear Selection</source>
    </trans-unit>
    <trans-unit id="++CODE++8046678782bb5feaf7131b03db70b9f5f66007fcc8b0c670c186db149edeb041">
      <source xml:lang="en">Clear Sort</source>
    </trans-unit>
    <trans-unit id="++CODE++bb7638a0d8b3b374d81381caaf50ea1e5639135dd6ec1df7bc2dae0f344b72ec">
      <source xml:lang="en">Clear cache and refresh token</source>
    </trans-unit>
    <trans-unit id="++CODE++21f5ea19572773c428e8375b3d63058ad4f04aea83df347deb633f9ddad9a643">
      <source xml:lang="en">Clear permissions for all extensions to access your connections</source>
    </trans-unit>
    <trans-unit id="++CODE++524ed5b794acd857648e76bead9db5ba131ebcb17f3a92d98ece51db61e65dbf">
      <source xml:lang="en">Clear token cache</source>
    </trans-unit>
    <trans-unit id="++CODE++4e0d71f8a0b3fdc5cdaba4028072ad8cf788bac47864232a1988ac9453453a36">
      <source xml:lang="en">Click to cancel loading summary</source>
    </trans-unit>
    <trans-unit id="++CODE++6bca6724e27bd109d1b946c1684e16c2c4a5d71731a9ffe5f666bdd9d9846b1e">
      <source xml:lang="en">Click to connect to a database</source>
    </trans-unit>
    <trans-unit id="++CODE++66abaeec0367ba4920e21447dfa2dafb94c7f38dc262dfb91e76799022a436d5">
      <source xml:lang="en">Click to load summary</source>
    </trans-unit>
    <trans-unit id="++CODE++88af7d4ffbbad0f31d9dd918e49ceb713036db12524cbdc4b93e8922b0655429">
      <source xml:lang="en">Click to sign into an Azure account</source>
    </trans-unit>
    <trans-unit id="++CODE++7d9eb7acb13e24625c404401d8e88b2350e32162455885f18276cf802f7701ed">
      <source xml:lang="en">Close</source>
    </trans-unit>
    <trans-unit id="++CODE++a9d0b49f48a51a21c93552032bd3ac0b356430187424536e274c84b493cac48e">
      <source xml:lang="en">Close Designer</source>
    </trans-unit>
    <trans-unit id="++CODE++4c7dd73e4af7d97c296dc01ab37edd119e5ef22592cb6a302bd9dc9a55264873">
      <source xml:lang="en">Close Find</source>
    </trans-unit>
    <trans-unit id="++CODE++3bd5ea966485fd0a628d3dc7d499e2551a0381dcb8b4237bfdbb08aaf6b88468">
      <source xml:lang="en">Close properties pane</source>
    </trans-unit>
    <trans-unit id="++CODE++548e8cc0e8c2423c61f30c6e8b75a1a40c995e3be119df6272b280ab6c15a011">
      <source xml:lang="en">Close the current connection</source>
    </trans-unit>
    <trans-unit id="++CODE++b977b950c1ae31e5aeb9ef778cc20a66fc034eb81e738e0206104b677962c465">
      <source xml:lang="en">Cloud</source>
    </trans-unit>
    <trans-unit id="++CODE++be6eb1fc3b05bf9dceebad2eac7841d1b2f40bda9aa2da34df8ca22af02bc3ed">
      <source xml:lang="en">Collapse</source>
    </trans-unit>
    <trans-unit id="++CODE++55988e28a4e8720a588c5c53fd47616d929a404d3d2af7e6f8ba313dce6dc3e4">
      <source xml:lang="en">Collapse All</source>
    </trans-unit>
    <trans-unit id="++CODE++73bdb3fe57af851db2313c3716cc6e6d8584314063030d5262237ad2fa9f8201">
      <source xml:lang="en">Collapse Workspace Explorer</source>
    </trans-unit>
    <trans-unit id="++CODE++6b73191a0a4b67420e61d51c9f207c35277eaf18fbbf5beb52a320a23fe09653">
      <source xml:lang="en">Color</source>
    </trans-unit>
    <trans-unit id="++CODE++3fdc9a587693f9e63574b30ec55c2b947a7fb4ba5fd11f0cf213072f53d91bdd">
      <source xml:lang="en">Column</source>
    </trans-unit>
    <trans-unit id="++CODE++2a1e6a732f104ee56a84bfe7a04f48a47af3401ee2df16272b47af0195bae023">
      <source xml:lang="en">Column &apos;{0}&apos; already exists</source>
      <note>{0} is the column name</note>
    </trans-unit>
    <trans-unit id="++CODE++b5f14952d79f90995588047df35fde3562e4851c778c9ee4853fed33252eceba">
      <source xml:lang="en">Column &apos;{0}&apos; already has a foreign key</source>
      <note>{0} is the column name</note>
    </trans-unit>
    <trans-unit id="++CODE++0d1cea3ad10431de23b65a45a897f8a04520ae0353bb863064c38d0c6b7fa7aa">
      <source xml:lang="en">Column &apos;{0}&apos; cannot be null because it is a primary key</source>
      <note>{0} is the column name</note>
    </trans-unit>
    <trans-unit id="++CODE++8d00d9665207fcb4d435b78c5be1719cbc6d078437f523910b3e8bd9e95e67aa">
      <source xml:lang="en">Column &apos;{0}&apos; is an identity column and cannot have a cascading foreign key</source>
      <note>{0} is the column name</note>
    </trans-unit>
    <trans-unit id="++CODE++c360b9bc22466a897cd5a6398646517f1bc0236d4bd579846b258d267dfd859c">
      <source xml:lang="en">Column &apos;{0}&apos; must be a primary key</source>
      <note>{0} is the referenced column</note>
    </trans-unit>
    <trans-unit id="++CODE++d93bc428789daab792bbefccefbef350850821d750aff6d09f87b4a77d9fe66a">
      <source xml:lang="en">Column &apos;{0}&apos; not found</source>
      <note>{0} is the column name</note>
    </trans-unit>
    <trans-unit id="++CODE++186b1f01ef876a3c1fd8101430b6e3f0b83c8960f32e74b36ebe6015c4b15a25">
      <source xml:lang="en">Column Name</source>
    </trans-unit>
    <trans-unit id="++CODE++acc8a3fcd4b7b62165cfa6e4b832566d25a6c172b6c1ec229a59b4eb7eb655a5">
      <source xml:lang="en">Column max length cannot be empty</source>
    </trans-unit>
    <trans-unit id="++CODE++bb7bef87d3a1f764c39c6df670038039c136d360153a1ced5c633afa9590fd36">
      <source xml:lang="en">Column name cannot be empty</source>
    </trans-unit>
    <trans-unit id="++CODE++53aade77cd69a77bbb51bf8ca4e7ea8b282db75edce8883775e47042478d35b5">
      <source xml:lang="en">Columns</source>
    </trans-unit>
    <trans-unit id="++CODE++9504ef48c5eab40c3e3a086cbbdc3d70b44e607552db6adfbdd7c278ddabe357">
      <source xml:lang="en">Columns in the primary key.</source>
    </trans-unit>
    <trans-unit id="++CODE++e665046133e22f0d3599a6c5de916445ed88c82a997a625a04af1827c42d790b">
      <source xml:lang="en">Command Timeout</source>
    </trans-unit>
    <trans-unit id="++CODE++e888155d8c7d2e3c3f9eb1bf57e8d81ba1a3c182b5e94b01e09de2cb2cca81f9">
      <source xml:lang="en">Compare</source>
    </trans-unit>
    <trans-unit id="++CODE++c76e4efa9bdedc294be4e0c0a7e42040e5c921d0b30a36e1c6249893b941b662">
      <source xml:lang="en">Compare SQL Server editions</source>
    </trans-unit>
    <trans-unit id="++CODE++5b79ce1b6eead3275d92572d5997ed876b99fe9d47141f8b785abf94a4ff52c0">
      <source xml:lang="en">Comparison Details</source>
    </trans-unit>
    <trans-unit id="++CODE++b3841aead42fd5bf681d290d2fef9df816aa53c2b9a1da6c21f42b11ccc2c9dd">
      <source xml:lang="en">Configure Linux containers</source>
    </trans-unit>
    <trans-unit id="++CODE++73b680fbf34c02acc61629ac870cb10a5f382c5379516f9dd96777d75a3086fe">
      <source xml:lang="en">Configure Rosetta in Docker Desktop</source>
    </trans-unit>
    <trans-unit id="++CODE++33e3ae10b101f647412be0f940cfc04d7d17e7c6f8027b42ae6697852588d1fe">
      <source xml:lang="en">Configure and customize SQL Server containers</source>
    </trans-unit>
    <trans-unit id="++CODE++c292210c44167923a75b092a008f9d2b194fb08631a6aa43d753ed7931ad4d5e">
      <source xml:lang="en">Confirm Password</source>
    </trans-unit>
    <trans-unit id="++CODE++73dd96f4085ccfca56f43ca281a29ab8d195fe5fc79b4cb45be11d7830230d63">
      <source xml:lang="en">Confirm SQL Server admin password</source>
    </trans-unit>
    <trans-unit id="++CODE++bf000421aeb39493cf8044ec73846d7da8ca97b7166208c0d1172a17ba23a388">
      <source xml:lang="en">Confirm new password</source>
    </trans-unit>
    <trans-unit id="++CODE++eb83f1820ce359dc5c9aa6ca4d08fad60256a9808c58ad93f89db3c182908364">
      <source xml:lang="en">Confirm to clear recent connections list</source>
    </trans-unit>
    <trans-unit id="++CODE++99fb39ba4e498877a20049303aa3318b2004884dab008c65a3b5dd48f47cdd04">
      <source xml:lang="en">Confirm to remove this profile.</source>
    </trans-unit>
    <trans-unit id="++CODE++1a2303ede07493acc7caaa7c737f3c52bcc9cf04372be19ed1b0af6b9f2c791e">
      <source xml:lang="en">Connect</source>
    </trans-unit>
    <trans-unit id="++CODE++150851f09acf7f6f4d53e35fb619389c38558ea5b98d3a13efaf84b3eda50422">
      <source xml:lang="en">Connect to Database</source>
    </trans-unit>
    <trans-unit id="++CODE++4559fb568a70152599e0f4c5aeae4ca533de114086a7fbd57f5281732c9db33b">
      <source xml:lang="en">Connect to MSSQL</source>
    </trans-unit>
    <trans-unit id="++CODE++62de0ed6dbc2218844092662823ae95ac4a9b3cfa6568aeb9913bd4c96512c54">
      <source xml:lang="en">Connect to Server</source>
    </trans-unit>
    <trans-unit id="++CODE++b2c490a777ddf796ff31f0e2a230e002b1329f808ec37cf885ad1bfcd7696ca3">
      <source xml:lang="en">Connect to server {0} and database {1}?</source>
      <note>{0} is the server name
{1} is the database name</note>
    </trans-unit>
    <trans-unit id="++CODE++c629f4154b93588541a43212104dda942f74b6b1c384f17ed00ccd062e649fb4">
      <source xml:lang="en">Connect to server {0}?</source>
      <note>{0} is the server name</note>
    </trans-unit>
    <trans-unit id="++CODE++ea9acac28e2644caf0dd7884eec71c1a92d541701276abf4acd5de8d04aa8af9">
      <source xml:lang="en">Connect to {0}</source>
      <note>{0} is the name of the connection profile</note>
    </trans-unit>
    <trans-unit id="++CODE++6f00f15723c8b6718a4b05d9bb29188131a2a38b58f11c451e6522a7762c5ad5">
      <source xml:lang="en">Connect using profile {0}?</source>
      <note>{0} is the profile ID</note>
    </trans-unit>
    <trans-unit id="++CODE++28d29898bc769fd6df013da142af60f451953946e641fc2a2bee0e49b235a623">
      <source xml:lang="en">Connected successfully</source>
    </trans-unit>
    <trans-unit id="++CODE++b6c3dc8ba33b3a93b9060f81da8fa7d496f07487cec7a12353257242b2ea9e24">
      <source xml:lang="en">Connected to server &quot;{0}&quot; on document &quot;{1}&quot;. Server information: {2}</source>
      <note>{0} is the server name
{1} is the document name
{2} is the server info</note>
    </trans-unit>
    <trans-unit id="++CODE++00aaa2ec4a2146b807cc64a6f59880630adc5d451cd1a68a80e2d2ccf2d21bbc">
      <source xml:lang="en">Connected to:</source>
    </trans-unit>
    <trans-unit id="++CODE++d403c686f6a1048014bdd230f59963271b0123ea48245754fc9f264b962a2182">
      <source xml:lang="en">Connecting</source>
    </trans-unit>
    <trans-unit id="++CODE++fc83034782062ce727014f496892adc8087186e29e686533f40d6064c70e7c7c">
      <source xml:lang="en">Connecting to Container</source>
    </trans-unit>
    <trans-unit id="++CODE++bd02214c7799ec6a69018761f76fed82a6516c170ddbc3fdbf6f0c2a7b566d9f">
      <source xml:lang="en">Connecting to Database</source>
    </trans-unit>
    <trans-unit id="++CODE++4f7403da68117c9595b82a6c264837910b1421a60537bcfa77a004a58b0a4c7a">
      <source xml:lang="en">Connecting to server &quot;{0}&quot; on document &quot;{1}&quot;.</source>
      <note>{0} is the server name
{1} is the document name</note>
    </trans-unit>
    <trans-unit id="++CODE++cdfa68f01c8258a3933e2cc436e46a47425d2c5cde4ad327b70a59615b4a4892">
      <source xml:lang="en">Connecting to server {0}</source>
      <note>{0} is the server name</note>
    </trans-unit>
    <trans-unit id="++CODE++d568f5700106a3d28657010405b5ef04ac5e6f31499216360661ba4f19256e15">
      <source xml:lang="en">Connecting to server {0} and database {1}</source>
      <note>{0} is the server name
{1} is the database name</note>
    </trans-unit>
    <trans-unit id="++CODE++b613d48f906e133dadf56bfc9a00ef15bc7209a24e679f5d5e38df28270ef4f9">
      <source xml:lang="en">Connecting to server...</source>
    </trans-unit>
    <trans-unit id="++CODE++03cdf40907b9e95ff338fe3d4fd451910410c1dbddd93e543b590a40755e6744">
      <source xml:lang="en">Connecting to your SQL Server Docker container</source>
    </trans-unit>
    <trans-unit id="++CODE++9b8df2904fd9e25473fed50a3df04dc0629dec82daa72d6085cab8d1c63e4f65">
      <source xml:lang="en">Connecting to {0}...</source>
      <note>{0} is the connection display name</note>
    </trans-unit>
    <trans-unit id="++CODE++031d95e24e24622c128716284eb67a80331c825272813bf720f2c35a0b18f96c">
      <source xml:lang="en">Connecting to: </source>
    </trans-unit>
    <trans-unit id="++CODE++efb70e946b81dee71e5439537f7160292d511bb79830c8edd338f32e232cf183">
      <source xml:lang="en">Connecting using profile {0}</source>
      <note>{0} is the profile ID</note>
    </trans-unit>
    <trans-unit id="++CODE++5f04ae9ed6a865bb382c66ef4bd4e57df4ce19d4142b8c87ac40d65ae54d278f">
      <source xml:lang="en">Connecting...</source>
    </trans-unit>
    <trans-unit id="++CODE++6c916d6a3ffb6e0c85ad115ae2e1f277af1bc76f11a7267fd818b798a796b26a">
      <source xml:lang="en">Connection Authentication</source>
    </trans-unit>
    <trans-unit id="++CODE++880cac6e9612c7672ce73c666f54c5f789e7b1ed1b9f0b7f1431fe84a2e59bce">
      <source xml:lang="en">Connection Details</source>
    </trans-unit>
    <trans-unit id="++CODE++dba530f818587a0d79d7bb8f59e07d372d10691f49c560e3e4c3d42d105fe9e7">
      <source xml:lang="en">Connection Dialog</source>
    </trans-unit>
    <trans-unit id="++CODE++ddb621f87c5c0baf1158d527d62ad1bf9752e53483d2540591ce3ae35e06fd6b">
      <source xml:lang="en">Connection Error</source>
    </trans-unit>
    <trans-unit id="++CODE++42aa4e7bc5d2c21a58bb8444c81129c26ccb652e805a73266e8737c55981a6a3">
      <source xml:lang="en">Connection Failed</source>
    </trans-unit>
    <trans-unit id="++CODE++fea70af0cad96e7c97f889724e5dfe0e2d28cbf958e905f5e51ba2584c3d9458">
      <source xml:lang="en">Connection Group</source>
    </trans-unit>
    <trans-unit id="++CODE++d913a8ab7732ff7d26c8afceb2e2706c5c991762df193b236fd839bd3a616cb6">
      <source xml:lang="en">Connection Profile could not be updated. Please modify the connection details manually in settings.json and try again.</source>
    </trans-unit>
    <trans-unit id="++CODE++a2caae6025f30a0976030ae3ea92ab948f6b580d5f50272514ba36e31c8d1d09">
      <source xml:lang="en">Connection String</source>
    </trans-unit>
    <trans-unit id="++CODE++e4ce453aa184d4cd0a2051dfb91ab491ba8b19c756bd9f113b7a1ce1e807b02e">
      <source xml:lang="en">Connection Timeout</source>
    </trans-unit>
    <trans-unit id="++CODE++8d137af9c64fba09bbb003aba93f0b029898fe19e7927cd696f4c3e2b69f538d">
      <source xml:lang="en">Connection error</source>
    </trans-unit>
    <trans-unit id="++CODE++fb6d70b252967b1a424bfa1f8be6c56eb3359e0a7f86d477837002be7af317f3">
      <source xml:lang="en">Connection is not active. Please establish a connection before performing this action.</source>
    </trans-unit>
    <trans-unit id="++CODE++28512f31201abdd26ae93d0caaba3b8a3c77113b9665059a9e1d2ba4e47de64d">
      <source xml:lang="en">Connection not found for uri &quot;{0}&quot;.</source>
      <note>{0} is the uri</note>
    </trans-unit>
    <trans-unit id="++CODE++392f78e8df5a591be501949632cd689e0fd59c4e0233c8b002a2dce8518ad4e4">
      <source xml:lang="en">Connection profile &apos;{0}&apos; not found.</source>
      <note>{0} is the profile ID</note>
    </trans-unit>
    <trans-unit id="++CODE++d7ab7c0f4c608ef31b73519723a5e437bde717796c5946c33d68cfd96501e3f8">
      <source xml:lang="en">Connection sharing permission denied for extension: &apos;{0}&apos;. Use the permission management commands to change this.</source>
      <note>{0} is the extension ID</note>
    </trans-unit>
    <trans-unit id="++CODE++6fc14523d003cf70290f0110eeafa850232518f52a0d26436b18c1e838cf1c27">
      <source xml:lang="en">Connection sharing permission is required for extension: &apos;{0}&apos;</source>
      <note>{0} is the extension ID</note>
    </trans-unit>
    <trans-unit id="++CODE++e0626fd341a12763ec4285d858397c3d4ba2507c9ef567f1284c658bde195cd2">
      <source xml:lang="en">Connection string is required</source>
    </trans-unit>
    <trans-unit id="++CODE++6ae8947e98979cbbaeb55a8af448297f63002580ddebd9731fd40ec3ddcdc849">
      <source xml:lang="en">Connection with ID &quot;{0}&quot; not found. Please verify the connection ID exists.</source>
      <note>{0} is the connection ID</note>
    </trans-unit>
    <trans-unit id="++CODE++917801babf61b34ef1c1d96e3219bc6ba28693c81f2c5af5cc00a31d0793a317">
      <source xml:lang="en">Consider adding a name for this foreign key</source>
    </trans-unit>
    <trans-unit id="++CODE++ca0fa7ee8e0d9d4e742094db2e8d59b963dce003cc884c8573d64d59fcfe16dd">
      <source xml:lang="en">Container Name</source>
    </trans-unit>
    <trans-unit id="++CODE++ac2c68de32aa4911b308194e21f3d6754c675df3e7a84a21e90b097451b58572">
      <source xml:lang="en">Container creation isn&apos;t supported on this system. ARM support will be available starting with the SQL Server 2025 CU1 container image.</source>
    </trans-unit>
    <trans-unit id="++CODE++06659b52e63599b06c4386ad5423c3dc67b010f0dbbd03cba2f48b68ed1b62f5">
      <source xml:lang="en">Container does not exist. Would you like to remove the connection?</source>
    </trans-unit>
    <trans-unit id="++CODE++8ad8440f3fcfd714e6310b217eaae7d43f1100a0730348dff4116c3aa3f08fcd">
      <source xml:lang="en">Container failed to start within the timeout period. Please wait a few minutes and try again.</source>
    </trans-unit>
    <trans-unit id="++CODE++2eaecb3d0cf1282f01fc09568b63dc633753a0dbf337365d929d9c28df3d6ca4">
      <source xml:lang="en">Contains</source>
    </trans-unit>
    <trans-unit id="++CODE++56fd975f4cea21a748feabb6cb1cfb49161141245c2d4d1698cee7ae99c69bf2">
      <source xml:lang="en">Continue Editing</source>
    </trans-unit>
    <trans-unit id="++CODE++8d525e5f158b9afe05f3122af363ac67763bdc4e1395b46597b320c289766ce3">
      <source xml:lang="en">Copied</source>
    </trans-unit>
    <trans-unit id="++CODE++e21f935f11d7e966dbbae78da9daa378fe8142a14e7c0cd7434183005faa6c5c">
      <source xml:lang="en">Copy</source>
    </trans-unit>
    <trans-unit id="++CODE++7644dd0a33ff475c31116e369646b3410ca1463eb32dd1aabf3569f79cc02b4e">
      <source xml:lang="en">Copy As</source>
    </trans-unit>
    <trans-unit id="++CODE++e172d8c5fbb864a5f85d4926588ef06167cdd4a29ddffdf07714bf25336c2269">
      <source xml:lang="en">Copy Headers</source>
    </trans-unit>
    <trans-unit id="++CODE++ac030299960c4d5cba2b13fa5f358cb7f1b1531ce5f2e5315eff17b7c93a97bf">
      <source xml:lang="en">Copy as CSV</source>
    </trans-unit>
    <trans-unit id="++CODE++5f7261cbf4eef17922f168d487b4e92de9bb9b118350254bfff4ea732bf0e1d9">
      <source xml:lang="en">Copy as IN clause</source>
    </trans-unit>
    <trans-unit id="++CODE++20e0663f2c175c2d6a5a11120ce06def7ecea5fd1cfb3cb837232bbd0aab34cd">
      <source xml:lang="en">Copy as INSERT INTO</source>
    </trans-unit>
    <trans-unit id="++CODE++fd4aee4cb3fa5d5963fc78a7261f20700d94a8ddbbb5b963e97a84c441149508">
      <source xml:lang="en">Copy as JSON</source>
    </trans-unit>
    <trans-unit id="++CODE++d2b6ebb67aeb8ede651aa24682be64c81d2e0a970c297908b470e55fd14c0bcc">
      <source xml:lang="en">Copy code and open webpage</source>
    </trans-unit>
    <trans-unit id="++CODE++c06d8c1acc124f7c2fb5ce0e63e4b287b27bb49db0d25492ca85d5565f957ea2">
      <source xml:lang="en">Copy connection string to clipboard</source>
    </trans-unit>
    <trans-unit id="++CODE++c8b5428b9ac790b3952e08ceea5a8a170ad8b0af1e0f51c98a159f1147631e8a">
      <source xml:lang="en">Copy script</source>
    </trans-unit>
    <trans-unit id="++CODE++3ae569f53ee1e765e3551a7f7881999f868289afbf0b1c6077d906c68cd10525">
      <source xml:lang="en">Copy with Headers</source>
    </trans-unit>
    <trans-unit id="++CODE++35c380196401c05c48fe5f5fffd349ba06d9988118b87a1c12e1164a28175997">
      <source xml:lang="en">Copying results...</source>
    </trans-unit>
    <trans-unit id="++CODE++204a5eb2cd28bcfdf3be9f8c765948e9e831609e3c57048cdbd6b8a94cf49126">
      <source xml:lang="en">Cost</source>
    </trans-unit>
    <trans-unit id="++CODE++740a203633aed889e5b930b95ba1b4091d8813de60755ef81e481cc427703821">
      <source xml:lang="en">Count: {0}</source>
      <note>{0} is the count</note>
    </trans-unit>
    <trans-unit id="++CODE++4a8d5a21d0db63fc6a204170919855b12207337b5357f2bb7eedcb7cafa77fce">
      <source xml:lang="en">Count: {0}  Distinct Count: {1}  Null Count: {2}</source>
      <note>{0} is the count, {1} is the distinct count, and {2} is the null count</note>
    </trans-unit>
    <trans-unit id="++CODE++4759498ac2a719c619e2c8cf8ee60af2d2407425e95d308eb208425b2a6d427a">
      <source xml:lang="en">Create</source>
    </trans-unit>
    <trans-unit id="++CODE++7aa0a3ede22306a6fe14f159fb12acfbb63bad17edf71486aa552c2cd757e5cd">
      <source xml:lang="en">Create As Script</source>
    </trans-unit>
    <trans-unit id="++CODE++48d1f93834dfc421237288d07022d5dc4c61f90e5cc91494cee4960abc481d1d">
      <source xml:lang="en">Create Connection Group</source>
    </trans-unit>
    <trans-unit id="++CODE++71c1ec27a8c136ecdc781c1fd2364676155fbab7abf8837b9075eb3b9f9af7c0">
      <source xml:lang="en">Create Connection Profile</source>
    </trans-unit>
    <trans-unit id="++CODE++4b0281fd3c02c610c7ff9f781b1666d54182ee7c48812ea9332055a7814872ad">
      <source xml:lang="en">Create Container</source>
    </trans-unit>
    <trans-unit id="++CODE++a4772bd4c2a746f4bf95ffea1f8e9f44d3a8db72e301280d2bba6338c61724b6">
      <source xml:lang="en">Create Database</source>
    </trans-unit>
    <trans-unit id="++CODE++0d5e7861b9a1710c8e1d2347dbb8d4dde272143bbeca537d216474ef7bd9193f">
      <source xml:lang="en">Create Firewall Rule</source>
    </trans-unit>
    <trans-unit id="++CODE++f7450e89276bf601752a2ef286965fb13e17c418012b0aa68be16f8941cc7321">
      <source xml:lang="en">Create Local SQL Container</source>
    </trans-unit>
    <trans-unit id="++CODE++037da908d1a0194c30554abfd678cc6ecc4762a021237b597c1205add3de7a4f">
      <source xml:lang="en">Create New Connection Group</source>
    </trans-unit>
    <trans-unit id="++CODE++2491afdca82a92663822feb8cd1ef045295b05178959965f47eb4d8b41058e47">
      <source xml:lang="en">Create a Local Docker SQL Server</source>
    </trans-unit>
    <trans-unit id="++CODE++1c67dff33030f48bfc399c9c9c43fb0c67e6986d741c12604cfd9cdf6f03bcb9">
      <source xml:lang="en">Create a SQL Server container in seconds—no manual steps required. Manage it easily from the MSSQL extension without leaving VS Code.</source>
    </trans-unit>
    <trans-unit id="++CODE++76475214b86cde3b17e547c917253368f60ab3fb43eb8f71dca4d4c45535c1c5">
      <source xml:lang="en">Create a SQL database in Fabric (Preview)</source>
    </trans-unit>
    <trans-unit id="++CODE++c596645c9e18f8f49df67feda1d83d1015c9e4371593afaba2c24cedf1ae14b4">
      <source xml:lang="en">Create a database from a .bacpac file</source>
    </trans-unit>
    <trans-unit id="++CODE++4cbb437498e0de07f05b633c28f811c67840a2f67e956543557c6085560869e3">
      <source xml:lang="en">Create a new firewall rule</source>
    </trans-unit>
    <trans-unit id="++CODE++7ec04ea2bc2ba275e7471e9e6ec9ed4764f7c069d84e751a4652cb5bd3cba6b7">
      <source xml:lang="en">Create new firewall rule for {0}</source>
      <note>{0} is the server name that the firewall rule will be created for</note>
    </trans-unit>
    <trans-unit id="++CODE++e7d103b1170502b9fb94e08c67732e21aa132dbed79e58605736029791d7a8a8">
      <source xml:lang="en">Creating Container</source>
    </trans-unit>
    <trans-unit id="++CODE++f25b28d86db44d028580bac2348b043db0eebc8a41f443aaaa5d22bfd2cb3fd2">
      <source xml:lang="en">Creating SQL Database for workspace {0}</source>
      <note>{0} is the workspace ID</note>
    </trans-unit>
    <trans-unit id="++CODE++9c37c64c878515cc2b5cd8ce05b7513d90d2134a1a2c36469aaa548d6fdfa6e9">
      <source xml:lang="en">Creating and starting your SQL Server container</source>
    </trans-unit>
    <trans-unit id="++CODE++dbfe0a6c5a4cae79965c542e317484c3b53346daa195d3ec31d91c55c92181a3">
      <source xml:lang="en">Creating workspace with capacity {0}</source>
      <note>{0} is the capacity ID</note>
    </trans-unit>
    <trans-unit id="++CODE++60c0c05c936ef432e55dd4ea862b5dd1d454413310190ddaef63ef2dbbf75c03">
      <source xml:lang="en">Credential Error: An error occurred while attempting to refresh account credentials. Please re-authenticate.</source>
    </trans-unit>
    <trans-unit id="++CODE++87a66e3c88ffbca47508d5dcd250ebaa992c772a4b9d260c36216d4695e05475">
      <source xml:lang="en">Currently signed in as:</source>
    </trans-unit>
    <trans-unit id="++CODE++3cc30692596cf10ca4319a818741998997632cce895dbf138cb3299b1314d37f">
      <source xml:lang="en">Custom Zoom</source>
    </trans-unit>
    <trans-unit id="++CODE++8f56b52b4f497c14810f52351db46c7f638c38f1a321f5bdfb38a3fb817f0ad9">
      <source xml:lang="en">DACPAC deployed successfully</source>
    </trans-unit>
    <trans-unit id="++CODE++fec6ccad8071c66a146f4f9bab40620ba0279984c3c35763ac115ac3825fa6fd">
      <source xml:lang="en">DACPAC extracted successfully</source>
    </trans-unit>
    <trans-unit id="++CODE++68cd154732021d9684d0dcad6276e99d675f962c9b08774f23f5de9398e19290">
      <source xml:lang="en">Data Type</source>
    </trans-unit>
    <trans-unit id="++CODE++e3a5d47b33a0d2d672730f3278c43f30e8a43b8c973534f001e775f9dc5135bf">
      <source xml:lang="en">Data automatically replicated to OneLake in real time with a SQL analytics endpoint.</source>
    </trans-unit>
    <trans-unit id="++CODE++002d75dcd5ce57695a446308e181eaf59edc9236246aa29a124ecb72409a65d7">
      <source xml:lang="en">Data type mismatch: &apos;{0}&apos; in column &apos;{1}&apos; incompatible with &apos;{2}&apos; in &apos;{3}&apos;</source>
      <note>{0} is source data type
{1} is source column
{2} is target data type
{3} is target column</note>
    </trans-unit>
    <trans-unit id="++CODE++9fe8b6ce85d7df821be2184783b65a4e054c966f5cd52cf7abb3b7ada2c67e21">
      <source xml:lang="en">Data-tier Application</source>
    </trans-unit>
    <trans-unit id="++CODE++2c9656ff01800f0250595c53f2b5010179b7f3759334fa473f89c10725e0b0bd">
      <source xml:lang="en">Data-tier Application File (.dacpac)</source>
    </trans-unit>
    <trans-unit id="++CODE++fa7fe67124e94375d97e50896e0c32f44b03bb7ed5e9fb026341b55da724126b">
      <source xml:lang="en">Database</source>
    </trans-unit>
    <trans-unit id="++CODE++84a2b1ae34166a218282ec6156f3af9c67f4ccb6c03ec1cc0a03d9b3792069aa">
      <source xml:lang="en">Database - {0}</source>
      <note>{0} is the database name</note>
    </trans-unit>
    <trans-unit id="++CODE++cc2bc1468b131fa8c46d376dd879592e78af283343403eb011206e52450a7ad3">
      <source xml:lang="en">Database Description</source>
    </trans-unit>
    <trans-unit id="++CODE++15f0fd55dd5c59cd5dabc0966ac7d02f83e3303b36ad6f692da47a8778eb4186">
      <source xml:lang="en">Database Name</source>
    </trans-unit>
    <trans-unit id="++CODE++11fc4c8107afd167c617e0099298c647d423931e67c1257d1f4eb7811b2512fd">
      <source xml:lang="en">Database Name is required</source>
    </trans-unit>
    <trans-unit id="++CODE++667dd91d86c6b574073536489e39f0c5ab034846a63d946e8ef9f7bedeb1f4fb">
      <source xml:lang="en">Database Project</source>
    </trans-unit>
    <trans-unit id="++CODE++ec9c37392a809590dbb62879bd1b261c3675552b33d4d8936d539925d774f6a6">
      <source xml:lang="en">Database changed successfully</source>
    </trans-unit>
    <trans-unit id="++CODE++4027712bbc416cfc7ec6cf98c5be5578684cd55571f48076e82ea6230a66811e">
      <source xml:lang="en">Database list</source>
    </trans-unit>
    <trans-unit id="++CODE++e97a0773fb7b656c174155270bd9ded70bc82caa0fc5d65b3ba24871577a5b08">
      <source xml:lang="en">Database name</source>
    </trans-unit>
    <trans-unit id="++CODE++3974a472dbe02563d91333a7c499121cb0058aa7d3b280ec6cb6cc0ddc43208e">
      <source xml:lang="en">Database name contains invalid characters. Avoid using: &lt; &gt; * ? &quot; / \ |</source>
    </trans-unit>
    <trans-unit id="++CODE++3f0af542763ab0fd4d14de082ebedee3de024d89fb59bb569a6400087177d6db">
      <source xml:lang="en">Database name is required</source>
    </trans-unit>
    <trans-unit id="++CODE++e64407cd183c9ac5788f9e96fbcebb236838ab1361d3a1106833f30dc63a9a6e">
      <source xml:lang="en">Database name is too long. Maximum length is 128 characters</source>
    </trans-unit>
    <trans-unit id="++CODE++0c44c1ef5c326d66d59992daca9150070537b80433d82792a6f4a8451bbba635">
      <source xml:lang="en">Database not found on the server</source>
    </trans-unit>
    <trans-unit id="++CODE++21b111cbfe6e8fca2d181c43f53ad548b22e38aca955b9824706a504b0a07a2d">
      <source xml:lang="en">Default</source>
    </trans-unit>
    <trans-unit id="++CODE++647cc4253428b25fe686fa8d5d5da5841fed53ad85395cdd43920d0226900c1d">
      <source xml:lang="en">Default Value</source>
    </trans-unit>
    <trans-unit id="++CODE++9813fafb098c218090536790280a91ee70062a8490eb3615395ee731cdd40023">
      <source xml:lang="en">Definition</source>
    </trans-unit>
    <trans-unit id="++CODE++b6ca9a06ebcc8ea511648b46b103859960924b42fa98231c0ca4b69b84943687">
      <source xml:lang="en">DefinitionRequestCompleted</source>
    </trans-unit>
    <trans-unit id="++CODE++fe0ec38fb92c70d80fd5a36ff72c37cb3ed759bba91373c96a21bde631e03db3">
      <source xml:lang="en">DefinitionRequested</source>
    </trans-unit>
    <trans-unit id="++CODE++e2d0a54968ead24efc0dffa6ac78fc606dceec34a0f586177a74a54cc2272cf8">
      <source xml:lang="en">Delete</source>
    </trans-unit>
    <trans-unit id="++CODE++2860bf10bd8d01c604f713ea3f60ccea6ef028fd2e7074a400fac50c569aa45c">
      <source xml:lang="en">Delete Confirmation</source>
    </trans-unit>
    <trans-unit id="++CODE++129eabad7bcc761eb7966091c2bc01163b650ca0613f42c58db97eae5420a7bb">
      <source xml:lang="en">Delete Contents</source>
    </trans-unit>
    <trans-unit id="++CODE++ce719226a83119822d8c5e6c1981ecfe801b8324890fce617664184849c24491">
      <source xml:lang="en">Delete saved connection</source>
    </trans-unit>
    <trans-unit id="++CODE++a58008628a726d4f8798f9f92347d47f8f5c1c1aece67f8128600de9311a65e1">
      <source xml:lang="en">Deleting Container...</source>
    </trans-unit>
    <trans-unit id="++CODE++05a2d7332eb9d8bf164487c743a2e93c21b16bb2061a93e3ee2ceb508eadb753">
      <source xml:lang="en">Deny</source>
    </trans-unit>
    <trans-unit id="++CODE++4c236daafb445f867f574918b3d07c901d73ac48d2ab87edb940b665d79e0039">
      <source xml:lang="en">Deploy</source>
    </trans-unit>
    <trans-unit id="++CODE++e1d68ffa03dfa562a04ba8039fc29b62f9e617556acba87a075a3a8924f621f6">
      <source xml:lang="en">Deploy DACPAC</source>
    </trans-unit>
    <trans-unit id="++CODE++1642403d004fc160293e0464f1a9c0e1fdcff3e3674ba81cb2fbed23c4610739">
      <source xml:lang="en">Deploy a data-tier application .dacpac file to an instance of SQL Server</source>
    </trans-unit>
    <trans-unit id="++CODE++97dc38d5949112e250523663a3556643b30754a83c8305adb6e79d88b13b200d">
      <source xml:lang="en">Deploy to Existing Database</source>
    </trans-unit>
    <trans-unit id="++CODE++75605e8fd5394c88086006f3ed265d8f5f725fdfb8827963a1be8f8348d31bee">
      <source xml:lang="en">Deploy, extract, import, or export data-tier applications on the selected database</source>
    </trans-unit>
    <trans-unit id="++CODE++77073cfc37f467e01ede7dd225bc91824e5fcb320f5723a633d43bd93b8a070b">
      <source xml:lang="en">Deploying DACPAC...</source>
    </trans-unit>
    <trans-unit id="++CODE++05081f14d114ed28b2997927154de0eb554e2938d0254935df8bf9b4a129769f">
      <source xml:lang="en">Deployment Failed</source>
    </trans-unit>
    <trans-unit id="++CODE++d88868890471c6cc2ac101b2e2d848718a71936be8158d3c57ec81840fbefa54">
      <source xml:lang="en">Deployment Name</source>
    </trans-unit>
    <trans-unit id="++CODE++cc51187ae9dbe9ccc606865c0177000cdeca2af5bca1c36c7f3065882c6ee18b">
      <source xml:lang="en">Deployment in progress</source>
    </trans-unit>
    <trans-unit id="++CODE++526e0087cc3f254d9f86f6c7d8e23d954c4dfda2b312efc29194ae8a860106ba">
      <source xml:lang="en">Description</source>
    </trans-unit>
    <trans-unit id="++CODE++b16cf0590a6c78b2e8047509582e5448bd55e408cd112bd1f064e34529f6ce3d">
      <source xml:lang="en">Description for the table.</source>
    </trans-unit>
    <trans-unit id="++CODE++45989de49fb7f66dfe17a8fc26f3a02c7abcd74f7e8e6cf9f39fa0e3775780df">
      <source xml:lang="en">Details</source>
    </trans-unit>
    <trans-unit id="++CODE++4140839b57403cf1b132332262ad00592590d6f7970b0f83fc60fb9b8c53d707">
      <source xml:lang="en">Developer-friendly transactional database using the Azure SQL Database Engine.</source>
    </trans-unit>
    <trans-unit id="++CODE++33df1f7746d428f19493d14c875c60ddc71befd7377ba92d4fc578bc3529b993">
      <source xml:lang="en">Directory not found</source>
    </trans-unit>
    <trans-unit id="++CODE++6fbed214e0ea21c683db0ba2d648ef09b11edf4b4bb23835d4fdda84b5d097f3">
      <source xml:lang="en">Disable intellisense and syntax error checking on current document</source>
    </trans-unit>
    <trans-unit id="++CODE++75081b593d15cf6e631971bc6768723f593b88b172477e40ae7d363e4829816d">
      <source xml:lang="en">Disabled</source>
    </trans-unit>
    <trans-unit id="++CODE++acfc5be785a9bb3da11c9f05adb69bd5633096f09002aa44813a1b3207e912ad">
      <source xml:lang="en">Disconnect</source>
    </trans-unit>
    <trans-unit id="++CODE++85b5093bef4e68ee847dba78ba2e33392c8998bb4d39598442f8713cdeec5c89">
      <source xml:lang="en">Disconnect from connection &apos;{0}&apos;?</source>
      <note>{0} is the connection ID</note>
    </trans-unit>
    <trans-unit id="++CODE++2458834a3d92abf750b8161a959ff2bb0405a29bd8b3b77015d065249bd02b7f">
      <source xml:lang="en">Disconnected on document &quot;{0}&quot;</source>
      <note>{0} is the document name</note>
    </trans-unit>
    <trans-unit id="++CODE++459c45733e24412e32c08ebea6b6819b4a29ca99ec1b99e5c8036d0165df44b7">
      <source xml:lang="en">Disconnected successfully</source>
    </trans-unit>
    <trans-unit id="++CODE++810e6bf829af848a6ab728e3b8f94dde597f95f47f11b160ca7eaa9f0d21395b">
      <source xml:lang="en">Disconnecting from connection &apos;{0}&apos;</source>
      <note>{0} is the connection ID</note>
    </trans-unit>
    <trans-unit id="++CODE++48845bff334a50a59aaecf499f28a7a24c3b4b891b8b18a9f1169ad8e8a6b261">
      <source xml:lang="en">Dismiss</source>
    </trans-unit>
    <trans-unit id="++CODE++8a2ada67a303fe2602331dc153b30259b92e7cc2d741f8d5955d8af906ef016a">
      <source xml:lang="en">Displays the data type name for the column</source>
    </trans-unit>
    <trans-unit id="++CODE++85297edc780e231f74a5f8ed6ec249358dfae002e468ef4fdf8e568b95e27c94">
      <source xml:lang="en">Displays the description of the column</source>
    </trans-unit>
    <trans-unit id="++CODE++7bba5bcc44de61b37dcadb5824fac7130483b749da0c5e9eea5e02765e06e37d">
      <source xml:lang="en">Displays the unified data type (including length, scale and precision) for the column</source>
    </trans-unit>
    <trans-unit id="++CODE++7a417a747e385113d9c481ed4937ff3d5b31de744c4db4312464f6f50729b616">
      <source xml:lang="en">Dissatisfied</source>
    </trans-unit>
    <trans-unit id="++CODE++5aa581a11dd95f698fe9aa92dc7a36755c462342f790df3b8054f328cde4b94b">
      <source xml:lang="en">Distinct Count: {0}</source>
      <note>{0} is the distinct count</note>
    </trans-unit>
    <trans-unit id="++CODE++5ce32ed24291b6ee178d1069ca31842e8ead67e82f070a284cec1ab95498476c">
      <source xml:lang="en">Do you mind taking a quick feedback survey about the MSSQL Extension for VS Code?</source>
    </trans-unit>
    <trans-unit id="++CODE++79520a5688933d6fc7b0f540292cbbfb2898a9edc2d85d0ee231b6ed63adaad1">
      <source xml:lang="en">Do you want to always display query results in a new tab instead of the query pane?</source>
    </trans-unit>
    <trans-unit id="++CODE++6ca9d6623e40335fc13a80d426d2dd39b8c8a8b656c66b0d973cee8d5d49e4d9">
      <source xml:lang="en">Docker failed to start within the timeout period. Please manually start Docker and try again.</source>
    </trans-unit>
    <trans-unit id="++CODE++a5d38a76e9010d59374fafce6a3d75189df15be61859ee1ffa33da6e9cf97b05">
      <source xml:lang="en">Docker is not installed or not in PATH. Please install Docker Desktop and try again.</source>
    </trans-unit>
    <trans-unit id="++CODE++319f0296a0199ff55c80367670b4bc2dda57e9856942a4be10ca5a4b1531b6a1">
      <source xml:lang="en">Docker requires root permissions to run. Please run Docker with sudo or add your user to the docker group using sudo usermod -aG docker $USER. Then, reboot your machine and retry.</source>
    </trans-unit>
    <trans-unit id="++CODE++1d60d0cdcb5408b8e39ed364f675c9cad8a2f6174a413324d1e34437bd41269b">
      <source xml:lang="en">Don&apos;t Show Again</source>
    </trans-unit>
    <trans-unit id="++CODE++8cbb7c26112408cd60a1c8ac0daff1b020815ad01c94df751ab7145dea824881">
      <source xml:lang="en">Easily set up a local SQL Server without leaving VS Code extension. Just a few clicks to install, configure, and manage your server effortlessly!</source>
    </trans-unit>
    <trans-unit id="++CODE++464c4ffd019e1e9691dcf0537c797353ef2b1c1d4833d3d463e5b74ae4547344">
      <source xml:lang="en">Edit</source>
    </trans-unit>
    <trans-unit id="++CODE++8b45c43d0d9a0c27cbecb2683ef02b292a7f2626dee0f8443d4e62ac3e0e88c4">
      <source xml:lang="en">Edit Connection Group - {0}</source>
      <note>{0} is the connection group name</note>
    </trans-unit>
    <trans-unit id="++CODE++82beb1b74986a2b292e8084ee59f9bedf5e0decc13f020369faebf40ce2981c7">
      <source xml:lang="en">Edit Connection Group: {0}</source>
      <note>{0} is the name of the connection group being edited</note>
    </trans-unit>
    <trans-unit id="++CODE++a43dafda7f271d0796fb53cc6c2d8f302b8c8892ea0fed0b1096e9c7769f91c1">
      <source xml:lang="en">Edit Connection Profile</source>
    </trans-unit>
    <trans-unit id="++CODE++3ed3609cfd38169ffe27957c6ef1ad4df5bdf9c403542839533396143d436b41">
      <source xml:lang="en">Edit Table</source>
    </trans-unit>
    <trans-unit id="++CODE++7df64a9f48aa848c4d73ffa6d0d63511e082d0b8a592b9d6880d3988fb4006a7">
      <source xml:lang="en">Either profileId or serverName must be provided.</source>
    </trans-unit>
    <trans-unit id="++CODE++1e71b5c8f3211f1f01b27341d3ddc6a2ad651800264b495c12b50867f998662c">
      <source xml:lang="en">Enable &apos;Trust Server Certificate&apos;</source>
    </trans-unit>
    <trans-unit id="++CODE++fab99ae162d8056598a1ab43c81a2a5a296873c0868800c4f092697d8470720a">
      <source xml:lang="en">Enable Experiences &amp; Reload</source>
    </trans-unit>
    <trans-unit id="++CODE++45e33ceba31737f1cb793c231fafc9dd99074ca1f26476a70b0c830ef155c9d3">
      <source xml:lang="en">Enable Trust Server Certificate</source>
    </trans-unit>
    <trans-unit id="++CODE++92c1cdfdf4cb9cf6fcca962f206de36fd5d60db1178bc9461052f8de703a0e06">
      <source xml:lang="en">Enabled</source>
    </trans-unit>
    <trans-unit id="++CODE++76ad7b53af548367c78d7216972ce81ee53ecf7ee1d6fe5f3d16a73633bd4e49">
      <source xml:lang="en">Encountering a problem?  Share the details with us by opening a GitHub issue so we can improve!</source>
    </trans-unit>
    <trans-unit id="++CODE++4f03bf1cdf8e7d1882e5198384139c078fa527857e7371ac6cb2d030dede15a3">
      <source xml:lang="en">Encrypt</source>
    </trans-unit>
    <trans-unit id="++CODE++ac8fee089cebcddef6529d9c8b467120173dbd02a46992ecbaf62fe25c925ae0">
      <source xml:lang="en">Encryption was enabled on this connection; review your SSL and certificate configuration for the target SQL Server, or enable &apos;Trust server certificate&apos; in the connection dialog.</source>
    </trans-unit>
    <trans-unit id="++CODE++a04452986b48c7c3c21f78712b31a68f2aecb85566c134d87d55348c7b16b9a8">
      <source xml:lang="en">Encryption was enabled on this connection; review your SSL and certificate configuration for the target SQL Server, or set &apos;Trust server certificate&apos; to &apos;true&apos; in the settings file. Note: A self-signed certificate offers only limited protection and is not a recommended practice for production environments. Do you want to enable &apos;Trust server certificate&apos; on this connection and retry?</source>
    </trans-unit>
    <trans-unit id="++CODE++6051d2070e8e51a99adfa6b3f5171cfa92107943f46417bcd51a8f5e995c881f">
      <source xml:lang="en">End IP Address</source>
    </trans-unit>
    <trans-unit id="++CODE++1a77d555bedbf97481907d505c8c8ba64d32d3525b77122e16178dd4054c3c93">
      <source xml:lang="en">Ends With</source>
    </trans-unit>
    <trans-unit id="++CODE++b8a643021b4a76524ae2ef4dad6de2ec180e23fd99ca204282cca599d43792f3">
      <source xml:lang="en">Enter Database Description</source>
    </trans-unit>
    <trans-unit id="++CODE++9fe6b769c35efbcf43d8dcbfced2ae4a84372d540d787211cc31759ad50838f2">
      <source xml:lang="en">Enter Database Name</source>
    </trans-unit>
    <trans-unit id="++CODE++db8916a9e121c88e488cc019e97f752538fe362701a492cbf905fa8e1cddf4d1">
      <source xml:lang="en">Enter application name</source>
    </trans-unit>
    <trans-unit id="++CODE++cad17aa68a83418367684821ea4734c877707d1f340846dc7b17b04a8a04c1c0">
      <source xml:lang="en">Enter connection group name</source>
    </trans-unit>
    <trans-unit id="++CODE++524763fd6773ea93d76fa32d9e5974e1667748b114b90fba93f6a4948b0e5c20">
      <source xml:lang="en">Enter container name</source>
    </trans-unit>
    <trans-unit id="++CODE++0d3a147293b3df0c28fee2dbdba17e22f2eee2b014ae708c0d11339146f9f8be">
      <source xml:lang="en">Enter database name</source>
    </trans-unit>
    <trans-unit id="++CODE++91cf329b31a4b1a6c0bdec6de797b6a90ab9309490bd62ec38f98f2d0f6db423">
      <source xml:lang="en">Enter description (optional)</source>
    </trans-unit>
    <trans-unit id="++CODE++caaac8aa0d0641aea8406e7f1011aaeab33423fdd4ee9b3354ee88cc1487b0bf">
      <source xml:lang="en">Enter hostname</source>
    </trans-unit>
    <trans-unit id="++CODE++b35ebaaf32f469f2fa86b0b2fb67e6f51fae3fb8e6ceaeaea97c2696321a8ee4">
      <source xml:lang="en">Enter new column width</source>
    </trans-unit>
    <trans-unit id="++CODE++15f691f800a4b76afbf264547e3718c96fbb46fc076005b8f12575eac2f1f136">
      <source xml:lang="en">Enter new password</source>
    </trans-unit>
    <trans-unit id="++CODE++03c72a0dd31428f797eaadef0452b218e6d7cfbfc8b66e7f47e404818a53cda0">
      <source xml:lang="en">Enter part of an object name to search for</source>
    </trans-unit>
    <trans-unit id="++CODE++7014aff13517c4071a9de8a8d338ac3ca12ae8ecf6589941d84170aa47cdcac3">
      <source xml:lang="en">Enter password</source>
    </trans-unit>
    <trans-unit id="++CODE++6aa7783e2e2dbd69be673f5f534fa04a7d36683475767069e8030c958e318d47">
      <source xml:lang="en">Enter port</source>
    </trans-unit>
    <trans-unit id="++CODE++0a6b9ae24f863f5d06e0151c62f16b9327fdac6783807dc163e953559aa8287f">
      <source xml:lang="en">Enter profile name</source>
    </trans-unit>
    <trans-unit id="++CODE++41058600ed8ab3d197264132f1b22ed25b7b2d9fa6afdffd559fc08bca9e6075">
      <source xml:lang="en">Enter the path for the output file</source>
    </trans-unit>
    <trans-unit id="++CODE++d59e5e8f8a4bb3b14eb8af194553158e5dffd648ad462eeafb2f03589da5a8eb">
      <source xml:lang="en">Entra token cache cleared successfully.</source>
    </trans-unit>
    <trans-unit id="++CODE++f939ae3d30c69e332a36892f70d401d457e6993f056b8d0af3fe3d736821f5a1">
      <source xml:lang="en">Equals</source>
    </trans-unit>
    <trans-unit id="++CODE++54a0e8c17ebb21a11f8a25b8042786ef7efe52441e6cc87e92c67e0c4c0c6e78">
      <source xml:lang="en">Error</source>
    </trans-unit>
    <trans-unit id="++CODE++f251a7b2d632de7a4122dafe6fd4a9e984d632ffe0c1e71591e5e253ea9fda11">
      <source xml:lang="en">Error Message: </source>
    </trans-unit>
    <trans-unit id="++CODE++d0778b9c6b80f4a1e5c99227f273ca819714dbc51f673a92c354874eaa4a3f7c">
      <source xml:lang="en">Error code: </source>
    </trans-unit>
    <trans-unit id="++CODE++609a5b573e17dee5039d1039c26a1601bb44dd596695c7767c81877925759cd7">
      <source xml:lang="en">Error connecting to server &quot;{0}&quot;. Details: {1}</source>
      <note>{0} is the server name
{1} is the error message</note>
    </trans-unit>
    <trans-unit id="++CODE++480311d3f925f85184b69381dc5f05bb2607e6beb8d354ffe58276a0cd1dd5d9">
      <source xml:lang="en">Error connecting to: </source>
    </trans-unit>
    <trans-unit id="++CODE++268604d30ba8caf436360709d0933805fb33fe3c3bb87a0782ce8c393ecf7da4">
      <source xml:lang="en">Error creating firewall rule {0}.  Check your Azure account settings and try again.  Error: {1}</source>
      <note>{0} is the rule info in format &apos;name (startIp - endIp)&apos;
{1} is the error message</note>
    </trans-unit>
    <trans-unit id="++CODE++60cc09ec4655851867d21c226d2f49026746cd374b1822a2b46264601219b206">
      <source xml:lang="en">Error generating text view. Please try switching back to grid view.</source>
    </trans-unit>
    <trans-unit id="++CODE++8f53a6df59ae589cf0996134e10ad383f8914500648095194f2d16cc2427954b">
      <source xml:lang="en">Error loading Azure account information for tenant ID &apos;{0}&apos;</source>
      <note>{0} is the tenant ID</note>
    </trans-unit>
    <trans-unit id="++CODE++5a50d3034b36e62aa3eaca3fc11e55b184039c652bfdfe1ffb032321677bd530">
      <source xml:lang="en">Error loading Azure databases for subscription {0} ({1}).  Confirm that you have permission.</source>
      <note>{0} is the subscription name
{1} is the subscription id</note>
    </trans-unit>
    <trans-unit id="++CODE++4eca430ed6ea02cdcd0e956ce27d238e2659997f15a4f580b0fd3385cfd815a0">
      <source xml:lang="en">Error loading Azure databases.</source>
    </trans-unit>
    <trans-unit id="++CODE++5b149b9da8f7cd0bdae05ad12cd9e4f650db61436fb31c868a6568695dce21f2">
      <source xml:lang="en">Error loading Azure subscriptions.</source>
    </trans-unit>
    <trans-unit id="++CODE++42ae158b81fa6835d984f032a4850d9242fc9551860b90117a5f78c9a76d30a7">
      <source xml:lang="en">Error loading databases</source>
    </trans-unit>
    <trans-unit id="++CODE++f6d7eb5fe821427ad07a3bf9a3cc35423ddc3ccd3a745b1f09584fbf26f377fe">
      <source xml:lang="en">Error loading designer</source>
    </trans-unit>
    <trans-unit id="++CODE++6d89c16c7cf3f832b29fe1d181d420d4a583f93bb02e63fdfa266c33b6b3fcaf">
      <source xml:lang="en">Error loading preview</source>
    </trans-unit>
    <trans-unit id="++CODE++fa8002fe1d41e09812880f2bfb97ef0849885d8a4de95a67b26294b7e83e912f">
      <source xml:lang="en">Error loading summary</source>
    </trans-unit>
    <trans-unit id="++CODE++8108929d06fb4fe87c58e7407990ec8d46dc422dfa3ee467d2f5f622abd9840d">
      <source xml:lang="en">Error loading summary: {0}</source>
      <note>{0} is the error message</note>
    </trans-unit>
    <trans-unit id="++CODE++3ba789024640c6f231695bdf0d82e6845483cf65f092b3c3646910e60c638761">
      <source xml:lang="en">Error loading workspaces</source>
    </trans-unit>
    <trans-unit id="++CODE++b154b77abde300c955ebf8ac540930618d871899cd631bf8a90e9efb66a9323e">
      <source xml:lang="en">Error loading workspaces. Please try choosing a different account or tenant.</source>
    </trans-unit>
    <trans-unit id="++CODE++2b850d590d607436d4cbf751406a7626e01d0e5c775f26c880ab4fd21e70bb66">
      <source xml:lang="en">Error loading; refresh to try again</source>
    </trans-unit>
    <trans-unit id="++CODE++1991a10d051f3811602fc80483727c19b7b89172132fd03d816a064cfd3a87ac">
      <source xml:lang="en">Error migrating connection ID {0} to new format.  Please recreate this connection to use it.&#10;Error:&#10;{1}</source>
      <note>{0} is the connection id
{1} is the error message</note>
    </trans-unit>
    <trans-unit id="++CODE++619d1a6dc49f043552f7b8d14e6483de4a2caf1c8270d6168a642c8eccc3a752">
      <source xml:lang="en">Error occurred opening content in editor.</source>
    </trans-unit>
    <trans-unit id="++CODE++7ce810c92d5881cd4638f73772ee57317b503d0f04dbc5cd2f281f77ac1d697d">
      <source xml:lang="en">Error retrieving server list: {0}</source>
      <note>{0} is the error message</note>
    </trans-unit>
    <trans-unit id="++CODE++2982897442ab8ee74ad10f968e801f2979c59ecc19ae9d2041eeedec219fd8f1">
      <source xml:lang="en">Error running Docker commands. Please make sure Docker is running.</source>
    </trans-unit>
    <trans-unit id="++CODE++7c03518af7ea8058b9f5444011cc402ee48c86c765dfd6ba8e5ce09ed8d836ca">
      <source xml:lang="en">Error signing into Azure: {0}</source>
      <note>{0} is the error message</note>
    </trans-unit>
    <trans-unit id="++CODE++e3bd07d6d5ddff1c7aefd27f1d3af9d23b97fc19d29d732816ea80fddb08f4dc">
      <source xml:lang="en">Error when refreshing token</source>
    </trans-unit>
    <trans-unit id="++CODE++126ac0f6a36d10138034e44aae3e764f15c8eabba9192445716609b37d21bda9">
      <source xml:lang="en">Error {0}: {1}</source>
      <note>{0} is the error number
{1} is the error message</note>
    </trans-unit>
    <trans-unit id="++CODE++ff26e86bb0cdcae6cd4f1dcfbf7c61047f96a2ae5cdbd9fe0111ed6bd95b2193">
      <source xml:lang="en">Error {0}: {1} Please login as a different user and change the password using ALTER LOGIN.</source>
      <note>{0} is the error number
{1} is the error message</note>
    </trans-unit>
    <trans-unit id="++CODE++8eecdde079a9092758e271d5a21f28eadbeedb35716353e07cfeb33f52e8005c">
      <source xml:lang="en">Error: </source>
    </trans-unit>
    <trans-unit id="++CODE++6c1ebcf47761be137441b5293902752b802776fa5edd4ebf0193950f1adff0e8">
      <source xml:lang="en">Error: Login failed. Retry using different credentials?</source>
    </trans-unit>
    <trans-unit id="++CODE++9d8c40f184be0169233d713fa64128ca200db300743a2adbb700912c74b5620d">
      <source xml:lang="en">Error: Unable to connect using the connection information provided. Retry profile creation?</source>
    </trans-unit>
    <trans-unit id="++CODE++48d53635551c8fd4564251d49f4e6eba58c2774469144e4346310955fbadbf4c">
      <source xml:lang="en">Excel</source>
    </trans-unit>
    <trans-unit id="++CODE++e3a67d9540e9a204f7dc4aa9d44a0ec652856cfa932a21196bf9df23aa0e4cd1">
      <source xml:lang="en">Execute</source>
    </trans-unit>
    <trans-unit id="++CODE++0a716f1cfed3e0da68a8eee920bd5ca51a470c790800d878429da7ab9ecf0d56">
      <source xml:lang="en">Executing query...</source>
    </trans-unit>
    <trans-unit id="++CODE++bd705ebabe1919a636a0e09b2ee27d43a5aba05d645cc0339451e54b37f42bd6">
      <source xml:lang="en">Execution Plan</source>
    </trans-unit>
<<<<<<< HEAD
    <trans-unit id="++CODE++e6f85bab1a8295e091b4d2324b0e37eeacee571d5d3d7cd29827be17e7a0aa52">
      <source xml:lang="en">Existing Database</source>
=======
    <trans-unit id="++CODE++b5f54c19df1649916f59331f9decf53dc337a2c241a3afb20d58810309ebe30f">
      <source xml:lang="en">Existing Azure SQL logical server</source>
>>>>>>> 8bb845a3
    </trans-unit>
    <trans-unit id="++CODE++1b2da57e60f89f7e5fa102ef76d7ef2ca1d7d212380c0200d648e2215a5f555d">
      <source xml:lang="en">Existing SQL server</source>
    </trans-unit>
    <trans-unit id="++CODE++07548c2c6511d4d1780564de8a237a1966cf9c99a97cf5c8a185e6c2aeacff09">
      <source xml:lang="en">Expand</source>
    </trans-unit>
    <trans-unit id="++CODE++9f5b023a413a7d0771cc3fb51b103dc0aaaafe8f7b7c88c7258d43e3bc5b243d">
      <source xml:lang="en">Expand All</source>
    </trans-unit>
    <trans-unit id="++CODE++48ad32aba89e3b0bbab4397b56bd23794212fe69606e0b644ff3b543035a048d">
      <source xml:lang="en">Expand Workspace Explorer</source>
    </trans-unit>
    <trans-unit id="++CODE++d9c008a5e0915c79e82398085c2cd4b029fe53d96880ed8b874bf0bf0d52fb5b">
      <source xml:lang="en">Expand properties pane</source>
    </trans-unit>
    <trans-unit id="++CODE++c39d646f10769b078ae82be4da7a0079ca91182b241e749be4276e08c215c654">
      <source xml:lang="en">Explorer</source>
    </trans-unit>
    <trans-unit id="++CODE++3664895579f0a7e68c4aa09c91316e20239bc74499010e6423ece40cad7c28f7">
      <source xml:lang="en">Export</source>
    </trans-unit>
    <trans-unit id="++CODE++59be81f2f62e6ced348ccc806b1a50d9370c0f19a8bb5f7fbf8a801d4c93bdca">
      <source xml:lang="en">Export BACPAC</source>
    </trans-unit>
    <trans-unit id="++CODE++ac4a7f1b26c07b58805bc247b84f2cb8349fb9f206e4dcb2e3098cf508562332">
      <source xml:lang="en">Export the schema and data from a database to the logical .bacpac file format</source>
    </trans-unit>
    <trans-unit id="++CODE++de5cd90f5341f8bb2ebe10270705fa436ac43f8c5ff653358b9eee3a56323ec4">
      <source xml:lang="en">Exporting BACPAC...</source>
    </trans-unit>
    <trans-unit id="++CODE++c67415bcff328a59fd399e2a7ca9691e0044192fb7480ae501644339965d046d">
      <source xml:lang="en">Expression</source>
    </trans-unit>
    <trans-unit id="++CODE++09fb0b40c52653920efa7d90c989b0455616a837458b1690dd908a961ae768dc">
      <source xml:lang="en">Extract DACPAC</source>
    </trans-unit>
    <trans-unit id="++CODE++f86c7ef9f3f43395756fb5dbdf7f9c09cf9663ab86043982da835971f4ae29fb">
      <source xml:lang="en">Extract a data-tier application .dacpac from an instance of SQL Server to a .dacpac file</source>
    </trans-unit>
    <trans-unit id="++CODE++e4c61f0d341293c441bab44693218614d6045d574d51221cd6a65d43ec0e04d4">
      <source xml:lang="en">Extracting DACPAC...</source>
    </trans-unit>
    <trans-unit id="++CODE++0556bfb755c73e8c60da1230c38f26ce0eaf79dc7bd5f5368371d561e5eab52f">
      <source xml:lang="en">Extremely likely</source>
    </trans-unit>
    <trans-unit id="++CODE++ce973c12f6c3371202fc82770629424f5dff2aeaf8fda4b6a5e2f91156c13af3">
      <source xml:lang="en">Fabric API error occurred ({0}): {1}</source>
      <note>{0} is the error code
{1} is the error message</note>
    </trans-unit>
    <trans-unit id="++CODE++2669635517c6f110f77148287c814fbb91a8ee9fb366d1113794cf21f767d9a9">
      <source xml:lang="en">Fabric Account</source>
    </trans-unit>
    <trans-unit id="++CODE++c7869b25e42d5683ca7cf9fc6cc3bbe5c8c39dab0ee1f2938b5570714350d0bb">
      <source xml:lang="en">Fabric Account is required</source>
    </trans-unit>
    <trans-unit id="++CODE++3070527056fcbd2ba823f6ed6ec72a556b5d82695b4490bc28c86d210c696bad">
      <source xml:lang="en">Fabric Workspaces</source>
    </trans-unit>
    <trans-unit id="++CODE++56dd693767481cc69348e746edb945f23807899ed5736241c47000f787be902a">
      <source xml:lang="en">Fabric is not supported in the current cloud ({0}).  Ensure setting &apos;{1}&apos; is configured correctly.</source>
      <note>{0} is the cloud name
{1} is the setting name</note>
    </trans-unit>
    <trans-unit id="++CODE++3db198c251ac68aeafbdfbb134d03b8be7bca7a5b2f612addb78f72b2da67a90">
      <source xml:lang="en">Fabric long-running API error with error code &apos;{0}&apos;: {1}</source>
      <note>{0} is the error code
{1} is the error message</note>
    </trans-unit>
    <trans-unit id="++CODE++031a8f0f659df890dfd53c92e45295b0f14c997185bae46e168831e403b273f7">
      <source xml:lang="en">Failed</source>
    </trans-unit>
    <trans-unit id="++CODE++2332577de7a1ae1c1fdad89cd3a54570fcafcfcf1e149fda9dc0c42d4f88fbdb">
      <source xml:lang="en">Failed disposing query: {0}</source>
      <note>{0} is the error message</note>
    </trans-unit>
    <trans-unit id="++CODE++65b387854eab2ea5751dfeaf4b61e988e28642ef25dc8c09b8bd4e4ee99f6372">
      <source xml:lang="en">Failed to apply changes: &apos;{0}&apos;</source>
      <note>{0} is the error message returned from the publish changes operation</note>
    </trans-unit>
    <trans-unit id="++CODE++0f20f13b4e0c02dbfd1419272fdc0223aea4745a0704daf5f91876a21476bda2">
      <source xml:lang="en">Failed to change database</source>
    </trans-unit>
    <trans-unit id="++CODE++46c9f3b7520fde539ec4452ba821c1b8ad43f18971284f033ab93d32f04c65df">
      <source xml:lang="en">Failed to connect</source>
    </trans-unit>
    <trans-unit id="++CODE++6e543be4255a8c4362baca16d0850278f1d95a7df9cd38f4b94ecbda4abe57e5">
      <source xml:lang="en">Failed to connect to database: {0}</source>
      <note>{0} is the database name</note>
    </trans-unit>
    <trans-unit id="++CODE++fa67448b4462617636ae14506c499652d8c34cd90403d12db04c67c4710ef93b">
      <source xml:lang="en">Failed to connect to server</source>
    </trans-unit>
    <trans-unit id="++CODE++d6ca257a745c3035dfd24b1cf8bddd511b93f0c4ae8036dc0d88ece8501d4d13">
      <source xml:lang="en">Failed to connect to server.</source>
    </trans-unit>
    <trans-unit id="++CODE++1bad386b21fcdca2a014d1f185f32ca31c641b4b0218b478988b8e7b373447b5">
      <source xml:lang="en">Failed to connect: {0}</source>
      <note>{0} is the error message</note>
    </trans-unit>
    <trans-unit id="++CODE++62498a2ba93779ef3c23a936f530e6a9286a241a90243dcf1eb13bf44c3f0aa0">
      <source xml:lang="en">Failed to delete credential with id: {0}. {1}</source>
      <note>{0} is the id
{1} is the error</note>
    </trans-unit>
    <trans-unit id="++CODE++21be0d0cbfd3dc3a4c9bbb0fc261d09ba6b93641dcbaba9f6202b815e5ccb3f2">
      <source xml:lang="en">Failed to delete {0}.</source>
      <note>Failed to delete {0}.</note>
    </trans-unit>
    <trans-unit id="++CODE++81e351f7a6077b0ce810f3e316831fbfbfe02b36e74496748b59abc51274001b">
      <source xml:lang="en">Failed to establish connection with ID &quot;{0}&quot;. Please check connection details and network connectivity.</source>
      <note>{0} is the connection ID</note>
    </trans-unit>
    <trans-unit id="++CODE++fa3e091290b3ba78f8eaf354e98df990932f0b9bed9c453f61ac1a887867da16">
      <source xml:lang="en">Failed to fetch user tokens.</source>
    </trans-unit>
    <trans-unit id="++CODE++fe1cb43be8ed9ac5acc09fb31eba382f60c86eaadf55b6931322b9b139162a9e">
      <source xml:lang="en">Failed to generate publish script: &apos;{0}&apos;</source>
      <note>{0} is the error message returned from the generate script operation</note>
    </trans-unit>
    <trans-unit id="++CODE++cdf943bd7b320469af4343440384b361de46832547d9bc9c08b3bd9a90610364">
      <source xml:lang="en">Failed to generate script: &apos;{0}&apos;</source>
      <note>{0} is the error message returned from the generate script operation</note>
    </trans-unit>
    <trans-unit id="++CODE++90971b4f986b2a5d6c3d6f32b711a0bbb3f93d8453a9f0006c0a30d1350cdaff">
      <source xml:lang="en">Failed to get Fabric workspaces for tenant &apos;{0} ({1})&apos;.</source>
      <note>{0} is the tenant name
{1} is the tenant id</note>
    </trans-unit>
    <trans-unit id="++CODE++b4130b296ab05c9b6d46fa30eb4c7256fb9880192dca9262d2a8e524852dc226">
      <source xml:lang="en">Failed to get Fabric workspaces for tenant &apos;{0} ({1})&apos;: {2}</source>
      <note>{0} is the tenant name
{1} is the tenant id
{2} is the error message</note>
    </trans-unit>
    <trans-unit id="++CODE++8eec604197ddc90723c687678e1e97206d9146c079b5e0ead48d533c67970d23">
      <source xml:lang="en">Failed to get authentication method, please remove and re-add the account.</source>
    </trans-unit>
    <trans-unit id="++CODE++329f218a3e5212fcaa1558fed9984172c9a456980d1c8015ea761b5a017d19b4">
      <source xml:lang="en">Failed to get tenant &apos;{0}&apos; for account &apos;{1}&apos;.</source>
      <note>{0} is the tenant id
{1} is the account name</note>
    </trans-unit>
    <trans-unit id="++CODE++0b4d03ded989b13fa01f90e1cff6b70f68bdae9f9cd4e6ab5607a098baa80b20">
      <source xml:lang="en">Failed to open scmp file: &apos;{0}&apos;</source>
      <note>{0} is the error message returned from the open scmp operation</note>
    </trans-unit>
    <trans-unit id="++CODE++644046a988c76e759d05ee90c400f545f6fee393f6c75a23495c621fe9e27b5d">
      <source xml:lang="en">Failed to pull SQL Server image. Please check your network connection and try again.</source>
    </trans-unit>
    <trans-unit id="++CODE++7f8ed04b6c80f9c80c6b9644594472ad2fd1da77707d2fa30f63418c0024f68c">
      <source xml:lang="en">Failed to refresh connection ${0} with uri {1}, invalid connection result.</source>
      <note>{0} is the connection id
{1} is the uri</note>
    </trans-unit>
    <trans-unit id="++CODE++283dc9bd4f27ff0efed1b3ac27910746f64f860e2e0c2240f9723ff02c1dc29c">
      <source xml:lang="en">Failed to save results. </source>
    </trans-unit>
    <trans-unit id="++CODE++d264deec475c02adeccd53122253873cb7011b90f23c7af978cbfff13f3f92a6">
      <source xml:lang="en">Failed to save scmp file: &apos;{0}&apos;</source>
      <note>{0} is the error message returned from the save scmp operation</note>
    </trans-unit>
    <trans-unit id="++CODE++cc941d13be3079b6fc2c4cf73df1e3583aca4d5f0df87203767037625e8d37aa">
      <source xml:lang="en">Failed to start SQL Server container. Please check the error message for more details, and then try again.</source>
    </trans-unit>
    <trans-unit id="++CODE++08e3cce193c1731c751f4e68352687632cb9edb3e01e8bc9200742d0bd5f7b2c">
      <source xml:lang="en">Failed to start query.</source>
    </trans-unit>
    <trans-unit id="++CODE++8d966abf7ce439608c05903323ea676d64af27e6119ddcc6edebd6db2cd5c479">
      <source xml:lang="en">Failed to start {0}.</source>
      <note>Failed to start {0}.</note>
    </trans-unit>
    <trans-unit id="++CODE++de0b1da84a5d216abd9f65d2a4f32a258f97126fc0bb19e0fb9fecd1e89ea514">
      <source xml:lang="en">Failed to stop {0}.</source>
      <note>Failed to stop {0}.</note>
    </trans-unit>
    <trans-unit id="++CODE++7a1f2a83aca9a0819f244d5b4a7a0e7f6b779eb709dd4744136b22e724dbb10b">
      <source xml:lang="en">Favorites</source>
    </trans-unit>
    <trans-unit id="++CODE++4d696d1fc30a43745a483d9bf89065718f6abfcdf8241fe4abb09ef13ec1d5e3">
      <source xml:lang="en">Fetching {0} script...</source>
      <note>{0} is the script type</note>
    </trans-unit>
    <trans-unit id="++CODE++50009ce1da4d15e1c4a04024df691eed5f0d598e2c4c67092f205366d0adf99e">
      <source xml:lang="en">File</source>
    </trans-unit>
    <trans-unit id="++CODE++fa2a8ed323616e7b0d7d5c10ff86fe43e4709b714505299633c12807ac9c22f1">
      <source xml:lang="en">File already exists. It will be overwritten if you continue</source>
    </trans-unit>
    <trans-unit id="++CODE++3521021a2e875fbc52ae82e2a3fea5024d507bbc919f504ca8521292c3fe14d3">
      <source xml:lang="en">File not found</source>
    </trans-unit>
    <trans-unit id="++CODE++96a6d702cb4aed294a5d0b344e779ae3ae2c51a4c0b0938fdd414a035930f0ac">
      <source xml:lang="en">File path is required</source>
    </trans-unit>
    <trans-unit id="++CODE++638e249f4a15ebb84957da130701d138a6e06d88dceeaa2e6dcd91db70cc1381">
      <source xml:lang="en">Filter</source>
    </trans-unit>
    <trans-unit id="++CODE++a76057f27f2880792cf681fd60ca7b9043463252597c22b60eb5beca29292017">
      <source xml:lang="en">Filter ({0})</source>
      <note>{0} is the number of selected tables</note>
    </trans-unit>
    <trans-unit id="++CODE++3905257a1ca17a05ee44a95330afe24483f05af738cc05090d1c2522910a5671">
      <source xml:lang="en">Filter Azure subscriptions</source>
    </trans-unit>
    <trans-unit id="++CODE++dcd87fabe8cdcdf7a36e88a2326e72e03e96ddd1b279d554ba9ef435af8f22f4">
      <source xml:lang="en">Filter Options</source>
    </trans-unit>
    <trans-unit id="++CODE++103456e9e42f094edd7aa359537505ad54de66ac826f5bddd03f9f569fbace89">
      <source xml:lang="en">Filter Settings</source>
    </trans-unit>
    <trans-unit id="++CODE++6493eda41425d761de3497b7563b968d07d84a3eebb1844d3f54b76460eee2cb">
      <source xml:lang="en">Filter by keyword</source>
    </trans-unit>
    <trans-unit id="++CODE++51035b5b67dca0d1ea2348d44a4b18658fd03a3ea4f774aaadc2ac6bcb4c61bc">
      <source xml:lang="en">Filter by type</source>
    </trans-unit>
    <trans-unit id="++CODE++01a0e0d1c3cdcf7bac1e7280e753431937f8773ddd7b6ba85bf7fea4b842ad4e">
      <source xml:lang="en">Filter for any field...</source>
    </trans-unit>
    <trans-unit id="++CODE++822b2ae4542bc74b8fccf9ec3e08408d33d35b919101760dc27e1ea7822f1818">
      <source xml:lang="en">Find</source>
    </trans-unit>
    <trans-unit id="++CODE++664d6cdf0494d6e50579257917eb2ad1b6aa7534db584c3368f24b47c08cdc22">
      <source xml:lang="en">Find Next</source>
    </trans-unit>
    <trans-unit id="++CODE++051ab9f3bd7362945f1e2adc7c118c48d4286a3e181158b32e8e87f915103e73">
      <source xml:lang="en">Find Node</source>
    </trans-unit>
    <trans-unit id="++CODE++92fddef2012c2e36eec5c67f7c3c447fbc326c9700a9501f395ce6409de2c855">
      <source xml:lang="en">Find Nodes</source>
    </trans-unit>
    <trans-unit id="++CODE++bf0e5179cb962af6329b97f24951139ae47f60ff00cdcd1ccbacd816608b6866">
      <source xml:lang="en">Find Previous</source>
    </trans-unit>
    <trans-unit id="++CODE++a6c7a84baa6750fce33f7512acd6793e53def1d228b5f2efb8074b42648424fc">
      <source xml:lang="en">Finish</source>
    </trans-unit>
    <trans-unit id="++CODE++1b301aefb6d539ae0f9ad9d0a548549459322b5271d33f2b041df5c096e996b6">
      <source xml:lang="en">Finished Deployment</source>
    </trans-unit>
    <trans-unit id="++CODE++b9ab95c28bb1c6c21592e63cc03daacec4bb7be9774e47ec9a1c6f8721e26b08">
      <source xml:lang="en">Finished query execution for document &quot;{0}&quot;</source>
      <note>{0} is the document name</note>
    </trans-unit>
    <trans-unit id="++CODE++8a9ba2938bc6bfe8f093b2168aeb656e1be8e1792c61db93cb074a6e32300b1b">
      <source xml:lang="en">Firewall rule name</source>
    </trans-unit>
    <trans-unit id="++CODE++69564d37d68e80fe6d9e0507695069d1393632c9f82f5587b79f980436d9cb00">
      <source xml:lang="en">Firewall rule successfully added. Retry profile creation? </source>
    </trans-unit>
    <trans-unit id="++CODE++3a5a47667104807574cb0875e1ad13546429f3ed63efe6b4bddee62fe1f4cf5b">
      <source xml:lang="en">Firewall rule successfully created.</source>
    </trans-unit>
    <trans-unit id="++CODE++9285cedcf26a7cbb5277c70b4651a54679ee9d2c89767bc9dbe532b14f4bb697">
      <source xml:lang="en">Flat</source>
    </trans-unit>
    <trans-unit id="++CODE++13fc8c5ffacfa92740bde97ad456803b31784d6451d83afd89f0a993d75c59e5">
      <source xml:lang="en">Folder Structure</source>
    </trans-unit>
    <trans-unit id="++CODE++52742c9dc235ecbc2154d3bef091d1e39dd0b8b542ebac8031331a146b83242d">
      <source xml:lang="en">For numeric data, the maximum number of decimal digits that can be stored in this database object to the right of decimal point.</source>
    </trans-unit>
    <trans-unit id="++CODE++20b04b0eb9264d54736120dae88c712700ee14a95803823187961e630998a7fc">
      <source xml:lang="en">For numeric data, the maximum number of decimal digits that can be stored in this database object.</source>
    </trans-unit>
    <trans-unit id="++CODE++2390e8502ba64cd13706dd2af52d9983efe51a28984739601b0b86fbf7c65904">
      <source xml:lang="en">Foreign Column</source>
    </trans-unit>
    <trans-unit id="++CODE++43aaa008cb8b129bc33f70e1c70317da8a00fd95e83728587f3a84053b4df2a1">
      <source xml:lang="en">Foreign Key</source>
    </trans-unit>
    <trans-unit id="++CODE++7243088a776ee64422264949fcd3e6bff4cab595d0f7fb6bf45d5765a2c2ef66">
      <source xml:lang="en">Foreign Key {0}</source>
      <note>{0} is the index of the foreign key</note>
    </trans-unit>
    <trans-unit id="++CODE++7d30023ced5527cc9061c41e18c832bba55267935cbfc5c45a68dbf5dcc5a310">
      <source xml:lang="en">Foreign Keys</source>
    </trans-unit>
    <trans-unit id="++CODE++343460cabeff0fb48d3eaab8a7b7cec8ab6533656b987b607002e6fae59daa8b">
      <source xml:lang="en">Foreign Table</source>
    </trans-unit>
    <trans-unit id="++CODE++328923e4274282cae8dc3222c0281c6454f9625843394b33364bfb4213436f1a">
      <source xml:lang="en">Foreign key &apos;{0}&apos; already exists</source>
      <note>{0} is the foreign key name</note>
    </trans-unit>
    <trans-unit id="++CODE++d00bd4ec32e4e1cc45ddae0ad3fd34af28cefb4f236b0f8cc19ff7bfe70dda17">
      <source xml:lang="en">Formula</source>
    </trans-unit>
    <trans-unit id="++CODE++936af734b4badd8602cb27237f8dea0fd3950e12b5bab278565babc15e854136">
      <source xml:lang="en">Found pending reconnect promise for uri {0}, failed.</source>
      <note>{0} is the uri</note>
    </trans-unit>
    <trans-unit id="++CODE++463124bedefc986e5dc0c3e34607c881ba0337297037552decc1df70945e57e8">
      <source xml:lang="en">Found pending reconnect promise for uri {0}, waiting.</source>
      <note>{0} is the uri</note>
    </trans-unit>
    <trans-unit id="++CODE++fc70e7e548649aa12095a141703b67943b4437de990082c3646b3ab61884dcf0">
      <source xml:lang="en">Found {0} saved connection profile(s).</source>
      <note>{0} is the number of connection profiles</note>
    </trans-unit>
    <trans-unit id="++CODE++c910d474dcd724bff83ddedeb06bf1eceaf9fb3af7c76bb282be057f36e6dffa">
      <source xml:lang="en">General</source>
    </trans-unit>
    <trans-unit id="++CODE++e6fcb24896423f9739a20e841d3c3f2ab319f222be60b150ed664e611be89ed4">
      <source xml:lang="en">General Options</source>
    </trans-unit>
    <trans-unit id="++CODE++e7789e4d6916633a7461743194a10f2bc4d20b06c2e329b35c7a2da87aa8cbae">
      <source xml:lang="en">Generate Script</source>
    </trans-unit>
    <trans-unit id="++CODE++9a4a3cac279fe491c4cbc6a0e945d2e031dc2e925b98ae7f0676646d74547e82">
      <source xml:lang="en">Generate script to deploy changes to target</source>
    </trans-unit>
    <trans-unit id="++CODE++15bb1f371098735851e4d1d531c37e3652b2ceaf16055231f0a38312650cb08b">
      <source xml:lang="en">Generating Report. This may take a while...</source>
    </trans-unit>
    <trans-unit id="++CODE++019c93d8e0baa64c24b53c1e6f34c8faa0fcac26a0ac69fdaa46b788f6c05912">
      <source xml:lang="en">Generating report, this might take a while...</source>
    </trans-unit>
    <trans-unit id="++CODE++fddd3d1537452414b2a4c7bb1b231ca37398b9f211c1e0d8d80e6f69a7f58f2d">
      <source xml:lang="en">Get Connection Details</source>
    </trans-unit>
    <trans-unit id="++CODE++983f311018642b0ae60c71253b5735579906d43d260ea926ebe5e815b1c97abb">
      <source xml:lang="en">Get Started</source>
    </trans-unit>
    <trans-unit id="++CODE++833b64c15a94f939c4123ec646882d4b8943eb80c95ce91fffb06a7e95a82b61">
      <source xml:lang="en">Get connection details for connection &apos;{0}&apos;?</source>
      <note>{0} is the connection ID</note>
    </trans-unit>
    <trans-unit id="++CODE++455754ccf3a6df55b0fe352903062c9adb22d5ce025f6c0b0b8b2a59c6e3a7fc">
      <source xml:lang="en">Getting Docker Ready...</source>
    </trans-unit>
    <trans-unit id="++CODE++d6d1dc00ba08494d29eb2fb1a62a7b312e2a89c23b818493f1f3eec3167d54b9">
      <source xml:lang="en">Getting Fabric database &apos;{0}&apos;</source>
      <note>{0} is the database ID</note>
    </trans-unit>
    <trans-unit id="++CODE++4f2809d46e4d5ae64171f0a386b32412184dbf2ea9fb08956f407bed421b7bea">
      <source xml:lang="en">Getting Fabric workspace &apos;{0}&apos;</source>
      <note>{0} is the workspace ID</note>
    </trans-unit>
    <trans-unit id="++CODE++2a8c8cd4e7c7142bffa09b893aaf7ab5886407a22a7ef9b2ee4f60f46fad7bf0">
      <source xml:lang="en">Getting connection details for connection &apos;{0}&apos;</source>
      <note>{0} is the connection ID</note>
    </trans-unit>
    <trans-unit id="++CODE++7c6ecb13b6127990792bdb4cd61037a4d398bcda0034b4e9d23af714a5785c85">
      <source xml:lang="en">Getting connection string for SQL Endpoint &apos;{0}&apos; in workspace &apos;{1}&apos;</source>
      <note>{0} is the SQL endpoint ID
{1} is the workspace ID</note>
    </trans-unit>
    <trans-unit id="++CODE++407c9ce5c11270b1d15836456ad1efdbe70f71f3c845186e535f82f02112be4e">
      <source xml:lang="en">Getting container ready for connections</source>
    </trans-unit>
    <trans-unit id="++CODE++bccb449867268397632519e5695a6bb611a30529b735cac4f7d5ecbaee80e785">
      <source xml:lang="en">Getting definition ...</source>
    </trans-unit>
    <trans-unit id="++CODE++60c3ae4830143b646d9d70611c2ad5961faeca804e4713b5b768087167d1772b">
      <source xml:lang="en">Got invalid tool use parameters: &quot;{0}&quot;. ({1})</source>
      <note>{0} is the part input
{1} is the error message</note>
    </trans-unit>
    <trans-unit id="++CODE++774b3dff4a0e941fad0742c915bd93885c9cb15f769f2c92c2ea384b69780f51">
      <source xml:lang="en">Greater Than</source>
    </trans-unit>
    <trans-unit id="++CODE++0ca098e2022c5054b1ec77c08df3f3b1d5ccecfbf78f232071f644eb71161e8d">
      <source xml:lang="en">Greater Than or Equals</source>
    </trans-unit>
    <trans-unit id="++CODE++38ee89c32a2a983a8b02689b35c8cdb60f5d9949c4e128a77cc3e79785c02b51">
      <source xml:lang="en">Grid View</source>
    </trans-unit>
    <trans-unit id="++CODE++b79cac926e0b2e347e72cc91d5174037c9e17ae7733fd7bdb570f71b10cd7bfc">
      <source xml:lang="en">Help</source>
    </trans-unit>
    <trans-unit id="++CODE++e05cee2e915ff0d693e5f5acff33d2a7cabfc340e7a977e993a6cf92fb686f4e">
      <source xml:lang="en">Hide Confirm Password</source>
    </trans-unit>
    <trans-unit id="++CODE++44900cb30578cbda86187326c4e7acfddc7828094583ff5d097f6080464aa6fc">
      <source xml:lang="en">Hide New Password</source>
    </trans-unit>
    <trans-unit id="++CODE++89276817789cad555d1e4daf6c6e0b6eac110c7073bd4b23e08ef8a6e7aad4c6">
      <source xml:lang="en">Hide full error message</source>
    </trans-unit>
    <trans-unit id="++CODE++a60a56c584b3b05b1a95076a36edbab7131a447910cf21124efcb35f769502df">
      <source xml:lang="en">Hide password</source>
    </trans-unit>
    <trans-unit id="++CODE++7a364dd1e84a9c227a255eac46ca09a24bf78df77f50f95dec04e8899516908d">
      <source xml:lang="en">Hide this panel</source>
    </trans-unit>
    <trans-unit id="++CODE++881cda150f08bbb74d0fa62b161f8a953cf0e98bf734b60d0e059b408b75522b">
      <source xml:lang="en">Highlight Expensive Operation</source>
    </trans-unit>
    <trans-unit id="++CODE++2db533557011ec539fc4c6604367e99cbb77c0a49b8b73b655841d3ee08f4f3e">
      <source xml:lang="en">Hostname</source>
    </trans-unit>
    <trans-unit id="++CODE++cdcc527989217aea79f51128ad3c86fa74d6c9def496f199f6b8d9728791d3b4">
      <source xml:lang="en">How likely it is that you would recommend the MSSQL extension to a friend or colleague?</source>
    </trans-unit>
    <trans-unit id="++CODE++31a89f9bfc36d6f9ecf0a7e2e82cb5a9a0f1e7b1702f08bd3aced239c4f48a0b">
      <source xml:lang="en">How likely it is that you would recommend {0} to a friend or colleague?</source>
      <note>{0} is the feature name</note>
    </trans-unit>
    <trans-unit id="++CODE++4d7056f0e9bef4870b289d7b77634cead0e646a63708a1eb500c6eab11c1328e">
      <source xml:lang="en">Hue</source>
    </trans-unit>
    <trans-unit id="++CODE++9638b09db2ce74e3d600f9a512a6116df9ba9b3a147569930a5d5b4682ac5a20">
      <source xml:lang="en">I have read the summary and understand the potential risks.</source>
    </trans-unit>
    <trans-unit id="++CODE++d8d462ddc91939459ae107d47fee7a34b3601b20fcd01615f98e1941674f14ea">
      <source xml:lang="en">I&apos;m sorry, I can only assist with SQL-related questions.</source>
    </trans-unit>
    <trans-unit id="++CODE++1d59e3e131d04ce9ba04c0f297dbd4eddb83c0bfe977b2a6bf19bdeb73f2d5c3">
      <source xml:lang="en">Ignore Tenant</source>
    </trans-unit>
<<<<<<< HEAD
    <trans-unit id="++CODE++09b493255c6cc11aae4f73f97494b4d0123bb42869372d0a2182f0a324eb5ef5">
      <source xml:lang="en">Import BACPAC</source>
=======
    <trans-unit id="++CODE++c4a77afa3d5cd701f32b5f09c195c635b256db8595687828c3ea0785ab5b72f4">
      <source xml:lang="en">Image tag</source>
>>>>>>> 8bb845a3
    </trans-unit>
    <trans-unit id="++CODE++3fc78b5e12952afa58a49beceabae7348dd0a44be1b9104b998dc1efc2967de4">
      <source xml:lang="en">Importance</source>
    </trans-unit>
    <trans-unit id="++CODE++6ef88827ba30503ec0beb5b6cc6801a9f9f1b0dd11d47de6f30e57fce50a7f63">
      <source xml:lang="en">Importing BACPAC...</source>
    </trans-unit>
    <trans-unit id="++CODE++c1f88e9d6c4145cf0530ae020155384d5688d70ed82a07a35d783bbc4b32238c">
      <source xml:lang="en">In progress</source>
    </trans-unit>
    <trans-unit id="++CODE++7285576bdacf86fe37274d3d0d399c29b4be2959005f60ac0729615d8fca9186">
      <source xml:lang="en">Include</source>
    </trans-unit>
    <trans-unit id="++CODE++e6918522718725ba7a74b087c48f889648bbfc7627b1d4ab826ac2cc1b30aa31">
      <source xml:lang="en">Include Object Types</source>
    </trans-unit>
    <trans-unit id="++CODE++ac665fafc5f9732c9d322749a1f726be51f8b31d2ec83ecde83a6e1d2b632eda">
      <source xml:lang="en">Include all object types</source>
    </trans-unit>
    <trans-unit id="++CODE++39c3be1198a2fddf18d03608348d9cfaf8823d2dda4d5ff13fdb851bd15d29ea">
      <source xml:lang="en">Index</source>
    </trans-unit>
    <trans-unit id="++CODE++90b901a30c3f089e10d82e1b842bbdc736a36b536a19d207b36a8e7be1904dcb">
      <source xml:lang="en">Indexes</source>
    </trans-unit>
    <trans-unit id="++CODE++9d044dc2d1fe411614adccd3125e540b1b0176ec4bf30509e693113050ef11b0">
      <source xml:lang="en">Initializing comparison, this might take a while...</source>
    </trans-unit>
    <trans-unit id="++CODE++8aa318eb7eaa233aada0d332bec14cb6a631c8fda25deb2c7d4f402888f1b1e2">
      <source xml:lang="en">Insert</source>
    </trans-unit>
    <trans-unit id="++CODE++336a8af254446c5c9006e090f430a9f283960aeefdd0dc52cf0401fa2c19ac03">
      <source xml:lang="en">Install Docker</source>
    </trans-unit>
    <trans-unit id="++CODE++23175b00048139605147500e1f2eb6c43b4e938ee3dbcfebb00ae6b472284cdb">
      <source xml:lang="en">Instant Container Setup</source>
    </trans-unit>
    <trans-unit id="++CODE++207b04072a822fa8e76629bcd504bc8c19525b86f444ac77a6f3be1c88a502eb">
      <source xml:lang="en">Insufficient Workspace Permissions</source>
    </trans-unit>
    <trans-unit id="++CODE++afe3d8a0f4733dcd43ec5b17d8c6d8d3ec7e53c511f1ad49d1168ea289bdd055">
      <source xml:lang="en">Integrated</source>
    </trans-unit>
    <trans-unit id="++CODE++aca9e581f935a7772af49f14b1bc37305d26449df47ba4a8ecea51c758d4814f">
      <source xml:lang="en">Integrated &amp; secure</source>
    </trans-unit>
    <trans-unit id="++CODE++eced7daa046aa47caa62c3306d8114cb2f558fd2f53ebd2cc4d3b802857d200b">
      <source xml:lang="en">Invalid Firewall rule name</source>
    </trans-unit>
    <trans-unit id="++CODE++4480c895a6e66acfc4e43550d8a60598168463e52699be5ed28eae3ecf7200c7">
      <source xml:lang="en">Invalid IP Address</source>
    </trans-unit>
    <trans-unit id="++CODE++0c2f118ad5933157d00e2025f7cc3d3c3da84db32e18ffbb4f1032471cc643ef">
      <source xml:lang="en">Invalid SQL Server password for {0}. Password must be 8–128 characters long and meet the complexity requirements.  For more information see https://docs.microsoft.com/sql/relational-databases/security/password-policy</source>
    </trans-unit>
    <trans-unit id="++CODE++b6b50087a99bf4427265eff9dd813914f1ceb8c55260fa6e7075f9c89fcd45d7">
      <source xml:lang="en">Invalid column width</source>
    </trans-unit>
    <trans-unit id="++CODE++4ce86c72bcd330160b14a711a925bf6f8e24fdd6b26d4a7abbfa548e510648d5">
      <source xml:lang="en">Invalid connection URI provided.</source>
    </trans-unit>
    <trans-unit id="++CODE++5c61e4661a7417ada5f0b7d34d9c3cd27dcc3aad485b337ea6d58cd077be7c8c">
      <source xml:lang="en">Invalid connection URI. Please ensure you have an active database connection.</source>
    </trans-unit>
    <trans-unit id="++CODE++c265d537d7811a1e8fa19df9305f90ad86e0326ad6dd2d585172fcf570023c57">
      <source xml:lang="en">Invalid connection string: {0}</source>
    </trans-unit>
    <trans-unit id="++CODE++5a3259a2357ce703fcc4ea2d2983346c88751c8b1f74beaab08602f5f4e721cf">
      <source xml:lang="en">Invalid database</source>
    </trans-unit>
    <trans-unit id="++CODE++388f0e37447ebf20167d7d8b0d203a21e726eb2d60ec4b09c13480cdadff59ee">
      <source xml:lang="en">Invalid file</source>
    </trans-unit>
    <trans-unit id="++CODE++f23f5034c0f7290a53b9c27d9005cd69d60da06ac62b692fdf5f4d2877faee16">
      <source xml:lang="en">Invalid file extension. Expected .dacpac or .bacpac</source>
    </trans-unit>
    <trans-unit id="++CODE++b65d31b3dcfd9935b8fae6c977fe0f07a5d73a830edb2426c05d63464b299858">
      <source xml:lang="en">Invalid max length &apos;{0}&apos;</source>
      <note>{0} is the max length</note>
    </trans-unit>
    <trans-unit id="++CODE++d1a326f448eac64b9ec46d31b9dce63a30f305179abc83e734c8d960bcaa9631">
      <source xml:lang="en">Is Computed</source>
    </trans-unit>
    <trans-unit id="++CODE++6ddf8604e8d33286bd064640a453784b6142293230a717b9b1859fa3176573f6">
      <source xml:lang="en">Is Identity</source>
    </trans-unit>
    <trans-unit id="++CODE++5b3eef9bf6b0c6df6a0d614b57c2fcd589f9716a7e8b8040dde61be4d2f7e02e">
      <source xml:lang="en">Is Persisted</source>
    </trans-unit>
    <trans-unit id="++CODE++fa95e3dd5aa6339906552abd3b5613f356ea1c6e4a3a3d376b450d3856b0b8d6">
      <source xml:lang="en">Issues ({0})</source>
      <note>{0} is the number of issues</note>
    </trans-unit>
    <trans-unit id="++CODE++f4dc1c96a30fbdeb2a15cb6d4229469fff36c0266dc0c346599093c24d4c0a01">
      <source xml:lang="en">JPEG</source>
    </trans-unit>
    <trans-unit id="++CODE++db1a21a0bc2ef8fbe13ac4cf044e8c9116d29137d5ed8b916ab63dcb2d4290df">
      <source xml:lang="en">JSON</source>
    </trans-unit>
    <trans-unit id="++CODE++29b39d81b8651e8717f85c00002b2b087bafb969eb289ac991fa41b17522e775">
      <source xml:lang="en">Keep in query pane</source>
    </trans-unit>
    <trans-unit id="++CODE++a3c13b491573b0d54bf743caf0f5d59d5a791c42ae1072f16bb941be925fae18">
      <source xml:lang="en">Keys for token cache could not be saved in credential store, this may cause Microsoft Entra Id access token persistence issues and connection instabilities. It&apos;s likely that SqlTools has reached credential storage limit on Windows, please clear at least 2 credentials that start with &quot;Microsoft.SqlTools|&quot; in Windows Credential Manager and reload.</source>
    </trans-unit>
    <trans-unit id="++CODE++8d8cd546b58d91c300d3149ef40b8d98d3061dc38f15ea937d2ed785a3f25771">
      <source xml:lang="en">Learn More</source>
    </trans-unit>
    <trans-unit id="++CODE++51da53a813a79b97741fb115a94a72fe1629a0b0e9018767157ca28d863c53e3">
      <source xml:lang="en">Learn more about SQL Server 2025 features</source>
    </trans-unit>
    <trans-unit id="++CODE++adc95605a1b30c73959fbaf21e60f9723efe855c482fa336a957924d4ea0a08b">
      <source xml:lang="en">Length</source>
    </trans-unit>
    <trans-unit id="++CODE++66a64458c4ba13495492108557828d5ef43bfc7f9aca725db617d6a1556ad088">
      <source xml:lang="en">Length mismatch: Column &apos;{0}&apos; ({1}) incompatible with &apos;{2}&apos; ({3})</source>
      <note>{0} is source column
{1} is source length
{2} is target column
{3} is target length</note>
    </trans-unit>
    <trans-unit id="++CODE++ab7e3aa3d0d8c78763c986b6a831726ff623b195a38a8d4b1191976c0becf72e">
      <source xml:lang="en">Less Than</source>
    </trans-unit>
    <trans-unit id="++CODE++f3efd3e5531c7b16003d81bb5085288ace97366792c480484895fd2583ca5842">
      <source xml:lang="en">Less Than or Equals</source>
    </trans-unit>
    <trans-unit id="++CODE++d05f53bafc473abafc1af3b592a9186f7c8b2579999c953b6f3d9f9450c43f50">
      <source xml:lang="en">Line {0}</source>
      <note>{0} is the line number</note>
    </trans-unit>
    <trans-unit id="++CODE++4ffa355be76c7d5e9f39081d405b5a1d2d9cae27b4016b7588b4b812f2146556">
      <source xml:lang="en">List Connections</source>
    </trans-unit>
    <trans-unit id="++CODE++b993796f53424becc0d08d41a72c0c3381ee7691cc518bc8bdccc8d4013ad4ef">
      <source xml:lang="en">List Databases</source>
    </trans-unit>
    <trans-unit id="++CODE++e5c4507bf20d72d00bff4c289eb11be5c9a297933beec5db5969eb33b7bc5690">
      <source xml:lang="en">List Functions</source>
    </trans-unit>
    <trans-unit id="++CODE++0b795cd3bad85a0e394c340640be776b2c7765598fd7ac3dc8d2430baf78e77a">
      <source xml:lang="en">List Schemas</source>
    </trans-unit>
    <trans-unit id="++CODE++00806af7575cfd81acd74e3d602bb671403cbddfdf02754be73db121177d235f">
      <source xml:lang="en">List Tables</source>
    </trans-unit>
    <trans-unit id="++CODE++68053ffe844804d37eced757d4d0582e750a9b20d8ec5084aaab907846177b86">
      <source xml:lang="en">List Views</source>
    </trans-unit>
    <trans-unit id="++CODE++b77fb88f6365c7aa62b75d120b96e1859e449166ac52bd58301306032102daf0">
      <source xml:lang="en">List all connections registered with the mssql extension?</source>
    </trans-unit>
    <trans-unit id="++CODE++abfc45dd4a240e3758d4d22759dd9fc99cc5e1d16aec7594708638c368bddb3d">
      <source xml:lang="en">List databases for connection &apos;{0}&apos;?</source>
      <note>{0} is the connection ID</note>
    </trans-unit>
    <trans-unit id="++CODE++b1eb24f69841df721c66f542d63319e22c5d55ea1bee75d7e60c451023e6c3d2">
      <source xml:lang="en">List functions for connection &apos;{0}&apos;?</source>
      <note>{0} is the connection ID</note>
    </trans-unit>
    <trans-unit id="++CODE++f9fdea6ffd1d5c93340eff3cb4b0f75abcada7d160a99fd8f3092b3632661d84">
      <source xml:lang="en">List schemas for connection &apos;{0}&apos;?</source>
      <note>{0} is the connection ID</note>
    </trans-unit>
    <trans-unit id="++CODE++f6f60c2f7be85c72c70f3e1803f001d9b89cf11c25d82a6a16ddb4835b2bdc3f">
      <source xml:lang="en">List tables for connection &apos;{0}&apos;?</source>
      <note>{0} is the connection ID</note>
    </trans-unit>
    <trans-unit id="++CODE++a951e5e9bc9076528c081d96624e0a6b73e1ae9034bc9aa4c1e8bd77e9dffcc4">
      <source xml:lang="en">List views for connection &apos;{0}&apos;?</source>
      <note>{0} is the connection ID</note>
    </trans-unit>
    <trans-unit id="++CODE++8043c062698783f821c86c7bc00a285e71f93c8ddf50815cfa601fef33905401">
      <source xml:lang="en">Listing Fabric SQL Databases for workspace &apos;{0}&apos;</source>
      <note>{0} is the workspace ID</note>
    </trans-unit>
    <trans-unit id="++CODE++d63cd16cd7f14f873a95c39ea88cdd895461edd04b9fa7894a5b050274e85b1f">
      <source xml:lang="en">Listing Fabric SQL Endpoints for workspace &apos;{0}&apos;</source>
      <note>{0} is the workspace ID</note>
    </trans-unit>
    <trans-unit id="++CODE++a5c14e0446ba987ee1804ac7f75c2cf29a526c5b3efc8ec431eeb50d200ad7f0">
      <source xml:lang="en">Listing Fabric capacities for tenant &apos;{0}&apos;</source>
      <note>{0} is the tenant ID</note>
    </trans-unit>
    <trans-unit id="++CODE++0674831e66235d3d493987bb2f89a42a981be092b9be08a7214438e389b30737">
      <source xml:lang="en">Listing Fabric workspaces for tenant &apos;{0}&apos;</source>
      <note>{0} is the tenant ID</note>
    </trans-unit>
    <trans-unit id="++CODE++b96793f36b682b832b59fce2ab2fbfbe394de6c913abd6f389f8c19273f040a5">
      <source xml:lang="en">Listing databases for connection &apos;{0}&apos;</source>
      <note>{0} is the connection ID</note>
    </trans-unit>
    <trans-unit id="++CODE++6c5a3eebc541922b6846fac5140eecc1c8cca7d49fd516d6d492b823bd080339">
      <source xml:lang="en">Listing functions for connection &apos;{0}&apos;</source>
      <note>{0} is the connection ID</note>
    </trans-unit>
    <trans-unit id="++CODE++df15d83efd9fc637dc083e4165d14496ddd68c309ef41be96ddf930de86fa600">
      <source xml:lang="en">Listing role assignments for workspace &apos;${workspaceId}&apos;</source>
      <note>{0} is the workspace ID</note>
    </trans-unit>
    <trans-unit id="++CODE++33ed9f224eba0860b9cfb0063fdbd1680208c1e358cecb479c7bd8c46236000e">
      <source xml:lang="en">Listing schemas for connection &apos;{0}&apos;</source>
      <note>{0} is the connection ID</note>
    </trans-unit>
    <trans-unit id="++CODE++5404755c79ce81c6dba13bc9b7f3cbea8d096f40ff5fb69bfce1a9b2f7a07d4f">
      <source xml:lang="en">Listing server connections</source>
    </trans-unit>
    <trans-unit id="++CODE++22f9095eec94b234a5b2eee74a4c22e23b42d785b67c2027c13fd5b309a93ffa">
      <source xml:lang="en">Listing tables for connection &apos;{0}&apos;</source>
      <note>{0} is the connection ID</note>
    </trans-unit>
    <trans-unit id="++CODE++d77ec2c188180112be2e819880b4ea2a8f5f86ec8917db4e18c39bcd02cacc10">
      <source xml:lang="en">Listing views for connection &apos;{0}&apos;</source>
      <note>{0} is the connection ID</note>
    </trans-unit>
    <trans-unit id="++CODE++8a6bdb6b18da586fe7f2acbd8f1055533f2cd97a3681b3652bcd712224df45c3">
      <source xml:lang="en">Load</source>
    </trans-unit>
    <trans-unit id="++CODE++6b590dbe3ca2ba02770a0f91a1d06fddd3d9f474ffc479853d323f0545a6397b">
      <source xml:lang="en">Load from Connection String</source>
    </trans-unit>
    <trans-unit id="++CODE++81b2b539fca979a0122cec8429386032584500cf44116d93ce90258970ee8289">
      <source xml:lang="en">Load source, target, and options saved in an .scmp file</source>
    </trans-unit>
    <trans-unit id="++CODE++dc380888c4e2c7762212480ff86eb39150ec70b45009c33bc6adcbd0041384b1">
      <source xml:lang="en">Loading</source>
    </trans-unit>
    <trans-unit id="++CODE++6fa7126ccca3880030902e857b23844499021637082687cfb79725ee3095e087">
      <source xml:lang="en">Loading Azure Accounts</source>
    </trans-unit>
    <trans-unit id="++CODE++c11efeef9812b5933f66f281e1df758fca0d28ff6c96462aa5caa7a72f0637ed">
      <source xml:lang="en">Loading Fabric Accounts</source>
    </trans-unit>
    <trans-unit id="++CODE++f71c42d1d9ac676535360465df8ce04aacb3b40ecb8b1ba01906d9b4971a51c9">
      <source xml:lang="en">Loading Report</source>
    </trans-unit>
    <trans-unit id="++CODE++fb77011a24ad32a2b166d3d74cf25aee9d67da4c5579e8740211e0738bd05a10">
      <source xml:lang="en">Loading Schema Designer</source>
    </trans-unit>
    <trans-unit id="++CODE++54de42320518e4ac2e773353f4d9f9a7be92f4afc008a3b33a3247b39a19aa68">
      <source xml:lang="en">Loading Schema Designer Model...</source>
    </trans-unit>
    <trans-unit id="++CODE++10a371b8dc47cdf83c4cd7f926daf76305a6b52311a69b3087d744151dc53501">
      <source xml:lang="en">Loading Table Designer</source>
    </trans-unit>
    <trans-unit id="++CODE++f9c9f560fd60d852df849d8b9694f6e56be6ca531ec5366d75812345a7dbf567">
      <source xml:lang="en">Loading databases in &apos;{0}&apos;...</source>
      <note>{0} is the name of the workspace</note>
    </trans-unit>
    <trans-unit id="++CODE++a67a8cf028d055264cd779f840ad3290cb70557277e6fe38ecf976fce921f030">
      <source xml:lang="en">Loading databases in selected workspace...</source>
    </trans-unit>
    <trans-unit id="++CODE++d1fdc252fab1c642cc1b487dbb6658fd77d5831e03b3d391b4c73b01226d75ff">
      <source xml:lang="en">Loading deployment</source>
    </trans-unit>
    <trans-unit id="++CODE++c4b5594f53462fcb5025d55e2ad5ba368c8fbb12de5a8701276b5477f7dd07fb">
      <source xml:lang="en">Loading execution plan...</source>
    </trans-unit>
    <trans-unit id="++CODE++5aa7a4eb1f103858e56dc2f529435ff221afa8e7ff280a24ec6bbd810dd5b163">
      <source xml:lang="en">Loading fabric provisioning...</source>
    </trans-unit>
    <trans-unit id="++CODE++934bbb16d95b8f72c6353bba1afc96aee3975ae50aaca4b3abe9389f292b4987">
      <source xml:lang="en">Loading local containers...</source>
    </trans-unit>
    <trans-unit id="++CODE++b00da16333ce9b6f0088556c62cd8766f0a1f02a823e3dca0cd8fd040136e297">
      <source xml:lang="en">Loading results...</source>
    </trans-unit>
    <trans-unit id="++CODE++71499b4de6ef3b8d0c19b76e76295f5dd9f5690a180de07ed861fdce757182aa">
      <source xml:lang="en">Loading summary for {0} rows (Click to cancel)</source>
      <note>{0} is the total number of rows</note>
    </trans-unit>
    <trans-unit id="++CODE++6fdb41249bacbb3684e7217e3b3d938e36b39e8d0f4300681cba1968b3301495">
      <source xml:lang="en">Loading tenants...</source>
    </trans-unit>
    <trans-unit id="++CODE++136a37d2ee433b1eb4302a84ebee86659922e34ca61c2383bc863191b5aeeafa">
      <source xml:lang="en">Loading text view...</source>
    </trans-unit>
    <trans-unit id="++CODE++58878f300e53ea741b29ea101504537639f39f997791a5950d225f8353fad887">
      <source xml:lang="en">Loading workspaces</source>
    </trans-unit>
    <trans-unit id="++CODE++3f9adb0f75f8f08022d5289c54dae461204356f0f718404bf22c0d08214ab34a">
      <source xml:lang="en">Loading workspaces...</source>
    </trans-unit>
    <trans-unit id="++CODE++47d2a515ef2f05b87d688656286a61e4f743da4b878684c7654969db17711c40">
      <source xml:lang="en">Loading...</source>
    </trans-unit>
    <trans-unit id="++CODE++2c91c2c68950d956381637d4e22e626dbf560a93aa4fc8126d755251a70230ea">
      <source xml:lang="en">Local SQL Server database container</source>
    </trans-unit>
    <trans-unit id="++CODE++9aa8c99c1e1071fa2070e9283b4cd9a737a77249f44f1a41b559073d99293249">
      <source xml:lang="en">Local development container</source>
    </trans-unit>
    <trans-unit id="++CODE++15b61974b2707a7b3d4201385e0f01f4ff5eb1f17c5639d98788ee5add2025cd">
      <source xml:lang="en">Location</source>
    </trans-unit>
    <trans-unit id="++CODE++ac93cb35e24190764d9718b44e0c847f9e06a22105b20e4f8ca8ef96ed959775">
      <source xml:lang="en">Location (Workspace)</source>
    </trans-unit>
    <trans-unit id="++CODE++aaaeb8d7872b0c49ed19d951314516d2dcd84ca23411320f05fac3d87bac8a32">
      <source xml:lang="en">MSSQL</source>
    </trans-unit>
    <trans-unit id="++CODE++28c3a8199a6dcd1373eb25c32820524f38fbba49d1e1fb378bd30dfb6d61ec2d">
      <source xml:lang="en">MSSQL - Azure Auth Logs</source>
    </trans-unit>
    <trans-unit id="++CODE++9f67971ab8a605f2aedf0b33a5fce37d2b135aef48f886231da5d8163aa488a6">
      <source xml:lang="en">MSSQL Feedback</source>
    </trans-unit>
    <trans-unit id="++CODE++614e5389e87ce465fe548a0665aeaa67a52a06ff792f2f791615cd37fb610178">
      <source xml:lang="en">Manage Connection Profiles</source>
    </trans-unit>
    <trans-unit id="++CODE++5ae5256284272a7585c1b275ef82e5d337ca3353c8e608120019177aad6a26c6">
      <source xml:lang="en">Manage relationships</source>
    </trans-unit>
    <trans-unit id="++CODE++f7fbe0b74789184e887d43fff291578ae0fe4d2b6b9fa4550271dc4a51ff980e">
      <source xml:lang="en">Mandatory (Recommended)</source>
    </trans-unit>
    <trans-unit id="++CODE++d54543fb6beb1b6dc5aaa5961c0d92fe25a4ae3bc6fe81b241bd9064e43f46d7">
      <source xml:lang="en">Mandatory (True)</source>
    </trans-unit>
    <trans-unit id="++CODE++305fd6adb2295a939e62e4fed83349c610aa4e1840280503e6b64c8042dccd16">
      <source xml:lang="en">Max Length</source>
    </trans-unit>
    <trans-unit id="++CODE++3cb29430462001e8edb74afebb929c2e967e7eac89679c4d549a8305ec4a2fe7">
      <source xml:lang="en">Max row count for filtering/sorting has been exceeded. To update it, navigate to User Settings and change the setting: mssql.resultsGrid.inMemoryDataProcessingThreshold</source>
    </trans-unit>
    <trans-unit id="++CODE++fc899519286f8da6256728b62d14e6ef9042346e7ad4191e21c95efaf1141a42">
      <source xml:lang="en">Max: {0}</source>
      <note>{0} is the max</note>
    </trans-unit>
    <trans-unit id="++CODE++fba6c2c5d9468e741725c7dfa1ac14fb59523c74fa86744027ec0a175e6cae3f">
      <source xml:lang="en">Maximize</source>
    </trans-unit>
    <trans-unit id="++CODE++1aa744e397147289dead3a2403f0826fe7b0e380f9bdcc90253477175f18632c">
      <source xml:lang="en">Maximize panel size</source>
    </trans-unit>
    <trans-unit id="++CODE++2f77668a9dfbf8d5848b9eeb4a7145ca94c6ed9236e4a773f6dcafa5132b2f91">
      <source xml:lang="en">Message</source>
    </trans-unit>
    <trans-unit id="++CODE++04d7b48339271ea67d3c8493e07e90bc68dc565485eebe5e0b67c21c1586e3c0">
      <source xml:lang="en">Messages</source>
    </trans-unit>
    <trans-unit id="++CODE++2d275a74912cca2e02e6d41f9cae3a75ceef3ed0ef734eff3710e10eb7112228">
      <source xml:lang="en">Metric</source>
    </trans-unit>
    <trans-unit id="++CODE++e62105462009615e24c43715b276cc4743f4efd9bfd6e1e4bc108a5f9a328be9">
      <source xml:lang="en">Microsoft Account</source>
    </trans-unit>
    <trans-unit id="++CODE++871ca3cb96885bd9a333a1d2914f5f4782b9d0477bcfddd603db5e4f98bde56a">
      <source xml:lang="en">Microsoft Account is required</source>
    </trans-unit>
    <trans-unit id="++CODE++8055a31cb4833efbf1b76994151d8256bfc8500f2985d3d0ab1cf222dd91a043">
      <source xml:lang="en">Microsoft Corp</source>
    </trans-unit>
    <trans-unit id="++CODE++73c5b19bd87f6238ea91f7a12afda7927ec9708f0d2a5ca86154b2e0bbe06109">
      <source xml:lang="en">Microsoft Entra Account</source>
    </trans-unit>
    <trans-unit id="++CODE++4cca27a3569729f8e3fa178db33f438eaa136c7491a5c3d26c807c876a02c292">
      <source xml:lang="en">Microsoft Entra Id</source>
    </trans-unit>
    <trans-unit id="++CODE++d24b24ff2640e9b5731d40ac97ea534034176c1478b681eca122262c4d98a8a2">
      <source xml:lang="en">Microsoft Entra Id - Universal w/ MFA Support</source>
    </trans-unit>
    <trans-unit id="++CODE++d7f406a55a763bcaf21ae757e59b0ba9b5e2954c074d760a6afa484f977dcf3d">
      <source xml:lang="en">Microsoft Entra account {0} successfully added.</source>
      <note>{0} is the account name</note>
    </trans-unit>
    <trans-unit id="++CODE++ede0760e8703fdfcddf4d15e0406c0deeadd91e7907d2a3e7479c6a3d3e309e4">
      <source xml:lang="en">Microsoft SQL Server License Agreement</source>
    </trans-unit>
    <trans-unit id="++CODE++951f4af90cfde827d87f358b3d8d275ee60a3306d9ddb5c4615483cff067697a">
      <source xml:lang="en">Microsoft reviews your feedback to improve our products, so don&apos;t share any personal data or confidential/proprietary content.</source>
    </trans-unit>
    <trans-unit id="++CODE++1f5c209a4ee7cb85322b1d1fbde63de014d0871930fa88895405ebaea926535d">
      <source xml:lang="en">Microsoft will process the feedback you submit pursuant to your organization’s instructions in order to improve your and your organization’s experience with this product. If you have any questions about the use of feedback data, please contact your tenant administrator. Processing of feedback data is governed by the Microsoft Products and Services Data Protection Addendum between your organization and Microsoft, and the feedback you submit is considered Personal Data under that addendum.</source>
    </trans-unit>
    <trans-unit id="++CODE++87a43e5185b677199f2369f90cd8518b8b1d7702edff307ed9e79883f43aaaaa">
      <source xml:lang="en">Microsoft will process the feedback you submit pursuant to your organization’s instructions in order to improve your and your organization’s experience with this product. If you have any questions...</source>
    </trans-unit>
    <trans-unit id="++CODE++7d4b99d7fea1f8fb56040b0f388071d3f886f709000859485129c0ce1930fce9">
      <source xml:lang="en">Microsoft would like your feedback</source>
    </trans-unit>
    <trans-unit id="++CODE++b2f711bd6e74f6bab7fe9cb304a059fe7213d5db1e7f14f207aaac37c5d13ac7">
      <source xml:lang="en">Min: {0}</source>
      <note>{0} is the min</note>
    </trans-unit>
    <trans-unit id="++CODE++b58330ac25057a441365f4f4f1be20daba2d6d940142c891231e0eac66843ff4">
      <source xml:lang="en">Move Down</source>
    </trans-unit>
    <trans-unit id="++CODE++1359626e7b6964345896285446db7977e67469251bb0cc52808db2a85ed940c1">
      <source xml:lang="en">Move Up</source>
    </trans-unit>
    <trans-unit id="++CODE++27b4c707cf413882a14ef7b762694ed52bbf69755646afa8cf1972dec4cf3c92">
      <source xml:lang="en">Move to Root</source>
    </trans-unit>
    <trans-unit id="++CODE++79e53b9f38d1c9de4d84c9a78339ceb838b609638b9194a2f0caad2f05ea2c85">
      <source xml:lang="en">My Data</source>
    </trans-unit>
    <trans-unit id="++CODE++fb329000228cc5a24c264c57139de8bf854fc86fc18bf1c04ab61a2b5cb4b921">
      <source xml:lang="en">NULL</source>
    </trans-unit>
    <trans-unit id="++CODE++dcd1d5223f73b3a965c07e3ff5dbee3eedcfedb806686a05b9b3868a2c3d6d50">
      <source xml:lang="en">Name</source>
    </trans-unit>
    <trans-unit id="++CODE++ad4811485a0a0f3f000987d581730b04c0bf33a9d4ccf59a9ff1c127b33d76d1">
      <source xml:lang="en">Name of the primary key.</source>
    </trans-unit>
    <trans-unit id="++CODE++47fcb7ca194ec7de1be8ea7b91df9b1e51e273673b6410255e55f48fe0061598">
      <source xml:lang="en">New Azure SQL logical server (Preview)</source>
    </trans-unit>
    <trans-unit id="++CODE++e7d029a3c1b85e562db8e25ceb52958e3c3da9e6e50b95ebf95f3fae85091a15">
      <source xml:lang="en">New Check Constraint</source>
    </trans-unit>
    <trans-unit id="++CODE++5a59551b2622ee0d2767d9bbc3d03aa227824d88c6b25ac233cfb2a98684512c">
      <source xml:lang="en">New Column</source>
    </trans-unit>
    <trans-unit id="++CODE++4a00fefe019ef43393da250ba4b62d7b6af849a1acac99b1192ffbeda8828fe7">
      <source xml:lang="en">New Column Mapping</source>
    </trans-unit>
    <trans-unit id="++CODE++e4b1d1f865854b036aa3fc73eceb365135c402dbd2b73f2f81d5841196a71750">
      <source xml:lang="en">New Database</source>
    </trans-unit>
    <trans-unit id="++CODE++ab23a59c68316fe4f3a53c610bdf6d7a43090ced0e69ce60895361f176ce93f6">
      <source xml:lang="en">New Deployment</source>
    </trans-unit>
    <trans-unit id="++CODE++b71586503f1694b5328fa16ed600eb0d20d4d9608dfb54f44ae97fe4ac43f0bf">
      <source xml:lang="en">New Foreign Key</source>
    </trans-unit>
    <trans-unit id="++CODE++30a5aebdb4a5faa3b927c90ef856e84e039707488be19e760b3701f24889875d">
      <source xml:lang="en">New Index</source>
    </trans-unit>
    <trans-unit id="++CODE++6334507f512e52b67d0a5a0fb392e35e5d3acc29acdce7218f66b6199150f589">
      <source xml:lang="en">New Microsoft Entra account could not be added.</source>
    </trans-unit>
    <trans-unit id="++CODE++7c451e0f436d04a6f321f8d5de8da296a66cfb1d8cdc3918b1ed7ecd480cce28">
      <source xml:lang="en">New Password</source>
    </trans-unit>
    <trans-unit id="++CODE++80e8f069713682d743cceecaad91cb538d199e18712328724d348491bfbb64af">
      <source xml:lang="en">New SQL Server local development container</source>
    </trans-unit>
    <trans-unit id="++CODE++f0ebbe4b20d0db8c4c52feb9dc715d1db281ae429389480780ce9120113da253">
      <source xml:lang="en">New SQL database</source>
    </trans-unit>
    <trans-unit id="++CODE++d9c78424d66905fdeabfc255d8900ff5c10df41268f883660b400d4dad09cfbd">
      <source xml:lang="en">New column mapping</source>
    </trans-unit>
    <trans-unit id="++CODE++1ff57a29d7c9d11bdf61c1b80f2b289b44c1ea844824d4b94a0d52b6ba5fc858">
      <source xml:lang="en">Next</source>
    </trans-unit>
    <trans-unit id="++CODE++1ea442a134b2a184bd5d40104401f2a37fbc09ccf3f4bc9da161c6099be3691d">
      <source xml:lang="en">No</source>
    </trans-unit>
    <trans-unit id="++CODE++4e43f09881e3742e225d5e39243fa725d8dd7e9a9d64f05c7c814a12a0b32935">
      <source xml:lang="en">No Action</source>
    </trans-unit>
    <trans-unit id="++CODE++dd1e244b4e319bb25477890a9327b3a2419908e042cd4063f9235a0afed6e908">
      <source xml:lang="en">No Microsoft Entra account can be found for removal.</source>
    </trans-unit>
    <trans-unit id="++CODE++b5353eb771f89b7df467f5082500e61791da1296427482e4eb5bb0cc5b6bec04">
      <source xml:lang="en">No Queries Available</source>
    </trans-unit>
    <trans-unit id="++CODE++b363e5f44515909e667e5e4b24f9690b87a202de3c6b1f1f7b8b597205461ad6">
      <source xml:lang="en">No account selected</source>
    </trans-unit>
    <trans-unit id="++CODE++9659b767df189a5839c87672cb77cb5c7e5dbe63f59c88712ad34358dda02676">
      <source xml:lang="en">No active connection</source>
    </trans-unit>
    <trans-unit id="++CODE++fd8753767d0ca74647a1d3b877db12f2a65a06f4c81db6eadd086759df0a5ad1">
      <source xml:lang="en">No active connection for database change</source>
    </trans-unit>
    <trans-unit id="++CODE++796911143ea8bb8e1ff88271e2618eb63b05d9e04cdf6e9363533b0715ab3574">
      <source xml:lang="en">No active connection for schema view</source>
    </trans-unit>
    <trans-unit id="++CODE++d932a05eba0200bedb4b5449ce9e6487525ba3ecfd164e137388fd0833b4121b">
      <source xml:lang="en">No active database connection in the current editor. Please establish a connection to continue.</source>
    </trans-unit>
    <trans-unit id="++CODE++971d7b9ca9340d6e8e22146855f8ef9cd9576279575ad1f7bd2fb5f40eaaddf9">
      <source xml:lang="en">No active database connection. Please connect to a database first.</source>
    </trans-unit>
    <trans-unit id="++CODE++9901d22224c70ca49d9a42f1429021c1f6720eec301efafad38a8a73e0734a87">
      <source xml:lang="en">No active text editor found. Please open a file with an active database connection.</source>
    </trans-unit>
    <trans-unit id="++CODE++37d715d202ea8a671a72107c5949755a1cfc925eb3b51f4b2ea823d7a54f2aa7">
      <source xml:lang="en">No changes detected</source>
    </trans-unit>
    <trans-unit id="++CODE++d359844ae129bd7d51eda9e3c61dcf5c4036be148cdf783fc11d6454e8ca372b">
      <source xml:lang="en">No connection credentials found</source>
    </trans-unit>
    <trans-unit id="++CODE++bb6f0c310647145d31546d24967be9eb8ebae90f640642e9fbb5d7713e6e8550">
      <source xml:lang="en">No connection found for connectionId: {0}</source>
      <note>{0} is the connection ID</note>
    </trans-unit>
    <trans-unit id="++CODE++3820494b45e56abad074e97c277e6328476da0ec09dacdf18bc5d5d7a6984cb2">
      <source xml:lang="en">No connection information found</source>
    </trans-unit>
    <trans-unit id="++CODE++e7877ea821bcdd1b117351c975bccabc10caea61e2e13fae7fe37e0179bd8470">
      <source xml:lang="en">No connection profile to remove.</source>
    </trans-unit>
    <trans-unit id="++CODE++87a122216f22b55fd29964cf75c886ef5da5cd8369e2a6e24c73ec0ad22227ba">
      <source xml:lang="en">No connection was found. Please connect to a server first.</source>
    </trans-unit>
    <trans-unit id="++CODE++17f0b82ed4308509b67351b92fb3e2892fa54bae44e90f88811c90938aef0c20">
      <source xml:lang="en">No connections available. Please create a connection first.</source>
    </trans-unit>
    <trans-unit id="++CODE++3280128c0901d1323dde9a406ee7d2d6e8e1b98fd30971fa6134b302fec41eca">
      <source xml:lang="en">No database objects found matching &apos;{0}&apos;</source>
      <note>{0} is the search term</note>
    </trans-unit>
    <trans-unit id="++CODE++ba88f7938c978ebe84712352f4ef26470066d230ff6332b1e5610b9bd3a81b26">
      <source xml:lang="en">No databases found in the selected workspace.</source>
    </trans-unit>
    <trans-unit id="++CODE++44abb1efd9e1246e7a38688a54d76fd070a07de55884b732dff70f7eff9a0491">
      <source xml:lang="en">No databases found in workspace &apos;{0}&apos;.</source>
      <note>{0} is the name of the workspace</note>
    </trans-unit>
    <trans-unit id="++CODE++6c351c116cc7feeaf5724426f891c890b4f7d9cb8baab5f2ec1d6c512cc016b6">
      <source xml:lang="en">No items</source>
    </trans-unit>
    <trans-unit id="++CODE++1879af23a37978ff5873d50e56a20f354d53be9278d4075d63e9291b22924af8">
      <source xml:lang="en">No model found.</source>
    </trans-unit>
    <trans-unit id="++CODE++c933cd0d45861a20699df513967542bc9b448f409d362d9bec4e7443dd96f403">
      <source xml:lang="en">No need to refresh Microsoft Entra acccount token for connection {0} with uri {1}</source>
      <note>{0} is the connection id
{1} is the uri</note>
    </trans-unit>
    <trans-unit id="++CODE++a43619f321175f57a27f2a38da381fd367f6806093031b1f82960bcbf542729d">
      <source xml:lang="en">No results</source>
    </trans-unit>
    <trans-unit id="++CODE++4dfded12d62e6f18c858be45db4d0f8b07d57a31417037444685fecadb4351d5">
      <source xml:lang="en">No results for the active editor</source>
    </trans-unit>
    <trans-unit id="++CODE++ac4f3a6af42834b4d2a24a75250eee26cde1f70bb4bf0359acd6523cafd78d67">
      <source xml:lang="en">No results to display</source>
    </trans-unit>
    <trans-unit id="++CODE++e32e1aa390f5243f880caab46155befbe51dd11233564502e4699d1cd79e56ab">
      <source xml:lang="en">No saved connection profiles found.</source>
    </trans-unit>
    <trans-unit id="++CODE++0affa67640b3025de7e70ca5091dd93bcd11bedecbd01aad309a6013841386af">
      <source xml:lang="en">No schema differences were found.</source>
    </trans-unit>
    <trans-unit id="++CODE++548271493601de8634bf0793fb0e09522c1bcce8e1e61c9e51186c9661137729">
      <source xml:lang="en">No subscriptions available.  Adjust your subscription filters to try again.</source>
    </trans-unit>
    <trans-unit id="++CODE++b77c82c64fb4c0907bfdbdcd893ae285b16a8ef67c42e1ecc6ee3d28fe71e708">
      <source xml:lang="en">No tenant selected</source>
    </trans-unit>
    <trans-unit id="++CODE++1714986c355ccdf8acce319f8df2b13f9ccae0f5ee87915f3fa4bbc917b155a7">
      <source xml:lang="en">No tools to process.</source>
    </trans-unit>
    <trans-unit id="++CODE++1507d637b267b1f20c1238414d7e51458fe7d6b98b292a8497d9982634fbe83c">
      <source xml:lang="en">No workspaces found</source>
    </trans-unit>
    <trans-unit id="++CODE++f567a09466c3451f2b171ee4b409a52f3aea306cea3bd4ca9ad4cef8669f1856">
      <source xml:lang="en">No workspaces found. Please change Fabric account or tenant to view available workspaces.</source>
    </trans-unit>
    <trans-unit id="++CODE++522f7c01e016bd0f95cd3b404ebb0751a2b6db89a57ff1c7e5110b39e1f136e0">
      <source xml:lang="en">Non-SQL Server SQL file detected. Disable IntelliSense for such files?</source>
    </trans-unit>
    <trans-unit id="++CODE++dc937b59892604f5a86ac96936cd7ff09e25f18ae6b758e8014a24c7fa039e91">
      <source xml:lang="en">None</source>
    </trans-unit>
    <trans-unit id="++CODE++58601e3ffba5990d1be4db9f2bcc6107f9a72949aabd8f68f79bcb2c92195b5f">
      <source xml:lang="en">Not Between</source>
    </trans-unit>
    <trans-unit id="++CODE++bfccbdda37b86c50ee3c10c461afc9fcc2854ca2d53d33b9bb079798a4f0cf21">
      <source xml:lang="en">Not Contains</source>
    </trans-unit>
    <trans-unit id="++CODE++1035e37a14f3bc0faf8a937fddf3a6ca0ef9b7ad40aa1de814f0865e044eeda2">
      <source xml:lang="en">Not Ends With</source>
    </trans-unit>
    <trans-unit id="++CODE++2abe6ce3689dddb31a75faaafb1a7293649d60f93bff0e48a87e7d5ddd7f2530">
      <source xml:lang="en">Not Equals</source>
    </trans-unit>
    <trans-unit id="++CODE++544330f40460cbf3595ddb51445d81c643d5cd9dc72d601db887c01169b5f388">
      <source xml:lang="en">Not Starts With</source>
    </trans-unit>
    <trans-unit id="++CODE++972711d90594be0ec9340bc56950dc455b2764187dcad7093ae641df2cbc10c5">
      <source xml:lang="en">Not likely at all</source>
    </trans-unit>
    <trans-unit id="++CODE++491fc91cd76e51571a745d780f0fc91f8ae62622e790cb113828988bba2e3c2c">
      <source xml:lang="en">Not signed in</source>
    </trans-unit>
    <trans-unit id="++CODE++ba35f0c47d862763dafa955d6716942f79b8bfe1d01d5968520db6f9ba665f6f">
      <source xml:lang="en">Not started</source>
    </trans-unit>
    <trans-unit id="++CODE++07b555a4dd9446c56aae7bbe326905f8aabc205d5eee96191a71e15510fbb53f">
      <source xml:lang="en">Note: A self-signed certificate offers only limited protection and is not a recommended practice for production environments. Do you want to enable &apos;Trust server certificate&apos; on this connection and retry?</source>
    </trans-unit>
    <trans-unit id="++CODE++00faa1559589415a5c6ecf98b61606f4ab0b254a38471dd99f9182e638997a52">
      <source xml:lang="en">Null Count: {0}</source>
      <note>{0} is the null count</note>
    </trans-unit>
    <trans-unit id="++CODE++6091a3057f7b1b8140c1ad2fc9232cc4d483a484667f76fe8bb305d77ca3deb1">
      <source xml:lang="en">Number of Rows Read</source>
    </trans-unit>
    <trans-unit id="++CODE++565339bc4d33d72817b583024112eb7f5cdf3e5eef0252d6ec1b9c9a94e12bb3">
      <source xml:lang="en">OK</source>
    </trans-unit>
    <trans-unit id="++CODE++17353b3f8f54bed0a811ad1ed6fb9f3505a0e039df3b934afb3e8bc11976a2ca">
      <source xml:lang="en">OLTP, built on Azure SQL</source>
    </trans-unit>
    <trans-unit id="++CODE++501ec8c3629bcdcd52b9d7895c90d04b0c0b969f1134ba024efe021f0a25d867">
      <source xml:lang="en">Object Explorer Filter</source>
    </trans-unit>
    <trans-unit id="++CODE++149f598e7edb5433f886c75bb1bf9e22c7129d29754a8bdc6223eee95384047c">
      <source xml:lang="en">Object Type</source>
    </trans-unit>
    <trans-unit id="++CODE++ca7981b46ecf2c1787b6d76d81d9fd7fa0ca95842e2fcc2a452869891a9334d1">
      <source xml:lang="en">Off</source>
    </trans-unit>
    <trans-unit id="++CODE++3d371d39d42ed88021e2eb01088039bc934a712a3d74c7813debf543f8dba608">
      <source xml:lang="en">On Delete</source>
    </trans-unit>
    <trans-unit id="++CODE++08cc7dbe92d634292815733fbf6b34fba13792fc61a838f93bcaf5fc639b12ee">
      <source xml:lang="en">On Delete Action</source>
    </trans-unit>
    <trans-unit id="++CODE++3260f8640105db3fc919165eac8ff32b659386c38af4e3fd1d2aa3875a7e3b19">
      <source xml:lang="en">On Update</source>
    </trans-unit>
    <trans-unit id="++CODE++53dbddd7bcdf5a51afae1447f034e76d78722d20c1d6d62002c00e19f68ea9b2">
      <source xml:lang="en">On Update Action</source>
    </trans-unit>
    <trans-unit id="++CODE++ed077f3d8125d60dca1979c7133601bd187d47c73ed9975028f677e49e709942">
      <source xml:lang="en">Open</source>
    </trans-unit>
    <trans-unit id="++CODE++afe20ac8b79880f255ada45b4113ce2356e2e96da5a833a6262b495ef67c7c33">
      <source xml:lang="en">Open .scmp file</source>
    </trans-unit>
    <trans-unit id="++CODE++82b7be031f380379c3136f863b234cc6ddbddb19fbbae4654585d10506a2e1e6">
      <source xml:lang="en">Open Publish Script</source>
    </trans-unit>
    <trans-unit id="++CODE++27d46ec89f6c8889936e3d885b71d612efdbf08d8514f16157875104d01fd5f5">
      <source xml:lang="en">Open Query</source>
    </trans-unit>
    <trans-unit id="++CODE++404eb1204c0e313b45f63c32657b2cabf3f3930b7a731969c82b5bc3061311ff">
      <source xml:lang="en">Open Query History</source>
    </trans-unit>
    <trans-unit id="++CODE++458f7bdeed472d6583d8b0e14f2535e896f301136ee1ea3c63fdbf0845407225">
      <source xml:lang="en">Open XML</source>
    </trans-unit>
    <trans-unit id="++CODE++f395ae5e32b4cc24f8030096918e6a2318d4be5fb9274dbeedc0002ce9840bb7">
      <source xml:lang="en">Open in Editor</source>
    </trans-unit>
    <trans-unit id="++CODE++35e74c3a943dcaf90a91c99a242ea7dbfb3ead16a012ba5a7d6a747a96e01d64">
      <source xml:lang="en">Open in New Tab</source>
    </trans-unit>
    <trans-unit id="++CODE++ea1d0f038bbdb9e9aa6649671dcbff49e1f63b700b27d60890da5c60fb4e89af">
      <source xml:lang="en">Open in editor</source>
    </trans-unit>
    <trans-unit id="++CODE++3a8e07b84d53ba502ae8ee669003537bdbbe321d6c8c6fb6cbd63019cb3d400e">
      <source xml:lang="en">Opening Publish Script. This may take a while...</source>
    </trans-unit>
    <trans-unit id="++CODE++fe0d6bd1aef549a43c5fca4a838882918bd3a85e9641cb5150f31df976e18e38">
      <source xml:lang="en">Opening schema designer...</source>
    </trans-unit>
    <trans-unit id="++CODE++0f044feb6ca7d6764650e6b800425a84b5ea518d6f531ee92c3995d6c3eca11e">
      <source xml:lang="en">Operation</source>
    </trans-unit>
    <trans-unit id="++CODE++4e1af7c74096cf0a47ce343febcea35ec03b9599324314b5b8fc1de2fa479705">
      <source xml:lang="en">Operation failed</source>
    </trans-unit>
    <trans-unit id="++CODE++291101a07fe980e93b900ae85c9eb824f9e7e93d0d754be7440b9386b615cad7">
      <source xml:lang="en">Operator</source>
    </trans-unit>
    <trans-unit id="++CODE++e262d629c99156bd48e759790fae3387d08f1b1651ff7ec74a3ca9ad9202e0c9">
      <source xml:lang="en">Option Description</source>
    </trans-unit>
    <trans-unit id="++CODE++da53ba1a285ffae9c6528e235b57336fa85b4f05e9fc00a51ee922069c3d9865">
      <source xml:lang="en">Optional (False)</source>
    </trans-unit>
    <trans-unit id="++CODE++d0db8b5e364b6989e4b8f38a2b3846b87d99a51c1592ebf35d21cc66405a8e39">
      <source xml:lang="en">Options</source>
    </trans-unit>
    <trans-unit id="++CODE++974ccf82fb956ae52dd736ed3f1046fe6da2fcb80bc6679104cbd37773665175">
      <source xml:lang="en">Options have changed. Recompare to see the comparison?</source>
    </trans-unit>
    <trans-unit id="++CODE++2de12c616c9f918c2f9b8736ac202dcfef66460ded9a0292131caaf08466ff3f">
      <source xml:lang="en">Output file</source>
    </trans-unit>
    <trans-unit id="++CODE++eabaa5ba70b7871bd005170e9a540a993456433cdaad54eacc4e4c07a13c71bb">
      <source xml:lang="en">Overall, how satisfied are you with the MSSQL extension?</source>
    </trans-unit>
    <trans-unit id="++CODE++cd184ad9e92906aa47b1a2a184c7d63d4c3642b0ee74079f2d428841ff17036c">
      <source xml:lang="en">Overall, how satisfied are you with {0}?</source>
      <note>{0} is the feature name</note>
    </trans-unit>
    <trans-unit id="++CODE++796120837694d3f3f29259cfeb25091698c2a0aa87873658d840b4993ee889b3">
      <source xml:lang="en">PNG</source>
    </trans-unit>
    <trans-unit id="++CODE++f739807a9884bf6669e1185bac07658249fc43288b25fc4319a683d18b36a188">
      <source xml:lang="en">Package file</source>
    </trans-unit>
    <trans-unit id="++CODE++e68b36b17cbd990802f57741cb75cf3a73fa66a61999b0cd70e3cf7d26cfb25f">
      <source xml:lang="en">Parameters</source>
    </trans-unit>
    <trans-unit id="++CODE++5cafcd08f15a2a6ce49d703f1da5861c94ec134cc92984cc6b2f67965c31b5ee">
      <source xml:lang="en">Parent node was not TreeNodeInfo.</source>
    </trans-unit>
    <trans-unit id="++CODE++e7cf3ef4f17c3999a94f2c6f612e8a888e5b1026878e4e19398b23bd38ec221a">
      <source xml:lang="en">Password</source>
    </trans-unit>
    <trans-unit id="++CODE++b0f439de4ac489dfe75bf62e7fb55c9c993851f6f462fbbacae37851a6cad588">
      <source xml:lang="en">Password (SQL Login)</source>
    </trans-unit>
    <trans-unit id="++CODE++7aeae1412484f6378e5877b660a41baa6a521988eb8b2620ca3223b05e2ff20c">
      <source xml:lang="en">Password is required</source>
    </trans-unit>
    <trans-unit id="++CODE++80dc52b50a4e9dc210b0dc44b71eaa2912aef3a1d931d41f51ad8bfc0061df16">
      <source xml:lang="en">Password must be changed for &apos;{0}&apos; to continue logging into &apos;{1}&apos;</source>
      <note>{0} is the username
{1} is the name of the server</note>
    </trans-unit>
    <trans-unit id="++CODE++9a6b795a5a551cedd30148a98d54756e10a329d6dbd317ef8007d2837abc1100">
      <source xml:lang="en">Password must be changed to continue logging into &apos;{0}&apos;</source>
      <note>{0} is the name of the server</note>
    </trans-unit>
    <trans-unit id="++CODE++b6eb82cd3300c838f99773b371b2f81d5ad517b3ba903de637d3e5920de7c04f">
      <source xml:lang="en">Passwords do not match</source>
    </trans-unit>
    <trans-unit id="++CODE++f3380f7b44bd70af2a369de6026bf2ca2a7b36fde9086935efcd62a0e379cc7a">
      <source xml:lang="en">Paste</source>
    </trans-unit>
    <trans-unit id="++CODE++aa7e02a360294359df9e77459e71e6f350056d94cf36d644cc2c910fff983359">
      <source xml:lang="en">Paste connection string from clipboard</source>
    </trans-unit>
    <trans-unit id="++CODE++71f0edbc866bcd836e06eefc36556b0e6a3552f2d422dc8bc12bddd51e3b5a8e">
      <source xml:lang="en">Path: {0}</source>
      <note>{0} is the path of the node in the object explorer</note>
    </trans-unit>
    <trans-unit id="++CODE++0a59729d88d37ed0f6bddc3a9a92d14b94528c315fec4cd3c70cd2d4bcabe1ff">
      <source xml:lang="en">Pick from multiple SQL Server versions, including SQL Server 2025 (Preview) with built-in AI capabilities like vector search and JSON enhancements.</source>
    </trans-unit>
    <trans-unit id="++CODE++2d88a61abeffd59a3bd59240d49c72a6b54deaecde6c449c2a4fd88f698d2628">
      <source xml:lang="en">Please Accept the SQL Server EULA</source>
    </trans-unit>
    <trans-unit id="++CODE++e9867ec277676c80767b62a3ccde695a9fd4b9927c6541f6bfb0be08bed55596">
      <source xml:lang="en">Please choose a unique name for the container</source>
    </trans-unit>
    <trans-unit id="++CODE++aa9bb805dc517bc0164702b53526a013fbfece6dabeb9871e0b9910d23978c5e">
      <source xml:lang="en">Please choose a unique name for the profile</source>
    </trans-unit>
    <trans-unit id="++CODE++759058121cf2833fdf5f3228c2d13019bf96166084c277f8fb23c117159cb3a7">
      <source xml:lang="en">Please make sure the port is a number, and choose a port that is not in use</source>
    </trans-unit>
    <trans-unit id="++CODE++d81d6eb21f473c77ba01056237fcd372e9021b555b36efc68d24d22a5d608ba5">
      <source xml:lang="en">Please make your password 8-128 characters long.</source>
    </trans-unit>
    <trans-unit id="++CODE++2e0422920bb9bd61c1c7edf3554564e5ca37f4f0bc5d5a96b0402fb3a4c00155">
      <source xml:lang="en">Please select a workspace where you have sufficient permissions (Contributor or higher)</source>
    </trans-unit>
    <trans-unit id="++CODE++72e9a59f5a1d6289dbacb35df897d6c007c55a27e77018455c37e7b372668475">
      <source xml:lang="en">Port</source>
    </trans-unit>
    <trans-unit id="++CODE++ed66c5818178010b7908ff51b8195453260bb97629cc433ea0b53795840b8645">
      <source xml:lang="en">Port must be a number between 1 and 65535</source>
    </trans-unit>
    <trans-unit id="++CODE++c56a86c298eb5a88289af29ba70d8dfdfbf42f6a0c6cf7fe8317a824db4eb767">
      <source xml:lang="en">Possible Data Loss detected. Please review the changes.</source>
    </trans-unit>
    <trans-unit id="++CODE++b5d65f0ae389b60297c51acb9d3f3ee1e5b846deeb84a90fd69ccdfadca7c331">
      <source xml:lang="en">Precision</source>
    </trans-unit>
    <trans-unit id="++CODE++db941d8c187f4fc67aa4904ca92e659aa8f19fc4f6409af9f9e63f741d1fcc80">
      <source xml:lang="en">Precision/scale mismatch between &apos;{0}&apos; and &apos;{1}&apos;</source>
      <note>{0} is source column
{1} is target column</note>
    </trans-unit>
    <trans-unit id="++CODE++9d13699b657fe91178f41ecf87e9c11095306c7b62e26f7e7a1b019df9ca50b1">
      <source xml:lang="en">Preview Database Updates</source>
    </trans-unit>
    <trans-unit id="++CODE++a57b08a480b822a0a572b993391c292ede593bf8000b406675b180bbb16260fa">
      <source xml:lang="en">Previous</source>
    </trans-unit>
    <trans-unit id="++CODE++a89f61eb88c67866f6b2666a2e7f19b6fa1c97ca8330b81f848895bcc3594a3f">
      <source xml:lang="en">Previous pending reconnect promise for uri {0} is rejected with error {1}, will attempt to reconnect if necessary.</source>
      <note>{0} is the uri
{1} is the error</note>
    </trans-unit>
    <trans-unit id="++CODE++74ddf875033fe6ed895f48a8abc4373883fb876b36dfa7614f3f130ceee1ab20">
      <source xml:lang="en">Previous pending reconnection for uri {0}, succeeded.</source>
      <note>{0} is the uri</note>
    </trans-unit>
    <trans-unit id="++CODE++d196df298e2df96370fbe47015195f865db9761ab45899b56376f17df4174a88">
      <source xml:lang="en">Previous step failed. Please check the error message and try again.</source>
    </trans-unit>
    <trans-unit id="++CODE++92022c2f45b6a9ba92c51438e6fed444d69673e4bd6c529e3ea8f0a8bfe1e969">
      <source xml:lang="en">Primary Key</source>
    </trans-unit>
    <trans-unit id="++CODE++a0de89c19964a6454c6d6b4f4205b8c8fcb6c1bfe9370b6d3183226ce8009141">
      <source xml:lang="en">Primary Key Columns</source>
    </trans-unit>
    <trans-unit id="++CODE++25f4fe8cd149e57de765fa487f6e70395ed29ad8d1f2b9c116f9efa24262b420">
      <source xml:lang="en">Privacy Statement</source>
    </trans-unit>
    <trans-unit id="++CODE++5271d6ce4f647db55fc114096f1dbb3b2cc6287df8fd299c3635574761ea9fb7">
      <source xml:lang="en">Processing include or exclude all differences operation.</source>
    </trans-unit>
    <trans-unit id="++CODE++a423b47777783386516c79baa19b0dfcd12cb40e4fba79348ad14ab0169402cd">
      <source xml:lang="en">Profile Name</source>
    </trans-unit>
    <trans-unit id="++CODE++f7821e5b83af275fa9638d6840dc6edd1e7c8179f566d99cb2fd713ca13e9e3c">
      <source xml:lang="en">Profile created and connected</source>
    </trans-unit>
    <trans-unit id="++CODE++8a0d6f1276ee19a91fb06f73344d1d60f2d1f1c8d7e0454c8bb31ea00c2b9a30">
      <source xml:lang="en">Profile created successfully</source>
    </trans-unit>
    <trans-unit id="++CODE++c7b24e72fefeade2fc1706604bb5c2ee848b055ed154428128c10d5020549a7a">
      <source xml:lang="en">Profile removed successfully</source>
    </trans-unit>
    <trans-unit id="++CODE++ae43692b2a310b8ed2443d2b7d2a3e4cf0b6d73115badd72831b3d22381f235f">
      <source xml:lang="en">Properties</source>
    </trans-unit>
    <trans-unit id="++CODE++40040cb181f7f0ee5add2b52e8467c6652477f7ce12af39fe380b5084b64f4fe">
      <source xml:lang="en">Property</source>
    </trans-unit>
    <trans-unit id="++CODE++7c68cc7494a11be986cf0d4ac8e2acb67d5aa67b35151c2435cb1c51ccd060d8">
      <source xml:lang="en">Provider &apos;{0}&apos; does not have a Microsoft resource endpoint defined.</source>
      <note>{0} is the provider</note>
    </trans-unit>
    <trans-unit id="++CODE++c2b1b8e2e03928e24b07be3e3cbc597577096c8303d9aa621a147ca2456bdad7">
      <source xml:lang="en">Provisioning</source>
    </trans-unit>
    <trans-unit id="++CODE++859390eb495b2ead7f05f0f799546c71435b2db31dbe082adecc3426fffc3391">
      <source xml:lang="en">Publish</source>
    </trans-unit>
    <trans-unit id="++CODE++2061d7abe64ff08b697e992f6e5b0e379cae860434c608eb72552f3ce3bbcfc8">
      <source xml:lang="en">Publish Changes</source>
    </trans-unit>
    <trans-unit id="++CODE++dce49ef71e44b5c107d066069bd508af15fbffd22c8e410f76db1f120371635a">
      <source xml:lang="en">Publish Profile</source>
    </trans-unit>
    <trans-unit id="++CODE++42b341b8072aa3adcb1b6f83353574f79b03c073faeb2c64253cdb6248c011c1">
      <source xml:lang="en">Publish Project</source>
    </trans-unit>
    <trans-unit id="++CODE++d5ce61b547d2e5793b2ac208be904ea9f94d5e5594d0c5c02bdda22abf61fcf0">
      <source xml:lang="en">Publish Target</source>
    </trans-unit>
    <trans-unit id="++CODE++10209ed1750a4b5c09b80ea470ed45083d8d1ad3d1da877d160d9ab61a5031fc">
      <source xml:lang="en">Publishing Changes</source>
    </trans-unit>
    <trans-unit id="++CODE++d7a082f416fcd5289f06b3cda1fdf7b7d3999dabb4209c0d324fdf0c57ff2ee2">
      <source xml:lang="en">Pulling SQL Server Image</source>
    </trans-unit>
    <trans-unit id="++CODE++0e1d9858f1e51bd313981a0d8da504fb12e0405fc869634ad52babe02eff9e3d">
      <source xml:lang="en">Pulling the SQL Server container image. This might take a few minutes depending on your internet connection.</source>
    </trans-unit>
    <trans-unit id="++CODE++f44ad102b5dd5df1b5691408d19d39ee92cc1c9ad20f7125845df3d961a805d3">
      <source xml:lang="en">Query Plan</source>
    </trans-unit>
    <trans-unit id="++CODE++9e83dc6d2db272ac27cc875b994f834b62b7202a49b69e885f8f4e8f9c29a452">
      <source xml:lang="en">Query executed</source>
    </trans-unit>
    <trans-unit id="++CODE++222d8657e6ce5036c2c4e9baf67ab52aeb5b35c12ff05d913296ea5cefad1f9c">
      <source xml:lang="en">Query failed</source>
    </trans-unit>
    <trans-unit id="++CODE++9bb19ac86101a6dfe00ba121dc8fab54c216992ef8d061c9cf27bd93a4424a91">
      <source xml:lang="en">Query succeeded</source>
    </trans-unit>
    <trans-unit id="++CODE++9f24e982799f47ef97760b8fbb95ce6c89390fba37aa7fe9b6314f69aaa691ea">
      <source xml:lang="en">Query {0}:  Query cost (relative to the script):  {1}%</source>
      <note>{0} is the query number
{1} is the query cost</note>
    </trans-unit>
    <trans-unit id="++CODE++83b794145c0cc3f560cb6dfb6b5bcf7afac4dba15e5c6dbc54d103dae029fec6">
      <source xml:lang="en">Read more</source>
    </trans-unit>
    <trans-unit id="++CODE++8a71e31f52571efdf22b8d02a3c0f05489b38f70968e5741c1d4a1a47ea5bae4">
      <source xml:lang="en">Readying container for connections.</source>
    </trans-unit>
    <trans-unit id="++CODE++3c311675a5c2bf9cd3b95e78f5c957399730d791fae923def53395a43f131d1f">
      <source xml:lang="en">Readying container for connections...</source>
    </trans-unit>
    <trans-unit id="++CODE++690dbe9dc0993c4256683738fc3fd541cfa96f60d299be33343615dd58179d93">
      <source xml:lang="en">Recent</source>
    </trans-unit>
    <trans-unit id="++CODE++705aa26f40f31a71c622836f9a913bf837817f54e45133215a5d222489e6a7c8">
      <source xml:lang="en">Recent Connections</source>
    </trans-unit>
    <trans-unit id="++CODE++703f1ae8b7cdb3525cdab9ea694ab27b1b9e4337f0b2ca32f152f7f9a6e2f9d5">
      <source xml:lang="en">Recent connections list cleared</source>
    </trans-unit>
    <trans-unit id="++CODE++74273989b0966e2369b6d01aadb23af4ad6a9e724643fa88f2bde99202a36708">
      <source xml:lang="en">Redo</source>
    </trans-unit>
    <trans-unit id="++CODE++d49d10a2017dc4911588fbe91abdc783a6eb59caf6b52432ddae0399d838014d">
      <source xml:lang="en">Referenced column &apos;{0}&apos; not found</source>
      <note>{0} is the column name</note>
    </trans-unit>
    <trans-unit id="++CODE++797ad1e737f00e56b04c2d4140e177a26977d3a90e9ea84cb65016e21c50113f">
      <source xml:lang="en">Referenced table &apos;{0}&apos; not found</source>
      <note>{0} is the table name</note>
    </trans-unit>
    <trans-unit id="++CODE++0e91610117029a62a478b7fa7df0b8598bebe3ab1e192d4b1882e310719c9671">
      <source xml:lang="en">Refresh</source>
    </trans-unit>
    <trans-unit id="++CODE++627fc5f9740b31ca7868476caa3694a842a494bf358329d1aaf28f3fd7a5a4f0">
      <source xml:lang="en">Refresh Credentials</source>
    </trans-unit>
    <trans-unit id="++CODE++0cd1ba1d31d508fcf599096e647eb0c1a60819928248e404a3f71ea9f7aafad8">
      <source xml:lang="en">Reload Visual Studio Code</source>
    </trans-unit>
    <trans-unit id="++CODE++b69ef66763bd411348c2bf030ab4cd0881dc36c538ce1a05966e92b927d2675c">
      <source xml:lang="en">Remind Me Later</source>
    </trans-unit>
    <trans-unit id="++CODE++c3812fc4acb861d5182fc2b8155f327f736fbe5e5eb86a7bd7afcb6dc5497282">
      <source xml:lang="en">Remove</source>
    </trans-unit>
    <trans-unit id="++CODE++67b215a4a9c0185c90cc9b971dcdf8dc2c3fddcaa5bfc78eed8cfcc2cefaf0d7">
      <source xml:lang="en">Remove Sort</source>
    </trans-unit>
    <trans-unit id="++CODE++7024a828547b51d9fb11f26d4d1d472691dd7e6ec7d7a2f499cb08731a63e943">
      <source xml:lang="en">Remove recent connection</source>
    </trans-unit>
    <trans-unit id="++CODE++4f98318295cf61965501b5ff934574dfd3efea58641100c01dfa70131a732b31">
      <source xml:lang="en">Remove {0}</source>
      <note>{0} is the object type</note>
    </trans-unit>
    <trans-unit id="++CODE++0b73ca14b5d89fd5c289af312a66842146e766baf6c5018848b36f086944cb0b">
      <source xml:lang="en">Replication</source>
    </trans-unit>
    <trans-unit id="++CODE++4850b174b713d88cfc63de107830d5388929020e78abc91fc19bba7a6821625f">
      <source xml:lang="en">Required</source>
    </trans-unit>
    <trans-unit id="++CODE++daee7606b339f3c339076fe2c9f372a3ff40c8ee896005d829c7481b64ca5303">
      <source xml:lang="en">Reset</source>
    </trans-unit>
    <trans-unit id="++CODE++ae6d9c313ef115d3be932d158acd74f5ab4db5c068cdc2c10ade081168b185d5">
      <source xml:lang="en">Resource Group</source>
    </trans-unit>
    <trans-unit id="++CODE++a76e13b9839270eb73ed11417f7d8acca55df0ad52065799361631d0fff74f27">
      <source xml:lang="en">Restore</source>
    </trans-unit>
    <trans-unit id="++CODE++f225a9c1cec3aeb23174520a7be45fd29e7f9de8fecba6757bb7cd215235979e">
      <source xml:lang="en">Restore panel size</source>
    </trans-unit>
    <trans-unit id="++CODE++26b4293018ea72418733109f2e245387d9dfcfe7d4083c0c1f29eb1155c98365">
      <source xml:lang="en">Restore properties pane</source>
    </trans-unit>
    <trans-unit id="++CODE++5d7e64a2598658aaaf1674a1b6222a0f6ab5bb588831a51d0936879cbf88670c">
      <source xml:lang="en">Result Set {0}</source>
      <note>{0} is the index of the result set</note>
    </trans-unit>
    <trans-unit id="++CODE++219c4a6c86a716e99d5dc9611b61e584deb11b57e972d87d4b773387ebc3cadd">
      <source xml:lang="en">Results</source>
    </trans-unit>
    <trans-unit id="++CODE++ccb11e8d73c1d40ef67b26d9ca77a50ab2987d9ac9af361e065c3c1c6699c116">
      <source xml:lang="en">Results ({0})</source>
      <note>{0} is the number of results</note>
    </trans-unit>
    <trans-unit id="++CODE++a71f9e2908cf7df2e5ce9dafa67f3f4949fc4c74f525b9f4a6229ff6a7f93c86">
      <source xml:lang="en">Results copied to clipboard</source>
    </trans-unit>
    <trans-unit id="++CODE++942087cc2d41e01304b7195558d093d10c72af8e838c7556d6a02d471ee71852">
      <source xml:lang="en">Retry</source>
    </trans-unit>
    <trans-unit id="++CODE++ed5c65311daf9e46eb0f5ac74221d4405dabfe18cca554232363495a3a268ca5">
      <source xml:lang="en">Reverse Alphabetical</source>
    </trans-unit>
    <trans-unit id="++CODE++02db2f499ba6ed0895fdb86e879b5758e87aacd4251189046218aec2617a0ba5">
      <source xml:lang="en">Rosetta is required to run SQL Server container images on Apple Silicon. Enable &quot;Use Rosetta for x86_64/amd64 emulation on Apple Silicon&quot; in Docker Desktop &gt; Settings &gt; General.</source>
    </trans-unit>
    <trans-unit id="++CODE++7c9de4e8e989511f39c9c515352856dbfe290c6de0e123d12cc60972e8fa8bf3">
      <source xml:lang="en">Rule name</source>
    </trans-unit>
    <trans-unit id="++CODE++826cea94aca7f2bce9e97c214c1df682ea9fa53a85d642e06993064d077eda60">
      <source xml:lang="en">Run Query</source>
    </trans-unit>
    <trans-unit id="++CODE++fa12adeb7bf1db8bea535fb7afc4cdb5121fe19f586fd0996a719007d8c7012c">
      <source xml:lang="en">Run Query History</source>
    </trans-unit>
    <trans-unit id="++CODE++ac94961d65d453caddfb9b5cdcf79c96671b85462f0c7b9ff25e2a316c6dfa86">
      <source xml:lang="en">Run a query in the current editor, or switch to an editor that has results.</source>
    </trans-unit>
    <trans-unit id="++CODE++8c69f23e4bff75d84e54afc088af9057c1b2285242fe96f175cbc395b3a16620">
      <source xml:lang="en">Run query on connection &apos;{0}&apos;?&#10;&#10;Query: {1}</source>
      <note>{0} is the connection ID
{1} is the SQL query</note>
    </trans-unit>
    <trans-unit id="++CODE++4e16c2dab3b093c189f6f41be6961a3e5a42e6c8c2d3609ce6398e1bd9c8f60c">
      <source xml:lang="en">Running query is not supported when the editor is in multiple selection mode.</source>
    </trans-unit>
    <trans-unit id="++CODE++b1f11c275b04ef9f8ee2c203bbc9e14168767c3bf289f9915aa1e43adb776cf9">
      <source xml:lang="en">Running query on connection &apos;{0}&apos;</source>
      <note>{0} is the connection ID</note>
    </trans-unit>
    <trans-unit id="++CODE++59b151f69d83edf3eb174ff38c0f77aebf28c9195c785f2003a1cd708de0dc77">
      <source xml:lang="en">SQL Analytics Endpoint</source>
    </trans-unit>
    <trans-unit id="++CODE++fa728e3cf6aa4aa3207afe540af912463db2631cd2358004e457e71dc0107148">
      <source xml:lang="en">SQL Container Name</source>
    </trans-unit>
    <trans-unit id="++CODE++418024d48b3bccf64d26f1031290f65e229c515336a4b5a08a0cde384d803ed7">
      <source xml:lang="en">SQL Container Version</source>
    </trans-unit>
    <trans-unit id="++CODE++7f779b8a3477b9909716127bf4ed2ef8e07e7f5fae134f7ad1506a7f267de247">
      <source xml:lang="en">SQL Database</source>
    </trans-unit>
    <trans-unit id="++CODE++bcb563c464628dce28a629cdda03742239a5b0f9e25da0a87aea6e68ad25933a">
      <source xml:lang="en">SQL Login</source>
    </trans-unit>
    <trans-unit id="++CODE++2ea04a74395b2376e4dd5e83ffd39385d7b3dbfe4af1cb43bc8080b8b91c548e">
      <source xml:lang="en">SQL Plan Files</source>
    </trans-unit>
    <trans-unit id="++CODE++0404cd9b41a2ccda40d68efcab8008a39503e1487a468ad37a26417a02df844f">
      <source xml:lang="en">SQL Server 2025 is not supported on ARM architecture. Please select a different SQL Server version.</source>
    </trans-unit>
    <trans-unit id="++CODE++31aead661ae4eee1d516f5b824b2d74ec3221ad35899111d62eb58ea7a78aaf6">
      <source xml:lang="en">SQL Server 2025 is not yet supported on ARM architecture. ARM support will be available starting with the SQL Server 2025 CU1 container image.</source>
    </trans-unit>
    <trans-unit id="++CODE++8553f640204422619af23f71ce8e01bb39f23579ff44b08e5da1cd2eb4482c27">
      <source xml:lang="en">SQL Server Container SA Password</source>
    </trans-unit>
    <trans-unit id="++CODE++8fb9e52bba9bdebaf10c130eca428ca15b770d0ba41c5f854c47db14a380f8ae">
      <source xml:lang="en">SQL Server admin password</source>
    </trans-unit>
    <trans-unit id="++CODE++49946129c776c67af592a7bd5399b229d9e11260362f8dd0ee8a96778dbc3bee">
      <source xml:lang="en">SQL Server does not support Windows containers. Please switch to Linux containers in Docker Desktop settings.</source>
    </trans-unit>
    <trans-unit id="++CODE++035f6f2b97a039d49cb4ed684e5e8118c2acf2ff2fcc0e25fc94e2eacbc63b80">
      <source xml:lang="en">SQL Server port number</source>
    </trans-unit>
    <trans-unit id="++CODE++64aaab208c8e1d1152e423b463ee58006e8479fe03f9b92d91be13935401d6d8">
      <source xml:lang="en">SQL Server {0} - latest</source>
      <note>{0} is the SQL Server version</note>
    </trans-unit>
    <trans-unit id="++CODE++c15c5b93db5aa2d000fa6a98f1eaad96beff26347b410388dc524f19a0f0aeee">
      <source xml:lang="en">SQL database in Fabric (Preview)</source>
    </trans-unit>
    <trans-unit id="++CODE++33c911ed6f7c6e8d0093aecd7c73564bf2ef2992db044a0892fc3de8b92cdb71">
      <source xml:lang="en">SQLCMD Variables</source>
    </trans-unit>
    <trans-unit id="++CODE++3edb66ea075e148507b4547497333f55f63218596ac3acdad9eb49f8ce686f4c">
      <source xml:lang="en">SVG</source>
    </trans-unit>
    <trans-unit id="++CODE++be3bac2c67dcc1b486b10add2ba1bf56e6e49fd17d6187fe6b6c012b08cedbfc">
      <source xml:lang="en">Satisfied</source>
    </trans-unit>
    <trans-unit id="++CODE++993f024b650eaf0f1c64118f6033c44b7c98d220539bcb51454ca578f6f2b477">
      <source xml:lang="en">Saturation</source>
    </trans-unit>
    <trans-unit id="++CODE++1509f561f2416598629b886ad7d3c05a7e221e4e0675c84bbff4ee6d9e03913d">
      <source xml:lang="en">Save</source>
    </trans-unit>
    <trans-unit id="++CODE++dee3e3871faf828499426928ded1c3d2762c767a5c9f07e954d25a63aca26da2">
      <source xml:lang="en">Save .scmp file</source>
    </trans-unit>
    <trans-unit id="++CODE++088203b4cd88789e07f4e9a8f05cf6e8c1d0b413ae32d30cae69beeef94784e6">
      <source xml:lang="en">Save As</source>
    </trans-unit>
    <trans-unit id="++CODE++4a3dca5ad8733bf29762c2315ae7e89e4f9a30c2ad082e4b01a93cc96e7d442e">
      <source xml:lang="en">Save As...</source>
    </trans-unit>
    <trans-unit id="++CODE++df2839447956141d6503caf44145db003e70b17dc128d5c4fefec188b28d6966">
      <source xml:lang="en">Save Connection Group</source>
    </trans-unit>
    <trans-unit id="++CODE++caf4128d5bf679fef30d60d545684f44efcc2e9a7098df16fcbd0b625580c89f">
      <source xml:lang="en">Save Password</source>
    </trans-unit>
    <trans-unit id="++CODE++77252dc87eec71818cc0b5c0bc0e82792f92540faad923e81c6d5dcd3119e31a">
      <source xml:lang="en">Save Password? If &apos;No&apos;, password will be required each time you connect</source>
    </trans-unit>
    <trans-unit id="++CODE++22995cab793b6ddc02993f48d7042dff97e62df3faf4b7742629243a36ce968d">
      <source xml:lang="en">Save Plan</source>
    </trans-unit>
    <trans-unit id="++CODE++e50761ebedbdddb4dd4afb99a7c0964cf8bfed33ec03cb39f5a08e65812c795a">
      <source xml:lang="en">Save as CSV</source>
    </trans-unit>
    <trans-unit id="++CODE++40838c73e26d7ae3162bb4250c2c1e261a33fec5478432e6e47ba9ab6649c1ef">
      <source xml:lang="en">Save as Excel</source>
    </trans-unit>
    <trans-unit id="++CODE++49e889d19cb98b87430fab55b6c5203e191463e874e2d94eb44d43f38395e226">
      <source xml:lang="en">Save as INSERT</source>
    </trans-unit>
    <trans-unit id="++CODE++910ed5e0c43df2bc1a2c71f1d5ecd2168b919fd4dc9f6d4b1f13f660cba9c524">
      <source xml:lang="en">Save as JSON</source>
    </trans-unit>
    <trans-unit id="++CODE++bae1da28225af71a125385224716f5ff7870573e6c01494c597e8ed4168b12e3">
      <source xml:lang="en">Save results command cannot be used with multiple selections.</source>
    </trans-unit>
    <trans-unit id="++CODE++0a12b3e51f64e705d6de90db7bcada67844d93e118f414b2fc703b2014efabc5">
      <source xml:lang="en">Save source and target, options, and excluded elements</source>
    </trans-unit>
    <trans-unit id="++CODE++5a2df8a2745d54fa2197753e1c2c22a8dea9676916677120da5c44550647180d">
      <source xml:lang="en">Saved Connections</source>
    </trans-unit>
    <trans-unit id="++CODE++f102986b39effb31080ae442f61febe7ed58df1515c0711ccfadfe0311ccec81">
      <source xml:lang="en">Scale</source>
    </trans-unit>
    <trans-unit id="++CODE++b8c590be37f9806eacc2f43e047d943cb0b51e96d92efe6f1549fd0d13d03a25">
      <source xml:lang="en">Scale mismatch between &apos;{0}&apos; and &apos;{1}&apos;</source>
      <note>{0} is source column
{1} is target column</note>
    </trans-unit>
    <trans-unit id="++CODE++07b091a3fdc4e4c03cd047b5264e61241f20fe8dbc36a4c796d46cd8dc3e7d03">
      <source xml:lang="en">Schema</source>
    </trans-unit>
    <trans-unit id="++CODE++154e484fc5e1a7cb4991c071caef673c453eaa7dcfef4321db537c576a5c56cf">
      <source xml:lang="en">Schema Compare</source>
    </trans-unit>
    <trans-unit id="++CODE++57232ac852b468be7624e8edcfabbb24ac13076a47e75fb4121be42bc813c881">
      <source xml:lang="en">Schema Compare Options</source>
    </trans-unit>
    <trans-unit id="++CODE++8bd05764f179b5c53231ee8df7d8f52d5906689eb660f1bd0ff33d1e0817290c">
      <source xml:lang="en">Schema Compare failed: &apos;{0}&apos;</source>
      <note>{0} is the error message returned from the compare operation</note>
    </trans-unit>
    <trans-unit id="++CODE++15b5d02ad3478e97181969698b48fe22f92298cc513e992be78922dc8f3ffe9c">
      <source xml:lang="en">Schema Designer</source>
    </trans-unit>
    <trans-unit id="++CODE++04073026831053dab587997eca3ee2c8445a80a9f9395820b6a48ac4cb4449b1">
      <source xml:lang="en">Schema Designer Model is ready. Changes can now be published.</source>
    </trans-unit>
    <trans-unit id="++CODE++625f64194868ec34a2b8b5b02385d3999fc9cdddbb2e823e10a1d965574d8e6c">
      <source xml:lang="en">Schema visualization opened.</source>
    </trans-unit>
    <trans-unit id="++CODE++26336e4216dbda9c374906c54ade398c597b59facd87fba0be1758fc497bde2a">
      <source xml:lang="en">Schema/Object Type</source>
    </trans-unit>
    <trans-unit id="++CODE++102acc10e67a297d79f7a0440d9fb96e2bfe8b1830676ae1d524cde6203212e0">
      <source xml:lang="en">Script</source>
    </trans-unit>
    <trans-unit id="++CODE++cce7c24ebb0a14bc98b7d6a3f18ddfe9c893e65adb1a599321b3e0eca3515490">
      <source xml:lang="en">Script As Create</source>
    </trans-unit>
    <trans-unit id="++CODE++f6a9305d2a22223e43e016e6ed4d342a8a4a249c1202322338ee3e0d5f26e596">
      <source xml:lang="en">Script copied to clipboard</source>
    </trans-unit>
    <trans-unit id="++CODE++bd74591fea2d60dc873cec192685f7b6a930d2a370d5b3c9032014bf8224529a">
      <source xml:lang="en">Search Workspaces</source>
    </trans-unit>
    <trans-unit id="++CODE++4f5103123c8a9080ba6c1595ab5f058a1aa4715fe8c1aa2b956b6512f28cc365">
      <source xml:lang="en">Search connection groups</source>
    </trans-unit>
    <trans-unit id="++CODE++448fcd5b80608528b5b492337667acf711f486e31784b41b4bba7066a9527ac4">
      <source xml:lang="en">Search for database objects...</source>
    </trans-unit>
    <trans-unit id="++CODE++49ff54ad141b9f4b74b176a98807c6b9a1282dfe026c3f38015dd596c54c4a84">
      <source xml:lang="en">Search options...</source>
    </trans-unit>
    <trans-unit id="++CODE++6801207d5994165123a10ab767fd9439130fae500f8c407877ae5070843b906d">
      <source xml:lang="en">Search settings...</source>
    </trans-unit>
    <trans-unit id="++CODE++771f5d2c0599dcf4194e3fdddd9a5212d6392f4703d29971575bb455b5287a84">
      <source xml:lang="en">Search tables...</source>
    </trans-unit>
    <trans-unit id="++CODE++f0b2ef28c0bec626ad14f56179e18d97cdbfcb4f676c4735f95eae628d079538">
      <source xml:lang="en">Search term cannot be empty</source>
    </trans-unit>
    <trans-unit id="++CODE++5c192a3e6f23b125cfaa70c46f6fcd47a2081fa7270e7687687ea8596d2e012f">
      <source xml:lang="en">Search workspaces...</source>
    </trans-unit>
    <trans-unit id="++CODE++7f55382219f0202c1b4f56deb099e2fedcec87ee73fe2edb2105df5447323bc6">
      <source xml:lang="en">Search...</source>
    </trans-unit>
    <trans-unit id="++CODE++6863067eb0a2c7499425c6c189b2c88bac55ca754285a6ab1ef37b75b4cfad4d">
      <source xml:lang="en">See</source>
    </trans-unit>
    <trans-unit id="++CODE++2a78025de6aae5e7ff88e5a951bb3a78ddd67388913529cf9e2dd9653e62b02d">
      <source xml:lang="en">Select</source>
    </trans-unit>
    <trans-unit id="++CODE++d1ec69e64b9609d089aae09f7adc5c566d2cd222f8d8325f0ab3b523f0ac2690">
      <source xml:lang="en">Select All</source>
    </trans-unit>
    <trans-unit id="++CODE++3052f090b2dd0312f6564fb52c1f06b0efbe9fd7c77fdf38dcb96b4521b06b24">
      <source xml:lang="en">Select Azure account with Key Vault access for column decryption</source>
    </trans-unit>
    <trans-unit id="++CODE++a1103f928cc721a44f7c8cdbc11bab66f8a7e44d66485112edccc40525787cfb">
      <source xml:lang="en">Select Profile</source>
    </trans-unit>
    <trans-unit id="++CODE++498e179dee6c281c74c130a980b58ecfdf8c85a97cf907ed7d820ef06afd8b51">
      <source xml:lang="en">Select Source</source>
    </trans-unit>
    <trans-unit id="++CODE++5807729000cb38665e918bf3d7ac25f319624d3024eb2760aba5f15f7eb53559">
      <source xml:lang="en">Select Source Schema</source>
    </trans-unit>
    <trans-unit id="++CODE++bdd155896fd28608c15efbc9269fc433a1838ca35f20e4dc656f20ffe2aff773">
      <source xml:lang="en">Select Target</source>
    </trans-unit>
    <trans-unit id="++CODE++b6d420411ce8b91f28e7fc43e45c44a8550af2984463e5dc85541595a0ac37ba">
      <source xml:lang="en">Select Target Schema</source>
    </trans-unit>
    <trans-unit id="++CODE++35ce1fefb3478f2ba328f46db9deb60e08786a3f825f64dd5f9804459c6b8b4c">
      <source xml:lang="en">Select a Workspace</source>
    </trans-unit>
    <trans-unit id="++CODE++c4300a3eee24147d9593a09a659650b44b4733e2979fef9cae3e3db10f116831">
      <source xml:lang="en">Select a connection group</source>
    </trans-unit>
    <trans-unit id="++CODE++c9e8c706a0db2ef84dc8a610e30fe22cb5709a146a0e76955dbd1f1444e5a0e6">
      <source xml:lang="en">Select a database</source>
    </trans-unit>
    <trans-unit id="++CODE++8a953dbed756a0be682ea17fe4c3be30e723ec8c98816d4b73fd86719df8dcc0">
      <source xml:lang="en">Select a server</source>
    </trans-unit>
    <trans-unit id="++CODE++ebe0dbee443b4562c7925a01e3bc69a3d5d0a3b0e8b3e11041c69fa067b65ef7">
      <source xml:lang="en">Select a tenant</source>
    </trans-unit>
    <trans-unit id="++CODE++8b43c4bf79e62cb8e9f61b4fddc6e921b87020df8bca991bbf77a39628ec9106">
      <source xml:lang="en">Select a valid {0} from the dropdown</source>
      <note>{0} is the type of the dropdown&apos;s contents, e.g &apos;resource group&apos; or &apos;server&apos;</note>
    </trans-unit>
    <trans-unit id="++CODE++903e816918c1b2835c9186eed7375ce85cc0f6230c48afbaa979177517e8545d">
      <source xml:lang="en">Select a workspace to view the databases in it.</source>
    </trans-unit>
    <trans-unit id="++CODE++a1205265db328a59a52187387e01e37a0e1d2b28210aa2e663f750eb8b7c8dcf">
      <source xml:lang="en">Select a {0} for filtering</source>
      <note>{0} is the type of the dropdown&apos;s contents, e.g &apos;resource group&apos; or &apos;server&apos;</note>
    </trans-unit>
    <trans-unit id="++CODE++1fc9a387654d410febd202b81bddbe62d38368260b69b9f73ee6630164536bdf">
      <source xml:lang="en">Select all</source>
    </trans-unit>
    <trans-unit id="++CODE++80a484c3416afd950fcefa87e88b0514e65144c7d45c12bf0bc9809c46837f89">
      <source xml:lang="en">Select all options</source>
    </trans-unit>
    <trans-unit id="++CODE++ba89783a339fd43f48271d2e9813374075b46d8896bfa4f99444022a42847531">
      <source xml:lang="en">Select an account</source>
    </trans-unit>
    <trans-unit id="++CODE++1032e1d25c0d5131be3195e1e53197385eb21d860f4f14f7bbc4cfcce4bfd109">
      <source xml:lang="en">Select an extension to manage connection sharing permissions</source>
    </trans-unit>
    <trans-unit id="++CODE++cac9a015dc3356af3f386e840985bfc09d57c0b9cc01a88e26ec67f3501058d8">
      <source xml:lang="en">Select an object to view its definition ({0} results)</source>
      <note>{0} is the number of results</note>
    </trans-unit>
    <trans-unit id="++CODE++16900742d2f35c9ffb6cc72369893127a8357154e22d9c4b84f020e87dac0602">
      <source xml:lang="en">Select an operation</source>
    </trans-unit>
    <trans-unit id="++CODE++6a8027c451f5eed5d0e62f3f599e8d39a787706b19612279423f6b706b1751f3">
      <source xml:lang="en">Select image</source>
    </trans-unit>
    <trans-unit id="++CODE++154f133b3d7ef488e01090c00b0104ba7bf48bf4368e2ad71333fd3d863fb270">
      <source xml:lang="en">Select new permission for extension: &apos;{0}&apos;</source>
      <note>{0} is the extension name</note>
    </trans-unit>
    <trans-unit id="++CODE++10484d8ed1877a7e126a17a3a144a55c6bf07784ecc22b01d87ee138fb808cd8">
      <source xml:lang="en">Select or enter a publish profile</source>
    </trans-unit>
    <trans-unit id="++CODE++abfd7db0b03514a66749641525344550918faa842cd1455111b0531217e05074">
      <source xml:lang="en">Select package file</source>
    </trans-unit>
    <trans-unit id="++CODE++e286357ecd532997834edbf13478a2b3ca334a9dda1c8e895c0bd8b26f6097b5">
      <source xml:lang="en">Select profile to remove</source>
    </trans-unit>
    <trans-unit id="++CODE++31c1868de5b07d10224f472d3f5957b4502175ab68a89839134a1f1dd747ab3b">
      <source xml:lang="en">Select subscriptions</source>
    </trans-unit>
    <trans-unit id="++CODE++5c61a29b1d409ff2b70f6fbd1032d7250ac322407dc4b8bbff19eb20af562291">
      <source xml:lang="en">Select the SQL Server Container Image</source>
    </trans-unit>
    <trans-unit id="++CODE++5354479c5248dd63b7110fca45437164866ebbdc35bd5d19a5b814535534024e">
      <source xml:lang="en">Selected Microsoft Entra account removed successfully.</source>
    </trans-unit>
    <trans-unit id="++CODE++aef7de28d52977f1b5cd0fecfdc151717610adf41e0aa33b4d9f7522a43337ef">
      <source xml:lang="en">Server</source>
    </trans-unit>
    <trans-unit id="++CODE++f6cd8550a42862c96bedf199eb6415f9f6859b49211e35694080e73978042cf8">
      <source xml:lang="en">Server - {0}</source>
      <note>{0} is the server name</note>
    </trans-unit>
    <trans-unit id="++CODE++6b0054dcd0116896729545198c9cdfe9b8f97008d91d39084e5c8808a6784c58">
      <source xml:lang="en">Server Edition</source>
    </trans-unit>
    <trans-unit id="++CODE++86c1cd65696eadbc588fd4fe04d8b03ca948befc5a89467c621edf47f885118c">
      <source xml:lang="en">Server Version</source>
    </trans-unit>
    <trans-unit id="++CODE++1c53883708ab16a3743793905feb38c8e77c295d846ff276491831e1de69b6e1">
      <source xml:lang="en">Server connection in progress. Do you want to cancel?</source>
    </trans-unit>
    <trans-unit id="++CODE++e4e1940a01194f83f42724f0cc4b353c0219980452af7e69e597ca63229531d9">
      <source xml:lang="en">Server could not start. This could be a permissions error or an incompatibility on your system. You can try enabling device code authentication from settings.</source>
    </trans-unit>
    <trans-unit id="++CODE++a0c0b90c3260929ade879e7cfe35629e6ed60fb62be887a77fe8ada9376a7ba7">
      <source xml:lang="en">Server is required</source>
    </trans-unit>
    <trans-unit id="++CODE++9e28d8dd2c02f540827e4ea6f0fb6d1340a82e35a653a2ea2cc3ef0ce1ba0ce3">
      <source xml:lang="en">Server name not set.</source>
    </trans-unit>
    <trans-unit id="++CODE++3e27420fb58defcc5b721d6bfdbb9c092230a888d571821f747f7bffec92f17c">
      <source xml:lang="en">Server name or ADO.NET connection string</source>
    </trans-unit>
    <trans-unit id="++CODE++40c6cdb719db3469fb83c776d850e85fc70bdfa14e6685d6ac62061ac85b8eed">
      <source xml:lang="en">Server {0} not found.</source>
      <note>{0} is the server name</note>
    </trans-unit>
    <trans-unit id="++CODE++c365f1cb6d8e84e7476450255ffb4dd9360ed4a895c83b5378238bcc764e39f8">
      <source xml:lang="en">Set Default</source>
    </trans-unit>
    <trans-unit id="++CODE++7dcc1c2a0bebbc604d5c15ae5e2a764048d5936bda66f0137af772be71d7a145">
      <source xml:lang="en">Set Null</source>
    </trans-unit>
    <trans-unit id="++CODE++dbdf27e5db8d8cde8cc8a3b15f491db14868513a3253b62b194eb20cf414741a">
      <source xml:lang="en">Setting up</source>
    </trans-unit>
    <trans-unit id="++CODE++98a2e618e690165268025ae1d25d8d84ea575af666bdd7a5b719bc777e3d584f">
      <source xml:lang="en">Setting up container</source>
    </trans-unit>
    <trans-unit id="++CODE++74a883a037bc227f91891ab654a753d3a99f31ab06ae5b5d2b6e594a692b41f8">
      <source xml:lang="en">Settings</source>
    </trans-unit>
    <trans-unit id="++CODE++5e9f98120dbe568255ee059f39671686982b113d4e917b6d6faf149918c81709">
      <source xml:lang="en">Severity</source>
    </trans-unit>
    <trans-unit id="++CODE++e1c32645f2f85a25ae64e38f306ded9b82771ab8ac4595e769f9410e632584f4">
      <source xml:lang="en">Show All</source>
    </trans-unit>
    <trans-unit id="++CODE++70939b307b3a77407bd456a715ac3f6b7a100b246526c5a2d79f230c3c129294">
      <source xml:lang="en">Show Confirm Password</source>
    </trans-unit>
    <trans-unit id="++CODE++8c6f0777a59f6d55efb68be5323e48061f19e0b2c036c9f34f3ea7655eeaead2">
      <source xml:lang="en">Show MSSQL output</source>
    </trans-unit>
    <trans-unit id="++CODE++1615831401345ad7af7c55f1b68f51dd051827cf4ab1e7f3864619ce377d6ef1">
      <source xml:lang="en">Show Menu (F3)</source>
    </trans-unit>
    <trans-unit id="++CODE++169b9d739add25522ff9a236b54583826c27bd79c2dcb1a4efcc50143164f78c">
      <source xml:lang="en">Show New Password</source>
    </trans-unit>
    <trans-unit id="++CODE++2228686dec07e7c9c6c8515f778b90a768e5a9474779610755f751e18e43805f">
      <source xml:lang="en">Show Schema</source>
    </trans-unit>
    <trans-unit id="++CODE++7f642b55cbf51cf21e5b6a0861e2a93abf8fbe5a8b5d04a9ed9d7a97040549d1">
      <source xml:lang="en">Show full error message</source>
    </trans-unit>
    <trans-unit id="++CODE++6aeaa6a53d09dcad071fdda6280b1e7c42aa164cd0514304ff162e7da440ffaa">
      <source xml:lang="en">Show password</source>
    </trans-unit>
    <trans-unit id="++CODE++523fa7449e8252600e65c811dcd62983315d0f9f528741627033a45754f591cf">
      <source xml:lang="en">Show schema for connection &apos;{0}&apos;?</source>
      <note>{0} is the connection ID</note>
    </trans-unit>
    <trans-unit id="++CODE++5997c7a016fad02db108f90e8f6bfcc6c127d8221dc5a6ec8cae9da1eff29cb3">
      <source xml:lang="en">Show table relationships</source>
    </trans-unit>
    <trans-unit id="++CODE++9c4229606309838f5e0322bca6f6a2fbfe1c05466547670ccfc1aa1f7f29cde9">
      <source xml:lang="en">Showing schema for connection &apos;{0}&apos;</source>
      <note>{0} is the connection ID</note>
    </trans-unit>
    <trans-unit id="++CODE++e2c8a41969888f518a4656791ee4737b49874f2213d86c949983a67a9ac55212">
      <source xml:lang="en">Showplan XML</source>
    </trans-unit>
    <trans-unit id="++CODE++bcc0bcc9140b0c97a6440ce56966a07a05e85bddd509ddc5e2ab98755f319af1">
      <source xml:lang="en">Sign In</source>
    </trans-unit>
    <trans-unit id="++CODE++bfd402b2f6f3812529b55596136d3a11c51616317e3b1cd999928e2d4eae7d3f">
      <source xml:lang="en">Sign in</source>
    </trans-unit>
    <trans-unit id="++CODE++83c5252b7cdf6235f1857a1dc56a0ae42ef7d912e938a31e31710c5847884b7c">
      <source xml:lang="en">Sign in to a new account</source>
    </trans-unit>
    <trans-unit id="++CODE++09a0ee357e3b34ac30c4ae61fcfbcfde87c6941a213e8e60d146e7942c0d76bc">
      <source xml:lang="en">Sign in to your Azure subscription</source>
    </trans-unit>
    <trans-unit id="++CODE++53b8195b6ec261723d1abe7f4b25c502724154c01b39ddf9998426be6d346c66">
      <source xml:lang="en">Sign in to your Azure subscription in one of the sovereign clouds.</source>
    </trans-unit>
    <trans-unit id="++CODE++2a2c6072cca49b7f2056d66f738d53593bce3004d1291d736ea9a69e58babae8">
      <source xml:lang="en">Sign in to your Azure subscription with a device code. Use this in setups where the Sign In command does not work</source>
    </trans-unit>
    <trans-unit id="++CODE++f33c8e270a9d867a7ed6cb8d51e40f58132390afcd0e2eb79292952039fd8397">
      <source xml:lang="en">Sign into Azure</source>
    </trans-unit>
    <trans-unit id="++CODE++cdc182077e173c86c2831fe9995d41691b9bc1182fe44519a292ea2b814eb17a">
      <source xml:lang="en">Sign into Azure in order to add a firewall rule.</source>
    </trans-unit>
    <trans-unit id="++CODE++8fb63cdc9270808c8b3dab6531000afcfd2e8bd1550fa5fd1981b82d28859ad8">
      <source xml:lang="en">Sign into Fabric</source>
    </trans-unit>
    <trans-unit id="++CODE++144c66d6781cb554af7f4c2f15e5dee4dc39723194785f532bf22b3da2c8f8e6">
      <source xml:lang="en">Signing in to Azure...</source>
    </trans-unit>
    <trans-unit id="++CODE++f6dd83003322db3c5d5ef293a8dc73363ae462529918cc8d17cc94f9988c0d45">
      <source xml:lang="en">Simple Container Management</source>
    </trans-unit>
    <trans-unit id="++CODE++ab3134048412e796a4a423dc1963ca8ff12b535d546d314470407639777e0ac5">
      <source xml:lang="en">Smart performance</source>
    </trans-unit>
    <trans-unit id="++CODE++bec69036aa27e7fab7d44cad3909477b76631c39ba46fd7841ea71aae7e5a735">
      <source xml:lang="en">Sort</source>
    </trans-unit>
    <trans-unit id="++CODE++f09318d75d62b0f316bf6aa9aec677f5ee481f619c46c57d72dc9505e73fe48f">
      <source xml:lang="en">Sort Ascending</source>
    </trans-unit>
    <trans-unit id="++CODE++2497697ff826db13ca94ea6c34dceced8bdf6fe44c7dde9d32c1cea30e9360a6">
      <source xml:lang="en">Sort Descending</source>
    </trans-unit>
    <trans-unit id="++CODE++0e570ca6fabe24f94e52c1833f3ffd25567022beb826fa16891f3322051bc221">
      <source xml:lang="en">Source</source>
    </trans-unit>
    <trans-unit id="++CODE++2b25c7e56081a32eca68cf954d0dae7f5d558f2111699c5b4e39596584c40b39">
      <source xml:lang="en">Source Column</source>
    </trans-unit>
    <trans-unit id="++CODE++6c0fbe990abbc4d4b6a832d99cd6f59e467c361fe623ec0b67a332a648d23a5e">
      <source xml:lang="en">Source Database</source>
    </trans-unit>
    <trans-unit id="++CODE++7363f4432b648a803e2bf468798cf69a7be5bab4b8055e35f6a038afb54be9d7">
      <source xml:lang="en">Source Name</source>
    </trans-unit>
    <trans-unit id="++CODE++1e49ea47266ab1130ffc9be417fa6eb62da7299641f30a76e728fe983c25f29d">
      <source xml:lang="en">Specifies whether the column is included in the primary key for the table.</source>
    </trans-unit>
    <trans-unit id="++CODE++ed17e62be4222e6fa3890918aee4885848f3e87ee14bc9b5dbe65e603173f26b">
      <source xml:lang="en">Specifies whether the column may have a NULL value.</source>
    </trans-unit>
    <trans-unit id="++CODE++a49eb416daf711062abb036ea09b46cbe49f513082db1ef699e94ddcf35adc42">
      <source xml:lang="en">Start IP Address</source>
    </trans-unit>
    <trans-unit id="++CODE++271189ae389a39d79c24cd43cee7e86f57b7543bd1aebe14817ea8981cfdfcde">
      <source xml:lang="en">Start Time</source>
    </trans-unit>
    <trans-unit id="++CODE++bdc02a6178825493234ef2190acba2fe15e3fb76a37fb9a740ea4e5b7b843961">
      <source xml:lang="en">Start, stop, and remove containers directly from the extension.</source>
    </trans-unit>
    <trans-unit id="++CODE++26254424b6f10bfd397e77bc2c93c10fc436795145ee5f2a09b27d54518ec9d6">
      <source xml:lang="en">Started executing query at </source>
    </trans-unit>
    <trans-unit id="++CODE++4a5901a3ef8ce653c646a8ff72117555ad46803721be5b957ca9e799be6e7d20">
      <source xml:lang="en">Started query execution for document &quot;{0}&quot;</source>
      <note>{0} is the document name</note>
    </trans-unit>
    <trans-unit id="++CODE++47d62b3ce92021fa331252ba82176c2a4ccb592c2264bd58ec74e5d1b722c98e">
      <source xml:lang="en">Started saving results to </source>
    </trans-unit>
    <trans-unit id="++CODE++184772131710be8ca20d9a4e83be0ab0c86c87c6a6aca01beca9b06c3d71e39b">
      <source xml:lang="en">Starting Container...</source>
    </trans-unit>
    <trans-unit id="++CODE++5c9b0e680f0f34168c5e442d010c91fdc75bc18b0de177476b144c47a032b66e">
      <source xml:lang="en">Starting Docker...</source>
    </trans-unit>
    <trans-unit id="++CODE++3bd451a10a86c5f3b6edebcde31b6a0e51c4fbcf0b42752066f7496a1ed6077b">
      <source xml:lang="en">Starting {0}...</source>
      <note>{0} is the container name</note>
    </trans-unit>
    <trans-unit id="++CODE++72927b6fdb5388115d478bb5e0e69c203231f35ad2e0721d77750626ea4fe4db">
      <source xml:lang="en">Starts With</source>
    </trans-unit>
    <trans-unit id="++CODE++cae7d57bc067a514b8e34c9589631a95c7dc051638ddd2a190773269279a99df">
      <source xml:lang="en">Stop</source>
    </trans-unit>
    <trans-unit id="++CODE++22ca65e3703408eaba50f90cab80da663692eb6331d25d7552e03cea2fb432a9">
      <source xml:lang="en">Stopping Container...</source>
    </trans-unit>
    <trans-unit id="++CODE++155f816c0407310c0dab222493370773e045ee7fe04e6c9a951b07f495531264">
      <source xml:lang="en">Submit</source>
    </trans-unit>
    <trans-unit id="++CODE++c4ed896e6258b54727811f7a2d17bf4e0a998497b6946da3718a0f5ca0c78ebd">
      <source xml:lang="en">Submit an issue</source>
    </trans-unit>
    <trans-unit id="++CODE++4999c6c6c7badf456f5b0053b09a2076bdb2391a09ab10c9064a680f8f9a0b30">
      <source xml:lang="en">Subscription</source>
    </trans-unit>
    <trans-unit id="++CODE++0035c67b91c2dd1e5f7a1fd9010b07ee0cdc93e578c2baf656dfc411a80f4b78">
      <source xml:lang="en">Subtree Cost</source>
    </trans-unit>
    <trans-unit id="++CODE++6d9a6f97a5fdaf3b90a0cf02e0b43d8b7ec1d05c0e4718e02ddd1c5b450e5b39">
      <source xml:lang="en">Succeeded</source>
    </trans-unit>
    <trans-unit id="++CODE++5443b1422a140475d5703c916c7686007233ea92292881588670e73409a7f1cd">
      <source xml:lang="en">Succeeded with warning</source>
    </trans-unit>
    <trans-unit id="++CODE++2e71037756b80741dc7aff95ef179d5a25c08df7a40cd7b16af9a5edb6f64047">
      <source xml:lang="en">Successfully changed to database: {0}</source>
      <note>{0} is the database name</note>
    </trans-unit>
    <trans-unit id="++CODE++fbd52c8b91de95b69593d008ca2108476ccb1ea5a45657b3393d878499e3fe1f">
      <source xml:lang="en">Successfully connected to server.</source>
    </trans-unit>
    <trans-unit id="++CODE++f0266af4455c8f348df74a77502b563a575637604e905429b302d78ec39c00e4">
      <source xml:lang="en">Successfully refreshed token for connection {0} with uri {1}, {2}</source>
      <note>{0} is the connection id
{1} is the uri
{2} is the message</note>
    </trans-unit>
    <trans-unit id="++CODE++9c85106af25fd7656e977d5453607973955ae5d79fce0a78264cd714a628e981">
      <source xml:lang="en">Successfully saved results to </source>
    </trans-unit>
    <trans-unit id="++CODE++da099a63ce9b5fe688c4f5219cdd8614a27faa324bdd5c612dfab086630b346c">
      <source xml:lang="en">Sum: {0}</source>
      <note>{0} is the sum</note>
    </trans-unit>
    <trans-unit id="++CODE++17888248578c82867c18ea2dc512a96eabbbbb8184442d219746c3b8b8ff6030">
      <source xml:lang="en">Summary loading canceled</source>
    </trans-unit>
    <trans-unit id="++CODE++93775107b302b7d63191a5c2a8ea3803d44d17781da939eb367d7555f25c1752">
      <source xml:lang="en">Summary loading was canceled by user</source>
    </trans-unit>
    <trans-unit id="++CODE++175f5352107a324eb25f4342a9114e2685b64a1ef54a5ff6ba3a24d0ac215ea7">
      <source xml:lang="en">Switch Direction</source>
    </trans-unit>
    <trans-unit id="++CODE++d7a3cd6cbe28889d5ba18259f276a78a6023030468a7b4013b74a45a2923b9d9">
      <source xml:lang="en">Switch Source and Target</source>
    </trans-unit>
    <trans-unit id="++CODE++a8e5ca29d45327e2790dbaef626ac6f467741af4efddd4d0aede688f4612677e">
      <source xml:lang="en">Switch to Grid View</source>
    </trans-unit>
    <trans-unit id="++CODE++5b483648ad7b3afcd20f3ccef6fdc7471e39d5a8c9bb30697cba5f82c4ff8dc1">
      <source xml:lang="en">Switch to MSAL</source>
    </trans-unit>
    <trans-unit id="++CODE++fe49fbfd86c4792c2bd6cf8b59085cc2d787fa377a2af3ebdcbd88104e556d8c">
      <source xml:lang="en">Switch to Text View</source>
    </trans-unit>
    <trans-unit id="++CODE++494731de200692139842ce40b55ca4e15ccb299d4d82b803ed1f0bd25ce82efd">
      <source xml:lang="en">Switching to Linux containers was canceled. SQL Server only supports Linux containers.</source>
    </trans-unit>
    <trans-unit id="++CODE++16d1c9050a0b32e83764a81d801a880773abedfd7f8b0b08a1cd87ca0e404f12">
      <source xml:lang="en">Table</source>
    </trans-unit>
    <trans-unit id="++CODE++e37d0b463100c4d709173a6502222535a4960da7c2ae4c1317ba1e20ece36b3e">
      <source xml:lang="en">Table &apos;{0}&apos; already exists</source>
      <note>{0} is the table name</note>
    </trans-unit>
    <trans-unit id="++CODE++ab3e7e5387cdfbb5043748e63a21b5da7a9855b47821b6a4e1bc17391a118e17">
      <source xml:lang="en">Table &apos;{0}&apos; not found</source>
      <note>{0} is the table name</note>
    </trans-unit>
    <trans-unit id="++CODE++529667eb9a218f074e24ec63181bb6b3bd4e5ea744e64f71262b6323251ed743">
      <source xml:lang="en">Table name</source>
    </trans-unit>
    <trans-unit id="++CODE++45e1d4cb14359d2ad702451798500ccdf4e30f19c5fd15c378328cf83827d606">
      <source xml:lang="en">Table name cannot be empty</source>
    </trans-unit>
    <trans-unit id="++CODE++9981cdae853624ee8dffbae9510a8f8b9d588788aab84587374f6dd6bc7eabdd">
      <source xml:lang="en">Take Survey</source>
    </trans-unit>
    <trans-unit id="++CODE++978354db0c00fc78c3a5524f462a73bc425df3fb2767e51a5f46352ae26ae6f9">
      <source xml:lang="en">Target</source>
    </trans-unit>
    <trans-unit id="++CODE++5b02abaa1e421efb6c10a960e3f128b0a641ea7cc47df22947c3f695cf1cb505">
      <source xml:lang="en">Target Database</source>
    </trans-unit>
    <trans-unit id="++CODE++9ba1ac70c4386df695c803041aec395325f7f6cb8151ca597c9715b3f99262fb">
      <source xml:lang="en">Target Name</source>
    </trans-unit>
    <trans-unit id="++CODE++feeb64acb5e0f4ebba723e99d26d741bd2621988c8d355449bfddeafc8ef59e2">
      <source xml:lang="en">Target Table</source>
    </trans-unit>
    <trans-unit id="++CODE++e23969d284c3424c8014c6e5b1b85ebc275bc5c74321e7677a21d023e6ea154c">
      <source xml:lang="en">Tenant</source>
    </trans-unit>
    <trans-unit id="++CODE++de1f5fff34138660c31bd550e5da98b7674d852afbff6f517e0e222b2dbf09a9">
      <source xml:lang="en">Tenant ID</source>
    </trans-unit>
    <trans-unit id="++CODE++3db7232b2e9f0b74bad366312879cd89ee7bd3e6c5b737f358b7897907c6ab39">
      <source xml:lang="en">Tenant ID is required</source>
    </trans-unit>
    <trans-unit id="++CODE++2af9bc0ac247853b98b854b657784c881cc649d3f1a660aafecd1b8b1a26d535">
      <source xml:lang="en">Terms &amp; Conditions</source>
    </trans-unit>
    <trans-unit id="++CODE++c02977b07ec93816f236c57b4c30d4544904e87e0a43a1daf344c229594320b9">
      <source xml:lang="en">Test Connection</source>
    </trans-unit>
    <trans-unit id="++CODE++90c8505baad739c0925471e0d594ba9d83f84d3a96dbdfa16a47ae7a3ad95d91">
      <source xml:lang="en">Testing connection profile...</source>
    </trans-unit>
    <trans-unit id="++CODE++6243b7f10cf3bedbbad66a99c0cf540a52e5239c6ccf9db907be70c383d0ce7f">
      <source xml:lang="en">Text View</source>
    </trans-unit>
    <trans-unit id="++CODE++acd64111965ff7af14fb0dc101deb52a5e3e7cfc6aae4d0fa9bf7a65ed37870a">
      <source xml:lang="en">The MSSQL for VS Code extension is introducing new modern data development features! Would you like to enable them? [Learn more]({0})</source>
      <note>{0} is a url to learn more about the new features</note>
    </trans-unit>
    <trans-unit id="++CODE++8284b2207062ceca3245e799f300ae72ab7e751c75b0f7e32f297adcfdf8e19f">
      <source xml:lang="en">The SQL Server 2025 RTM container image isn&apos;t compatible with ARM-based systems (including Windows ARM and Apple Silicon).</source>
    </trans-unit>
    <trans-unit id="++CODE++3eacf5cf678e2285cae1276d29f034aa0e7ceb3f8940239c1d67a2d486649719">
      <source xml:lang="en">The behavior when a user tries to delete a row with data that is involved in a foreign key relationship.</source>
    </trans-unit>
    <trans-unit id="++CODE++1a4205e9f5cc50eaf70719b64956352b74a99badba266027a6244def0d016b73">
      <source xml:lang="en">The behavior when a user tries to update a row with data that is involved in a foreign key relationship.</source>
    </trans-unit>
    <trans-unit id="++CODE++4002a5b20dd0c7a8caf9764ba024343e8f87e2ba8221aaeae4c5112d1d7bb4ed">
      <source xml:lang="en">The columns of the index.</source>
    </trans-unit>
    <trans-unit id="++CODE++0104b69959544fb6f98a7e7723e2df4d657c581b43004a1e47f677a02589311e">
      <source xml:lang="en">The connection with ID &apos;{0}&apos; does not have the &apos;server&apos; property set and is being ignored.  Please set the &apos;server&apos; property on this connection in order to use it.</source>
      <note>{0} is the connection ID for the connection that has been ignored</note>
    </trans-unit>
    <trans-unit id="++CODE++90a4ba6d5483f640dbf83e90ca81103b564ff6be1e78dc9caf91eea1c299757e">
      <source xml:lang="en">The custom cloud choice is not configured. Please configure the setting `{0}`.</source>
    </trans-unit>
    <trans-unit id="++CODE++f229c94b4c9b8ecfa1096d1daf79194e84616c49df8fb6e229fa944592ff373e">
      <source xml:lang="en">The description of the check constraint.</source>
    </trans-unit>
    <trans-unit id="++CODE++f307f68f2f552562e371f39fe52ef5b9f6eba2e13a61cd2d1e560e9991b86114">
      <source xml:lang="en">The description of the foreign key.</source>
    </trans-unit>
    <trans-unit id="++CODE++48e857284768923e885f8631cb33e52313c21cd97d4b95b651b1b5227789cfa0">
      <source xml:lang="en">The description of the index.</source>
    </trans-unit>
    <trans-unit id="++CODE++4ed30ce390b4a87aa521240a8313735faff4c4cb4df0c01292ffdaf5b9a44c58">
      <source xml:lang="en">The description of the primary key.</source>
    </trans-unit>
    <trans-unit id="++CODE++ff83ab307bf5543897d2c5781d880385ba86a704904fb08dc5c67c990688d5ec">
      <source xml:lang="en">The expression defining the check constraint.</source>
    </trans-unit>
    <trans-unit id="++CODE++dcf10fd537a0660c98f1a3890997024dfebb2ac795ee02dcbc7581ec4a0fe141">
      <source xml:lang="en">The extension &apos;{0}&apos; is requesting access to your SQL Server connections. This will allow it to execute queries and access your database.</source>
      <note>{0} is the extension name</note>
    </trans-unit>
    <trans-unit id="++CODE++d160b49baa7c6e4e8b95a21a984b19fda338b9d47a01d61c2d7445ed29cf174e">
      <source xml:lang="en">The first value must be less than the second value for the {0} operator in the {1} filter</source>
      <note>{0} is the operator for the filter
{1} is the name of the filter</note>
    </trans-unit>
    <trans-unit id="++CODE++10dc5228a8a16a8eb753ca437fd81cd632ca4b12be41a33403e6614e46c4167e">
      <source xml:lang="en">The first value must be set for the {0} operator in the {1} filter</source>
      <note>{0} is the operator for the filter
{1} is the name of the filter</note>
    </trans-unit>
    <trans-unit id="++CODE++9f0bbf0f3fc1ec45ca02debcaf080ecd6f40e8a11bae6e0189136badee4946a7">
      <source xml:lang="en">The following workspace or workspace folder connections are missing the &apos;id&apos; property and are being ignored.  Please manually add the &apos;id&apos; property to the connection in order to use it. &#10;&#10; {0}</source>
      <note>{0} is the list of display names for the connections that have been ignored</note>
    </trans-unit>
    <trans-unit id="++CODE++0f98888ce39572ae27e642dd46baba8dbf179c6b3c42c522cde8ad1f43323b11">
      <source xml:lang="en">The language model did not return any output.</source>
    </trans-unit>
    <trans-unit id="++CODE++fcd9241097659a9ae58a06bd9b762b5aded99a3f82d97e73e75279b098e00c6d">
      <source xml:lang="en">The mapping between foreign key columns and primary key columns.</source>
    </trans-unit>
    <trans-unit id="++CODE++ee33dcb49174e212fabe894df8373991cebe8d617d56b472934c7dcea6335b5b">
      <source xml:lang="en">The maximum length (in characters) that can be stored in this database object.</source>
    </trans-unit>
    <trans-unit id="++CODE++c368a965891e9479b44218cb42c8cddde404740e364b53367e897dcb17ef1d6b">
      <source xml:lang="en">The name of the check constraint.</source>
    </trans-unit>
    <trans-unit id="++CODE++1f1828f6aa124ec76ef4d972c0dc128052fd3b8b5fa4cefd9d560695e878ecf8">
      <source xml:lang="en">The name of the column object.</source>
    </trans-unit>
    <trans-unit id="++CODE++4b7c298367264cb30b7b914a70b1a21e86cc7685024ae618a0d0cf43626afe54">
      <source xml:lang="en">The name of the column.</source>
    </trans-unit>
    <trans-unit id="++CODE++20b946c00bb4f007424d33a637029256f737bb0ff32c7de3b2a189e4423a4ec9">
      <source xml:lang="en">The name of the foreign key.</source>
    </trans-unit>
    <trans-unit id="++CODE++644a28f160d2df093fab1a8c94e5176f21c1af3bee1915315edd409d14397021">
      <source xml:lang="en">The name of the index.</source>
    </trans-unit>
    <trans-unit id="++CODE++13549c97f0b3baa43655bd41e05e3bb60918ded05df9e7e94186ecc6ba53c3d1">
      <source xml:lang="en">The recent connections list has been cleared but there were errors while deleting some associated credentials. View the errors in the MSSQL output channel.</source>
    </trans-unit>
    <trans-unit id="++CODE++deb45b7a599eba6e761de31bae73238f9ec60e62517a88c934b81cb6743fcfbb">
      <source xml:lang="en">The requested model could not be found. Please check model availability or try a different model.</source>
    </trans-unit>
    <trans-unit id="++CODE++ea13943c4f06ddf0a81173991d20e8cf8252b636b94c0c2476e58098d9fbc1f3">
      <source xml:lang="en">The second value must be set for the {0} operator in the {1} filter</source>
      <note>{0} is the operator for the filter
{1} is the name of the filter</note>
    </trans-unit>
    <trans-unit id="++CODE++d7f9cfdbfc45384b7521ed4b8082d476a2d3cae5cbb8c57eec64003513cacbf2">
      <source xml:lang="en">The table which contains the primary or unique key column.</source>
    </trans-unit>
    <trans-unit id="++CODE++fe68202651f2e6c4af304386d80e491e5c52755db829443bb2cefbf2b25df757">
      <source xml:lang="en">There was an error updating the project</source>
    </trans-unit>
    <trans-unit id="++CODE++a616eb2bf2f817c4898b6d9709fa799bf564dc58ec7bdb879358e3f47795106e">
      <source xml:lang="en">This database name is already in use. Please choose a different name.</source>
    </trans-unit>
    <trans-unit id="++CODE++115a2cc92c1097ac4ebeb49698f5e22635a24ee1ef89722616f862ea43c5baba">
      <source xml:lang="en">Timestamp</source>
    </trans-unit>
    <trans-unit id="++CODE++94843fe76f0c666e2bce801eb3dbfa672cd6517a14f968c8e41669c580b60cb3">
      <source xml:lang="en">To compare two schemas, first select a source schema and target schema, then press compare.</source>
    </trans-unit>
    <trans-unit id="++CODE++4c4d50191531a82f528c2802cf6b245d0c776a5d4b51d3b5da127aaf21728547">
      <source xml:lang="en">To use this command, Open a .sql file -or- Change editor language to &quot;SQL&quot; -or- Select T-SQL text in the active SQL editor.</source>
    </trans-unit>
    <trans-unit id="++CODE++e53c65fb2c5014c76bacb8ae7e110d59e8f5a57507db2682d0bd4fdbd156c8f4">
      <source xml:lang="en">To use this command, you must set the language to &quot;SQL&quot;. Confirm to change language mode.</source>
    </trans-unit>
    <trans-unit id="++CODE++0ffe6ba8fd16d1d71a8849f6707c1c14c97e7f110138c102351a5560a97a43b4">
      <source xml:lang="en">Toggle Tooltips</source>
    </trans-unit>
    <trans-unit id="++CODE++10b7ff2efd404627d5a929c6fb2a97fa57867f169fbf1016834477571a4cedb2">
      <source xml:lang="en">Tool lookup for: {0} - {1}.</source>
      <note>{0} is the part name
{1} is the part input</note>
    </trans-unit>
    <trans-unit id="++CODE++048652e110f74b298095b5a7123e8878dfbd665a9fa34991b269dd31ab9442d0">
      <source xml:lang="en">Total execution time: {0}</source>
      <note>{0} is the elapsed time</note>
    </trans-unit>
    <trans-unit id="++CODE++baaddf70fb5d432b8bd948ef91d6f910124a6d138edae4d5f000c4610ddc8eae">
      <source xml:lang="en">Type</source>
    </trans-unit>
    <trans-unit id="++CODE++e395097d9cde221cdb9af8b04e1073d0d3394439fce660d1c954d012cdeae6c1">
      <source xml:lang="en">Unable to execute the command while the extension is initializing. Please try again later.</source>
    </trans-unit>
    <trans-unit id="++CODE++30f9be31de0326b58d28b9578bd91145abf4047074018ac47bc845f960328167">
      <source xml:lang="en">Unable to expand. Please check logs for more information.</source>
    </trans-unit>
    <trans-unit id="++CODE++582be79ed5a63b2569e2b21a28ab0fe1f7acc6307aaaa8e52510a647959d05fa">
      <source xml:lang="en">Unable to read proxy agent options to get tenants.</source>
    </trans-unit>
    <trans-unit id="++CODE++a8283ade31856f71220db0e6f60a257c6889dc4dad0f275f66ad44b9ed9bf8d5">
      <source xml:lang="en">Undo</source>
    </trans-unit>
    <trans-unit id="++CODE++27c2ccd962c2b8dccb52fe3688ab236f186f7a41fd57d810478712048e9ad3f8">
      <source xml:lang="en">Unknown error</source>
    </trans-unit>
    <trans-unit id="++CODE++e4dd0ac78c7663f350454bad4258d3b6d38971181470082487d131decc61880b">
      <source xml:lang="en">Unnamed Profile</source>
    </trans-unit>
    <trans-unit id="++CODE++a41927d919e273a317907b7f6817ca593d800bc0eb3262ff288630d157bb9448">
      <source xml:lang="en">Unsupported architecture for Docker: {0}</source>
      <note>{0} is the architecture name of the machine</note>
    </trans-unit>
    <trans-unit id="++CODE++c074b14299b30a8058e3609567b5d799180ac9d267fdf56a931e7bda37b36b29">
      <source xml:lang="en">Unsupported platform for Docker: {0}</source>
      <note>{0} is the platform name of the machine</note>
    </trans-unit>
    <trans-unit id="++CODE++c1c1009d3f37ec058070a62e22caf9ac9dae2169d452487c5c271a8bcf57a291">
      <source xml:lang="en">Update</source>
    </trans-unit>
    <trans-unit id="++CODE++6f32c6efd3fd051f5df8f5a6926828722e2734a8b2138751abf9363a674550bd">
      <source xml:lang="en">Update Database</source>
    </trans-unit>
    <trans-unit id="++CODE++92294188e79b2a13584eb3e6120f971c94ada2a387f3199a4cd3cb17039f9d37">
      <source xml:lang="en">Updating IntelliSense...</source>
    </trans-unit>
    <trans-unit id="++CODE++c83ce937073615b8c93e7c38ed529e567ff2c01f291f92e3b4d08245018f362b">
      <source xml:lang="en">Usage limits exceeded. Try again later, or consider optimizing your requests.</source>
    </trans-unit>
    <trans-unit id="++CODE++eeefe579e45c25e1a551b536d8eecc680562bce4d0aa58ffee1ad7df8cc84e63">
      <source xml:lang="en">Use T-SQL intellisense and syntax error checking on current document</source>
    </trans-unit>
    <trans-unit id="++CODE++6fa7eeedfe2d3774f7d0d8fbb044c15710f171f58174bf7435ab1757e92d0c27">
      <source xml:lang="en">Use {0} to create a new connection.</source>
      <note>{0} is the connect command</note>
    </trans-unit>
    <trans-unit id="++CODE++b512d97e7cbf97c273e4db073bbb547aa65a84589227f8f3d9e4a72b9372a24d">
      <source xml:lang="en">User</source>
    </trans-unit>
    <trans-unit id="++CODE++b82e11da3bc16786000d6e008e038f4d0272163a6476e0ca3c4b29d958051f9c">
      <source xml:lang="en">User name</source>
    </trans-unit>
    <trans-unit id="++CODE++d67e96ac435b6d4a9b9aedc12377ba5da6778e010fa1bd7e2942ed221ab16a4f">
      <source xml:lang="en">User name (SQL Login)</source>
    </trans-unit>
    <trans-unit id="++CODE++bb6e451b4ca453ef7b93d4a89b702cde206029b5c57a46ac64072d7e909018c4">
      <source xml:lang="en">User name is required</source>
    </trans-unit>
    <trans-unit id="++CODE++e3b89e9d33f88e523083d8b4436adcc3726c89e97fd3179a2e102d765d1b16ed">
      <source xml:lang="en">Username</source>
    </trans-unit>
    <trans-unit id="++CODE++1806851cf9209ecb674faf6fe227aa165f6dbc4df5d05ea9f0cc71e3d00245c7">
      <source xml:lang="en">Using {0} ({1})...</source>
      <note>{0} is the model name
{1} is whether the model can send requests</note>
    </trans-unit>
    <trans-unit id="++CODE++d31cf428966542cd931bd382d445f06e61e26c9a6c5aaf4227dffd0bfd18e97c">
      <source xml:lang="en">Using {0} to process your request...</source>
      <note>{0} is the model name that will be processing the request</note>
    </trans-unit>
    <trans-unit id="++CODE++23a86f5a2daebf62665f27e6c911523cf8c7fa74b48dd330ca058d0285defb0c">
      <source xml:lang="en">Validation failed</source>
    </trans-unit>
    <trans-unit id="++CODE++acae50e95fddfac1fc564a334d7ccdd9442623a3e6fb58c935c2c6a2b98ee87b">
      <source xml:lang="en">Validation failed. Please check your inputs</source>
    </trans-unit>
    <trans-unit id="++CODE++8e37953d23daca5ff01b8282c33f4e0a2152f1d1885f94c06418617e3ee1d24e">
      <source xml:lang="en">Value</source>
    </trans-unit>
    <trans-unit id="++CODE++7ef8939f723e18dae31afe6a66699cdd093848ce10e84fcb5d34e15950cc2a06">
      <source xml:lang="en">Very Dissatisfied</source>
    </trans-unit>
    <trans-unit id="++CODE++421600005b3f0bef9188978d2e890f5c5ff1cdaafa4da92f07a52cdc6295c1c6">
      <source xml:lang="en">Very Satisfied</source>
    </trans-unit>
    <trans-unit id="++CODE++15435b311c9371437109bd5323292504915507b034803118517fee44e9547a3c">
      <source xml:lang="en">View More</source>
    </trans-unit>
    <trans-unit id="++CODE++ff01d2362e483ddaca44f0e7f02d280bef382c1a3209776e5a11ca21acf2cea4">
      <source xml:lang="en">View mssql for Visual Studio Code release notes?</source>
    </trans-unit>
    <trans-unit id="++CODE++0bfe6420924cc39134e0b79804ed823f99cc19ccd8e65477319db3139c1e3368">
      <source xml:lang="en">Visual Studio Code must be relaunched for this setting to come into effect.  Please reload Visual Studio Code.</source>
    </trans-unit>
    <trans-unit id="++CODE++e981ddae45d8f4ca53f1ccbe613ad254a041dacf65a06026099a6302d332113b">
      <source xml:lang="en">Warning</source>
    </trans-unit>
    <trans-unit id="++CODE++4d7371c8931fdd0178f7cbdabd1fd8260039a824a5c0912e880840b4d841f41e">
      <source xml:lang="en">Warnings detected. Please review the changes.</source>
    </trans-unit>
    <trans-unit id="++CODE++d054fcb4284fd66975e378de56c04bda7b8e951e8e13f66834d9510e2b5461aa">
      <source xml:lang="en">We can&apos;t find where Docker Desktop is located on your machine. Please manually start Docker Desktop and try again.</source>
    </trans-unit>
    <trans-unit id="++CODE++f0e54e5d12e2e2f5d8cf453857e0a307a8ecc5e8016b43b3c1c5c93300a40c60">
      <source xml:lang="en">We couldn&apos;t connect using the current connection information. Would you like to retry the connection or edit the connection profile?</source>
    </trans-unit>
    <trans-unit id="++CODE++bf3cd82434efadb9ea501ff44c7d52b0dd98b3d11c0097ba88a10b7fd14d9b54">
      <source xml:lang="en">What can we do to improve?</source>
    </trans-unit>
    <trans-unit id="++CODE++4aa3356437232c6d45b29802f09eee6e201660a67cf78e145f39ad1fada6feab">
      <source xml:lang="en">Width cannot be 0 or negative</source>
    </trans-unit>
    <trans-unit id="++CODE++8746aa4543652187c8719dbebc36f0609e31bbc53b14ed2ca12b0207c9e79345">
      <source xml:lang="en">Windows Authentication</source>
    </trans-unit>
    <trans-unit id="++CODE++4c10fe506dfba55de4429a653b9f4b726797e9f52677db4e54d590165b8767e9">
      <source xml:lang="en">Works with VS Code/SSMS and uses Microsoft Entra authentication and Fabric access controls.</source>
    </trans-unit>
    <trans-unit id="++CODE++87bb59ba2f92f2a5a9f13e021fd58dd14ae5c065b1046146875e6e68d5ebc8b7">
      <source xml:lang="en">Workspace</source>
    </trans-unit>
    <trans-unit id="++CODE++d53a5854df209c578705bfaec402128f2a44624d1e435ae700ef0f56c958c15e">
      <source xml:lang="en">Workspace is required</source>
    </trans-unit>
    <trans-unit id="++CODE++85a39ab345d672ff8ca9b9c6876f3adcacf45ee7c1e2dbd2408fd338bd55e07e">
      <source xml:lang="en">Yes</source>
    </trans-unit>
    <trans-unit id="++CODE++4d58bf5bfe0aaf73306cc05df7a5ae7b1d136a347c493464f66e04cbf46c957d">
      <source xml:lang="en">You are about to deploy to an existing database. This operation will make permanent changes to the database schema and may result in data loss. Do you want to continue?</source>
    </trans-unit>
    <trans-unit id="++CODE++867d2664362bce58e979ee3de5b436d12ab50da730929367290fd6b9043b2a90">
      <source xml:lang="en">You are not connected to any database.</source>
    </trans-unit>
    <trans-unit id="++CODE++097471b0cd0d44493ae5b1f66494581a1b7847b2293eb7d71f0dee6cf6c53a54">
      <source xml:lang="en">You must accept the license</source>
    </trans-unit>
    <trans-unit id="++CODE++437f6eb2a46a074059cbbd924d82e7b72146b3bbb13c028906a45bbffdf69e3f">
      <source xml:lang="en">You must be signed into Azure in order to browse SQL databases.</source>
    </trans-unit>
    <trans-unit id="++CODE++bb5b6644dc612a69a27fc4eb9b11f3e54901055b75fe7fb9bb754f28693a574f">
      <source xml:lang="en">You must be signed into Fabric in order to browse SQL databases.</source>
    </trans-unit>
    <trans-unit id="++CODE++72f5c8fcf386f50a0af8057b25cbd6d2cbfe99d41c859934b12e7592b60b2690">
      <source xml:lang="en">You must review and accept the terms to proceed</source>
    </trans-unit>
    <trans-unit id="++CODE++fd7b1bde88541fa18fcf29098d6ac35bf9b6e18c9e393c1762bc119ff95a47fe">
      <source xml:lang="en">Your Docker Engine currently runs Windows containers. SQL Server only supports Linux containers. Would you like to switch to Linux containers?</source>
    </trans-unit>
    <trans-unit id="++CODE++4d665ff14f7810a8d97b139336a650d9bf37854683886f2df4679232ec55bae4">
      <source xml:lang="en">Your account needs re-authentication to access {0} resources. Press Open to start the authentication process.</source>
      <note>{0} is the resource</note>
    </trans-unit>
    <trans-unit id="++CODE++cae61ae576cc3d82cec2579b9ac71b72196f7ff3f543408342b416c4877cce4e">
      <source xml:lang="en">Your client IP Address &apos;{0}&apos; does not have access to the server &apos;{1}&apos; you&apos;re attempting to connect to. Would you like to create new firewall rule?</source>
      <note>{0} is the client IP address
{1} is the server name</note>
    </trans-unit>
    <trans-unit id="++CODE++a687a5a3cf1800c09d10d73ae6c128de7b617482ef262db645470c6f4ae9d54d">
      <source xml:lang="en">Your client IP address does not have access to the server. Add a Microsoft Entra account and create a new firewall rule to enable access.</source>
    </trans-unit>
    <trans-unit id="++CODE++e22a8e55997a44b12ff4f976b12df9cf1fd9b41a7521198b72b15a3cb9952ed0">
      <source xml:lang="en">Your password must contain characters from at least three of the following categories: uppercase letters, lowercase letters, numbers (0-9), and special characters (!, $, #, %, etc.).</source>
    </trans-unit>
    <trans-unit id="++CODE++5dc504d43e14657bd7f0298bc51688ba1bb0b809a8060f3b9106ca9411db9cd4">
      <source xml:lang="en">Your tenant &apos;{0} ({1})&apos; requires you to re-authenticate again to access {2} resources. Press Open to start the authentication process.</source>
      <note>{0} is the tenant name
{1} is the tenant id
{2} is the resource</note>
    </trans-unit>
    <trans-unit id="++CODE++5a982cf9dc11b4ec88b6151a75c4b45e269a5694c941c3c4c96689bed0c7d312">
      <source xml:lang="en">Zoom In</source>
    </trans-unit>
    <trans-unit id="++CODE++24649ee0c7a92fd868db079f46ef6b58509081e8b0e8b9ed929606f33c62831d">
      <source xml:lang="en">Zoom Out</source>
    </trans-unit>
    <trans-unit id="++CODE++dc81206350e3da642fed43285f8b5a1dc00e0d91b4b81b6bffe3181d0e261d2e">
      <source xml:lang="en">Zoom to Fit</source>
    </trans-unit>
    <trans-unit id="++CODE++aab103babf210fd60bfbe41ecd5ab24d36cb423ec956f0d0215c6161359e01ee">
      <source xml:lang="en">[Optional] Database to connect (press Enter to connect to &lt;default&gt; database)</source>
    </trans-unit>
    <trans-unit id="++CODE++48a9c1333b8297748a7cf4f38e479f6d1722302a0ce72f8516d8a749fe49d752">
      <source xml:lang="en">[Optional] Enter a display name for this connection profile</source>
    </trans-unit>
    <trans-unit id="++CODE++c1399614154a55dfb1fcb95e208ed1f0b1115b846d6150ded7c7b43fdf6cbc09">
      <source xml:lang="en">authenticationType</source>
    </trans-unit>
    <trans-unit id="++CODE++3549b0028b75d981cdda2e573e9cb49dedc200185876df299f912b79f69dabd8">
      <source xml:lang="en">database</source>
    </trans-unit>
    <trans-unit id="++CODE++37a8eec1ce19687d132fe29051dca629d164e2c4958ba141d5f4133a33f0688f">
      <source xml:lang="en">default</source>
    </trans-unit>
    <trans-unit id="++CODE++43daebc3c05a210cb50000c5c10686b90656dcdf1cae4ebd4914b1f0c98f9b03">
      <source xml:lang="en">delete the saved connection: {0}?</source>
      <note>{0} is the connection name</note>
    </trans-unit>
    <trans-unit id="++CODE++c6072170d758e5358d717360829bd1f9b1603b355b5f7fe375d1aabdca7a20de">
      <source xml:lang="en">encrypt</source>
    </trans-unit>
    <trans-unit id="++CODE++4c7148e466d4434d1a1411c15f757ec78ba8f3ef4b6210d4a156bc3aaa6e71e5">
      <source xml:lang="en">for more details</source>
    </trans-unit>
    <trans-unit id="++CODE++20e10f43f47b1e36c004e81cbec22591b794b0154ca893825d723624a57be8ae">
      <source xml:lang="en">hostname\instance or &lt;server&gt;.database.windows.net or ADO.NET connection string</source>
    </trans-unit>
    <trans-unit id="++CODE++075b0e112ce5f3585bf21875b678fb678865a30c79d482cd01098957e6497c28">
      <source xml:lang="en">intelliSenseUpdated</source>
    </trans-unit>
    <trans-unit id="++CODE++e6eaea18e885e1078829b56df34896be5ab51439e8f0ba00cb1624b2c572c10e">
      <source xml:lang="en">location</source>
    </trans-unit>
    <trans-unit id="++CODE++eb69f53f51eaef9887d5c3f3cbd0993b208e962fed51bdd572b0816eb75c1d10">
      <source xml:lang="en">macOS Sierra or newer is required to use this feature.</source>
    </trans-unit>
    <trans-unit id="++CODE++35a1031e991d85c2d12e5768b98c031dcc6394f3ccfb766314b8a3d0ab2242db">
      <source xml:lang="en">resource group</source>
    </trans-unit>
    <trans-unit id="++CODE++b3eacd33433b31b5252351032c9b3e7a2e7aa7738d5decdf0dd6c62680853c06">
      <source xml:lang="en">server</source>
    </trans-unit>
    <trans-unit id="++CODE++a8fa7fd60893411a49907b5545ccf9c47ed8073cc38e2ac3b79c4f6156cd7755">
      <source xml:lang="en">subscription</source>
    </trans-unit>
    <trans-unit id="++CODE++9f86d081884c7d659a2feaa0c55ad015a3bf4f1b2b0b822cd15d6c15b0f00a08">
      <source xml:lang="en">test</source>
    </trans-unit>
    <trans-unit id="++CODE++630c74b2de45669259227b267211f2cbc1b0d85d38728a506258a9e8bdf42acc">
      <source xml:lang="en">untitled</source>
    </trans-unit>
    <trans-unit id="++CODE++f39d8207a23b19fa52f06809909505464af2764c6b3ade40db823f0a46b33487">
      <source xml:lang="en">updatingIntelliSense</source>
    </trans-unit>
    <trans-unit id="++CODE++068d20844c66d21c588a335a78293216df5e76501471a4f175eb5758c3372fe4">
      <source xml:lang="en">{0} (Current Account)</source>
      <note>{0} is the account display name</note>
    </trans-unit>
    <trans-unit id="++CODE++d4781f8681d947d6d8eb589d9a93c7bd093110ab1b826da373b7e1e6b6cf080f">
      <source xml:lang="en">{0} (filtered)</source>
    </trans-unit>
    <trans-unit id="++CODE++d26e21ebdede152a58db3c9ae1c87fd29a87b97da434181f5617921d2ba4a284">
      <source xml:lang="en">{0} accounts</source>
      <note>{0} is the number of accounts</note>
    </trans-unit>
    <trans-unit id="++CODE++682728640d4b8510d70b847b61ea921db8626fc0e0682e33d1f72e59a9d52315">
      <source xml:lang="en">{0} column data</source>
      <note>{0} is the number of columns</note>
    </trans-unit>
    <trans-unit id="++CODE++0362d3ecbb7ec63592961e75fdb3b9cce59a91db85f4b99e2ba5106d1bf167ed">
      <source xml:lang="en">{0} deleted successfully.</source>
      <note>{0} deleted successfully.</note>
    </trans-unit>
    <trans-unit id="++CODE++5c1afaa0e5ec640786450559a23d287ff17a8b5ffd18db119012de352e431731">
      <source xml:lang="en">{0} errors</source>
      <note>{0} is the number of errors</note>
    </trans-unit>
    <trans-unit id="++CODE++16885df9a4767fe04d26b997deabc5a36f96f34bf58bbed4b4a87d029f25209b">
      <source xml:lang="en">{0} has been closed. Would you like to restore it?</source>
      <note>{0} is the webview name</note>
    </trans-unit>
    <trans-unit id="++CODE++dde734013704b68f0d2d57a1385773d7e4bfbae374a67c150f3f06d8abb95f9d">
      <source xml:lang="en">{0} invalid Entra accounts have been removed; you may need to run `MS SQL: Clear Microsoft Entra account token cache` and log in again.</source>
      <note>{0} is the number of invalid accounts that have been removed</note>
    </trans-unit>
    <trans-unit id="++CODE++e3620e8a37371c6057d768faed05a7608c6e5ee783372a58b137b047300e8b7a">
      <source xml:lang="en">{0} issue</source>
      <note>{0} is the number of issues</note>
    </trans-unit>
    <trans-unit id="++CODE++4960928686dec57850ef0fde437021e4bec60d6d0fcc3e196448bb01c88d3920">
      <source xml:lang="en">{0} issues</source>
      <note>{0} is the number of issues</note>
    </trans-unit>
    <trans-unit id="++CODE++48f8bded11e525503381f9350e33b4f291585451934e4dfff2baed0e7a8959a3">
      <source xml:lang="en">{0} of {1}</source>
      <note>{0} is the number of active elements
{1} is the total number of elements</note>
    </trans-unit>
    <trans-unit id="++CODE++0a6a65ea9882252d0abde519b647d2bd091f9a3a4ad1ddd0b8f79de88c4173e6">
      <source xml:lang="en">{0} password doesn&apos;t match the confirmation password</source>
    </trans-unit>
    <trans-unit id="++CODE++a97848c89e7bbdc7d3064ed718beef4138a0b3e6fba815d496df332bbc3773ed">
      <source xml:lang="en">{0} properties</source>
      <note>{0} is the object type</note>
    </trans-unit>
    <trans-unit id="++CODE++2bd22e3b4b0281a2ffa3bc8bdd3e1f2b49dedcdde97d4cc83fdf598d1208d103">
      <source xml:lang="en">{0} rows selected, click to load summary</source>
      <note>{0} is the number of rows to fetch summary statistics for</note>
    </trans-unit>
    <trans-unit id="++CODE++00e1f9b501086ed75248767b54cc5caa0b62853d91c148fa2da0b388be7a6388">
      <source xml:lang="en">{0} selected</source>
      <note>{0} is the number of selected rows</note>
    </trans-unit>
    <trans-unit id="++CODE++e92744f747f8adbd4eb748f272e3c3f3542a48f35b35134f2f2adf89758e2310">
      <source xml:lang="en">{0} started successfully.</source>
      <note>{0} started successfully.</note>
    </trans-unit>
    <trans-unit id="++CODE++1bc61380dfa94d79a64b67b2a483332c51a6263dcf5379519cd36b691f6469e3">
      <source xml:lang="en">{0} stopped successfully.</source>
      <note>{0} stopped successfully.</note>
    </trans-unit>
    <trans-unit id="++CODE++c4777dc358a4dd9d44e2865392ea9fb6b761d10b718279ab38df4f72f5645fa7">
      <source xml:lang="en">{0} warnings</source>
      <note>{0} is the number of warnings</note>
    </trans-unit>
    <trans-unit id="++CODE++e29f55f346b08b76ddf9633f8d991e9cc16f8f201f837052b3e59e681ba2dbda">
      <source xml:lang="en">{0} {1} issue</source>
      <note>{0} is the tab name
{1} is the number of issues</note>
    </trans-unit>
    <trans-unit id="++CODE++b3a182c894c403e6b24bcc5dfc3ba0eeab9b2380519d82944789b5ffa76b1235">
      <source xml:lang="en">{0} {1} issues</source>
      <note>{0} is the tab name
{1} is the number of issues</note>
    </trans-unit>
    <trans-unit id="++CODE++fbf6567d7b396892abbe6cccf81dca280649e099b853b805be1beb6af53d9229">
      <source xml:lang="en">{0}. {1}</source>
      <note>{0} is the status
{1} is the message</note>
    </trans-unit>
    <trans-unit id="++CODE++2b85e133b4abad5a9f5b85b3dd903a3f1f84db64680beb66977f6e44743f2434">
      <source xml:lang="en">{0}: {1}</source>
      <note>{0} is the task name
{1} is the status</note>
    </trans-unit>
    <trans-unit id="++CODE++657a1d2beff87023ec2d92b03f58feb984cb2ea13dc6e7269ed84f0b64158591">
      <source xml:lang="en">{0}: {1}. {2}</source>
      <note>{0} is the task name
{1} is the status
{2} is the message</note>
    </trans-unit>
    <trans-unit id="++CODE++c7c45c2f2ad470c2dc1a35bf3320d977e49bd4f4c804d9bf347d009669e5ebae">
      <source xml:lang="en">{{put-server-name-here}}</source>
    </trans-unit>
    <trans-unit id="++CODE++097beaf7cff8a2792062a02ba2078dcf76e2166c13dd935fbffcd530d655cdf6">
      <source xml:lang="en">✅ Grant Access</source>
    </trans-unit>
    <trans-unit id="++CODE++56034cb01aa84b5c8abe9389abf03d1c9a91ecea712a8711d611abb0ddd1637c">
      <source xml:lang="en">✅ Grant Access (Current)</source>
    </trans-unit>
    <trans-unit id="++CODE++40609c19f7011fdd42630f286c30982b3d7a2d74640e310c4126b785a384149d">
      <source xml:lang="en">❌ Deny Access</source>
    </trans-unit>
    <trans-unit id="++CODE++4d765d766973242c68c5a2d3b20c7164beb22948ceaf7095ce44f901cc2f4052">
      <source xml:lang="en">❌ Deny Access (Current)</source>
    </trans-unit>
  </body></file>
  <file original="package" source-language="en" datatype="plaintext"><body>
    <trans-unit id="mssql.addObjectExplorer">
      <source xml:lang="en">Add Connection</source>
    </trans-unit>
    <trans-unit id="mssql.connectionGroups.create">
      <source xml:lang="en">Add Connection Group</source>
    </trans-unit>
    <trans-unit id="mssql.addAadAccount">
      <source xml:lang="en">Add Microsoft Entra Account</source>
    </trans-unit>
    <trans-unit id="mssql.deviceCode.description">
      <source xml:lang="en">Allows users to sign in to input-constrained devices.</source>
    </trans-unit>
    <trans-unit id="mssql.objectExplorer.Tooltip.alwaysEncryptedLabel">
      <source xml:lang="en">Always Encrypted</source>
    </trans-unit>
    <trans-unit id="mssql.query.executionTimeout">
      <source xml:lang="en">An execution time-out of 0 indicates an unlimited wait (no time-out)</source>
    </trans-unit>
    <trans-unit id="mssql.copilot.analyzeQueryPerformance">
      <source xml:lang="en">Analyze Query Performance (Preview)</source>
    </trans-unit>
    <trans-unit id="mssql.objectExplorer.Tooltip.applicationIntentLabel">
      <source xml:lang="en">Application Intent</source>
    </trans-unit>
    <trans-unit id="mssql.resultsGrid.autoSizeColumns">
      <source xml:lang="en">Automatically adjust the column widths based on the visible rows in the result set. Could have performance problems with a large number of columns or large cells</source>
    </trans-unit>
    <trans-unit id="mssql.openQueryResultsInTabByDefault.description">
      <source xml:lang="en">Automatically display query results in a new tab instead of the query pane. This option takes effect only if `mssql.enableRichExperiences` is enabled.</source>
    </trans-unit>
    <trans-unit id="mssql.autoRevealResultsPanel">
      <source xml:lang="en">Automatically reveal the results panel when switching to an editor with query results. Only applies when &apos;Open Results in Tab&apos; is enabled.</source>
    </trans-unit>
    <trans-unit id="mssql.objectExplorer.Tooltip.MFALabel">
      <source xml:lang="en">Azure MFA</source>
    </trans-unit>
    <trans-unit id="mssql.cancelQuery">
      <source xml:lang="en">Cancel Query</source>
    </trans-unit>
    <trans-unit id="mssql.changeConnection">
      <source xml:lang="en">Change Connection</source>
    </trans-unit>
    <trans-unit id="mssql.changeDatabase">
      <source xml:lang="en">Change Database</source>
    </trans-unit>
    <trans-unit id="mssql.chooseLanguageFlavor">
      <source xml:lang="en">Choose SQL handler for this file</source>
    </trans-unit>
    <trans-unit id="mssql.chooseAuthMethod">
      <source xml:lang="en">Chooses which Authentication method to use</source>
    </trans-unit>
    <trans-unit id="mssql.connectionSharing.clearAllConnectionSharingPermissions">
      <source xml:lang="en">Clear All Connection Sharing Permissions</source>
    </trans-unit>
    <trans-unit id="mssql.clearAllQueryHistory">
      <source xml:lang="en">Clear All Query History</source>
    </trans-unit>
    <trans-unit id="mssql.clearFilters">
      <source xml:lang="en">Clear Filters</source>
    </trans-unit>
    <trans-unit id="mssql.clearAzureAccountTokenCache">
      <source xml:lang="en">Clear Microsoft Entra account token cache</source>
    </trans-unit>
    <trans-unit id="mssql.clearPooledConnections">
      <source xml:lang="en">Clear Pooled Connections</source>
    </trans-unit>
    <trans-unit id="mssql.objectExplorer.Tooltip.commandTimeoutLabel">
      <source xml:lang="en">Command Timeout</source>
    </trans-unit>
    <trans-unit id="mssql.connect">
      <source xml:lang="en">Connect</source>
    </trans-unit>
    <trans-unit id="mssql.walkthroughs.getStarted.connectToDatabase.title">
      <source xml:lang="en">Connect to a SQL Database</source>
    </trans-unit>
    <trans-unit id="mssql.walkthroughs.getStarted.connectToDatabase.altText">
      <source xml:lang="en">Connection Dialog</source>
    </trans-unit>
    <trans-unit id="mssql.objectExplorer.Tooltip.connectionTimeoutLabel">
      <source xml:lang="en">Connection Timeout</source>
    </trans-unit>
    <trans-unit id="mssql.connectionGroups">
      <source xml:lang="en">Connection groups</source>
    </trans-unit>
    <trans-unit id="mssql.connections">
      <source xml:lang="en">Connection profiles defined in &apos;User Settings&apos; are shown under &apos;MS SQL: Connect&apos; command in the command palette.</source>
    </trans-unit>
    <trans-unit id="extension.connections">
      <source xml:lang="en">Connections</source>
    </trans-unit>
    <trans-unit id="mssql.resultsGrid.inMemoryDataProcessingThreshold">
      <source xml:lang="en">Controls the max number of rows allowed to do filtering and sorting in memory. If the number is exceeded, sorting and filtering will be disabled. Warning: Increasing this may impact performance.</source>
    </trans-unit>
    <trans-unit id="mssql.copyAll">
      <source xml:lang="en">Copy All</source>
    </trans-unit>
    <trans-unit id="mssql.copyObjectName">
      <source xml:lang="en">Copy Object Name</source>
    </trans-unit>
    <trans-unit id="mssql.createAzureFunction">
      <source xml:lang="en">Create Azure Function with SQL binding</source>
    </trans-unit>
    <trans-unit id="mssql.walkthroughs.getStarted.createNewTable.title">
      <source xml:lang="en">Create a Table with Table Designer</source>
    </trans-unit>
    <trans-unit id="mssql.walkthroughs.getStarted.createNewTable.description">
      <source xml:lang="en">Create a new table in your database, or edit existing tables with the table designer.&#10;Once you&apos;re done making your changes, click the &apos;Publish&apos; button to send the changes to your database.</source>
    </trans-unit>
    <trans-unit id="mssql.dataTierApplication">
      <source xml:lang="en">Data-tier Application</source>
    </trans-unit>
    <trans-unit id="mssql.defaultQueryResultsViewMode.description">
      <source xml:lang="en">Default view mode for query results display.</source>
    </trans-unit>
    <trans-unit id="mssql.deleteQueryHistory">
      <source xml:lang="en">Delete</source>
    </trans-unit>
    <trans-unit id="mssql.connectionGroups.delete">
      <source xml:lang="en">Delete Connection Group</source>
    </trans-unit>
    <trans-unit id="mssql.deleteContainer">
      <source xml:lang="en">Delete Container</source>
    </trans-unit>
    <trans-unit id="mssql.deployDacpac">
      <source xml:lang="en">Deploy DACPAC</source>
    </trans-unit>
    <trans-unit id="mssql.disableActualPlan">
      <source xml:lang="en">Disable Actual Plan</source>
    </trans-unit>
    <trans-unit id="mssql.objectExplorer.disableGroupBySchema">
      <source xml:lang="en">Disable Group By Schema</source>
    </trans-unit>
    <trans-unit id="mssql.objectExplorer.Tooltip.disabledLabel">
      <source xml:lang="en">Disabled</source>
    </trans-unit>
    <trans-unit id="mssql.disconnect">
      <source xml:lang="en">Disconnect</source>
    </trans-unit>
    <trans-unit id="mssql.defaultQueryResultsViewMode.text.description">
      <source xml:lang="en">Display results in a formatted text format.</source>
    </trans-unit>
    <trans-unit id="mssql.defaultQueryResultsViewMode.grid.description">
      <source xml:lang="en">Display results in a tabular grid format (default)</source>
    </trans-unit>
    <trans-unit id="mssql.openQueryResultsInTabByDefaultDoNotShowPrompt.description">
      <source xml:lang="en">Do not show prompts to display query results in a new tab.</source>
    </trans-unit>
    <trans-unit id="mssql.enableRichExperiencesDoNotShowPrompt.description">
      <source xml:lang="en">Do not show prompts to enable UI-based features</source>
    </trans-unit>
    <trans-unit id="mssql.editConnection">
      <source xml:lang="en">Edit Connection</source>
    </trans-unit>
    <trans-unit id="mssql.connectionGroups.edit">
      <source xml:lang="en">Edit Connection Group</source>
    </trans-unit>
    <trans-unit id="mssql.connectionSharing.editConnectionSharingPermissions">
      <source xml:lang="en">Edit Connection Sharing Permissions</source>
    </trans-unit>
    <trans-unit id="mssql.editTable">
      <source xml:lang="en">Edit Table</source>
    </trans-unit>
    <trans-unit id="mssql.enableActualPlan">
      <source xml:lang="en">Enable Actual Plan</source>
    </trans-unit>
    <trans-unit id="mssql.objectExplorer.enableGroupBySchema">
      <source xml:lang="en">Enable Group By Schema</source>
    </trans-unit>
    <trans-unit id="mssql.walkthroughs.getStarted.enableModernFeatures.title">
      <source xml:lang="en">Enable Modern Features</source>
    </trans-unit>
    <trans-unit id="mssql.enableRichExperiences">
      <source xml:lang="en">Enable Modern Features</source>
    </trans-unit>
    <trans-unit id="mssql.query.alwaysEncryptedParameterization">
      <source xml:lang="en">Enable Parameterization for Always Encrypted</source>
    </trans-unit>
    <trans-unit id="mssql.enableQueryHistoryCapture">
      <source xml:lang="en">Enable Query History Capture</source>
    </trans-unit>
    <trans-unit id="mssql.query.ansiDefaults">
      <source xml:lang="en">Enable SET ANSI_DEFAULTS</source>
    </trans-unit>
    <trans-unit id="mssql.query.ansiNulls">
      <source xml:lang="en">Enable SET ANSI_NULLS</source>
    </trans-unit>
    <trans-unit id="mssql.query.ansiNullDefaultOn">
      <source xml:lang="en">Enable SET ANSI_NULL_DFLT_ON</source>
    </trans-unit>
    <trans-unit id="mssql.query.ansiPadding">
      <source xml:lang="en">Enable SET ANSI_PADDING</source>
    </trans-unit>
    <trans-unit id="mssql.query.ansiWarnings">
      <source xml:lang="en">Enable SET ANSI_WARNINGS</source>
    </trans-unit>
    <trans-unit id="mssql.query.arithAbort">
      <source xml:lang="en">Enable SET ARITHABORT option</source>
    </trans-unit>
    <trans-unit id="mssql.query.cursorCloseOnCommit">
      <source xml:lang="en">Enable SET CURSOR_CLOSE_ON_COMMIT</source>
    </trans-unit>
    <trans-unit id="mssql.query.deadlockPriority">
      <source xml:lang="en">Enable SET DEADLOCK_PRIORITY option</source>
    </trans-unit>
    <trans-unit id="mssql.query.implicitTransactions">
      <source xml:lang="en">Enable SET IMPLICIT_TRANSACTIONS</source>
    </trans-unit>
    <trans-unit id="mssql.query.lockTimeout">
      <source xml:lang="en">Enable SET LOCK TIMEOUT option (in milliseconds)</source>
    </trans-unit>
    <trans-unit id="mssql.query.noCount">
      <source xml:lang="en">Enable SET NOCOUNT option</source>
    </trans-unit>
    <trans-unit id="mssql.query.noExec">
      <source xml:lang="en">Enable SET NOEXEC option</source>
    </trans-unit>
    <trans-unit id="mssql.query.parseOnly">
      <source xml:lang="en">Enable SET PARSEONLY option</source>
    </trans-unit>
    <trans-unit id="mssql.query.queryGovernorCostLimit">
      <source xml:lang="en">Enable SET QUERY_GOVERNOR_COST_LIMIT</source>
    </trans-unit>
    <trans-unit id="mssql.query.quotedIdentifier">
      <source xml:lang="en">Enable SET QUOTED_IDENTIFIER</source>
    </trans-unit>
    <trans-unit id="mssql.query.statisticsIO">
      <source xml:lang="en">Enable SET STATISTICS IO option</source>
    </trans-unit>
    <trans-unit id="mssql.query.statisticsTime">
      <source xml:lang="en">Enable SET STATISTICS TIME option</source>
    </trans-unit>
    <trans-unit id="mssql.query.transactionIsolationLevel">
      <source xml:lang="en">Enable SET TRANSACTION ISOLATION LEVEL option</source>
    </trans-unit>
    <trans-unit id="mssql.query.xactAbortOn">
      <source xml:lang="en">Enable SET XACT_ABORT ON option</source>
    </trans-unit>
    <trans-unit id="mssql.schemaDesigner.enableExpandCollapseButtons">
      <source xml:lang="en">Enable expand/collapse buttons in Schema Designer table nodes when tables have more than 10 columns</source>
    </trans-unit>
    <trans-unit id="mssql.walkthroughs.getStarted.enableModernFeatures.altText">
      <source xml:lang="en">Enable modern features in MSSQL</source>
    </trans-unit>
    <trans-unit id="mssql.walkthroughs.getStarted.enableModernFeatures.description">
      <source xml:lang="en">Enable the new set of data development features that provide a modern way to work with your SQL database in VS Code.&#10;[Enable New Experiences](command:mssql.enableRichExperiences)</source>
    </trans-unit>
    <trans-unit id="mssql.objectExplorer.Tooltip.enabledLabel">
      <source xml:lang="en">Enabled</source>
    </trans-unit>
    <trans-unit id="mssql.enableRichExperiences.description">
      <source xml:lang="en">Enables UI-based features in the MSSQL extension for richer and more powerful features. Restart Visual Studio Code after changing this setting.</source>
    </trans-unit>
    <trans-unit id="mssql.enableConnectionPooling">
      <source xml:lang="en">Enables connection pooling to improve overall connectivity performance. This setting is disabled by default. Visual Studio Code is required to be relaunched when the value is changed. To clear pooled connections, run the command: &apos;MS SQL: Clear Pooled Connections&apos;. Note: May keep serverless databases active and prevent auto-pausing.</source>
    </trans-unit>
    <trans-unit id="mssql.enableExperimentalFeatures.description">
      <source xml:lang="en">Enables experimental features in the MSSQL extension. The features are not production-ready and may have bugs or issues. Restart Visual Studio Code after changing this setting.</source>
    </trans-unit>
    <trans-unit id="mssql.enableSqlAuthenticationProvider">
      <source xml:lang="en">Enables use of the Sql Authentication Provider for &apos;Microsoft Entra Id Interactive&apos; authentication mode when user selects &apos;AzureMFA&apos; authentication. This enables Server-side resource endpoint integration when fetching access tokens. This option is only supported for &apos;MSAL&apos; Authentication Library. Please restart Visual Studio Code after changing this option.</source>
    </trans-unit>
    <trans-unit id="mssql.showEstimatedPlan">
      <source xml:lang="en">Estimated Plan</source>
    </trans-unit>
    <trans-unit id="mssql.runCurrentStatement">
      <source xml:lang="en">Execute Current Statement</source>
    </trans-unit>
    <trans-unit id="mssql.runQuery">
      <source xml:lang="en">Execute Query</source>
    </trans-unit>
    <trans-unit id="mssql.copilot.explainQuery">
      <source xml:lang="en">Explain Query (Preview)</source>
    </trans-unit>
    <trans-unit id="mssql.exportBacpac">
      <source xml:lang="en">Export BACPAC</source>
    </trans-unit>
    <trans-unit id="mssql.extractDacpac">
      <source xml:lang="en">Extract DACPAC</source>
    </trans-unit>
    <trans-unit id="mssql.walkthroughs.nextSteps.description">
      <source xml:lang="en">Familiarize yourself with more features of the MSSQL extension that can help you be more productive.</source>
    </trans-unit>
    <trans-unit id="mssql.filterNode">
      <source xml:lang="en">Filter</source>
    </trans-unit>
    <trans-unit id="mssql.walkthroughs.nextSteps.objectExplorerFilters.title">
      <source xml:lang="en">Filter your Object Explorer Tree</source>
    </trans-unit>
    <trans-unit id="mssql.walkthroughs.getStarted.title">
      <source xml:lang="en">Get Started with MSSQL for Visual Studio Code</source>
    </trans-unit>
    <trans-unit id="mssql.showGettingStarted">
      <source xml:lang="en">Getting Started Guide</source>
    </trans-unit>
    <trans-unit id="mssql.userFeedback">
      <source xml:lang="en">Give Feedback</source>
    </trans-unit>
    <trans-unit id="mssql.importBacpac">
      <source xml:lang="en">Import BACPAC</source>
    </trans-unit>
    <trans-unit id="mssql.copilot.editorSubmenu">
      <source xml:lang="en">MSSQL Copilot (Preview)</source>
    </trans-unit>
    <trans-unit id="mssql.Configuration">
      <source xml:lang="en">MSSQL configuration</source>
    </trans-unit>
    <trans-unit id="mssql.walkthroughs.getStarted.connectToDatabase.description">
      <source xml:lang="en">Make a new connection to a SQL database, or edit existing connections with the connection dialog.&#10;You can connect to a database by entering your connection information, using a connection string, or browsing your Azure subscriptions.&#10;[Open Connection Dialog](command:mssql.addObjectExplorer)</source>
    </trans-unit>
    <trans-unit id="mssql.manageProfiles">
      <source xml:lang="en">Manage Connection Profiles</source>
    </trans-unit>
    <trans-unit id="mssql.query.maxXmlCharsToStore">
      <source xml:lang="en">Maximum number of characters to store for each value in XML columns after running a query. Default value: 2,097,152. Valid value range: 1 to 2,147,483,647.</source>
    </trans-unit>
    <trans-unit id="mssql.query.maxCharsToStore">
      <source xml:lang="en">Maximum number of characters/bytes to store for each value in character/binary columns after running a query. Default value: 65,535. Valid value range: 1 to 2,147,483,647.</source>
    </trans-unit>
    <trans-unit id="mssql.logFilesRemovalLimit">
      <source xml:lang="en">Maximum number of old files to remove upon startup that have expired mssql.logRetentionMinutes. Files that do not get cleaned up due to this limitation get cleaned up next time Azure Data Studio starts up.</source>
    </trans-unit>
    <trans-unit id="mssql.query.setRowCount">
      <source xml:lang="en">Maximum number of rows to return before the server stops processing your query.</source>
    </trans-unit>
    <trans-unit id="mssql.query.textSize">
      <source xml:lang="en">Maximum size of text and ntext data returned from a SELECT statement</source>
    </trans-unit>
    <trans-unit id="mssql.newDeployment">
      <source xml:lang="en">New Deployment</source>
    </trans-unit>
    <trans-unit id="mssql.objectExplorerNewQuery">
      <source xml:lang="en">New Query</source>
    </trans-unit>
    <trans-unit id="mssql.newQuery">
      <source xml:lang="en">New Query</source>
    </trans-unit>
    <trans-unit id="mssql.newTable">
      <source xml:lang="en">New Table</source>
    </trans-unit>
    <trans-unit id="mssql.walkthroughs.nextSteps.title">
      <source xml:lang="en">Next Steps with MSSQL for Visual Studio Code</source>
    </trans-unit>
    <trans-unit id="mssql.logRetentionMinutes">
      <source xml:lang="en">Number of minutes to retain log files for backend services. Default is 1 week.</source>
    </trans-unit>
    <trans-unit id="mssql.queryHistoryLimit">
      <source xml:lang="en">Number of query history entries to show in the Query History view</source>
    </trans-unit>
    <trans-unit id="mssql.walkthroughs.nextSteps.objectExplorerFilters.altText">
      <source xml:lang="en">Object Explorer filters</source>
    </trans-unit>
    <trans-unit id="mssql.walkthroughs.nextSteps.objectExplorerFilters.description">
      <source xml:lang="en">Only see the database objects that matter most to you by applying filters to the Object Explorer tree.&#10;Start by clicking the filter button next to most folders in the Connections view.</source>
    </trans-unit>
    <trans-unit id="mssql.openExecutionPlanFile">
      <source xml:lang="en">Open Execution Plan File</source>
    </trans-unit>
    <trans-unit id="mssql.openQueryHistory">
      <source xml:lang="en">Open Query</source>
    </trans-unit>
    <trans-unit id="mssql.commandPaletteQueryHistory">
      <source xml:lang="en">Open Query History in Command Palette</source>
    </trans-unit>
    <trans-unit id="mssql.objectExplorerChatWithDatabaseInAgentMode">
      <source xml:lang="en">Open in Copilot Agent mode (Preview)</source>
    </trans-unit>
    <trans-unit id="mssql.objectExplorerChatWithDatabase">
      <source xml:lang="en">Open in Copilot Ask mode (Preview)</source>
    </trans-unit>
    <trans-unit id="mssql.pauseQueryHistoryCapture">
      <source xml:lang="en">Pause Query History Capture</source>
    </trans-unit>
    <trans-unit id="mssql.preventAutoExecuteScript">
      <source xml:lang="en">Prevent automatic execution of scripts (e.g., &apos;Select Top 1000&apos;). When enabled, scripts will not be automatically executed upon generation.</source>
    </trans-unit>
    <trans-unit id="mssql.authCodeGrant.description">
      <source xml:lang="en">Prompts users to sign in using their browser.</source>
    </trans-unit>
    <trans-unit id="extension.queryHistory">
      <source xml:lang="en">Query History</source>
    </trans-unit>
    <trans-unit id="extension.queryResult">
      <source xml:lang="en">Query Results</source>
    </trans-unit>
    <trans-unit id="mssql.walkthroughs.getStarted.runQueries.altText">
      <source xml:lang="en">Query editor and query results pane</source>
    </trans-unit>
    <trans-unit id="mssql.walkthroughs.nextSteps.viewQueryPlan.altText">
      <source xml:lang="en">Query plan visualization</source>
    </trans-unit>
    <trans-unit id="mssql.refreshObjectExplorerNode">
      <source xml:lang="en">Refresh</source>
    </trans-unit>
    <trans-unit id="mssql.rebuildIntelliSenseCache">
      <source xml:lang="en">Refresh IntelliSense Cache</source>
    </trans-unit>
    <trans-unit id="mssql.removeObjectExplorerNode">
      <source xml:lang="en">Remove</source>
    </trans-unit>
    <trans-unit id="mssql.removeAadAccount">
      <source xml:lang="en">Remove Microsoft Entra Account</source>
    </trans-unit>
    <trans-unit id="mssql.objectExplorer.Tooltip.replicationLabel">
      <source xml:lang="en">Replication</source>
    </trans-unit>
    <trans-unit id="mssql.revealQueryResult">
      <source xml:lang="en">Reveal Query Result</source>
    </trans-unit>
    <trans-unit id="mssql.copilot.rewriteQuery">
      <source xml:lang="en">Rewrite Query (Preview)</source>
    </trans-unit>
    <trans-unit id="mssql.runQueryHistory">
      <source xml:lang="en">Run Query</source>
    </trans-unit>
    <trans-unit id="mssql.walkthroughs.getStarted.runQueries.title">
      <source xml:lang="en">Run a SQL Query</source>
    </trans-unit>
    <trans-unit id="mssql.objectExplorer.Tooltip.containerNameLabel">
      <source xml:lang="en">SQL Container Name</source>
    </trans-unit>
    <trans-unit id="mssql.objectExplorer.Tooltip.containerVersionLabel">
      <source xml:lang="en">SQL Container Version</source>
    </trans-unit>
    <trans-unit id="mssql.schemaCompare">
      <source xml:lang="en">Schema Compare</source>
    </trans-unit>
    <trans-unit id="mssql.schemaDesigner">
      <source xml:lang="en">Schema Designer</source>
    </trans-unit>
    <trans-unit id="mssql.scriptAlter">
      <source xml:lang="en">Script as Alter</source>
    </trans-unit>
    <trans-unit id="mssql.scriptCreate">
      <source xml:lang="en">Script as Create</source>
    </trans-unit>
    <trans-unit id="mssql.scriptDelete">
      <source xml:lang="en">Script as Drop</source>
    </trans-unit>
    <trans-unit id="mssql.scriptExecute">
      <source xml:lang="en">Script as Execute</source>
    </trans-unit>
    <trans-unit id="mssql.scriptSelect">
      <source xml:lang="en">Select Top 1000</source>
    </trans-unit>
    <trans-unit id="mssql.selectedAzureSubscriptions">
      <source xml:lang="en">Selected Azure subscriptions for browsing and managing servers and databases</source>
    </trans-unit>
    <trans-unit id="mssql.resultsFontFamily">
      <source xml:lang="en">Set the font family for the results grid; set to blank to use the editor font</source>
    </trans-unit>
    <trans-unit id="mssql.resultsFontSize">
      <source xml:lang="en">Set the font size for the results grid; set to blank to use the editor size</source>
    </trans-unit>
    <trans-unit id="mssql.shortcuts">
      <source xml:lang="en">Shortcuts related to the results window</source>
    </trans-unit>
    <trans-unit id="mssql.query.displayBitAsNumber">
      <source xml:lang="en">Should BIT columns be displayed as numbers (1 or 0)? If false, BIT columns will be displayed as &apos;true&apos; or &apos;false&apos;</source>
    </trans-unit>
    <trans-unit id="mssql.intelliSense.enableIntelliSense">
      <source xml:lang="en">Should IntelliSense be enabled</source>
    </trans-unit>
    <trans-unit id="mssql.intelliSense.enableErrorChecking">
      <source xml:lang="en">Should IntelliSense error checking be enabled</source>
    </trans-unit>
    <trans-unit id="mssql.intelliSense.enableQuickInfo">
      <source xml:lang="en">Should IntelliSense quick info be enabled</source>
    </trans-unit>
    <trans-unit id="mssql.intelliSense.enableSuggestions">
      <source xml:lang="en">Should IntelliSense suggestions be enabled</source>
    </trans-unit>
    <trans-unit id="mssql.intelliSense.lowerCaseSuggestions">
      <source xml:lang="en">Should IntelliSense suggestions be lowercase</source>
    </trans-unit>
    <trans-unit id="mssql.piiLogging">
      <source xml:lang="en">Should Personally Identifiable Information (PII) be logged in the Azure Logs output channel and the output channel log file.</source>
    </trans-unit>
    <trans-unit id="mssql.enableQueryHistoryFeature">
      <source xml:lang="en">Should Query History feature be enabled</source>
    </trans-unit>
    <trans-unit id="mssql.format.alignColumnDefinitionsInColumns">
      <source xml:lang="en">Should column definitions be aligned?</source>
    </trans-unit>
    <trans-unit id="mssql.format.datatypeCasing">
      <source xml:lang="en">Should data types be formatted as UPPERCASE, lowercase, or none (not formatted)</source>
    </trans-unit>
    <trans-unit id="mssql.format.keywordCasing">
      <source xml:lang="en">Should keywords be formatted as UPPERCASE, lowercase, or none (not formatted)</source>
    </trans-unit>
    <trans-unit id="mssql.autoDisableNonTSqlLanguageService">
      <source xml:lang="en">Should language service be auto-disabled when extension detects Non-MSSQL files</source>
    </trans-unit>
    <trans-unit id="mssql.persistQueryResultTabs">
      <source xml:lang="en">Should query result selections and scroll positions be saved when switching tabs (may impact performance)</source>
    </trans-unit>
    <trans-unit id="mssql.format.placeSelectStatementReferencesOnNewLine">
      <source xml:lang="en">Should references to objects in a select statements be split into separate lines? E.g. for &apos;SELECT C1, C2 FROM T1&apos; both C1 and C2 will be on separate lines</source>
    </trans-unit>
    <trans-unit id="mssql.query.showActiveConnectionAsCodeLensSuggestion">
      <source xml:lang="en">Show the active SQL connection details as a CodeLens suggestion at the top of the editor for quick visibility.</source>
    </trans-unit>
    <trans-unit id="mssql.walkthroughs.nextSteps.sortAndFilterQueryResults.title">
      <source xml:lang="en">Sort and Filter Query Results</source>
    </trans-unit>
    <trans-unit id="mssql.walkthroughs.nextSteps.sortAndFilterQueryResults.altText">
      <source xml:lang="en">Sort and filter options for query results</source>
    </trans-unit>
    <trans-unit id="mssql.walkthroughs.nextSteps.sortAndFilterQueryResults.description">
      <source xml:lang="en">Sort and filter your query results to find the data you need quickly.</source>
    </trans-unit>
    <trans-unit id="mssql.customEnvironment.fabricSqlDbDnsSuffix">
      <source xml:lang="en">Sovereign cloud equivalent for `.database.fabric.microsoft.com` (including leading dot)</source>
    </trans-unit>
    <trans-unit id="mssql.customEnvironment.sqlServerHostnameSuffix">
      <source xml:lang="en">Sovereign cloud equivalent for `.database.windows.net` (including leading dot)</source>
    </trans-unit>
    <trans-unit id="mssql.customEnvironment.fabricDataWarehouseDnsSuffix">
      <source xml:lang="en">Sovereign cloud equivalent for `.datawarehouse.fabric.microsoft.com` (including leading dot)</source>
    </trans-unit>
    <trans-unit id="mssql.customEnvironment.analyticsDnsSuffix">
      <source xml:lang="en">Sovereign cloud equivalent for `.sql.azuresynapse.net` (including leading dot)</source>
    </trans-unit>
    <trans-unit id="mssql.customEnvironment.fabricScopeUriBase">
      <source xml:lang="en">Sovereign cloud equivalent for `https://analysis.windows.net/powerbi/api/`</source>
    </trans-unit>
    <trans-unit id="mssql.customEnvironment.fabricApiUriBase">
      <source xml:lang="en">Sovereign cloud equivalent for `https://api.fabric.microsoft.com/v1/`</source>
    </trans-unit>
    <trans-unit id="mssql.customEnvironment.sqlEndpoint">
      <source xml:lang="en">Sovereign cloud equivalent for `https://database.windows.net/`</source>
    </trans-unit>
    <trans-unit id="mssql.customEnvironment.keyVaultEndpoint">
      <source xml:lang="en">Sovereign cloud equivalent for `https://vault.azure.net/`</source>
    </trans-unit>
    <trans-unit id="mssql.startContainer">
      <source xml:lang="en">Start Container</source>
    </trans-unit>
    <trans-unit id="mssql.startQueryHistoryCapture">
      <source xml:lang="en">Start Query History Capture</source>
    </trans-unit>
    <trans-unit id="mssql.stopContainer">
      <source xml:lang="en">Stop Container</source>
    </trans-unit>
    <trans-unit id="mssql.walkthroughs.getStarted.createNewTable.altText">
      <source xml:lang="en">Table Designer</source>
    </trans-unit>
    <trans-unit id="mssql.connectionManagement.rememberPasswordsUntilRestart">
      <source xml:lang="en">Temporarily store passwords for connections with &apos;Saved Passwords&apos; disabled, until the extension is restarted. This prevents repeated password prompts when reusing connections within the same session.</source>
    </trans-unit>
    <trans-unit id="mssql.customEnvironment">
      <source xml:lang="en">The additional, MSSQL-specific custom configuration for the Sovereign Cloud to use with the Microsoft Sovereign Cloud authentication provider. This along with setting `microsoft-sovereign-cloud.environment` to `custom` and providing values for `microsoft-sovereign-cloud.customEnvironment` is required to use this feature with MSSQL.</source>
    </trans-unit>
    <trans-unit id="mssql.connectionGroup.color">
      <source xml:lang="en">The color of the connection group.</source>
    </trans-unit>
    <trans-unit id="mssql.connectionGroup.description">
      <source xml:lang="en">The description of the connection group.</source>
    </trans-unit>
    <trans-unit id="mssql.statusBar.connectionInfoMaxLength.description">
      <source xml:lang="en">The maximum number of characters to display for the connection info in the status bar. Set to -1 for no limit.</source>
    </trans-unit>
    <trans-unit id="mssql.maxRecentConnections">
      <source xml:lang="en">The maximum number of recently used connections to store in the connection list.</source>
    </trans-unit>
    <trans-unit id="mssql.connectionGroup.name">
      <source xml:lang="en">The name of the connection group.</source>
    </trans-unit>
    <trans-unit id="mssql.objectExplorer.expandTimeout">
      <source xml:lang="en">The timeout in seconds for expanding a node in Object Explorer. The default value is 45 seconds.</source>
    </trans-unit>
    <trans-unit id="mssql.connection.groupId">
      <source xml:lang="en">The unique identifier for the connection group this connection profile belongs to.</source>
    </trans-unit>
    <trans-unit id="mssql.connectionGroup.id">
      <source xml:lang="en">The unique identifier for the connection group.</source>
    </trans-unit>
    <trans-unit id="mssql.connectionGroup.parentId">
      <source xml:lang="en">The unique identifier for the parent connection group.</source>
    </trans-unit>
    <trans-unit id="mssql.connection.id">
      <source xml:lang="en">The unique identifier for this connection profile.</source>
    </trans-unit>
    <trans-unit id="mssql.legacySetting.deprecationMessage">
      <source xml:lang="en">This setting will be removed in a future release.</source>
    </trans-unit>
    <trans-unit id="mssql.toggleSqlCmd">
      <source xml:lang="en">Toggle SQLCMD Mode</source>
    </trans-unit>
    <trans-unit id="mssql.messagesDefaultOpen">
      <source xml:lang="en">True for the messages pane to be open by default; false for closed</source>
    </trans-unit>
    <trans-unit id="mssql.walkthroughs.nextSteps.viewQueryPlan.description">
      <source xml:lang="en">Understand what your query is doing by viewing the query plan.&#10;See the estimated plan without running the query, or view the actual query plan after running the query by toggling the buttons at the top of a query editor window.</source>
    </trans-unit>
    <trans-unit id="mssql.chooseDatabase">
      <source xml:lang="en">Use Database</source>
    </trans-unit>
    <trans-unit id="mssql.walkthroughs.nextSteps.viewQueryPlan.title">
      <source xml:lang="en">Visualize a Query Plan</source>
    </trans-unit>
    <trans-unit id="mssql.statusBar.enableConnectionColor">
      <source xml:lang="en">When enabled, colorizes the connection status bar item with the color of the connection group. This setting is disabled by default.  This uses the connection group folder&apos;s color directly, and does not alter it in order to ensure contrast with the current VS Code theme. Users should choose connection group colors that work well with their theme.</source>
    </trans-unit>
    <trans-unit id="mssql.objectExplorer.collapseConnectionGroupsOnStartupDescription">
      <source xml:lang="en">When enabled, connection groups will be collapsed instead of expanded at startup.</source>
    </trans-unit>
    <trans-unit id="mssql.objectExplorer.groupBySchema">
      <source xml:lang="en">When enabled, the database objects in Object Explorer will be categorized by schema.</source>
    </trans-unit>
    <trans-unit id="mssql.objectExplorer.Tooltip.WindowsAuthLabel">
      <source xml:lang="en">Windows Authentication</source>
    </trans-unit>
    <trans-unit id="mssql.walkthroughs.getStarted.runQueries.description">
      <source xml:lang="en">Write a SQL query, and run it against your database.&#10;You can also click the &apos;Open in New Tab&apos; button to view your query results in their own tab, and optionally set that as the default behavior.</source>
    </trans-unit>
    <trans-unit id="mssql.walkthroughs.getStarted.description">
      <source xml:lang="en">Your first steps for connecting to and developing with a SQL database</source>
    </trans-unit>
    <trans-unit id="mssql.saveAsCsv.textIdentifier">
      <source xml:lang="en">[Optional] Character used for enclosing text fields when saving results as CSV</source>
    </trans-unit>
    <trans-unit id="mssql.saveAsCsv.lineSeparator">
      <source xml:lang="en">[Optional] Character(s) used for separating rows when saving results as CSV</source>
    </trans-unit>
    <trans-unit id="mssql.copyRemoveNewLine">
      <source xml:lang="en">[Optional] Configuration options for copying multi-line results from the Results View</source>
    </trans-unit>
    <trans-unit id="mssql.copyIncludeHeaders">
      <source xml:lang="en">[Optional] Configuration options for copying results from the Results View</source>
    </trans-unit>
    <trans-unit id="mssql.splitPaneSelection">
      <source xml:lang="en">[Optional] Configuration options for which column new result panes should open in</source>
    </trans-unit>
    <trans-unit id="mssql.connection.applicationIntent">
      <source xml:lang="en">[Optional] Declares the application workload type when connecting to SQL Server such as ReadWrite or ReadOnly. Refer to SQL Server AlwaysOn for more detail.</source>
    </trans-unit>
    <trans-unit id="mssql.saveAsCsv.delimiter">
      <source xml:lang="en">[Optional] Delimiter for separating data items when saving results as CSV. Choose from common separators like comma (,), tab (\t), semicolon (;), or pipe (|)</source>
    </trans-unit>
    <trans-unit id="mssql.ignorePlatformWarning">
      <source xml:lang="en">[Optional] Do not show unsupported platform warnings</source>
    </trans-unit>
    <trans-unit id="mssql.saveAsCsv.encoding">
      <source xml:lang="en">[Optional] File encoding used when saving results as CSV. Choose from UTF-8 (recommended), UTF-16, ASCII, or Latin-1 based on your target application compatibility</source>
    </trans-unit>
    <trans-unit id="mssql.connection.currentLanguage">
      <source xml:lang="en">[Optional] Indicates the SQL Server language settings.</source>
    </trans-unit>
    <trans-unit id="mssql.connection.containerName">
      <source xml:lang="en">[Optional] Indicates the name of local docker container the connection is on</source>
    </trans-unit>
    <trans-unit id="mssql.connection.emptyPasswordInput">
      <source xml:lang="en">[Optional] Indicates whether this profile has an empty password explicitly set</source>
    </trans-unit>
    <trans-unit id="mssql.connection.typeSystemVersion">
      <source xml:lang="en">[Optional] Indicates which server type the provider will expose through the DataReader.</source>
    </trans-unit>
    <trans-unit id="mssql.logDebugInfo">
      <source xml:lang="en">[Optional] Log debug output to the VS Code console (Help -&gt; Toggle Developer Tools)</source>
    </trans-unit>
    <trans-unit id="mssql.tracingLevel">
      <source xml:lang="en">[Optional] Log level for backend services. Azure Data Studio generates a file name every time it starts and if the file already exists the logs entries are appended to that file. For cleanup of old log files see logRetentionMinutes and logFilesRemovalLimit settings. The default tracingLevel does not log much. Changing verbosity could lead to extensive logging and disk space requirements for the logs. Error includes Critical, Warning includes Error, Information includes Warning and Verbose includes Information</source>
    </trans-unit>
    <trans-unit id="mssql.showBatchTime">
      <source xml:lang="en">[Optional] Should execution time be shown for individual batches</source>
    </trans-unit>
    <trans-unit id="mssql.connection.profileName">
      <source xml:lang="en">[Optional] Specify a custom name for this connection profile to easily browse and search in the command palette of Visual Studio Code.</source>
    </trans-unit>
    <trans-unit id="mssql.connection.authenticationType">
      <source xml:lang="en">[Optional] Specify the SQL Server authentication type.</source>
    </trans-unit>
    <trans-unit id="mssql.connection.database">
      <source xml:lang="en">[Optional] Specify the database name to connect to. If database is not specified, the default user database setting is used, typically &apos;master&apos;.</source>
    </trans-unit>
    <trans-unit id="mssql.connection.connectRetryInterval">
      <source xml:lang="en">[Optional] Specify the delay between attempts to restore connection.</source>
    </trans-unit>
    <trans-unit id="mssql.connection.commandTimeout">
      <source xml:lang="en">[Optional] Specify the length of time in seconds to wait for a command to execute before terminating the attempt and generating an error. The default value is 30 seconds.</source>
    </trans-unit>
    <trans-unit id="mssql.connection.connectTimeout">
      <source xml:lang="en">[Optional] Specify the length of time in seconds to wait for a connection to the server before terminating connection attempt and generating an error. The default value is 30 seconds.</source>
    </trans-unit>
    <trans-unit id="mssql.connection.maxPoolSize">
      <source xml:lang="en">[Optional] Specify the maximum number of connections allowed in the pool.</source>
    </trans-unit>
    <trans-unit id="mssql.connection.loadBalanceTimeout">
      <source xml:lang="en">[Optional] Specify the minimum amount of time in seconds for this connection to live in the pool before being removed/deleted.</source>
    </trans-unit>
    <trans-unit id="mssql.connection.minPoolSize">
      <source xml:lang="en">[Optional] Specify the minimum number of connections allowed in the pool.</source>
    </trans-unit>
    <trans-unit id="mssql.connection.applicationName">
      <source xml:lang="en">[Optional] Specify the name of the application used for SQL Server to log (default: &apos;vscode-mssql&apos;).</source>
    </trans-unit>
    <trans-unit id="mssql.connection.attachDbFilename">
      <source xml:lang="en">[Optional] Specify the name of the primary file, including the full path name, of an attachable database.</source>
    </trans-unit>
    <trans-unit id="mssql.connection.workstationId">
      <source xml:lang="en">[Optional] Specify the name of the workstation connecting to SQL Server.</source>
    </trans-unit>
    <trans-unit id="mssql.connection.failoverPartner">
      <source xml:lang="en">[Optional] Specify the name or network address of the instance of SQL Server that acts as a failover partner.</source>
    </trans-unit>
    <trans-unit id="mssql.connection.connectRetryCount">
      <source xml:lang="en">[Optional] Specify the number of attempts to restore connection.</source>
    </trans-unit>
    <trans-unit id="mssql.connection.password">
      <source xml:lang="en">[Optional] Specify the password for SQL Server authentication. If password is not specified or already saved, when you connect, you will be asked again.</source>
    </trans-unit>
    <trans-unit id="mssql.connection.port">
      <source xml:lang="en">[Optional] Specify the port number to connect to.</source>
    </trans-unit>
    <trans-unit id="mssql.connection.packetSize">
      <source xml:lang="en">[Optional] Specify the size in bytes of the network packets to communicate with SQL Server.</source>
    </trans-unit>
    <trans-unit id="mssql.connection.user">
      <source xml:lang="en">[Optional] Specify the user name for SQL Server authentication. If user name is not specified, when you connect, you will be asked again.</source>
    </trans-unit>
    <trans-unit id="mssql.connection.connectionString">
      <source xml:lang="en">[Optional] The ADO.NET connection string to use for the connection. Overrides any other options given in this connection.</source>
    </trans-unit>
    <trans-unit id="mssql.connection.replication">
      <source xml:lang="en">[Optional] Used by SQL Server in replication.</source>
    </trans-unit>
    <trans-unit id="mssql.connection.encrypt">
      <source xml:lang="en">[Optional] When &apos;Mandatory&apos; or &apos;Strict&apos;, SQL Server uses SSL encryption for all data sent between the client and server if the server has a certificate installed. When set to &apos;Strict&apos;, SQL Server uses TDS 8.0 for all data transfer between the client and server. &apos;Strict&apos; is supported on SQL Server 2022 onwards.</source>
    </trans-unit>
    <trans-unit id="mssql.connection.multipleActiveResultSets">
      <source xml:lang="en">[Optional] When set to &apos;true&apos;, multiple result sets can be returned and read from on connection.</source>
    </trans-unit>
    <trans-unit id="mssql.connection.trustServerCertificate">
      <source xml:lang="en">[Optional] When set to &apos;true&apos;, the SQL Server SSL certificate is automatically trusted when the communication layer is encrypted using SSL. Set &apos;false&apos; for Azure SQL Database connection.</source>
    </trans-unit>
    <trans-unit id="mssql.connection.pooling">
      <source xml:lang="en">[Optional] When set to &apos;true&apos;, the connection object is drawn from the appropriate pool, or if necessary, is created and added to the appropriate pool. Note: May keep serverless databases active and prevent auto-pausing.</source>
    </trans-unit>
    <trans-unit id="mssql.connection.multiSubnetFailover">
      <source xml:lang="en">[Optional] When set to &apos;true&apos;, the detection and connection to the active server is faster if AlwaysOn Availability Group is configured on different subnets.</source>
    </trans-unit>
    <trans-unit id="mssql.connection.savePassword">
      <source xml:lang="en">[Optional] When set to &apos;true&apos;, the password for SQL Server authentication is saved in the secure store of your operating system such as KeyChain in MacOS or Secure Store in Windows.</source>
    </trans-unit>
    <trans-unit id="mssql.connection.persistSecurityInfo">
      <source xml:lang="en">[Optional] When set to false, security-sensitive information, such as the password, is not returned as part of the connection if the connection is open or has ever been in an open state.</source>
    </trans-unit>
    <trans-unit id="mssql.connection.hostNameInCertificate">
      <source xml:lang="en">[Optional] When specified (and encrypt=Mandatory and trustServerCertificate=false), SQL Server uses provided hostname for validating trust with the server certificate.</source>
    </trans-unit>
    <trans-unit id="mssql.saveAsCsv.includeHeaders">
      <source xml:lang="en">[Optional] When true, column headers are included when saving results as CSV</source>
    </trans-unit>
    <trans-unit id="mssql.connection.server">
      <source xml:lang="en">[Required] Specify the server name to connect to. Use &apos;hostname instance&apos; or &apos;&lt;server&gt;.database.windows.net&apos; for Azure SQL Database.</source>
    </trans-unit>
    <trans-unit id="mssql.objectExplorer.Tooltip.authenticationTypeLabel">
      <source xml:lang="en">auth</source>
    </trans-unit>
    <trans-unit id="mssql.objectExplorer.Tooltip.databaseLabel">
      <source xml:lang="en">database</source>
    </trans-unit>
    <trans-unit id="mssql.objectExplorer.Tooltip.portLabel">
      <source xml:lang="en">port</source>
    </trans-unit>
    <trans-unit id="mssql.objectExplorer.Tooltip.serverLabel">
      <source xml:lang="en">server</source>
    </trans-unit>
    <trans-unit id="mssql.format.placeCommasBeforeNextStatement">
      <source xml:lang="en">should commas be placed at the beginning of each statement in a list e.g. &apos;, mycolumn2&apos; instead of at the end e.g. &apos;mycolumn1,&apos;</source>
    </trans-unit>
    <trans-unit id="mssql.objectExplorer.Tooltip.userLabel">
      <source xml:lang="en">user</source>
    </trans-unit>
  </body></file>
</xliff><|MERGE_RESOLUTION|>--- conflicted
+++ resolved
@@ -1397,13 +1397,11 @@
     <trans-unit id="++CODE++bd705ebabe1919a636a0e09b2ee27d43a5aba05d645cc0339451e54b37f42bd6">
       <source xml:lang="en">Execution Plan</source>
     </trans-unit>
-<<<<<<< HEAD
     <trans-unit id="++CODE++e6f85bab1a8295e091b4d2324b0e37eeacee571d5d3d7cd29827be17e7a0aa52">
       <source xml:lang="en">Existing Database</source>
-=======
+    </trans-unit>
     <trans-unit id="++CODE++b5f54c19df1649916f59331f9decf53dc337a2c241a3afb20d58810309ebe30f">
       <source xml:lang="en">Existing Azure SQL logical server</source>
->>>>>>> 8bb845a3
     </trans-unit>
     <trans-unit id="++CODE++1b2da57e60f89f7e5fa102ef76d7ef2ca1d7d212380c0200d648e2215a5f555d">
       <source xml:lang="en">Existing SQL server</source>
@@ -1817,13 +1815,11 @@
     <trans-unit id="++CODE++1d59e3e131d04ce9ba04c0f297dbd4eddb83c0bfe977b2a6bf19bdeb73f2d5c3">
       <source xml:lang="en">Ignore Tenant</source>
     </trans-unit>
-<<<<<<< HEAD
     <trans-unit id="++CODE++09b493255c6cc11aae4f73f97494b4d0123bb42869372d0a2182f0a324eb5ef5">
       <source xml:lang="en">Import BACPAC</source>
-=======
+    </trans-unit>
     <trans-unit id="++CODE++c4a77afa3d5cd701f32b5f09c195c635b256db8595687828c3ea0785ab5b72f4">
       <source xml:lang="en">Image tag</source>
->>>>>>> 8bb845a3
     </trans-unit>
     <trans-unit id="++CODE++3fc78b5e12952afa58a49beceabae7348dd0a44be1b9104b998dc1efc2967de4">
       <source xml:lang="en">Importance</source>

--- conflicted
+++ resolved
@@ -1465,24 +1465,18 @@
       <Item ItemId=";succeededWithWarning" ItemType="0" PsrId="308" Leaf="true">
         <Str Cat="Text">
           <Val><![CDATA[Succeeded with warning]]></Val>
-<<<<<<< HEAD
-=======
           <Tgt Cat="Text" Stat="Loc" Orig="New">
             <Val><![CDATA[성공(경고 발생)]]></Val>
           </Tgt>
->>>>>>> 37e170fa
         </Str>
         <Disp Icon="Str" />
       </Item>
       <Item ItemId=";taskStatusWithMessage" ItemType="0" PsrId="308" Leaf="true">
         <Str Cat="Text">
           <Val><![CDATA[{1}. {2}]]></Val>
-<<<<<<< HEAD
-=======
           <Tgt Cat="Text" Stat="Loc" Orig="New">
             <Val><![CDATA[{1}. {2}]]></Val>
           </Tgt>
->>>>>>> 37e170fa
         </Str>
         <Disp Icon="Str" />
       </Item>

--- conflicted
+++ resolved
@@ -239,11 +239,7 @@
         <Str Cat="Text">
           <Val><![CDATA[Canceling]]></Val>
           <Tgt Cat="Text" Stat="Loc" Orig="New">
-<<<<<<< HEAD
-            <Val><![CDATA[Annullamento in corso]]></Val>
-=======
             <Val><![CDATA[In fase di annullamento]]></Val>
->>>>>>> 37e170fa
           </Tgt>
         </Str>
         <Disp Icon="Str" />
@@ -1469,24 +1465,18 @@
       <Item ItemId=";succeededWithWarning" ItemType="0" PsrId="308" Leaf="true">
         <Str Cat="Text">
           <Val><![CDATA[Succeeded with warning]]></Val>
-<<<<<<< HEAD
-=======
           <Tgt Cat="Text" Stat="Loc" Orig="New">
             <Val><![CDATA[Completato con avviso]]></Val>
           </Tgt>
->>>>>>> 37e170fa
         </Str>
         <Disp Icon="Str" />
       </Item>
       <Item ItemId=";taskStatusWithMessage" ItemType="0" PsrId="308" Leaf="true">
         <Str Cat="Text">
           <Val><![CDATA[{1}. {2}]]></Val>
-<<<<<<< HEAD
-=======
           <Tgt Cat="Text" Stat="Loc" Orig="New">
             <Val><![CDATA[{1}. {2}]]></Val>
           </Tgt>
->>>>>>> 37e170fa
         </Str>
         <Disp Icon="Str" />
       </Item>

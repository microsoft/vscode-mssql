--- conflicted
+++ resolved
@@ -1516,13 +1516,8 @@
     "Failed to load publish profile": "Failed to load publish profile",
     "Publish profile saved to: {0}": "Publish profile saved to: {0}",
     "Failed to save publish profile": "Failed to save publish profile",
-<<<<<<< HEAD
-    "DacFx service is not available": "DacFx service is not available",
-    "DacFx service is not available. Profile loaded without deployment options.": "DacFx service is not available. Profile loaded without deployment options.",
-=======
     "DacFx service is not available. Publish and generate script operations cannot be performed.": "DacFx service is not available. Publish and generate script operations cannot be performed.",
     "DacFx service is not available. Profile loaded without deployment options. Publish and generate script operations cannot be performed.": "DacFx service is not available. Profile loaded without deployment options. Publish and generate script operations cannot be performed.",
->>>>>>> e357716d
     "Failed to list databases": "Failed to list databases",
     "Schema Compare": "Schema Compare",
     "Options have changed. Recompare to see the comparison?": "Options have changed. Recompare to see the comparison?",

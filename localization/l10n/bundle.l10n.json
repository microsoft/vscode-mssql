{
  "Description for the table.": "Description for the table.",
  "Description": "Description",
  "The name of the column object.": "The name of the column object.",
  "Name": "Name",
  "Displays the description of the column": "Displays the description of the column",
  "Displays the unified data type (including length, scale and precision) for the column": "Displays the unified data type (including length, scale and precision) for the column",
  "Data Type": "Data Type",
  "Displays the data type name for the column": "Displays the data type name for the column",
  "Type": "Type",
  "The maximum length (in characters) that can be stored in this database object.": "The maximum length (in characters) that can be stored in this database object.",
  "Length": "Length",
  "A predefined global default value for the column or binding.": "A predefined global default value for the column or binding.",
  "Default Value": "Default Value",
  "Specifies whether the column may have a NULL value.": "Specifies whether the column may have a NULL value.",
  "Allow Nulls": "Allow Nulls",
  "Specifies whether the column is included in the primary key for the table.": "Specifies whether the column is included in the primary key for the table.",
  "Primary Key": "Primary Key",
  "For numeric data, the maximum number of decimal digits that can be stored in this database object.": "For numeric data, the maximum number of decimal digits that can be stored in this database object.",
  "Precision": "Precision",
  "For numeric data, the maximum number of decimal digits that can be stored in this database object to the right of decimal point.": "For numeric data, the maximum number of decimal digits that can be stored in this database object to the right of decimal point.",
  "Scale": "Scale",
  "Columns": "Columns",
  "Column": "Column",
  "New Column": "New Column",
  "The name of the column.": "The name of the column.",
  "Name of the primary key.": "Name of the primary key.",
  "The description of the primary key.": "The description of the primary key.",
  "Columns in the primary key.": "Columns in the primary key.",
  "Primary Key Columns": "Primary Key Columns",
  "Add Column": "Add Column",
  "The name of the index.": "The name of the index.",
  "The description of the index.": "The description of the index.",
  "The columns of the index.": "The columns of the index.",
  "Indexes": "Indexes",
  "Index": "Index",
  "New Index": "New Index",
  "Foreign Column": "Foreign Column",
  "The name of the foreign key.": "The name of the foreign key.",
  "The description of the foreign key.": "The description of the foreign key.",
  "The table which contains the primary or unique key column.": "The table which contains the primary or unique key column.",
  "Foreign Table": "Foreign Table",
  "The behavior when a user tries to update a row with data that is involved in a foreign key relationship.": "The behavior when a user tries to update a row with data that is involved in a foreign key relationship.",
  "On Update Action": "On Update Action",
  "The behavior when a user tries to delete a row with data that is involved in a foreign key relationship.": "The behavior when a user tries to delete a row with data that is involved in a foreign key relationship.",
  "On Delete Action": "On Delete Action",
  "The mapping between foreign key columns and primary key columns.": "The mapping between foreign key columns and primary key columns.",
  "New Column Mapping": "New Column Mapping",
  "Foreign Keys": "Foreign Keys",
  "Foreign Key": "Foreign Key",
  "New Foreign Key": "New Foreign Key",
  "The name of the check constraint.": "The name of the check constraint.",
  "The description of the check constraint.": "The description of the check constraint.",
  "The expression defining the check constraint.": "The expression defining the check constraint.",
  "Expression": "Expression",
  "Check Constraints": "Check Constraints",
  "Check Constraint": "Check Constraint",
  "New Check Constraint": "New Check Constraint",
  "Advanced Options": "Advanced Options",
  "{0} issue/{0} is the number of issues": {
    "message": "{0} issue",
    "comment": [
      "{0} is the number of issues"
    ]
  },
  "{0} issues/{0} is the number of issues": {
    "message": "{0} issues",
    "comment": [
      "{0} is the number of issues"
    ]
  },
  "{0} {1} issue/{0} is the tab name{1} is the number of issues": {
    "message": "{0} {1} issue",
    "comment": [
      "{0} is the tab name",
      "{1} is the number of issues"
    ]
  },
  "{0} {1} issues/{0} is the tab name{1} is the number of issues": {
    "message": "{0} {1} issues",
    "comment": [
      "{0} is the tab name",
      "{1} is the number of issues"
    ]
  },
  "Move Up": "Move Up",
  "Move Down": "Move Down",
  "Delete": "Delete",
  "Filter Settings": "Filter Settings",
  "Cancel": "Cancel",
  "Are you sure?": "Are you sure?",
  "Are you sure you want to {0}?/{0} is the action being confirmed": {
    "message": "Are you sure you want to {0}?",
    "comment": [
      "{0} is the action being confirmed"
    ]
  },
  "Close": "Close",
  "Apply": "Apply",
  "Next": "Next",
  "Clear Selection": "Clear Selection",
  "Find": "Find",
  "Find Next": "Find Next",
  "Find Previous": "Find Previous",
  "No results": "No results",
  "{0} of {1}/{0} is the number of active elements{1} is the total number of elements": {
    "message": "{0} of {1}",
    "comment": [
      "{0} is the number of active elements",
      "{1} is the total number of elements"
    ]
  },
  "Close Find": "Close Find",
  "Load": "Load",
<<<<<<< HEAD
  "Select": "Select",
=======
  "Finish": "Finish",
  "Retry": "Retry",
>>>>>>> 61ef8bfc
  "Error": "Error",
  "Clear All": "Clear All",
  "OK": "OK",
  "And": "And",
  "Contains": "Contains",
  "Not Contains": "Not Contains",
  "Starts With": "Starts With",
  "Not Starts With": "Not Starts With",
  "Ends With": "Ends With",
  "Not Ends With": "Not Ends With",
  "Equals": "Equals",
  "Not Equals": "Not Equals",
  "Less Than": "Less Than",
  "Less Than or Equals": "Less Than or Equals",
  "Greater Than": "Greater Than",
  "Greater Than or Equals": "Greater Than or Equals",
  "Between": "Between",
  "Not Between": "Not Between",
  "Path: {0}/{0} is the path of the node in the object explorer": {
    "message": "Path: {0}",
    "comment": [
      "{0} is the path of the node in the object explorer"
    ]
  },
  "The first value must be set for the {0} operator in the {1} filter/{0} is the operator for the filter{1} is the name of the filter": {
    "message": "The first value must be set for the {0} operator in the {1} filter",
    "comment": [
      "{0} is the operator for the filter",
      "{1} is the name of the filter"
    ]
  },
  "The second value must be set for the {0} operator in the {1} filter/{0} is the operator for the filter{1} is the name of the filter": {
    "message": "The second value must be set for the {0} operator in the {1} filter",
    "comment": [
      "{0} is the operator for the filter",
      "{1} is the name of the filter"
    ]
  },
  "The first value must be less than the second value for the {0} operator in the {1} filter/{0} is the operator for the filter{1} is the name of the filter": {
    "message": "The first value must be less than the second value for the {0} operator in the {1} filter",
    "comment": [
      "{0} is the operator for the filter",
      "{1} is the name of the filter"
    ]
  },
  "Property": "Property",
  "Operator": "Operator",
  "Value": "Value",
  "Clear": "Clear",
  "Publishing Changes": "Publishing Changes",
  "Changes published successfully": "Changes published successfully",
  "Close Designer": "Close Designer",
  "Continue Editing": "Continue Editing",
  "Loading Table Designer": "Loading Table Designer",
  "Loading Report": "Loading Report",
  "Error loading preview": "Error loading preview",
  "Update Database": "Update Database",
  "Generate Script": "Generate Script",
  "Publish": "Publish",
  "Preview Database Updates": "Preview Database Updates",
  "Error loading designer": "Error loading designer",
  "Severity": "Severity",
  "Script As Create": "Script As Create",
  "I have read the summary and understand the potential risks.": "I have read the summary and understand the potential risks.",
  "Copy script": "Copy script",
  "Open in editor": "Open in editor",
  "Maximize panel size": "Maximize panel size",
  "Restore panel size": "Restore panel size",
  "Issues ({0})/{0} is the number of issues": {
    "message": "Issues ({0})",
    "comment": [
      "{0} is the number of issues"
    ]
  },
  "{0} properties/{0} is the object type": {
    "message": "{0} properties",
    "comment": [
      "{0} is the object type"
    ]
  },
  "Table name": "Table name",
  "Remove {0}/{0} is the object type": {
    "message": "Remove {0}",
    "comment": [
      "{0} is the object type"
    ]
  },
  "Schema": "Schema",
  "Back to preview": "Back to preview",
  "Copy": "Copy",
  "You must review and accept the terms to proceed": "You must review and accept the terms to proceed",
  "Create new firewall rule for {0}/{0} is the server name that the firewall rule will be created for": {
    "message": "Create new firewall rule for {0}",
    "comment": [
      "{0} is the server name that the firewall rule will be created for"
    ]
  },
  "Create a new firewall rule": "Create a new firewall rule",
  "A firewall rule is required to access this server.": "A firewall rule is required to access this server.",
  "Add Firewall Rule": "Add Firewall Rule",
  "Sign into Azure in order to add a firewall rule.": "Sign into Azure in order to add a firewall rule.",
  "Sign into Azure": "Sign into Azure",
  "Tenant": "Tenant",
  "Rule name": "Rule name",
  "Add my client IP ({0})/{0} is the IP address of the client": {
    "message": "Add my client IP ({0})",
    "comment": [
      "{0} is the IP address of the client"
    ]
  },
  "Connect": "Connect",
  "Advanced Connection Settings": "Advanced Connection Settings",
  "Advanced": "Advanced",
  "Test Connection": "Test Connection",
  "Connect to Database": "Connect to Database",
  "Parameters": "Parameters",
  "Connection String": "Connection String",
  "Browse Azure": "Browse Azure",
  "Load from Connection String": "Load from Connection String",
  "Saved Connections": "Saved Connections",
  "Recent Connections": "Recent Connections",
  "Subscription": "Subscription",
  "subscription": "subscription",
  "Resource Group": "Resource Group",
  "resource group": "resource group",
  "Location": "Location",
  "location": "location",
  "Server": "Server",
  "server": "server",
  "Database": "Database",
  "database": "database",
  "Filter Azure subscriptions": "Filter Azure subscriptions",
  "Connection Error": "Connection Error",
  "Encryption was enabled on this connection; review your SSL and certificate configuration for the target SQL Server, or enable 'Trust server certificate' in the connection dialog.": "Encryption was enabled on this connection; review your SSL and certificate configuration for the target SQL Server, or enable 'Trust server certificate' in the connection dialog.",
  "Note: A self-signed certificate offers only limited protection and is not a recommended practice for production environments. Do you want to enable 'Trust server certificate' on this connection and retry?": "Note: A self-signed certificate offers only limited protection and is not a recommended practice for production environments. Do you want to enable 'Trust server certificate' on this connection and retry?",
  "Read more": "Read more",
  "Enable 'Trust Server Certificate'": "Enable 'Trust Server Certificate'",
  "Select a {0} for filtering/{0} is the type of the dropdown's contents, e.g 'resource group' or 'server'": {
    "message": "Select a {0} for filtering",
    "comment": [
      "{0} is the type of the dropdown's contents, e.g 'resource group' or 'server'"
    ]
  },
  "Select a valid {0} from the dropdown/{0} is the type of the dropdown's contents, e.g 'resource group' or 'server'": {
    "message": "Select a valid {0} from the dropdown",
    "comment": [
      "{0} is the type of the dropdown's contents, e.g 'resource group' or 'server'"
    ]
  },
  "Default": "Default",
  "Delete saved connection": "Delete saved connection",
  "Remove recent connection": "Remove recent connection",
  "Copy connection string to clipboard": "Copy connection string to clipboard",
  "Paste connection string from clipboard": "Paste connection string from clipboard",
  "Paste": "Paste",
  "Search settings...": "Search settings...",
  "Loading execution plan...": "Loading execution plan...",
  "Query {0}:  Query cost (relative to the script):  {1}%/{0} is the query number{1} is the query cost": {
    "message": "Query {0}:  Query cost (relative to the script):  {1}%",
    "comment": [
      "{0} is the query number",
      "{1} is the query cost"
    ]
  },
  "Actual Elapsed Time": "Actual Elapsed Time",
  "Actual Elapsed CPU Time": "Actual Elapsed CPU Time",
  "Cost": "Cost",
  "Subtree Cost": "Subtree Cost",
  "Actual Number of Rows For All Executions": "Actual Number of Rows For All Executions",
  "Number of Rows Read": "Number of Rows Read",
  "Off": "Off",
  "Metric": "Metric",
  "Find Nodes": "Find Nodes",
  "Save Plan": "Save Plan",
  "Open XML": "Open XML",
  "Open Query": "Open Query",
  "Zoom In": "Zoom In",
  "Zoom Out": "Zoom Out",
  "Zoom to Fit": "Zoom to Fit",
  "Custom Zoom": "Custom Zoom",
  "Find Node": "Find Node",
  "Highlight Expensive Operation": "Highlight Expensive Operation",
  "Toggle Tooltips": "Toggle Tooltips",
  "Properties": "Properties",
  "Importance": "Importance",
  "Alphabetical": "Alphabetical",
  "Reverse Alphabetical": "Reverse Alphabetical",
  "Expand All": "Expand All",
  "Collapse All": "Collapse All",
  "Filter for any field...": "Filter for any field...",
  "Previous": "Previous",
  "Expand": "Expand",
  "Collapse": "Collapse",
  "Microsoft would like your feedback": "Microsoft would like your feedback",
  "Overall, how satisfied are you with the MSSQL extension?": "Overall, how satisfied are you with the MSSQL extension?",
  "Very Satisfied": "Very Satisfied",
  "Satisfied": "Satisfied",
  "Dissatisfied": "Dissatisfied",
  "Very Dissatisfied": "Very Dissatisfied",
  "Submit": "Submit",
  "Not likely at all": "Not likely at all",
  "Extremely likely": "Extremely likely",
  "Privacy Statement": "Privacy Statement",
  "Microsoft will process the feedback you submit pursuant to your organization’s instructions in order to improve your and your organization’s experience with this product. If you have any questions...": "Microsoft will process the feedback you submit pursuant to your organization’s instructions in order to improve your and your organization’s experience with this product. If you have any questions...",
  "Microsoft will process the feedback you submit pursuant to your organization’s instructions in order to improve your and your organization’s experience with this product. If you have any questions about the use of feedback data, please contact your tenant administrator. Processing of feedback data is governed by the Microsoft Products and Services Data Protection Addendum between your organization and Microsoft, and the feedback you submit is considered Personal Data under that addendum.": "Microsoft will process the feedback you submit pursuant to your organization’s instructions in order to improve your and your organization’s experience with this product. If you have any questions about the use of feedback data, please contact your tenant administrator. Processing of feedback data is governed by the Microsoft Products and Services Data Protection Addendum between your organization and Microsoft, and the feedback you submit is considered Personal Data under that addendum.",
  "Results": "Results",
  "Messages": "Messages",
  "Timestamp": "Timestamp",
  "Message": "Message",
  "Open in New Tab": "Open in New Tab",
  "Showplan XML": "Showplan XML",
  "Show Filter": "Show Filter",
  "Sort Ascending": "Sort Ascending",
  "Sort Descending": "Sort Descending",
  "Clear Sort": "Clear Sort",
  "Save as CSV": "Save as CSV",
  "Save as Excel": "Save as Excel",
  "Save as JSON": "Save as JSON",
  "No result found for the active editor; please run a query or switch to another editor.": "No result found for the active editor; please run a query or switch to another editor.",
  "Hide this panel": "Hide this panel",
  "Query Plan": "Query Plan",
  "Select All": "Select All",
  "Copy with Headers": "Copy with Headers",
  "Copy Headers": "Copy Headers",
  "NULL": "NULL",
  "Blanks": "Blanks",
  "Search...": "Search...",
  "Maximize": "Maximize",
  "Restore": "Restore",
  "Add new column": "Add new column",
  "Table": "Table",
  "Save": "Save",
  "Add": "Add",
  "Add new foreign key": "Add new foreign key",
  "Foreign Key {0}/{0} is the index of the foreign key": {
    "message": "Foreign Key {0}",
    "comment": [
      "{0} is the index of the foreign key"
    ]
  },
  "Source Column": "Source Column",
  "Target Table": "Target Table",
  "Export": "Export",
  "Add Table": "Add Table",
  "Auto Arrange": "Auto Arrange",
  "Auto Arrange Confirmation": "Auto Arrange Confirmation",
  "Auto Arrange will automatically reposition all diagram elements based on optimal layout algorithms. Any custom positioning you've created will be lost. Do you want to proceed with auto-arranging your schema diagram?": "Auto Arrange will automatically reposition all diagram elements based on optimal layout algorithms. Any custom positioning you've created will be lost. Do you want to proceed with auto-arranging your schema diagram?",
  "Filter": "Filter",
  "Filter ({0})/{0} is the number of selected tables": {
    "message": "Filter ({0})",
    "comment": [
      "{0} is the number of selected tables"
    ]
  },
  "Refresh": "Refresh",
  "Publish Changes": "Publish Changes",
  "Edit Table": "Edit Table",
  "Open in Editor": "Open in Editor",
  "Changed Tables": "Changed Tables",
  "Create As Script": "Create As Script",
  "Details": "Details",
  "Script": "Script",
  "New column mapping": "New column mapping",
  "Column Name": "Column Name",
  "Dismiss": "Dismiss",
  "Table '{0}' already exists/{0} is the table name": {
    "message": "Table '{0}' already exists",
    "comment": [
      "{0} is the table name"
    ]
  },
  "Table name cannot be empty": "Table name cannot be empty",
  "Table '{0}' not found/{0} is the table name": {
    "message": "Table '{0}' not found",
    "comment": [
      "{0} is the table name"
    ]
  },
  "Referenced table '{0}' not found/{0} is the table name": {
    "message": "Referenced table '{0}' not found",
    "comment": [
      "{0} is the table name"
    ]
  },
  "Column '{0}' not found/{0} is the column name": {
    "message": "Column '{0}' not found",
    "comment": [
      "{0} is the column name"
    ]
  },
  "Referenced column '{0}' not found/{0} is the column name": {
    "message": "Referenced column '{0}' not found",
    "comment": [
      "{0} is the column name"
    ]
  },
  "Data type mismatch: '{0}' in column '{1}' incompatible with '{2}' in '{3}'/{0} is source data type{1} is source column{2} is target data type{3} is target column": {
    "message": "Data type mismatch: '{0}' in column '{1}' incompatible with '{2}' in '{3}'",
    "comment": [
      "{0} is source data type",
      "{1} is source column",
      "{2} is target data type",
      "{3} is target column"
    ]
  },
  "Length mismatch: Column '{0}' ({1}) incompatible with '{2}' ({3})/{0} is source column{1} is source length{2} is target column{3} is target length": {
    "message": "Length mismatch: Column '{0}' ({1}) incompatible with '{2}' ({3})",
    "comment": [
      "{0} is source column",
      "{1} is source length",
      "{2} is target column",
      "{3} is target length"
    ]
  },
  "Precision/scale mismatch between '{0}' and '{1}'/{0} is source column{1} is target column": {
    "message": "Precision/scale mismatch between '{0}' and '{1}'",
    "comment": [
      "{0} is source column",
      "{1} is target column"
    ]
  },
  "Scale mismatch between '{0}' and '{1}'/{0} is source column{1} is target column": {
    "message": "Scale mismatch between '{0}' and '{1}'",
    "comment": [
      "{0} is source column",
      "{1} is target column"
    ]
  },
  "Column '{0}' must be a primary key/{0} is the referenced column": {
    "message": "Column '{0}' must be a primary key",
    "comment": [
      "{0} is the referenced column"
    ]
  },
  "Circular reference detected: '{0}' → '{1}' creates a cycle/{0} is source table{1} is target table": {
    "message": "Circular reference detected: '{0}' → '{1}' creates a cycle",
    "comment": [
      "{0} is source table",
      "{1} is target table"
    ]
  },
  "Cannot create foreign key": "Cannot create foreign key",
  "Column '{0}' already has a foreign key/{0} is the column name": {
    "message": "Column '{0}' already has a foreign key",
    "comment": [
      "{0} is the column name"
    ]
  },
  "Consider adding a name for this foreign key": "Consider adding a name for this foreign key",
  "Foreign key '{0}' already exists/{0} is the foreign key name": {
    "message": "Foreign key '{0}' already exists",
    "comment": [
      "{0} is the foreign key name"
    ]
  },
  "{0} column data/{0} is the number of columns": {
    "message": "{0} column data",
    "comment": [
      "{0} is the number of columns"
    ]
  },
  "Column '{0}' is an identity column and cannot have a cascading foreign key/{0} is the column name": {
    "message": "Column '{0}' is an identity column and cannot have a cascading foreign key",
    "comment": [
      "{0} is the column name"
    ]
  },
  "Manage relationships": "Manage relationships",
  "No changes detected": "No changes detected",
  "Allow Null": "Allow Null",
  "Max Length": "Max Length",
  "Is Identity": "Is Identity",
  "Is Computed": "Is Computed",
  "Formula": "Formula",
  "Is Persisted": "Is Persisted",
  "SVG": "SVG",
  "PNG": "PNG",
  "JPEG": "JPEG",
  "Column '{0}' already exists/{0} is the column name": {
    "message": "Column '{0}' already exists",
    "comment": [
      "{0} is the column name"
    ]
  },
  "Column name cannot be empty": "Column name cannot be empty",
  "Column '{0}' cannot be null because it is a primary key/{0} is the column name": {
    "message": "Column '{0}' cannot be null because it is a primary key",
    "comment": [
      "{0} is the column name"
    ]
  },
  "Column max length cannot be empty": "Column max length cannot be empty",
  "Invalid max length '{0}'/{0} is the max length": {
    "message": "Invalid max length '{0}'",
    "comment": [
      "{0} is the max length"
    ]
  },
  "Loading Schema Designer": "Loading Schema Designer",
  "Generating report, this might take a while...": "Generating report, this might take a while...",
  "{0} warnings/{0} is the number of warnings": {
    "message": "{0} warnings",
    "comment": [
      "{0} is the number of warnings"
    ]
  },
  "{0} errors/{0} is the number of errors": {
    "message": "{0} errors",
    "comment": [
      "{0} is the number of errors"
    ]
  },
  "Open Publish Script": "Open Publish Script",
  "On Update": "On Update",
  "On Delete": "On Delete",
  "Cascade": "Cascade",
  "Set Null": "Set Null",
  "Set Default": "Set Default",
  "No Action": "No Action",
  "Possible Data Loss detected. Please review the changes.": "Possible Data Loss detected. Please review the changes.",
  "Warnings detected. Please review the changes.": "Warnings detected. Please review the changes.",
  "Definition": "Definition",
  "Delete Confirmation": "Delete Confirmation",
  "Are you sure you want to delete the selected items?": "Are you sure you want to delete the selected items?",
  "Undo": "Undo",
  "Redo": "Redo",
  "Search tables...": "Search tables...",
  "To compare two schemas, first select a source schema and target schema, then press compare.": "To compare two schemas, first select a source schema and target schema, then press compare.",
  "No schema differences were found.": "No schema differences were found.",
  "Initializing comparison, this might take a while...": "Initializing comparison, this might take a while...",
  "default": "default",
  "Folder Structure": "Folder Structure",
  "File": "File",
  "Flat": "Flat",
  "Object Type": "Object Type",
  "Schema/Object Type": "Schema/Object Type",
  "Settings": "Settings",
  "Compare": "Compare",
  "Schema Compare Options": "Schema Compare Options",
  "Search options...": "Search options...",
  "General Options": "General Options",
  "Include Object Types": "Include Object Types",
  "Option Description": "Option Description",
  "Reset": "Reset",
  "Stop": "Stop",
  "Generate script to deploy changes to target": "Generate script to deploy changes to target",
  "Apply changes to target": "Apply changes to target",
  "Options": "Options",
  "Switch Direction": "Switch Direction",
  "Switch Source and Target": "Switch Source and Target",
  "Open .scmp file": "Open .scmp file",
  "Load source, target, and options saved in an .scmp file": "Load source, target, and options saved in an .scmp file",
  "Save .scmp file": "Save .scmp file",
  "Save source and target, options, and excluded elements": "Save source and target, options, and excluded elements",
  "Source Name": "Source Name",
  "Include": "Include",
  "Action": "Action",
  "Target Name": "Target Name",
  "Change": "Change",
  "Select Source": "Select Source",
  "Select Target": "Select Target",
  "Data-tier Application File (.dacpac)": "Data-tier Application File (.dacpac)",
  "Database Project": "Database Project",
  "Source": "Source",
  "Target": "Target",
  "Comparison Details": "Comparison Details",
  "Are you sure you want to update the target?": "Are you sure you want to update the target?",
  "There was an error updating the project": "There was an error updating the project",
  "Failed to apply changes: '{0}'/{0} is the error message returned from the publish changes operation": {
    "message": "Failed to apply changes: '{0}'",
    "comment": [
      "{0} is the error message returned from the publish changes operation"
    ]
  },
  "Failed to open scmp file: '{0}'/{0} is the error message returned from the open scmp operation": {
    "message": "Failed to open scmp file: '{0}'",
    "comment": [
      "{0} is the error message returned from the open scmp operation"
    ]
  },
  "Failed to save scmp file: '{0}'/{0} is the error message returned from the save scmp operation": {
    "message": "Failed to save scmp file: '{0}'",
    "comment": [
      "{0} is the error message returned from the save scmp operation"
    ]
  },
  "Cannot exclude {0}. Included dependents exist, such as {1}/{0} is the name of the entry{1} is the name of the blocking dependency preventing exclusion.": {
    "message": "Cannot exclude {0}. Included dependents exist, such as {1}",
    "comment": [
      "{0} is the name of the entry",
      "{1} is the name of the blocking dependency preventing exclusion."
    ]
  },
  "Cannot include {0}. Excluded dependents exist, such as {1}/{0} is the name of the entry{1} is the name of the blocking dependency preventing inclusion.": {
    "message": "Cannot include {0}. Excluded dependents exist, such as {1}",
    "comment": [
      "{0} is the name of the entry",
      "{1} is the name of the blocking dependency preventing inclusion."
    ]
  },
  "Cannot exclude {0}. Included dependents exist/{0} is the name of the entry": {
    "message": "Cannot exclude {0}. Included dependents exist",
    "comment": [
      "{0} is the name of the entry"
    ]
  },
  "Cannot include {0}. Excluded dependents exist/{0} is the name of the entry": {
    "message": "Cannot include {0}. Excluded dependents exist",
    "comment": [
      "{0} is the name of the entry"
    ]
  },
  "Processing include or exclude all differences operation.": "Processing include or exclude all differences operation.",
<<<<<<< HEAD
  "Create New Connection Group": "Create New Connection Group",
  "Edit Connection Group: {0}/{0} is the name of the connection group being edited": {
    "message": "Edit Connection Group: {0}",
    "comment": [
      "{0} is the name of the connection group being edited"
    ]
  },
  "Enter connection group name": "Enter connection group name",
  "Enter description (optional)": "Enter description (optional)",
  "Color": "Color",
  "Choose color": "Choose color",
  "Save Connection Group": "Save Connection Group",
=======
  "Loading deployment page...": "Loading deployment page...",
  "Local SQL Server database container": "Local SQL Server database container",
  "Instant Container Setup": "Instant Container Setup",
  "Create a SQL Server container in seconds—no manual steps required. Manage it easily from the MSSQL extension without leaving VS Code.": "Create a SQL Server container in seconds—no manual steps required. Manage it easily from the MSSQL extension without leaving VS Code.",
  "Simple Container Management": "Simple Container Management",
  "Start, stop, and remove containers directly from the extension.": "Start, stop, and remove containers directly from the extension.",
  "Choose the Right Version": "Choose the Right Version",
  "Pick from multiple SQL Server versions, including SQL Server 2025 (Preview) with built-in AI capabilities like vector search and JSON enhancements.": "Pick from multiple SQL Server versions, including SQL Server 2025 (Preview) with built-in AI capabilities like vector search and JSON enhancements.",
  "Learn more about SQL Server 2025 features": "Learn more about SQL Server 2025 features",
  "Compare SQL Server editions": "Compare SQL Server editions",
  "Configure and customize SQL Server containers": "Configure and customize SQL Server containers",
  "Get Started": "Get Started",
  "Getting Docker Ready...": "Getting Docker Ready...",
  "Checking pre-requisites": "Checking pre-requisites",
  "Create Container": "Create Container",
  "Setting up": "Setting up",
  "Getting container ready for connections": "Getting container ready for connections",
  "Hide full error message": "Hide full error message",
  "Show full error message": "Show full error message",
  "Previous step failed. Please check the error message and try again.": "Previous step failed. Please check the error message and try again.",
>>>>>>> 61ef8bfc
  "Object Explorer Filter": "Object Explorer Filter",
  "{0} (filtered)": "{0} (filtered)",
  "Remind Me Later": "Remind Me Later",
  "Don't Show Again": "Don't Show Again",
  "Learn More": "Learn More",
  "Accept": "Accept",
  "View More": "View More",
  "View mssql for Visual Studio Code release notes?": "View mssql for Visual Studio Code release notes?",
  "Started query execution for document \"{0}\"/{0} is the document name": {
    "message": "Started query execution for document \"{0}\"",
    "comment": [
      "{0} is the document name"
    ]
  },
  "Finished query execution for document \"{0}\"/{0} is the document name": {
    "message": "Finished query execution for document \"{0}\"",
    "comment": [
      "{0} is the document name"
    ]
  },
  "A query is already running for this editor session. Please cancel this query or wait for its completion.": "A query is already running for this editor session. Please cancel this query or wait for its completion.",
  "Started executing query at ": "Started executing query at ",
  "Line {0}/{0} is the line number": {
    "message": "Line {0}",
    "comment": [
      "{0} is the line number"
    ]
  },
  "Canceling the query failed: {0}/{0} is the error message": {
    "message": "Canceling the query failed: {0}",
    "comment": [
      "{0} is the error message"
    ]
  },
  "Cannot cancel query as no query is running.": "Cannot cancel query as no query is running.",
  "No connection was found. Please connect to a server first.": "No connection was found. Please connect to a server first.",
  "Choose a database from the list below": "Choose a database from the list below",
  "Error {0}: {1}/{0} is the error number{1} is the error message": {
    "message": "Error {0}: {1}",
    "comment": [
      "{0} is the error number",
      "{1} is the error message"
    ]
  },
  "Failed to connect: {0}/{0} is the error message": {
    "message": "Failed to connect: {0}",
    "comment": [
      "{0} is the error message"
    ]
  },
  "Server name not set.": "Server name not set.",
  "Error {0}: {1} Please login as a different user and change the password using ALTER LOGIN./{0} is the error number{1} is the error message": {
    "message": "Error {0}: {1} Please login as a different user and change the password using ALTER LOGIN.",
    "comment": [
      "{0} is the error number",
      "{1} is the error message"
    ]
  },
  "Server connection in progress. Do you want to cancel?": "Server connection in progress. Do you want to cancel?",
  "Confirm to clear recent connections list": "Confirm to clear recent connections list",
  "To use this command, Open a .sql file -or- Change editor language to \"SQL\" -or- Select T-SQL text in the active SQL editor.": "To use this command, Open a .sql file -or- Change editor language to \"SQL\" -or- Select T-SQL text in the active SQL editor.",
  "Choose a connection profile from the list below": "Choose a connection profile from the list below",
  "Create Connection Profile": "Create Connection Profile",
  "Create": "Create",
  "Clear Recent Connections List": "Clear Recent Connections List",
  "Edit": "Edit",
  "Remove": "Remove",
  "Manage Connection Profiles": "Manage Connection Profiles",
  "{{put-server-name-here}}": "{{put-server-name-here}}",
  "Server name or ADO.NET connection string": "Server name or ADO.NET connection string",
  "hostname\\instance or <server>.database.windows.net or ADO.NET connection string": "hostname\\instance or <server>.database.windows.net or ADO.NET connection string",
  "Database name": "Database name",
  "Start IP Address": "Start IP Address",
  "End IP Address": "End IP Address",
  "Firewall rule name": "Firewall rule name",
  "[Optional] Database to connect (press Enter to connect to <default> database)": "[Optional] Database to connect (press Enter to connect to <default> database)",
  "Authentication Type": "Authentication Type",
  "authenticationType": "authenticationType",
  "Integrated": "Integrated",
  "SQL Login": "SQL Login",
  "Microsoft Entra Id - Universal w/ MFA Support": "Microsoft Entra Id - Universal w/ MFA Support",
  "Azure Code Grant": "Azure Code Grant",
  "Azure Device Code": "Azure Device Code",
  "MSSQL - Azure Auth Logs": "MSSQL - Azure Auth Logs",
  "Open": "Open",
  "Ignore Tenant": "Ignore Tenant",
  "Your tenant '{0} ({1})' requires you to re-authenticate again to access {2} resources. Press Open to start the authentication process./{0} is the tenant name{1} is the tenant id{2} is the resource": {
    "message": "Your tenant '{0} ({1})' requires you to re-authenticate again to access {2} resources. Press Open to start the authentication process.",
    "comment": [
      "{0} is the tenant name",
      "{1} is the tenant id",
      "{2} is the resource"
    ]
  },
  "Your account needs re-authentication to access {0} resources. Press Open to start the authentication process./{0} is the resource": {
    "message": "Your account needs re-authentication to access {0} resources. Press Open to start the authentication process.",
    "comment": [
      "{0} is the resource"
    ]
  },
  "Microsoft Corp": "Microsoft Corp",
  "Microsoft Entra Account": "Microsoft Entra Account",
  "Provider '{0}' does not have a Microsoft resource endpoint defined./{0} is the provider": {
    "message": "Provider '{0}' does not have a Microsoft resource endpoint defined.",
    "comment": [
      "{0} is the provider"
    ]
  },
  "Unable to read proxy agent options to get tenants.": "Unable to read proxy agent options to get tenants.",
  "Server could not start. This could be a permissions error or an incompatibility on your system. You can try enabling device code authentication from settings.": "Server could not start. This could be a permissions error or an incompatibility on your system. You can try enabling device code authentication from settings.",
  "Authentication failed due to a nonce mismatch, please close Azure Data Studio and try again.": "Authentication failed due to a nonce mismatch, please close Azure Data Studio and try again.",
  "Authentication failed due to a state mismatch, please close ADS and try again.": "Authentication failed due to a state mismatch, please close ADS and try again.",
  "Encrypt": "Encrypt",
  "encrypt": "encrypt",
  "Optional (False)": "Optional (False)",
  "Mandatory (True)": "Mandatory (True)",
  "Mandatory (Recommended)": "Mandatory (Recommended)",
  "Enable Trust Server Certificate": "Enable Trust Server Certificate",
  "Copy code and open webpage": "Copy code and open webpage",
  "Choose a Microsoft Entra account": "Choose a Microsoft Entra account",
  "Add a Microsoft Entra account...": "Add a Microsoft Entra account...",
  "Microsoft Entra account {0} successfully added./{0} is the account name": {
    "message": "Microsoft Entra account {0} successfully added.",
    "comment": [
      "{0} is the account name"
    ]
  },
  "New Microsoft Entra account could not be added.": "New Microsoft Entra account could not be added.",
  "Selected Microsoft Entra account removed successfully.": "Selected Microsoft Entra account removed successfully.",
  "An error occurred while removing Microsoft Entra account: {0}/{0} is the error message": {
    "message": "An error occurred while removing Microsoft Entra account: {0}",
    "comment": [
      "{0} is the error message"
    ]
  },
  "No Microsoft Entra account can be found for removal.": "No Microsoft Entra account can be found for removal.",
  "Azure token cache cleared successfully.": "Azure token cache cleared successfully.",
  "Cannot connect due to expired tokens. Please re-authenticate and try again.": "Cannot connect due to expired tokens. Please re-authenticate and try again.",
  "Microsoft Entra Id": "Microsoft Entra Id",
  "Choose a Microsoft Entra tenant": "Choose a Microsoft Entra tenant",
  "User name": "User name",
  "User name (SQL Login)": "User name (SQL Login)",
  "Password": "Password",
  "Password (SQL Login)": "Password (SQL Login)",
  "Save Password? If 'No', password will be required each time you connect": "Save Password? If 'No', password will be required each time you connect",
  "Profile Name": "Profile Name",
  "[Optional] Enter a display name for this connection profile": "[Optional] Enter a display name for this connection profile",
  "Error occurred opening content in editor.": "Error occurred opening content in editor.",
  "Started saving results to ": "Started saving results to ",
  "Failed to save results. ": "Failed to save results. ",
  "Successfully saved results to ": "Successfully saved results to ",
  "Select profile to remove": "Select profile to remove",
  "Confirm to remove this profile.": "Confirm to remove this profile.",
  "No connection profile to remove.": "No connection profile to remove.",
  "Profile removed successfully": "Profile removed successfully",
  "Profile created successfully": "Profile created successfully",
  "Profile created and connected": "Profile created and connected",
  "Recent connections list cleared": "Recent connections list cleared",
  " is required.": " is required.",
  "Error: ": "Error: ",
  "Yes": "Yes",
  "No": "No",
  "<default>": "<default>",
  "Connecting to: ": "Connecting to: ",
  "Error connecting to: ": "Error connecting to: ",
  "Error code: ": "Error code: ",
  "Error Message: ": "Error Message: ",
  "Canceling query ": "Canceling query ",
  "Updating IntelliSense...": "Updating IntelliSense...",
  "Unable to execute the command while the extension is initializing. Please try again later.": "Unable to execute the command while the extension is initializing. Please try again later.",
  "untitled": "untitled",
  "To use this command, you must set the language to \"SQL\". Confirm to change language mode.": "To use this command, you must set the language to \"SQL\". Confirm to change language mode.",
  "Changed database context to \"{0}\" for document \"{1}\"/{0} is the database name{1} is the document name": {
    "message": "Changed database context to \"{0}\" for document \"{1}\"",
    "comment": [
      "{0} is the database name",
      "{1} is the document name"
    ]
  },
  "Error: Unable to connect using the connection information provided. Retry profile creation?": "Error: Unable to connect using the connection information provided. Retry profile creation?",
  "Refresh Credentials": "Refresh Credentials",
  "Failed to fetch user tokens.": "Failed to fetch user tokens.",
  "Error: Login failed. Retry using different credentials?": "Error: Login failed. Retry using different credentials?",
  "Encryption was enabled on this connection; review your SSL and certificate configuration for the target SQL Server, or set 'Trust server certificate' to 'true' in the settings file. Note: A self-signed certificate offers only limited protection and is not a recommended practice for production environments. Do you want to enable 'Trust server certificate' on this connection and retry?": "Encryption was enabled on this connection; review your SSL and certificate configuration for the target SQL Server, or set 'Trust server certificate' to 'true' in the settings file. Note: A self-signed certificate offers only limited protection and is not a recommended practice for production environments. Do you want to enable 'Trust server certificate' on this connection and retry?",
  "Your client IP address does not have access to the server. Add a Microsoft Entra account and create a new firewall rule to enable access.": "Your client IP address does not have access to the server. Add a Microsoft Entra account and create a new firewall rule to enable access.",
  "Your client IP Address '{0}' does not have access to the server '{1}' you're attempting to connect to. Would you like to create new firewall rule?/{0} is the client IP address{1} is the server name": {
    "message": "Your client IP Address '{0}' does not have access to the server '{1}' you're attempting to connect to. Would you like to create new firewall rule?",
    "comment": [
      "{0} is the client IP address",
      "{1} is the server name"
    ]
  },
  "Firewall rule successfully added. Retry profile creation? ": "Firewall rule successfully added. Retry profile creation? ",
  "Credential Error: An error occurred while attempting to refresh account credentials. Please re-authenticate.": "Credential Error: An error occurred while attempting to refresh account credentials. Please re-authenticate.",
  "Connection Profile could not be updated. Please modify the connection details manually in settings.json and try again.": "Connection Profile could not be updated. Please modify the connection details manually in settings.json and try again.",
  "Unable to expand. Please check logs for more information.": "Unable to expand. Please check logs for more information.",
  "Firewall rule successfully created.": "Firewall rule successfully created.",
  "Failed to get authentication method, please remove and re-add the account.": "Failed to get authentication method, please remove and re-add the account.",
  "Account not found": "Account not found",
  "Choose Query History": "Choose Query History",
  "Choose An Action": "Choose An Action",
  "Open Query History": "Open Query History",
  "Run Query History": "Run Query History",
  "Invalid IP Address": "Invalid IP Address",
  "Invalid Firewall rule name": "Invalid Firewall rule name",
  "No Queries Available": "No Queries Available",
  "Create Firewall Rule": "Create Firewall Rule",
  "Connecting to server \"{0}\" on document \"{1}\"./{0} is the server name{1} is the document name": {
    "message": "Connecting to server \"{0}\" on document \"{1}\".",
    "comment": [
      "{0} is the server name",
      "{1} is the document name"
    ]
  },
  "Connection not found for uri \"{0}\"./{0} is the uri": {
    "message": "Connection not found for uri \"{0}\".",
    "comment": [
      "{0} is the uri"
    ]
  },
  "Found pending reconnect promise for uri {0}, waiting./{0} is the uri": {
    "message": "Found pending reconnect promise for uri {0}, waiting.",
    "comment": [
      "{0} is the uri"
    ]
  },
  "Previous pending reconnection for uri {0}, succeeded./{0} is the uri": {
    "message": "Previous pending reconnection for uri {0}, succeeded.",
    "comment": [
      "{0} is the uri"
    ]
  },
  "Found pending reconnect promise for uri {0}, failed./{0} is the uri": {
    "message": "Found pending reconnect promise for uri {0}, failed.",
    "comment": [
      "{0} is the uri"
    ]
  },
  "Previous pending reconnect promise for uri {0} is rejected with error {1}, will attempt to reconnect if necessary./{0} is the uri{1} is the error": {
    "message": "Previous pending reconnect promise for uri {0} is rejected with error {1}, will attempt to reconnect if necessary.",
    "comment": [
      "{0} is the uri",
      "{1} is the error"
    ]
  },
  "Access token expired for connection {0} with uri {1}/{0} is the connection id{1} is the uri": {
    "message": "Access token expired for connection {0} with uri {1}",
    "comment": [
      "{0} is the connection id",
      "{1} is the uri"
    ]
  },
  "Error when refreshing token": "Error when refreshing token",
  "Keys for token cache could not be saved in credential store, this may cause Microsoft Entra Id access token persistence issues and connection instabilities. It's likely that SqlTools has reached credential storage limit on Windows, please clear at least 2 credentials that start with \"Microsoft.SqlTools|\" in Windows Credential Manager and reload.": "Keys for token cache could not be saved in credential store, this may cause Microsoft Entra Id access token persistence issues and connection instabilities. It's likely that SqlTools has reached credential storage limit on Windows, please clear at least 2 credentials that start with \"Microsoft.SqlTools|\" in Windows Credential Manager and reload.",
  "Failed to refresh connection ${0} with uri {1}, invalid connection result./{0} is the connection id{1} is the uri": {
    "message": "Failed to refresh connection ${0} with uri {1}, invalid connection result.",
    "comment": [
      "{0} is the connection id",
      "{1} is the uri"
    ]
  },
  "Successfully refreshed token for connection {0} with uri {1}, {2}/{0} is the connection id{1} is the uri{2} is the message": {
    "message": "Successfully refreshed token for connection {0} with uri {1}, {2}",
    "comment": [
      "{0} is the connection id",
      "{1} is the uri",
      "{2} is the message"
    ]
  },
  "No need to refresh Microsoft Entra acccount token for connection {0} with uri {1}/{0} is the connection id{1} is the uri": {
    "message": "No need to refresh Microsoft Entra acccount token for connection {0} with uri {1}",
    "comment": [
      "{0} is the connection id",
      "{1} is the uri"
    ]
  },
  "Connected to server \"{0}\" on document \"{1}\". Server information: {2}/{0} is the server name{1} is the document name{2} is the server info": {
    "message": "Connected to server \"{0}\" on document \"{1}\". Server information: {2}",
    "comment": [
      "{0} is the server name",
      "{1} is the document name",
      "{2} is the server info"
    ]
  },
  "Error connecting to server \"{0}\". Details: {1}/{0} is the server name{1} is the error message": {
    "message": "Error connecting to server \"{0}\". Details: {1}",
    "comment": [
      "{0} is the server name",
      "{1} is the error message"
    ]
  },
  "Changing database context to \"{0}\" on server \"{1}\" on document \"{2}\"./{0} is the database name{1} is the server name{2} is the document name": {
    "message": "Changing database context to \"{0}\" on server \"{1}\" on document \"{2}\".",
    "comment": [
      "{0} is the database name",
      "{1} is the server name",
      "{2} is the document name"
    ]
  },
  "Changed database context to \"{0}\" on server \"{1}\" on document \"{2}\"./{0} is the database name{1} is the server name{2} is the document name": {
    "message": "Changed database context to \"{0}\" on server \"{1}\" on document \"{2}\".",
    "comment": [
      "{0} is the database name",
      "{1} is the server name",
      "{2} is the document name"
    ]
  },
  "Disconnected on document \"{0}\"/{0} is the document name": {
    "message": "Disconnected on document \"{0}\"",
    "comment": [
      "{0} is the document name"
    ]
  },
  "OpenSSL version >=1.0.1 is required to connect.": "OpenSSL version >=1.0.1 is required to connect.",
  "Help": "Help",
  "macOS Sierra or newer is required to use this feature.": "macOS Sierra or newer is required to use this feature.",
  "Getting definition ...": "Getting definition ...",
  "DefinitionRequested": "DefinitionRequested",
  "DefinitionRequestCompleted": "DefinitionRequestCompleted",
  "updatingIntelliSense": "updatingIntelliSense",
  "intelliSenseUpdated": "intelliSenseUpdated",
  "test": "test",
  "Disconnect": "Disconnect",
  "Close the current connection": "Close the current connection",
  "Are you sure you want to disconnect?": "Are you sure you want to disconnect?",
  "Batch execution time: {0}/{0} is the batch time": {
    "message": "Batch execution time: {0}",
    "comment": [
      "{0} is the batch time"
    ]
  },
  "A SQL editor must have focus before executing this command": "A SQL editor must have focus before executing this command",
  "CSV": "CSV",
  "JSON": "JSON",
  "Excel": "Excel",
  "Select all": "Select all",
  "Executing query...": "Executing query...",
  "Query executed": "Query executed",
  "Total execution time: {0}/{0} is the elapsed time": {
    "message": "Total execution time: {0}",
    "comment": [
      "{0} is the elapsed time"
    ]
  },
  "Save results command cannot be used with multiple selections.": "Save results command cannot be used with multiple selections.",
  "MSSQL": "MSSQL",
  "None": "None",
  "Choose SQL Language": "Choose SQL Language",
  "Use T-SQL intellisense and syntax error checking on current document": "Use T-SQL intellisense and syntax error checking on current document",
  "Disable intellisense and syntax error checking on current document": "Disable intellisense and syntax error checking on current document",
  "Non-SQL Server SQL file detected. Disable IntelliSense for such files?": "Non-SQL Server SQL file detected. Disable IntelliSense for such files?",
  "Add Connection": "Add Connection",
  "Azure: Sign In": "Azure: Sign In",
  "Sign in to your Azure subscription": "Sign in to your Azure subscription",
  "Azure: Sign In with Device Code": "Azure: Sign In with Device Code",
  "Sign in to your Azure subscription with a device code. Use this in setups where the Sign In command does not work": "Sign in to your Azure subscription with a device code. Use this in setups where the Sign In command does not work",
  "Azure: Sign In to Azure Cloud": "Azure: Sign In to Azure Cloud",
  "Sign in to your Azure subscription in one of the sovereign clouds.": "Sign in to your Azure subscription in one of the sovereign clouds.",
  "{0}: {1}/{0} is the task name{1} is the status": {
    "message": "{0}: {1}",
    "comment": [
      "{0} is the task name",
      "{1} is the status"
    ]
  },
  "{0}. {1}/{0} is the status{1} is the message": {
    "message": "{0}. {1}",
    "comment": [
      "{0} is the status",
      "{1} is the message"
    ]
  },
  "{0}: {1}. {2}/{0} is the task name{1} is the status{2} is the message": {
    "message": "{0}: {1}. {2}",
    "comment": [
      "{0} is the task name",
      "{1} is the status",
      "{2} is the message"
    ]
  },
  "Failed": "Failed",
  "Succeeded": "Succeeded",
  "Succeeded with warning": "Succeeded with warning",
  "Canceled": "Canceled",
  "In progress": "In progress",
  "Canceling": "Canceling",
  "Not started": "Not started",
  "Parent node was not TreeNodeInfo.": "Parent node was not TreeNodeInfo.",
  "Failed to delete credential with id: {0}. {1}/{0} is the id{1} is the error": {
    "message": "Failed to delete credential with id: {0}. {1}",
    "comment": [
      "{0} is the id",
      "{1} is the error"
    ]
  },
  "The recent connections list has been cleared but there were errors while deleting some associated credentials. View the errors in the MSSQL output channel.": "The recent connections list has been cleared but there were errors while deleting some associated credentials. View the errors in the MSSQL output channel.",
  "Testing connection profile...": "Testing connection profile...",
  "Running query is not supported when the editor is in multiple selection mode.": "Running query is not supported when the editor is in multiple selection mode.",
  "Enter new column width": "Enter new column width",
  "Invalid column width": "Invalid column width",
  "Width cannot be 0 or negative": "Width cannot be 0 or negative",
  "An error occurred refreshing nodes. See the MSSQL output channel for more details.": "An error occurred refreshing nodes. See the MSSQL output channel for more details.",
  "Show MSSQL output": "Show MSSQL output",
  "Authentication Library has changed, please reload Visual Studio Code.": "Authentication Library has changed, please reload Visual Studio Code.",
  "Visual Studio Code must be relaunched for this setting to come into effect.  Please reload Visual Studio Code.": "Visual Studio Code must be relaunched for this setting to come into effect.  Please reload Visual Studio Code.",
  "Reload Visual Studio Code": "Reload Visual Studio Code",
  "Switch to MSAL": "Switch to MSAL",
  "Query succeeded": "Query succeeded",
  "Query failed": "Query failed",
  "Loading": "Loading",
  "Execution Plan": "Execution Plan",
  "SQL Plan Files": "SQL Plan Files",
  "Script copied to clipboard": "Script copied to clipboard",
  "Copied": "Copied",
  "Do you want to always display query results in a new tab instead of the query pane?": "Do you want to always display query results in a new tab instead of the query pane?",
  "Always show in new tab": "Always show in new tab",
  "Keep in query pane": "Keep in query pane",
  "Max row count for filtering/sorting has been exceeded. To update it, navigate to User Settings and change the setting: mssql.resultsGrid.inMemoryDataProcessingThreshold": "Max row count for filtering/sorting has been exceeded. To update it, navigate to User Settings and change the setting: mssql.resultsGrid.inMemoryDataProcessingThreshold",
  "The MSSQL for VS Code extension is introducing new modern data development features! Would you like to enable them? [Learn more]({0})/{0} is a url to learn more about the new features": {
    "message": "The MSSQL for VS Code extension is introducing new modern data development features! Would you like to enable them? [Learn more]({0})",
    "comment": [
      "{0} is a url to learn more about the new features"
    ]
  },
  "Enable Experiences & Reload": "Enable Experiences & Reload",
  "Error loading; refresh to try again": "Error loading; refresh to try again",
  "No items": "No items",
  "We couldn't connect using the current connection information. Would you like to retry the connection or edit the connection profile?": "We couldn't connect using the current connection information. Would you like to retry the connection or edit the connection profile?",
  "Edit Connection Profile": "Edit Connection Profile",
  "Connecting...": "Connecting...",
  "Are you sure you want to remove {0}?/{0} is the node label": {
    "message": "Are you sure you want to remove {0}?",
    "comment": [
      "{0} is the node label"
    ]
  },
  "Loading...": "Loading...",
  "Fetching {0} script.../{0} is the script type": {
    "message": "Fetching {0} script...",
    "comment": [
      "{0} is the script type"
    ]
  },
  "Insert": "Insert",
  "Update": "Update",
  "Execute": "Execute",
  "Alter": "Alter",
  "Signing in to Azure...": "Signing in to Azure...",
  "Are you sure you want to delete {0}?  This will also delete all connections in this group./{0} is the group name": {
    "message": "Are you sure you want to delete {0}?  This will also delete all connections in this group.",
    "comment": [
      "{0} is the group name"
    ]
  },
  "Connection Dialog": "Connection Dialog",
  "Azure Account": "Azure Account",
  "Azure Account is required": "Azure Account is required",
  "Select an account": "Select an account",
  "Save Password": "Save Password",
  "Tenant ID": "Tenant ID",
  "Select a tenant": "Select a tenant",
  "Tenant ID is required": "Tenant ID is required",
  "Connection Group": "Connection Group",
  "Server is required": "Server is required",
  "User name is required": "User name is required",
  "Connection string is required": "Connection string is required",
  "Sign in": "Sign in",
  "Additional parameters": "Additional parameters",
  "<Default>": "<Default>",
  "Create Connection Group": "Create Connection Group",
  "Error loading Azure databases for subscription {0} ({1}).  Confirm that you have permission./{0} is the subscription name{1} is the subscription id": {
    "message": "Error loading Azure databases for subscription {0} ({1}).  Confirm that you have permission.",
    "comment": [
      "{0} is the subscription name",
      "{1} is the subscription id"
    ]
  },
  "delete the saved connection: {0}?/{0} is the connection name": {
    "message": "delete the saved connection: {0}?",
    "comment": [
      "{0} is the connection name"
    ]
  },
  "Authentication error for account. Resolving this requires clearing your token cache, which will sign you out of all connected accounts.": "Authentication error for account. Resolving this requires clearing your token cache, which will sign you out of all connected accounts.",
  "Authentication error for account '{0}' (tenant '{1}'). Resolving this requires clearing your token cache, which will sign you out of all connected accounts./{0} is the account display name{1} is the tenant id": {
    "message": "Authentication error for account '{0}' (tenant '{1}'). Resolving this requires clearing your token cache, which will sign you out of all connected accounts.",
    "comment": [
      "{0} is the account display name",
      "{1} is the tenant id"
    ]
  },
  "Clear cache and refresh token": "Clear cache and refresh token",
  "Add Firewall Rule to {0}/{0} is the server name": {
    "message": "Add Firewall Rule to {0}",
    "comment": [
      "{0} is the server name"
    ]
  },
  "Azure sign-in failed or was cancelled.": "Azure sign-in failed or was cancelled.",
  "Error loading Azure account information for tenant ID '{0}'/{0} is the tenant ID": {
    "message": "Error loading Azure account information for tenant ID '{0}'",
    "comment": [
      "{0} is the tenant ID"
    ]
  },
  "Error creating firewall rule {0}.  Check your Azure account settings and try again.  Error: {1}/{0} is the rule info in format 'name (startIp - endIp)'{1} is the error message": {
    "message": "Error creating firewall rule {0}.  Check your Azure account settings and try again.  Error: {1}",
    "comment": [
      "{0} is the rule info in format 'name (startIp - endIp)'",
      "{1} is the error message"
    ]
  },
  "Count: {0}  Distinct Count: {1}  Null Count: {2}/{0} is the count, {1} is the distinct count, and {2} is the null count": {
    "message": "Count: {0}  Distinct Count: {1}  Null Count: {2}",
    "comment": [
      "{0} is the count, {1} is the distinct count, and {2} is the null count"
    ]
  },
  "Average: {0}  Count: {1}  Sum: {2}/{0} is the average, {1} is the count, {2} is the sum": {
    "message": "Average: {0}  Count: {1}  Sum: {2}",
    "comment": [
      "{0} is the average, {1} is the count, {2} is the sum"
    ]
  },
  "Average: {0}  Count: {1}  Distinct Count: {2}  Max: {3}  Min: {4}  Null Count: {5}  Sum: {6}/{0} is the average, {1} is the count, {2} is the distinct count, {3} is the max, {4} is the min, {5} is the null count, {6} is the sum": {
    "message": "Average: {0}  Count: {1}  Distinct Count: {2}  Max: {3}  Min: {4}  Null Count: {5}  Sum: {6}",
    "comment": [
      "{0} is the average, {1} is the count, {2} is the distinct count, {3} is the max, {4} is the min, {5} is the null count, {6} is the sum"
    ]
  },
  "Create Local SQL Container": "Create Local SQL Container",
  "{0} stopped successfully./{0} stopped successfully.": {
    "message": "{0} stopped successfully.",
    "comment": [
      "{0} stopped successfully."
    ]
  },
  "Failed to stop {0}./Failed to stop {0}.": {
    "message": "Failed to stop {0}.",
    "comment": [
      "Failed to stop {0}."
    ]
  },
  "{0} started successfully./{0} started successfully.": {
    "message": "{0} started successfully.",
    "comment": [
      "{0} started successfully."
    ]
  },
  "Starting {0}.../{0} is the container name": {
    "message": "Starting {0}...",
    "comment": [
      "{0} is the container name"
    ]
  },
  "Failed to start {0}./Failed to start {0}.": {
    "message": "Failed to start {0}.",
    "comment": [
      "Failed to start {0}."
    ]
  },
  "{0} deleted successfully./{0} deleted successfully.": {
    "message": "{0} deleted successfully.",
    "comment": [
      "{0} deleted successfully."
    ]
  },
  "Failed to delete {0}./Failed to delete {0}.": {
    "message": "Failed to delete {0}.",
    "comment": [
      "Failed to delete {0}."
    ]
  },
  "Select image": "Select image",
  "Select the SQL Server Container Image": "Select the SQL Server Container Image",
  "SQL Server {0} - latest/{0} is the SQL Server version": {
    "message": "SQL Server {0} - latest",
    "comment": [
      "{0} is the SQL Server version"
    ]
  },
  "SQL Server Container SA Password": "SQL Server Container SA Password",
  "Please choose a unique name for the profile": "Please choose a unique name for the profile",
  "Container Name": "Container Name",
  "Choose a name for the SQL Server Docker Container": "Choose a name for the SQL Server Docker Container",
  "Please choose a unique name for the container": "Please choose a unique name for the container",
  "Port": "Port",
  "Choose a port to host the SQL Server Docker Container": "Choose a port to host the SQL Server Docker Container",
  "Please make sure the port is a number, and choose a port that is not in use": "Please make sure the port is a number, and choose a port that is not in use",
  "Hostname": "Hostname",
  "Choose a hostname for the container": "Choose a hostname for the container",
  "Terms & Conditions": "Terms & Conditions",
  "Accept the SQL Server EULA to deploy a SQL Server Docker container": "Accept the SQL Server EULA to deploy a SQL Server Docker container",
  "Please Accept the SQL Server EULA": "Please Accept the SQL Server EULA",
  "Checking if Docker is installed": "Checking if Docker is installed",
  "Checking if Docker is installed on your machine": "Checking if Docker is installed on your machine",
  "Docker is not installed or not in PATH. Please install Docker Desktop and try again.": "Docker is not installed or not in PATH. Please install Docker Desktop and try again.",
  "Checking if Docker is started": "Checking if Docker is started",
  "Checking if Docker is running on your machine. If not, we'll start it for you.": "Checking if Docker is running on your machine. If not, we'll start it for you.",
  "Error running Docker commands. Please make sure Docker is running.": "Error running Docker commands. Please make sure Docker is running.",
  "Checking Docker Engine Configuration": "Checking Docker Engine Configuration",
  "Checking if the Docker Engine is configured correctly on your machine.": "Checking if the Docker Engine is configured correctly on your machine.",
  "Creating Container": "Creating Container",
  "Creating and starting your SQL Server Docker container": "Creating and starting your SQL Server Docker container",
  "Setting up container": "Setting up container",
  "Readying container for connections.": "Readying container for connections.",
  "Connecting to Container": "Connecting to Container",
  "Connecting to your SQL Server Docker container": "Connecting to your SQL Server Docker container",
  "Please make your password 8-128 characters long.": "Please make your password 8-128 characters long.",
  "Your password must contain characters from at least three of the following categories: uppercase letters, lowercase letters, numbers (0-9), and special characters (!, $, #, %, etc.).": "Your password must contain characters from at least three of the following categories: uppercase letters, lowercase letters, numbers (0-9), and special characters (!, $, #, %, etc.).",
  "Unsupported platform for Docker: {0}/{0} is the platform name of the machine": {
    "message": "Unsupported platform for Docker: {0}",
    "comment": [
      "{0} is the platform name of the machine"
    ]
  },
  "Please make sure Rosetta Virtualization is enabled. You can do this within your Docker Desktop settings.": "Please make sure Rosetta Virtualization is enabled. You can do this within your Docker Desktop settings.",
  "SQL Server does not support Windows containers. Please switch to Linux containers in Docker Desktop settings.": "SQL Server does not support Windows containers. Please switch to Linux containers in Docker Desktop settings.",
  "Docker requires root permissions to run. Please run Docker with sudo or add your user to the docker group using sudo usermod -aG docker $USER. Then, reboot your machine and retry.": "Docker requires root permissions to run. Please run Docker with sudo or add your user to the docker group using sudo usermod -aG docker $USER. Then, reboot your machine and retry.",
  "Docker failed to start within the timeout period. Please manually start Docker and try again.": "Docker failed to start within the timeout period. Please manually start Docker and try again.",
  "Container failed to start within the timeout period. Please wait a few minutes and try again.": "Container failed to start within the timeout period. Please wait a few minutes and try again.",
  "We can't find where Docker Desktop is located on your machine. Please manually start Docker Desktop and try again.": "We can't find where Docker Desktop is located on your machine. Please manually start Docker Desktop and try again.",
  "Install Docker": "Install Docker",
  "Starting Container...": "Starting Container...",
  "Stopping Container...": "Stopping Container...",
  "Deleting Container...": "Deleting Container...",
  "Are you sure you want to delete the container {0}? This will remove both the container and its connection from VS Code./{0} is the container name": {
    "message": "Are you sure you want to delete the container {0}? This will remove both the container and its connection from VS Code.",
    "comment": [
      "{0} is the container name"
    ]
  },
  "Configure Linux containers": "Configure Linux containers",
  "Your Docker Engine currently runs Windows containers. SQL Server only supports Linux containers. Would you like to switch to Linux containers?": "Your Docker Engine currently runs Windows containers. SQL Server only supports Linux containers. Would you like to switch to Linux containers?",
  "Switching to Linux containers was canceled. SQL Server only supports Linux containers.": "Switching to Linux containers was canceled. SQL Server only supports Linux containers.",
  "Failed to start SQL Server container. Please check the error message for more details, and then try again.": "Failed to start SQL Server container. Please check the error message for more details, and then try again.",
  "How likely it is that you would recommend the MSSQL extension to a friend or colleague?": "How likely it is that you would recommend the MSSQL extension to a friend or colleague?",
  "What can we do to improve?": "What can we do to improve?",
  "Take Survey": "Take Survey",
  "Do you mind taking a quick feedback survey about the MSSQL Extension for VS Code?": "Do you mind taking a quick feedback survey about the MSSQL Extension for VS Code?",
  "MSSQL Feedback": "MSSQL Feedback",
  "Microsoft reviews your feedback to improve our products, so don't share any personal data or confidential/proprietary content.": "Microsoft reviews your feedback to improve our products, so don't share any personal data or confidential/proprietary content.",
  "Overall, how satisfied are you with {0}?/{0} is the feature name": {
    "message": "Overall, how satisfied are you with {0}?",
    "comment": [
      "{0} is the feature name"
    ]
  },
  "How likely it is that you would recommend {0} to a friend or colleague?/{0} is the feature name": {
    "message": "How likely it is that you would recommend {0} to a friend or colleague?",
    "comment": [
      "{0} is the feature name"
    ]
  },
  "Encountering a problem?  Share the details with us by opening a GitHub issue so we can improve!": "Encountering a problem?  Share the details with us by opening a GitHub issue so we can improve!",
  "Submit an issue": "Submit an issue",
  "{0} has been closed. Would you like to restore it?/{0} is the webview name": {
    "message": "{0} has been closed. Would you like to restore it?",
    "comment": [
      "{0} is the webview name"
    ]
  },
  "General": "General",
  "Schema Compare (Preview)": "Schema Compare (Preview)",
  "Options have changed. Recompare to see the comparison?": "Options have changed. Recompare to see the comparison?",
  "Failed to generate script: '{0}'/{0} is the error message returned from the generate script operation": {
    "message": "Failed to generate script: '{0}'",
    "comment": [
      "{0} is the error message returned from the generate script operation"
    ]
  },
  "Cancel schema compare failed: '{0}'/{0} is the error message returned from the cancel operation": {
    "message": "Cancel schema compare failed: '{0}'",
    "comment": [
      "{0} is the error message returned from the cancel operation"
    ]
  },
  "Schema Compare failed: '{0}'/{0} is the error message returned from the compare operation": {
    "message": "Schema Compare failed: '{0}'",
    "comment": [
      "{0} is the error message returned from the compare operation"
    ]
  },
  "Loading Schema Designer Model...": "Loading Schema Designer Model...",
  "Schema Designer Model is ready. Changes can now be published.": "Schema Designer Model is ready. Changes can now be published.",
  "Save As": "Save As",
  "Schema Designer": "Schema Designer",
  "{0} (Preview)/{0} is the database name": {
    "message": "{0} (Preview)",
    "comment": [
      "{0} is the database name"
    ]
  },
  "Opening Publish Script. This may take a while...": "Opening Publish Script. This may take a while...",
  "Generating Report. This may take a while...": "Generating Report. This may take a while...",
  "Connect to MSSQL": "Connect to MSSQL",
  "Click to connect to a database": "Click to connect to a database",
  "Connecting": "Connecting",
  "Connection error": "Connection error",
  "The following workspace or workspace folder connections are missing the 'id' property and are being ignored.  Please manually add the 'id' property to the connection in order to use it. \n\n {0}/{0} is the list of display names for the connections that have been ignored": {
    "message": "The following workspace or workspace folder connections are missing the 'id' property and are being ignored.  Please manually add the 'id' property to the connection in order to use it. \n\n {0}",
    "comment": [
      "{0} is the list of display names for the connections that have been ignored"
    ]
  },
  "The connection with ID '{0}' does not have the 'server' property set and is being ignored.  Please set the 'server' property on this connection in order to use it./{0} is the connection ID for the connection that has been ignored": {
    "message": "The connection with ID '{0}' does not have the 'server' property set and is being ignored.  Please set the 'server' property on this connection in order to use it.",
    "comment": [
      "{0} is the connection ID for the connection that has been ignored"
    ]
  },
  "Error migrating connection ID {0} to new format.  Please recreate this connection to use it.\nError:\n{1}/{0} is the connection id{1} is the error message": {
    "message": "Error migrating connection ID {0} to new format.  Please recreate this connection to use it.\nError:\n{1}",
    "comment": [
      "{0} is the connection id",
      "{1} is the error message"
    ]
  },
  "No model found.": "No model found.",
  "No tools to process.": "No tools to process.",
  "You are not connected to any database.": "You are not connected to any database.",
  "Connected to:": "Connected to:",
  "Server - {0}/{0} is the server name": {
    "message": "Server - {0}",
    "comment": [
      "{0} is the server name"
    ]
  },
  "Database - {0}/{0} is the database name": {
    "message": "Database - {0}",
    "comment": [
      "{0} is the database name"
    ]
  },
  "Using {0} ({1}).../{0} is the model name{1} is whether the model can send requests": {
    "message": "Using {0} ({1})...",
    "comment": [
      "{0} is the model name",
      "{1} is whether the model can send requests"
    ]
  },
  "Tool lookup for: {0} - {1}./{0} is the part name{1} is the part input": {
    "message": "Tool lookup for: {0} - {1}.",
    "comment": [
      "{0} is the part name",
      "{1} is the part input"
    ]
  },
  "Got invalid tool use parameters: \"{0}\". ({1})/{0} is the part input{1} is the error message": {
    "message": "Got invalid tool use parameters: \"{0}\". ({1})",
    "comment": [
      "{0} is the part input",
      "{1} is the error message"
    ]
  },
  "Calling tool: {0} with {1}./{0} is the tool function name{1} is the SQL tool parameters": {
    "message": "Calling tool: {0} with {1}.",
    "comment": [
      "{0} is the tool function name",
      "{1} is the SQL tool parameters"
    ]
  },
  "The requested model could not be found. Please check model availability or try a different model.": "The requested model could not be found. Please check model availability or try a different model.",
  "Access denied. Please ensure you have the necessary permissions to use this tool or model.": "Access denied. Please ensure you have the necessary permissions to use this tool or model.",
  "Usage limits exceeded. Try again later, or consider optimizing your requests.": "Usage limits exceeded. Try again later, or consider optimizing your requests.",
  "I'm sorry, I can only assist with SQL-related questions.": "I'm sorry, I can only assist with SQL-related questions.",
  "An unexpected error occurred with the language model. Please try again.": "An unexpected error occurred with the language model. Please try again.",
  "Using {0} to process your request.../{0} is the model name that will be processing the request": {
    "message": "Using {0} to process your request...",
    "comment": [
      "{0} is the model name that will be processing the request"
    ]
  },
  "The language model did not return any output.": "The language model did not return any output.",
  "An error occurred while processing your request.": "An error occurred while processing your request.",
  "An error occurred: {0}/{0} is the error message": {
    "message": "An error occurred: {0}",
    "comment": [
      "{0} is the error message"
    ]
  },
  "An unknown error occurred. Please try again.": "An unknown error occurred. Please try again.",
  "$(plug)  Connect to MSSQL": "$(plug)  Connect to MSSQL",
  "Edit Connection Group - {0}/{0} is the connection group name": {
    "message": "Edit Connection Group - {0}",
    "comment": [
      "{0} is the connection group name"
    ]
  },
  "Azure sign in failed.": "Azure sign in failed.",
  "Select subscriptions": "Select subscriptions",
  "Error loading Azure subscriptions.": "Error loading Azure subscriptions.",
  "Invalid connection string: {0}": "Invalid connection string: {0}",
  "No subscriptions available.  Adjust your subscription filters to try again.": "No subscriptions available.  Adjust your subscription filters to try again.",
  "Error loading Azure databases.": "Error loading Azure databases."
}<|MERGE_RESOLUTION|>--- conflicted
+++ resolved
@@ -112,12 +112,9 @@
   },
   "Close Find": "Close Find",
   "Load": "Load",
-<<<<<<< HEAD
-  "Select": "Select",
-=======
   "Finish": "Finish",
   "Retry": "Retry",
->>>>>>> 61ef8bfc
+  "Select": "Select",
   "Error": "Error",
   "Clear All": "Clear All",
   "OK": "OK",
@@ -631,20 +628,6 @@
     ]
   },
   "Processing include or exclude all differences operation.": "Processing include or exclude all differences operation.",
-<<<<<<< HEAD
-  "Create New Connection Group": "Create New Connection Group",
-  "Edit Connection Group: {0}/{0} is the name of the connection group being edited": {
-    "message": "Edit Connection Group: {0}",
-    "comment": [
-      "{0} is the name of the connection group being edited"
-    ]
-  },
-  "Enter connection group name": "Enter connection group name",
-  "Enter description (optional)": "Enter description (optional)",
-  "Color": "Color",
-  "Choose color": "Choose color",
-  "Save Connection Group": "Save Connection Group",
-=======
   "Loading deployment page...": "Loading deployment page...",
   "Local SQL Server database container": "Local SQL Server database container",
   "Instant Container Setup": "Instant Container Setup",
@@ -665,7 +648,18 @@
   "Hide full error message": "Hide full error message",
   "Show full error message": "Show full error message",
   "Previous step failed. Please check the error message and try again.": "Previous step failed. Please check the error message and try again.",
->>>>>>> 61ef8bfc
+  "Create New Connection Group": "Create New Connection Group",
+  "Edit Connection Group: {0}/{0} is the name of the connection group being edited": {
+    "message": "Edit Connection Group: {0}",
+    "comment": [
+      "{0} is the name of the connection group being edited"
+    ]
+  },
+  "Enter connection group name": "Enter connection group name",
+  "Enter description (optional)": "Enter description (optional)",
+  "Color": "Color",
+  "Choose color": "Choose color",
+  "Save Connection Group": "Save Connection Group",
   "Object Explorer Filter": "Object Explorer Filter",
   "{0} (filtered)": "{0} (filtered)",
   "Remind Me Later": "Remind Me Later",

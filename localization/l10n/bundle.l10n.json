--- conflicted
+++ resolved
@@ -1245,7 +1245,12 @@
       "{1} is the error message"
     ]
   },
-<<<<<<< HEAD
+  "{0} invalid Entra accounts have been removed; you may need to run `MS SQL: Clear Microsoft Entra account token cache` and log in again./{0} is the number of invalid accounts that have been removed": {
+    "message": "{0} invalid Entra accounts have been removed; you may need to run `MS SQL: Clear Microsoft Entra account token cache` and log in again.",
+    "comment": [
+      "{0} is the number of invalid accounts that have been removed"
+    ]
+  },
   "Fabric Account": "Fabric Account",
   "Fabric Account is required": "Fabric Account is required",
   "Workspace": "Workspace",
@@ -1255,14 +1260,6 @@
   "Database Name": "Database Name",
   "Enter Database Name": "Enter Database Name",
   "Database Name is required": "Database Name is required",
-=======
-  "{0} invalid Entra accounts have been removed; you may need to run `MS SQL: Clear Microsoft Entra account token cache` and log in again./{0} is the number of invalid accounts that have been removed": {
-    "message": "{0} invalid Entra accounts have been removed; you may need to run `MS SQL: Clear Microsoft Entra account token cache` and log in again.",
-    "comment": [
-      "{0} is the number of invalid accounts that have been removed"
-    ]
-  },
->>>>>>> 24024bb3
   "Count: {0}  Distinct Count: {1}  Null Count: {2}/{0} is the count, {1} is the distinct count, and {2} is the null count": {
     "message": "Count: {0}  Distinct Count: {1}  Null Count: {2}",
     "comment": [

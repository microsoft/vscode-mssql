{
    "Description for the table.": "Description for the table.",
    "Description": "Description",
    "The name of the column object.": "The name of the column object.",
    "Name": "Name",
    "Displays the description of the column": "Displays the description of the column",
    "Displays the unified data type (including length, scale and precision) for the column": "Displays the unified data type (including length, scale and precision) for the column",
    "Data Type": "Data Type",
    "Displays the data type name for the column": "Displays the data type name for the column",
    "Type": "Type",
    "The maximum length (in characters) that can be stored in this database object.": "The maximum length (in characters) that can be stored in this database object.",
    "Length": "Length",
    "A predefined global default value for the column or binding.": "A predefined global default value for the column or binding.",
    "Default Value": "Default Value",
    "Specifies whether the column may have a NULL value.": "Specifies whether the column may have a NULL value.",
    "Allow Nulls": "Allow Nulls",
    "Specifies whether the column is included in the primary key for the table.": "Specifies whether the column is included in the primary key for the table.",
    "Primary Key": "Primary Key",
    "For numeric data, the maximum number of decimal digits that can be stored in this database object.": "For numeric data, the maximum number of decimal digits that can be stored in this database object.",
    "Precision": "Precision",
    "For numeric data, the maximum number of decimal digits that can be stored in this database object to the right of decimal point.": "For numeric data, the maximum number of decimal digits that can be stored in this database object to the right of decimal point.",
    "Scale": "Scale",
    "Columns": "Columns",
    "Column": "Column",
    "New Column": "New Column",
    "The name of the column.": "The name of the column.",
    "Name of the primary key.": "Name of the primary key.",
    "The description of the primary key.": "The description of the primary key.",
    "Columns in the primary key.": "Columns in the primary key.",
    "Primary Key Columns": "Primary Key Columns",
    "Add Column": "Add Column",
    "The name of the index.": "The name of the index.",
    "The description of the index.": "The description of the index.",
    "The columns of the index.": "The columns of the index.",
    "Indexes": "Indexes",
    "Index": "Index",
    "New Index": "New Index",
    "Foreign Column": "Foreign Column",
    "The name of the foreign key.": "The name of the foreign key.",
    "The description of the foreign key.": "The description of the foreign key.",
    "The table which contains the primary or unique key column.": "The table which contains the primary or unique key column.",
    "Foreign Table": "Foreign Table",
    "The behavior when a user tries to update a row with data that is involved in a foreign key relationship.": "The behavior when a user tries to update a row with data that is involved in a foreign key relationship.",
    "On Update Action": "On Update Action",
    "The behavior when a user tries to delete a row with data that is involved in a foreign key relationship.": "The behavior when a user tries to delete a row with data that is involved in a foreign key relationship.",
    "On Delete Action": "On Delete Action",
    "The mapping between foreign key columns and primary key columns.": "The mapping between foreign key columns and primary key columns.",
    "New Column Mapping": "New Column Mapping",
    "Foreign Keys": "Foreign Keys",
    "Foreign Key": "Foreign Key",
    "New Foreign Key": "New Foreign Key",
    "The name of the check constraint.": "The name of the check constraint.",
    "The description of the check constraint.": "The description of the check constraint.",
    "The expression defining the check constraint.": "The expression defining the check constraint.",
    "Expression": "Expression",
    "Check Constraints": "Check Constraints",
    "Check Constraint": "Check Constraint",
    "New Check Constraint": "New Check Constraint",
    "Advanced Options": "Advanced Options",
    "Search term cannot be empty": "Search term cannot be empty",
    "{0} issue/{0} is the number of issues": {
        "message": "{0} issue",
        "comment": ["{0} is the number of issues"]
    },
    "{0} issues/{0} is the number of issues": {
        "message": "{0} issues",
        "comment": ["{0} is the number of issues"]
    },
    "{0} {1} issue/{0} is the tab name{1} is the number of issues": {
        "message": "{0} {1} issue",
        "comment": ["{0} is the tab name", "{1} is the number of issues"]
    },
    "{0} {1} issues/{0} is the tab name{1} is the number of issues": {
        "message": "{0} {1} issues",
        "comment": ["{0} is the tab name", "{1} is the number of issues"]
    },
    "Move Up": "Move Up",
    "Move Down": "Move Down",
    "Delete": "Delete",
    "Expand": "Expand",
    "Collapse": "Collapse",
    "Filter Settings": "Filter Settings",
    "Cancel": "Cancel",
    "Are you sure?": "Are you sure?",
    "Are you sure you want to {0}?/{0} is the action being confirmed": {
        "message": "Are you sure you want to {0}?",
        "comment": ["{0} is the action being confirmed"]
    },
    "Close": "Close",
    "Apply": "Apply",
    "Next": "Next",
    "Clear Selection": "Clear Selection",
    "Clear": "Clear",
    "Find": "Find",
    "Find Next": "Find Next",
    "Find Previous": "Find Previous",
    "No results": "No results",
    "{0} of {1}/{0} is the number of active elements{1} is the total number of elements": {
        "message": "{0} of {1}",
        "comment": ["{0} is the number of active elements", "{1} is the total number of elements"]
    },
    "Close Find": "Close Find",
    "Load": "Load",
    "Select": "Select",
    "Finish": "Finish",
    "Retry": "Retry",
    "Refresh": "Refresh",
    "Show password": "Show password",
    "Hide password": "Hide password",
    "Dismiss": "Dismiss",
    "Error": "Error",
    "Get Started": "Get Started",
    "Back": "Back",
    "Clear All": "Clear All",
    "OK": "OK",
    "And": "And",
    "Contains": "Contains",
    "Not Contains": "Not Contains",
    "Starts With": "Starts With",
    "Not Starts With": "Not Starts With",
    "Ends With": "Ends With",
    "Not Ends With": "Not Ends With",
    "Equals": "Equals",
    "Not Equals": "Not Equals",
    "Less Than": "Less Than",
    "Less Than or Equals": "Less Than or Equals",
    "Greater Than": "Greater Than",
    "Greater Than or Equals": "Greater Than or Equals",
    "Between": "Between",
    "Not Between": "Not Between",
    "Path: {0}/{0} is the path of the node in the object explorer": {
        "message": "Path: {0}",
        "comment": ["{0} is the path of the node in the object explorer"]
    },
    "The first value must be set for the {0} operator in the {1} filter/{0} is the operator for the filter{1} is the name of the filter": {
        "message": "The first value must be set for the {0} operator in the {1} filter",
        "comment": ["{0} is the operator for the filter", "{1} is the name of the filter"]
    },
    "The second value must be set for the {0} operator in the {1} filter/{0} is the operator for the filter{1} is the name of the filter": {
        "message": "The second value must be set for the {0} operator in the {1} filter",
        "comment": ["{0} is the operator for the filter", "{1} is the name of the filter"]
    },
    "The first value must be less than the second value for the {0} operator in the {1} filter/{0} is the operator for the filter{1} is the name of the filter": {
        "message": "The first value must be less than the second value for the {0} operator in the {1} filter",
        "comment": ["{0} is the operator for the filter", "{1} is the name of the filter"]
    },
    "Property": "Property",
    "Operator": "Operator",
    "Value": "Value",
    "Publishing Changes": "Publishing Changes",
    "Changes published successfully": "Changes published successfully",
    "Close Designer": "Close Designer",
    "Continue Editing": "Continue Editing",
    "Loading Table Designer": "Loading Table Designer",
    "Loading Report": "Loading Report",
    "Error loading preview": "Error loading preview",
    "Update Database": "Update Database",
    "Generate Script": "Generate Script",
    "Publish": "Publish",
    "Preview Database Updates": "Preview Database Updates",
    "Error loading designer": "Error loading designer",
    "Severity": "Severity",
    "Script As Create": "Script As Create",
    "I have read the summary and understand the potential risks.": "I have read the summary and understand the potential risks.",
    "Copy script": "Copy script",
    "Open in editor": "Open in editor",
    "Maximize panel size": "Maximize panel size",
    "Restore panel size": "Restore panel size",
    "Issues ({0})/{0} is the number of issues": {
        "message": "Issues ({0})",
        "comment": ["{0} is the number of issues"]
    },
    "{0} properties/{0} is the object type": {
        "message": "{0} properties",
        "comment": ["{0} is the object type"]
    },
    "Expand properties pane": "Expand properties pane",
    "Restore properties pane": "Restore properties pane",
    "Close properties pane": "Close properties pane",
    "Table name": "Table name",
    "Remove {0}/{0} is the object type": {
        "message": "Remove {0}",
        "comment": ["{0} is the object type"]
    },
    "Schema": "Schema",
    "Back to preview": "Back to preview",
    "Copy": "Copy",
    "You must review and accept the terms to proceed": "You must review and accept the terms to proceed",
    "Publish Changes": "Publish Changes",
    "Open Publish Script": "Open Publish Script",
    "Create new firewall rule for {0}/{0} is the server name that the firewall rule will be created for": {
        "message": "Create new firewall rule for {0}",
        "comment": ["{0} is the server name that the firewall rule will be created for"]
    },
    "Create a new firewall rule": "Create a new firewall rule",
    "A firewall rule is required to access this server.": "A firewall rule is required to access this server.",
    "Add Firewall Rule": "Add Firewall Rule",
    "Sign into Azure in order to add a firewall rule.": "Sign into Azure in order to add a firewall rule.",
    "Rule name": "Rule name",
    "Add my client IP ({0})/{0} is the IP address of the client": {
        "message": "Add my client IP ({0})",
        "comment": ["{0} is the IP address of the client"]
    },
    "Search workspaces...": "Search workspaces...",
    "Loading Fabric Accounts": "Loading Fabric Accounts",
    "Fabric Account": "Fabric Account",
    "Select an account": "Select an account",
    "Account": "Account",
    "Sign In": "Sign In",
    "Tenant ID": "Tenant ID",
    "Authentication Type": "Authentication Type",
    "Browse By": "Browse By",
    "My Data": "My Data",
    "Recent": "Recent",
    "Favorites": "Favorites",
    "Fabric Workspaces": "Fabric Workspaces",
    "Sign into Fabric": "Sign into Fabric",
    "Filter by keyword": "Filter by keyword",
    "Filter": "Filter",
    "Filter by type": "Filter by type",
    "Show All": "Show All",
    "SQL Analytics Endpoint": "SQL Analytics Endpoint",
    "SQL Database": "SQL Database",
    "No workspaces found": "No workspaces found",
    "Location (Workspace)": "Location (Workspace)",
    "Expand Workspace Explorer": "Expand Workspace Explorer",
    "Explorer": "Explorer",
    "Collapse Workspace Explorer": "Collapse Workspace Explorer",
    "Select a workspace to view the databases in it.": "Select a workspace to view the databases in it.",
    "No databases found in workspace '{0}'./{0} is the name of the workspace": {
        "message": "No databases found in workspace '{0}'.",
        "comment": ["{0} is the name of the workspace"]
    },
    "No databases found in the selected workspace.": "No databases found in the selected workspace.",
    "Database list": "Database list",
    "Connect": "Connect",
    "Advanced Connection Settings": "Advanced Connection Settings",
    "Advanced": "Advanced",
    "Test Connection": "Test Connection",
    "Connect to Database": "Connect to Database",
    "Connect to {0}/{0} is the name of the connection profile": {
        "message": "Connect to {0}",
        "comment": ["{0} is the name of the connection profile"]
    },
    "Parameters": "Parameters",
    "Connection String": "Connection String",
    "Browse Azure": "Browse Azure",
    "Browse Fabric": "Browse Fabric",
    "Load from Connection String": "Load from Connection String",
    "Saved Connections": "Saved Connections",
    "Recent Connections": "Recent Connections",
    "Subscription": "Subscription",
    "subscription": "subscription",
    "Resource Group": "Resource Group",
    "resource group": "resource group",
    "Location": "Location",
    "location": "location",
    "Server": "Server",
    "server": "server",
    "Database": "Database",
    "database": "database",
    "Filter Azure subscriptions": "Filter Azure subscriptions",
    "Connection Error": "Connection Error",
    "Encryption was enabled on this connection; review your SSL and certificate configuration for the target SQL Server, or enable 'Trust server certificate' in the connection dialog.": "Encryption was enabled on this connection; review your SSL and certificate configuration for the target SQL Server, or enable 'Trust server certificate' in the connection dialog.",
    "Note: A self-signed certificate offers only limited protection and is not a recommended practice for production environments. Do you want to enable 'Trust server certificate' on this connection and retry?": "Note: A self-signed certificate offers only limited protection and is not a recommended practice for production environments. Do you want to enable 'Trust server certificate' on this connection and retry?",
    "Read more": "Read more",
    "Enable 'Trust Server Certificate'": "Enable 'Trust Server Certificate'",
    "Select a {0} for filtering/{0} is the type of the dropdown's contents, e.g 'resource group' or 'server'": {
        "message": "Select a {0} for filtering",
        "comment": ["{0} is the type of the dropdown's contents, e.g 'resource group' or 'server'"]
    },
    "Select a valid {0} from the dropdown/{0} is the type of the dropdown's contents, e.g 'resource group' or 'server'": {
        "message": "Select a valid {0} from the dropdown",
        "comment": ["{0} is the type of the dropdown's contents, e.g 'resource group' or 'server'"]
    },
    "Default": "Default",
    "Delete saved connection": "Delete saved connection",
    "Remove recent connection": "Remove recent connection",
    "Copy connection string to clipboard": "Copy connection string to clipboard",
    "Paste connection string from clipboard": "Paste connection string from clipboard",
    "Paste": "Paste",
    "Search settings...": "Search settings...",
    "You must be signed into Azure in order to browse SQL databases.": "You must be signed into Azure in order to browse SQL databases.",
    "You must be signed into Fabric in order to browse SQL databases.": "You must be signed into Fabric in order to browse SQL databases.",
    "Loading workspaces...": "Loading workspaces...",
    "Loading databases in '{0}'.../{0} is the name of the workspace": {
        "message": "Loading databases in '{0}'...",
        "comment": ["{0} is the name of the workspace"]
    },
    "Loading databases in selected workspace...": "Loading databases in selected workspace...",
    "Error loading workspaces": "Error loading workspaces",
    "Error loading databases": "Error loading databases",
    "Connection Authentication": "Connection Authentication",
    "Sign into Azure": "Sign into Azure",
    "Not signed in": "Not signed in",
    "Azure Account": "Azure Account",
    "Add Account": "Add Account",
    "+ Add Azure Account": "+ Add Azure Account",
    "{0} accounts/{0} is the number of accounts": {
        "message": "{0} accounts",
        "comment": ["{0} is the number of accounts"]
    },
    "Click to sign into an Azure account": "Click to sign into an Azure account",
    "Currently signed in as:": "Currently signed in as:",
    "Loading Azure Accounts": "Loading Azure Accounts",
    "Tenant": "Tenant",
    "Loading tenants...": "Loading tenants...",
    "Select a tenant": "Select a tenant",
    "Loading execution plan...": "Loading execution plan...",
    "Query {0}:  Query cost (relative to the script):  {1}%/{0} is the query number{1} is the query cost": {
        "message": "Query {0}:  Query cost (relative to the script):  {1}%",
        "comment": ["{0} is the query number", "{1} is the query cost"]
    },
    "Actual Elapsed Time": "Actual Elapsed Time",
    "Actual Elapsed CPU Time": "Actual Elapsed CPU Time",
    "Cost": "Cost",
    "Subtree Cost": "Subtree Cost",
    "Actual Number of Rows For All Executions": "Actual Number of Rows For All Executions",
    "Number of Rows Read": "Number of Rows Read",
    "Off": "Off",
    "Metric": "Metric",
    "Find Nodes": "Find Nodes",
    "Save Plan": "Save Plan",
    "Open XML": "Open XML",
    "Open Query": "Open Query",
    "Zoom In": "Zoom In",
    "Zoom Out": "Zoom Out",
    "Zoom to Fit": "Zoom to Fit",
    "Custom Zoom": "Custom Zoom",
    "Find Node": "Find Node",
    "Highlight Expensive Operation": "Highlight Expensive Operation",
    "Toggle Tooltips": "Toggle Tooltips",
    "Properties": "Properties",
    "Importance": "Importance",
    "Alphabetical": "Alphabetical",
    "Reverse Alphabetical": "Reverse Alphabetical",
    "Expand All": "Expand All",
    "Collapse All": "Collapse All",
    "Filter for any field...": "Filter for any field...",
    "Previous": "Previous",
    "Microsoft would like your feedback": "Microsoft would like your feedback",
    "Overall, how satisfied are you with the MSSQL extension?": "Overall, how satisfied are you with the MSSQL extension?",
    "Very Satisfied": "Very Satisfied",
    "Satisfied": "Satisfied",
    "Dissatisfied": "Dissatisfied",
    "Very Dissatisfied": "Very Dissatisfied",
    "Submit": "Submit",
    "Not likely at all": "Not likely at all",
    "Extremely likely": "Extremely likely",
    "Privacy Statement": "Privacy Statement",
    "Microsoft will process the feedback you submit pursuant to your organization’s instructions in order to improve your and your organization’s experience with this product. If you have any questions...": "Microsoft will process the feedback you submit pursuant to your organization’s instructions in order to improve your and your organization’s experience with this product. If you have any questions...",
    "Microsoft will process the feedback you submit pursuant to your organization’s instructions in order to improve your and your organization’s experience with this product. If you have any questions about the use of feedback data, please contact your tenant administrator. Processing of feedback data is governed by the Microsoft Products and Services Data Protection Addendum between your organization and Microsoft, and the feedback you submit is considered Personal Data under that addendum.": "Microsoft will process the feedback you submit pursuant to your organization’s instructions in order to improve your and your organization’s experience with this product. If you have any questions about the use of feedback data, please contact your tenant administrator. Processing of feedback data is governed by the Microsoft Products and Services Data Protection Addendum between your organization and Microsoft, and the feedback you submit is considered Personal Data under that addendum.",
    "Results ({0})/{0} is the number of results": {
        "message": "Results ({0})",
        "comment": ["{0} is the number of results"]
    },
    "Messages": "Messages",
    "Timestamp": "Timestamp",
    "Message": "Message",
    "Open in New Tab": "Open in New Tab",
    "Showplan XML": "Showplan XML",
    "Show Menu (F3)": "Show Menu (F3)",
    "Sort Ascending": "Sort Ascending",
    "Sort Descending": "Sort Descending",
    "Clear Sort": "Clear Sort",
    "Save as CSV": "Save as CSV",
    "Save as Excel": "Save as Excel",
    "Save as JSON": "Save as JSON",
    "Hide this panel": "Hide this panel",
    "Query Plan": "Query Plan",
    "Select All": "Select All",
    "Copy with Headers": "Copy with Headers",
    "Copy Headers": "Copy Headers",
    "Copy As": "Copy As",
    "Copy as CSV": "Copy as CSV",
    "Copy as JSON": "Copy as JSON",
    "Copy as IN clause": "Copy as IN clause",
    "Copy as INSERT INTO": "Copy as INSERT INTO",
    "Save as INSERT": "Save as INSERT",
    "NULL": "NULL",
    "Blanks": "Blanks",
    "Search...": "Search...",
    "Maximize": "Maximize",
    "Restore": "Restore",
    "Grid View": "Grid View",
    "Text View": "Text View",
    "Switch to Grid View": "Switch to Grid View",
    "Switch to Text View": "Switch to Text View",
    "No results to display": "No results to display",
    "Error generating text view. Please try switching back to grid view.": "Error generating text view. Please try switching back to grid view.",
    "(0 rows affected)": "(0 rows affected)",
    "(1 row affected)": "(1 row affected)",
    "({0} rows affected)/{0} is the number of rows affected": {
        "message": "({0} rows affected)",
        "comment": ["{0} is the number of rows affected"]
    },
    "Result Set {0}/{0} is the index of the result set": {
        "message": "Result Set {0}",
        "comment": ["{0} is the index of the result set"]
    },
    "Loading text view...": "Loading text view...",
    "Loading results...": "Loading results...",
    "No results for the active editor": "No results for the active editor",
    "Run a query in the current editor, or switch to an editor that has results.": "Run a query in the current editor, or switch to an editor that has results.",
    "Failed to start query.": "Failed to start query.",
    "Filter Options": "Filter Options",
    "Remove Sort": "Remove Sort",
    "{0} selected/{0} is the number of selected rows": {
        "message": "{0} selected",
        "comment": ["{0} is the number of selected rows"]
    },
    "Sort": "Sort",
<<<<<<< HEAD
    "Resize": "Resize",
    "Resize column '{0}'/{0} is the name of the column": {
        "message": "Resize column '{0}'",
        "comment": ["{0} is the name of the column"]
    },
    "Enter desired column width in pixels": "Enter desired column width in pixels",
    "Column width must be between {0} and {1}/{0} is the minimum width of the column{1} is the maximum width of the column": {
        "message": "Column width must be between {0} and {1}",
        "comment": [
            "{0} is the minimum width of the column",
            "{1} is the maximum width of the column"
        ]
    },
=======
>>>>>>> b97f3bf5
    "Add new column": "Add new column",
    "Table": "Table",
    "Save": "Save",
    "Add": "Add",
    "Add new foreign key": "Add new foreign key",
    "Foreign Key {0}/{0} is the index of the foreign key": {
        "message": "Foreign Key {0}",
        "comment": ["{0} is the index of the foreign key"]
    },
    "Source Column": "Source Column",
    "Target Table": "Target Table",
    "Export": "Export",
    "Add Table": "Add Table",
    "Auto Arrange": "Auto Arrange",
    "Auto Arrange Confirmation": "Auto Arrange Confirmation",
    "Auto Arrange will automatically reposition all diagram elements based on optimal layout algorithms. Any custom positioning you've created will be lost. Do you want to proceed with auto-arranging your schema diagram?": "Auto Arrange will automatically reposition all diagram elements based on optimal layout algorithms. Any custom positioning you've created will be lost. Do you want to proceed with auto-arranging your schema diagram?",
    "Filter ({0})/{0} is the number of selected tables": {
        "message": "Filter ({0})",
        "comment": ["{0} is the number of selected tables"]
    },
    "Edit Table": "Edit Table",
    "Open in Editor": "Open in Editor",
    "Changed Tables": "Changed Tables",
    "Create As Script": "Create As Script",
    "Details": "Details",
    "Script": "Script",
    "New column mapping": "New column mapping",
    "Column Name": "Column Name",
    "Table '{0}' already exists/{0} is the table name": {
        "message": "Table '{0}' already exists",
        "comment": ["{0} is the table name"]
    },
    "Table name cannot be empty": "Table name cannot be empty",
    "Table '{0}' not found/{0} is the table name": {
        "message": "Table '{0}' not found",
        "comment": ["{0} is the table name"]
    },
    "Referenced table '{0}' not found/{0} is the table name": {
        "message": "Referenced table '{0}' not found",
        "comment": ["{0} is the table name"]
    },
    "Column '{0}' not found/{0} is the column name": {
        "message": "Column '{0}' not found",
        "comment": ["{0} is the column name"]
    },
    "Referenced column '{0}' not found/{0} is the column name": {
        "message": "Referenced column '{0}' not found",
        "comment": ["{0} is the column name"]
    },
    "Data type mismatch: '{0}' in column '{1}' incompatible with '{2}' in '{3}'/{0} is source data type{1} is source column{2} is target data type{3} is target column": {
        "message": "Data type mismatch: '{0}' in column '{1}' incompatible with '{2}' in '{3}'",
        "comment": [
            "{0} is source data type",
            "{1} is source column",
            "{2} is target data type",
            "{3} is target column"
        ]
    },
    "Length mismatch: Column '{0}' ({1}) incompatible with '{2}' ({3})/{0} is source column{1} is source length{2} is target column{3} is target length": {
        "message": "Length mismatch: Column '{0}' ({1}) incompatible with '{2}' ({3})",
        "comment": [
            "{0} is source column",
            "{1} is source length",
            "{2} is target column",
            "{3} is target length"
        ]
    },
    "Precision/scale mismatch between '{0}' and '{1}'/{0} is source column{1} is target column": {
        "message": "Precision/scale mismatch between '{0}' and '{1}'",
        "comment": ["{0} is source column", "{1} is target column"]
    },
    "Scale mismatch between '{0}' and '{1}'/{0} is source column{1} is target column": {
        "message": "Scale mismatch between '{0}' and '{1}'",
        "comment": ["{0} is source column", "{1} is target column"]
    },
    "Column '{0}' must be a primary key/{0} is the referenced column": {
        "message": "Column '{0}' must be a primary key",
        "comment": ["{0} is the referenced column"]
    },
    "Circular reference detected: '{0}' → '{1}' creates a cycle/{0} is source table{1} is target table": {
        "message": "Circular reference detected: '{0}' → '{1}' creates a cycle",
        "comment": ["{0} is source table", "{1} is target table"]
    },
    "Cannot create foreign key": "Cannot create foreign key",
    "Column '{0}' already has a foreign key/{0} is the column name": {
        "message": "Column '{0}' already has a foreign key",
        "comment": ["{0} is the column name"]
    },
    "Consider adding a name for this foreign key": "Consider adding a name for this foreign key",
    "Foreign key '{0}' already exists/{0} is the foreign key name": {
        "message": "Foreign key '{0}' already exists",
        "comment": ["{0} is the foreign key name"]
    },
    "{0} column data/{0} is the number of columns": {
        "message": "{0} column data",
        "comment": ["{0} is the number of columns"]
    },
    "Column '{0}' is an identity column and cannot have a cascading foreign key/{0} is the column name": {
        "message": "Column '{0}' is an identity column and cannot have a cascading foreign key",
        "comment": ["{0} is the column name"]
    },
    "Manage relationships": "Manage relationships",
    "No changes detected": "No changes detected",
    "Allow Null": "Allow Null",
    "Max Length": "Max Length",
    "Is Identity": "Is Identity",
    "Is Computed": "Is Computed",
    "Formula": "Formula",
    "Is Persisted": "Is Persisted",
    "SVG": "SVG",
    "PNG": "PNG",
    "JPEG": "JPEG",
    "Column '{0}' already exists/{0} is the column name": {
        "message": "Column '{0}' already exists",
        "comment": ["{0} is the column name"]
    },
    "Column name cannot be empty": "Column name cannot be empty",
    "Column '{0}' cannot be null because it is a primary key/{0} is the column name": {
        "message": "Column '{0}' cannot be null because it is a primary key",
        "comment": ["{0} is the column name"]
    },
    "Column max length cannot be empty": "Column max length cannot be empty",
    "Invalid max length '{0}'/{0} is the max length": {
        "message": "Invalid max length '{0}'",
        "comment": ["{0} is the max length"]
    },
    "Loading Schema Designer": "Loading Schema Designer",
    "Generating report, this might take a while...": "Generating report, this might take a while...",
    "{0} warnings/{0} is the number of warnings": {
        "message": "{0} warnings",
        "comment": ["{0} is the number of warnings"]
    },
    "{0} errors/{0} is the number of errors": {
        "message": "{0} errors",
        "comment": ["{0} is the number of errors"]
    },
    "On Update": "On Update",
    "On Delete": "On Delete",
    "Cascade": "Cascade",
    "Set Null": "Set Null",
    "Set Default": "Set Default",
    "No Action": "No Action",
    "Possible Data Loss detected. Please review the changes.": "Possible Data Loss detected. Please review the changes.",
    "Warnings detected. Please review the changes.": "Warnings detected. Please review the changes.",
    "Definition": "Definition",
    "Delete Confirmation": "Delete Confirmation",
    "Are you sure you want to delete the selected items?": "Are you sure you want to delete the selected items?",
    "Undo": "Undo",
    "Redo": "Redo",
    "Search tables...": "Search tables...",
    "Show table relationships": "Show table relationships",
    "To compare two schemas, first select a source schema and target schema, then press compare.": "To compare two schemas, first select a source schema and target schema, then press compare.",
    "Select Source Schema": "Select Source Schema",
    "Select Target Schema": "Select Target Schema",
    "Add Server Connection": "Add Server Connection",
    "No schema differences were found.": "No schema differences were found.",
    "Initializing comparison, this might take a while...": "Initializing comparison, this might take a while...",
    "default": "default",
    "Folder Structure": "Folder Structure",
    "File": "File",
    "Flat": "Flat",
    "Object Type": "Object Type",
    "Schema/Object Type": "Schema/Object Type",
    "Settings": "Settings",
    "Compare": "Compare",
    "Schema Compare Options": "Schema Compare Options",
    "Search options...": "Search options...",
    "General Options": "General Options",
    "Include Object Types": "Include Object Types",
    "Select all options": "Select all options",
    "Include all object types": "Include all object types",
    "Option Description": "Option Description",
    "Reset": "Reset",
    "Stop": "Stop",
    "Generate script to deploy changes to target": "Generate script to deploy changes to target",
    "Apply changes to target": "Apply changes to target",
    "Options": "Options",
    "Switch Direction": "Switch Direction",
    "Switch Source and Target": "Switch Source and Target",
    "Open .scmp file": "Open .scmp file",
    "Load source, target, and options saved in an .scmp file": "Load source, target, and options saved in an .scmp file",
    "Save .scmp file": "Save .scmp file",
    "Save source and target, options, and excluded elements": "Save source and target, options, and excluded elements",
    "Source Name": "Source Name",
    "Include": "Include",
    "Action": "Action",
    "Target Name": "Target Name",
    "Change": "Change",
    "Select Source": "Select Source",
    "Select Target": "Select Target",
    "Data-tier Application File (.dacpac)": "Data-tier Application File (.dacpac)",
    "Database Project": "Database Project",
    "Source": "Source",
    "Target": "Target",
    "Comparison Details": "Comparison Details",
    "Are you sure you want to update the target?": "Are you sure you want to update the target?",
    "There was an error updating the project": "There was an error updating the project",
    "Failed to apply changes: '{0}'/{0} is the error message returned from the publish changes operation": {
        "message": "Failed to apply changes: '{0}'",
        "comment": ["{0} is the error message returned from the publish changes operation"]
    },
    "Failed to open scmp file: '{0}'/{0} is the error message returned from the open scmp operation": {
        "message": "Failed to open scmp file: '{0}'",
        "comment": ["{0} is the error message returned from the open scmp operation"]
    },
    "Failed to save scmp file: '{0}'/{0} is the error message returned from the save scmp operation": {
        "message": "Failed to save scmp file: '{0}'",
        "comment": ["{0} is the error message returned from the save scmp operation"]
    },
    "Cannot exclude {0}. Included dependents exist, such as {1}/{0} is the name of the entry{1} is the name of the blocking dependency preventing exclusion.": {
        "message": "Cannot exclude {0}. Included dependents exist, such as {1}",
        "comment": [
            "{0} is the name of the entry",
            "{1} is the name of the blocking dependency preventing exclusion."
        ]
    },
    "Cannot include {0}. Excluded dependents exist, such as {1}/{0} is the name of the entry{1} is the name of the blocking dependency preventing inclusion.": {
        "message": "Cannot include {0}. Excluded dependents exist, such as {1}",
        "comment": [
            "{0} is the name of the entry",
            "{1} is the name of the blocking dependency preventing inclusion."
        ]
    },
    "Cannot exclude {0}. Included dependents exist/{0} is the name of the entry": {
        "message": "Cannot exclude {0}. Included dependents exist",
        "comment": ["{0} is the name of the entry"]
    },
    "Cannot include {0}. Excluded dependents exist/{0} is the name of the entry": {
        "message": "Cannot include {0}. Excluded dependents exist",
        "comment": ["{0} is the name of the entry"]
    },
    "Processing include or exclude all differences operation.": "Processing include or exclude all differences operation.",
    "Select Profile": "Select Profile",
    "Save As...": "Save As...",
    "Create New Connection Group": "Create New Connection Group",
    "Edit Connection Group: {0}/{0} is the name of the connection group being edited": {
        "message": "Edit Connection Group: {0}",
        "comment": ["{0} is the name of the connection group being edited"]
    },
    "Enter connection group name": "Enter connection group name",
    "Enter description (optional)": "Enter description (optional)",
    "Color": "Color",
    "Choose color": "Choose color",
    "Save Connection Group": "Save Connection Group",
    "Hue": "Hue",
    "Saturation": "Saturation",
    "Brightness": "Brightness",
    "Loading deployment": "Loading deployment",
    "New SQL database": "New SQL database",
    "Choose an option to provision a database": "Choose an option to provision a database",
    "Local SQL Server database container": "Local SQL Server database container",
    "Create a Local Docker SQL Server": "Create a Local Docker SQL Server",
    "Easily set up a local SQL Server without leaving VS Code extension. Just a few clicks to install, configure, and manage your server effortlessly!": "Easily set up a local SQL Server without leaving VS Code extension. Just a few clicks to install, configure, and manage your server effortlessly!",
    "Create a SQL database in Fabric (Preview)": "Create a SQL database in Fabric (Preview)",
    "A highly integrated, developer-ready transactional database that auto-scales, auto-tunes, and mirrors data to OneLake for analytics across Fabric services": "A highly integrated, developer-ready transactional database that auto-scales, auto-tunes, and mirrors data to OneLake for analytics across Fabric services",
    "Loading local containers...": "Loading local containers...",
    "Instant Container Setup": "Instant Container Setup",
    "Create a SQL Server container in seconds—no manual steps required. Manage it easily from the MSSQL extension without leaving VS Code.": "Create a SQL Server container in seconds—no manual steps required. Manage it easily from the MSSQL extension without leaving VS Code.",
    "Simple Container Management": "Simple Container Management",
    "Start, stop, and remove containers directly from the extension.": "Start, stop, and remove containers directly from the extension.",
    "Choose the Right Version": "Choose the Right Version",
    "Pick from multiple SQL Server versions, including SQL Server 2025 (Preview) with built-in AI capabilities like vector search and JSON enhancements.": "Pick from multiple SQL Server versions, including SQL Server 2025 (Preview) with built-in AI capabilities like vector search and JSON enhancements.",
    "Learn more about SQL Server 2025 features": "Learn more about SQL Server 2025 features",
    "Compare SQL Server editions": "Compare SQL Server editions",
    "Configure and customize SQL Server containers": "Configure and customize SQL Server containers",
    "Getting Docker Ready...": "Getting Docker Ready...",
    "Checking pre-requisites": "Checking pre-requisites",
    "Create Container": "Create Container",
    "Setting up": "Setting up",
    "Getting container ready for connections": "Getting container ready for connections",
    "Hide full error message": "Hide full error message",
    "Show full error message": "Show full error message",
    "Previous step failed. Please check the error message and try again.": "Previous step failed. Please check the error message and try again.",
    "+ Add Fabric Account": "+ Add Fabric Account",
    "Loading fabric provisioning...": "Loading fabric provisioning...",
    "SQL database in Fabric (Preview)": "SQL database in Fabric (Preview)",
    "Create Database": "Create Database",
    "Loading workspaces": "Loading workspaces",
    "Error loading workspaces. Please try choosing a different account or tenant.": "Error loading workspaces. Please try choosing a different account or tenant.",
    "Finished Deployment": "Finished Deployment",
    "Deployment in progress": "Deployment in progress",
    "Deployment Name": "Deployment Name",
    "Workspace": "Workspace",
    "Start Time": "Start Time",
    "Provisioning": "Provisioning",
    "Deployment Failed": "Deployment Failed",
    "Connection Failed": "Connection Failed",
    "Connecting to Database": "Connecting to Database",
    "OLTP, built on Azure SQL": "OLTP, built on Azure SQL",
    "Developer-friendly transactional database using the Azure SQL Database Engine.": "Developer-friendly transactional database using the Azure SQL Database Engine.",
    "Analytics-ready by default": "Analytics-ready by default",
    "Data automatically replicated to OneLake in real time with a SQL analytics endpoint.": "Data automatically replicated to OneLake in real time with a SQL analytics endpoint.",
    "Integrated & secure": "Integrated & secure",
    "Works with VS Code/SSMS and uses Microsoft Entra authentication and Fabric access controls.": "Works with VS Code/SSMS and uses Microsoft Entra authentication and Fabric access controls.",
    "Smart performance": "Smart performance",
    "Automatic tuning features like automatic index creation enabled by default.": "Automatic tuning features like automatic index creation enabled by default.",
    "Change Password": "Change Password",
    "Password must be changed to continue logging into '{0}'/{0} is the name of the server": {
        "message": "Password must be changed to continue logging into '{0}'",
        "comment": ["{0} is the name of the server"]
    },
    "Password must be changed for '{0}' to continue logging into '{1}'/{0} is the username{1} is the name of the server": {
        "message": "Password must be changed for '{0}' to continue logging into '{1}'",
        "comment": ["{0} is the username", "{1} is the name of the server"]
    },
    "Username": "Username",
    "New Password": "New Password",
    "Password is required": "Password is required",
    "Enter new password": "Enter new password",
    "Show New Password": "Show New Password",
    "Hide New Password": "Hide New Password",
    "Confirm Password": "Confirm Password",
    "Confirm new password": "Confirm new password",
    "Show Confirm Password": "Show Confirm Password",
    "Hide Confirm Password": "Hide Confirm Password",
    "Passwords do not match": "Passwords do not match",
    "Object Explorer Filter": "Object Explorer Filter",
    "Azure MFA": "Azure MFA",
    "Windows Authentication": "Windows Authentication",
    "Enabled": "Enabled",
    "Disabled": "Disabled",
    "User": "User",
    "Port": "Port",
    "SQL Container Name": "SQL Container Name",
    "SQL Container Version": "SQL Container Version",
    "Application Intent": "Application Intent",
    "Connection Timeout": "Connection Timeout",
    "Command Timeout": "Command Timeout",
    "Always Encrypted": "Always Encrypted",
    "Replication": "Replication",
    "{0} (filtered)": "{0} (filtered)",
    "Remind Me Later": "Remind Me Later",
    "Don't Show Again": "Don't Show Again",
    "Learn More": "Learn More",
    "Accept": "Accept",
    "View More": "View More",
    "View mssql for Visual Studio Code release notes?": "View mssql for Visual Studio Code release notes?",
    "Started query execution for document \"{0}\"/{0} is the document name": {
        "message": "Started query execution for document \"{0}\"",
        "comment": ["{0} is the document name"]
    },
    "Finished query execution for document \"{0}\"/{0} is the document name": {
        "message": "Finished query execution for document \"{0}\"",
        "comment": ["{0} is the document name"]
    },
    "A query is already running for this editor session. Please cancel this query or wait for its completion.": "A query is already running for this editor session. Please cancel this query or wait for its completion.",
    "Started executing query at ": "Started executing query at ",
    "Line {0}/{0} is the line number": {
        "message": "Line {0}",
        "comment": ["{0} is the line number"]
    },
    "Canceling the query failed: {0}/{0} is the error message": {
        "message": "Canceling the query failed: {0}",
        "comment": ["{0} is the error message"]
    },
    "Cannot cancel query as no query is running.": "Cannot cancel query as no query is running.",
    "No connection was found. Please connect to a server first.": "No connection was found. Please connect to a server first.",
    "Choose a database from the list below": "Choose a database from the list below",
    "Error {0}: {1}/{0} is the error number{1} is the error message": {
        "message": "Error {0}: {1}",
        "comment": ["{0} is the error number", "{1} is the error message"]
    },
    "Failed to connect: {0}/{0} is the error message": {
        "message": "Failed to connect: {0}",
        "comment": ["{0} is the error message"]
    },
    "Server name not set.": "Server name not set.",
    "Error {0}: {1} Please login as a different user and change the password using ALTER LOGIN./{0} is the error number{1} is the error message": {
        "message": "Error {0}: {1} Please login as a different user and change the password using ALTER LOGIN.",
        "comment": ["{0} is the error number", "{1} is the error message"]
    },
    "Server connection in progress. Do you want to cancel?": "Server connection in progress. Do you want to cancel?",
    "Confirm to clear recent connections list": "Confirm to clear recent connections list",
    "To use this command, Open a .sql file -or- Change editor language to \"SQL\" -or- Select T-SQL text in the active SQL editor.": "To use this command, Open a .sql file -or- Change editor language to \"SQL\" -or- Select T-SQL text in the active SQL editor.",
    "Choose a connection profile from the list below": "Choose a connection profile from the list below",
    "Create Connection Profile": "Create Connection Profile",
    "Create": "Create",
    "Clear Recent Connections List": "Clear Recent Connections List",
    "Edit": "Edit",
    "Remove": "Remove",
    "Manage Connection Profiles": "Manage Connection Profiles",
    "{{put-server-name-here}}": "{{put-server-name-here}}",
    "Server name or ADO.NET connection string": "Server name or ADO.NET connection string",
    "hostname\\instance or <server>.database.windows.net or ADO.NET connection string": "hostname\\instance or <server>.database.windows.net or ADO.NET connection string",
    "Database name": "Database name",
    "Start IP Address": "Start IP Address",
    "End IP Address": "End IP Address",
    "Firewall rule name": "Firewall rule name",
    "[Optional] Database to connect (press Enter to connect to <default> database)": "[Optional] Database to connect (press Enter to connect to <default> database)",
    "authenticationType": "authenticationType",
    "Integrated": "Integrated",
    "SQL Login": "SQL Login",
    "Microsoft Entra Id - Universal w/ MFA Support": "Microsoft Entra Id - Universal w/ MFA Support",
    "Azure Code Grant": "Azure Code Grant",
    "Azure Device Code": "Azure Device Code",
    "MSSQL - Azure Auth Logs": "MSSQL - Azure Auth Logs",
    "Open": "Open",
    "Ignore Tenant": "Ignore Tenant",
    "Your tenant '{0} ({1})' requires you to re-authenticate again to access {2} resources. Press Open to start the authentication process./{0} is the tenant name{1} is the tenant id{2} is the resource": {
        "message": "Your tenant '{0} ({1})' requires you to re-authenticate again to access {2} resources. Press Open to start the authentication process.",
        "comment": ["{0} is the tenant name", "{1} is the tenant id", "{2} is the resource"]
    },
    "Your account needs re-authentication to access {0} resources. Press Open to start the authentication process./{0} is the resource": {
        "message": "Your account needs re-authentication to access {0} resources. Press Open to start the authentication process.",
        "comment": ["{0} is the resource"]
    },
    "Microsoft Corp": "Microsoft Corp",
    "Microsoft Entra Account": "Microsoft Entra Account",
    "Provider '{0}' does not have a Microsoft resource endpoint defined./{0} is the provider": {
        "message": "Provider '{0}' does not have a Microsoft resource endpoint defined.",
        "comment": ["{0} is the provider"]
    },
    "Unable to read proxy agent options to get tenants.": "Unable to read proxy agent options to get tenants.",
    "Server could not start. This could be a permissions error or an incompatibility on your system. You can try enabling device code authentication from settings.": "Server could not start. This could be a permissions error or an incompatibility on your system. You can try enabling device code authentication from settings.",
    "Authentication failed due to a nonce mismatch, please close Azure Data Studio and try again.": "Authentication failed due to a nonce mismatch, please close Azure Data Studio and try again.",
    "Authentication failed due to a state mismatch, please close ADS and try again.": "Authentication failed due to a state mismatch, please close ADS and try again.",
    "Encrypt": "Encrypt",
    "encrypt": "encrypt",
    "Optional (False)": "Optional (False)",
    "Mandatory (True)": "Mandatory (True)",
    "Mandatory (Recommended)": "Mandatory (Recommended)",
    "Enable Trust Server Certificate": "Enable Trust Server Certificate",
    "Copy code and open webpage": "Copy code and open webpage",
    "Choose a Microsoft Entra account": "Choose a Microsoft Entra account",
    "Add a Microsoft Entra account...": "Add a Microsoft Entra account...",
    "Microsoft Entra account {0} successfully added./{0} is the account name": {
        "message": "Microsoft Entra account {0} successfully added.",
        "comment": ["{0} is the account name"]
    },
    "New Microsoft Entra account could not be added.": "New Microsoft Entra account could not be added.",
    "Selected Microsoft Entra account removed successfully.": "Selected Microsoft Entra account removed successfully.",
    "An error occurred while removing Microsoft Entra account: {0}/{0} is the error message": {
        "message": "An error occurred while removing Microsoft Entra account: {0}",
        "comment": ["{0} is the error message"]
    },
    "No Microsoft Entra account can be found for removal.": "No Microsoft Entra account can be found for removal.",
    "Cannot connect due to expired tokens. Please re-authenticate and try again.": "Cannot connect due to expired tokens. Please re-authenticate and try again.",
    "Microsoft Entra Id": "Microsoft Entra Id",
    "Choose a Microsoft Entra tenant": "Choose a Microsoft Entra tenant",
    "User name": "User name",
    "User name (SQL Login)": "User name (SQL Login)",
    "Password": "Password",
    "Password (SQL Login)": "Password (SQL Login)",
    "Save Password? If 'No', password will be required each time you connect": "Save Password? If 'No', password will be required each time you connect",
    "Profile Name": "Profile Name",
    "Error occurred opening content in editor.": "Error occurred opening content in editor.",
    "Started saving results to ": "Started saving results to ",
    "Failed to save results. ": "Failed to save results. ",
    "Successfully saved results to ": "Successfully saved results to ",
    "Select profile to remove": "Select profile to remove",
    "Confirm to remove this profile.": "Confirm to remove this profile.",
    "No connection profile to remove.": "No connection profile to remove.",
    "Profile removed successfully": "Profile removed successfully",
    "Profile created successfully": "Profile created successfully",
    "Profile created and connected": "Profile created and connected",
    "Recent connections list cleared": "Recent connections list cleared",
    " is required.": " is required.",
    "Error: ": "Error: ",
    "Yes": "Yes",
    "No": "No",
    "<default>": "<default>",
    "Connecting to: ": "Connecting to: ",
    "Error connecting to: ": "Error connecting to: ",
    "Error code: ": "Error code: ",
    "Error Message: ": "Error Message: ",
    "Canceling query ": "Canceling query ",
    "Updating IntelliSense...": "Updating IntelliSense...",
    "Unable to execute the command while the extension is initializing. Please try again later.": "Unable to execute the command while the extension is initializing. Please try again later.",
    "untitled": "untitled",
    "To use this command, you must set the language to \"SQL\". Confirm to change language mode.": "To use this command, you must set the language to \"SQL\". Confirm to change language mode.",
    "Changed database context to \"{0}\" for document \"{1}\"/{0} is the database name{1} is the document name": {
        "message": "Changed database context to \"{0}\" for document \"{1}\"",
        "comment": ["{0} is the database name", "{1} is the document name"]
    },
    "Error: Unable to connect using the connection information provided. Retry profile creation?": "Error: Unable to connect using the connection information provided. Retry profile creation?",
    "Refresh Credentials": "Refresh Credentials",
    "Failed to fetch user tokens.": "Failed to fetch user tokens.",
    "Error: Login failed. Retry using different credentials?": "Error: Login failed. Retry using different credentials?",
    "Encryption was enabled on this connection; review your SSL and certificate configuration for the target SQL Server, or set 'Trust server certificate' to 'true' in the settings file. Note: A self-signed certificate offers only limited protection and is not a recommended practice for production environments. Do you want to enable 'Trust server certificate' on this connection and retry?": "Encryption was enabled on this connection; review your SSL and certificate configuration for the target SQL Server, or set 'Trust server certificate' to 'true' in the settings file. Note: A self-signed certificate offers only limited protection and is not a recommended practice for production environments. Do you want to enable 'Trust server certificate' on this connection and retry?",
    "Your client IP address does not have access to the server. Add a Microsoft Entra account and create a new firewall rule to enable access.": "Your client IP address does not have access to the server. Add a Microsoft Entra account and create a new firewall rule to enable access.",
    "Your client IP Address '{0}' does not have access to the server '{1}' you're attempting to connect to. Would you like to create new firewall rule?/{0} is the client IP address{1} is the server name": {
        "message": "Your client IP Address '{0}' does not have access to the server '{1}' you're attempting to connect to. Would you like to create new firewall rule?",
        "comment": ["{0} is the client IP address", "{1} is the server name"]
    },
    "Firewall rule successfully added. Retry profile creation? ": "Firewall rule successfully added. Retry profile creation? ",
    "Credential Error: An error occurred while attempting to refresh account credentials. Please re-authenticate.": "Credential Error: An error occurred while attempting to refresh account credentials. Please re-authenticate.",
    "Connection Profile could not be updated. Please modify the connection details manually in settings.json and try again.": "Connection Profile could not be updated. Please modify the connection details manually in settings.json and try again.",
    "Unable to expand. Please check logs for more information.": "Unable to expand. Please check logs for more information.",
    "Firewall rule successfully created.": "Firewall rule successfully created.",
    "Failed to get authentication method, please remove and re-add the account.": "Failed to get authentication method, please remove and re-add the account.",
    "Account not found": "Account not found",
    "Choose Query History": "Choose Query History",
    "Choose An Action": "Choose An Action",
    "Open Query History": "Open Query History",
    "Run Query History": "Run Query History",
    "Invalid IP Address": "Invalid IP Address",
    "Invalid Firewall rule name": "Invalid Firewall rule name",
    "No Queries Available": "No Queries Available",
    "Create Firewall Rule": "Create Firewall Rule",
    "Connecting to server \"{0}\" on document \"{1}\"./{0} is the server name{1} is the document name": {
        "message": "Connecting to server \"{0}\" on document \"{1}\".",
        "comment": ["{0} is the server name", "{1} is the document name"]
    },
    "Connection not found for uri \"{0}\"./{0} is the uri": {
        "message": "Connection not found for uri \"{0}\".",
        "comment": ["{0} is the uri"]
    },
    "Found pending reconnect promise for uri {0}, waiting./{0} is the uri": {
        "message": "Found pending reconnect promise for uri {0}, waiting.",
        "comment": ["{0} is the uri"]
    },
    "Previous pending reconnection for uri {0}, succeeded./{0} is the uri": {
        "message": "Previous pending reconnection for uri {0}, succeeded.",
        "comment": ["{0} is the uri"]
    },
    "Found pending reconnect promise for uri {0}, failed./{0} is the uri": {
        "message": "Found pending reconnect promise for uri {0}, failed.",
        "comment": ["{0} is the uri"]
    },
    "Previous pending reconnect promise for uri {0} is rejected with error {1}, will attempt to reconnect if necessary./{0} is the uri{1} is the error": {
        "message": "Previous pending reconnect promise for uri {0} is rejected with error {1}, will attempt to reconnect if necessary.",
        "comment": ["{0} is the uri", "{1} is the error"]
    },
    "Access token expired for connection {0} with uri {1}/{0} is the connection id{1} is the uri": {
        "message": "Access token expired for connection {0} with uri {1}",
        "comment": ["{0} is the connection id", "{1} is the uri"]
    },
    "Error when refreshing token": "Error when refreshing token",
    "Keys for token cache could not be saved in credential store, this may cause Microsoft Entra Id access token persistence issues and connection instabilities. It's likely that SqlTools has reached credential storage limit on Windows, please clear at least 2 credentials that start with \"Microsoft.SqlTools|\" in Windows Credential Manager and reload.": "Keys for token cache could not be saved in credential store, this may cause Microsoft Entra Id access token persistence issues and connection instabilities. It's likely that SqlTools has reached credential storage limit on Windows, please clear at least 2 credentials that start with \"Microsoft.SqlTools|\" in Windows Credential Manager and reload.",
    "Failed to refresh connection ${0} with uri {1}, invalid connection result./{0} is the connection id{1} is the uri": {
        "message": "Failed to refresh connection ${0} with uri {1}, invalid connection result.",
        "comment": ["{0} is the connection id", "{1} is the uri"]
    },
    "Successfully refreshed token for connection {0} with uri {1}, {2}/{0} is the connection id{1} is the uri{2} is the message": {
        "message": "Successfully refreshed token for connection {0} with uri {1}, {2}",
        "comment": ["{0} is the connection id", "{1} is the uri", "{2} is the message"]
    },
    "No need to refresh Microsoft Entra acccount token for connection {0} with uri {1}/{0} is the connection id{1} is the uri": {
        "message": "No need to refresh Microsoft Entra acccount token for connection {0} with uri {1}",
        "comment": ["{0} is the connection id", "{1} is the uri"]
    },
    "Connected to server \"{0}\" on document \"{1}\". Server information: {2}/{0} is the server name{1} is the document name{2} is the server info": {
        "message": "Connected to server \"{0}\" on document \"{1}\". Server information: {2}",
        "comment": ["{0} is the server name", "{1} is the document name", "{2} is the server info"]
    },
    "Error connecting to server \"{0}\". Details: {1}/{0} is the server name{1} is the error message": {
        "message": "Error connecting to server \"{0}\". Details: {1}",
        "comment": ["{0} is the server name", "{1} is the error message"]
    },
    "Changing database context to \"{0}\" on server \"{1}\" on document \"{2}\"./{0} is the database name{1} is the server name{2} is the document name": {
        "message": "Changing database context to \"{0}\" on server \"{1}\" on document \"{2}\".",
        "comment": [
            "{0} is the database name",
            "{1} is the server name",
            "{2} is the document name"
        ]
    },
    "Changed database context to \"{0}\" on server \"{1}\" on document \"{2}\"./{0} is the database name{1} is the server name{2} is the document name": {
        "message": "Changed database context to \"{0}\" on server \"{1}\" on document \"{2}\".",
        "comment": [
            "{0} is the database name",
            "{1} is the server name",
            "{2} is the document name"
        ]
    },
    "Disconnected on document \"{0}\"/{0} is the document name": {
        "message": "Disconnected on document \"{0}\"",
        "comment": ["{0} is the document name"]
    },
    "Help": "Help",
    "macOS Sierra or newer is required to use this feature.": "macOS Sierra or newer is required to use this feature.",
    "Getting definition ...": "Getting definition ...",
    "DefinitionRequested": "DefinitionRequested",
    "DefinitionRequestCompleted": "DefinitionRequestCompleted",
    "updatingIntelliSense": "updatingIntelliSense",
    "intelliSenseUpdated": "intelliSenseUpdated",
    "test": "test",
    "Disconnect": "Disconnect",
    "Close the current connection": "Close the current connection",
    "Are you sure you want to disconnect?": "Are you sure you want to disconnect?",
    "Batch execution time: {0}/{0} is the batch time": {
        "message": "Batch execution time: {0}",
        "comment": ["{0} is the batch time"]
    },
    "A SQL editor must have focus before executing this command": "A SQL editor must have focus before executing this command",
    "CSV": "CSV",
    "JSON": "JSON",
    "Excel": "Excel",
    "Results": "Results",
    "Select all": "Select all",
    "Executing query...": "Executing query...",
    "Query executed": "Query executed",
    "Total execution time: {0}/{0} is the elapsed time": {
        "message": "Total execution time: {0}",
        "comment": ["{0} is the elapsed time"]
    },
    "Save results command cannot be used with multiple selections.": "Save results command cannot be used with multiple selections.",
    "MSSQL": "MSSQL",
    "None": "None",
    "Choose SQL Language": "Choose SQL Language",
    "Use T-SQL intellisense and syntax error checking on current document": "Use T-SQL intellisense and syntax error checking on current document",
    "Disable intellisense and syntax error checking on current document": "Disable intellisense and syntax error checking on current document",
    "Non-SQL Server SQL file detected. Disable IntelliSense for such files?": "Non-SQL Server SQL file detected. Disable IntelliSense for such files?",
    "Add Connection": "Add Connection",
    "Azure: Sign In": "Azure: Sign In",
    "Sign in to your Azure subscription": "Sign in to your Azure subscription",
    "Azure: Sign In with Device Code": "Azure: Sign In with Device Code",
    "Sign in to your Azure subscription with a device code. Use this in setups where the Sign In command does not work": "Sign in to your Azure subscription with a device code. Use this in setups where the Sign In command does not work",
    "Azure: Sign In to Azure Cloud": "Azure: Sign In to Azure Cloud",
    "Sign in to your Azure subscription in one of the sovereign clouds.": "Sign in to your Azure subscription in one of the sovereign clouds.",
    "{0}: {1}/{0} is the task name{1} is the status": {
        "message": "{0}: {1}",
        "comment": ["{0} is the task name", "{1} is the status"]
    },
    "{0}. {1}/{0} is the status{1} is the message": {
        "message": "{0}. {1}",
        "comment": ["{0} is the status", "{1} is the message"]
    },
    "{0}: {1}. {2}/{0} is the task name{1} is the status{2} is the message": {
        "message": "{0}: {1}. {2}",
        "comment": ["{0} is the task name", "{1} is the status", "{2} is the message"]
    },
    "Failed": "Failed",
    "Succeeded": "Succeeded",
    "Succeeded with warning": "Succeeded with warning",
    "Canceled": "Canceled",
    "In progress": "In progress",
    "Canceling": "Canceling",
    "Not started": "Not started",
    "Parent node was not TreeNodeInfo.": "Parent node was not TreeNodeInfo.",
    "Failed to delete credential with id: {0}. {1}/{0} is the id{1} is the error": {
        "message": "Failed to delete credential with id: {0}. {1}",
        "comment": ["{0} is the id", "{1} is the error"]
    },
    "The recent connections list has been cleared but there were errors while deleting some associated credentials. View the errors in the MSSQL output channel.": "The recent connections list has been cleared but there were errors while deleting some associated credentials. View the errors in the MSSQL output channel.",
    "Testing connection profile...": "Testing connection profile...",
    "Running query is not supported when the editor is in multiple selection mode.": "Running query is not supported when the editor is in multiple selection mode.",
    "Enter new column width": "Enter new column width",
    "Invalid column width": "Invalid column width",
    "Width cannot be 0 or negative": "Width cannot be 0 or negative",
    "An error occurred refreshing nodes. See the MSSQL output channel for more details.": "An error occurred refreshing nodes. See the MSSQL output channel for more details.",
    "Show MSSQL output": "Show MSSQL output",
    "Authentication Library has changed, please reload Visual Studio Code.": "Authentication Library has changed, please reload Visual Studio Code.",
    "Visual Studio Code must be relaunched for this setting to come into effect.  Please reload Visual Studio Code.": "Visual Studio Code must be relaunched for this setting to come into effect.  Please reload Visual Studio Code.",
    "Reload Visual Studio Code": "Reload Visual Studio Code",
    "Switch to MSAL": "Switch to MSAL",
    "Query succeeded": "Query succeeded",
    "Search for database objects...": "Search for database objects...",
    "Enter part of an object name to search for": "Enter part of an object name to search for",
    "No database objects found matching '{0}'/{0} is the search term": {
        "message": "No database objects found matching '{0}'",
        "comment": ["{0} is the search term"]
    },
    "An error occurred while searching database objects": "An error occurred while searching database objects",
    "An error occurred while searching database objects: {0}/{0} is the error detail returned from the search operation": {
        "message": "An error occurred while searching database objects: {0}",
        "comment": ["{0} is the error detail returned from the search operation"]
    },
    "No active database connection. Please connect to a database first.": "No active database connection. Please connect to a database first.",
    "Select an object to view its definition ({0} results)/{0} is the number of results": {
        "message": "Select an object to view its definition ({0} results)",
        "comment": ["{0} is the number of results"]
    },
    "Invalid connection URI. Please ensure you have an active database connection.": "Invalid connection URI. Please ensure you have an active database connection.",
    "Query failed": "Query failed",
    "Loading": "Loading",
    "Execution Plan": "Execution Plan",
    "SQL Plan Files": "SQL Plan Files",
    "Script copied to clipboard": "Script copied to clipboard",
    "Copied": "Copied",
    "Copying results...": "Copying results...",
    "Results copied to clipboard": "Results copied to clipboard",
    "Do you want to always display query results in a new tab instead of the query pane?": "Do you want to always display query results in a new tab instead of the query pane?",
    "Always show in new tab": "Always show in new tab",
    "Keep in query pane": "Keep in query pane",
    "Max row count for filtering/sorting has been exceeded. To update it, navigate to User Settings and change the setting: mssql.resultsGrid.inMemoryDataProcessingThreshold": "Max row count for filtering/sorting has been exceeded. To update it, navigate to User Settings and change the setting: mssql.resultsGrid.inMemoryDataProcessingThreshold",
    "The MSSQL for VS Code extension is introducing new modern data development features! Would you like to enable them? [Learn more]({0})/{0} is a url to learn more about the new features": {
        "message": "The MSSQL for VS Code extension is introducing new modern data development features! Would you like to enable them? [Learn more]({0})",
        "comment": ["{0} is a url to learn more about the new features"]
    },
    "Enable Experiences & Reload": "Enable Experiences & Reload",
    "New Deployment": "New Deployment",
    "Error loading; refresh to try again": "Error loading; refresh to try again",
    "No items": "No items",
    "We couldn't connect using the current connection information. Would you like to retry the connection or edit the connection profile?": "We couldn't connect using the current connection information. Would you like to retry the connection or edit the connection profile?",
    "Edit Connection Profile": "Edit Connection Profile",
    "Connecting...": "Connecting...",
    "Are you sure you want to remove {0}?/{0} is the node label": {
        "message": "Are you sure you want to remove {0}?",
        "comment": ["{0} is the node label"]
    },
    "Loading...": "Loading...",
    "Fetching {0} script.../{0} is the script type": {
        "message": "Fetching {0} script...",
        "comment": ["{0} is the script type"]
    },
    "Insert": "Insert",
    "Update": "Update",
    "Execute": "Execute",
    "Alter": "Alter",
    "Signing in to Azure...": "Signing in to Azure...",
    "Are you sure you want to delete {0}?  You can delete its connections as well, or move them to the root folder./{0} is the group name": {
        "message": "Are you sure you want to delete {0}?  You can delete its connections as well, or move them to the root folder.",
        "comment": ["{0} is the group name"]
    },
    "Delete Contents": "Delete Contents",
    "Move to Root": "Move to Root",
    "Are you sure you want to delete {0}?/{0} is the group name": {
        "message": "Are you sure you want to delete {0}?",
        "comment": ["{0} is the group name"]
    },
    "Connection Dialog": "Connection Dialog",
    "Microsoft Account": "Microsoft Account",
    "Microsoft Account is required": "Microsoft Account is required",
    "Add account": "Add account",
    "Save Password": "Save Password",
    "Tenant ID is required": "Tenant ID is required",
    "Enter profile name": "Enter profile name",
    "[Optional] Enter a display name for this connection profile": "[Optional] Enter a display name for this connection profile",
    "Connection Group": "Connection Group",
    "Server is required": "Server is required",
    "User name is required": "User name is required",
    "Connection string is required": "Connection string is required",
    "Sign in": "Sign in",
    "Additional parameters": "Additional parameters",
    "<Default>": "<Default>",
    "+ Create Connection Group": "+ Create Connection Group",
    "Select a connection group": "Select a connection group",
    "Search connection groups": "Search connection groups",
    "Error loading Azure databases for subscription {0} ({1}).  Confirm that you have permission./{0} is the subscription name{1} is the subscription id": {
        "message": "Error loading Azure databases for subscription {0} ({1}).  Confirm that you have permission.",
        "comment": ["{0} is the subscription name", "{1} is the subscription id"]
    },
    "delete the saved connection: {0}?/{0} is the connection name": {
        "message": "delete the saved connection: {0}?",
        "comment": ["{0} is the connection name"]
    },
    "Authentication error for account. Resolving this requires clearing your token cache, which will sign you out of all connected accounts.": "Authentication error for account. Resolving this requires clearing your token cache, which will sign you out of all connected accounts.",
    "Authentication error for account '{0}' (tenant '{1}'). Resolving this requires clearing your token cache, which will sign you out of all connected accounts./{0} is the account display name{1} is the tenant id": {
        "message": "Authentication error for account '{0}' (tenant '{1}'). Resolving this requires clearing your token cache, which will sign you out of all connected accounts.",
        "comment": ["{0} is the account display name", "{1} is the tenant id"]
    },
    "Clear cache and refresh token": "Clear cache and refresh token",
    "Clear token cache": "Clear token cache",
    "No workspaces found. Please change Fabric account or tenant to view available workspaces.": "No workspaces found. Please change Fabric account or tenant to view available workspaces.",
    "Add Firewall Rule to {0}/{0} is the server name": {
        "message": "Add Firewall Rule to {0}",
        "comment": ["{0} is the server name"]
    },
    "Error signing into Azure: {0}/{0} is the error message": {
        "message": "Error signing into Azure: {0}",
        "comment": ["{0} is the error message"]
    },
    "Error loading Azure account information for tenant ID '{0}'/{0} is the tenant ID": {
        "message": "Error loading Azure account information for tenant ID '{0}'",
        "comment": ["{0} is the tenant ID"]
    },
    "Error creating firewall rule {0}.  Check your Azure account settings and try again.  Error: {1}/{0} is the rule info in format 'name (startIp - endIp)'{1} is the error message": {
        "message": "Error creating firewall rule {0}.  Check your Azure account settings and try again.  Error: {1}",
        "comment": [
            "{0} is the rule info in format 'name (startIp - endIp)'",
            "{1} is the error message"
        ]
    },
    "Failed to get tenant '{0}' for account '{1}'./{0} is the tenant id{1} is the account name": {
        "message": "Failed to get tenant '{0}' for account '{1}'.",
        "comment": ["{0} is the tenant id", "{1} is the account name"]
    },
    "Azure (Public)": "Azure (Public)",
    "Azure (US Government)": "Azure (US Government)",
    "Azure (China)": "Azure (China)",
    "The custom cloud choice is not configured. Please configure the setting `{0}`.": "The custom cloud choice is not configured. Please configure the setting `{0}`.",
    "Failed to get Fabric workspaces for tenant '{0} ({1})': {2}/{0} is the tenant name{1} is the tenant id{2} is the error message": {
        "message": "Failed to get Fabric workspaces for tenant '{0} ({1})': {2}",
        "comment": ["{0} is the tenant name", "{1} is the tenant id", "{2} is the error message"]
    },
    "Failed to get Fabric workspaces for tenant '{0} ({1})'./{0} is the tenant name{1} is the tenant id": {
        "message": "Failed to get Fabric workspaces for tenant '{0} ({1})'.",
        "comment": ["{0} is the tenant name", "{1} is the tenant id"]
    },
    "Listing Fabric capacities for tenant '{0}'/{0} is the tenant ID": {
        "message": "Listing Fabric capacities for tenant '{0}'",
        "comment": ["{0} is the tenant ID"]
    },
    "Listing Fabric workspaces for tenant '{0}'/{0} is the tenant ID": {
        "message": "Listing Fabric workspaces for tenant '{0}'",
        "comment": ["{0} is the tenant ID"]
    },
    "Getting Fabric workspace '{0}'/{0} is the workspace ID": {
        "message": "Getting Fabric workspace '{0}'",
        "comment": ["{0} is the workspace ID"]
    },
    "Listing Fabric SQL Databases for workspace '{0}'/{0} is the workspace ID": {
        "message": "Listing Fabric SQL Databases for workspace '{0}'",
        "comment": ["{0} is the workspace ID"]
    },
    "Listing Fabric SQL Endpoints for workspace '{0}'/{0} is the workspace ID": {
        "message": "Listing Fabric SQL Endpoints for workspace '{0}'",
        "comment": ["{0} is the workspace ID"]
    },
    "Getting connection string for SQL Endpoint '{0}' in workspace '{1}'/{0} is the SQL endpoint ID{1} is the workspace ID": {
        "message": "Getting connection string for SQL Endpoint '{0}' in workspace '{1}'",
        "comment": ["{0} is the SQL endpoint ID", "{1} is the workspace ID"]
    },
    "Creating workspace with capacity {0}/{0} is the capacity ID": {
        "message": "Creating workspace with capacity {0}",
        "comment": ["{0} is the capacity ID"]
    },
    "Creating SQL Database for workspace {0}/{0} is the workspace ID": {
        "message": "Creating SQL Database for workspace {0}",
        "comment": ["{0} is the workspace ID"]
    },
    "Listing role assignments for workspace '${workspaceId}'/{0} is the workspace ID": {
        "message": "Listing role assignments for workspace '${workspaceId}'",
        "comment": ["{0} is the workspace ID"]
    },
    "Getting Fabric database '{0}'/{0} is the database ID": {
        "message": "Getting Fabric database '{0}'",
        "comment": ["{0} is the database ID"]
    },
    "Fabric API error occurred ({0}): {1}/{0} is the error code{1} is the error message": {
        "message": "Fabric API error occurred ({0}): {1}",
        "comment": ["{0} is the error code", "{1} is the error message"]
    },
    "Fabric long-running API error with error code '{0}': {1}/{0} is the error code{1} is the error message": {
        "message": "Fabric long-running API error with error code '{0}': {1}",
        "comment": ["{0} is the error code", "{1} is the error message"]
    },
    "Fabric Account is required": "Fabric Account is required",
    "Select a Workspace": "Select a Workspace",
    "Search Workspaces": "Search Workspaces",
    "Workspace is required": "Workspace is required",
    "Insufficient Workspace Permissions": "Insufficient Workspace Permissions",
    "Fabric is not supported in the current cloud ({0}).  Ensure setting '{1}' is configured correctly./{0} is the cloud name{1} is the setting name": {
        "message": "Fabric is not supported in the current cloud ({0}).  Ensure setting '{1}' is configured correctly.",
        "comment": ["{0} is the cloud name", "{1} is the setting name"]
    },
    "{0} invalid Entra accounts have been removed; you may need to run `MS SQL: Clear Microsoft Entra account token cache` and log in again./{0} is the number of invalid accounts that have been removed": {
        "message": "{0} invalid Entra accounts have been removed; you may need to run `MS SQL: Clear Microsoft Entra account token cache` and log in again.",
        "comment": ["{0} is the number of invalid accounts that have been removed"]
    },
    "Entra token cache cleared successfully.": "Entra token cache cleared successfully.",
    "Database Name": "Database Name",
    "Enter Database Name": "Enter Database Name",
    "Database Name is required": "Database Name is required",
    "Database Description": "Database Description",
    "Enter Database Description": "Enter Database Description",
    "Please select a workspace where you have sufficient permissions (Contributor or higher)": "Please select a workspace where you have sufficient permissions (Contributor or higher)",
    "This database name is already in use. Please choose a different name.": "This database name is already in use. Please choose a different name.",
    "Count: {0}  Distinct Count: {1}  Null Count: {2}/{0} is the count, {1} is the distinct count, and {2} is the null count": {
        "message": "Count: {0}  Distinct Count: {1}  Null Count: {2}",
        "comment": ["{0} is the count, {1} is the distinct count, and {2} is the null count"]
    },
    "Average: {0}  Count: {1}  Sum: {2}/{0} is the average, {1} is the count, {2} is the sum": {
        "message": "Average: {0}  Count: {1}  Sum: {2}",
        "comment": ["{0} is the average, {1} is the count, {2} is the sum"]
    },
    "Average: {0}/{0} is the average": {
        "message": "Average: {0}",
        "comment": ["{0} is the average"]
    },
    "Count: {0}/{0} is the count": {
        "message": "Count: {0}",
        "comment": ["{0} is the count"]
    },
    "Distinct Count: {0}/{0} is the distinct count": {
        "message": "Distinct Count: {0}",
        "comment": ["{0} is the distinct count"]
    },
    "Max: {0}/{0} is the max": {
        "message": "Max: {0}",
        "comment": ["{0} is the max"]
    },
    "Min: {0}/{0} is the min": {
        "message": "Min: {0}",
        "comment": ["{0} is the min"]
    },
    "Null Count: {0}/{0} is the null count": {
        "message": "Null Count: {0}",
        "comment": ["{0} is the null count"]
    },
    "Sum: {0}/{0} is the sum": {
        "message": "Sum: {0}",
        "comment": ["{0} is the sum"]
    },
    "An error occurred while copying results: {0}/{0} is the error message": {
        "message": "An error occurred while copying results: {0}",
        "comment": ["{0} is the error message"]
    },
    "{0} rows selected, click to load summary/{0} is the number of rows to fetch summary statistics for": {
        "message": "{0} rows selected, click to load summary",
        "comment": ["{0} is the number of rows to fetch summary statistics for"]
    },
    "Click to load summary": "Click to load summary",
    "Loading summary for {0} rows (Click to cancel)/{0} is the total number of rows": {
        "message": "Loading summary for {0} rows (Click to cancel)",
        "comment": ["{0} is the total number of rows"]
    },
    "Click to cancel loading summary": "Click to cancel loading summary",
    "Summary loading canceled": "Summary loading canceled",
    "Summary loading was canceled by user": "Summary loading was canceled by user",
    "Error loading summary": "Error loading summary",
    "Error loading summary: {0}/{0} is the error message": {
        "message": "Error loading summary: {0}",
        "comment": ["{0} is the error message"]
    },
    "An error occurred while retrieving rows: {0}/{0} is the error message": {
        "message": "An error occurred while retrieving rows: {0}",
        "comment": ["{0} is the error message"]
    },
    "{0} stopped successfully./{0} stopped successfully.": {
        "message": "{0} stopped successfully.",
        "comment": ["{0} stopped successfully."]
    },
    "Failed to stop {0}./Failed to stop {0}.": {
        "message": "Failed to stop {0}.",
        "comment": ["Failed to stop {0}."]
    },
    "{0} started successfully./{0} started successfully.": {
        "message": "{0} started successfully.",
        "comment": ["{0} started successfully."]
    },
    "Starting {0}.../{0} is the container name": {
        "message": "Starting {0}...",
        "comment": ["{0} is the container name"]
    },
    "Failed to start {0}./Failed to start {0}.": {
        "message": "Failed to start {0}.",
        "comment": ["Failed to start {0}."]
    },
    "{0} deleted successfully./{0} deleted successfully.": {
        "message": "{0} deleted successfully.",
        "comment": ["{0} deleted successfully."]
    },
    "Failed to delete {0}./Failed to delete {0}.": {
        "message": "Failed to delete {0}.",
        "comment": ["Failed to delete {0}."]
    },
    "Select image": "Select image",
    "Select the SQL Server Container Image": "Select the SQL Server Container Image",
    "SQL Server {0} - latest/{0} is the SQL Server version": {
        "message": "SQL Server {0} - latest",
        "comment": ["{0} is the SQL Server version"]
    },
    "SQL Server Container SA Password": "SQL Server Container SA Password",
    "Please choose a unique name for the profile": "Please choose a unique name for the profile",
    "Container Name": "Container Name",
    "Choose a name for the SQL Server Docker Container": "Choose a name for the SQL Server Docker Container",
    "Please choose a unique name for the container": "Please choose a unique name for the container",
    "Choose a port to host the SQL Server Docker Container": "Choose a port to host the SQL Server Docker Container",
    "Please make sure the port is a number, and choose a port that is not in use": "Please make sure the port is a number, and choose a port that is not in use",
    "Hostname": "Hostname",
    "Choose a hostname for the container": "Choose a hostname for the container",
    "Terms & Conditions": "Terms & Conditions",
    "Accept the SQL Server EULA to deploy a SQL Server Docker container": "Accept the SQL Server EULA to deploy a SQL Server Docker container",
    "Please Accept the SQL Server EULA": "Please Accept the SQL Server EULA",
    "Checking if Docker is installed": "Checking if Docker is installed",
    "Checking if Docker is installed on your machine": "Checking if Docker is installed on your machine",
    "Docker is not installed or not in PATH. Please install Docker Desktop and try again.": "Docker is not installed or not in PATH. Please install Docker Desktop and try again.",
    "Checking if Docker is started": "Checking if Docker is started",
    "Checking if Docker is running on your machine. If not, we'll start it for you.": "Checking if Docker is running on your machine. If not, we'll start it for you.",
    "Error running Docker commands. Please make sure Docker is running.": "Error running Docker commands. Please make sure Docker is running.",
    "Checking Docker Engine Configuration": "Checking Docker Engine Configuration",
    "Checking if the Docker Engine is configured correctly on your machine.": "Checking if the Docker Engine is configured correctly on your machine.",
    "Pulling SQL Server Image": "Pulling SQL Server Image",
    "Pulling the SQL Server container image. This might take a few minutes depending on your internet connection.": "Pulling the SQL Server container image. This might take a few minutes depending on your internet connection.",
    "Creating Container": "Creating Container",
    "Creating and starting your SQL Server container": "Creating and starting your SQL Server container",
    "Setting up container": "Setting up container",
    "Readying container for connections.": "Readying container for connections.",
    "Connecting to Container": "Connecting to Container",
    "Connecting to your SQL Server Docker container": "Connecting to your SQL Server Docker container",
    "Please make your password 8-128 characters long.": "Please make your password 8-128 characters long.",
    "Your password must contain characters from at least three of the following categories: uppercase letters, lowercase letters, numbers (0-9), and special characters (!, $, #, %, etc.).": "Your password must contain characters from at least three of the following categories: uppercase letters, lowercase letters, numbers (0-9), and special characters (!, $, #, %, etc.).",
    "Failed to pull SQL Server image. Please check your network connection and try again.": "Failed to pull SQL Server image. Please check your network connection and try again.",
    "Unsupported platform for Docker: {0}/{0} is the platform name of the machine": {
        "message": "Unsupported platform for Docker: {0}",
        "comment": ["{0} is the platform name of the machine"]
    },
    "Unsupported architecture for Docker: {0}/{0} is the architecture name of the machine": {
        "message": "Unsupported architecture for Docker: {0}",
        "comment": ["{0} is the architecture name of the machine"]
    },
    "Rosetta is required to run SQL Server container images on Apple Silicon. Enable \"Use Rosetta for x86_64/amd64 emulation on Apple Silicon\" in Docker Desktop > Settings > General.": "Rosetta is required to run SQL Server container images on Apple Silicon. Enable \"Use Rosetta for x86_64/amd64 emulation on Apple Silicon\" in Docker Desktop > Settings > General.",
    "SQL Server does not support Windows containers. Please switch to Linux containers in Docker Desktop settings.": "SQL Server does not support Windows containers. Please switch to Linux containers in Docker Desktop settings.",
    "Docker requires root permissions to run. Please run Docker with sudo or add your user to the docker group using sudo usermod -aG docker $USER. Then, reboot your machine and retry.": "Docker requires root permissions to run. Please run Docker with sudo or add your user to the docker group using sudo usermod -aG docker $USER. Then, reboot your machine and retry.",
    "Docker failed to start within the timeout period. Please manually start Docker and try again.": "Docker failed to start within the timeout period. Please manually start Docker and try again.",
    "Container failed to start within the timeout period. Please wait a few minutes and try again.": "Container failed to start within the timeout period. Please wait a few minutes and try again.",
    "We can't find where Docker Desktop is located on your machine. Please manually start Docker Desktop and try again.": "We can't find where Docker Desktop is located on your machine. Please manually start Docker Desktop and try again.",
    "Install Docker": "Install Docker",
    "Create Local SQL Container": "Create Local SQL Container",
    "Starting Docker...": "Starting Docker...",
    "Starting Container...": "Starting Container...",
    "Readying container for connections...": "Readying container for connections...",
    "Stopping Container...": "Stopping Container...",
    "Deleting Container...": "Deleting Container...",
    "Are you sure you want to delete the container {0}? This will remove both the container and its connection from VS Code./{0} is the container name": {
        "message": "Are you sure you want to delete the container {0}? This will remove both the container and its connection from VS Code.",
        "comment": ["{0} is the container name"]
    },
    "Configure Linux containers": "Configure Linux containers",
    "Configure Rosetta in Docker Desktop": "Configure Rosetta in Docker Desktop",
    "Your Docker Engine currently runs Windows containers. SQL Server only supports Linux containers. Would you like to switch to Linux containers?": "Your Docker Engine currently runs Windows containers. SQL Server only supports Linux containers. Would you like to switch to Linux containers?",
    "Switching to Linux containers was canceled. SQL Server only supports Linux containers.": "Switching to Linux containers was canceled. SQL Server only supports Linux containers.",
    "Failed to start SQL Server container. Please check the error message for more details, and then try again.": "Failed to start SQL Server container. Please check the error message for more details, and then try again.",
    "Container does not exist. Would you like to remove the connection?": "Container does not exist. Would you like to remove the connection?",
    "Enter password": "Enter password",
    "Enter container name": "Enter container name",
    "Enter port": "Enter port",
    "Enter hostname": "Enter hostname",
    "How likely it is that you would recommend the MSSQL extension to a friend or colleague?": "How likely it is that you would recommend the MSSQL extension to a friend or colleague?",
    "What can we do to improve?": "What can we do to improve?",
    "Take Survey": "Take Survey",
    "Do you mind taking a quick feedback survey about the MSSQL Extension for VS Code?": "Do you mind taking a quick feedback survey about the MSSQL Extension for VS Code?",
    "MSSQL Feedback": "MSSQL Feedback",
    "Microsoft reviews your feedback to improve our products, so don't share any personal data or confidential/proprietary content.": "Microsoft reviews your feedback to improve our products, so don't share any personal data or confidential/proprietary content.",
    "Overall, how satisfied are you with {0}?/{0} is the feature name": {
        "message": "Overall, how satisfied are you with {0}?",
        "comment": ["{0} is the feature name"]
    },
    "How likely it is that you would recommend {0} to a friend or colleague?/{0} is the feature name": {
        "message": "How likely it is that you would recommend {0} to a friend or colleague?",
        "comment": ["{0} is the feature name"]
    },
    "Encountering a problem?  Share the details with us by opening a GitHub issue so we can improve!": "Encountering a problem?  Share the details with us by opening a GitHub issue so we can improve!",
    "Submit an issue": "Submit an issue",
    "{0} has been closed. Would you like to restore it?/{0} is the webview name": {
        "message": "{0} has been closed. Would you like to restore it?",
        "comment": ["{0} is the webview name"]
    },
    "General": "General",
    "Publish Project": "Publish Project",
    "Publish Profile": "Publish Profile",
    "Select or enter a publish profile": "Select or enter a publish profile",
    "Database name is required": "Database name is required",
    "SQLCMD Variables": "SQLCMD Variables",
    "Publish Target": "Publish Target",
    "Existing SQL server": "Existing SQL server",
    "Existing Azure SQL logical server": "Existing Azure SQL logical server",
    "Local development container": "Local development container",
    "New SQL Server local development container": "New SQL Server local development container",
    "New Azure SQL logical server (Preview)": "New Azure SQL logical server (Preview)",
    "SQL Server port number": "SQL Server port number",
    "SQL Server admin password": "SQL Server admin password",
    "Confirm SQL Server admin password": "Confirm SQL Server admin password",
    "Image tag": "Image tag",
    "Microsoft SQL Server License Agreement": "Microsoft SQL Server License Agreement",
    "Port must be a number between 1 and 65535": "Port must be a number between 1 and 65535",
    "Invalid SQL Server password for {0}. Password must be 8–128 characters long and meet the complexity requirements.  For more information see https://docs.microsoft.com/sql/relational-databases/security/password-policy": "Invalid SQL Server password for {0}. Password must be 8–128 characters long and meet the complexity requirements.  For more information see https://docs.microsoft.com/sql/relational-databases/security/password-policy",
    "{0} password doesn't match the confirmation password": "{0} password doesn't match the confirmation password",
    "Required": "Required",
    "You must accept the license": "You must accept the license",
    "Schema Compare": "Schema Compare",
    "Options have changed. Recompare to see the comparison?": "Options have changed. Recompare to see the comparison?",
    "Failed to generate script: '{0}'/{0} is the error message returned from the generate script operation": {
        "message": "Failed to generate script: '{0}'",
        "comment": ["{0} is the error message returned from the generate script operation"]
    },
    "Cancel schema compare failed: '{0}'/{0} is the error message returned from the cancel operation": {
        "message": "Cancel schema compare failed: '{0}'",
        "comment": ["{0} is the error message returned from the cancel operation"]
    },
    "Schema Compare failed: '{0}'/{0} is the error message returned from the compare operation": {
        "message": "Schema Compare failed: '{0}'",
        "comment": ["{0} is the error message returned from the compare operation"]
    },
    "Loading Schema Designer Model...": "Loading Schema Designer Model...",
    "Schema Designer Model is ready. Changes can now be published.": "Schema Designer Model is ready. Changes can now be published.",
    "Save As": "Save As",
    "Schema Designer": "Schema Designer",
    "Opening Publish Script. This may take a while...": "Opening Publish Script. This may take a while...",
    "Generating Report. This may take a while...": "Generating Report. This may take a while...",
    "Failed to generate publish script: '{0}'/{0} is the error message returned from the generate script operation": {
        "message": "Failed to generate publish script: '{0}'",
        "comment": ["{0} is the error message returned from the generate script operation"]
    },
    "Connect to MSSQL": "Connect to MSSQL",
    "Click to connect to a database": "Click to connect to a database",
    "Connecting": "Connecting",
    "Connection error": "Connection error",
    "Connecting to {0}.../{0} is the connection display name": {
        "message": "Connecting to {0}...",
        "comment": ["{0} is the connection display name"]
    },
    "The following workspace or workspace folder connections are missing the 'id' property and are being ignored.  Please manually add the 'id' property to the connection in order to use it. \n\n {0}/{0} is the list of display names for the connections that have been ignored": {
        "message": "The following workspace or workspace folder connections are missing the 'id' property and are being ignored.  Please manually add the 'id' property to the connection in order to use it. \n\n {0}",
        "comment": ["{0} is the list of display names for the connections that have been ignored"]
    },
    "The connection with ID '{0}' does not have the 'server' property set and is being ignored.  Please set the 'server' property on this connection in order to use it./{0} is the connection ID for the connection that has been ignored": {
        "message": "The connection with ID '{0}' does not have the 'server' property set and is being ignored.  Please set the 'server' property on this connection in order to use it.",
        "comment": ["{0} is the connection ID for the connection that has been ignored"]
    },
    "Error migrating connection ID {0} to new format.  Please recreate this connection to use it.\nError:\n{1}/{0} is the connection id{1} is the error message": {
        "message": "Error migrating connection ID {0} to new format.  Please recreate this connection to use it.\nError:\n{1}",
        "comment": ["{0} is the connection id", "{1} is the error message"]
    },
    "No account selected": "No account selected",
    "{0} (Current Account)/{0} is the account display name": {
        "message": "{0} (Current Account)",
        "comment": ["{0} is the account display name"]
    },
    "Sign in to a new account": "Sign in to a new account",
    "Select Azure account with Key Vault access for column decryption": "Select Azure account with Key Vault access for column decryption",
    "No tenant selected": "No tenant selected",
    "No model found.": "No model found.",
    "No tools to process.": "No tools to process.",
    "You are not connected to any database.": "You are not connected to any database.",
    "Connected to:": "Connected to:",
    "Server - {0}/{0} is the server name": {
        "message": "Server - {0}",
        "comment": ["{0} is the server name"]
    },
    "Database - {0}/{0} is the database name": {
        "message": "Database - {0}",
        "comment": ["{0} is the database name"]
    },
    "Using {0} ({1}).../{0} is the model name{1} is whether the model can send requests": {
        "message": "Using {0} ({1})...",
        "comment": ["{0} is the model name", "{1} is whether the model can send requests"]
    },
    "Tool lookup for: {0} - {1}./{0} is the part name{1} is the part input": {
        "message": "Tool lookup for: {0} - {1}.",
        "comment": ["{0} is the part name", "{1} is the part input"]
    },
    "Got invalid tool use parameters: \"{0}\". ({1})/{0} is the part input{1} is the error message": {
        "message": "Got invalid tool use parameters: \"{0}\". ({1})",
        "comment": ["{0} is the part input", "{1} is the error message"]
    },
    "Calling tool: {0} with {1}./{0} is the tool function name{1} is the SQL tool parameters": {
        "message": "Calling tool: {0} with {1}.",
        "comment": ["{0} is the tool function name", "{1} is the SQL tool parameters"]
    },
    "The requested model could not be found. Please check model availability or try a different model.": "The requested model could not be found. Please check model availability or try a different model.",
    "Access denied. Please ensure you have the necessary permissions to use this tool or model.": "Access denied. Please ensure you have the necessary permissions to use this tool or model.",
    "Usage limits exceeded. Try again later, or consider optimizing your requests.": "Usage limits exceeded. Try again later, or consider optimizing your requests.",
    "I'm sorry, I can only assist with SQL-related questions.": "I'm sorry, I can only assist with SQL-related questions.",
    "An unexpected error occurred with the language model. Please try again.": "An unexpected error occurred with the language model. Please try again.",
    "Using {0} to process your request.../{0} is the model name that will be processing the request": {
        "message": "Using {0} to process your request...",
        "comment": ["{0} is the model name that will be processing the request"]
    },
    "The language model did not return any output.": "The language model did not return any output.",
    "An error occurred while processing your request.": "An error occurred while processing your request.",
    "An error occurred: {0}/{0} is the error message": {
        "message": "An error occurred: {0}",
        "comment": ["{0} is the error message"]
    },
    "An unknown error occurred. Please try again.": "An unknown error occurred. Please try again.",
    "List Connections": "List Connections",
    "List all connections registered with the mssql extension?": "List all connections registered with the mssql extension?",
    "Listing server connections": "Listing server connections",
    "Connect to Server": "Connect to Server",
    "Connect to server {0}?/{0} is the server name": {
        "message": "Connect to server {0}?",
        "comment": ["{0} is the server name"]
    },
    "Connect to server {0} and database {1}?/{0} is the server name{1} is the database name": {
        "message": "Connect to server {0} and database {1}?",
        "comment": ["{0} is the server name", "{1} is the database name"]
    },
    "Connecting to server {0}/{0} is the server name": {
        "message": "Connecting to server {0}",
        "comment": ["{0} is the server name"]
    },
    "Connecting to server {0} and database {1}/{0} is the server name{1} is the database name": {
        "message": "Connecting to server {0} and database {1}",
        "comment": ["{0} is the server name", "{1} is the database name"]
    },
    "Server {0} not found./{0} is the server name": {
        "message": "Server {0} not found.",
        "comment": ["{0} is the server name"]
    },
    "Successfully connected to server.": "Successfully connected to server.",
    "Failed to connect to server.": "Failed to connect to server.",
    "Connection profile '{0}' not found./{0} is the profile ID": {
        "message": "Connection profile '{0}' not found.",
        "comment": ["{0} is the profile ID"]
    },
    "Either profileId or serverName must be provided.": "Either profileId or serverName must be provided.",
    "Connect using profile {0}?/{0} is the profile ID": {
        "message": "Connect using profile {0}?",
        "comment": ["{0} is the profile ID"]
    },
    "Connecting using profile {0}/{0} is the profile ID": {
        "message": "Connecting using profile {0}",
        "comment": ["{0} is the profile ID"]
    },
    "Disconnect from connection '{0}'?/{0} is the connection ID": {
        "message": "Disconnect from connection '{0}'?",
        "comment": ["{0} is the connection ID"]
    },
    "Disconnecting from connection '{0}'/{0} is the connection ID": {
        "message": "Disconnecting from connection '{0}'",
        "comment": ["{0} is the connection ID"]
    },
    "Show Schema": "Show Schema",
    "Show schema for connection '{0}'?/{0} is the connection ID": {
        "message": "Show schema for connection '{0}'?",
        "comment": ["{0} is the connection ID"]
    },
    "Showing schema for connection '{0}'/{0} is the connection ID": {
        "message": "Showing schema for connection '{0}'",
        "comment": ["{0} is the connection ID"]
    },
    "No connection found for connectionId: {0}/{0} is the connection ID": {
        "message": "No connection found for connectionId: {0}",
        "comment": ["{0} is the connection ID"]
    },
    "Schema visualization opened.": "Schema visualization opened.",
    "Get Connection Details": "Get Connection Details",
    "Get connection details for connection '{0}'?/{0} is the connection ID": {
        "message": "Get connection details for connection '{0}'?",
        "comment": ["{0} is the connection ID"]
    },
    "Getting connection details for connection '{0}'/{0} is the connection ID": {
        "message": "Getting connection details for connection '{0}'",
        "comment": ["{0} is the connection ID"]
    },
    "List Databases": "List Databases",
    "List databases for connection '{0}'?/{0} is the connection ID": {
        "message": "List databases for connection '{0}'?",
        "comment": ["{0} is the connection ID"]
    },
    "Listing databases for connection '{0}'/{0} is the connection ID": {
        "message": "Listing databases for connection '{0}'",
        "comment": ["{0} is the connection ID"]
    },
    "Change Database": "Change Database",
    "Change database to '{1}' for connection '{0}'?/{0} is the connection ID{1} is the database name": {
        "message": "Change database to '{1}' for connection '{0}'?",
        "comment": ["{0} is the connection ID", "{1} is the database name"]
    },
    "Changing database to '{1}' for connection '{0}'/{0} is the connection ID{1} is the database name": {
        "message": "Changing database to '{1}' for connection '{0}'",
        "comment": ["{0} is the connection ID", "{1} is the database name"]
    },
    "Successfully changed to database: {0}/{0} is the database name": {
        "message": "Successfully changed to database: {0}",
        "comment": ["{0} is the database name"]
    },
    "Failed to connect to database: {0}/{0} is the database name": {
        "message": "Failed to connect to database: {0}",
        "comment": ["{0} is the database name"]
    },
    "List Tables": "List Tables",
    "List tables for connection '{0}'?/{0} is the connection ID": {
        "message": "List tables for connection '{0}'?",
        "comment": ["{0} is the connection ID"]
    },
    "Listing tables for connection '{0}'/{0} is the connection ID": {
        "message": "Listing tables for connection '{0}'",
        "comment": ["{0} is the connection ID"]
    },
    "List Schemas": "List Schemas",
    "List schemas for connection '{0}'?/{0} is the connection ID": {
        "message": "List schemas for connection '{0}'?",
        "comment": ["{0} is the connection ID"]
    },
    "Listing schemas for connection '{0}'/{0} is the connection ID": {
        "message": "Listing schemas for connection '{0}'",
        "comment": ["{0} is the connection ID"]
    },
    "List Views": "List Views",
    "List views for connection '{0}'?/{0} is the connection ID": {
        "message": "List views for connection '{0}'?",
        "comment": ["{0} is the connection ID"]
    },
    "Listing views for connection '{0}'/{0} is the connection ID": {
        "message": "Listing views for connection '{0}'",
        "comment": ["{0} is the connection ID"]
    },
    "List Functions": "List Functions",
    "List functions for connection '{0}'?/{0} is the connection ID": {
        "message": "List functions for connection '{0}'?",
        "comment": ["{0} is the connection ID"]
    },
    "Listing functions for connection '{0}'/{0} is the connection ID": {
        "message": "Listing functions for connection '{0}'",
        "comment": ["{0} is the connection ID"]
    },
    "Run Query": "Run Query",
    "Run query on connection '{0}'?\n\nQuery: {1}/{0} is the connection ID{1} is the SQL query": {
        "message": "Run query on connection '{0}'?\n\nQuery: {1}",
        "comment": ["{0} is the connection ID", "{1} is the SQL query"]
    },
    "Running query on connection '{0}'/{0} is the connection ID": {
        "message": "Running query on connection '{0}'",
        "comment": ["{0} is the connection ID"]
    },
    "Connected successfully": "Connected successfully",
    "Failed to connect": "Failed to connect",
    "Disconnected successfully": "Disconnected successfully",
    "Database changed successfully": "Database changed successfully",
    "Failed to change database": "Failed to change database",
    "No active connection for database change": "No active connection for database change",
    "Connection Details": "Connection Details",
    "Authentication": "Authentication",
    "Server Version": "Server Version",
    "Server Edition": "Server Edition",
    "Cloud": "Cloud",
    "No connection information found": "No connection information found",
    "No active connection": "No active connection",
    "Opening schema designer...": "Opening schema designer...",
    "No connection credentials found": "No connection credentials found",
    "No active connection for schema view": "No active connection for schema view",
    "Available Servers": "Available Servers",
    "No saved connection profiles found.": "No saved connection profiles found.",
    "Use {0} to create a new connection./{0} is the connect command": {
        "message": "Use {0} to create a new connection.",
        "comment": ["{0} is the connect command"]
    },
    "Unnamed Profile": "Unnamed Profile",
    "Found {0} saved connection profile(s)./{0} is the number of connection profiles": {
        "message": "Found {0} saved connection profile(s).",
        "comment": ["{0} is the number of connection profiles"]
    },
    "Error retrieving server list: {0}/{0} is the error message": {
        "message": "Error retrieving server list: {0}",
        "comment": ["{0} is the error message"]
    },
    "Unknown error": "Unknown error",
    "No active database connection in the current editor. Please establish a connection to continue.": "No active database connection in the current editor. Please establish a connection to continue.",
    "Chat command not available in this VS Code version": "Chat command not available in this VS Code version",
    "$(plug)  Connect to MSSQL": "$(plug)  Connect to MSSQL",
    "Cancel failed: {0}/{0} is the error message": {
        "message": "Cancel failed: {0}",
        "comment": ["{0} is the error message"]
    },
    "Failed disposing query: {0}/{0} is the error message": {
        "message": "Failed disposing query: {0}",
        "comment": ["{0} is the error message"]
    },
    "The extension '{0}' is requesting access to your SQL Server connections. This will allow it to execute queries and access your database./{0} is the extension name": {
        "message": "The extension '{0}' is requesting access to your SQL Server connections. This will allow it to execute queries and access your database.",
        "comment": ["{0} is the extension name"]
    },
    "Approve": "Approve",
    "Deny": "Deny",
    "✅ Grant Access": "✅ Grant Access",
    "✅ Grant Access (Current)": "✅ Grant Access (Current)",
    "❌ Deny Access": "❌ Deny Access",
    "❌ Deny Access (Current)": "❌ Deny Access (Current)",
    "Allow this extension to access your connections": "Allow this extension to access your connections",
    "Block this extension from accessing your connections": "Block this extension from accessing your connections",
    "Select an extension to manage connection sharing permissions": "Select an extension to manage connection sharing permissions",
    "Select new permission for extension: '{0}'/{0} is the extension name": {
        "message": "Select new permission for extension: '{0}'",
        "comment": ["{0} is the extension name"]
    },
    "Clear permissions for all extensions to access your connections": "Clear permissions for all extensions to access your connections",
    "All permissions for extensions to access your connections have been cleared.": "All permissions for extensions to access your connections have been cleared.",
    "No active text editor found. Please open a file with an active database connection.": "No active text editor found. Please open a file with an active database connection.",
    "Connection with ID \"{0}\" not found. Please verify the connection ID exists./{0} is the connection ID": {
        "message": "Connection with ID \"{0}\" not found. Please verify the connection ID exists.",
        "comment": ["{0} is the connection ID"]
    },
    "Failed to establish connection with ID \"{0}\". Please check connection details and network connectivity./{0} is the connection ID": {
        "message": "Failed to establish connection with ID \"{0}\". Please check connection details and network connectivity.",
        "comment": ["{0} is the connection ID"]
    },
    "Invalid connection URI provided.": "Invalid connection URI provided.",
    "Connection is not active. Please establish a connection before performing this action.": "Connection is not active. Please establish a connection before performing this action.",
    "Connection sharing permission denied for extension: '{0}'. Use the permission management commands to change this./{0} is the extension ID": {
        "message": "Connection sharing permission denied for extension: '{0}'. Use the permission management commands to change this.",
        "comment": ["{0} is the extension ID"]
    },
    "Connection sharing permission is required for extension: '{0}'/{0} is the extension ID": {
        "message": "Connection sharing permission is required for extension: '{0}'",
        "comment": ["{0} is the extension ID"]
    },
    "Create Connection Group": "Create Connection Group",
    "Edit Connection Group - {0}/{0} is the connection group name": {
        "message": "Edit Connection Group - {0}",
        "comment": ["{0} is the connection group name"]
    },
    "Azure sign in failed.": "Azure sign in failed.",
    "Select subscriptions": "Select subscriptions",
    "Error loading Azure subscriptions.": "Error loading Azure subscriptions.",
    "Invalid connection string: {0}": "Invalid connection string: {0}",
    "No subscriptions available.  Adjust your subscription filters to try again.": "No subscriptions available.  Adjust your subscription filters to try again.",
    "Error loading Azure databases.": "Error loading Azure databases."
}<|MERGE_RESOLUTION|>--- conflicted
+++ resolved
@@ -410,7 +410,6 @@
         "comment": ["{0} is the number of selected rows"]
     },
     "Sort": "Sort",
-<<<<<<< HEAD
     "Resize": "Resize",
     "Resize column '{0}'/{0} is the name of the column": {
         "message": "Resize column '{0}'",
@@ -424,8 +423,6 @@
             "{1} is the maximum width of the column"
         ]
     },
-=======
->>>>>>> b97f3bf5
     "Add new column": "Add new column",
     "Table": "Table",
     "Save": "Save",

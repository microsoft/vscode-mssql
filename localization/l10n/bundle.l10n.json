{
    "Description for the table.": "Description for the table.",
    "Description": "Description",
    "The name of the column object.": "The name of the column object.",
    "Name": "Name",
    "Displays the description of the column": "Displays the description of the column",
    "Displays the unified data type (including length, scale and precision) for the column": "Displays the unified data type (including length, scale and precision) for the column",
    "Data Type": "Data Type",
    "Displays the data type name for the column": "Displays the data type name for the column",
    "Type": "Type",
    "The maximum length (in characters) that can be stored in this database object.": "The maximum length (in characters) that can be stored in this database object.",
    "Length": "Length",
    "A predefined global default value for the column or binding.": "A predefined global default value for the column or binding.",
    "Default Value": "Default Value",
    "Specifies whether the column may have a NULL value.": "Specifies whether the column may have a NULL value.",
    "Allow Nulls": "Allow Nulls",
    "Specifies whether the column is included in the primary key for the table.": "Specifies whether the column is included in the primary key for the table.",
    "Primary Key": "Primary Key",
    "For numeric data, the maximum number of decimal digits that can be stored in this database object.": "For numeric data, the maximum number of decimal digits that can be stored in this database object.",
    "Precision": "Precision",
    "For numeric data, the maximum number of decimal digits that can be stored in this database object to the right of decimal point.": "For numeric data, the maximum number of decimal digits that can be stored in this database object to the right of decimal point.",
    "Scale": "Scale",
    "Columns": "Columns",
    "Column": "Column",
    "New Column": "New Column",
    "The name of the column.": "The name of the column.",
    "Name of the primary key.": "Name of the primary key.",
    "The description of the primary key.": "The description of the primary key.",
    "Columns in the primary key.": "Columns in the primary key.",
    "Primary Key Columns": "Primary Key Columns",
    "Add Column": "Add Column",
    "The name of the index.": "The name of the index.",
    "The description of the index.": "The description of the index.",
    "The columns of the index.": "The columns of the index.",
    "Indexes": "Indexes",
    "Index": "Index",
    "New Index": "New Index",
    "Foreign Column": "Foreign Column",
    "The name of the foreign key.": "The name of the foreign key.",
    "The description of the foreign key.": "The description of the foreign key.",
    "The table which contains the primary or unique key column.": "The table which contains the primary or unique key column.",
    "Foreign Table": "Foreign Table",
    "The behavior when a user tries to update a row with data that is involved in a foreign key relationship.": "The behavior when a user tries to update a row with data that is involved in a foreign key relationship.",
    "On Update Action": "On Update Action",
    "The behavior when a user tries to delete a row with data that is involved in a foreign key relationship.": "The behavior when a user tries to delete a row with data that is involved in a foreign key relationship.",
    "On Delete Action": "On Delete Action",
    "The mapping between foreign key columns and primary key columns.": "The mapping between foreign key columns and primary key columns.",
    "New Column Mapping": "New Column Mapping",
    "Foreign Keys": "Foreign Keys",
    "Foreign Key": "Foreign Key",
    "New Foreign Key": "New Foreign Key",
    "The name of the check constraint.": "The name of the check constraint.",
    "The description of the check constraint.": "The description of the check constraint.",
    "The expression defining the check constraint.": "The expression defining the check constraint.",
    "Expression": "Expression",
    "Check Constraints": "Check Constraints",
    "Check Constraint": "Check Constraint",
    "New Check Constraint": "New Check Constraint",
    "Advanced Options": "Advanced Options",
    "Search term cannot be empty": "Search term cannot be empty",
    "{0} issue/{0} is the number of issues": {
        "message": "{0} issue",
        "comment": ["{0} is the number of issues"]
    },
    "{0} issues/{0} is the number of issues": {
        "message": "{0} issues",
        "comment": ["{0} is the number of issues"]
    },
    "{0} {1} issue/{0} is the tab name{1} is the number of issues": {
        "message": "{0} {1} issue",
        "comment": ["{0} is the tab name", "{1} is the number of issues"]
    },
    "{0} {1} issues/{0} is the tab name{1} is the number of issues": {
        "message": "{0} {1} issues",
        "comment": ["{0} is the tab name", "{1} is the number of issues"]
    },
    "Move Up": "Move Up",
    "Move Down": "Move Down",
    "Delete": "Delete",
    "Expand": "Expand",
    "Collapse": "Collapse",
    "Filter Settings": "Filter Settings",
    "Cancel": "Cancel",
    "Are you sure?": "Are you sure?",
    "Are you sure you want to {0}?/{0} is the action being confirmed": {
        "message": "Are you sure you want to {0}?",
        "comment": ["{0} is the action being confirmed"]
    },
    "Close": "Close",
    "Apply": "Apply",
    "Next": "Next",
    "Clear Selection": "Clear Selection",
    "Clear": "Clear",
    "Find": "Find",
    "Find Next": "Find Next",
    "Find Previous": "Find Previous",
    "No results": "No results",
    "{0} of {1}/{0} is the number of active elements{1} is the total number of elements": {
        "message": "{0} of {1}",
        "comment": ["{0} is the number of active elements", "{1} is the total number of elements"]
    },
    "Close Find": "Close Find",
    "Load": "Load",
    "Select": "Select",
    "Finish": "Finish",
    "Retry": "Retry",
    "Refresh": "Refresh",
    "Show password": "Show password",
    "Hide password": "Hide password",
    "Dismiss": "Dismiss",
    "Error": "Error",
    "Get Started": "Get Started",
    "Back": "Back",
    "Warning": "Warning",
    "Clear All": "Clear All",
    "OK": "OK",
    "And": "And",
    "Contains": "Contains",
    "Not Contains": "Not Contains",
    "Starts With": "Starts With",
    "Not Starts With": "Not Starts With",
    "Ends With": "Ends With",
    "Not Ends With": "Not Ends With",
    "Equals": "Equals",
    "Not Equals": "Not Equals",
    "Less Than": "Less Than",
    "Less Than or Equals": "Less Than or Equals",
    "Greater Than": "Greater Than",
    "Greater Than or Equals": "Greater Than or Equals",
    "Between": "Between",
    "Not Between": "Not Between",
    "Path: {0}/{0} is the path of the node in the object explorer": {
        "message": "Path: {0}",
        "comment": ["{0} is the path of the node in the object explorer"]
    },
    "The first value must be set for the {0} operator in the {1} filter/{0} is the operator for the filter{1} is the name of the filter": {
        "message": "The first value must be set for the {0} operator in the {1} filter",
        "comment": ["{0} is the operator for the filter", "{1} is the name of the filter"]
    },
    "The second value must be set for the {0} operator in the {1} filter/{0} is the operator for the filter{1} is the name of the filter": {
        "message": "The second value must be set for the {0} operator in the {1} filter",
        "comment": ["{0} is the operator for the filter", "{1} is the name of the filter"]
    },
    "The first value must be less than the second value for the {0} operator in the {1} filter/{0} is the operator for the filter{1} is the name of the filter": {
        "message": "The first value must be less than the second value for the {0} operator in the {1} filter",
        "comment": ["{0} is the operator for the filter", "{1} is the name of the filter"]
    },
    "Property": "Property",
    "Operator": "Operator",
    "Value": "Value",
    "Publishing Changes": "Publishing Changes",
    "Changes published successfully": "Changes published successfully",
    "Close Designer": "Close Designer",
    "Continue Editing": "Continue Editing",
    "Loading Table Designer": "Loading Table Designer",
    "Loading Report": "Loading Report",
    "Error loading preview": "Error loading preview",
    "Update Database": "Update Database",
    "Generate Script": "Generate Script",
    "Publish": "Publish",
    "Preview Database Updates": "Preview Database Updates",
    "Error loading designer": "Error loading designer",
    "Severity": "Severity",
    "Script As Create": "Script As Create",
    "I have read the summary and understand the potential risks.": "I have read the summary and understand the potential risks.",
    "Copy script": "Copy script",
    "Open in editor": "Open in editor",
    "Maximize panel size": "Maximize panel size",
    "Restore panel size": "Restore panel size",
    "Issues ({0})/{0} is the number of issues": {
        "message": "Issues ({0})",
        "comment": ["{0} is the number of issues"]
    },
    "{0} properties/{0} is the object type": {
        "message": "{0} properties",
        "comment": ["{0} is the object type"]
    },
    "Expand properties pane": "Expand properties pane",
    "Restore properties pane": "Restore properties pane",
    "Close properties pane": "Close properties pane",
    "Table name": "Table name",
    "Remove {0}/{0} is the object type": {
        "message": "Remove {0}",
        "comment": ["{0} is the object type"]
    },
    "Schema": "Schema",
    "Back to preview": "Back to preview",
    "Copy": "Copy",
    "You must review and accept the terms to proceed": "You must review and accept the terms to proceed",
    "Publish Changes": "Publish Changes",
    "Open Publish Script": "Open Publish Script",
    "Create new firewall rule for {0}/{0} is the server name that the firewall rule will be created for": {
        "message": "Create new firewall rule for {0}",
        "comment": ["{0} is the server name that the firewall rule will be created for"]
    },
    "Create a new firewall rule": "Create a new firewall rule",
    "A firewall rule is required to access this server.": "A firewall rule is required to access this server.",
    "Add Firewall Rule": "Add Firewall Rule",
    "Sign into Azure in order to add a firewall rule.": "Sign into Azure in order to add a firewall rule.",
    "Rule name": "Rule name",
    "Add my client IP ({0})/{0} is the IP address of the client": {
        "message": "Add my client IP ({0})",
        "comment": ["{0} is the IP address of the client"]
    },
    "Search workspaces...": "Search workspaces...",
    "Loading Fabric Accounts": "Loading Fabric Accounts",
    "Fabric Account": "Fabric Account",
    "Select an account": "Select an account",
    "Account": "Account",
    "Sign In": "Sign In",
    "Tenant ID": "Tenant ID",
    "Authentication Type": "Authentication Type",
    "Browse By": "Browse By",
    "My Data": "My Data",
    "Recent": "Recent",
    "Favorites": "Favorites",
    "Fabric Workspaces": "Fabric Workspaces",
    "Sign into Fabric": "Sign into Fabric",
    "Filter by keyword": "Filter by keyword",
    "Filter": "Filter",
    "Filter by type": "Filter by type",
    "Show All": "Show All",
    "SQL Analytics Endpoint": "SQL Analytics Endpoint",
    "SQL Database": "SQL Database",
    "No workspaces found": "No workspaces found",
    "Location (Workspace)": "Location (Workspace)",
    "Expand Workspace Explorer": "Expand Workspace Explorer",
    "Explorer": "Explorer",
    "Collapse Workspace Explorer": "Collapse Workspace Explorer",
    "Select a workspace to view the databases in it.": "Select a workspace to view the databases in it.",
    "No databases found in workspace '{0}'./{0} is the name of the workspace": {
        "message": "No databases found in workspace '{0}'.",
        "comment": ["{0} is the name of the workspace"]
    },
    "No databases found in the selected workspace.": "No databases found in the selected workspace.",
    "Database list": "Database list",
    "Connect": "Connect",
    "Advanced Connection Settings": "Advanced Connection Settings",
    "Advanced": "Advanced",
    "Test Connection": "Test Connection",
    "Connect to Database": "Connect to Database",
    "Connect to {0}/{0} is the name of the connection profile": {
        "message": "Connect to {0}",
        "comment": ["{0} is the name of the connection profile"]
    },
    "Parameters": "Parameters",
    "Connection String": "Connection String",
    "Browse Azure": "Browse Azure",
    "Browse Fabric": "Browse Fabric",
    "Load from Connection String": "Load from Connection String",
    "Saved Connections": "Saved Connections",
    "Recent Connections": "Recent Connections",
    "Subscription": "Subscription",
    "subscription": "subscription",
    "Resource Group": "Resource Group",
    "resource group": "resource group",
    "Location": "Location",
    "location": "location",
    "Server": "Server",
    "server": "server",
    "Database": "Database",
    "database": "database",
    "Filter Azure subscriptions": "Filter Azure subscriptions",
    "Connection Error": "Connection Error",
    "Encryption was enabled on this connection; review your SSL and certificate configuration for the target SQL Server, or enable 'Trust server certificate' in the connection dialog.": "Encryption was enabled on this connection; review your SSL and certificate configuration for the target SQL Server, or enable 'Trust server certificate' in the connection dialog.",
    "Note: A self-signed certificate offers only limited protection and is not a recommended practice for production environments. Do you want to enable 'Trust server certificate' on this connection and retry?": "Note: A self-signed certificate offers only limited protection and is not a recommended practice for production environments. Do you want to enable 'Trust server certificate' on this connection and retry?",
    "Read more": "Read more",
    "Enable 'Trust Server Certificate'": "Enable 'Trust Server Certificate'",
    "Select a {0} for filtering/{0} is the type of the dropdown's contents, e.g 'resource group' or 'server'": {
        "message": "Select a {0} for filtering",
        "comment": ["{0} is the type of the dropdown's contents, e.g 'resource group' or 'server'"]
    },
    "Select a valid {0} from the dropdown/{0} is the type of the dropdown's contents, e.g 'resource group' or 'server'": {
        "message": "Select a valid {0} from the dropdown",
        "comment": ["{0} is the type of the dropdown's contents, e.g 'resource group' or 'server'"]
    },
    "Default": "Default",
    "Delete saved connection": "Delete saved connection",
    "Remove recent connection": "Remove recent connection",
    "Copy connection string to clipboard": "Copy connection string to clipboard",
    "Paste connection string from clipboard": "Paste connection string from clipboard",
    "Paste": "Paste",
    "Search settings...": "Search settings...",
    "You must be signed into Azure in order to browse SQL databases.": "You must be signed into Azure in order to browse SQL databases.",
    "You must be signed into Fabric in order to browse SQL databases.": "You must be signed into Fabric in order to browse SQL databases.",
    "Loading workspaces...": "Loading workspaces...",
    "Loading databases in '{0}'.../{0} is the name of the workspace": {
        "message": "Loading databases in '{0}'...",
        "comment": ["{0} is the name of the workspace"]
    },
    "Loading databases in selected workspace...": "Loading databases in selected workspace...",
    "Error loading workspaces": "Error loading workspaces",
    "Error loading databases": "Error loading databases",
    "Connection Authentication": "Connection Authentication",
    "Sign into Azure": "Sign into Azure",
    "Not signed in": "Not signed in",
    "Azure Account": "Azure Account",
    "Add Account": "Add Account",
    "+ Add Azure Account": "+ Add Azure Account",
    "{0} accounts/{0} is the number of accounts": {
        "message": "{0} accounts",
        "comment": ["{0} is the number of accounts"]
    },
    "Click to sign into an Azure account": "Click to sign into an Azure account",
    "Currently signed in as:": "Currently signed in as:",
    "Loading Azure Accounts": "Loading Azure Accounts",
    "Tenant": "Tenant",
    "Loading tenants...": "Loading tenants...",
    "Select a tenant": "Select a tenant",
    "Loading execution plan...": "Loading execution plan...",
    "Query {0}:  Query cost (relative to the script):  {1}%/{0} is the query number{1} is the query cost": {
        "message": "Query {0}:  Query cost (relative to the script):  {1}%",
        "comment": ["{0} is the query number", "{1} is the query cost"]
    },
    "Actual Elapsed Time": "Actual Elapsed Time",
    "Actual Elapsed CPU Time": "Actual Elapsed CPU Time",
    "Cost": "Cost",
    "Subtree Cost": "Subtree Cost",
    "Actual Number of Rows For All Executions": "Actual Number of Rows For All Executions",
    "Number of Rows Read": "Number of Rows Read",
    "Off": "Off",
    "Metric": "Metric",
    "Find Nodes": "Find Nodes",
    "Save Plan": "Save Plan",
    "Open XML": "Open XML",
    "Open Query": "Open Query",
    "Zoom In": "Zoom In",
    "Zoom Out": "Zoom Out",
    "Zoom to Fit": "Zoom to Fit",
    "Custom Zoom": "Custom Zoom",
    "Find Node": "Find Node",
    "Highlight Expensive Operation": "Highlight Expensive Operation",
    "Toggle Tooltips": "Toggle Tooltips",
    "Properties": "Properties",
    "Importance": "Importance",
    "Alphabetical": "Alphabetical",
    "Reverse Alphabetical": "Reverse Alphabetical",
    "Expand All": "Expand All",
    "Collapse All": "Collapse All",
    "Filter for any field...": "Filter for any field...",
    "Previous": "Previous",
    "Microsoft would like your feedback": "Microsoft would like your feedback",
    "Overall, how satisfied are you with the MSSQL extension?": "Overall, how satisfied are you with the MSSQL extension?",
    "Very Satisfied": "Very Satisfied",
    "Satisfied": "Satisfied",
    "Dissatisfied": "Dissatisfied",
    "Very Dissatisfied": "Very Dissatisfied",
    "Submit": "Submit",
    "Not likely at all": "Not likely at all",
    "Extremely likely": "Extremely likely",
    "Privacy Statement": "Privacy Statement",
    "Microsoft will process the feedback you submit pursuant to your organization’s instructions in order to improve your and your organization’s experience with this product. If you have any questions...": "Microsoft will process the feedback you submit pursuant to your organization’s instructions in order to improve your and your organization’s experience with this product. If you have any questions...",
    "Microsoft will process the feedback you submit pursuant to your organization’s instructions in order to improve your and your organization’s experience with this product. If you have any questions about the use of feedback data, please contact your tenant administrator. Processing of feedback data is governed by the Microsoft Products and Services Data Protection Addendum between your organization and Microsoft, and the feedback you submit is considered Personal Data under that addendum.": "Microsoft will process the feedback you submit pursuant to your organization’s instructions in order to improve your and your organization’s experience with this product. If you have any questions about the use of feedback data, please contact your tenant administrator. Processing of feedback data is governed by the Microsoft Products and Services Data Protection Addendum between your organization and Microsoft, and the feedback you submit is considered Personal Data under that addendum.",
    "Results ({0})/{0} is the number of results": {
        "message": "Results ({0})",
        "comment": ["{0} is the number of results"]
    },
    "Messages": "Messages",
    "Timestamp": "Timestamp",
    "Message": "Message",
    "Open in New Tab": "Open in New Tab",
    "Showplan XML": "Showplan XML",
    "Show Menu (F3)": "Show Menu (F3)",
    "Sort Ascending": "Sort Ascending",
    "Sort Descending": "Sort Descending",
    "Clear Sort": "Clear Sort",
    "Save as CSV": "Save as CSV",
    "Save as Excel": "Save as Excel",
    "Save as JSON": "Save as JSON",
    "Hide this panel": "Hide this panel",
    "Query Plan ({0})/{0} is the number of query plans": {
        "message": "Query Plan ({0})",
        "comment": ["{0} is the number of query plans"]
    },
    "Select All": "Select All",
    "Copy with Headers": "Copy with Headers",
    "Copy Headers": "Copy Headers",
    "Copy As": "Copy As",
    "Copy as CSV": "Copy as CSV",
    "Copy as JSON": "Copy as JSON",
    "Copy as IN clause": "Copy as IN clause",
    "Copy as INSERT INTO": "Copy as INSERT INTO",
    "Save as INSERT": "Save as INSERT",
    "NULL": "NULL",
    "Blanks": "Blanks",
    "Search...": "Search...",
    "Maximize": "Maximize",
    "Restore": "Restore",
    "Grid View": "Grid View",
    "Text View": "Text View",
    "Switch to Grid View": "Switch to Grid View",
    "Switch to Text View": "Switch to Text View",
    "No results to display": "No results to display",
    "Error generating text view. Please try switching back to grid view.": "Error generating text view. Please try switching back to grid view.",
    "(0 rows affected)": "(0 rows affected)",
    "(1 row affected)": "(1 row affected)",
    "({0} rows affected)/{0} is the number of rows affected": {
        "message": "({0} rows affected)",
        "comment": ["{0} is the number of rows affected"]
    },
    "Result Set {0}/{0} is the index of the result set": {
        "message": "Result Set {0}",
        "comment": ["{0} is the index of the result set"]
    },
    "Loading text view...": "Loading text view...",
    "Loading results...": "Loading results...",
    "No results for the active editor": "No results for the active editor",
    "Run a query in the current editor, or switch to an editor that has results.": "Run a query in the current editor, or switch to an editor that has results.",
    "Failed to start query.": "Failed to start query.",
    "Filter Options": "Filter Options",
    "Remove Sort": "Remove Sort",
    "{0} selected/{0} is the number of selected rows": {
        "message": "{0} selected",
        "comment": ["{0} is the number of selected rows"]
    },
    "Sort": "Sort",
    "Resize": "Resize",
    "Resize column '{0}'/{0} is the name of the column": {
        "message": "Resize column '{0}'",
        "comment": ["{0} is the name of the column"]
    },
    "Enter desired column width in pixels": "Enter desired column width in pixels",
    "Column width must be at least {0} pixels./{0} is the minimum column width in pixels": {
        "message": "Column width must be at least {0} pixels.",
        "comment": ["{0} is the minimum column width in pixels"]
    },
    "Add new column": "Add new column",
    "Table": "Table",
    "Save": "Save",
    "Add": "Add",
    "Add new foreign key": "Add new foreign key",
    "Foreign Key {0}/{0} is the index of the foreign key": {
        "message": "Foreign Key {0}",
        "comment": ["{0} is the index of the foreign key"]
    },
    "Source Column": "Source Column",
    "Target Table": "Target Table",
    "Export": "Export",
    "Add Table": "Add Table",
    "Auto Arrange": "Auto Arrange",
    "Auto Arrange Confirmation": "Auto Arrange Confirmation",
    "Auto Arrange will automatically reposition all diagram elements based on optimal layout algorithms. Any custom positioning you've created will be lost. Do you want to proceed with auto-arranging your schema diagram?": "Auto Arrange will automatically reposition all diagram elements based on optimal layout algorithms. Any custom positioning you've created will be lost. Do you want to proceed with auto-arranging your schema diagram?",
    "Filter ({0})/{0} is the number of selected tables": {
        "message": "Filter ({0})",
        "comment": ["{0} is the number of selected tables"]
    },
    "Edit Table": "Edit Table",
    "Open in Editor": "Open in Editor",
    "Changed Tables": "Changed Tables",
    "Create As Script": "Create As Script",
    "Details": "Details",
    "Script": "Script",
    "New column mapping": "New column mapping",
    "Column Name": "Column Name",
    "Table '{0}' already exists/{0} is the table name": {
        "message": "Table '{0}' already exists",
        "comment": ["{0} is the table name"]
    },
    "Table name cannot be empty": "Table name cannot be empty",
    "Table '{0}' not found/{0} is the table name": {
        "message": "Table '{0}' not found",
        "comment": ["{0} is the table name"]
    },
    "Referenced table '{0}' not found/{0} is the table name": {
        "message": "Referenced table '{0}' not found",
        "comment": ["{0} is the table name"]
    },
    "Column '{0}' not found/{0} is the column name": {
        "message": "Column '{0}' not found",
        "comment": ["{0} is the column name"]
    },
    "Referenced column '{0}' not found/{0} is the column name": {
        "message": "Referenced column '{0}' not found",
        "comment": ["{0} is the column name"]
    },
    "Data type mismatch: '{0}' in column '{1}' incompatible with '{2}' in '{3}'/{0} is source data type{1} is source column{2} is target data type{3} is target column": {
        "message": "Data type mismatch: '{0}' in column '{1}' incompatible with '{2}' in '{3}'",
        "comment": [
            "{0} is source data type",
            "{1} is source column",
            "{2} is target data type",
            "{3} is target column"
        ]
    },
    "Length mismatch: Column '{0}' ({1}) incompatible with '{2}' ({3})/{0} is source column{1} is source length{2} is target column{3} is target length": {
        "message": "Length mismatch: Column '{0}' ({1}) incompatible with '{2}' ({3})",
        "comment": [
            "{0} is source column",
            "{1} is source length",
            "{2} is target column",
            "{3} is target length"
        ]
    },
    "Precision/scale mismatch between '{0}' and '{1}'/{0} is source column{1} is target column": {
        "message": "Precision/scale mismatch between '{0}' and '{1}'",
        "comment": ["{0} is source column", "{1} is target column"]
    },
    "Scale mismatch between '{0}' and '{1}'/{0} is source column{1} is target column": {
        "message": "Scale mismatch between '{0}' and '{1}'",
        "comment": ["{0} is source column", "{1} is target column"]
    },
    "Column '{0}' must be a primary key/{0} is the referenced column": {
        "message": "Column '{0}' must be a primary key",
        "comment": ["{0} is the referenced column"]
    },
    "Circular reference detected: '{0}' → '{1}' creates a cycle/{0} is source table{1} is target table": {
        "message": "Circular reference detected: '{0}' → '{1}' creates a cycle",
        "comment": ["{0} is source table", "{1} is target table"]
    },
    "Cannot create foreign key": "Cannot create foreign key",
    "Column '{0}' already has a foreign key/{0} is the column name": {
        "message": "Column '{0}' already has a foreign key",
        "comment": ["{0} is the column name"]
    },
    "Consider adding a name for this foreign key": "Consider adding a name for this foreign key",
    "Foreign key '{0}' already exists/{0} is the foreign key name": {
        "message": "Foreign key '{0}' already exists",
        "comment": ["{0} is the foreign key name"]
    },
    "{0} column data/{0} is the number of columns": {
        "message": "{0} column data",
        "comment": ["{0} is the number of columns"]
    },
    "Column '{0}' is an identity column and cannot have a cascading foreign key/{0} is the column name": {
        "message": "Column '{0}' is an identity column and cannot have a cascading foreign key",
        "comment": ["{0} is the column name"]
    },
    "Manage relationships": "Manage relationships",
    "No changes detected": "No changes detected",
    "Allow Null": "Allow Null",
    "Max Length": "Max Length",
    "Is Identity": "Is Identity",
    "Is Computed": "Is Computed",
    "Formula": "Formula",
    "Is Persisted": "Is Persisted",
    "SVG": "SVG",
    "PNG": "PNG",
    "JPEG": "JPEG",
    "Column '{0}' already exists/{0} is the column name": {
        "message": "Column '{0}' already exists",
        "comment": ["{0} is the column name"]
    },
    "Column name cannot be empty": "Column name cannot be empty",
    "Column '{0}' cannot be null because it is a primary key/{0} is the column name": {
        "message": "Column '{0}' cannot be null because it is a primary key",
        "comment": ["{0} is the column name"]
    },
    "Column max length cannot be empty": "Column max length cannot be empty",
    "Invalid max length '{0}'/{0} is the max length": {
        "message": "Invalid max length '{0}'",
        "comment": ["{0} is the max length"]
    },
    "Loading Schema Designer": "Loading Schema Designer",
    "Generating report, this might take a while...": "Generating report, this might take a while...",
    "{0} warnings/{0} is the number of warnings": {
        "message": "{0} warnings",
        "comment": ["{0} is the number of warnings"]
    },
    "{0} errors/{0} is the number of errors": {
        "message": "{0} errors",
        "comment": ["{0} is the number of errors"]
    },
    "On Update": "On Update",
    "On Delete": "On Delete",
    "Cascade": "Cascade",
    "Set Null": "Set Null",
    "Set Default": "Set Default",
    "No Action": "No Action",
    "Possible Data Loss detected. Please review the changes.": "Possible Data Loss detected. Please review the changes.",
    "Warnings detected. Please review the changes.": "Warnings detected. Please review the changes.",
    "Definition": "Definition",
    "Delete Confirmation": "Delete Confirmation",
    "Are you sure you want to delete the selected items?": "Are you sure you want to delete the selected items?",
    "Undo": "Undo",
    "Redo": "Redo",
    "Search tables...": "Search tables...",
    "Show table relationships": "Show table relationships",
    "To compare two schemas, first select a source schema and target schema, then press compare.": "To compare two schemas, first select a source schema and target schema, then press compare.",
    "Select Source Schema": "Select Source Schema",
    "Select Target Schema": "Select Target Schema",
    "Add Server Connection": "Add Server Connection",
    "No schema differences were found.": "No schema differences were found.",
    "Initializing comparison, this might take a while...": "Initializing comparison, this might take a while...",
    "default": "default",
    "Folder Structure": "Folder Structure",
    "File": "File",
    "Flat": "Flat",
    "Object Type": "Object Type",
    "Schema/Object Type": "Schema/Object Type",
    "Settings": "Settings",
    "Compare": "Compare",
    "Schema Compare Options": "Schema Compare Options",
    "Search options...": "Search options...",
    "General Options": "General Options",
    "Include Object Types": "Include Object Types",
    "Select all options": "Select all options",
    "Include all object types": "Include all object types",
    "Option Description": "Option Description",
    "Reset": "Reset",
    "Stop": "Stop",
    "Generate script to deploy changes to target": "Generate script to deploy changes to target",
    "Apply changes to target": "Apply changes to target",
    "Options": "Options",
    "Switch Direction": "Switch Direction",
    "Switch Source and Target": "Switch Source and Target",
    "Open .scmp file": "Open .scmp file",
    "Load source, target, and options saved in an .scmp file": "Load source, target, and options saved in an .scmp file",
    "Save .scmp file": "Save .scmp file",
    "Save source and target, options, and excluded elements": "Save source and target, options, and excluded elements",
    "Source Name": "Source Name",
    "Include": "Include",
    "Action": "Action",
    "Target Name": "Target Name",
    "Change": "Change",
    "Select Source": "Select Source",
    "Select Target": "Select Target",
    "Data-tier Application File (.dacpac)": "Data-tier Application File (.dacpac)",
    "Database Project": "Database Project",
    "Source": "Source",
    "Target": "Target",
    "Comparison Details": "Comparison Details",
    "Are you sure you want to update the target?": "Are you sure you want to update the target?",
    "There was an error updating the project": "There was an error updating the project",
    "Failed to apply changes: '{0}'/{0} is the error message returned from the publish changes operation": {
        "message": "Failed to apply changes: '{0}'",
        "comment": ["{0} is the error message returned from the publish changes operation"]
    },
    "Failed to open scmp file: '{0}'/{0} is the error message returned from the open scmp operation": {
        "message": "Failed to open scmp file: '{0}'",
        "comment": ["{0} is the error message returned from the open scmp operation"]
    },
    "Failed to save scmp file: '{0}'/{0} is the error message returned from the save scmp operation": {
        "message": "Failed to save scmp file: '{0}'",
        "comment": ["{0} is the error message returned from the save scmp operation"]
    },
    "Cannot exclude {0}. Included dependents exist, such as {1}/{0} is the name of the entry{1} is the name of the blocking dependency preventing exclusion.": {
        "message": "Cannot exclude {0}. Included dependents exist, such as {1}",
        "comment": [
            "{0} is the name of the entry",
            "{1} is the name of the blocking dependency preventing exclusion."
        ]
    },
    "Cannot include {0}. Excluded dependents exist, such as {1}/{0} is the name of the entry{1} is the name of the blocking dependency preventing inclusion.": {
        "message": "Cannot include {0}. Excluded dependents exist, such as {1}",
        "comment": [
            "{0} is the name of the entry",
            "{1} is the name of the blocking dependency preventing inclusion."
        ]
    },
    "Cannot exclude {0}. Included dependents exist/{0} is the name of the entry": {
        "message": "Cannot exclude {0}. Included dependents exist",
        "comment": ["{0} is the name of the entry"]
    },
    "Cannot include {0}. Excluded dependents exist/{0} is the name of the entry": {
        "message": "Cannot include {0}. Excluded dependents exist",
        "comment": ["{0} is the name of the entry"]
    },
    "Processing include or exclude all differences operation.": "Processing include or exclude all differences operation.",
    "Select Profile": "Select Profile",
    "Save As...": "Save As...",
    "Advanced Publish Options": "Advanced Publish Options",
    "Ignore Options": "Ignore Options",
    "Exclude Object Types": "Exclude Object Types",
    "Create New Connection Group": "Create New Connection Group",
    "Edit Connection Group: {0}/{0} is the name of the connection group being edited": {
        "message": "Edit Connection Group: {0}",
        "comment": ["{0} is the name of the connection group being edited"]
    },
    "Enter connection group name": "Enter connection group name",
    "Enter description (optional)": "Enter description (optional)",
    "Color": "Color",
    "Choose color": "Choose color",
    "Save Connection Group": "Save Connection Group",
    "Hue": "Hue",
    "Saturation": "Saturation",
    "Brightness": "Brightness",
    "Loading deployment": "Loading deployment",
    "New SQL database": "New SQL database",
    "Choose an option to provision a database": "Choose an option to provision a database",
    "Local SQL Server database container": "Local SQL Server database container",
    "Create a Local Docker SQL Server": "Create a Local Docker SQL Server",
    "Easily set up a local SQL Server without leaving VS Code extension. Just a few clicks to install, configure, and manage your server effortlessly!": "Easily set up a local SQL Server without leaving VS Code extension. Just a few clicks to install, configure, and manage your server effortlessly!",
    "Create a SQL database in Fabric (Preview)": "Create a SQL database in Fabric (Preview)",
    "A highly integrated, developer-ready transactional database that auto-scales, auto-tunes, and mirrors data to OneLake for analytics across Fabric services": "A highly integrated, developer-ready transactional database that auto-scales, auto-tunes, and mirrors data to OneLake for analytics across Fabric services",
    "Loading local containers...": "Loading local containers...",
    "Instant Container Setup": "Instant Container Setup",
    "Create a SQL Server container in seconds—no manual steps required. Manage it easily from the MSSQL extension without leaving VS Code.": "Create a SQL Server container in seconds—no manual steps required. Manage it easily from the MSSQL extension without leaving VS Code.",
    "Simple Container Management": "Simple Container Management",
    "Start, stop, and remove containers directly from the extension.": "Start, stop, and remove containers directly from the extension.",
    "Choose the Right Version": "Choose the Right Version",
    "Pick from multiple SQL Server versions, including SQL Server 2025 (Preview) with built-in AI capabilities like vector search and JSON enhancements.": "Pick from multiple SQL Server versions, including SQL Server 2025 (Preview) with built-in AI capabilities like vector search and JSON enhancements.",
    "Learn more about SQL Server 2025 features": "Learn more about SQL Server 2025 features",
    "Compare SQL Server editions": "Compare SQL Server editions",
    "Configure and customize SQL Server containers": "Configure and customize SQL Server containers",
    "Getting Docker Ready...": "Getting Docker Ready...",
    "Checking pre-requisites": "Checking pre-requisites",
    "Create Container": "Create Container",
    "Setting up": "Setting up",
    "Getting container ready for connections": "Getting container ready for connections",
    "Hide full error message": "Hide full error message",
    "Show full error message": "Show full error message",
    "Previous step failed. Please check the error message and try again.": "Previous step failed. Please check the error message and try again.",
    "The SQL Server 2025 RTM container image isn't compatible with ARM-based systems (including Windows ARM and Apple Silicon).": "The SQL Server 2025 RTM container image isn't compatible with ARM-based systems (including Windows ARM and Apple Silicon).",
    "Container creation isn't supported on this system. ARM support will be available starting with the SQL Server 2025 CU1 container image.": "Container creation isn't supported on this system. ARM support will be available starting with the SQL Server 2025 CU1 container image.",
    "See": "See",
    "for more details": "for more details",
    "+ Add Fabric Account": "+ Add Fabric Account",
    "Loading fabric provisioning...": "Loading fabric provisioning...",
    "SQL database in Fabric (Preview)": "SQL database in Fabric (Preview)",
    "Create Database": "Create Database",
    "Loading workspaces": "Loading workspaces",
    "Error loading workspaces. Please try choosing a different account or tenant.": "Error loading workspaces. Please try choosing a different account or tenant.",
    "Finished Deployment": "Finished Deployment",
    "Deployment in progress": "Deployment in progress",
    "Deployment Name": "Deployment Name",
    "Workspace": "Workspace",
    "Start Time": "Start Time",
    "Provisioning": "Provisioning",
    "Deployment Failed": "Deployment Failed",
    "Connection Failed": "Connection Failed",
    "Connecting to Database": "Connecting to Database",
    "OLTP, built on Azure SQL": "OLTP, built on Azure SQL",
    "Developer-friendly transactional database using the Azure SQL Database Engine.": "Developer-friendly transactional database using the Azure SQL Database Engine.",
    "Analytics-ready by default": "Analytics-ready by default",
    "Data automatically replicated to OneLake in real time with a SQL analytics endpoint.": "Data automatically replicated to OneLake in real time with a SQL analytics endpoint.",
    "Integrated & secure": "Integrated & secure",
    "Works with VS Code/SSMS and uses Microsoft Entra authentication and Fabric access controls.": "Works with VS Code/SSMS and uses Microsoft Entra authentication and Fabric access controls.",
    "Smart performance": "Smart performance",
    "Automatic tuning features like automatic index creation enabled by default.": "Automatic tuning features like automatic index creation enabled by default.",
    "Change Password": "Change Password",
    "Password must be changed to continue logging into '{0}'/{0} is the name of the server": {
        "message": "Password must be changed to continue logging into '{0}'",
        "comment": ["{0} is the name of the server"]
    },
    "Password must be changed for '{0}' to continue logging into '{1}'/{0} is the username{1} is the name of the server": {
        "message": "Password must be changed for '{0}' to continue logging into '{1}'",
        "comment": ["{0} is the username", "{1} is the name of the server"]
    },
    "Username": "Username",
    "New Password": "New Password",
    "Password is required": "Password is required",
    "Enter new password": "Enter new password",
    "Show New Password": "Show New Password",
    "Hide New Password": "Hide New Password",
    "Confirm Password": "Confirm Password",
    "Confirm new password": "Confirm new password",
    "Show Confirm Password": "Show Confirm Password",
    "Hide Confirm Password": "Hide Confirm Password",
    "Passwords do not match": "Passwords do not match",
    "Save Changes": "Save Changes",
    "Add Row": "Add Row",
    "Show Script": "Show Script",
    "Hide Script": "Hide Script",
    "Open in SQL Editor": "Open in SQL Editor",
    "Copy Script": "Copy Script",
    "Copy Script to Clipboard": "Copy Script to Clipboard",
    "Maximize Panel Size": "Maximize Panel Size",
    "Restore Panel Size": "Restore Panel Size",
    "Update Script": "Update Script",
    "Commands": "Commands",
    "Delete Row": "Delete Row",
    "Revert Cell": "Revert Cell",
    "Revert Row": "Revert Row",
    "Total rows to fetch:": "Total rows to fetch:",
    "Rows per page": "Rows per page",
    "Fetch rows": "Fetch rows",
    "First Page": "First Page",
    "Previous Page": "Previous Page",
    "Next Page": "Next Page",
    "Last Page": "Last Page",
    "Loading table data...": "Loading table data...",
    "No data available": "No data available",
    "No pending changes. Make edits to generate a script.": "No pending changes. Make edits to generate a script.",
    "Close Script Pane": "Close Script Pane",
    "Object Explorer Filter": "Object Explorer Filter",
    "Azure MFA": "Azure MFA",
    "Windows Authentication": "Windows Authentication",
    "Enabled": "Enabled",
    "Disabled": "Disabled",
    "User": "User",
    "Port": "Port",
    "SQL Container Name": "SQL Container Name",
    "SQL Container Version": "SQL Container Version",
    "Application Intent": "Application Intent",
    "Connection Timeout": "Connection Timeout",
    "Command Timeout": "Command Timeout",
    "Always Encrypted": "Always Encrypted",
    "Replication": "Replication",
    "{0} (filtered)": "{0} (filtered)",
    "Remind Me Later": "Remind Me Later",
    "Don't Show Again": "Don't Show Again",
    "Learn More": "Learn More",
    "Accept": "Accept",
    "View More": "View More",
    "View mssql for Visual Studio Code release notes?": "View mssql for Visual Studio Code release notes?",
    "Started query execution for document \"{0}\"/{0} is the document name": {
        "message": "Started query execution for document \"{0}\"",
        "comment": ["{0} is the document name"]
    },
    "Finished query execution for document \"{0}\"/{0} is the document name": {
        "message": "Finished query execution for document \"{0}\"",
        "comment": ["{0} is the document name"]
    },
    "A query is already running for this editor session. Please cancel this query or wait for its completion.": "A query is already running for this editor session. Please cancel this query or wait for its completion.",
    "Started executing query at ": "Started executing query at ",
    "Line {0}/{0} is the line number": {
        "message": "Line {0}",
        "comment": ["{0} is the line number"]
    },
    "Canceling the query failed: {0}/{0} is the error message": {
        "message": "Canceling the query failed: {0}",
        "comment": ["{0} is the error message"]
    },
    "Cannot cancel query as no query is running.": "Cannot cancel query as no query is running.",
    "No connection was found. Please connect to a server first.": "No connection was found. Please connect to a server first.",
    "Choose a database from the list below": "Choose a database from the list below",
    "Error {0}: {1}/{0} is the error number{1} is the error message": {
        "message": "Error {0}: {1}",
        "comment": ["{0} is the error number", "{1} is the error message"]
    },
    "Failed to connect: {0}/{0} is the error message": {
        "message": "Failed to connect: {0}",
        "comment": ["{0} is the error message"]
    },
    "Server name not set.": "Server name not set.",
    "Error {0}: {1} Please login as a different user and change the password using ALTER LOGIN./{0} is the error number{1} is the error message": {
        "message": "Error {0}: {1} Please login as a different user and change the password using ALTER LOGIN.",
        "comment": ["{0} is the error number", "{1} is the error message"]
    },
    "Server connection in progress. Do you want to cancel?": "Server connection in progress. Do you want to cancel?",
    "Confirm to clear recent connections list": "Confirm to clear recent connections list",
    "To use this command, Open a .sql file -or- Change editor language to \"SQL\" -or- Select T-SQL text in the active SQL editor.": "To use this command, Open a .sql file -or- Change editor language to \"SQL\" -or- Select T-SQL text in the active SQL editor.",
    "Choose a connection profile from the list below": "Choose a connection profile from the list below",
    "Create Connection Profile": "Create Connection Profile",
    "Create": "Create",
    "Clear Recent Connections List": "Clear Recent Connections List",
    "Edit": "Edit",
    "Remove": "Remove",
    "Manage Connection Profiles": "Manage Connection Profiles",
    "{{put-server-name-here}}": "{{put-server-name-here}}",
    "Server name or ADO.NET connection string": "Server name or ADO.NET connection string",
    "hostname\\instance or <server>.database.windows.net or ADO.NET connection string": "hostname\\instance or <server>.database.windows.net or ADO.NET connection string",
    "Database name": "Database name",
    "Start IP Address": "Start IP Address",
    "End IP Address": "End IP Address",
    "Firewall rule name": "Firewall rule name",
    "[Optional] Database to connect (press Enter to connect to <default> database)": "[Optional] Database to connect (press Enter to connect to <default> database)",
    "authenticationType": "authenticationType",
    "Integrated": "Integrated",
    "SQL Login": "SQL Login",
    "Microsoft Entra Id - Universal w/ MFA Support": "Microsoft Entra Id - Universal w/ MFA Support",
    "Azure Code Grant": "Azure Code Grant",
    "Azure Device Code": "Azure Device Code",
    "MSSQL - Azure Auth Logs": "MSSQL - Azure Auth Logs",
    "Open": "Open",
    "Ignore Tenant": "Ignore Tenant",
    "Your tenant '{0} ({1})' requires you to re-authenticate again to access {2} resources. Press Open to start the authentication process./{0} is the tenant name{1} is the tenant id{2} is the resource": {
        "message": "Your tenant '{0} ({1})' requires you to re-authenticate again to access {2} resources. Press Open to start the authentication process.",
        "comment": ["{0} is the tenant name", "{1} is the tenant id", "{2} is the resource"]
    },
    "Your account needs re-authentication to access {0} resources. Press Open to start the authentication process./{0} is the resource": {
        "message": "Your account needs re-authentication to access {0} resources. Press Open to start the authentication process.",
        "comment": ["{0} is the resource"]
    },
    "Microsoft Corp": "Microsoft Corp",
    "Microsoft Entra Account": "Microsoft Entra Account",
    "Provider '{0}' does not have a Microsoft resource endpoint defined./{0} is the provider": {
        "message": "Provider '{0}' does not have a Microsoft resource endpoint defined.",
        "comment": ["{0} is the provider"]
    },
    "Unable to read proxy agent options to get tenants.": "Unable to read proxy agent options to get tenants.",
    "Server could not start. This could be a permissions error or an incompatibility on your system. You can try enabling device code authentication from settings.": "Server could not start. This could be a permissions error or an incompatibility on your system. You can try enabling device code authentication from settings.",
    "Authentication failed due to a nonce mismatch, please close Azure Data Studio and try again.": "Authentication failed due to a nonce mismatch, please close Azure Data Studio and try again.",
    "Authentication failed due to a state mismatch, please close ADS and try again.": "Authentication failed due to a state mismatch, please close ADS and try again.",
    "Encrypt": "Encrypt",
    "encrypt": "encrypt",
    "Optional (False)": "Optional (False)",
    "Mandatory (True)": "Mandatory (True)",
    "Mandatory (Recommended)": "Mandatory (Recommended)",
    "Enable Trust Server Certificate": "Enable Trust Server Certificate",
    "Copy code and open webpage": "Copy code and open webpage",
    "Choose a Microsoft Entra account": "Choose a Microsoft Entra account",
    "Add a Microsoft Entra account...": "Add a Microsoft Entra account...",
    "Microsoft Entra account {0} successfully added./{0} is the account name": {
        "message": "Microsoft Entra account {0} successfully added.",
        "comment": ["{0} is the account name"]
    },
    "New Microsoft Entra account could not be added.": "New Microsoft Entra account could not be added.",
    "Selected Microsoft Entra account removed successfully.": "Selected Microsoft Entra account removed successfully.",
    "An error occurred while removing Microsoft Entra account: {0}/{0} is the error message": {
        "message": "An error occurred while removing Microsoft Entra account: {0}",
        "comment": ["{0} is the error message"]
    },
    "No Microsoft Entra account can be found for removal.": "No Microsoft Entra account can be found for removal.",
    "Cannot connect due to expired tokens. Please re-authenticate and try again.": "Cannot connect due to expired tokens. Please re-authenticate and try again.",
    "Microsoft Entra Id": "Microsoft Entra Id",
    "Choose a Microsoft Entra tenant": "Choose a Microsoft Entra tenant",
    "User name": "User name",
    "User name (SQL Login)": "User name (SQL Login)",
    "Password": "Password",
    "Password (SQL Login)": "Password (SQL Login)",
    "Save Password? If 'No', password will be required each time you connect": "Save Password? If 'No', password will be required each time you connect",
    "Profile Name": "Profile Name",
    "Error occurred opening content in editor.": "Error occurred opening content in editor.",
    "Started saving results to ": "Started saving results to ",
    "Failed to save results. ": "Failed to save results. ",
    "Successfully saved results to ": "Successfully saved results to ",
    "Select profile to remove": "Select profile to remove",
    "Confirm to remove this profile.": "Confirm to remove this profile.",
    "No connection profile to remove.": "No connection profile to remove.",
    "Profile removed successfully": "Profile removed successfully",
    "Profile created successfully": "Profile created successfully",
    "Profile created and connected": "Profile created and connected",
    "Recent connections list cleared": "Recent connections list cleared",
    " is required.": " is required.",
    "Error: ": "Error: ",
    "Yes": "Yes",
    "No": "No",
    "<default>": "<default>",
    "Connecting to: ": "Connecting to: ",
    "Error connecting to: ": "Error connecting to: ",
    "Error code: ": "Error code: ",
    "Error Message: ": "Error Message: ",
    "Canceling query ": "Canceling query ",
    "Updating IntelliSense...": "Updating IntelliSense...",
    "Unable to execute the command while the extension is initializing. Please try again later.": "Unable to execute the command while the extension is initializing. Please try again later.",
    "untitled": "untitled",
    "To use this command, you must set the language to \"SQL\". Confirm to change language mode.": "To use this command, you must set the language to \"SQL\". Confirm to change language mode.",
    "Changed database context to \"{0}\" for document \"{1}\"/{0} is the database name{1} is the document name": {
        "message": "Changed database context to \"{0}\" for document \"{1}\"",
        "comment": ["{0} is the database name", "{1} is the document name"]
    },
    "Error: Unable to connect using the connection information provided. Retry profile creation?": "Error: Unable to connect using the connection information provided. Retry profile creation?",
    "Refresh Credentials": "Refresh Credentials",
    "Failed to fetch user tokens.": "Failed to fetch user tokens.",
    "Error: Login failed. Retry using different credentials?": "Error: Login failed. Retry using different credentials?",
    "Encryption was enabled on this connection; review your SSL and certificate configuration for the target SQL Server, or set 'Trust server certificate' to 'true' in the settings file. Note: A self-signed certificate offers only limited protection and is not a recommended practice for production environments. Do you want to enable 'Trust server certificate' on this connection and retry?": "Encryption was enabled on this connection; review your SSL and certificate configuration for the target SQL Server, or set 'Trust server certificate' to 'true' in the settings file. Note: A self-signed certificate offers only limited protection and is not a recommended practice for production environments. Do you want to enable 'Trust server certificate' on this connection and retry?",
    "Your client IP address does not have access to the server. Add a Microsoft Entra account and create a new firewall rule to enable access.": "Your client IP address does not have access to the server. Add a Microsoft Entra account and create a new firewall rule to enable access.",
    "Your client IP Address '{0}' does not have access to the server '{1}' you're attempting to connect to. Would you like to create new firewall rule?/{0} is the client IP address{1} is the server name": {
        "message": "Your client IP Address '{0}' does not have access to the server '{1}' you're attempting to connect to. Would you like to create new firewall rule?",
        "comment": ["{0} is the client IP address", "{1} is the server name"]
    },
    "Firewall rule successfully added. Retry profile creation? ": "Firewall rule successfully added. Retry profile creation? ",
    "Credential Error: An error occurred while attempting to refresh account credentials. Please re-authenticate.": "Credential Error: An error occurred while attempting to refresh account credentials. Please re-authenticate.",
    "Connection Profile could not be updated. Please modify the connection details manually in settings.json and try again.": "Connection Profile could not be updated. Please modify the connection details manually in settings.json and try again.",
    "Unable to expand. Please check logs for more information.": "Unable to expand. Please check logs for more information.",
    "Firewall rule successfully created.": "Firewall rule successfully created.",
    "Failed to get authentication method, please remove and re-add the account.": "Failed to get authentication method, please remove and re-add the account.",
    "Account not found": "Account not found",
    "Choose Query History": "Choose Query History",
    "Choose An Action": "Choose An Action",
    "Open Query History": "Open Query History",
    "Run Query History": "Run Query History",
    "Invalid IP Address": "Invalid IP Address",
    "Invalid Firewall rule name": "Invalid Firewall rule name",
    "No Queries Available": "No Queries Available",
    "Create Firewall Rule": "Create Firewall Rule",
    "Connecting to server \"{0}\" on document \"{1}\"./{0} is the server name{1} is the document name": {
        "message": "Connecting to server \"{0}\" on document \"{1}\".",
        "comment": ["{0} is the server name", "{1} is the document name"]
    },
    "Connection not found for uri \"{0}\"./{0} is the uri": {
        "message": "Connection not found for uri \"{0}\".",
        "comment": ["{0} is the uri"]
    },
    "Found pending reconnect promise for uri {0}, waiting./{0} is the uri": {
        "message": "Found pending reconnect promise for uri {0}, waiting.",
        "comment": ["{0} is the uri"]
    },
    "Previous pending reconnection for uri {0}, succeeded./{0} is the uri": {
        "message": "Previous pending reconnection for uri {0}, succeeded.",
        "comment": ["{0} is the uri"]
    },
    "Found pending reconnect promise for uri {0}, failed./{0} is the uri": {
        "message": "Found pending reconnect promise for uri {0}, failed.",
        "comment": ["{0} is the uri"]
    },
    "Previous pending reconnect promise for uri {0} is rejected with error {1}, will attempt to reconnect if necessary./{0} is the uri{1} is the error": {
        "message": "Previous pending reconnect promise for uri {0} is rejected with error {1}, will attempt to reconnect if necessary.",
        "comment": ["{0} is the uri", "{1} is the error"]
    },
    "Access token expired for connection {0} with uri {1}/{0} is the connection id{1} is the uri": {
        "message": "Access token expired for connection {0} with uri {1}",
        "comment": ["{0} is the connection id", "{1} is the uri"]
    },
    "Error when refreshing token": "Error when refreshing token",
    "Keys for token cache could not be saved in credential store, this may cause Microsoft Entra Id access token persistence issues and connection instabilities. It's likely that SqlTools has reached credential storage limit on Windows, please clear at least 2 credentials that start with \"Microsoft.SqlTools|\" in Windows Credential Manager and reload.": "Keys for token cache could not be saved in credential store, this may cause Microsoft Entra Id access token persistence issues and connection instabilities. It's likely that SqlTools has reached credential storage limit on Windows, please clear at least 2 credentials that start with \"Microsoft.SqlTools|\" in Windows Credential Manager and reload.",
    "Failed to refresh connection ${0} with uri {1}, invalid connection result./{0} is the connection id{1} is the uri": {
        "message": "Failed to refresh connection ${0} with uri {1}, invalid connection result.",
        "comment": ["{0} is the connection id", "{1} is the uri"]
    },
    "Successfully refreshed token for connection {0} with uri {1}, {2}/{0} is the connection id{1} is the uri{2} is the message": {
        "message": "Successfully refreshed token for connection {0} with uri {1}, {2}",
        "comment": ["{0} is the connection id", "{1} is the uri", "{2} is the message"]
    },
    "No need to refresh Microsoft Entra acccount token for connection {0} with uri {1}/{0} is the connection id{1} is the uri": {
        "message": "No need to refresh Microsoft Entra acccount token for connection {0} with uri {1}",
        "comment": ["{0} is the connection id", "{1} is the uri"]
    },
    "Connected to server \"{0}\" on document \"{1}\". Server information: {2}/{0} is the server name{1} is the document name{2} is the server info": {
        "message": "Connected to server \"{0}\" on document \"{1}\". Server information: {2}",
        "comment": ["{0} is the server name", "{1} is the document name", "{2} is the server info"]
    },
    "Error connecting to server \"{0}\". Details: {1}/{0} is the server name{1} is the error message": {
        "message": "Error connecting to server \"{0}\". Details: {1}",
        "comment": ["{0} is the server name", "{1} is the error message"]
    },
    "Changing database context to \"{0}\" on server \"{1}\" on document \"{2}\"./{0} is the database name{1} is the server name{2} is the document name": {
        "message": "Changing database context to \"{0}\" on server \"{1}\" on document \"{2}\".",
        "comment": [
            "{0} is the database name",
            "{1} is the server name",
            "{2} is the document name"
        ]
    },
    "Changed database context to \"{0}\" on server \"{1}\" on document \"{2}\"./{0} is the database name{1} is the server name{2} is the document name": {
        "message": "Changed database context to \"{0}\" on server \"{1}\" on document \"{2}\".",
        "comment": [
            "{0} is the database name",
            "{1} is the server name",
            "{2} is the document name"
        ]
    },
    "Disconnected on document \"{0}\"/{0} is the document name": {
        "message": "Disconnected on document \"{0}\"",
        "comment": ["{0} is the document name"]
    },
    "Help": "Help",
    "macOS Sierra or newer is required to use this feature.": "macOS Sierra or newer is required to use this feature.",
    "Getting definition ...": "Getting definition ...",
    "DefinitionRequested": "DefinitionRequested",
    "DefinitionRequestCompleted": "DefinitionRequestCompleted",
    "updatingIntelliSense": "updatingIntelliSense",
    "intelliSenseUpdated": "intelliSenseUpdated",
    "test": "test",
    "Disconnect": "Disconnect",
    "Close the current connection": "Close the current connection",
    "Are you sure you want to disconnect?": "Are you sure you want to disconnect?",
    "Batch execution time: {0}/{0} is the batch time": {
        "message": "Batch execution time: {0}",
        "comment": ["{0} is the batch time"]
    },
    "A SQL editor must have focus before executing this command": "A SQL editor must have focus before executing this command",
    "CSV": "CSV",
    "JSON": "JSON",
    "Excel": "Excel",
    "Results": "Results",
    "Select all": "Select all",
    "Executing query...": "Executing query...",
    "Query executed": "Query executed",
    "Total execution time: {0}/{0} is the elapsed time": {
        "message": "Total execution time: {0}",
        "comment": ["{0} is the elapsed time"]
    },
    "Save results command cannot be used with multiple selections.": "Save results command cannot be used with multiple selections.",
    "MSSQL": "MSSQL",
    "None": "None",
    "Choose SQL Language": "Choose SQL Language",
    "Use T-SQL intellisense and syntax error checking on current document": "Use T-SQL intellisense and syntax error checking on current document",
    "Disable intellisense and syntax error checking on current document": "Disable intellisense and syntax error checking on current document",
    "Non-SQL Server SQL file detected. Disable IntelliSense for such files?": "Non-SQL Server SQL file detected. Disable IntelliSense for such files?",
    "Add Connection": "Add Connection",
    "Azure: Sign In": "Azure: Sign In",
    "Sign in to your Azure subscription": "Sign in to your Azure subscription",
    "Azure: Sign In with Device Code": "Azure: Sign In with Device Code",
    "Sign in to your Azure subscription with a device code. Use this in setups where the Sign In command does not work": "Sign in to your Azure subscription with a device code. Use this in setups where the Sign In command does not work",
    "Azure: Sign In to Azure Cloud": "Azure: Sign In to Azure Cloud",
    "Sign in to your Azure subscription in one of the sovereign clouds.": "Sign in to your Azure subscription in one of the sovereign clouds.",
    "{0}: {1}/{0} is the task name{1} is the status": {
        "message": "{0}: {1}",
        "comment": ["{0} is the task name", "{1} is the status"]
    },
    "{0}. {1}/{0} is the status{1} is the message": {
        "message": "{0}. {1}",
        "comment": ["{0} is the status", "{1} is the message"]
    },
    "{0}: {1}. {2}/{0} is the task name{1} is the status{2} is the message": {
        "message": "{0}: {1}. {2}",
        "comment": ["{0} is the task name", "{1} is the status", "{2} is the message"]
    },
    "Failed": "Failed",
    "Succeeded": "Succeeded",
    "Succeeded with warning": "Succeeded with warning",
    "Canceled": "Canceled",
    "In progress": "In progress",
    "Canceling": "Canceling",
    "Not started": "Not started",
    "Parent node was not TreeNodeInfo.": "Parent node was not TreeNodeInfo.",
    "Failed to delete credential with id: {0}. {1}/{0} is the id{1} is the error": {
        "message": "Failed to delete credential with id: {0}. {1}",
        "comment": ["{0} is the id", "{1} is the error"]
    },
    "The recent connections list has been cleared but there were errors while deleting some associated credentials. View the errors in the MSSQL output channel.": "The recent connections list has been cleared but there were errors while deleting some associated credentials. View the errors in the MSSQL output channel.",
    "Testing connection profile...": "Testing connection profile...",
    "Running query is not supported when the editor is in multiple selection mode.": "Running query is not supported when the editor is in multiple selection mode.",
    "Please select a node from Object Explorer to script.": "Please select a node from Object Explorer to script.",
    "Please select only one node to script. Multiple node scripting is not supported.": "Please select only one node to script. Multiple node scripting is not supported.",
    "Could not find scripting metadata for {0} '{1}'./{0} is the node type{1} is the node label": {
        "message": "Could not find scripting metadata for {0} '{1}'.",
        "comment": ["{0} is the node type", "{1} is the node label"]
    },
    "Failed to generate script. Please check the logs for more details.": "Failed to generate script. Please check the logs for more details.",
    "Failed to open script in editor.": "Failed to open script in editor.",
    "Failed to generate script: {0}/{0} is the error message": {
        "message": "Failed to generate script: {0}",
        "comment": ["{0} is the error message"]
    },
    "Enter new column width": "Enter new column width",
    "Invalid column width": "Invalid column width",
    "Width cannot be 0 or negative": "Width cannot be 0 or negative",
    "An error occurred refreshing nodes. See the MSSQL output channel for more details.": "An error occurred refreshing nodes. See the MSSQL output channel for more details.",
    "Show MSSQL output": "Show MSSQL output",
    "Authentication Library has changed, please reload Visual Studio Code.": "Authentication Library has changed, please reload Visual Studio Code.",
    "Visual Studio Code must be relaunched for this setting to come into effect.  Please reload Visual Studio Code.": "Visual Studio Code must be relaunched for this setting to come into effect.  Please reload Visual Studio Code.",
    "Reload Visual Studio Code": "Reload Visual Studio Code",
    "Switch to MSAL": "Switch to MSAL",
    "Query succeeded": "Query succeeded",
    "Search for database objects...": "Search for database objects...",
    "Enter part of an object name to search for": "Enter part of an object name to search for",
    "No database objects found matching '{0}'/{0} is the search term": {
        "message": "No database objects found matching '{0}'",
        "comment": ["{0} is the search term"]
    },
    "An error occurred while searching database objects": "An error occurred while searching database objects",
    "An error occurred while searching database objects: {0}/{0} is the error detail returned from the search operation": {
        "message": "An error occurred while searching database objects: {0}",
        "comment": ["{0} is the error detail returned from the search operation"]
    },
    "No active database connection. Please connect to a database first.": "No active database connection. Please connect to a database first.",
    "Select an object to view its definition ({0} results)/{0} is the number of results": {
        "message": "Select an object to view its definition ({0} results)",
        "comment": ["{0} is the number of results"]
    },
    "Invalid connection URI. Please ensure you have an active database connection.": "Invalid connection URI. Please ensure you have an active database connection.",
    "Query failed": "Query failed",
    "Loading": "Loading",
    "Execution Plan": "Execution Plan",
    "SQL Plan Files": "SQL Plan Files",
    "Script copied to clipboard": "Script copied to clipboard",
    "Copied": "Copied",
    "Copying results...": "Copying results...",
    "Results copied to clipboard": "Results copied to clipboard",
    "Do you want to always display query results in a new tab instead of the query pane?": "Do you want to always display query results in a new tab instead of the query pane?",
    "Always show in new tab": "Always show in new tab",
    "Keep in query pane": "Keep in query pane",
    "Max row count for filtering/sorting has been exceeded. To update it, navigate to User Settings and change the setting: mssql.resultsGrid.inMemoryDataProcessingThreshold": "Max row count for filtering/sorting has been exceeded. To update it, navigate to User Settings and change the setting: mssql.resultsGrid.inMemoryDataProcessingThreshold",
    "The MSSQL for VS Code extension is introducing new modern data development features! Would you like to enable them? [Learn more]({0})/{0} is a url to learn more about the new features": {
        "message": "The MSSQL for VS Code extension is introducing new modern data development features! Would you like to enable them? [Learn more]({0})",
        "comment": ["{0} is a url to learn more about the new features"]
    },
    "Enable Experiences & Reload": "Enable Experiences & Reload",
    "New Deployment": "New Deployment",
    "Error loading; refresh to try again": "Error loading; refresh to try again",
    "No items": "No items",
    "We couldn't connect using the current connection information. Would you like to retry the connection or edit the connection profile?": "We couldn't connect using the current connection information. Would you like to retry the connection or edit the connection profile?",
    "Edit Connection Profile": "Edit Connection Profile",
    "Connecting...": "Connecting...",
    "Are you sure you want to remove {0}?/{0} is the node label": {
        "message": "Are you sure you want to remove {0}?",
        "comment": ["{0} is the node label"]
    },
    "Loading...": "Loading...",
    "Generating script...": "Generating script...",
    "Fetching {0} script.../{0} is the script type": {
        "message": "Fetching {0} script...",
        "comment": ["{0} is the script type"]
    },
    "Insert": "Insert",
    "Update": "Update",
    "Execute": "Execute",
    "Alter": "Alter",
    "Signing in to Azure...": "Signing in to Azure...",
    "Are you sure you want to delete {0}?  You can delete its connections as well, or move them to the root folder./{0} is the group name": {
        "message": "Are you sure you want to delete {0}?  You can delete its connections as well, or move them to the root folder.",
        "comment": ["{0} is the group name"]
    },
    "Delete Contents": "Delete Contents",
    "Move to Root": "Move to Root",
    "Are you sure you want to delete {0}?/{0} is the group name": {
        "message": "Are you sure you want to delete {0}?",
        "comment": ["{0} is the group name"]
    },
    "Connection Dialog": "Connection Dialog",
    "Microsoft Account": "Microsoft Account",
    "Microsoft Account is required": "Microsoft Account is required",
    "Add account": "Add account",
    "Save Password": "Save Password",
    "Tenant ID is required": "Tenant ID is required",
    "Enter profile name": "Enter profile name",
    "[Optional] Enter a display name for this connection profile": "[Optional] Enter a display name for this connection profile",
    "Connection Group": "Connection Group",
    "Server is required": "Server is required",
    "User name is required": "User name is required",
    "Connection string is required": "Connection string is required",
    "Sign in": "Sign in",
    "Additional parameters": "Additional parameters",
    "<Default>": "<Default>",
    "+ Create Connection Group": "+ Create Connection Group",
    "Select a connection group": "Select a connection group",
    "Search connection groups": "Search connection groups",
    "Error loading Azure databases for subscription {0} ({1}).  Confirm that you have permission./{0} is the subscription name{1} is the subscription id": {
        "message": "Error loading Azure databases for subscription {0} ({1}).  Confirm that you have permission.",
        "comment": ["{0} is the subscription name", "{1} is the subscription id"]
    },
    "delete the saved connection: {0}?/{0} is the connection name": {
        "message": "delete the saved connection: {0}?",
        "comment": ["{0} is the connection name"]
    },
    "Authentication error for account. Resolving this requires clearing your token cache, which will sign you out of all connected accounts.": "Authentication error for account. Resolving this requires clearing your token cache, which will sign you out of all connected accounts.",
    "Authentication error for account '{0}' (tenant '{1}'). Resolving this requires clearing your token cache, which will sign you out of all connected accounts./{0} is the account display name{1} is the tenant id": {
        "message": "Authentication error for account '{0}' (tenant '{1}'). Resolving this requires clearing your token cache, which will sign you out of all connected accounts.",
        "comment": ["{0} is the account display name", "{1} is the tenant id"]
    },
    "Clear cache and refresh token": "Clear cache and refresh token",
    "Clear token cache": "Clear token cache",
    "No workspaces found. Please change Fabric account or tenant to view available workspaces.": "No workspaces found. Please change Fabric account or tenant to view available workspaces.",
    "Add Firewall Rule to {0}/{0} is the server name": {
        "message": "Add Firewall Rule to {0}",
        "comment": ["{0} is the server name"]
    },
    "Error signing into Azure: {0}/{0} is the error message": {
        "message": "Error signing into Azure: {0}",
        "comment": ["{0} is the error message"]
    },
    "Error loading Azure account information for tenant ID '{0}'/{0} is the tenant ID": {
        "message": "Error loading Azure account information for tenant ID '{0}'",
        "comment": ["{0} is the tenant ID"]
    },
    "Error creating firewall rule {0}.  Check your Azure account settings and try again.  Error: {1}/{0} is the rule info in format 'name (startIp - endIp)'{1} is the error message": {
        "message": "Error creating firewall rule {0}.  Check your Azure account settings and try again.  Error: {1}",
        "comment": [
            "{0} is the rule info in format 'name (startIp - endIp)'",
            "{1} is the error message"
        ]
    },
    "Failed to get tenant '{0}' for account '{1}'./{0} is the tenant id{1} is the account name": {
        "message": "Failed to get tenant '{0}' for account '{1}'.",
        "comment": ["{0} is the tenant id", "{1} is the account name"]
    },
    "Azure (Public)": "Azure (Public)",
    "Azure (US Government)": "Azure (US Government)",
    "Azure (China)": "Azure (China)",
    "The custom cloud choice is not configured. Please configure the setting `{0}`.": "The custom cloud choice is not configured. Please configure the setting `{0}`.",
    "Failed to get Fabric workspaces for tenant '{0} ({1})': {2}/{0} is the tenant name{1} is the tenant id{2} is the error message": {
        "message": "Failed to get Fabric workspaces for tenant '{0} ({1})': {2}",
        "comment": ["{0} is the tenant name", "{1} is the tenant id", "{2} is the error message"]
    },
    "Failed to get Fabric workspaces for tenant '{0} ({1})'./{0} is the tenant name{1} is the tenant id": {
        "message": "Failed to get Fabric workspaces for tenant '{0} ({1})'.",
        "comment": ["{0} is the tenant name", "{1} is the tenant id"]
    },
    "Listing Fabric capacities for tenant '{0}'/{0} is the tenant ID": {
        "message": "Listing Fabric capacities for tenant '{0}'",
        "comment": ["{0} is the tenant ID"]
    },
    "Listing Fabric workspaces for tenant '{0}'/{0} is the tenant ID": {
        "message": "Listing Fabric workspaces for tenant '{0}'",
        "comment": ["{0} is the tenant ID"]
    },
    "Getting Fabric workspace '{0}'/{0} is the workspace ID": {
        "message": "Getting Fabric workspace '{0}'",
        "comment": ["{0} is the workspace ID"]
    },
    "Listing Fabric SQL Databases for workspace '{0}'/{0} is the workspace ID": {
        "message": "Listing Fabric SQL Databases for workspace '{0}'",
        "comment": ["{0} is the workspace ID"]
    },
    "Listing Fabric SQL Endpoints for workspace '{0}'/{0} is the workspace ID": {
        "message": "Listing Fabric SQL Endpoints for workspace '{0}'",
        "comment": ["{0} is the workspace ID"]
    },
    "Getting connection string for SQL Endpoint '{0}' in workspace '{1}'/{0} is the SQL endpoint ID{1} is the workspace ID": {
        "message": "Getting connection string for SQL Endpoint '{0}' in workspace '{1}'",
        "comment": ["{0} is the SQL endpoint ID", "{1} is the workspace ID"]
    },
    "Creating workspace with capacity {0}/{0} is the capacity ID": {
        "message": "Creating workspace with capacity {0}",
        "comment": ["{0} is the capacity ID"]
    },
    "Creating SQL Database for workspace {0}/{0} is the workspace ID": {
        "message": "Creating SQL Database for workspace {0}",
        "comment": ["{0} is the workspace ID"]
    },
    "Listing role assignments for workspace '${workspaceId}'/{0} is the workspace ID": {
        "message": "Listing role assignments for workspace '${workspaceId}'",
        "comment": ["{0} is the workspace ID"]
    },
    "Getting Fabric database '{0}'/{0} is the database ID": {
        "message": "Getting Fabric database '{0}'",
        "comment": ["{0} is the database ID"]
    },
    "Fabric API error occurred ({0}): {1}/{0} is the error code{1} is the error message": {
        "message": "Fabric API error occurred ({0}): {1}",
        "comment": ["{0} is the error code", "{1} is the error message"]
    },
    "Fabric long-running API error with error code '{0}': {1}/{0} is the error code{1} is the error message": {
        "message": "Fabric long-running API error with error code '{0}': {1}",
        "comment": ["{0} is the error code", "{1} is the error message"]
    },
    "Fabric Account is required": "Fabric Account is required",
    "Select a Workspace": "Select a Workspace",
    "Search Workspaces": "Search Workspaces",
    "Workspace is required": "Workspace is required",
    "Insufficient Workspace Permissions": "Insufficient Workspace Permissions",
    "Fabric is not supported in the current cloud ({0}).  Ensure setting '{1}' is configured correctly./{0} is the cloud name{1} is the setting name": {
        "message": "Fabric is not supported in the current cloud ({0}).  Ensure setting '{1}' is configured correctly.",
        "comment": ["{0} is the cloud name", "{1} is the setting name"]
    },
    "{0} invalid Entra accounts have been removed; you may need to run `MS SQL: Clear Microsoft Entra account token cache` and log in again./{0} is the number of invalid accounts that have been removed": {
        "message": "{0} invalid Entra accounts have been removed; you may need to run `MS SQL: Clear Microsoft Entra account token cache` and log in again.",
        "comment": ["{0} is the number of invalid accounts that have been removed"]
    },
    "Entra token cache cleared successfully.": "Entra token cache cleared successfully.",
    "Database Name": "Database Name",
    "Enter Database Name": "Enter Database Name",
    "Database Name is required": "Database Name is required",
    "Database Description": "Database Description",
    "Enter Database Description": "Enter Database Description",
    "Please select a workspace where you have sufficient permissions (Contributor or higher)": "Please select a workspace where you have sufficient permissions (Contributor or higher)",
    "This database name is already in use. Please choose a different name.": "This database name is already in use. Please choose a different name.",
    "Count: {0}  Distinct Count: {1}  Null Count: {2}/{0} is the count, {1} is the distinct count, and {2} is the null count": {
        "message": "Count: {0}  Distinct Count: {1}  Null Count: {2}",
        "comment": ["{0} is the count, {1} is the distinct count, and {2} is the null count"]
    },
    "Average: {0}  Count: {1}  Sum: {2}/{0} is the average, {1} is the count, {2} is the sum": {
        "message": "Average: {0}  Count: {1}  Sum: {2}",
        "comment": ["{0} is the average, {1} is the count, {2} is the sum"]
    },
    "Average: {0}/{0} is the average": {
        "message": "Average: {0}",
        "comment": ["{0} is the average"]
    },
    "Count: {0}/{0} is the count": {
        "message": "Count: {0}",
        "comment": ["{0} is the count"]
    },
    "Distinct Count: {0}/{0} is the distinct count": {
        "message": "Distinct Count: {0}",
        "comment": ["{0} is the distinct count"]
    },
    "Max: {0}/{0} is the max": {
        "message": "Max: {0}",
        "comment": ["{0} is the max"]
    },
    "Min: {0}/{0} is the min": {
        "message": "Min: {0}",
        "comment": ["{0} is the min"]
    },
    "Null Count: {0}/{0} is the null count": {
        "message": "Null Count: {0}",
        "comment": ["{0} is the null count"]
    },
    "Sum: {0}/{0} is the sum": {
        "message": "Sum: {0}",
        "comment": ["{0} is the sum"]
    },
    "An error occurred while copying results: {0}/{0} is the error message": {
        "message": "An error occurred while copying results: {0}",
        "comment": ["{0} is the error message"]
    },
    "{0} rows selected, click to load summary/{0} is the number of rows to fetch summary statistics for": {
        "message": "{0} rows selected, click to load summary",
        "comment": ["{0} is the number of rows to fetch summary statistics for"]
    },
    "Click to load summary": "Click to load summary",
    "Loading summary for {0} rows (Click to cancel)/{0} is the total number of rows": {
        "message": "Loading summary for {0} rows (Click to cancel)",
        "comment": ["{0} is the total number of rows"]
    },
    "Click to cancel loading summary": "Click to cancel loading summary",
    "Summary loading canceled": "Summary loading canceled",
    "Summary loading was canceled by user": "Summary loading was canceled by user",
    "Error loading summary": "Error loading summary",
    "Error loading summary: {0}/{0} is the error message": {
        "message": "Error loading summary: {0}",
        "comment": ["{0} is the error message"]
    },
    "An error occurred while retrieving rows: {0}/{0} is the error message": {
        "message": "An error occurred while retrieving rows: {0}",
        "comment": ["{0} is the error message"]
    },
    "{0} stopped successfully./{0} stopped successfully.": {
        "message": "{0} stopped successfully.",
        "comment": ["{0} stopped successfully."]
    },
    "Failed to stop {0}./Failed to stop {0}.": {
        "message": "Failed to stop {0}.",
        "comment": ["Failed to stop {0}."]
    },
    "{0} started successfully./{0} started successfully.": {
        "message": "{0} started successfully.",
        "comment": ["{0} started successfully."]
    },
    "Starting {0}.../{0} is the container name": {
        "message": "Starting {0}...",
        "comment": ["{0} is the container name"]
    },
    "Failed to start {0}./Failed to start {0}.": {
        "message": "Failed to start {0}.",
        "comment": ["Failed to start {0}."]
    },
    "{0} deleted successfully./{0} deleted successfully.": {
        "message": "{0} deleted successfully.",
        "comment": ["{0} deleted successfully."]
    },
    "Failed to delete {0}./Failed to delete {0}.": {
        "message": "Failed to delete {0}.",
        "comment": ["Failed to delete {0}."]
    },
    "Select image": "Select image",
    "Select the SQL Server Container Image": "Select the SQL Server Container Image",
    "SQL Server {0} - latest/{0} is the SQL Server version": {
        "message": "SQL Server {0} - latest",
        "comment": ["{0} is the SQL Server version"]
    },
    "SQL Server Container SA Password": "SQL Server Container SA Password",
    "Please choose a unique name for the profile": "Please choose a unique name for the profile",
    "Container Name": "Container Name",
    "Choose a name for the SQL Server Docker Container": "Choose a name for the SQL Server Docker Container",
    "Please choose a unique name for the container": "Please choose a unique name for the container",
    "Choose a port to host the SQL Server Docker Container": "Choose a port to host the SQL Server Docker Container",
    "Please make sure the port is a number, and choose a port that is not in use": "Please make sure the port is a number, and choose a port that is not in use",
    "Hostname": "Hostname",
    "Choose a hostname for the container": "Choose a hostname for the container",
    "Terms & Conditions": "Terms & Conditions",
    "Accept the SQL Server EULA to deploy a SQL Server Docker container": "Accept the SQL Server EULA to deploy a SQL Server Docker container",
    "Please Accept the SQL Server EULA": "Please Accept the SQL Server EULA",
    "Checking if Docker is installed": "Checking if Docker is installed",
    "Checking if Docker is installed on your machine": "Checking if Docker is installed on your machine",
    "Docker is not installed or not in PATH. Please install Docker Desktop and try again.": "Docker is not installed or not in PATH. Please install Docker Desktop and try again.",
    "Checking if Docker is started": "Checking if Docker is started",
    "Checking if Docker is running on your machine. If not, we'll start it for you.": "Checking if Docker is running on your machine. If not, we'll start it for you.",
    "Error running Docker commands. Please make sure Docker is running.": "Error running Docker commands. Please make sure Docker is running.",
    "Checking Docker Engine Configuration": "Checking Docker Engine Configuration",
    "Checking if the Docker Engine is configured correctly on your machine.": "Checking if the Docker Engine is configured correctly on your machine.",
    "Pulling SQL Server Image": "Pulling SQL Server Image",
    "Pulling the SQL Server container image. This might take a few minutes depending on your internet connection.": "Pulling the SQL Server container image. This might take a few minutes depending on your internet connection.",
    "Creating Container": "Creating Container",
    "Creating and starting your SQL Server container": "Creating and starting your SQL Server container",
    "Setting up container": "Setting up container",
    "Readying container for connections.": "Readying container for connections.",
    "Connecting to Container": "Connecting to Container",
    "Connecting to your SQL Server Docker container": "Connecting to your SQL Server Docker container",
    "Please make your password 8-128 characters long.": "Please make your password 8-128 characters long.",
    "Your password must contain characters from at least three of the following categories: uppercase letters, lowercase letters, numbers (0-9), and special characters (!, $, #, %, etc.).": "Your password must contain characters from at least three of the following categories: uppercase letters, lowercase letters, numbers (0-9), and special characters (!, $, #, %, etc.).",
    "Failed to pull SQL Server image. Please check your network connection and try again.": "Failed to pull SQL Server image. Please check your network connection and try again.",
    "Unsupported platform for Docker: {0}/{0} is the platform name of the machine": {
        "message": "Unsupported platform for Docker: {0}",
        "comment": ["{0} is the platform name of the machine"]
    },
    "Unsupported architecture for Docker: {0}/{0} is the architecture name of the machine": {
        "message": "Unsupported architecture for Docker: {0}",
        "comment": ["{0} is the architecture name of the machine"]
    },
    "Rosetta is required to run SQL Server container images on Apple Silicon. Enable \"Use Rosetta for x86_64/amd64 emulation on Apple Silicon\" in Docker Desktop > Settings > General.": "Rosetta is required to run SQL Server container images on Apple Silicon. Enable \"Use Rosetta for x86_64/amd64 emulation on Apple Silicon\" in Docker Desktop > Settings > General.",
    "SQL Server does not support Windows containers. Please switch to Linux containers in Docker Desktop settings.": "SQL Server does not support Windows containers. Please switch to Linux containers in Docker Desktop settings.",
    "Docker requires root permissions to run. Please run Docker with sudo or add your user to the docker group using sudo usermod -aG docker $USER. Then, reboot your machine and retry.": "Docker requires root permissions to run. Please run Docker with sudo or add your user to the docker group using sudo usermod -aG docker $USER. Then, reboot your machine and retry.",
    "Docker failed to start within the timeout period. Please manually start Docker and try again.": "Docker failed to start within the timeout period. Please manually start Docker and try again.",
    "Container failed to start within the timeout period. Please wait a few minutes and try again.": "Container failed to start within the timeout period. Please wait a few minutes and try again.",
    "We can't find where Docker Desktop is located on your machine. Please manually start Docker Desktop and try again.": "We can't find where Docker Desktop is located on your machine. Please manually start Docker Desktop and try again.",
    "Install Docker": "Install Docker",
    "Create Local SQL Container": "Create Local SQL Container",
    "Starting Docker...": "Starting Docker...",
    "Starting Container...": "Starting Container...",
    "Readying container for connections...": "Readying container for connections...",
    "Stopping Container...": "Stopping Container...",
    "Deleting Container...": "Deleting Container...",
    "Are you sure you want to delete the container {0}? This will remove both the container and its connection from VS Code./{0} is the container name": {
        "message": "Are you sure you want to delete the container {0}? This will remove both the container and its connection from VS Code.",
        "comment": ["{0} is the container name"]
    },
    "Configure Linux containers": "Configure Linux containers",
    "Configure Rosetta in Docker Desktop": "Configure Rosetta in Docker Desktop",
    "Your Docker Engine currently runs Windows containers. SQL Server only supports Linux containers. Would you like to switch to Linux containers?": "Your Docker Engine currently runs Windows containers. SQL Server only supports Linux containers. Would you like to switch to Linux containers?",
    "Switching to Linux containers was canceled. SQL Server only supports Linux containers.": "Switching to Linux containers was canceled. SQL Server only supports Linux containers.",
    "Failed to start SQL Server container. Please check the error message for more details, and then try again.": "Failed to start SQL Server container. Please check the error message for more details, and then try again.",
    "Container does not exist. Would you like to remove the connection?": "Container does not exist. Would you like to remove the connection?",
    "Enter password": "Enter password",
    "Enter container name": "Enter container name",
    "Enter port": "Enter port",
    "Enter hostname": "Enter hostname",
    "SQL Server 2025 is not supported on ARM architecture. Please select a different SQL Server version.": "SQL Server 2025 is not supported on ARM architecture. Please select a different SQL Server version.",
    "SQL Server 2025 is not yet supported on ARM architecture. ARM support will be available starting with the SQL Server 2025 CU1 container image.": "SQL Server 2025 is not yet supported on ARM architecture. ARM support will be available starting with the SQL Server 2025 CU1 container image.",
    "How likely it is that you would recommend the MSSQL extension to a friend or colleague?": "How likely it is that you would recommend the MSSQL extension to a friend or colleague?",
    "What can we do to improve?": "What can we do to improve?",
    "Take Survey": "Take Survey",
    "Do you mind taking a quick feedback survey about the MSSQL Extension for VS Code?": "Do you mind taking a quick feedback survey about the MSSQL Extension for VS Code?",
    "MSSQL Feedback": "MSSQL Feedback",
    "Microsoft reviews your feedback to improve our products, so don't share any personal data or confidential/proprietary content.": "Microsoft reviews your feedback to improve our products, so don't share any personal data or confidential/proprietary content.",
    "Overall, how satisfied are you with {0}?/{0} is the feature name": {
        "message": "Overall, how satisfied are you with {0}?",
        "comment": ["{0} is the feature name"]
    },
    "How likely it is that you would recommend {0} to a friend or colleague?/{0} is the feature name": {
        "message": "How likely it is that you would recommend {0} to a friend or colleague?",
        "comment": ["{0} is the feature name"]
    },
    "Encountering a problem?  Share the details with us by opening a GitHub issue so we can improve!": "Encountering a problem?  Share the details with us by opening a GitHub issue so we can improve!",
    "Submit an issue": "Submit an issue",
    "{0} has been closed. Would you like to restore it?/{0} is the webview name": {
        "message": "{0} has been closed. Would you like to restore it?",
        "comment": ["{0} is the webview name"]
    },
    "General": "General",
    "Publish Project": "Publish Project",
    "Publish Profile": "Publish Profile",
    "Load profile...": "Load profile...",
    "Save As": "Save As",
    "Publish Settings File": "Publish Settings File",
    "Database name is required": "Database name is required",
    "SQLCMD Variables": "SQLCMD Variables",
    "Publish Target": "Publish Target",
    "Existing SQL server": "Existing SQL server",
    "Existing Azure SQL logical server": "Existing Azure SQL logical server",
    "Local development container": "Local development container",
    "New SQL Server local development container": "New SQL Server local development container",
    "New Azure SQL logical server (Preview)": "New Azure SQL logical server (Preview)",
    "Build {0}": "Build {0}",
    "Building {0}...": "Building {0}...",
    "Build failed with exit code {0}": "Build failed with exit code {0}",
    "SQL Server port number": "SQL Server port number",
    "SQL Server admin password": "SQL Server admin password",
    "Confirm SQL Server admin password": "Confirm SQL Server admin password",
    "Image tag": "Image tag",
    "Microsoft SQL Server License Agreement": "Microsoft SQL Server License Agreement",
    "Select Connection": "Select Connection",
    "Port must be a number between 1 and 65535": "Port must be a number between 1 and 65535",
    "Invalid SQL Server password for {0}. Password must be 8–128 characters long and meet the complexity requirements.  For more information see https://docs.microsoft.com/sql/relational-databases/security/password-policy": "Invalid SQL Server password for {0}. Password must be 8–128 characters long and meet the complexity requirements.  For more information see https://docs.microsoft.com/sql/relational-databases/security/password-policy",
    "{0} password doesn't match the confirmation password": "{0} password doesn't match the confirmation password",
    "Required": "Required",
    "You must accept the license": "You must accept the license",
    "Failed to load publish profile": "Failed to load publish profile",
    "Publish profile saved to: {0}": "Publish profile saved to: {0}",
    "Failed to save publish profile": "Failed to save publish profile",
    "DacFx service is not available. Publish and generate script operations cannot be performed.": "DacFx service is not available. Publish and generate script operations cannot be performed.",
    "DacFx service is not available. Profile loaded without deployment options. Publish and generate script operations cannot be performed.": "DacFx service is not available. Profile loaded without deployment options. Publish and generate script operations cannot be performed.",
    "Failed to list databases": "Failed to list databases",
<<<<<<< HEAD
    "Failed to fetch Docker container tags: {0}": "Failed to fetch Docker container tags: {0}",
=======
    "Profile loaded but connection failed. Please connect to the server manually.": "Profile loaded but connection failed. Please connect to the server manually.",
>>>>>>> efcf9ba6
    "Schema Compare": "Schema Compare",
    "Options have changed. Recompare to see the comparison?": "Options have changed. Recompare to see the comparison?",
    "Failed to generate script: '{0}'/{0} is the error message returned from the generate script operation": {
        "message": "Failed to generate script: '{0}'",
        "comment": ["{0} is the error message returned from the generate script operation"]
    },
    "Cancel schema compare failed: '{0}'/{0} is the error message returned from the cancel operation": {
        "message": "Cancel schema compare failed: '{0}'",
        "comment": ["{0} is the error message returned from the cancel operation"]
    },
    "Schema Compare failed: '{0}'/{0} is the error message returned from the compare operation": {
        "message": "Schema Compare failed: '{0}'",
        "comment": ["{0} is the error message returned from the compare operation"]
    },
    "Loading Schema Designer Model...": "Loading Schema Designer Model...",
    "Schema Designer Model is ready. Changes can now be published.": "Schema Designer Model is ready. Changes can now be published.",
    "Schema Designer": "Schema Designer",
    "Opening Publish Script. This may take a while...": "Opening Publish Script. This may take a while...",
    "Generating Report. This may take a while...": "Generating Report. This may take a while...",
    "Failed to generate publish script: '{0}'/{0} is the error message returned from the generate script operation": {
        "message": "Failed to generate publish script: '{0}'",
        "comment": ["{0} is the error message returned from the generate script operation"]
    },
    "Connect to MSSQL": "Connect to MSSQL",
    "Click to connect to a database": "Click to connect to a database",
    "Connecting": "Connecting",
    "Connection error": "Connection error",
    "Connecting to {0}.../{0} is the connection display name": {
        "message": "Connecting to {0}...",
        "comment": ["{0} is the connection display name"]
    },
    "The following workspace or workspace folder connections are missing the 'id' property and are being ignored.  Please manually add the 'id' property to the connection in order to use it. \n\n {0}/{0} is the list of display names for the connections that have been ignored": {
        "message": "The following workspace or workspace folder connections are missing the 'id' property and are being ignored.  Please manually add the 'id' property to the connection in order to use it. \n\n {0}",
        "comment": ["{0} is the list of display names for the connections that have been ignored"]
    },
    "The connection with ID '{0}' does not have the 'server' property set and is being ignored.  Please set the 'server' property on this connection in order to use it./{0} is the connection ID for the connection that has been ignored": {
        "message": "The connection with ID '{0}' does not have the 'server' property set and is being ignored.  Please set the 'server' property on this connection in order to use it.",
        "comment": ["{0} is the connection ID for the connection that has been ignored"]
    },
    "Error migrating connection ID {0} to new format.  Please recreate this connection to use it.\nError:\n{1}/{0} is the connection id{1} is the error message": {
        "message": "Error migrating connection ID {0} to new format.  Please recreate this connection to use it.\nError:\n{1}",
        "comment": ["{0} is the connection id", "{1} is the error message"]
    },
    "No account selected": "No account selected",
    "{0} (Current Account)/{0} is the account display name": {
        "message": "{0} (Current Account)",
        "comment": ["{0} is the account display name"]
    },
    "Sign in to a new account": "Sign in to a new account",
    "Select Azure account with Key Vault access for column decryption": "Select Azure account with Key Vault access for column decryption",
    "No tenant selected": "No tenant selected",
    "No model found.": "No model found.",
    "No tools to process.": "No tools to process.",
    "You are not connected to any database.": "You are not connected to any database.",
    "Connected to:": "Connected to:",
    "Server - {0}/{0} is the server name": {
        "message": "Server - {0}",
        "comment": ["{0} is the server name"]
    },
    "Database - {0}/{0} is the database name": {
        "message": "Database - {0}",
        "comment": ["{0} is the database name"]
    },
    "Using {0} ({1}).../{0} is the model name{1} is whether the model can send requests": {
        "message": "Using {0} ({1})...",
        "comment": ["{0} is the model name", "{1} is whether the model can send requests"]
    },
    "Tool lookup for: {0} - {1}./{0} is the part name{1} is the part input": {
        "message": "Tool lookup for: {0} - {1}.",
        "comment": ["{0} is the part name", "{1} is the part input"]
    },
    "Got invalid tool use parameters: \"{0}\". ({1})/{0} is the part input{1} is the error message": {
        "message": "Got invalid tool use parameters: \"{0}\". ({1})",
        "comment": ["{0} is the part input", "{1} is the error message"]
    },
    "Calling tool: {0} with {1}./{0} is the tool function name{1} is the SQL tool parameters": {
        "message": "Calling tool: {0} with {1}.",
        "comment": ["{0} is the tool function name", "{1} is the SQL tool parameters"]
    },
    "The requested model could not be found. Please check model availability or try a different model.": "The requested model could not be found. Please check model availability or try a different model.",
    "Access denied. Please ensure you have the necessary permissions to use this tool or model.": "Access denied. Please ensure you have the necessary permissions to use this tool or model.",
    "Usage limits exceeded. Try again later, or consider optimizing your requests.": "Usage limits exceeded. Try again later, or consider optimizing your requests.",
    "I'm sorry, I can only assist with SQL-related questions.": "I'm sorry, I can only assist with SQL-related questions.",
    "An unexpected error occurred with the language model. Please try again.": "An unexpected error occurred with the language model. Please try again.",
    "Using {0} to process your request.../{0} is the model name that will be processing the request": {
        "message": "Using {0} to process your request...",
        "comment": ["{0} is the model name that will be processing the request"]
    },
    "The language model did not return any output.": "The language model did not return any output.",
    "An error occurred while processing your request.": "An error occurred while processing your request.",
    "An error occurred: {0}/{0} is the error message": {
        "message": "An error occurred: {0}",
        "comment": ["{0} is the error message"]
    },
    "An unknown error occurred. Please try again.": "An unknown error occurred. Please try again.",
    "This message couldn't be processed. If this issue persists, please check the logs and open an issue on GitHub.": "This message couldn't be processed. If this issue persists, please check the logs and open an issue on GitHub.",
    "Open SQL editor and connect": "Open SQL editor and connect",
    "An active connection is required for GitHub Copilot to understand your database schema and proceed.\nSelect \"{0}\" to establish a connection./{0} is the button text (e.g., 'Connect' or 'Open SQL editor and connect')": {
        "message": "An active connection is required for GitHub Copilot to understand your database schema and proceed.\nSelect \"{0}\" to establish a connection.",
        "comment": ["{0} is the button text (e.g., 'Connect' or 'Open SQL editor and connect')"]
    },
    "Connect to a database": "Connect to a database",
    "Show a random table definition": "Show a random table definition",
    "How many tables are in this database?": "How many tables are in this database?",
    "List Connections": "List Connections",
    "List all connections registered with the mssql extension?": "List all connections registered with the mssql extension?",
    "Listing server connections": "Listing server connections",
    "Connect to Server": "Connect to Server",
    "Connect to server {0}?/{0} is the server name": {
        "message": "Connect to server {0}?",
        "comment": ["{0} is the server name"]
    },
    "Connect to server {0} and database {1}?/{0} is the server name{1} is the database name": {
        "message": "Connect to server {0} and database {1}?",
        "comment": ["{0} is the server name", "{1} is the database name"]
    },
    "Connecting to server {0}/{0} is the server name": {
        "message": "Connecting to server {0}",
        "comment": ["{0} is the server name"]
    },
    "Connecting to server {0} and database {1}/{0} is the server name{1} is the database name": {
        "message": "Connecting to server {0} and database {1}",
        "comment": ["{0} is the server name", "{1} is the database name"]
    },
    "Server {0} not found./{0} is the server name": {
        "message": "Server {0} not found.",
        "comment": ["{0} is the server name"]
    },
    "Successfully connected to server.": "Successfully connected to server.",
    "Failed to connect to server.": "Failed to connect to server.",
    "Connection profile '{0}' not found./{0} is the profile ID": {
        "message": "Connection profile '{0}' not found.",
        "comment": ["{0} is the profile ID"]
    },
    "Either profileId or serverName must be provided.": "Either profileId or serverName must be provided.",
    "Connect using profile {0}?/{0} is the profile ID": {
        "message": "Connect using profile {0}?",
        "comment": ["{0} is the profile ID"]
    },
    "Connecting using profile {0}/{0} is the profile ID": {
        "message": "Connecting using profile {0}",
        "comment": ["{0} is the profile ID"]
    },
    "Disconnect from connection '{0}'?/{0} is the connection ID": {
        "message": "Disconnect from connection '{0}'?",
        "comment": ["{0} is the connection ID"]
    },
    "Disconnecting from connection '{0}'/{0} is the connection ID": {
        "message": "Disconnecting from connection '{0}'",
        "comment": ["{0} is the connection ID"]
    },
    "Show Schema": "Show Schema",
    "Show schema for connection '{0}'?/{0} is the connection ID": {
        "message": "Show schema for connection '{0}'?",
        "comment": ["{0} is the connection ID"]
    },
    "Showing schema for connection '{0}'/{0} is the connection ID": {
        "message": "Showing schema for connection '{0}'",
        "comment": ["{0} is the connection ID"]
    },
    "No connection found for connectionId: {0}/{0} is the connection ID": {
        "message": "No connection found for connectionId: {0}",
        "comment": ["{0} is the connection ID"]
    },
    "Schema visualization opened.": "Schema visualization opened.",
    "Get Connection Details": "Get Connection Details",
    "Get connection details for connection '{0}'?/{0} is the connection ID": {
        "message": "Get connection details for connection '{0}'?",
        "comment": ["{0} is the connection ID"]
    },
    "Getting connection details for connection '{0}'/{0} is the connection ID": {
        "message": "Getting connection details for connection '{0}'",
        "comment": ["{0} is the connection ID"]
    },
    "List Databases": "List Databases",
    "List databases for connection '{0}'?/{0} is the connection ID": {
        "message": "List databases for connection '{0}'?",
        "comment": ["{0} is the connection ID"]
    },
    "Listing databases for connection '{0}'/{0} is the connection ID": {
        "message": "Listing databases for connection '{0}'",
        "comment": ["{0} is the connection ID"]
    },
    "Change Database": "Change Database",
    "Change database to '{1}' for connection '{0}'?/{0} is the connection ID{1} is the database name": {
        "message": "Change database to '{1}' for connection '{0}'?",
        "comment": ["{0} is the connection ID", "{1} is the database name"]
    },
    "Changing database to '{1}' for connection '{0}'/{0} is the connection ID{1} is the database name": {
        "message": "Changing database to '{1}' for connection '{0}'",
        "comment": ["{0} is the connection ID", "{1} is the database name"]
    },
    "Successfully changed to database: {0}/{0} is the database name": {
        "message": "Successfully changed to database: {0}",
        "comment": ["{0} is the database name"]
    },
    "Failed to connect to database: {0}/{0} is the database name": {
        "message": "Failed to connect to database: {0}",
        "comment": ["{0} is the database name"]
    },
    "List Tables": "List Tables",
    "List tables for connection '{0}'?/{0} is the connection ID": {
        "message": "List tables for connection '{0}'?",
        "comment": ["{0} is the connection ID"]
    },
    "Listing tables for connection '{0}'/{0} is the connection ID": {
        "message": "Listing tables for connection '{0}'",
        "comment": ["{0} is the connection ID"]
    },
    "List Schemas": "List Schemas",
    "List schemas for connection '{0}'?/{0} is the connection ID": {
        "message": "List schemas for connection '{0}'?",
        "comment": ["{0} is the connection ID"]
    },
    "Listing schemas for connection '{0}'/{0} is the connection ID": {
        "message": "Listing schemas for connection '{0}'",
        "comment": ["{0} is the connection ID"]
    },
    "List Views": "List Views",
    "List views for connection '{0}'?/{0} is the connection ID": {
        "message": "List views for connection '{0}'?",
        "comment": ["{0} is the connection ID"]
    },
    "Listing views for connection '{0}'/{0} is the connection ID": {
        "message": "Listing views for connection '{0}'",
        "comment": ["{0} is the connection ID"]
    },
    "List Functions": "List Functions",
    "List functions for connection '{0}'?/{0} is the connection ID": {
        "message": "List functions for connection '{0}'?",
        "comment": ["{0} is the connection ID"]
    },
    "Listing functions for connection '{0}'/{0} is the connection ID": {
        "message": "Listing functions for connection '{0}'",
        "comment": ["{0} is the connection ID"]
    },
    "Run Query": "Run Query",
    "Run query on connection '{0}'?\n\nQuery: {1}/{0} is the connection ID{1} is the SQL query": {
        "message": "Run query on connection '{0}'?\n\nQuery: {1}",
        "comment": ["{0} is the connection ID", "{1} is the SQL query"]
    },
    "Running query on connection '{0}'/{0} is the connection ID": {
        "message": "Running query on connection '{0}'",
        "comment": ["{0} is the connection ID"]
    },
    "Connected successfully": "Connected successfully",
    "Failed to connect": "Failed to connect",
    "Disconnected successfully": "Disconnected successfully",
    "Database changed successfully": "Database changed successfully",
    "Failed to change database": "Failed to change database",
    "No active connection for database change": "No active connection for database change",
    "Connection Details": "Connection Details",
    "Authentication": "Authentication",
    "Server Version": "Server Version",
    "Server Edition": "Server Edition",
    "Cloud": "Cloud",
    "No connection information found": "No connection information found",
    "No active connection": "No active connection",
    "Opening schema designer...": "Opening schema designer...",
    "No connection credentials found": "No connection credentials found",
    "No active connection for schema view": "No active connection for schema view",
    "Available Servers": "Available Servers",
    "No saved connection profiles found.": "No saved connection profiles found.",
    "Use {0} to create a new connection./{0} is the connect command": {
        "message": "Use {0} to create a new connection.",
        "comment": ["{0} is the connect command"]
    },
    "Unnamed Profile": "Unnamed Profile",
    "Found {0} saved connection profile(s)./{0} is the number of connection profiles": {
        "message": "Found {0} saved connection profile(s).",
        "comment": ["{0} is the number of connection profiles"]
    },
    "Error retrieving server list: {0}/{0} is the error message": {
        "message": "Error retrieving server list: {0}",
        "comment": ["{0} is the error message"]
    },
    "Unknown error": "Unknown error",
    "No active database connection in the current editor. Please establish a connection to continue.": "No active database connection in the current editor. Please establish a connection to continue.",
    "Chat command not available in this VS Code version": "Chat command not available in this VS Code version",
    "👋 I'm GitHub Copilot for MSSQL extension, your intelligent SQL development assistant in Visual Studio Code. I help you connect, explore, design, and evolve your SQL databases directly from VS Code.": "👋 I'm GitHub Copilot for MSSQL extension, your intelligent SQL development assistant in Visual Studio Code. I help you connect, explore, design, and evolve your SQL databases directly from VS Code.",
    "What I can do for you:": "What I can do for you:",
    "Explore, design, and evolve database schemas using intelligent, code-first or data-first guidance": "Explore, design, and evolve database schemas using intelligent, code-first or data-first guidance",
    "Apply contextual suggestions for SQL syntax, relationships, and constraints": "Apply contextual suggestions for SQL syntax, relationships, and constraints",
    "Write, optimize, and troubleshoot SQL queries with AI-recommended improvements": "Write, optimize, and troubleshoot SQL queries with AI-recommended improvements",
    "Generate mock data and seed scripts to support testing and development environments": "Generate mock data and seed scripts to support testing and development environments",
    "Accelerate schema evolution by autogenerating ORM migrations or T-SQL change scripts": "Accelerate schema evolution by autogenerating ORM migrations or T-SQL change scripts",
    "Understand and document business logic embedded in stored procedures, views, and functions": "Understand and document business logic embedded in stored procedures, views, and functions",
    "Get security-related recommendations, such as avoiding SQL injection or excessive permissions": "Get security-related recommendations, such as avoiding SQL injection or excessive permissions",
    "Receive natural language explanations to help developers unfamiliar with T-SQL understand code": "Receive natural language explanations to help developers unfamiliar with T-SQL understand code",
    "Reverse-engineer existing databases by explaining SQL schemas and relationships": "Reverse-engineer existing databases by explaining SQL schemas and relationships",
    "Scaffold backend components (e.g., data-access layers) based on your current database context": "Scaffold backend components (e.g., data-access layers) based on your current database context",
    "$(plug)  Connect to MSSQL": "$(plug)  Connect to MSSQL",
    "Cancel failed: {0}/{0} is the error message": {
        "message": "Cancel failed: {0}",
        "comment": ["{0} is the error message"]
    },
    "Failed disposing query: {0}/{0} is the error message": {
        "message": "Failed disposing query: {0}",
        "comment": ["{0} is the error message"]
    },
    "The extension '{0}' is requesting access to your SQL Server connections. This will allow it to execute queries and access your database./{0} is the extension name": {
        "message": "The extension '{0}' is requesting access to your SQL Server connections. This will allow it to execute queries and access your database.",
        "comment": ["{0} is the extension name"]
    },
    "Approve": "Approve",
    "Deny": "Deny",
    "✅ Grant Access": "✅ Grant Access",
    "✅ Grant Access (Current)": "✅ Grant Access (Current)",
    "❌ Deny Access": "❌ Deny Access",
    "❌ Deny Access (Current)": "❌ Deny Access (Current)",
    "Allow this extension to access your connections": "Allow this extension to access your connections",
    "Block this extension from accessing your connections": "Block this extension from accessing your connections",
    "Select an extension to manage connection sharing permissions": "Select an extension to manage connection sharing permissions",
    "Select new permission for extension: '{0}'/{0} is the extension name": {
        "message": "Select new permission for extension: '{0}'",
        "comment": ["{0} is the extension name"]
    },
    "Clear permissions for all extensions to access your connections": "Clear permissions for all extensions to access your connections",
    "All permissions for extensions to access your connections have been cleared.": "All permissions for extensions to access your connections have been cleared.",
    "No active text editor found. Please open a file with an active database connection.": "No active text editor found. Please open a file with an active database connection.",
    "Connection with ID \"{0}\" not found. Please verify the connection ID exists./{0} is the connection ID": {
        "message": "Connection with ID \"{0}\" not found. Please verify the connection ID exists.",
        "comment": ["{0} is the connection ID"]
    },
    "Failed to establish connection with ID \"{0}\". Please check connection details and network connectivity./{0} is the connection ID": {
        "message": "Failed to establish connection with ID \"{0}\". Please check connection details and network connectivity.",
        "comment": ["{0} is the connection ID"]
    },
    "Invalid connection URI provided.": "Invalid connection URI provided.",
    "Connection is not active. Please establish a connection before performing this action.": "Connection is not active. Please establish a connection before performing this action.",
    "Connection sharing permission denied for extension: '{0}'. Use the permission management commands to change this./{0} is the extension ID": {
        "message": "Connection sharing permission denied for extension: '{0}'. Use the permission management commands to change this.",
        "comment": ["{0} is the extension ID"]
    },
    "Connection sharing permission is required for extension: '{0}'/{0} is the extension ID": {
        "message": "Connection sharing permission is required for extension: '{0}'",
        "comment": ["{0} is the extension ID"]
    },
    "Create Connection Group": "Create Connection Group",
    "Edit Connection Group - {0}/{0} is the connection group name": {
        "message": "Edit Connection Group - {0}",
        "comment": ["{0} is the connection group name"]
    },
    "Unable to open Table Explorer: No target node provided.": "Unable to open Table Explorer: No target node provided.",
    "Changes saved successfully.": "Changes saved successfully.",
    "Row created.": "Row created.",
    "Row removed.": "Row removed.",
    "{0} (Preview)/{0} is the table name": {
        "message": "{0} (Preview)",
        "comment": ["{0} is the table name"]
    },
    "Failed to save changes: {0}/{0} is the error message": {
        "message": "Failed to save changes: {0}",
        "comment": ["{0} is the error message"]
    },
    "Failed to load data: {0}/{0} is the error message": {
        "message": "Failed to load data: {0}",
        "comment": ["{0} is the error message"]
    },
    "Failed to create a new row: {0}/{0} is the error message": {
        "message": "Failed to create a new row: {0}",
        "comment": ["{0} is the error message"]
    },
    "Failed to remove row: {0}/{0} is the error message": {
        "message": "Failed to remove row: {0}",
        "comment": ["{0} is the error message"]
    },
    "Failed to update cell: {0}/{0} is the error message": {
        "message": "Failed to update cell: {0}",
        "comment": ["{0} is the error message"]
    },
    "Failed to revert cell: {0}/{0} is the error message": {
        "message": "Failed to revert cell: {0}",
        "comment": ["{0} is the error message"]
    },
    "Failed to revert row: {0}/{0} is the error message": {
        "message": "Failed to revert row: {0}",
        "comment": ["{0} is the error message"]
    },
    "No script available. Make changes to the table data and generate a script first.": "No script available. Make changes to the table data and generate a script first.",
    "Failed to open script: {0}/{0} is the error message": {
        "message": "Failed to open script: {0}",
        "comment": ["{0} is the error message"]
    },
    "Script copied to clipboard.": "Script copied to clipboard.",
    "Failed to copy script: {0}/{0} is the error message": {
        "message": "Failed to copy script: {0}",
        "comment": ["{0} is the error message"]
    },
    "Table Explorer for '{0}' has unsaved changes. Do you want to save or discard them?/{0} is the table name": {
        "message": "Table Explorer for '{0}' has unsaved changes. Do you want to save or discard them?",
        "comment": ["{0} is the table name"]
    },
    "Discard": "Discard",
    "Azure sign in failed.": "Azure sign in failed.",
    "Select subscriptions": "Select subscriptions",
    "Error loading Azure subscriptions.": "Error loading Azure subscriptions.",
    "Invalid connection string: {0}": "Invalid connection string: {0}",
    "No subscriptions available.  Adjust your subscription filters to try again.": "No subscriptions available.  Adjust your subscription filters to try again.",
    "Error loading Azure databases.": "Error loading Azure databases."
}<|MERGE_RESOLUTION|>--- conflicted
+++ resolved
@@ -1535,11 +1535,8 @@
     "DacFx service is not available. Publish and generate script operations cannot be performed.": "DacFx service is not available. Publish and generate script operations cannot be performed.",
     "DacFx service is not available. Profile loaded without deployment options. Publish and generate script operations cannot be performed.": "DacFx service is not available. Profile loaded without deployment options. Publish and generate script operations cannot be performed.",
     "Failed to list databases": "Failed to list databases",
-<<<<<<< HEAD
     "Failed to fetch Docker container tags: {0}": "Failed to fetch Docker container tags: {0}",
-=======
     "Profile loaded but connection failed. Please connect to the server manually.": "Profile loaded but connection failed. Please connect to the server manually.",
->>>>>>> efcf9ba6
     "Schema Compare": "Schema Compare",
     "Options have changed. Recompare to see the comparison?": "Options have changed. Recompare to see the comparison?",
     "Failed to generate script: '{0}'/{0} is the error message returned from the generate script operation": {

{
  "The name of the table object.": "The name of the table object.",
  "Table name": "Table name",
  "The schema that contains the table.": "The schema that contains the table.",
  "Schema": "Schema",
  "Description for the table.": "Description for the table.",
  "Description": "Description",
  "The name of the column object.": "The name of the column object.",
  "Name": "Name",
  "Displays the description of the column": "Displays the description of the column",
  "Displays the unified data type (including length, scale and precision) for the column": "Displays the unified data type (including length, scale and precision) for the column",
  "Advanced Type": "Advanced Type",
  "Displays the data type name for the column": "Displays the data type name for the column",
  "Type": "Type",
  "The maximum length (in characters) that can be stored in this database object.": "The maximum length (in characters) that can be stored in this database object.",
  "Length": "Length",
  "A predefined global default value for the column or binding.": "A predefined global default value for the column or binding.",
  "Default Value": "Default Value",
  "Specifies whether the column may have a NULL value.": "Specifies whether the column may have a NULL value.",
  "Allow Nulls": "Allow Nulls",
  "Specifies whether the column is included in the primary key for the table.": "Specifies whether the column is included in the primary key for the table.",
  "Primary Key": "Primary Key",
  "For numeric data, the maximum number of decimal digits that can be stored in this database object.": "For numeric data, the maximum number of decimal digits that can be stored in this database object.",
  "Precision": "Precision",
  "For numeric data, the maximum number of decimal digits that can be stored in this database object to the right of decimal point.": "For numeric data, the maximum number of decimal digits that can be stored in this database object to the right of decimal point.",
  "Scale": "Scale",
  "Columns": "Columns",
  "Column": "Column",
  "New Column": "New Column",
  "The name of the column.": "The name of the column.",
  "Name of the primary key.": "Name of the primary key.",
  "The description of the primary key.": "The description of the primary key.",
  "Columns in the primary key.": "Columns in the primary key.",
  "Primary Key Columns": "Primary Key Columns",
  "Add Column": "Add Column",
  "The name of the index.": "The name of the index.",
  "The description of the index.": "The description of the index.",
  "The columns of the index.": "The columns of the index.",
  "Indexes": "Indexes",
  "Index": "Index",
  "New Index": "New Index",
  "Foreign Column": "Foreign Column",
  "The name of the foreign key.": "The name of the foreign key.",
  "The description of the foreign key.": "The description of the foreign key.",
  "The table which contains the primary or unique key column.": "The table which contains the primary or unique key column.",
  "Foreign Table": "Foreign Table",
  "The behavior when a user tries to update a row with data that is involved in a foreign key relationship.": "The behavior when a user tries to update a row with data that is involved in a foreign key relationship.",
  "On Update Action": "On Update Action",
  "The behavior when a user tries to delete a row with data that is involved in a foreign key relationship.": "The behavior when a user tries to delete a row with data that is involved in a foreign key relationship.",
  "On Delete Action": "On Delete Action",
  "The mapping between foreign key columns and primary key columns.": "The mapping between foreign key columns and primary key columns.",
  "New Column Mapping": "New Column Mapping",
  "Foreign Keys": "Foreign Keys",
  "Foreign Key": "Foreign Key",
  "New Foreign Key": "New Foreign Key",
  "The name of the check constraint.": "The name of the check constraint.",
  "The description of the check constraint.": "The description of the check constraint.",
  "The expression defining the check constraint.": "The expression defining the check constraint.",
  "Expression": "Expression",
  "Check Constraints": "Check Constraints",
  "Check Constraint": "Check Constraint",
  "New Check Constraint": "New Check Constraint",
  "General": "General",
  "{0} issue/{0} is the number of issues": {
    "message": "{0} issue",
    "comment": [
      "{0} is the number of issues"
    ]
  },
  "{0} issues/{0} is the number of issues": {
    "message": "{0} issues",
    "comment": [
      "{0} is the number of issues"
    ]
  },
  "{0} {1} issue/{0} is the tab name{1} is the number of issues": {
    "message": "{0} {1} issue",
    "comment": [
      "{0} is the tab name",
      "{1} is the number of issues"
    ]
  },
  "{0} {1} issues/{0} is the tab name{1} is the number of issues": {
    "message": "{0} {1} issues",
    "comment": [
      "{0} is the tab name",
      "{1} is the number of issues"
    ]
  },
  "Generate Script": "Generate Script",
  "Script As Create": "Script As Create",
  "Properties": "Properties",
  "No data": "No data",
  "Move Up": "Move Up",
  "Move Down": "Move Down",
  "Delete": "Delete",
  "Filter Settings": "Filter Settings",
  "Error": "Error",
  "Clear All": "Clear All",
  "Close": "Close",
  "OK": "OK",
  "And": "And",
  "Contains": "Contains",
  "Not Contains": "Not Contains",
  "Starts With": "Starts With",
  "Not Starts With": "Not Starts With",
  "Ends With": "Ends With",
  "Not Ends With": "Not Ends With",
  "Equals": "Equals",
  "Not Equals": "Not Equals",
  "Less Than": "Less Than",
  "Less Than Or Equals": "Less Than Or Equals",
  "Greater Than": "Greater Than",
  "Greater Than Or Equals": "Greater Than Or Equals",
  "Between": "Between",
  "Not Between": "Not Between",
  "Path: {0}/{0} is the path of the node in the object explorer": {
    "message": "Path: {0}",
    "comment": [
      "{0} is the path of the node in the object explorer"
    ]
  },
  "The first value must be set for the {0} operator in the {1} filter/{0} is the operator for the filter{1} is the name of the filter": {
    "message": "The first value must be set for the {0} operator in the {1} filter",
    "comment": [
      "{0} is the operator for the filter",
      "{1} is the name of the filter"
    ]
  },
  "The second value must be set for the {0} operator in the {1} filter/{0} is the operator for the filter{1} is the name of the filter": {
    "message": "The second value must be set for the {0} operator in the {1} filter",
    "comment": [
      "{0} is the operator for the filter",
      "{1} is the name of the filter"
    ]
  },
  "The first value must be less than the second value for the {0} operator in the {1} filter/{0} is the operator for the filter{1} is the name of the filter": {
    "message": "The first value must be less than the second value for the {0} operator in the {1} filter",
    "comment": [
      "{0} is the operator for the filter",
      "{1} is the name of the filter"
    ]
  },
  "Property": "Property",
  "Operator": "Operator",
  "Value": "Value",
  "Clear": "Clear",
  "Publishing Changes": "Publishing Changes",
  "Changes published successfully": "Changes published successfully",
  "Close Designer": "Close Designer",
  "Continue Editing": "Continue Editing",
  "Loading Table Designer": "Loading Table Designer",
  "Error loading preview": "Error loading preview",
  "Retry": "Retry",
  "Update Database": "Update Database",
  "Publish": "Publish",
  "Preview Database Updates": "Preview Database Updates",
  "Error loading designer": "Error loading designer",
  "Severity": "Severity",
  "I have read the summary and understand the potential risks.": "I have read the summary and understand the potential risks.",
  "Copy script": "Copy script",
  "Open in editor": "Open in editor",
  "Maximize panel size": "Maximize panel size",
  "Restore panel size": "Restore panel size",
  "Issues ({0})/{0} is the number of issues": {
    "message": "Issues ({0})",
    "comment": [
      "{0} is the number of issues"
    ]
  },
  "{0} properties/{0} is the object type": {
    "message": "{0} properties",
    "comment": [
      "{0} is the object type"
    ]
  },
  "Remove {0}/{0} is the object type": {
    "message": "Remove {0}",
    "comment": [
      "{0} is the object type"
    ]
  },
  "Connect": "Connect",
  "Advanced Connection Settings": "Advanced Connection Settings",
  "Advanced": "Advanced",
  "Test Connection": "Test Connection",
  "Connect to SQL Server": "Connect to SQL Server",
  "Parameters": "Parameters",
  "Connection String": "Connection String",
  "Browse Azure": "Browse Azure",
  "Recent Connections": "Recent Connections",
  "Subscription": "Subscription",
  "Resource Group": "Resource Group",
  "Location": "Location",
  "Server": "Server",
  "Database": "Database",
<<<<<<< HEAD
  "Filter Azure subscriptions": "Filter Azure subscriptions",
=======
  "Connection Error": "Connection Error",
  "Encryption was enabled on this connection; review your SSL and certificate configuration for the target SQL Server, or enable 'Trust server certificate' in the connection dialog.": "Encryption was enabled on this connection; review your SSL and certificate configuration for the target SQL Server, or enable 'Trust server certificate' in the connection dialog.",
  "Note: A self-signed certificate offers only limited protection and is not a recommended practice for production environments. Do you want to enable 'Trust server certificate' on this connection and retry?": "Note: A self-signed certificate offers only limited protection and is not a recommended practice for production environments. Do you want to enable 'Trust server certificate' on this connection and retry?",
  "Read more": "Read more",
  "Enable 'Trust Server Certificate'": "Enable 'Trust Server Certificate'",
>>>>>>> e7b0d47e
  "Query {0}:  Query cost (relative to the script):  {1}%/{0} is the query number{1} is the query cost": {
    "message": "Query {0}:  Query cost (relative to the script):  {1}%",
    "comment": [
      "{0} is the query number",
      "{1} is the query cost"
    ]
  },
  "Actual Elapsed Time": "Actual Elapsed Time",
  "Actual Elapsed CPU Time": "Actual Elapsed CPU Time",
  "Cost": "Cost",
  "Subtree Cost": "Subtree Cost",
  "Actual Number of Rows For All Executions": "Actual Number of Rows For All Executions",
  "Number of Rows Read": "Number of Rows Read",
  "Off": "Off",
  "Metric": "Metric",
  "Find Nodes": "Find Nodes",
  "Save Plan": "Save Plan",
  "Open XML": "Open XML",
  "Open Query": "Open Query",
  "Zoom In": "Zoom In",
  "Zoom Out": "Zoom Out",
  "Zoom to Fit": "Zoom to Fit",
  "Custom Zoom": "Custom Zoom",
  "Find Node": "Find Node",
  "Highlight Expensive Operation": "Highlight Expensive Operation",
  "Toggle Tooltips": "Toggle Tooltips",
  "Importance": "Importance",
  "Alphabetical": "Alphabetical",
  "Reverse Alphabetical": "Reverse Alphabetical",
  "Expand All": "Expand All",
  "Collapse All": "Collapse All",
  "Filter for any field...": "Filter for any field...",
  "Microsoft would like your feedback": "Microsoft would like your feedback",
  "Overall, how satisfied are you with the MSSQL extension?": "Overall, how satisfied are you with the MSSQL extension?",
  "Very Satisfied": "Very Satisfied",
  "Satisfied": "Satisfied",
  "Dissatisfied": "Dissatisfied",
  "Very Dissatisfied": "Very Dissatisfied",
  "Submit": "Submit",
  "Cancel": "Cancel",
  "Not likely at all": "Not likely at all",
  "Extremely likely": "Extremely likely",
  "Privacy Statement": "Privacy Statement",
  "Results": "Results",
  "Messages": "Messages",
  "Timestamp": "Timestamp",
  "Message": "Message",
  "Open snapshot in a new tab": "Open snapshot in a new tab",
  "Showplan XML": "Showplan XML",
  "Show Filter": "Show Filter",
  "Sort Ascending": "Sort Ascending",
  "Sort Descending": "Sort Descending",
  "Save as CSV": "Save as CSV",
  "Save as Excel": "Save as Excel",
  "Save as JSON": "Save as JSON",
  "Object Explorer Filter": "Object Explorer Filter",
  "{0} (filtered)": "{0} (filtered)",
  "View More": "View More",
  "View mssql for Visual Studio Code release notes?": "View mssql for Visual Studio Code release notes?",
  "Started query execution for document \"{0}\"/{0} is the document name": {
    "message": "Started query execution for document \"{0}\"",
    "comment": [
      "{0} is the document name"
    ]
  },
  "Finished query execution for document \"{0}\"/{0} is the document name": {
    "message": "Finished query execution for document \"{0}\"",
    "comment": [
      "{0} is the document name"
    ]
  },
  "A query is already running for this editor session. Please cancel this query or wait for its completion.": "A query is already running for this editor session. Please cancel this query or wait for its completion.",
  "Started executing query at ": "Started executing query at ",
  "Line {0}/{0} is the line number": {
    "message": "Line {0}",
    "comment": [
      "{0} is the line number"
    ]
  },
  "Canceling the query failed: {0}/{0} is the error message": {
    "message": "Canceling the query failed: {0}",
    "comment": [
      "{0} is the error message"
    ]
  },
  "Cannot cancel query as no query is running.": "Cannot cancel query as no query is running.",
  "No connection was found. Please connect to a server first.": "No connection was found. Please connect to a server first.",
  "Choose a database from the list below": "Choose a database from the list below",
  "Error {0}: {1}/{0} is the error number{1} is the error message": {
    "message": "Error {0}: {1}",
    "comment": [
      "{0} is the error number",
      "{1} is the error message"
    ]
  },
  "Failed to connect: {0}/{0} is the error message": {
    "message": "Failed to connect: {0}",
    "comment": [
      "{0} is the error message"
    ]
  },
  "Server name not set.": "Server name not set.",
  "Error {0}: {1} Please login as a different user and change the password using ALTER LOGIN./{0} is the error number{1} is the error message": {
    "message": "Error {0}: {1} Please login as a different user and change the password using ALTER LOGIN.",
    "comment": [
      "{0} is the error number",
      "{1} is the error message"
    ]
  },
  "Connection Errors": "Connection Errors",
  "Server connection in progress. Do you want to cancel?": "Server connection in progress. Do you want to cancel?",
  "Confirm to clear recent connections list": "Confirm to clear recent connections list",
  "To use this command, Open a .sql file -or- Change editor language to \"SQL\" -or- Select T-SQL text in the active SQL editor.": "To use this command, Open a .sql file -or- Change editor language to \"SQL\" -or- Select T-SQL text in the active SQL editor.",
  "Choose a connection profile from the list below": "Choose a connection profile from the list below",
  "Create Connection Profile": "Create Connection Profile",
  "Create": "Create",
  "Clear Recent Connections List": "Clear Recent Connections List",
  "Edit": "Edit",
  "Remove": "Remove",
  "Manage Connection Profiles": "Manage Connection Profiles",
  "{{put-server-name-here}}": "{{put-server-name-here}}",
  "Server name or ADO.NET connection string": "Server name or ADO.NET connection string",
  "hostname\\instance or <server>.database.windows.net or ADO.NET connection string": "hostname\\instance or <server>.database.windows.net or ADO.NET connection string",
  "Database name": "Database name",
  "Start IP Address": "Start IP Address",
  "End IP Address": "End IP Address",
  "Firewall rule name": "Firewall rule name",
  "[Optional] Database to connect (press Enter to connect to <default> database)": "[Optional] Database to connect (press Enter to connect to <default> database)",
  "Authentication Type": "Authentication Type",
  "authenticationType": "authenticationType",
  "Integrated": "Integrated",
  "SQL Login": "SQL Login",
  "Microsoft Entra Id - Universal w/ MFA Support": "Microsoft Entra Id - Universal w/ MFA Support",
  "Azure Code Grant": "Azure Code Grant",
  "Azure Device Code": "Azure Device Code",
  "Azure Logs": "Azure Logs",
  "Open": "Open",
  "Ignore Tenant": "Ignore Tenant",
  "Your tenant '{0} ({1})' requires you to re-authenticate again to access {2} resources. Press Open to start the authentication process./{0} is the tenant name{1} is the tenant id{2} is the resource": {
    "message": "Your tenant '{0} ({1})' requires you to re-authenticate again to access {2} resources. Press Open to start the authentication process.",
    "comment": [
      "{0} is the tenant name",
      "{1} is the tenant id",
      "{2} is the resource"
    ]
  },
  "Your account needs re-authentication to access {0} resources. Press Open to start the authentication process./{0} is the resource": {
    "message": "Your account needs re-authentication to access {0} resources. Press Open to start the authentication process.",
    "comment": [
      "{0} is the resource"
    ]
  },
  "Microsoft Corp": "Microsoft Corp",
  "Microsoft Entra Account": "Microsoft Entra Account",
  "Provider '{0}' does not have a Microsoft resource endpoint defined./{0} is the provider": {
    "message": "Provider '{0}' does not have a Microsoft resource endpoint defined.",
    "comment": [
      "{0} is the provider"
    ]
  },
  "Server could not start. This could be a permissions error or an incompatibility on your system. You can try enabling device code authentication from settings.": "Server could not start. This could be a permissions error or an incompatibility on your system. You can try enabling device code authentication from settings.",
  "Authentication failed due to a nonce mismatch, please close Azure Data Studio and try again.": "Authentication failed due to a nonce mismatch, please close Azure Data Studio and try again.",
  "Authentication failed due to a state mismatch, please close ADS and try again.": "Authentication failed due to a state mismatch, please close ADS and try again.",
  "Encrypt": "Encrypt",
  "encrypt": "encrypt",
  "Optional (False)": "Optional (False)",
  "Mandatory (True)": "Mandatory (True)",
  "Mandatory (Recommended)": "Mandatory (Recommended)",
  "Enable Trust Server Certificate": "Enable Trust Server Certificate",
  "Copy code and open webpage": "Copy code and open webpage",
  "Choose a Microsoft Entra account": "Choose a Microsoft Entra account",
  "Add a Microsoft Entra account...": "Add a Microsoft Entra account...",
  "Microsoft Entra account {0} successfully added./{0} is the account name": {
    "message": "Microsoft Entra account {0} successfully added.",
    "comment": [
      "{0} is the account name"
    ]
  },
  "New Microsoft Entra account could not be added.": "New Microsoft Entra account could not be added.",
  "Selected Microsoft Entra account removed successfully.": "Selected Microsoft Entra account removed successfully.",
  "An error occurred while removing Microsoft Entra account: {0}/{0} is the error message": {
    "message": "An error occurred while removing Microsoft Entra account: {0}",
    "comment": [
      "{0} is the error message"
    ]
  },
  "No Microsoft Entra account can be found for removal.": "No Microsoft Entra account can be found for removal.",
  "Azure token cache cleared successfully.": "Azure token cache cleared successfully.",
  "Cannot connect due to expired tokens. Please re-authenticate and try again.": "Cannot connect due to expired tokens. Please re-authenticate and try again.",
  "Microsoft Entra Id": "Microsoft Entra Id",
  "Choose a Microsoft Entra tenant": "Choose a Microsoft Entra tenant",
  "Tenant": "Tenant",
  "User name": "User name",
  "User name (SQL Login)": "User name (SQL Login)",
  "Password": "Password",
  "Password (SQL Login)": "Password (SQL Login)",
  "Save Password? If 'No', password will be required each time you connect": "Save Password? If 'No', password will be required each time you connect",
  "Profile Name": "Profile Name",
  "[Optional] Enter a display name for this connection profile": "[Optional] Enter a display name for this connection profile",
  "Error occurred opening content in editor.": "Error occurred opening content in editor.",
  "Started saving results to ": "Started saving results to ",
  "Failed to save results. ": "Failed to save results. ",
  "Successfully saved results to ": "Successfully saved results to ",
  "Select profile to remove": "Select profile to remove",
  "Confirm to remove this profile.": "Confirm to remove this profile.",
  "No connection profile to remove.": "No connection profile to remove.",
  "Profile removed successfully": "Profile removed successfully",
  "Profile created successfully": "Profile created successfully",
  "Profile created and connected": "Profile created and connected",
  "Recent connections list cleared": "Recent connections list cleared",
  " is required.": " is required.",
  "Error: ": "Error: ",
  "Yes": "Yes",
  "No": "No",
  "<default>": "<default>",
  "Disconnected": "Disconnected",
  "Click to connect to a database": "Click to connect to a database",
  "Connecting": "Connecting",
  "Connecting to: ": "Connecting to: ",
  "Connection error": "Connection error",
  "Error connecting to: ": "Error connecting to: ",
  "Error code: ": "Error code: ",
  "Error Message: ": "Error Message: ",
  "Canceling query ": "Canceling query ",
  "Updating IntelliSense...": "Updating IntelliSense...",
  "Unable to execute the command while the extension is initializing. Please try again later.": "Unable to execute the command while the extension is initializing. Please try again later.",
  "untitled": "untitled",
  "To use this command, you must set the language to \"SQL\". Confirm to change language mode.": "To use this command, you must set the language to \"SQL\". Confirm to change language mode.",
  "Changed database context to \"{0}\" for document \"{1}\"/{0} is the database name{1} is the document name": {
    "message": "Changed database context to \"{0}\" for document \"{1}\"",
    "comment": [
      "{0} is the database name",
      "{1} is the document name"
    ]
  },
  "Error: Unable to connect using the connection information provided. Retry profile creation?": "Error: Unable to connect using the connection information provided. Retry profile creation?",
  "Refresh Credentials": "Refresh Credentials",
  "Failed to fetch user tokens.": "Failed to fetch user tokens.",
  "Error: Login failed. Retry using different credentials?": "Error: Login failed. Retry using different credentials?",
  "Encryption was enabled on this connection; review your SSL and certificate configuration for the target SQL Server, or set 'Trust server certificate' to 'true' in the settings file. Note: A self-signed certificate offers only limited protection and is not a recommended practice for production environments. Do you want to enable 'Trust server certificate' on this connection and retry?": "Encryption was enabled on this connection; review your SSL and certificate configuration for the target SQL Server, or set 'Trust server certificate' to 'true' in the settings file. Note: A self-signed certificate offers only limited protection and is not a recommended practice for production environments. Do you want to enable 'Trust server certificate' on this connection and retry?",
  "Your client IP address does not have access to the server. Add a Microsoft Entra account and create a new firewall rule to enable access.": "Your client IP address does not have access to the server. Add a Microsoft Entra account and create a new firewall rule to enable access.",
  "Your client IP Address '{0}' does not have access to the server '{1}' you're attempting to connect to. Would you like to create new firewall rule?/{0} is the client IP address{1} is the server name": {
    "message": "Your client IP Address '{0}' does not have access to the server '{1}' you're attempting to connect to. Would you like to create new firewall rule?",
    "comment": [
      "{0} is the client IP address",
      "{1} is the server name"
    ]
  },
  "Firewall rule successfully added. Retry profile creation? ": "Firewall rule successfully added. Retry profile creation? ",
  "Credential Error: An error occurred while attempting to refresh account credentials. Please re-authenticate.": "Credential Error: An error occurred while attempting to refresh account credentials. Please re-authenticate.",
  "Connection Profile could not be updated. Please modify the connection details manually in settings.json and try again.": "Connection Profile could not be updated. Please modify the connection details manually in settings.json and try again.",
  "Unable to expand. Please check logs for more information.": "Unable to expand. Please check logs for more information.",
  "Firewall rule successfully created.": "Firewall rule successfully created.",
  "Failed to get authentication method, please remove and re-add the account.": "Failed to get authentication method, please remove and re-add the account.",
  "Account not found": "Account not found",
  "Choose Query History": "Choose Query History",
  "Choose An Action": "Choose An Action",
  "Open Query History": "Open Query History",
  "Run Query History": "Run Query History",
  "Invalid IP Address": "Invalid IP Address",
  "Invalid Firewall rule name": "Invalid Firewall rule name",
  "No Queries Available": "No Queries Available",
  "Create Firewall Rule": "Create Firewall Rule",
  "Connecting to server \"{0}\" on document \"{1}\"./{0} is the server name{1} is the document name": {
    "message": "Connecting to server \"{0}\" on document \"{1}\".",
    "comment": [
      "{0} is the server name",
      "{1} is the document name"
    ]
  },
  "Connection not found for uri \"{0}\"./{0} is the uri": {
    "message": "Connection not found for uri \"{0}\".",
    "comment": [
      "{0} is the uri"
    ]
  },
  "Found pending reconnect promise for uri {0}, waiting./{0} is the uri": {
    "message": "Found pending reconnect promise for uri {0}, waiting.",
    "comment": [
      "{0} is the uri"
    ]
  },
  "Previous pending reconnection for uri {0}, succeeded./{0} is the uri": {
    "message": "Previous pending reconnection for uri {0}, succeeded.",
    "comment": [
      "{0} is the uri"
    ]
  },
  "Found pending reconnect promise for uri {0}, failed./{0} is the uri": {
    "message": "Found pending reconnect promise for uri {0}, failed.",
    "comment": [
      "{0} is the uri"
    ]
  },
  "Previous pending reconnect promise for uri {0} is rejected with error {1}, will attempt to reconnect if necessary./{0} is the uri{1} is the error": {
    "message": "Previous pending reconnect promise for uri {0} is rejected with error {1}, will attempt to reconnect if necessary.",
    "comment": [
      "{0} is the uri",
      "{1} is the error"
    ]
  },
  "Access token expired for connection {0} with uri {1}/{0} is the connection id{1} is the uri": {
    "message": "Access token expired for connection {0} with uri {1}",
    "comment": [
      "{0} is the connection id",
      "{1} is the uri"
    ]
  },
  "Error when refreshing token": "Error when refreshing token",
  "Keys for token cache could not be saved in credential store, this may cause Microsoft Entra Id access token persistence issues and connection instabilities. It's likely that SqlTools has reached credential storage limit on Windows, please clear at least 2 credentials that start with \"Microsoft.SqlTools|\" in Windows Credential Manager and reload.": "Keys for token cache could not be saved in credential store, this may cause Microsoft Entra Id access token persistence issues and connection instabilities. It's likely that SqlTools has reached credential storage limit on Windows, please clear at least 2 credentials that start with \"Microsoft.SqlTools|\" in Windows Credential Manager and reload.",
  "Failed to refresh connection ${0} with uri {1}, invalid connection result./{0} is the connection id{1} is the uri": {
    "message": "Failed to refresh connection ${0} with uri {1}, invalid connection result.",
    "comment": [
      "{0} is the connection id",
      "{1} is the uri"
    ]
  },
  "Successfully refreshed token for connection {0} with uri {1}, {2}/{0} is the connection id{1} is the uri{2} is the message": {
    "message": "Successfully refreshed token for connection {0} with uri {1}, {2}",
    "comment": [
      "{0} is the connection id",
      "{1} is the uri",
      "{2} is the message"
    ]
  },
  "No need to refresh Microsoft Entra acccount token for connection {0} with uri {1}/{0} is the connection id{1} is the uri": {
    "message": "No need to refresh Microsoft Entra acccount token for connection {0} with uri {1}",
    "comment": [
      "{0} is the connection id",
      "{1} is the uri"
    ]
  },
  "Connected to server \"{0}\" on document \"{1}\". Server information: {2}/{0} is the server name{1} is the document name{2} is the server info": {
    "message": "Connected to server \"{0}\" on document \"{1}\". Server information: {2}",
    "comment": [
      "{0} is the server name",
      "{1} is the document name",
      "{2} is the server info"
    ]
  },
  "Error connecting to server \"{0}\". Details: {1}/{0} is the server name{1} is the error message": {
    "message": "Error connecting to server \"{0}\". Details: {1}",
    "comment": [
      "{0} is the server name",
      "{1} is the error message"
    ]
  },
  "Changing database context to \"{0}\" on server \"{1}\" on document \"{2}\"./{0} is the database name{1} is the server name{2} is the document name": {
    "message": "Changing database context to \"{0}\" on server \"{1}\" on document \"{2}\".",
    "comment": [
      "{0} is the database name",
      "{1} is the server name",
      "{2} is the document name"
    ]
  },
  "Changed database context to \"{0}\" on server \"{1}\" on document \"{2}\"./{0} is the database name{1} is the server name{2} is the document name": {
    "message": "Changed database context to \"{0}\" on server \"{1}\" on document \"{2}\".",
    "comment": [
      "{0} is the database name",
      "{1} is the server name",
      "{2} is the document name"
    ]
  },
  "Disconnected on document \"{0}\"/{0} is the document name": {
    "message": "Disconnected on document \"{0}\"",
    "comment": [
      "{0} is the document name"
    ]
  },
  "OpenSSL version >=1.0.1 is required to connect.": "OpenSSL version >=1.0.1 is required to connect.",
  "Help": "Help",
  "macOS Sierra or newer is required to use this feature.": "macOS Sierra or newer is required to use this feature.",
  "Getting definition ...": "Getting definition ...",
  "DefinitionRequested": "DefinitionRequested",
  "DefinitionRequestCompleted": "DefinitionRequestCompleted",
  "updatingIntelliSense": "updatingIntelliSense",
  "intelliSenseUpdated": "intelliSenseUpdated",
  "test": "test",
  "Disconnect": "Disconnect",
  "Close the current connection": "Close the current connection",
  "Are you sure you want to disconnect?": "Are you sure you want to disconnect?",
  "Batch execution time: {0}/{0} is the batch time": {
    "message": "Batch execution time: {0}",
    "comment": [
      "{0} is the batch time"
    ]
  },
  "A SQL editor must have focus before executing this command": "A SQL editor must have focus before executing this command",
  "Maximize": "Maximize",
  "Restore": "Restore",
  "CSV": "CSV",
  "JSON": "JSON",
  "Excel": "Excel",
  "Select all": "Select all",
  "Copy": "Copy",
  "Copy with Headers": "Copy with Headers",
  "Executing query...": "Executing query...",
  "Query executed": "Query executed",
  "Total execution time: {0}/{0} is the elapsed time": {
    "message": "Total execution time: {0}",
    "comment": [
      "{0} is the elapsed time"
    ]
  },
  "Save results command cannot be used with multiple selections.": "Save results command cannot be used with multiple selections.",
  "MSSQL": "MSSQL",
  "None": "None",
  "Choose SQL Language": "Choose SQL Language",
  "Use T-SQL intellisense and syntax error checking on current document": "Use T-SQL intellisense and syntax error checking on current document",
  "Disable intellisense and syntax error checking on current document": "Disable intellisense and syntax error checking on current document",
  "Add Connection": "Add Connection",
  "Azure: Sign In": "Azure: Sign In",
  "Sign in to your Azure subscription": "Sign in to your Azure subscription",
  "Azure: Sign In with Device Code": "Azure: Sign In with Device Code",
  "Sign in to your Azure subscription with a device code. Use this in setups where the Sign In command does not work": "Sign in to your Azure subscription with a device code. Use this in setups where the Sign In command does not work",
  "Azure: Sign In to Azure Cloud": "Azure: Sign In to Azure Cloud",
  "Sign in to your Azure subscription in one of the sovereign clouds.": "Sign in to your Azure subscription in one of the sovereign clouds.",
  "{0}: {1}/{0} is the task name{1} is the status": {
    "message": "{0}: {1}",
    "comment": [
      "{0} is the task name",
      "{1} is the status"
    ]
  },
  "{0}. {1}/{0} is the status{1} is the message": {
    "message": "{0}. {1}",
    "comment": [
      "{0} is the status",
      "{1} is the message"
    ]
  },
  "{0}: {1}. {2}/{0} is the task name{1} is the status{2} is the message": {
    "message": "{0}: {1}. {2}",
    "comment": [
      "{0} is the task name",
      "{1} is the status",
      "{2} is the message"
    ]
  },
  "Failed": "Failed",
  "Succeeded": "Succeeded",
  "Succeeded with warning": "Succeeded with warning",
  "Canceled": "Canceled",
  "In progress": "In progress",
  "Canceling": "Canceling",
  "Not started": "Not started",
  "Parent node was not TreeNodeInfo.": "Parent node was not TreeNodeInfo.",
  "Failed to delete credential with id: {0}. {1}/{0} is the id{1} is the error": {
    "message": "Failed to delete credential with id: {0}. {1}",
    "comment": [
      "{0} is the id",
      "{1} is the error"
    ]
  },
  "The recent connections list has been cleared but there were errors while deleting some associated credentials. View the errors in the MSSQL output channel.": "The recent connections list has been cleared but there were errors while deleting some associated credentials. View the errors in the MSSQL output channel.",
  "Testing connection profile...": "Testing connection profile...",
  "Running query is not supported when the editor is in multiple selection mode.": "Running query is not supported when the editor is in multiple selection mode.",
  "Enter new column width": "Enter new column width",
  "Invalid column width": "Invalid column width",
  "Width cannot be 0 or negative": "Width cannot be 0 or negative",
  "An error occurred refreshing nodes. See the MSSQL output channel for more details.": "An error occurred refreshing nodes. See the MSSQL output channel for more details.",
  "Show MSSQL output": "Show MSSQL output",
  "Authentication Library has changed, please reload Visual Studio Code.": "Authentication Library has changed, please reload Visual Studio Code.",
  "This setting requires Visual Studio Code to be relaunched, please reload Visual Studio Code.": "This setting requires Visual Studio Code to be relaunched, please reload Visual Studio Code.",
  "Reload Visual Studio Code": "Reload Visual Studio Code",
  "Switch to MSAL": "Switch to MSAL",
  "Dismiss": "Dismiss",
  "Query succeeded": "Query succeeded",
  "Query failed": "Query failed",
  "Loading": "Loading",
  "Execution Plan": "Execution Plan",
  "Script copied to clipboard": "Script copied to clipboard",
  "Connection Dialog": "Connection Dialog",
  "Azure Account": "Azure Account",
  "Azure Account is required": "Azure Account is required",
  "Select an account": "Select an account",
  "Save Password": "Save Password",
  "Tenant ID": "Tenant ID",
  "Select a tenant": "Select a tenant",
  "Tenant ID is required": "Tenant ID is required",
  "Server is required": "Server is required",
  "User name is required": "User name is required",
  "Connection string is required": "Connection string is required",
  "Sign in": "Sign in",
  "Additional parameters": "Additional parameters",
  "Error loading Azure databases for subscription {0} ({1}).  Confirm that you have permission./{0} is the subscription name{1} is the subscription id": {
    "message": "Error loading Azure databases for subscription {0} ({1}).  Confirm that you have permission.",
    "comment": [
      "{0} is the subscription name",
      "{1} is the subscription id"
    ]
  },
  "How likely it is that you would recommend the MSSQL extension to a friend or colleague?": "How likely it is that you would recommend the MSSQL extension to a friend or colleague?",
  "What can we do to improve?": "What can we do to improve?",
  "Take Survey": "Take Survey",
  "Remind Me Later": "Remind Me Later",
  "Don't Show Again": "Don't Show Again",
  "Do you mind taking a quick feedback survey about the MSSQL Extension for VS Code?": "Do you mind taking a quick feedback survey about the MSSQL Extension for VS Code?",
  "MSSQL Feedback": "MSSQL Feedback",
  "Microsoft reviews your feedback to improve our products, so don't share any personal data or confidential/proprietary content.": "Microsoft reviews your feedback to improve our products, so don't share any personal data or confidential/proprietary content.",
  "Overall, how satisfied are you with {0}?/{0} is the feature name": {
    "message": "Overall, how satisfied are you with {0}?",
    "comment": [
      "{0} is the feature name"
    ]
  },
  "How likely it is that you would recommend {0} to a friend or colleague?/{0} is the feature name": {
    "message": "How likely it is that you would recommend {0} to a friend or colleague?",
    "comment": [
      "{0} is the feature name"
    ]
  },
  "Azure sign in failed.": "Azure sign in failed.",
  "Select subscriptions": "Select subscriptions",
  "Error loading Azure subscriptions.": "Error loading Azure subscriptions.",
  "No subscriptions available.  Adjust your subscription filters to try again.": "No subscriptions available.  Adjust your subscription filters to try again.",
  "Error loading Azure databases.": "Error loading Azure databases."
}<|MERGE_RESOLUTION|>--- conflicted
+++ resolved
@@ -194,15 +194,12 @@
   "Location": "Location",
   "Server": "Server",
   "Database": "Database",
-<<<<<<< HEAD
   "Filter Azure subscriptions": "Filter Azure subscriptions",
-=======
   "Connection Error": "Connection Error",
   "Encryption was enabled on this connection; review your SSL and certificate configuration for the target SQL Server, or enable 'Trust server certificate' in the connection dialog.": "Encryption was enabled on this connection; review your SSL and certificate configuration for the target SQL Server, or enable 'Trust server certificate' in the connection dialog.",
   "Note: A self-signed certificate offers only limited protection and is not a recommended practice for production environments. Do you want to enable 'Trust server certificate' on this connection and retry?": "Note: A self-signed certificate offers only limited protection and is not a recommended practice for production environments. Do you want to enable 'Trust server certificate' on this connection and retry?",
   "Read more": "Read more",
   "Enable 'Trust Server Certificate'": "Enable 'Trust Server Certificate'",
->>>>>>> e7b0d47e
   "Query {0}:  Query cost (relative to the script):  {1}%/{0} is the query number{1} is the query cost": {
     "message": "Query {0}:  Query cost (relative to the script):  {1}%",
     "comment": [

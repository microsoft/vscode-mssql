{
  "Description for the table.": "Description for the table.",
  "Description": "Description",
  "The name of the column object.": "The name of the column object.",
  "Name": "Name",
  "Displays the description of the column": "Displays the description of the column",
  "Displays the unified data type (including length, scale and precision) for the column": "Displays the unified data type (including length, scale and precision) for the column",
  "Data Type": "Data Type",
  "Displays the data type name for the column": "Displays the data type name for the column",
  "Type": "Type",
  "The maximum length (in characters) that can be stored in this database object.": "The maximum length (in characters) that can be stored in this database object.",
  "Length": "Length",
  "A predefined global default value for the column or binding.": "A predefined global default value for the column or binding.",
  "Default Value": "Default Value",
  "Specifies whether the column may have a NULL value.": "Specifies whether the column may have a NULL value.",
  "Allow Nulls": "Allow Nulls",
  "Specifies whether the column is included in the primary key for the table.": "Specifies whether the column is included in the primary key for the table.",
  "Primary Key": "Primary Key",
  "For numeric data, the maximum number of decimal digits that can be stored in this database object.": "For numeric data, the maximum number of decimal digits that can be stored in this database object.",
  "Precision": "Precision",
  "For numeric data, the maximum number of decimal digits that can be stored in this database object to the right of decimal point.": "For numeric data, the maximum number of decimal digits that can be stored in this database object to the right of decimal point.",
  "Scale": "Scale",
  "Columns": "Columns",
  "Column": "Column",
  "New Column": "New Column",
  "The name of the column.": "The name of the column.",
  "Name of the primary key.": "Name of the primary key.",
  "The description of the primary key.": "The description of the primary key.",
  "Columns in the primary key.": "Columns in the primary key.",
  "Primary Key Columns": "Primary Key Columns",
  "Add Column": "Add Column",
  "The name of the index.": "The name of the index.",
  "The description of the index.": "The description of the index.",
  "The columns of the index.": "The columns of the index.",
  "Indexes": "Indexes",
  "Index": "Index",
  "New Index": "New Index",
  "Foreign Column": "Foreign Column",
  "The name of the foreign key.": "The name of the foreign key.",
  "The description of the foreign key.": "The description of the foreign key.",
  "The table which contains the primary or unique key column.": "The table which contains the primary or unique key column.",
  "Foreign Table": "Foreign Table",
  "The behavior when a user tries to update a row with data that is involved in a foreign key relationship.": "The behavior when a user tries to update a row with data that is involved in a foreign key relationship.",
  "On Update Action": "On Update Action",
  "The behavior when a user tries to delete a row with data that is involved in a foreign key relationship.": "The behavior when a user tries to delete a row with data that is involved in a foreign key relationship.",
  "On Delete Action": "On Delete Action",
  "The mapping between foreign key columns and primary key columns.": "The mapping between foreign key columns and primary key columns.",
  "New Column Mapping": "New Column Mapping",
  "Foreign Keys": "Foreign Keys",
  "Foreign Key": "Foreign Key",
  "New Foreign Key": "New Foreign Key",
  "The name of the check constraint.": "The name of the check constraint.",
  "The description of the check constraint.": "The description of the check constraint.",
  "The expression defining the check constraint.": "The expression defining the check constraint.",
  "Expression": "Expression",
  "Check Constraints": "Check Constraints",
  "Check Constraint": "Check Constraint",
  "New Check Constraint": "New Check Constraint",
  "Advanced Options": "Advanced Options",
  "{0} issue/{0} is the number of issues": {
    "message": "{0} issue",
    "comment": [
      "{0} is the number of issues"
    ]
  },
  "{0} issues/{0} is the number of issues": {
    "message": "{0} issues",
    "comment": [
      "{0} is the number of issues"
    ]
  },
  "{0} {1} issue/{0} is the tab name{1} is the number of issues": {
    "message": "{0} {1} issue",
    "comment": [
      "{0} is the tab name",
      "{1} is the number of issues"
    ]
  },
  "{0} {1} issues/{0} is the tab name{1} is the number of issues": {
    "message": "{0} {1} issues",
    "comment": [
      "{0} is the tab name",
      "{1} is the number of issues"
    ]
  },
  "Move Up": "Move Up",
  "Move Down": "Move Down",
  "Delete": "Delete",
  "Filter Settings": "Filter Settings",
  "Cancel": "Cancel",
  "Are you sure?": "Are you sure?",
  "Are you sure you want to {0}?/{0} is the action being confirmed": {
    "message": "Are you sure you want to {0}?",
    "comment": [
      "{0} is the action being confirmed"
    ]
  },
  "Close": "Close",
  "Apply": "Apply",
  "Clear Selection": "Clear Selection",
  "Find": "Find",
  "Find Next": "Find Next",
  "Find Previous": "Find Previous",
  "No results": "No results",
  "{0} of {1}/{0} is the number of active elements{1} is the total number of elements": {
    "message": "{0} of {1}",
    "comment": [
      "{0} is the number of active elements",
      "{1} is the total number of elements"
    ]
  },
  "Close Find": "Close Find",
  "Load": "Load",
  "Error": "Error",
  "Clear All": "Clear All",
  "OK": "OK",
  "And": "And",
  "Contains": "Contains",
  "Not Contains": "Not Contains",
  "Starts With": "Starts With",
  "Not Starts With": "Not Starts With",
  "Ends With": "Ends With",
  "Not Ends With": "Not Ends With",
  "Equals": "Equals",
  "Not Equals": "Not Equals",
  "Less Than": "Less Than",
  "Less Than or Equals": "Less Than or Equals",
  "Greater Than": "Greater Than",
  "Greater Than or Equals": "Greater Than or Equals",
  "Between": "Between",
  "Not Between": "Not Between",
  "Path: {0}/{0} is the path of the node in the object explorer": {
    "message": "Path: {0}",
    "comment": [
      "{0} is the path of the node in the object explorer"
    ]
  },
  "The first value must be set for the {0} operator in the {1} filter/{0} is the operator for the filter{1} is the name of the filter": {
    "message": "The first value must be set for the {0} operator in the {1} filter",
    "comment": [
      "{0} is the operator for the filter",
      "{1} is the name of the filter"
    ]
  },
  "The second value must be set for the {0} operator in the {1} filter/{0} is the operator for the filter{1} is the name of the filter": {
    "message": "The second value must be set for the {0} operator in the {1} filter",
    "comment": [
      "{0} is the operator for the filter",
      "{1} is the name of the filter"
    ]
  },
  "The first value must be less than the second value for the {0} operator in the {1} filter/{0} is the operator for the filter{1} is the name of the filter": {
    "message": "The first value must be less than the second value for the {0} operator in the {1} filter",
    "comment": [
      "{0} is the operator for the filter",
      "{1} is the name of the filter"
    ]
  },
  "Property": "Property",
  "Operator": "Operator",
  "Value": "Value",
  "Clear": "Clear",
  "Publishing Changes": "Publishing Changes",
  "Changes published successfully": "Changes published successfully",
  "Close Designer": "Close Designer",
  "Continue Editing": "Continue Editing",
  "Loading Table Designer": "Loading Table Designer",
  "Loading Report": "Loading Report",
  "Error loading preview": "Error loading preview",
  "Retry": "Retry",
  "Update Database": "Update Database",
  "Generate Script": "Generate Script",
  "Publish": "Publish",
  "Preview Database Updates": "Preview Database Updates",
  "Error loading designer": "Error loading designer",
  "Severity": "Severity",
  "Script As Create": "Script As Create",
  "I have read the summary and understand the potential risks.": "I have read the summary and understand the potential risks.",
  "Copy script": "Copy script",
  "Open in editor": "Open in editor",
  "Maximize panel size": "Maximize panel size",
  "Restore panel size": "Restore panel size",
  "Issues ({0})/{0} is the number of issues": {
    "message": "Issues ({0})",
    "comment": [
      "{0} is the number of issues"
    ]
  },
  "{0} properties/{0} is the object type": {
    "message": "{0} properties",
    "comment": [
      "{0} is the object type"
    ]
  },
  "Table name": "Table name",
  "Remove {0}/{0} is the object type": {
    "message": "Remove {0}",
    "comment": [
      "{0} is the object type"
    ]
  },
  "Schema": "Schema",
  "Back to preview": "Back to preview",
  "Copy": "Copy",
  "You must review and accept the terms to proceed": "You must review and accept the terms to proceed",
  "Create new firewall rule for {0}/{0} is the server name that the firewall rule will be created for": {
    "message": "Create new firewall rule for {0}",
    "comment": [
      "{0} is the server name that the firewall rule will be created for"
    ]
  },
  "Create a new firewall rule": "Create a new firewall rule",
  "A firewall rule is required to access this server.": "A firewall rule is required to access this server.",
  "Add Firewall Rule": "Add Firewall Rule",
  "Sign into Azure in order to add a firewall rule.": "Sign into Azure in order to add a firewall rule.",
  "Sign into Azure": "Sign into Azure",
  "Tenant": "Tenant",
  "Rule name": "Rule name",
  "Add my client IP ({0})/{0} is the IP address of the client": {
    "message": "Add my client IP ({0})",
    "comment": [
      "{0} is the IP address of the client"
    ]
  },
  "Connect": "Connect",
  "Advanced Connection Settings": "Advanced Connection Settings",
  "Advanced": "Advanced",
  "Test Connection": "Test Connection",
  "Connect to Database": "Connect to Database",
  "Parameters": "Parameters",
  "Connection String": "Connection String",
  "Browse Azure": "Browse Azure",
  "Load from Connection String": "Load from Connection String",
  "Saved Connections": "Saved Connections",
  "Recent Connections": "Recent Connections",
  "Subscription": "Subscription",
  "subscription": "subscription",
  "Resource Group": "Resource Group",
  "resource group": "resource group",
  "Location": "Location",
  "location": "location",
  "Server": "Server",
  "server": "server",
  "Database": "Database",
  "database": "database",
  "Filter Azure subscriptions": "Filter Azure subscriptions",
  "Connection Error": "Connection Error",
  "Encryption was enabled on this connection; review your SSL and certificate configuration for the target SQL Server, or enable 'Trust server certificate' in the connection dialog.": "Encryption was enabled on this connection; review your SSL and certificate configuration for the target SQL Server, or enable 'Trust server certificate' in the connection dialog.",
  "Note: A self-signed certificate offers only limited protection and is not a recommended practice for production environments. Do you want to enable 'Trust server certificate' on this connection and retry?": "Note: A self-signed certificate offers only limited protection and is not a recommended practice for production environments. Do you want to enable 'Trust server certificate' on this connection and retry?",
  "Read more": "Read more",
  "Enable 'Trust Server Certificate'": "Enable 'Trust Server Certificate'",
  "Select a {0} for filtering/{0} is the type of the dropdown's contents, e.g 'resource group' or 'server'": {
    "message": "Select a {0} for filtering",
    "comment": [
      "{0} is the type of the dropdown's contents, e.g 'resource group' or 'server'"
    ]
  },
  "Select a valid {0} from the dropdown/{0} is the type of the dropdown's contents, e.g 'resource group' or 'server'": {
    "message": "Select a valid {0} from the dropdown",
    "comment": [
      "{0} is the type of the dropdown's contents, e.g 'resource group' or 'server'"
    ]
  },
  "Default": "Default",
  "Delete saved connection": "Delete saved connection",
  "Remove recent connection": "Remove recent connection",
  "Copy connection string to clipboard": "Copy connection string to clipboard",
  "Paste connection string from clipboard": "Paste connection string from clipboard",
  "Paste": "Paste",
  "Search settings...": "Search settings...",
  "Query {0}:  Query cost (relative to the script):  {1}%/{0} is the query number{1} is the query cost": {
    "message": "Query {0}:  Query cost (relative to the script):  {1}%",
    "comment": [
      "{0} is the query number",
      "{1} is the query cost"
    ]
  },
  "Actual Elapsed Time": "Actual Elapsed Time",
  "Actual Elapsed CPU Time": "Actual Elapsed CPU Time",
  "Cost": "Cost",
  "Subtree Cost": "Subtree Cost",
  "Actual Number of Rows For All Executions": "Actual Number of Rows For All Executions",
  "Number of Rows Read": "Number of Rows Read",
  "Off": "Off",
  "Metric": "Metric",
  "Find Nodes": "Find Nodes",
  "Save Plan": "Save Plan",
  "Open XML": "Open XML",
  "Open Query": "Open Query",
  "Zoom In": "Zoom In",
  "Zoom Out": "Zoom Out",
  "Zoom to Fit": "Zoom to Fit",
  "Custom Zoom": "Custom Zoom",
  "Find Node": "Find Node",
  "Highlight Expensive Operation": "Highlight Expensive Operation",
  "Toggle Tooltips": "Toggle Tooltips",
  "Properties": "Properties",
  "Importance": "Importance",
  "Alphabetical": "Alphabetical",
  "Reverse Alphabetical": "Reverse Alphabetical",
  "Expand All": "Expand All",
  "Collapse All": "Collapse All",
  "Filter for any field...": "Filter for any field...",
  "Next": "Next",
  "Previous": "Previous",
  "Expand": "Expand",
  "Collapse": "Collapse",
  "Microsoft would like your feedback": "Microsoft would like your feedback",
  "Overall, how satisfied are you with the MSSQL extension?": "Overall, how satisfied are you with the MSSQL extension?",
  "Very Satisfied": "Very Satisfied",
  "Satisfied": "Satisfied",
  "Dissatisfied": "Dissatisfied",
  "Very Dissatisfied": "Very Dissatisfied",
  "Submit": "Submit",
  "Not likely at all": "Not likely at all",
  "Extremely likely": "Extremely likely",
  "Privacy Statement": "Privacy Statement",
  "Microsoft will process the feedback you submit pursuant to your organization’s instructions in order to improve your and your organization’s experience with this product. If you have any questions...": "Microsoft will process the feedback you submit pursuant to your organization’s instructions in order to improve your and your organization’s experience with this product. If you have any questions...",
  "Microsoft will process the feedback you submit pursuant to your organization’s instructions in order to improve your and your organization’s experience with this product. If you have any questions about the use of feedback data, please contact your tenant administrator. Processing of feedback data is governed by the Microsoft Products and Services Data Protection Addendum between your organization and Microsoft, and the feedback you submit is considered Personal Data under that addendum.": "Microsoft will process the feedback you submit pursuant to your organization’s instructions in order to improve your and your organization’s experience with this product. If you have any questions about the use of feedback data, please contact your tenant administrator. Processing of feedback data is governed by the Microsoft Products and Services Data Protection Addendum between your organization and Microsoft, and the feedback you submit is considered Personal Data under that addendum.",
  "Results": "Results",
  "Messages": "Messages",
  "Timestamp": "Timestamp",
  "Message": "Message",
  "Open in New Tab": "Open in New Tab",
  "Showplan XML": "Showplan XML",
  "Show Filter": "Show Filter",
  "Sort Ascending": "Sort Ascending",
  "Sort Descending": "Sort Descending",
  "Clear Sort": "Clear Sort",
  "Save as CSV": "Save as CSV",
  "Save as Excel": "Save as Excel",
  "Save as JSON": "Save as JSON",
  "No result found for the active editor; please run a query or switch to another editor.": "No result found for the active editor; please run a query or switch to another editor.",
  "Hide this panel": "Hide this panel",
  "Query Plan": "Query Plan",
  "Select All": "Select All",
  "Copy with Headers": "Copy with Headers",
  "Copy Headers": "Copy Headers",
  "NULL": "NULL",
  "Blanks": "Blanks",
  "Search...": "Search...",
  "Maximize": "Maximize",
  "Restore": "Restore",
  "Add new column": "Add new column",
  "Table": "Table",
  "Save": "Save",
  "Add": "Add",
  "Add new foreign key": "Add new foreign key",
  "Foreign Key {0}/{0} is the index of the foreign key": {
    "message": "Foreign Key {0}",
    "comment": [
      "{0} is the index of the foreign key"
    ]
  },
  "Source Column": "Source Column",
  "Target Table": "Target Table",
  "Export": "Export",
  "Add Table": "Add Table",
  "Auto Arrange": "Auto Arrange",
  "Filter": "Filter",
  "Refresh": "Refresh",
  "Publish Changes": "Publish Changes",
  "View Code": "View Code",
  "Edit Table": "Edit Table",
  "Open in Editor": "Open in Editor",
  "Changed Tables": "Changed Tables",
  "Create As Script": "Create As Script",
  "Details": "Details",
  "Script": "Script",
  "New column mapping": "New column mapping",
  "Column Name": "Column Name",
  "Dismiss": "Dismiss",
  "Table '{0}' already exists/{0} is the table name": {
    "message": "Table '{0}' already exists",
    "comment": [
      "{0} is the table name"
    ]
  },
  "Table name cannot be empty": "Table name cannot be empty",
  "Table '{0}' not found/{0} is the table name": {
    "message": "Table '{0}' not found",
    "comment": [
      "{0} is the table name"
    ]
  },
  "Referenced table '{0}' not found/{0} is the table name": {
    "message": "Referenced table '{0}' not found",
    "comment": [
      "{0} is the table name"
    ]
  },
  "Column '{0}' not found/{0} is the column name": {
    "message": "Column '{0}' not found",
    "comment": [
      "{0} is the column name"
    ]
  },
  "Referenced column '{0}' not found/{0} is the column name": {
    "message": "Referenced column '{0}' not found",
    "comment": [
      "{0} is the column name"
    ]
  },
  "Data type mismatch: '{0}' in column '{1}' incompatible with '{2}' in '{3}'/{0} is source data type{1} is source column{2} is target data type{3} is target column": {
    "message": "Data type mismatch: '{0}' in column '{1}' incompatible with '{2}' in '{3}'",
    "comment": [
      "{0} is source data type",
      "{1} is source column",
      "{2} is target data type",
      "{3} is target column"
    ]
  },
  "Length mismatch: Column '{0}' ({1}) incompatible with '{2}' ({3})/{0} is source column{1} is source length{2} is target column{3} is target length": {
    "message": "Length mismatch: Column '{0}' ({1}) incompatible with '{2}' ({3})",
    "comment": [
      "{0} is source column",
      "{1} is source length",
      "{2} is target column",
      "{3} is target length"
    ]
  },
  "Precision/scale mismatch between '{0}' and '{1}'/{0} is source column{1} is target column": {
    "message": "Precision/scale mismatch between '{0}' and '{1}'",
    "comment": [
      "{0} is source column",
      "{1} is target column"
    ]
  },
  "Scale mismatch between '{0}' and '{1}'/{0} is source column{1} is target column": {
    "message": "Scale mismatch between '{0}' and '{1}'",
    "comment": [
      "{0} is source column",
      "{1} is target column"
    ]
  },
  "Column '{0}' must be a primary key/{0} is the referenced column": {
    "message": "Column '{0}' must be a primary key",
    "comment": [
      "{0} is the referenced column"
    ]
  },
  "Circular reference detected: '{0}' → '{1}' creates a cycle/{0} is source table{1} is target table": {
    "message": "Circular reference detected: '{0}' → '{1}' creates a cycle",
    "comment": [
      "{0} is source table",
      "{1} is target table"
    ]
  },
  "Cannot create foreign key": "Cannot create foreign key",
  "Column '{0}' already has a foreign key/{0} is the column name": {
    "message": "Column '{0}' already has a foreign key",
    "comment": [
      "{0} is the column name"
    ]
  },
  "Consider adding a name for this foreign key": "Consider adding a name for this foreign key",
  "Foreign key '{0}' already exists/{0} is the foreign key name": {
    "message": "Foreign key '{0}' already exists",
    "comment": [
      "{0} is the foreign key name"
    ]
  },
  "{0} column data/{0} is the number of columns": {
    "message": "{0} column data",
    "comment": [
      "{0} is the number of columns"
    ]
  },
  "Column '{0}' is an identity column and cannot have a cascading foreign key/{0} is the column name": {
    "message": "Column '{0}' is an identity column and cannot have a cascading foreign key",
    "comment": [
      "{0} is the column name"
    ]
  },
  "Manage relationships": "Manage relationships",
  "No changes detected": "No changes detected",
  "Allow Null": "Allow Null",
  "Max Length": "Max Length",
  "Is Identity": "Is Identity",
  "Is Computed": "Is Computed",
  "Formula": "Formula",
  "Is Persisted": "Is Persisted",
  "SVG": "SVG",
  "PNG": "PNG",
  "JPEG": "JPEG",
  "Column '{0}' already exists/{0} is the column name": {
    "message": "Column '{0}' already exists",
    "comment": [
      "{0} is the column name"
    ]
  },
  "Column name cannot be empty": "Column name cannot be empty",
  "Column '{0}' cannot be null because it is a primary key/{0} is the column name": {
    "message": "Column '{0}' cannot be null because it is a primary key",
    "comment": [
      "{0} is the column name"
    ]
  },
  "Column max length cannot be empty": "Column max length cannot be empty",
  "Invalid max length '{0}'/{0} is the max length": {
    "message": "Invalid max length '{0}'",
    "comment": [
      "{0} is the max length"
    ]
  },
  "Loading Schema Designer": "Loading Schema Designer",
  "Generating report, this might take a while...": "Generating report, this might take a while...",
  "{0} warnings/{0} is the number of warnings": {
    "message": "{0} warnings",
    "comment": [
      "{0} is the number of warnings"
    ]
  },
  "{0} errors/{0} is the number of errors": {
    "message": "{0} errors",
    "comment": [
      "{0} is the number of errors"
    ]
  },
  "Open Publish Script": "Open Publish Script",
  "On Update": "On Update",
  "On Delete": "On Delete",
  "Cascade": "Cascade",
  "Set Null": "Set Null",
  "Set Default": "Set Default",
  "No Action": "No Action",
  "Possible Data Loss detected. Please review the changes.": "Possible Data Loss detected. Please review the changes.",
  "Warnings detected. Please review the changes.": "Warnings detected. Please review the changes.",
  "To compare two schemas, first select a source schema and target schema, then press compare.": "To compare two schemas, first select a source schema and target schema, then press compare.",
  "No schema differences were found.": "No schema differences were found.",
  "Initializing comparison, this might take a while...": "Initializing comparison, this might take a while...",
  "default": "default",
  "Folder Structure": "Folder Structure",
  "File": "File",
  "Flat": "Flat",
  "Object Type": "Object Type",
  "Schema/Object Type": "Schema/Object Type",
  "Settings": "Settings",
  "Compare": "Compare",
  "Schema Compare Options": "Schema Compare Options",
  "Search options...": "Search options...",
  "General Options": "General Options",
  "Include Object Types": "Include Object Types",
  "Option Description": "Option Description",
  "Reset": "Reset",
  "Stop": "Stop",
  "Generate script to deploy changes to target": "Generate script to deploy changes to target",
  "Apply changes to target": "Apply changes to target",
  "Options": "Options",
  "Switch Direction": "Switch Direction",
  "Switch Source and Target": "Switch Source and Target",
  "Open .scmp file": "Open .scmp file",
  "Load source, target, and options saved in an .scmp file": "Load source, target, and options saved in an .scmp file",
  "Save .scmp file": "Save .scmp file",
  "Save source and target, options, and excluded elements": "Save source and target, options, and excluded elements",
  "Source Name": "Source Name",
  "Include": "Include",
  "Action": "Action",
  "Target Name": "Target Name",
  "Change": "Change",
  "Select Source": "Select Source",
  "Select Target": "Select Target",
  "Data-tier Application File (.dacpac)": "Data-tier Application File (.dacpac)",
  "Database Project": "Database Project",
  "Source": "Source",
  "Target": "Target",
  "Comparison Details": "Comparison Details",
  "Are you sure you want to update the target?": "Are you sure you want to update the target?",
  "There was an error updating the project": "There was an error updating the project",
  "Failed to apply changes: '{0}'/{0} is the error message returned from the publish changes operation": {
    "message": "Failed to apply changes: '{0}'",
    "comment": [
      "{0} is the error message returned from the publish changes operation"
    ]
  },
  "Failed to open scmp file: '{0}'/{0} is the error message returned from the open scmp operation": {
    "message": "Failed to open scmp file: '{0}'",
    "comment": [
      "{0} is the error message returned from the open scmp operation"
    ]
  },
  "Failed to save scmp file: '{0}'/{0} is the error message returned from the save scmp operation": {
    "message": "Failed to save scmp file: '{0}'",
    "comment": [
      "{0} is the error message returned from the save scmp operation"
    ]
  },
  "Cannot exclude {0}. Included dependents exist, such as {1}/{0} is the name of the entry{1} is the name of the blocking dependency preventing exclusion.": {
    "message": "Cannot exclude {0}. Included dependents exist, such as {1}",
    "comment": [
      "{0} is the name of the entry",
      "{1} is the name of the blocking dependency preventing exclusion."
    ]
  },
  "Cannot include {0}. Excluded dependents exist, such as {1}/{0} is the name of the entry{1} is the name of the blocking dependency preventing inclusion.": {
    "message": "Cannot include {0}. Excluded dependents exist, such as {1}",
    "comment": [
      "{0} is the name of the entry",
      "{1} is the name of the blocking dependency preventing inclusion."
    ]
  },
  "Cannot exclude {0}. Included dependents exist/{0} is the name of the entry": {
    "message": "Cannot exclude {0}. Included dependents exist",
    "comment": [
      "{0} is the name of the entry"
    ]
  },
  "Cannot include {0}. Excluded dependents exist/{0} is the name of the entry": {
    "message": "Cannot include {0}. Excluded dependents exist",
    "comment": [
      "{0} is the name of the entry"
    ]
  },
  "Processing include or exclude all differences operation.": "Processing include or exclude all differences operation.",
  "{0} (Preview)/{0} is the editor title": {
    "message": "{0} (Preview)",
    "comment": [
      "{0} is the editor title"
    ]
  },
  "Object Explorer Filter (Preview)": "Object Explorer Filter (Preview)",
  "{0} (filtered)": "{0} (filtered)",
  "{0} (Preview)/{0} is the file name": {
    "message": "{0} (Preview)",
    "comment": [
      "{0} is the file name"
    ]
  },
  "Remind Me Later": "Remind Me Later",
  "Don't Show Again": "Don't Show Again",
  "Learn More": "Learn More",
  "View More": "View More",
  "View mssql for Visual Studio Code release notes?": "View mssql for Visual Studio Code release notes?",
  "Started query execution for document \"{0}\"/{0} is the document name": {
    "message": "Started query execution for document \"{0}\"",
    "comment": [
      "{0} is the document name"
    ]
  },
  "Finished query execution for document \"{0}\"/{0} is the document name": {
    "message": "Finished query execution for document \"{0}\"",
    "comment": [
      "{0} is the document name"
    ]
  },
  "A query is already running for this editor session. Please cancel this query or wait for its completion.": "A query is already running for this editor session. Please cancel this query or wait for its completion.",
  "Started executing query at ": "Started executing query at ",
  "Line {0}/{0} is the line number": {
    "message": "Line {0}",
    "comment": [
      "{0} is the line number"
    ]
  },
  "Canceling the query failed: {0}/{0} is the error message": {
    "message": "Canceling the query failed: {0}",
    "comment": [
      "{0} is the error message"
    ]
  },
  "Cannot cancel query as no query is running.": "Cannot cancel query as no query is running.",
  "No connection was found. Please connect to a server first.": "No connection was found. Please connect to a server first.",
  "Choose a database from the list below": "Choose a database from the list below",
  "Error {0}: {1}/{0} is the error number{1} is the error message": {
    "message": "Error {0}: {1}",
    "comment": [
      "{0} is the error number",
      "{1} is the error message"
    ]
  },
  "Failed to connect: {0}/{0} is the error message": {
    "message": "Failed to connect: {0}",
    "comment": [
      "{0} is the error message"
    ]
  },
  "Server name not set.": "Server name not set.",
  "Error {0}: {1} Please login as a different user and change the password using ALTER LOGIN./{0} is the error number{1} is the error message": {
    "message": "Error {0}: {1} Please login as a different user and change the password using ALTER LOGIN.",
    "comment": [
      "{0} is the error number",
      "{1} is the error message"
    ]
  },
  "Connection Errors": "Connection Errors",
  "Server connection in progress. Do you want to cancel?": "Server connection in progress. Do you want to cancel?",
  "Confirm to clear recent connections list": "Confirm to clear recent connections list",
  "To use this command, Open a .sql file -or- Change editor language to \"SQL\" -or- Select T-SQL text in the active SQL editor.": "To use this command, Open a .sql file -or- Change editor language to \"SQL\" -or- Select T-SQL text in the active SQL editor.",
  "Choose a connection profile from the list below": "Choose a connection profile from the list below",
  "Create Connection Profile": "Create Connection Profile",
  "Create": "Create",
  "Clear Recent Connections List": "Clear Recent Connections List",
  "Edit": "Edit",
  "Remove": "Remove",
  "Manage Connection Profiles": "Manage Connection Profiles",
  "{{put-server-name-here}}": "{{put-server-name-here}}",
  "Server name or ADO.NET connection string": "Server name or ADO.NET connection string",
  "hostname\\instance or <server>.database.windows.net or ADO.NET connection string": "hostname\\instance or <server>.database.windows.net or ADO.NET connection string",
  "Database name": "Database name",
  "Start IP Address": "Start IP Address",
  "End IP Address": "End IP Address",
  "Firewall rule name": "Firewall rule name",
  "[Optional] Database to connect (press Enter to connect to <default> database)": "[Optional] Database to connect (press Enter to connect to <default> database)",
  "Authentication Type": "Authentication Type",
  "authenticationType": "authenticationType",
  "Integrated": "Integrated",
  "SQL Login": "SQL Login",
  "Microsoft Entra Id - Universal w/ MFA Support": "Microsoft Entra Id - Universal w/ MFA Support",
  "Azure Code Grant": "Azure Code Grant",
  "Azure Device Code": "Azure Device Code",
  "Azure Logs": "Azure Logs",
  "Open": "Open",
  "Ignore Tenant": "Ignore Tenant",
  "Your tenant '{0} ({1})' requires you to re-authenticate again to access {2} resources. Press Open to start the authentication process./{0} is the tenant name{1} is the tenant id{2} is the resource": {
    "message": "Your tenant '{0} ({1})' requires you to re-authenticate again to access {2} resources. Press Open to start the authentication process.",
    "comment": [
      "{0} is the tenant name",
      "{1} is the tenant id",
      "{2} is the resource"
    ]
  },
  "Your account needs re-authentication to access {0} resources. Press Open to start the authentication process./{0} is the resource": {
    "message": "Your account needs re-authentication to access {0} resources. Press Open to start the authentication process.",
    "comment": [
      "{0} is the resource"
    ]
  },
  "Microsoft Corp": "Microsoft Corp",
  "Microsoft Entra Account": "Microsoft Entra Account",
  "Provider '{0}' does not have a Microsoft resource endpoint defined./{0} is the provider": {
    "message": "Provider '{0}' does not have a Microsoft resource endpoint defined.",
    "comment": [
      "{0} is the provider"
    ]
  },
  "Unable to read proxy agent options to get tenants.": "Unable to read proxy agent options to get tenants.",
  "Server could not start. This could be a permissions error or an incompatibility on your system. You can try enabling device code authentication from settings.": "Server could not start. This could be a permissions error or an incompatibility on your system. You can try enabling device code authentication from settings.",
  "Authentication failed due to a nonce mismatch, please close Azure Data Studio and try again.": "Authentication failed due to a nonce mismatch, please close Azure Data Studio and try again.",
  "Authentication failed due to a state mismatch, please close ADS and try again.": "Authentication failed due to a state mismatch, please close ADS and try again.",
  "Encrypt": "Encrypt",
  "encrypt": "encrypt",
  "Optional (False)": "Optional (False)",
  "Mandatory (True)": "Mandatory (True)",
  "Mandatory (Recommended)": "Mandatory (Recommended)",
  "Enable Trust Server Certificate": "Enable Trust Server Certificate",
  "Copy code and open webpage": "Copy code and open webpage",
  "Choose a Microsoft Entra account": "Choose a Microsoft Entra account",
  "Add a Microsoft Entra account...": "Add a Microsoft Entra account...",
  "Microsoft Entra account {0} successfully added./{0} is the account name": {
    "message": "Microsoft Entra account {0} successfully added.",
    "comment": [
      "{0} is the account name"
    ]
  },
  "New Microsoft Entra account could not be added.": "New Microsoft Entra account could not be added.",
  "Selected Microsoft Entra account removed successfully.": "Selected Microsoft Entra account removed successfully.",
  "An error occurred while removing Microsoft Entra account: {0}/{0} is the error message": {
    "message": "An error occurred while removing Microsoft Entra account: {0}",
    "comment": [
      "{0} is the error message"
    ]
  },
  "No Microsoft Entra account can be found for removal.": "No Microsoft Entra account can be found for removal.",
  "Azure token cache cleared successfully.": "Azure token cache cleared successfully.",
  "Cannot connect due to expired tokens. Please re-authenticate and try again.": "Cannot connect due to expired tokens. Please re-authenticate and try again.",
  "Microsoft Entra Id": "Microsoft Entra Id",
  "Choose a Microsoft Entra tenant": "Choose a Microsoft Entra tenant",
  "User name": "User name",
  "User name (SQL Login)": "User name (SQL Login)",
  "Password": "Password",
  "Password (SQL Login)": "Password (SQL Login)",
  "Save Password? If 'No', password will be required each time you connect": "Save Password? If 'No', password will be required each time you connect",
  "Profile Name": "Profile Name",
  "[Optional] Enter a display name for this connection profile": "[Optional] Enter a display name for this connection profile",
  "Error occurred opening content in editor.": "Error occurred opening content in editor.",
  "Started saving results to ": "Started saving results to ",
  "Failed to save results. ": "Failed to save results. ",
  "Successfully saved results to ": "Successfully saved results to ",
  "Select profile to remove": "Select profile to remove",
  "Confirm to remove this profile.": "Confirm to remove this profile.",
  "No connection profile to remove.": "No connection profile to remove.",
  "Profile removed successfully": "Profile removed successfully",
  "Profile created successfully": "Profile created successfully",
  "Profile created and connected": "Profile created and connected",
  "Recent connections list cleared": "Recent connections list cleared",
  " is required.": " is required.",
  "Error: ": "Error: ",
  "Yes": "Yes",
  "No": "No",
  "<default>": "<default>",
  "Connecting to: ": "Connecting to: ",
  "Error connecting to: ": "Error connecting to: ",
  "Error code: ": "Error code: ",
  "Error Message: ": "Error Message: ",
  "Canceling query ": "Canceling query ",
  "Updating IntelliSense...": "Updating IntelliSense...",
  "Unable to execute the command while the extension is initializing. Please try again later.": "Unable to execute the command while the extension is initializing. Please try again later.",
  "untitled": "untitled",
  "To use this command, you must set the language to \"SQL\". Confirm to change language mode.": "To use this command, you must set the language to \"SQL\". Confirm to change language mode.",
  "Changed database context to \"{0}\" for document \"{1}\"/{0} is the database name{1} is the document name": {
    "message": "Changed database context to \"{0}\" for document \"{1}\"",
    "comment": [
      "{0} is the database name",
      "{1} is the document name"
    ]
  },
  "Error: Unable to connect using the connection information provided. Retry profile creation?": "Error: Unable to connect using the connection information provided. Retry profile creation?",
  "Refresh Credentials": "Refresh Credentials",
  "Failed to fetch user tokens.": "Failed to fetch user tokens.",
  "Error: Login failed. Retry using different credentials?": "Error: Login failed. Retry using different credentials?",
  "Encryption was enabled on this connection; review your SSL and certificate configuration for the target SQL Server, or set 'Trust server certificate' to 'true' in the settings file. Note: A self-signed certificate offers only limited protection and is not a recommended practice for production environments. Do you want to enable 'Trust server certificate' on this connection and retry?": "Encryption was enabled on this connection; review your SSL and certificate configuration for the target SQL Server, or set 'Trust server certificate' to 'true' in the settings file. Note: A self-signed certificate offers only limited protection and is not a recommended practice for production environments. Do you want to enable 'Trust server certificate' on this connection and retry?",
  "Your client IP address does not have access to the server. Add a Microsoft Entra account and create a new firewall rule to enable access.": "Your client IP address does not have access to the server. Add a Microsoft Entra account and create a new firewall rule to enable access.",
  "Your client IP Address '{0}' does not have access to the server '{1}' you're attempting to connect to. Would you like to create new firewall rule?/{0} is the client IP address{1} is the server name": {
    "message": "Your client IP Address '{0}' does not have access to the server '{1}' you're attempting to connect to. Would you like to create new firewall rule?",
    "comment": [
      "{0} is the client IP address",
      "{1} is the server name"
    ]
  },
  "Firewall rule successfully added. Retry profile creation? ": "Firewall rule successfully added. Retry profile creation? ",
  "Credential Error: An error occurred while attempting to refresh account credentials. Please re-authenticate.": "Credential Error: An error occurred while attempting to refresh account credentials. Please re-authenticate.",
  "Connection Profile could not be updated. Please modify the connection details manually in settings.json and try again.": "Connection Profile could not be updated. Please modify the connection details manually in settings.json and try again.",
  "Unable to expand. Please check logs for more information.": "Unable to expand. Please check logs for more information.",
  "Firewall rule successfully created.": "Firewall rule successfully created.",
  "Failed to get authentication method, please remove and re-add the account.": "Failed to get authentication method, please remove and re-add the account.",
  "Account not found": "Account not found",
  "Choose Query History": "Choose Query History",
  "Choose An Action": "Choose An Action",
  "Open Query History": "Open Query History",
  "Run Query History": "Run Query History",
  "Invalid IP Address": "Invalid IP Address",
  "Invalid Firewall rule name": "Invalid Firewall rule name",
  "No Queries Available": "No Queries Available",
  "Create Firewall Rule": "Create Firewall Rule",
  "Connecting to server \"{0}\" on document \"{1}\"./{0} is the server name{1} is the document name": {
    "message": "Connecting to server \"{0}\" on document \"{1}\".",
    "comment": [
      "{0} is the server name",
      "{1} is the document name"
    ]
  },
  "Connection not found for uri \"{0}\"./{0} is the uri": {
    "message": "Connection not found for uri \"{0}\".",
    "comment": [
      "{0} is the uri"
    ]
  },
  "Found pending reconnect promise for uri {0}, waiting./{0} is the uri": {
    "message": "Found pending reconnect promise for uri {0}, waiting.",
    "comment": [
      "{0} is the uri"
    ]
  },
  "Previous pending reconnection for uri {0}, succeeded./{0} is the uri": {
    "message": "Previous pending reconnection for uri {0}, succeeded.",
    "comment": [
      "{0} is the uri"
    ]
  },
  "Found pending reconnect promise for uri {0}, failed./{0} is the uri": {
    "message": "Found pending reconnect promise for uri {0}, failed.",
    "comment": [
      "{0} is the uri"
    ]
  },
  "Previous pending reconnect promise for uri {0} is rejected with error {1}, will attempt to reconnect if necessary./{0} is the uri{1} is the error": {
    "message": "Previous pending reconnect promise for uri {0} is rejected with error {1}, will attempt to reconnect if necessary.",
    "comment": [
      "{0} is the uri",
      "{1} is the error"
    ]
  },
  "Access token expired for connection {0} with uri {1}/{0} is the connection id{1} is the uri": {
    "message": "Access token expired for connection {0} with uri {1}",
    "comment": [
      "{0} is the connection id",
      "{1} is the uri"
    ]
  },
  "Error when refreshing token": "Error when refreshing token",
  "Keys for token cache could not be saved in credential store, this may cause Microsoft Entra Id access token persistence issues and connection instabilities. It's likely that SqlTools has reached credential storage limit on Windows, please clear at least 2 credentials that start with \"Microsoft.SqlTools|\" in Windows Credential Manager and reload.": "Keys for token cache could not be saved in credential store, this may cause Microsoft Entra Id access token persistence issues and connection instabilities. It's likely that SqlTools has reached credential storage limit on Windows, please clear at least 2 credentials that start with \"Microsoft.SqlTools|\" in Windows Credential Manager and reload.",
  "Failed to refresh connection ${0} with uri {1}, invalid connection result./{0} is the connection id{1} is the uri": {
    "message": "Failed to refresh connection ${0} with uri {1}, invalid connection result.",
    "comment": [
      "{0} is the connection id",
      "{1} is the uri"
    ]
  },
  "Successfully refreshed token for connection {0} with uri {1}, {2}/{0} is the connection id{1} is the uri{2} is the message": {
    "message": "Successfully refreshed token for connection {0} with uri {1}, {2}",
    "comment": [
      "{0} is the connection id",
      "{1} is the uri",
      "{2} is the message"
    ]
  },
  "No need to refresh Microsoft Entra acccount token for connection {0} with uri {1}/{0} is the connection id{1} is the uri": {
    "message": "No need to refresh Microsoft Entra acccount token for connection {0} with uri {1}",
    "comment": [
      "{0} is the connection id",
      "{1} is the uri"
    ]
  },
  "Connected to server \"{0}\" on document \"{1}\". Server information: {2}/{0} is the server name{1} is the document name{2} is the server info": {
    "message": "Connected to server \"{0}\" on document \"{1}\". Server information: {2}",
    "comment": [
      "{0} is the server name",
      "{1} is the document name",
      "{2} is the server info"
    ]
  },
  "Error connecting to server \"{0}\". Details: {1}/{0} is the server name{1} is the error message": {
    "message": "Error connecting to server \"{0}\". Details: {1}",
    "comment": [
      "{0} is the server name",
      "{1} is the error message"
    ]
  },
  "Changing database context to \"{0}\" on server \"{1}\" on document \"{2}\"./{0} is the database name{1} is the server name{2} is the document name": {
    "message": "Changing database context to \"{0}\" on server \"{1}\" on document \"{2}\".",
    "comment": [
      "{0} is the database name",
      "{1} is the server name",
      "{2} is the document name"
    ]
  },
  "Changed database context to \"{0}\" on server \"{1}\" on document \"{2}\"./{0} is the database name{1} is the server name{2} is the document name": {
    "message": "Changed database context to \"{0}\" on server \"{1}\" on document \"{2}\".",
    "comment": [
      "{0} is the database name",
      "{1} is the server name",
      "{2} is the document name"
    ]
  },
  "Disconnected on document \"{0}\"/{0} is the document name": {
    "message": "Disconnected on document \"{0}\"",
    "comment": [
      "{0} is the document name"
    ]
  },
  "OpenSSL version >=1.0.1 is required to connect.": "OpenSSL version >=1.0.1 is required to connect.",
  "Help": "Help",
  "macOS Sierra or newer is required to use this feature.": "macOS Sierra or newer is required to use this feature.",
  "Getting definition ...": "Getting definition ...",
  "DefinitionRequested": "DefinitionRequested",
  "DefinitionRequestCompleted": "DefinitionRequestCompleted",
  "updatingIntelliSense": "updatingIntelliSense",
  "intelliSenseUpdated": "intelliSenseUpdated",
  "test": "test",
  "Disconnect": "Disconnect",
  "Close the current connection": "Close the current connection",
  "Are you sure you want to disconnect?": "Are you sure you want to disconnect?",
  "Batch execution time: {0}/{0} is the batch time": {
    "message": "Batch execution time: {0}",
    "comment": [
      "{0} is the batch time"
    ]
  },
  "A SQL editor must have focus before executing this command": "A SQL editor must have focus before executing this command",
  "CSV": "CSV",
  "JSON": "JSON",
  "Excel": "Excel",
  "Select all": "Select all",
  "Executing query...": "Executing query...",
  "Query executed": "Query executed",
  "Total execution time: {0}/{0} is the elapsed time": {
    "message": "Total execution time: {0}",
    "comment": [
      "{0} is the elapsed time"
    ]
  },
  "Save results command cannot be used with multiple selections.": "Save results command cannot be used with multiple selections.",
  "MSSQL": "MSSQL",
  "None": "None",
  "Choose SQL Language": "Choose SQL Language",
  "Use T-SQL intellisense and syntax error checking on current document": "Use T-SQL intellisense and syntax error checking on current document",
  "Disable intellisense and syntax error checking on current document": "Disable intellisense and syntax error checking on current document",
  "Non-SQL Server SQL file detected. Disable IntelliSense for such files?": "Non-SQL Server SQL file detected. Disable IntelliSense for such files?",
  "Add Connection": "Add Connection",
  "Azure: Sign In": "Azure: Sign In",
  "Sign in to your Azure subscription": "Sign in to your Azure subscription",
  "Azure: Sign In with Device Code": "Azure: Sign In with Device Code",
  "Sign in to your Azure subscription with a device code. Use this in setups where the Sign In command does not work": "Sign in to your Azure subscription with a device code. Use this in setups where the Sign In command does not work",
  "Azure: Sign In to Azure Cloud": "Azure: Sign In to Azure Cloud",
  "Sign in to your Azure subscription in one of the sovereign clouds.": "Sign in to your Azure subscription in one of the sovereign clouds.",
  "{0}: {1}/{0} is the task name{1} is the status": {
    "message": "{0}: {1}",
    "comment": [
      "{0} is the task name",
      "{1} is the status"
    ]
  },
  "{0}. {1}/{0} is the status{1} is the message": {
    "message": "{0}. {1}",
    "comment": [
      "{0} is the status",
      "{1} is the message"
    ]
  },
  "{0}: {1}. {2}/{0} is the task name{1} is the status{2} is the message": {
    "message": "{0}: {1}. {2}",
    "comment": [
      "{0} is the task name",
      "{1} is the status",
      "{2} is the message"
    ]
  },
  "Failed": "Failed",
  "Succeeded": "Succeeded",
  "Succeeded with warning": "Succeeded with warning",
  "Canceled": "Canceled",
  "In progress": "In progress",
  "Canceling": "Canceling",
  "Not started": "Not started",
  "Parent node was not TreeNodeInfo.": "Parent node was not TreeNodeInfo.",
  "Failed to delete credential with id: {0}. {1}/{0} is the id{1} is the error": {
    "message": "Failed to delete credential with id: {0}. {1}",
    "comment": [
      "{0} is the id",
      "{1} is the error"
    ]
  },
  "The recent connections list has been cleared but there were errors while deleting some associated credentials. View the errors in the MSSQL output channel.": "The recent connections list has been cleared but there were errors while deleting some associated credentials. View the errors in the MSSQL output channel.",
  "Testing connection profile...": "Testing connection profile...",
  "Running query is not supported when the editor is in multiple selection mode.": "Running query is not supported when the editor is in multiple selection mode.",
  "Enter new column width": "Enter new column width",
  "Invalid column width": "Invalid column width",
  "Width cannot be 0 or negative": "Width cannot be 0 or negative",
  "An error occurred refreshing nodes. See the MSSQL output channel for more details.": "An error occurred refreshing nodes. See the MSSQL output channel for more details.",
  "Show MSSQL output": "Show MSSQL output",
  "Authentication Library has changed, please reload Visual Studio Code.": "Authentication Library has changed, please reload Visual Studio Code.",
  "Visual Studio Code must be relaunched for this setting to come into effect.  Please reload Visual Studio Code.": "Visual Studio Code must be relaunched for this setting to come into effect.  Please reload Visual Studio Code.",
  "Reload Visual Studio Code": "Reload Visual Studio Code",
  "Switch to MSAL": "Switch to MSAL",
  "Query succeeded": "Query succeeded",
  "Query failed": "Query failed",
  "Loading": "Loading",
  "Execution Plan": "Execution Plan",
  "SQL Plan Files": "SQL Plan Files",
  "Script copied to clipboard": "Script copied to clipboard",
  "Copied": "Copied",
  "Do you want to always display query results in a new tab instead of the query pane?": "Do you want to always display query results in a new tab instead of the query pane?",
  "Always show in new tab": "Always show in new tab",
  "Keep in query pane": "Keep in query pane",
  "The MSSQL for VS Code extension is introducing new modern data development features! Would you like to enable them? [Learn more]({0})/{0} is a url to learn more about the new features": {
    "message": "The MSSQL for VS Code extension is introducing new modern data development features! Would you like to enable them? [Learn more]({0})",
    "comment": [
      "{0} is a url to learn more about the new features"
    ]
  },
  "Enable Experiences & Reload": "Enable Experiences & Reload",
  "Error loading; refresh to try again": "Error loading; refresh to try again",
  "No items": "No items",
  "We couldn’t connect using the current connection information. Would you like to retry the connection or edit the connection profile?": "We couldn’t connect using the current connection information. Would you like to retry the connection or edit the connection profile?",
  "Edit Connection Profile": "Edit Connection Profile",
  "Connecting...": "Connecting...",
  "Are you sure you want to delete {0}?/{0} is the node label": {
    "message": "Are you sure you want to delete {0}?",
    "comment": [
      "{0} is the node label"
    ]
  },
  "Loading...": "Loading...",
  "Fetching {0} script.../{0} is the script type": {
    "message": "Fetching {0} script...",
    "comment": [
      "{0} is the script type"
    ]
  },
  "Select": "Select",
  "Insert": "Insert",
  "Update": "Update",
  "Execute": "Execute",
  "Alter": "Alter",
  "Connection Dialog (Preview)": "Connection Dialog (Preview)",
  "Azure Account": "Azure Account",
  "Azure Account is required": "Azure Account is required",
  "Select an account": "Select an account",
  "Save Password": "Save Password",
  "Tenant ID": "Tenant ID",
  "Select a tenant": "Select a tenant",
  "Tenant ID is required": "Tenant ID is required",
  "Server is required": "Server is required",
  "User name is required": "User name is required",
  "Connection string is required": "Connection string is required",
  "Sign in": "Sign in",
  "Additional parameters": "Additional parameters",
  "Error loading Azure databases for subscription {0} ({1}).  Confirm that you have permission./{0} is the subscription name{1} is the subscription id": {
    "message": "Error loading Azure databases for subscription {0} ({1}).  Confirm that you have permission.",
    "comment": [
      "{0} is the subscription name",
      "{1} is the subscription id"
    ]
  },
  "delete the saved connection: {0}?/{0} is the connection name": {
    "message": "delete the saved connection: {0}?",
    "comment": [
      "{0} is the connection name"
    ]
  },
  "Authentication error for account. Resolving this requires clearing your token cache, which will sign you out of all connected accounts.": "Authentication error for account. Resolving this requires clearing your token cache, which will sign you out of all connected accounts.",
  "Authentication error for account '{0}' (tenant '{1}'). Resolving this requires clearing your token cache, which will sign you out of all connected accounts./{0} is the account display name{1} is the tenant id": {
    "message": "Authentication error for account '{0}' (tenant '{1}'). Resolving this requires clearing your token cache, which will sign you out of all connected accounts.",
    "comment": [
      "{0} is the account display name",
      "{1} is the tenant id"
    ]
  },
  "Clear cache and refresh token": "Clear cache and refresh token",
  "Add Firewall Rule to {0}/{0} is the server name": {
    "message": "Add Firewall Rule to {0}",
    "comment": [
      "{0} is the server name"
    ]
  },
  "Azure sign-in failed or was cancelled.": "Azure sign-in failed or was cancelled.",
  "Error loading Azure account information for tenant ID '{0}'/{0} is the tenant ID": {
    "message": "Error loading Azure account information for tenant ID '{0}'",
    "comment": [
      "{0} is the tenant ID"
    ]
  },
  "Error creating firewall rule {0}.  Check your Azure account settings and try again.  Error: {1}/{0} is the rule info in format 'name (startIp - endIp)'{1} is the error message": {
    "message": "Error creating firewall rule {0}.  Check your Azure account settings and try again.  Error: {1}",
    "comment": [
      "{0} is the rule info in format 'name (startIp - endIp)'",
      "{1} is the error message"
    ]
  },
  "Count: {0}  Distinct Count: {1}  Null Count: {2}/{0} is the count, {1} is the distinct count, and {2} is the null count": {
    "message": "Count: {0}  Distinct Count: {1}  Null Count: {2}",
    "comment": [
      "{0} is the count, {1} is the distinct count, and {2} is the null count"
    ]
  },
  "Average: {0}  Count: {1}  Sum: {2}/{0} is the average, {1} is the count, {2} is the sum": {
    "message": "Average: {0}  Count: {1}  Sum: {2}",
    "comment": [
      "{0} is the average, {1} is the count, {2} is the sum"
    ]
  },
  "Average: {0}  Count: {1}  Distinct Count: {2}  Max: {3}  Min: {4}  Null Count: {5}  Sum: {6}/{0} is the average, {1} is the count, {2} is the distinct count, {3} is the max, {4} is the min, {5} is the null count, {6} is the sum": {
    "message": "Average: {0}  Count: {1}  Distinct Count: {2}  Max: {3}  Min: {4}  Null Count: {5}  Sum: {6}",
    "comment": [
      "{0} is the average, {1} is the count, {2} is the distinct count, {3} is the max, {4} is the min, {5} is the null count, {6} is the sum"
    ]
  },
  "How likely it is that you would recommend the MSSQL extension to a friend or colleague?": "How likely it is that you would recommend the MSSQL extension to a friend or colleague?",
  "What can we do to improve?": "What can we do to improve?",
  "Take Survey": "Take Survey",
  "Do you mind taking a quick feedback survey about the MSSQL Extension for VS Code?": "Do you mind taking a quick feedback survey about the MSSQL Extension for VS Code?",
  "MSSQL Feedback": "MSSQL Feedback",
  "Microsoft reviews your feedback to improve our products, so don't share any personal data or confidential/proprietary content.": "Microsoft reviews your feedback to improve our products, so don't share any personal data or confidential/proprietary content.",
  "Overall, how satisfied are you with {0}?/{0} is the feature name": {
    "message": "Overall, how satisfied are you with {0}?",
    "comment": [
      "{0} is the feature name"
    ]
  },
  "How likely it is that you would recommend {0} to a friend or colleague?/{0} is the feature name": {
    "message": "How likely it is that you would recommend {0} to a friend or colleague?",
    "comment": [
      "{0} is the feature name"
    ]
  },
  "Encountering a problem?  Share the details with us by opening a GitHub issue so we can improve!": "Encountering a problem?  Share the details with us by opening a GitHub issue so we can improve!",
  "Submit an issue": "Submit an issue",
  "{0} has been closed. Would you like to restore it?/{0} is the webview name": {
    "message": "{0} has been closed. Would you like to restore it?",
    "comment": [
      "{0} is the webview name"
    ]
  },
  "General": "General",
  "Schema Compare (Preview)": "Schema Compare (Preview)",
  "Options have changed. Recompare to see the comparison?": "Options have changed. Recompare to see the comparison?",
  "Failed to generate script: '{0}'/{0} is the error message returned from the generate script operation": {
    "message": "Failed to generate script: '{0}'",
    "comment": [
      "{0} is the error message returned from the generate script operation"
    ]
  },
  "Cancel schema compare failed: '{0}'/{0} is the error message returned from the cancel operation": {
    "message": "Cancel schema compare failed: '{0}'",
    "comment": [
      "{0} is the error message returned from the cancel operation"
    ]
  },
  "Schema Compare failed: '{0}'/{0} is the error message returned from the compare operation": {
    "message": "Schema Compare failed: '{0}'",
    "comment": [
      "{0} is the error message returned from the compare operation"
    ]
  },
  "Loading Schema Designer Model...": "Loading Schema Designer Model...",
  "Schema Designer Model is ready. Changes can now be published.": "Schema Designer Model is ready. Changes can now be published.",
  "Save As": "Save As",
<<<<<<< HEAD
  "Error migrating connection ID {0} to new format.  Please recreate this connection to use it.\nError:\n{1}/{0} is the connection id{1} is the error message": {
    "message": "Error migrating connection ID {0} to new format.  Please recreate this connection to use it.\nError:\n{1}",
    "comment": [
      "{0} is the connection id",
      "{1} is the error message"
    ]
  },
=======
  "Schema Designer": "Schema Designer",
>>>>>>> 9174c9c1
  "Connect to MSSQL": "Connect to MSSQL",
  "Click to connect to a database": "Click to connect to a database",
  "Connecting": "Connecting",
  "Connection error": "Connection error",
  "Azure sign in failed.": "Azure sign in failed.",
  "Select subscriptions": "Select subscriptions",
  "Error loading Azure subscriptions.": "Error loading Azure subscriptions.",
  "Invalid connection string: {0}": "Invalid connection string: {0}",
  "No subscriptions available.  Adjust your subscription filters to try again.": "No subscriptions available.  Adjust your subscription filters to try again.",
  "Error loading Azure databases.": "Error loading Azure databases."
}<|MERGE_RESOLUTION|>--- conflicted
+++ resolved
@@ -1194,7 +1194,6 @@
   "Loading Schema Designer Model...": "Loading Schema Designer Model...",
   "Schema Designer Model is ready. Changes can now be published.": "Schema Designer Model is ready. Changes can now be published.",
   "Save As": "Save As",
-<<<<<<< HEAD
   "Error migrating connection ID {0} to new format.  Please recreate this connection to use it.\nError:\n{1}/{0} is the connection id{1} is the error message": {
     "message": "Error migrating connection ID {0} to new format.  Please recreate this connection to use it.\nError:\n{1}",
     "comment": [
@@ -1202,9 +1201,7 @@
       "{1} is the error message"
     ]
   },
-=======
   "Schema Designer": "Schema Designer",
->>>>>>> 9174c9c1
   "Connect to MSSQL": "Connect to MSSQL",
   "Click to connect to a database": "Click to connect to a database",
   "Connecting": "Connecting",

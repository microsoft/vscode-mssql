{
  "Description for the table.": "Description for the table.",
  "Description": "Description",
  "The name of the column object.": "The name of the column object.",
  "Name": "Name",
  "Displays the description of the column": "Displays the description of the column",
  "Displays the unified data type (including length, scale and precision) for the column": "Displays the unified data type (including length, scale and precision) for the column",
  "Data Type": "Data Type",
  "Displays the data type name for the column": "Displays the data type name for the column",
  "Type": "Type",
  "The maximum length (in characters) that can be stored in this database object.": "The maximum length (in characters) that can be stored in this database object.",
  "Length": "Length",
  "A predefined global default value for the column or binding.": "A predefined global default value for the column or binding.",
  "Default Value": "Default Value",
  "Specifies whether the column may have a NULL value.": "Specifies whether the column may have a NULL value.",
  "Allow Nulls": "Allow Nulls",
  "Specifies whether the column is included in the primary key for the table.": "Specifies whether the column is included in the primary key for the table.",
  "Primary Key": "Primary Key",
  "For numeric data, the maximum number of decimal digits that can be stored in this database object.": "For numeric data, the maximum number of decimal digits that can be stored in this database object.",
  "Precision": "Precision",
  "For numeric data, the maximum number of decimal digits that can be stored in this database object to the right of decimal point.": "For numeric data, the maximum number of decimal digits that can be stored in this database object to the right of decimal point.",
  "Scale": "Scale",
  "Columns": "Columns",
  "Column": "Column",
  "New Column": "New Column",
  "The name of the column.": "The name of the column.",
  "Name of the primary key.": "Name of the primary key.",
  "The description of the primary key.": "The description of the primary key.",
  "Columns in the primary key.": "Columns in the primary key.",
  "Primary Key Columns": "Primary Key Columns",
  "Add Column": "Add Column",
  "The name of the index.": "The name of the index.",
  "The description of the index.": "The description of the index.",
  "The columns of the index.": "The columns of the index.",
  "Indexes": "Indexes",
  "Index": "Index",
  "New Index": "New Index",
  "Foreign Column": "Foreign Column",
  "The name of the foreign key.": "The name of the foreign key.",
  "The description of the foreign key.": "The description of the foreign key.",
  "The table which contains the primary or unique key column.": "The table which contains the primary or unique key column.",
  "Foreign Table": "Foreign Table",
  "The behavior when a user tries to update a row with data that is involved in a foreign key relationship.": "The behavior when a user tries to update a row with data that is involved in a foreign key relationship.",
  "On Update Action": "On Update Action",
  "The behavior when a user tries to delete a row with data that is involved in a foreign key relationship.": "The behavior when a user tries to delete a row with data that is involved in a foreign key relationship.",
  "On Delete Action": "On Delete Action",
  "The mapping between foreign key columns and primary key columns.": "The mapping between foreign key columns and primary key columns.",
  "New Column Mapping": "New Column Mapping",
  "Foreign Keys": "Foreign Keys",
  "Foreign Key": "Foreign Key",
  "New Foreign Key": "New Foreign Key",
  "The name of the check constraint.": "The name of the check constraint.",
  "The description of the check constraint.": "The description of the check constraint.",
  "The expression defining the check constraint.": "The expression defining the check constraint.",
  "Expression": "Expression",
  "Check Constraints": "Check Constraints",
  "Check Constraint": "Check Constraint",
  "New Check Constraint": "New Check Constraint",
  "Advanced Options": "Advanced Options",
  "Search term cannot be empty": "Search term cannot be empty",
  "{0} issue/{0} is the number of issues": {
    "message": "{0} issue",
    "comment": [
      "{0} is the number of issues"
    ]
  },
  "{0} issues/{0} is the number of issues": {
    "message": "{0} issues",
    "comment": [
      "{0} is the number of issues"
    ]
  },
  "{0} {1} issue/{0} is the tab name{1} is the number of issues": {
    "message": "{0} {1} issue",
    "comment": [
      "{0} is the tab name",
      "{1} is the number of issues"
    ]
  },
  "{0} {1} issues/{0} is the tab name{1} is the number of issues": {
    "message": "{0} {1} issues",
    "comment": [
      "{0} is the tab name",
      "{1} is the number of issues"
    ]
  },
  "Move Up": "Move Up",
  "Move Down": "Move Down",
  "Delete": "Delete",
  "Expand": "Expand",
  "Collapse": "Collapse",
  "Filter Settings": "Filter Settings",
  "Cancel": "Cancel",
  "Are you sure?": "Are you sure?",
  "Are you sure you want to {0}?/{0} is the action being confirmed": {
    "message": "Are you sure you want to {0}?",
    "comment": [
      "{0} is the action being confirmed"
    ]
  },
  "Close": "Close",
  "Apply": "Apply",
  "Next": "Next",
  "Clear Selection": "Clear Selection",
  "Clear": "Clear",
  "Find": "Find",
  "Find Next": "Find Next",
  "Find Previous": "Find Previous",
  "No results": "No results",
  "{0} of {1}/{0} is the number of active elements{1} is the total number of elements": {
    "message": "{0} of {1}",
    "comment": [
      "{0} is the number of active elements",
      "{1} is the total number of elements"
    ]
  },
  "Close Find": "Close Find",
  "Load": "Load",
  "Select": "Select",
  "Finish": "Finish",
  "Retry": "Retry",
  "Refresh": "Refresh",
  "Show password": "Show password",
  "Hide password": "Hide password",
  "Dismiss": "Dismiss",
  "Error": "Error",
  "Get Started": "Get Started",
  "Back": "Back",
  "Clear All": "Clear All",
  "OK": "OK",
  "And": "And",
  "Contains": "Contains",
  "Not Contains": "Not Contains",
  "Starts With": "Starts With",
  "Not Starts With": "Not Starts With",
  "Ends With": "Ends With",
  "Not Ends With": "Not Ends With",
  "Equals": "Equals",
  "Not Equals": "Not Equals",
  "Less Than": "Less Than",
  "Less Than or Equals": "Less Than or Equals",
  "Greater Than": "Greater Than",
  "Greater Than or Equals": "Greater Than or Equals",
  "Between": "Between",
  "Not Between": "Not Between",
  "Path: {0}/{0} is the path of the node in the object explorer": {
    "message": "Path: {0}",
    "comment": [
      "{0} is the path of the node in the object explorer"
    ]
  },
  "The first value must be set for the {0} operator in the {1} filter/{0} is the operator for the filter{1} is the name of the filter": {
    "message": "The first value must be set for the {0} operator in the {1} filter",
    "comment": [
      "{0} is the operator for the filter",
      "{1} is the name of the filter"
    ]
  },
  "The second value must be set for the {0} operator in the {1} filter/{0} is the operator for the filter{1} is the name of the filter": {
    "message": "The second value must be set for the {0} operator in the {1} filter",
    "comment": [
      "{0} is the operator for the filter",
      "{1} is the name of the filter"
    ]
  },
  "The first value must be less than the second value for the {0} operator in the {1} filter/{0} is the operator for the filter{1} is the name of the filter": {
    "message": "The first value must be less than the second value for the {0} operator in the {1} filter",
    "comment": [
      "{0} is the operator for the filter",
      "{1} is the name of the filter"
    ]
  },
  "Property": "Property",
  "Operator": "Operator",
  "Value": "Value",
  "Publishing Changes": "Publishing Changes",
  "Changes published successfully": "Changes published successfully",
  "Close Designer": "Close Designer",
  "Continue Editing": "Continue Editing",
  "Loading Table Designer": "Loading Table Designer",
  "Loading Report": "Loading Report",
  "Error loading preview": "Error loading preview",
  "Update Database": "Update Database",
  "Generate Script": "Generate Script",
  "Publish": "Publish",
  "Preview Database Updates": "Preview Database Updates",
  "Error loading designer": "Error loading designer",
  "Severity": "Severity",
  "Script As Create": "Script As Create",
  "I have read the summary and understand the potential risks.": "I have read the summary and understand the potential risks.",
  "Copy script": "Copy script",
  "Open in editor": "Open in editor",
  "Maximize panel size": "Maximize panel size",
  "Restore panel size": "Restore panel size",
  "Issues ({0})/{0} is the number of issues": {
    "message": "Issues ({0})",
    "comment": [
      "{0} is the number of issues"
    ]
  },
  "{0} properties/{0} is the object type": {
    "message": "{0} properties",
    "comment": [
      "{0} is the object type"
    ]
  },
  "Expand properties pane": "Expand properties pane",
  "Restore properties pane": "Restore properties pane",
  "Close properties pane": "Close properties pane",
  "Table name": "Table name",
  "Remove {0}/{0} is the object type": {
    "message": "Remove {0}",
    "comment": [
      "{0} is the object type"
    ]
  },
  "Schema": "Schema",
  "Back to preview": "Back to preview",
  "Copy": "Copy",
  "You must review and accept the terms to proceed": "You must review and accept the terms to proceed",
  "Publish Changes": "Publish Changes",
  "Open Publish Script": "Open Publish Script",
  "Create new firewall rule for {0}/{0} is the server name that the firewall rule will be created for": {
    "message": "Create new firewall rule for {0}",
    "comment": [
      "{0} is the server name that the firewall rule will be created for"
    ]
  },
  "Create a new firewall rule": "Create a new firewall rule",
  "A firewall rule is required to access this server.": "A firewall rule is required to access this server.",
  "Add Firewall Rule": "Add Firewall Rule",
  "Sign into Azure in order to add a firewall rule.": "Sign into Azure in order to add a firewall rule.",
  "Rule name": "Rule name",
  "Add my client IP ({0})/{0} is the IP address of the client": {
    "message": "Add my client IP ({0})",
    "comment": [
      "{0} is the IP address of the client"
    ]
  },
  "Search workspaces...": "Search workspaces...",
  "Loading Fabric Accounts": "Loading Fabric Accounts",
  "Fabric Account": "Fabric Account",
  "Select an account": "Select an account",
  "Account": "Account",
  "Sign In": "Sign In",
  "Tenant ID": "Tenant ID",
  "Authentication Type": "Authentication Type",
  "Browse By": "Browse By",
  "My Data": "My Data",
  "Recent": "Recent",
  "Favorites": "Favorites",
  "Fabric Workspaces": "Fabric Workspaces",
  "Sign into Fabric": "Sign into Fabric",
  "Filter by keyword": "Filter by keyword",
  "Filter": "Filter",
  "Filter by type": "Filter by type",
  "Show All": "Show All",
  "SQL Analytics Endpoint": "SQL Analytics Endpoint",
  "SQL Database": "SQL Database",
  "No workspaces found": "No workspaces found",
  "Location (Workspace)": "Location (Workspace)",
  "Expand Workspace Explorer": "Expand Workspace Explorer",
  "Explorer": "Explorer",
  "Collapse Workspace Explorer": "Collapse Workspace Explorer",
  "Select a workspace to view the databases in it.": "Select a workspace to view the databases in it.",
  "No databases found in workspace '{0}'./{0} is the name of the workspace": {
    "message": "No databases found in workspace '{0}'.",
    "comment": [
      "{0} is the name of the workspace"
    ]
  },
  "No databases found in the selected workspace.": "No databases found in the selected workspace.",
  "Database list": "Database list",
  "Connect": "Connect",
  "Advanced Connection Settings": "Advanced Connection Settings",
  "Advanced": "Advanced",
  "Test Connection": "Test Connection",
  "Connect to Database": "Connect to Database",
  "Connect to {0}/{0} is the name of the connection profile": {
    "message": "Connect to {0}",
    "comment": [
      "{0} is the name of the connection profile"
    ]
  },
  "Parameters": "Parameters",
  "Connection String": "Connection String",
  "Browse Azure": "Browse Azure",
  "Browse Fabric": "Browse Fabric",
  "Load from Connection String": "Load from Connection String",
  "Saved Connections": "Saved Connections",
  "Recent Connections": "Recent Connections",
  "Subscription": "Subscription",
  "subscription": "subscription",
  "Resource Group": "Resource Group",
  "resource group": "resource group",
  "Location": "Location",
  "location": "location",
  "Server": "Server",
  "server": "server",
  "Database": "Database",
  "database": "database",
  "Filter Azure subscriptions": "Filter Azure subscriptions",
  "Connection Error": "Connection Error",
  "Encryption was enabled on this connection; review your SSL and certificate configuration for the target SQL Server, or enable 'Trust server certificate' in the connection dialog.": "Encryption was enabled on this connection; review your SSL and certificate configuration for the target SQL Server, or enable 'Trust server certificate' in the connection dialog.",
  "Note: A self-signed certificate offers only limited protection and is not a recommended practice for production environments. Do you want to enable 'Trust server certificate' on this connection and retry?": "Note: A self-signed certificate offers only limited protection and is not a recommended practice for production environments. Do you want to enable 'Trust server certificate' on this connection and retry?",
  "Read more": "Read more",
  "Enable 'Trust Server Certificate'": "Enable 'Trust Server Certificate'",
  "Select a {0} for filtering/{0} is the type of the dropdown's contents, e.g 'resource group' or 'server'": {
    "message": "Select a {0} for filtering",
    "comment": [
      "{0} is the type of the dropdown's contents, e.g 'resource group' or 'server'"
    ]
  },
  "Select a valid {0} from the dropdown/{0} is the type of the dropdown's contents, e.g 'resource group' or 'server'": {
    "message": "Select a valid {0} from the dropdown",
    "comment": [
      "{0} is the type of the dropdown's contents, e.g 'resource group' or 'server'"
    ]
  },
  "Default": "Default",
  "Delete saved connection": "Delete saved connection",
  "Remove recent connection": "Remove recent connection",
  "Copy connection string to clipboard": "Copy connection string to clipboard",
  "Paste connection string from clipboard": "Paste connection string from clipboard",
  "Paste": "Paste",
  "Search settings...": "Search settings...",
  "You must be signed into Azure in order to browse SQL databases.": "You must be signed into Azure in order to browse SQL databases.",
  "You must be signed into Fabric in order to browse SQL databases.": "You must be signed into Fabric in order to browse SQL databases.",
  "Loading workspaces...": "Loading workspaces...",
  "Loading databases in '{0}'.../{0} is the name of the workspace": {
    "message": "Loading databases in '{0}'...",
    "comment": [
      "{0} is the name of the workspace"
    ]
  },
  "Loading databases in selected workspace...": "Loading databases in selected workspace...",
  "Error loading workspaces": "Error loading workspaces",
  "Error loading databases": "Error loading databases",
  "Connection Authentication": "Connection Authentication",
  "Sign into Azure": "Sign into Azure",
  "Not signed in": "Not signed in",
  "Azure Account": "Azure Account",
  "Add Account": "Add Account",
  "+ Add Azure Account": "+ Add Azure Account",
  "{0} accounts/{0} is the number of accounts": {
    "message": "{0} accounts",
    "comment": [
      "{0} is the number of accounts"
    ]
  },
  "Click to sign into an Azure account": "Click to sign into an Azure account",
  "Currently signed in as:": "Currently signed in as:",
  "Loading Azure Accounts": "Loading Azure Accounts",
  "Tenant": "Tenant",
  "Loading tenants...": "Loading tenants...",
  "Select a tenant": "Select a tenant",
  "Loading execution plan...": "Loading execution plan...",
  "Query {0}:  Query cost (relative to the script):  {1}%/{0} is the query number{1} is the query cost": {
    "message": "Query {0}:  Query cost (relative to the script):  {1}%",
    "comment": [
      "{0} is the query number",
      "{1} is the query cost"
    ]
  },
  "Actual Elapsed Time": "Actual Elapsed Time",
  "Actual Elapsed CPU Time": "Actual Elapsed CPU Time",
  "Cost": "Cost",
  "Subtree Cost": "Subtree Cost",
  "Actual Number of Rows For All Executions": "Actual Number of Rows For All Executions",
  "Number of Rows Read": "Number of Rows Read",
  "Off": "Off",
  "Metric": "Metric",
  "Find Nodes": "Find Nodes",
  "Save Plan": "Save Plan",
  "Open XML": "Open XML",
  "Open Query": "Open Query",
  "Zoom In": "Zoom In",
  "Zoom Out": "Zoom Out",
  "Zoom to Fit": "Zoom to Fit",
  "Custom Zoom": "Custom Zoom",
  "Find Node": "Find Node",
  "Highlight Expensive Operation": "Highlight Expensive Operation",
  "Toggle Tooltips": "Toggle Tooltips",
  "Properties": "Properties",
  "Importance": "Importance",
  "Alphabetical": "Alphabetical",
  "Reverse Alphabetical": "Reverse Alphabetical",
  "Expand All": "Expand All",
  "Collapse All": "Collapse All",
  "Filter for any field...": "Filter for any field...",
  "Previous": "Previous",
  "Microsoft would like your feedback": "Microsoft would like your feedback",
  "Overall, how satisfied are you with the MSSQL extension?": "Overall, how satisfied are you with the MSSQL extension?",
  "Very Satisfied": "Very Satisfied",
  "Satisfied": "Satisfied",
  "Dissatisfied": "Dissatisfied",
  "Very Dissatisfied": "Very Dissatisfied",
  "Submit": "Submit",
  "Not likely at all": "Not likely at all",
  "Extremely likely": "Extremely likely",
  "Privacy Statement": "Privacy Statement",
  "Microsoft will process the feedback you submit pursuant to your organization’s instructions in order to improve your and your organization’s experience with this product. If you have any questions...": "Microsoft will process the feedback you submit pursuant to your organization’s instructions in order to improve your and your organization’s experience with this product. If you have any questions...",
  "Microsoft will process the feedback you submit pursuant to your organization’s instructions in order to improve your and your organization’s experience with this product. If you have any questions about the use of feedback data, please contact your tenant administrator. Processing of feedback data is governed by the Microsoft Products and Services Data Protection Addendum between your organization and Microsoft, and the feedback you submit is considered Personal Data under that addendum.": "Microsoft will process the feedback you submit pursuant to your organization’s instructions in order to improve your and your organization’s experience with this product. If you have any questions about the use of feedback data, please contact your tenant administrator. Processing of feedback data is governed by the Microsoft Products and Services Data Protection Addendum between your organization and Microsoft, and the feedback you submit is considered Personal Data under that addendum.",
  "Results ({0})/{0} is the number of results": {
    "message": "Results ({0})",
    "comment": [
      "{0} is the number of results"
    ]
  },
  "Messages": "Messages",
  "Timestamp": "Timestamp",
  "Message": "Message",
  "Open in New Tab": "Open in New Tab",
  "Showplan XML": "Showplan XML",
  "Show Filter": "Show Filter",
  "Sort Ascending": "Sort Ascending",
  "Sort Descending": "Sort Descending",
  "Clear Sort": "Clear Sort",
  "Save as CSV": "Save as CSV",
  "Save as Excel": "Save as Excel",
  "Save as JSON": "Save as JSON",
  "Hide this panel": "Hide this panel",
  "Query Plan": "Query Plan",
  "Select All": "Select All",
  "Copy with Headers": "Copy with Headers",
  "Copy Headers": "Copy Headers",
  "Copy As": "Copy As",
  "Copy as CSV": "Copy as CSV",
  "Copy as JSON": "Copy as JSON",
  "Copy as IN clause": "Copy as IN clause",
  "Copy as INSERT INTO": "Copy as INSERT INTO",
  "Save as INSERT": "Save as INSERT",
  "NULL": "NULL",
  "Blanks": "Blanks",
  "Search...": "Search...",
  "Maximize": "Maximize",
  "Restore": "Restore",
  "Grid View": "Grid View",
  "Text View": "Text View",
  "Switch to Grid View": "Switch to Grid View",
  "Switch to Text View": "Switch to Text View",
  "No results to display": "No results to display",
  "Error generating text view. Please try switching back to grid view.": "Error generating text view. Please try switching back to grid view.",
  "(0 rows affected)": "(0 rows affected)",
  "(1 row affected)": "(1 row affected)",
  "({0} rows affected)/{0} is the number of rows affected": {
    "message": "({0} rows affected)",
    "comment": [
      "{0} is the number of rows affected"
    ]
  },
  "Result Set {0}/{0} is the index of the result set": {
    "message": "Result Set {0}",
    "comment": [
      "{0} is the index of the result set"
    ]
  },
  "Loading text view...": "Loading text view...",
  "Loading results...": "Loading results...",
  "No results for the active editor": "No results for the active editor",
  "Run a query in the current editor, or switch to an editor that has results.": "Run a query in the current editor, or switch to an editor that has results.",
  "Failed to start query.": "Failed to start query.",
  "Add new column": "Add new column",
  "Table": "Table",
  "Save": "Save",
  "Add": "Add",
  "Add new foreign key": "Add new foreign key",
  "Foreign Key {0}/{0} is the index of the foreign key": {
    "message": "Foreign Key {0}",
    "comment": [
      "{0} is the index of the foreign key"
    ]
  },
  "Source Column": "Source Column",
  "Target Table": "Target Table",
  "Export": "Export",
  "Add Table": "Add Table",
  "Auto Arrange": "Auto Arrange",
  "Auto Arrange Confirmation": "Auto Arrange Confirmation",
  "Auto Arrange will automatically reposition all diagram elements based on optimal layout algorithms. Any custom positioning you've created will be lost. Do you want to proceed with auto-arranging your schema diagram?": "Auto Arrange will automatically reposition all diagram elements based on optimal layout algorithms. Any custom positioning you've created will be lost. Do you want to proceed with auto-arranging your schema diagram?",
  "Filter ({0})/{0} is the number of selected tables": {
    "message": "Filter ({0})",
    "comment": [
      "{0} is the number of selected tables"
    ]
  },
  "Edit Table": "Edit Table",
  "Open in Editor": "Open in Editor",
  "Changed Tables": "Changed Tables",
  "Create As Script": "Create As Script",
  "Details": "Details",
  "Script": "Script",
  "New column mapping": "New column mapping",
  "Column Name": "Column Name",
  "Table '{0}' already exists/{0} is the table name": {
    "message": "Table '{0}' already exists",
    "comment": [
      "{0} is the table name"
    ]
  },
  "Table name cannot be empty": "Table name cannot be empty",
  "Table '{0}' not found/{0} is the table name": {
    "message": "Table '{0}' not found",
    "comment": [
      "{0} is the table name"
    ]
  },
  "Referenced table '{0}' not found/{0} is the table name": {
    "message": "Referenced table '{0}' not found",
    "comment": [
      "{0} is the table name"
    ]
  },
  "Column '{0}' not found/{0} is the column name": {
    "message": "Column '{0}' not found",
    "comment": [
      "{0} is the column name"
    ]
  },
  "Referenced column '{0}' not found/{0} is the column name": {
    "message": "Referenced column '{0}' not found",
    "comment": [
      "{0} is the column name"
    ]
  },
  "Data type mismatch: '{0}' in column '{1}' incompatible with '{2}' in '{3}'/{0} is source data type{1} is source column{2} is target data type{3} is target column": {
    "message": "Data type mismatch: '{0}' in column '{1}' incompatible with '{2}' in '{3}'",
    "comment": [
      "{0} is source data type",
      "{1} is source column",
      "{2} is target data type",
      "{3} is target column"
    ]
  },
  "Length mismatch: Column '{0}' ({1}) incompatible with '{2}' ({3})/{0} is source column{1} is source length{2} is target column{3} is target length": {
    "message": "Length mismatch: Column '{0}' ({1}) incompatible with '{2}' ({3})",
    "comment": [
      "{0} is source column",
      "{1} is source length",
      "{2} is target column",
      "{3} is target length"
    ]
  },
  "Precision/scale mismatch between '{0}' and '{1}'/{0} is source column{1} is target column": {
    "message": "Precision/scale mismatch between '{0}' and '{1}'",
    "comment": [
      "{0} is source column",
      "{1} is target column"
    ]
  },
  "Scale mismatch between '{0}' and '{1}'/{0} is source column{1} is target column": {
    "message": "Scale mismatch between '{0}' and '{1}'",
    "comment": [
      "{0} is source column",
      "{1} is target column"
    ]
  },
  "Column '{0}' must be a primary key/{0} is the referenced column": {
    "message": "Column '{0}' must be a primary key",
    "comment": [
      "{0} is the referenced column"
    ]
  },
  "Circular reference detected: '{0}' → '{1}' creates a cycle/{0} is source table{1} is target table": {
    "message": "Circular reference detected: '{0}' → '{1}' creates a cycle",
    "comment": [
      "{0} is source table",
      "{1} is target table"
    ]
  },
  "Cannot create foreign key": "Cannot create foreign key",
  "Column '{0}' already has a foreign key/{0} is the column name": {
    "message": "Column '{0}' already has a foreign key",
    "comment": [
      "{0} is the column name"
    ]
  },
  "Consider adding a name for this foreign key": "Consider adding a name for this foreign key",
  "Foreign key '{0}' already exists/{0} is the foreign key name": {
    "message": "Foreign key '{0}' already exists",
    "comment": [
      "{0} is the foreign key name"
    ]
  },
  "{0} column data/{0} is the number of columns": {
    "message": "{0} column data",
    "comment": [
      "{0} is the number of columns"
    ]
  },
  "Column '{0}' is an identity column and cannot have a cascading foreign key/{0} is the column name": {
    "message": "Column '{0}' is an identity column and cannot have a cascading foreign key",
    "comment": [
      "{0} is the column name"
    ]
  },
  "Manage relationships": "Manage relationships",
  "No changes detected": "No changes detected",
  "Allow Null": "Allow Null",
  "Max Length": "Max Length",
  "Is Identity": "Is Identity",
  "Is Computed": "Is Computed",
  "Formula": "Formula",
  "Is Persisted": "Is Persisted",
  "SVG": "SVG",
  "PNG": "PNG",
  "JPEG": "JPEG",
  "Column '{0}' already exists/{0} is the column name": {
    "message": "Column '{0}' already exists",
    "comment": [
      "{0} is the column name"
    ]
  },
  "Column name cannot be empty": "Column name cannot be empty",
  "Column '{0}' cannot be null because it is a primary key/{0} is the column name": {
    "message": "Column '{0}' cannot be null because it is a primary key",
    "comment": [
      "{0} is the column name"
    ]
  },
  "Column max length cannot be empty": "Column max length cannot be empty",
  "Invalid max length '{0}'/{0} is the max length": {
    "message": "Invalid max length '{0}'",
    "comment": [
      "{0} is the max length"
    ]
  },
  "Loading Schema Designer": "Loading Schema Designer",
  "Generating report, this might take a while...": "Generating report, this might take a while...",
  "{0} warnings/{0} is the number of warnings": {
    "message": "{0} warnings",
    "comment": [
      "{0} is the number of warnings"
    ]
  },
  "{0} errors/{0} is the number of errors": {
    "message": "{0} errors",
    "comment": [
      "{0} is the number of errors"
    ]
  },
  "On Update": "On Update",
  "On Delete": "On Delete",
  "Cascade": "Cascade",
  "Set Null": "Set Null",
  "Set Default": "Set Default",
  "No Action": "No Action",
  "Possible Data Loss detected. Please review the changes.": "Possible Data Loss detected. Please review the changes.",
  "Warnings detected. Please review the changes.": "Warnings detected. Please review the changes.",
  "Definition": "Definition",
  "Delete Confirmation": "Delete Confirmation",
  "Are you sure you want to delete the selected items?": "Are you sure you want to delete the selected items?",
  "Undo": "Undo",
  "Redo": "Redo",
  "Search tables...": "Search tables...",
  "Show table relationships": "Show table relationships",
  "To compare two schemas, first select a source schema and target schema, then press compare.": "To compare two schemas, first select a source schema and target schema, then press compare.",
  "Select Source Schema": "Select Source Schema",
  "Select Target Schema": "Select Target Schema",
  "Add Server Connection": "Add Server Connection",
  "No schema differences were found.": "No schema differences were found.",
  "Initializing comparison, this might take a while...": "Initializing comparison, this might take a while...",
  "default": "default",
  "Folder Structure": "Folder Structure",
  "File": "File",
  "Flat": "Flat",
  "Object Type": "Object Type",
  "Schema/Object Type": "Schema/Object Type",
  "Settings": "Settings",
  "Compare": "Compare",
  "Schema Compare Options": "Schema Compare Options",
  "Search options...": "Search options...",
  "General Options": "General Options",
  "Include Object Types": "Include Object Types",
  "Select all options": "Select all options",
  "Include all object types": "Include all object types",
  "Option Description": "Option Description",
  "Reset": "Reset",
  "Stop": "Stop",
  "Generate script to deploy changes to target": "Generate script to deploy changes to target",
  "Apply changes to target": "Apply changes to target",
  "Options": "Options",
  "Switch Direction": "Switch Direction",
  "Switch Source and Target": "Switch Source and Target",
  "Open .scmp file": "Open .scmp file",
  "Load source, target, and options saved in an .scmp file": "Load source, target, and options saved in an .scmp file",
  "Save .scmp file": "Save .scmp file",
  "Save source and target, options, and excluded elements": "Save source and target, options, and excluded elements",
  "Source Name": "Source Name",
  "Include": "Include",
  "Action": "Action",
  "Target Name": "Target Name",
  "Change": "Change",
  "Select Source": "Select Source",
  "Select Target": "Select Target",
  "Data-tier Application File (.dacpac)": "Data-tier Application File (.dacpac)",
  "Database Project": "Database Project",
  "Source": "Source",
  "Target": "Target",
  "Comparison Details": "Comparison Details",
  "Are you sure you want to update the target?": "Are you sure you want to update the target?",
  "There was an error updating the project": "There was an error updating the project",
  "Failed to apply changes: '{0}'/{0} is the error message returned from the publish changes operation": {
    "message": "Failed to apply changes: '{0}'",
    "comment": [
      "{0} is the error message returned from the publish changes operation"
    ]
  },
  "Failed to open scmp file: '{0}'/{0} is the error message returned from the open scmp operation": {
    "message": "Failed to open scmp file: '{0}'",
    "comment": [
      "{0} is the error message returned from the open scmp operation"
    ]
  },
  "Failed to save scmp file: '{0}'/{0} is the error message returned from the save scmp operation": {
    "message": "Failed to save scmp file: '{0}'",
    "comment": [
      "{0} is the error message returned from the save scmp operation"
    ]
  },
  "Cannot exclude {0}. Included dependents exist, such as {1}/{0} is the name of the entry{1} is the name of the blocking dependency preventing exclusion.": {
    "message": "Cannot exclude {0}. Included dependents exist, such as {1}",
    "comment": [
      "{0} is the name of the entry",
      "{1} is the name of the blocking dependency preventing exclusion."
    ]
  },
  "Cannot include {0}. Excluded dependents exist, such as {1}/{0} is the name of the entry{1} is the name of the blocking dependency preventing inclusion.": {
    "message": "Cannot include {0}. Excluded dependents exist, such as {1}",
    "comment": [
      "{0} is the name of the entry",
      "{1} is the name of the blocking dependency preventing inclusion."
    ]
  },
  "Cannot exclude {0}. Included dependents exist/{0} is the name of the entry": {
    "message": "Cannot exclude {0}. Included dependents exist",
    "comment": [
      "{0} is the name of the entry"
    ]
  },
  "Cannot include {0}. Excluded dependents exist/{0} is the name of the entry": {
    "message": "Cannot include {0}. Excluded dependents exist",
    "comment": [
      "{0} is the name of the entry"
    ]
  },
  "Processing include or exclude all differences operation.": "Processing include or exclude all differences operation.",
  "Create New Connection Group": "Create New Connection Group",
  "Edit Connection Group: {0}/{0} is the name of the connection group being edited": {
    "message": "Edit Connection Group: {0}",
    "comment": [
      "{0} is the name of the connection group being edited"
    ]
  },
  "Enter connection group name": "Enter connection group name",
  "Enter description (optional)": "Enter description (optional)",
  "Color": "Color",
  "Choose color": "Choose color",
  "Save Connection Group": "Save Connection Group",
  "Hue": "Hue",
  "Saturation": "Saturation",
  "Brightness": "Brightness",
  "Loading deployment": "Loading deployment",
  "New SQL database": "New SQL database",
  "Choose an option to provision a database": "Choose an option to provision a database",
  "Local SQL Server database container": "Local SQL Server database container",
  "Create a Local Docker SQL Server": "Create a Local Docker SQL Server",
  "Easily set up a local SQL Server without leaving VS Code extension. Just a few clicks to install, configure, and manage your server effortlessly!": "Easily set up a local SQL Server without leaving VS Code extension. Just a few clicks to install, configure, and manage your server effortlessly!",
  "Create a SQL database in Fabric (Preview)": "Create a SQL database in Fabric (Preview)",
  "A highly integrated, developer-ready transactional database that auto-scales, auto-tunes, and mirrors data to OneLake for analytics across Fabric services": "A highly integrated, developer-ready transactional database that auto-scales, auto-tunes, and mirrors data to OneLake for analytics across Fabric services",
  "Loading local containers...": "Loading local containers...",
  "Instant Container Setup": "Instant Container Setup",
  "Create a SQL Server container in seconds—no manual steps required. Manage it easily from the MSSQL extension without leaving VS Code.": "Create a SQL Server container in seconds—no manual steps required. Manage it easily from the MSSQL extension without leaving VS Code.",
  "Simple Container Management": "Simple Container Management",
  "Start, stop, and remove containers directly from the extension.": "Start, stop, and remove containers directly from the extension.",
  "Choose the Right Version": "Choose the Right Version",
  "Pick from multiple SQL Server versions, including SQL Server 2025 (Preview) with built-in AI capabilities like vector search and JSON enhancements.": "Pick from multiple SQL Server versions, including SQL Server 2025 (Preview) with built-in AI capabilities like vector search and JSON enhancements.",
  "Learn more about SQL Server 2025 features": "Learn more about SQL Server 2025 features",
  "Compare SQL Server editions": "Compare SQL Server editions",
  "Configure and customize SQL Server containers": "Configure and customize SQL Server containers",
  "Getting Docker Ready...": "Getting Docker Ready...",
  "Checking pre-requisites": "Checking pre-requisites",
  "Create Container": "Create Container",
  "Setting up": "Setting up",
  "Getting container ready for connections": "Getting container ready for connections",
  "Hide full error message": "Hide full error message",
  "Show full error message": "Show full error message",
  "Previous step failed. Please check the error message and try again.": "Previous step failed. Please check the error message and try again.",
  "+ Add Fabric Account": "+ Add Fabric Account",
  "Loading fabric provisioning...": "Loading fabric provisioning...",
  "SQL database in Fabric (Preview)": "SQL database in Fabric (Preview)",
  "Create Database": "Create Database",
  "Loading workspaces": "Loading workspaces",
  "Error loading workspaces. Please try choosing a different account or tenant.": "Error loading workspaces. Please try choosing a different account or tenant.",
  "Finished Deployment": "Finished Deployment",
  "Deployment in progress": "Deployment in progress",
  "Deployment Name": "Deployment Name",
  "Workspace": "Workspace",
  "Start Time": "Start Time",
  "Provisioning": "Provisioning",
  "Deployment Failed": "Deployment Failed",
  "Connection Failed": "Connection Failed",
  "Connecting to Database": "Connecting to Database",
  "OLTP, built on Azure SQL": "OLTP, built on Azure SQL",
  "Developer-friendly transactional database using the Azure SQL Database Engine.": "Developer-friendly transactional database using the Azure SQL Database Engine.",
  "Analytics-ready by default": "Analytics-ready by default",
  "Data automatically replicated to OneLake in real time with a SQL analytics endpoint.": "Data automatically replicated to OneLake in real time with a SQL analytics endpoint.",
  "Integrated & secure": "Integrated & secure",
  "Works with VS Code/SSMS and uses Microsoft Entra authentication and Fabric access controls.": "Works with VS Code/SSMS and uses Microsoft Entra authentication and Fabric access controls.",
  "Smart performance": "Smart performance",
  "Automatic tuning features like automatic index creation enabled by default.": "Automatic tuning features like automatic index creation enabled by default.",
  "Object Explorer Filter": "Object Explorer Filter",
  "{0} (filtered)": "{0} (filtered)",
  "Remind Me Later": "Remind Me Later",
  "Don't Show Again": "Don't Show Again",
  "Learn More": "Learn More",
  "Accept": "Accept",
  "View More": "View More",
  "View mssql for Visual Studio Code release notes?": "View mssql for Visual Studio Code release notes?",
  "Started query execution for document \"{0}\"/{0} is the document name": {
    "message": "Started query execution for document \"{0}\"",
    "comment": [
      "{0} is the document name"
    ]
  },
  "Finished query execution for document \"{0}\"/{0} is the document name": {
    "message": "Finished query execution for document \"{0}\"",
    "comment": [
      "{0} is the document name"
    ]
  },
  "A query is already running for this editor session. Please cancel this query or wait for its completion.": "A query is already running for this editor session. Please cancel this query or wait for its completion.",
  "Started executing query at ": "Started executing query at ",
  "Line {0}/{0} is the line number": {
    "message": "Line {0}",
    "comment": [
      "{0} is the line number"
    ]
  },
  "Canceling the query failed: {0}/{0} is the error message": {
    "message": "Canceling the query failed: {0}",
    "comment": [
      "{0} is the error message"
    ]
  },
  "Cannot cancel query as no query is running.": "Cannot cancel query as no query is running.",
  "No connection was found. Please connect to a server first.": "No connection was found. Please connect to a server first.",
  "Choose a database from the list below": "Choose a database from the list below",
  "Error {0}: {1}/{0} is the error number{1} is the error message": {
    "message": "Error {0}: {1}",
    "comment": [
      "{0} is the error number",
      "{1} is the error message"
    ]
  },
  "Failed to connect: {0}/{0} is the error message": {
    "message": "Failed to connect: {0}",
    "comment": [
      "{0} is the error message"
    ]
  },
  "Server name not set.": "Server name not set.",
  "Error {0}: {1} Please login as a different user and change the password using ALTER LOGIN./{0} is the error number{1} is the error message": {
    "message": "Error {0}: {1} Please login as a different user and change the password using ALTER LOGIN.",
    "comment": [
      "{0} is the error number",
      "{1} is the error message"
    ]
  },
  "Server connection in progress. Do you want to cancel?": "Server connection in progress. Do you want to cancel?",
  "Confirm to clear recent connections list": "Confirm to clear recent connections list",
  "To use this command, Open a .sql file -or- Change editor language to \"SQL\" -or- Select T-SQL text in the active SQL editor.": "To use this command, Open a .sql file -or- Change editor language to \"SQL\" -or- Select T-SQL text in the active SQL editor.",
  "Choose a connection profile from the list below": "Choose a connection profile from the list below",
  "Create Connection Profile": "Create Connection Profile",
  "Create": "Create",
  "Clear Recent Connections List": "Clear Recent Connections List",
  "Edit": "Edit",
  "Remove": "Remove",
  "Manage Connection Profiles": "Manage Connection Profiles",
  "{{put-server-name-here}}": "{{put-server-name-here}}",
  "Server name or ADO.NET connection string": "Server name or ADO.NET connection string",
  "hostname\\instance or <server>.database.windows.net or ADO.NET connection string": "hostname\\instance or <server>.database.windows.net or ADO.NET connection string",
  "Database name": "Database name",
  "Start IP Address": "Start IP Address",
  "End IP Address": "End IP Address",
  "Firewall rule name": "Firewall rule name",
  "[Optional] Database to connect (press Enter to connect to <default> database)": "[Optional] Database to connect (press Enter to connect to <default> database)",
  "authenticationType": "authenticationType",
  "Integrated": "Integrated",
  "SQL Login": "SQL Login",
  "Microsoft Entra Id - Universal w/ MFA Support": "Microsoft Entra Id - Universal w/ MFA Support",
  "Azure Code Grant": "Azure Code Grant",
  "Azure Device Code": "Azure Device Code",
  "MSSQL - Azure Auth Logs": "MSSQL - Azure Auth Logs",
  "Open": "Open",
  "Ignore Tenant": "Ignore Tenant",
  "Your tenant '{0} ({1})' requires you to re-authenticate again to access {2} resources. Press Open to start the authentication process./{0} is the tenant name{1} is the tenant id{2} is the resource": {
    "message": "Your tenant '{0} ({1})' requires you to re-authenticate again to access {2} resources. Press Open to start the authentication process.",
    "comment": [
      "{0} is the tenant name",
      "{1} is the tenant id",
      "{2} is the resource"
    ]
  },
  "Your account needs re-authentication to access {0} resources. Press Open to start the authentication process./{0} is the resource": {
    "message": "Your account needs re-authentication to access {0} resources. Press Open to start the authentication process.",
    "comment": [
      "{0} is the resource"
    ]
  },
  "Microsoft Corp": "Microsoft Corp",
  "Microsoft Entra Account": "Microsoft Entra Account",
  "Provider '{0}' does not have a Microsoft resource endpoint defined./{0} is the provider": {
    "message": "Provider '{0}' does not have a Microsoft resource endpoint defined.",
    "comment": [
      "{0} is the provider"
    ]
  },
  "Unable to read proxy agent options to get tenants.": "Unable to read proxy agent options to get tenants.",
  "Server could not start. This could be a permissions error or an incompatibility on your system. You can try enabling device code authentication from settings.": "Server could not start. This could be a permissions error or an incompatibility on your system. You can try enabling device code authentication from settings.",
  "Authentication failed due to a nonce mismatch, please close Azure Data Studio and try again.": "Authentication failed due to a nonce mismatch, please close Azure Data Studio and try again.",
  "Authentication failed due to a state mismatch, please close ADS and try again.": "Authentication failed due to a state mismatch, please close ADS and try again.",
  "Encrypt": "Encrypt",
  "encrypt": "encrypt",
  "Optional (False)": "Optional (False)",
  "Mandatory (True)": "Mandatory (True)",
  "Mandatory (Recommended)": "Mandatory (Recommended)",
  "Enable Trust Server Certificate": "Enable Trust Server Certificate",
  "Copy code and open webpage": "Copy code and open webpage",
  "Choose a Microsoft Entra account": "Choose a Microsoft Entra account",
  "Add a Microsoft Entra account...": "Add a Microsoft Entra account...",
  "Microsoft Entra account {0} successfully added./{0} is the account name": {
    "message": "Microsoft Entra account {0} successfully added.",
    "comment": [
      "{0} is the account name"
    ]
  },
  "New Microsoft Entra account could not be added.": "New Microsoft Entra account could not be added.",
  "Selected Microsoft Entra account removed successfully.": "Selected Microsoft Entra account removed successfully.",
  "An error occurred while removing Microsoft Entra account: {0}/{0} is the error message": {
    "message": "An error occurred while removing Microsoft Entra account: {0}",
    "comment": [
      "{0} is the error message"
    ]
  },
  "No Microsoft Entra account can be found for removal.": "No Microsoft Entra account can be found for removal.",
  "Azure token cache cleared successfully.": "Azure token cache cleared successfully.",
  "Cannot connect due to expired tokens. Please re-authenticate and try again.": "Cannot connect due to expired tokens. Please re-authenticate and try again.",
  "Microsoft Entra Id": "Microsoft Entra Id",
  "Choose a Microsoft Entra tenant": "Choose a Microsoft Entra tenant",
  "User name": "User name",
  "User name (SQL Login)": "User name (SQL Login)",
  "Password": "Password",
  "Password (SQL Login)": "Password (SQL Login)",
  "Save Password? If 'No', password will be required each time you connect": "Save Password? If 'No', password will be required each time you connect",
  "Profile Name": "Profile Name",
  "Error occurred opening content in editor.": "Error occurred opening content in editor.",
  "Started saving results to ": "Started saving results to ",
  "Failed to save results. ": "Failed to save results. ",
  "Successfully saved results to ": "Successfully saved results to ",
  "Select profile to remove": "Select profile to remove",
  "Confirm to remove this profile.": "Confirm to remove this profile.",
  "No connection profile to remove.": "No connection profile to remove.",
  "Profile removed successfully": "Profile removed successfully",
  "Profile created successfully": "Profile created successfully",
  "Profile created and connected": "Profile created and connected",
  "Recent connections list cleared": "Recent connections list cleared",
  " is required.": " is required.",
  "Error: ": "Error: ",
  "Yes": "Yes",
  "No": "No",
  "<default>": "<default>",
  "Connecting to: ": "Connecting to: ",
  "Error connecting to: ": "Error connecting to: ",
  "Error code: ": "Error code: ",
  "Error Message: ": "Error Message: ",
  "Canceling query ": "Canceling query ",
  "Updating IntelliSense...": "Updating IntelliSense...",
  "Unable to execute the command while the extension is initializing. Please try again later.": "Unable to execute the command while the extension is initializing. Please try again later.",
  "untitled": "untitled",
  "To use this command, you must set the language to \"SQL\". Confirm to change language mode.": "To use this command, you must set the language to \"SQL\". Confirm to change language mode.",
  "Changed database context to \"{0}\" for document \"{1}\"/{0} is the database name{1} is the document name": {
    "message": "Changed database context to \"{0}\" for document \"{1}\"",
    "comment": [
      "{0} is the database name",
      "{1} is the document name"
    ]
  },
  "Error: Unable to connect using the connection information provided. Retry profile creation?": "Error: Unable to connect using the connection information provided. Retry profile creation?",
  "Refresh Credentials": "Refresh Credentials",
  "Failed to fetch user tokens.": "Failed to fetch user tokens.",
  "Error: Login failed. Retry using different credentials?": "Error: Login failed. Retry using different credentials?",
  "Encryption was enabled on this connection; review your SSL and certificate configuration for the target SQL Server, or set 'Trust server certificate' to 'true' in the settings file. Note: A self-signed certificate offers only limited protection and is not a recommended practice for production environments. Do you want to enable 'Trust server certificate' on this connection and retry?": "Encryption was enabled on this connection; review your SSL and certificate configuration for the target SQL Server, or set 'Trust server certificate' to 'true' in the settings file. Note: A self-signed certificate offers only limited protection and is not a recommended practice for production environments. Do you want to enable 'Trust server certificate' on this connection and retry?",
  "Your client IP address does not have access to the server. Add a Microsoft Entra account and create a new firewall rule to enable access.": "Your client IP address does not have access to the server. Add a Microsoft Entra account and create a new firewall rule to enable access.",
  "Your client IP Address '{0}' does not have access to the server '{1}' you're attempting to connect to. Would you like to create new firewall rule?/{0} is the client IP address{1} is the server name": {
    "message": "Your client IP Address '{0}' does not have access to the server '{1}' you're attempting to connect to. Would you like to create new firewall rule?",
    "comment": [
      "{0} is the client IP address",
      "{1} is the server name"
    ]
  },
  "Firewall rule successfully added. Retry profile creation? ": "Firewall rule successfully added. Retry profile creation? ",
  "Credential Error: An error occurred while attempting to refresh account credentials. Please re-authenticate.": "Credential Error: An error occurred while attempting to refresh account credentials. Please re-authenticate.",
  "Connection Profile could not be updated. Please modify the connection details manually in settings.json and try again.": "Connection Profile could not be updated. Please modify the connection details manually in settings.json and try again.",
  "Unable to expand. Please check logs for more information.": "Unable to expand. Please check logs for more information.",
  "Firewall rule successfully created.": "Firewall rule successfully created.",
  "Failed to get authentication method, please remove and re-add the account.": "Failed to get authentication method, please remove and re-add the account.",
  "Account not found": "Account not found",
  "Choose Query History": "Choose Query History",
  "Choose An Action": "Choose An Action",
  "Open Query History": "Open Query History",
  "Run Query History": "Run Query History",
  "Invalid IP Address": "Invalid IP Address",
  "Invalid Firewall rule name": "Invalid Firewall rule name",
  "No Queries Available": "No Queries Available",
  "Create Firewall Rule": "Create Firewall Rule",
  "Connecting to server \"{0}\" on document \"{1}\"./{0} is the server name{1} is the document name": {
    "message": "Connecting to server \"{0}\" on document \"{1}\".",
    "comment": [
      "{0} is the server name",
      "{1} is the document name"
    ]
  },
  "Connection not found for uri \"{0}\"./{0} is the uri": {
    "message": "Connection not found for uri \"{0}\".",
    "comment": [
      "{0} is the uri"
    ]
  },
  "Found pending reconnect promise for uri {0}, waiting./{0} is the uri": {
    "message": "Found pending reconnect promise for uri {0}, waiting.",
    "comment": [
      "{0} is the uri"
    ]
  },
  "Previous pending reconnection for uri {0}, succeeded./{0} is the uri": {
    "message": "Previous pending reconnection for uri {0}, succeeded.",
    "comment": [
      "{0} is the uri"
    ]
  },
  "Found pending reconnect promise for uri {0}, failed./{0} is the uri": {
    "message": "Found pending reconnect promise for uri {0}, failed.",
    "comment": [
      "{0} is the uri"
    ]
  },
  "Previous pending reconnect promise for uri {0} is rejected with error {1}, will attempt to reconnect if necessary./{0} is the uri{1} is the error": {
    "message": "Previous pending reconnect promise for uri {0} is rejected with error {1}, will attempt to reconnect if necessary.",
    "comment": [
      "{0} is the uri",
      "{1} is the error"
    ]
  },
  "Access token expired for connection {0} with uri {1}/{0} is the connection id{1} is the uri": {
    "message": "Access token expired for connection {0} with uri {1}",
    "comment": [
      "{0} is the connection id",
      "{1} is the uri"
    ]
  },
  "Error when refreshing token": "Error when refreshing token",
  "Keys for token cache could not be saved in credential store, this may cause Microsoft Entra Id access token persistence issues and connection instabilities. It's likely that SqlTools has reached credential storage limit on Windows, please clear at least 2 credentials that start with \"Microsoft.SqlTools|\" in Windows Credential Manager and reload.": "Keys for token cache could not be saved in credential store, this may cause Microsoft Entra Id access token persistence issues and connection instabilities. It's likely that SqlTools has reached credential storage limit on Windows, please clear at least 2 credentials that start with \"Microsoft.SqlTools|\" in Windows Credential Manager and reload.",
  "Failed to refresh connection ${0} with uri {1}, invalid connection result./{0} is the connection id{1} is the uri": {
    "message": "Failed to refresh connection ${0} with uri {1}, invalid connection result.",
    "comment": [
      "{0} is the connection id",
      "{1} is the uri"
    ]
  },
  "Successfully refreshed token for connection {0} with uri {1}, {2}/{0} is the connection id{1} is the uri{2} is the message": {
    "message": "Successfully refreshed token for connection {0} with uri {1}, {2}",
    "comment": [
      "{0} is the connection id",
      "{1} is the uri",
      "{2} is the message"
    ]
  },
  "No need to refresh Microsoft Entra acccount token for connection {0} with uri {1}/{0} is the connection id{1} is the uri": {
    "message": "No need to refresh Microsoft Entra acccount token for connection {0} with uri {1}",
    "comment": [
      "{0} is the connection id",
      "{1} is the uri"
    ]
  },
  "Connected to server \"{0}\" on document \"{1}\". Server information: {2}/{0} is the server name{1} is the document name{2} is the server info": {
    "message": "Connected to server \"{0}\" on document \"{1}\". Server information: {2}",
    "comment": [
      "{0} is the server name",
      "{1} is the document name",
      "{2} is the server info"
    ]
  },
  "Error connecting to server \"{0}\". Details: {1}/{0} is the server name{1} is the error message": {
    "message": "Error connecting to server \"{0}\". Details: {1}",
    "comment": [
      "{0} is the server name",
      "{1} is the error message"
    ]
  },
  "Changing database context to \"{0}\" on server \"{1}\" on document \"{2}\"./{0} is the database name{1} is the server name{2} is the document name": {
    "message": "Changing database context to \"{0}\" on server \"{1}\" on document \"{2}\".",
    "comment": [
      "{0} is the database name",
      "{1} is the server name",
      "{2} is the document name"
    ]
  },
  "Changed database context to \"{0}\" on server \"{1}\" on document \"{2}\"./{0} is the database name{1} is the server name{2} is the document name": {
    "message": "Changed database context to \"{0}\" on server \"{1}\" on document \"{2}\".",
    "comment": [
      "{0} is the database name",
      "{1} is the server name",
      "{2} is the document name"
    ]
  },
  "Disconnected on document \"{0}\"/{0} is the document name": {
    "message": "Disconnected on document \"{0}\"",
    "comment": [
      "{0} is the document name"
    ]
  },
  "OpenSSL version >=1.0.1 is required to connect.": "OpenSSL version >=1.0.1 is required to connect.",
  "Help": "Help",
  "macOS Sierra or newer is required to use this feature.": "macOS Sierra or newer is required to use this feature.",
  "Getting definition ...": "Getting definition ...",
  "DefinitionRequested": "DefinitionRequested",
  "DefinitionRequestCompleted": "DefinitionRequestCompleted",
  "updatingIntelliSense": "updatingIntelliSense",
  "intelliSenseUpdated": "intelliSenseUpdated",
  "test": "test",
  "Disconnect": "Disconnect",
  "Close the current connection": "Close the current connection",
  "Are you sure you want to disconnect?": "Are you sure you want to disconnect?",
  "Batch execution time: {0}/{0} is the batch time": {
    "message": "Batch execution time: {0}",
    "comment": [
      "{0} is the batch time"
    ]
  },
  "A SQL editor must have focus before executing this command": "A SQL editor must have focus before executing this command",
  "CSV": "CSV",
  "JSON": "JSON",
  "Excel": "Excel",
  "Results": "Results",
  "Select all": "Select all",
  "Executing query...": "Executing query...",
  "Query executed": "Query executed",
  "Total execution time: {0}/{0} is the elapsed time": {
    "message": "Total execution time: {0}",
    "comment": [
      "{0} is the elapsed time"
    ]
  },
  "Save results command cannot be used with multiple selections.": "Save results command cannot be used with multiple selections.",
  "MSSQL": "MSSQL",
  "None": "None",
  "Choose SQL Language": "Choose SQL Language",
  "Use T-SQL intellisense and syntax error checking on current document": "Use T-SQL intellisense and syntax error checking on current document",
  "Disable intellisense and syntax error checking on current document": "Disable intellisense and syntax error checking on current document",
  "Non-SQL Server SQL file detected. Disable IntelliSense for such files?": "Non-SQL Server SQL file detected. Disable IntelliSense for such files?",
  "Add Connection": "Add Connection",
  "Azure: Sign In": "Azure: Sign In",
  "Sign in to your Azure subscription": "Sign in to your Azure subscription",
  "Azure: Sign In with Device Code": "Azure: Sign In with Device Code",
  "Sign in to your Azure subscription with a device code. Use this in setups where the Sign In command does not work": "Sign in to your Azure subscription with a device code. Use this in setups where the Sign In command does not work",
  "Azure: Sign In to Azure Cloud": "Azure: Sign In to Azure Cloud",
  "Sign in to your Azure subscription in one of the sovereign clouds.": "Sign in to your Azure subscription in one of the sovereign clouds.",
  "{0}: {1}/{0} is the task name{1} is the status": {
    "message": "{0}: {1}",
    "comment": [
      "{0} is the task name",
      "{1} is the status"
    ]
  },
  "{0}. {1}/{0} is the status{1} is the message": {
    "message": "{0}. {1}",
    "comment": [
      "{0} is the status",
      "{1} is the message"
    ]
  },
  "{0}: {1}. {2}/{0} is the task name{1} is the status{2} is the message": {
    "message": "{0}: {1}. {2}",
    "comment": [
      "{0} is the task name",
      "{1} is the status",
      "{2} is the message"
    ]
  },
  "Failed": "Failed",
  "Succeeded": "Succeeded",
  "Succeeded with warning": "Succeeded with warning",
  "Canceled": "Canceled",
  "In progress": "In progress",
  "Canceling": "Canceling",
  "Not started": "Not started",
  "Parent node was not TreeNodeInfo.": "Parent node was not TreeNodeInfo.",
  "Failed to delete credential with id: {0}. {1}/{0} is the id{1} is the error": {
    "message": "Failed to delete credential with id: {0}. {1}",
    "comment": [
      "{0} is the id",
      "{1} is the error"
    ]
  },
  "The recent connections list has been cleared but there were errors while deleting some associated credentials. View the errors in the MSSQL output channel.": "The recent connections list has been cleared but there were errors while deleting some associated credentials. View the errors in the MSSQL output channel.",
  "Testing connection profile...": "Testing connection profile...",
  "Running query is not supported when the editor is in multiple selection mode.": "Running query is not supported when the editor is in multiple selection mode.",
  "Enter new column width": "Enter new column width",
  "Invalid column width": "Invalid column width",
  "Width cannot be 0 or negative": "Width cannot be 0 or negative",
  "An error occurred refreshing nodes. See the MSSQL output channel for more details.": "An error occurred refreshing nodes. See the MSSQL output channel for more details.",
  "Show MSSQL output": "Show MSSQL output",
  "Authentication Library has changed, please reload Visual Studio Code.": "Authentication Library has changed, please reload Visual Studio Code.",
  "Visual Studio Code must be relaunched for this setting to come into effect.  Please reload Visual Studio Code.": "Visual Studio Code must be relaunched for this setting to come into effect.  Please reload Visual Studio Code.",
  "Reload Visual Studio Code": "Reload Visual Studio Code",
  "Switch to MSAL": "Switch to MSAL",
  "Query succeeded": "Query succeeded",
  "Search for database objects...": "Search for database objects...",
  "Enter part of an object name to search for": "Enter part of an object name to search for",
  "No database objects found matching '{0}'/{0} is the search term": {
    "message": "No database objects found matching '{0}'",
    "comment": [
      "{0} is the search term"
    ]
  },
  "An error occurred while searching database objects": "An error occurred while searching database objects",
  "An error occurred while searching database objects: {0}/{0} is the error detail returned from the search operation": {
    "message": "An error occurred while searching database objects: {0}",
    "comment": [
      "{0} is the error detail returned from the search operation"
    ]
  },
  "No active database connection. Please connect to a database first.": "No active database connection. Please connect to a database first.",
  "Select an object to view its definition ({0} results)/{0} is the number of results": {
    "message": "Select an object to view its definition ({0} results)",
    "comment": [
      "{0} is the number of results"
    ]
  },
  "Invalid connection URI. Please ensure you have an active database connection.": "Invalid connection URI. Please ensure you have an active database connection.",
  "Query failed": "Query failed",
  "Loading": "Loading",
  "Execution Plan": "Execution Plan",
  "SQL Plan Files": "SQL Plan Files",
  "Script copied to clipboard": "Script copied to clipboard",
  "Copied": "Copied",
  "Do you want to always display query results in a new tab instead of the query pane?": "Do you want to always display query results in a new tab instead of the query pane?",
  "Always show in new tab": "Always show in new tab",
  "Keep in query pane": "Keep in query pane",
  "Max row count for filtering/sorting has been exceeded. To update it, navigate to User Settings and change the setting: mssql.resultsGrid.inMemoryDataProcessingThreshold": "Max row count for filtering/sorting has been exceeded. To update it, navigate to User Settings and change the setting: mssql.resultsGrid.inMemoryDataProcessingThreshold",
  "The MSSQL for VS Code extension is introducing new modern data development features! Would you like to enable them? [Learn more]({0})/{0} is a url to learn more about the new features": {
    "message": "The MSSQL for VS Code extension is introducing new modern data development features! Would you like to enable them? [Learn more]({0})",
    "comment": [
      "{0} is a url to learn more about the new features"
    ]
  },
  "Enable Experiences & Reload": "Enable Experiences & Reload",
  "New Deployment": "New Deployment",
  "Error loading; refresh to try again": "Error loading; refresh to try again",
  "No items": "No items",
  "We couldn't connect using the current connection information. Would you like to retry the connection or edit the connection profile?": "We couldn't connect using the current connection information. Would you like to retry the connection or edit the connection profile?",
  "Edit Connection Profile": "Edit Connection Profile",
  "Connecting...": "Connecting...",
  "Are you sure you want to remove {0}?/{0} is the node label": {
    "message": "Are you sure you want to remove {0}?",
    "comment": [
      "{0} is the node label"
    ]
  },
  "Loading...": "Loading...",
  "Fetching {0} script.../{0} is the script type": {
    "message": "Fetching {0} script...",
    "comment": [
      "{0} is the script type"
    ]
  },
  "Insert": "Insert",
  "Update": "Update",
  "Execute": "Execute",
  "Alter": "Alter",
  "Signing in to Azure...": "Signing in to Azure...",
  "Are you sure you want to delete {0}?  You can delete its connections as well, or move them to the root folder./{0} is the group name": {
    "message": "Are you sure you want to delete {0}?  You can delete its connections as well, or move them to the root folder.",
    "comment": [
      "{0} is the group name"
    ]
  },
  "Delete Contents": "Delete Contents",
  "Move to Root": "Move to Root",
  "Are you sure you want to delete {0}?/{0} is the group name": {
    "message": "Are you sure you want to delete {0}?",
    "comment": [
      "{0} is the group name"
    ]
  },
  "Connection Dialog": "Connection Dialog",
  "Microsoft Account": "Microsoft Account",
  "Microsoft Account is required": "Microsoft Account is required",
  "Add account": "Add account",
  "Save Password": "Save Password",
  "Tenant ID is required": "Tenant ID is required",
  "Enter profile name": "Enter profile name",
  "[Optional] Enter a display name for this connection profile": "[Optional] Enter a display name for this connection profile",
  "Connection Group": "Connection Group",
  "Server is required": "Server is required",
  "User name is required": "User name is required",
  "Connection string is required": "Connection string is required",
  "Sign in": "Sign in",
  "Additional parameters": "Additional parameters",
  "<Default>": "<Default>",
  "+ Create Connection Group": "+ Create Connection Group",
  "Select a connection group": "Select a connection group",
  "Search connection groups": "Search connection groups",
  "Error loading Azure databases for subscription {0} ({1}).  Confirm that you have permission./{0} is the subscription name{1} is the subscription id": {
    "message": "Error loading Azure databases for subscription {0} ({1}).  Confirm that you have permission.",
    "comment": [
      "{0} is the subscription name",
      "{1} is the subscription id"
    ]
  },
  "delete the saved connection: {0}?/{0} is the connection name": {
    "message": "delete the saved connection: {0}?",
    "comment": [
      "{0} is the connection name"
    ]
  },
  "Authentication error for account. Resolving this requires clearing your token cache, which will sign you out of all connected accounts.": "Authentication error for account. Resolving this requires clearing your token cache, which will sign you out of all connected accounts.",
  "Authentication error for account '{0}' (tenant '{1}'). Resolving this requires clearing your token cache, which will sign you out of all connected accounts./{0} is the account display name{1} is the tenant id": {
    "message": "Authentication error for account '{0}' (tenant '{1}'). Resolving this requires clearing your token cache, which will sign you out of all connected accounts.",
    "comment": [
      "{0} is the account display name",
      "{1} is the tenant id"
    ]
  },
  "Clear cache and refresh token": "Clear cache and refresh token",
  "No workspaces found. Please change Fabric account or tenant to view available workspaces.": "No workspaces found. Please change Fabric account or tenant to view available workspaces.",
  "Add Firewall Rule to {0}/{0} is the server name": {
    "message": "Add Firewall Rule to {0}",
    "comment": [
      "{0} is the server name"
    ]
  },
  "Error signing into Azure: {0}/{0} is the error message": {
    "message": "Error signing into Azure: {0}",
    "comment": [
      "{0} is the error message"
    ]
  },
  "Error loading Azure account information for tenant ID '{0}'/{0} is the tenant ID": {
    "message": "Error loading Azure account information for tenant ID '{0}'",
    "comment": [
      "{0} is the tenant ID"
    ]
  },
  "Error creating firewall rule {0}.  Check your Azure account settings and try again.  Error: {1}/{0} is the rule info in format 'name (startIp - endIp)'{1} is the error message": {
    "message": "Error creating firewall rule {0}.  Check your Azure account settings and try again.  Error: {1}",
    "comment": [
      "{0} is the rule info in format 'name (startIp - endIp)'",
      "{1} is the error message"
    ]
  },
  "Failed to get tenant '{0}' for account '{1}'./{0} is the tenant id{1} is the account name": {
    "message": "Failed to get tenant '{0}' for account '{1}'.",
    "comment": [
      "{0} is the tenant id",
      "{1} is the account name"
    ]
  },
  "Failed to get Fabric workspaces for tenant '{0} ({1})'./{0} is the tenant name{1} is the tenant id": {
    "message": "Failed to get Fabric workspaces for tenant '{0} ({1})'.",
    "comment": [
      "{0} is the tenant name",
      "{1} is the tenant id"
    ]
  },
  "Listing Fabric capacities for tenant '{0}'/{0} is the tenant ID": {
    "message": "Listing Fabric capacities for tenant '{0}'",
    "comment": [
      "{0} is the tenant ID"
    ]
  },
  "Listing Fabric workspaces for tenant '{0}'/{0} is the tenant ID": {
    "message": "Listing Fabric workspaces for tenant '{0}'",
    "comment": [
      "{0} is the tenant ID"
    ]
  },
  "Getting Fabric workspace '{0}'/{0} is the workspace ID": {
    "message": "Getting Fabric workspace '{0}'",
    "comment": [
      "{0} is the workspace ID"
    ]
  },
  "Listing Fabric SQL Databases for workspace '{0}'/{0} is the workspace ID": {
    "message": "Listing Fabric SQL Databases for workspace '{0}'",
    "comment": [
      "{0} is the workspace ID"
    ]
  },
  "Listing Fabric SQL Endpoints for workspace '{0}'/{0} is the workspace ID": {
    "message": "Listing Fabric SQL Endpoints for workspace '{0}'",
    "comment": [
      "{0} is the workspace ID"
    ]
  },
  "Getting connection string for SQL Endpoint '{0}' in workspace '{1}'/{0} is the SQL endpoint ID{1} is the workspace ID": {
    "message": "Getting connection string for SQL Endpoint '{0}' in workspace '{1}'",
    "comment": [
      "{0} is the SQL endpoint ID",
      "{1} is the workspace ID"
    ]
  },
  "Creating workspace with capacity {0}/{0} is the capacity ID": {
    "message": "Creating workspace with capacity {0}",
    "comment": [
      "{0} is the capacity ID"
    ]
  },
  "Creating SQL Database for workspace {0}/{0} is the workspace ID": {
    "message": "Creating SQL Database for workspace {0}",
    "comment": [
      "{0} is the workspace ID"
    ]
  },
  "Listing role assignments for workspace '${workspaceId}'/{0} is the workspace ID": {
    "message": "Listing role assignments for workspace '${workspaceId}'",
    "comment": [
      "{0} is the workspace ID"
    ]
  },
  "Getting Fabric database '{0}'/{0} is the database ID": {
    "message": "Getting Fabric database '{0}'",
    "comment": [
      "{0} is the database ID"
    ]
  },
  "Fabric API error occurred ({0}): {1}/{0} is the error code{1} is the error message": {
    "message": "Fabric API error occurred ({0}): {1}",
    "comment": [
      "{0} is the error code",
      "{1} is the error message"
    ]
  },
  "Fabric long-running API error with error code '{0}': {1}/{0} is the error code{1} is the error message": {
    "message": "Fabric long-running API error with error code '{0}': {1}",
    "comment": [
      "{0} is the error code",
      "{1} is the error message"
    ]
  },
  "Fabric Account is required": "Fabric Account is required",
  "Select a Workspace": "Select a Workspace",
  "Search Workspaces": "Search Workspaces",
  "Workspace is required": "Workspace is required",
  "Insufficient Worskpace Permissions": "Insufficient Worskpace Permissions",
  "Insufficient Capacity Permissions": "Insufficient Capacity Permissions",
  "{0} invalid Entra accounts have been removed; you may need to run `MS SQL: Clear Microsoft Entra account token cache` and log in again./{0} is the number of invalid accounts that have been removed": {
    "message": "{0} invalid Entra accounts have been removed; you may need to run `MS SQL: Clear Microsoft Entra account token cache` and log in again.",
    "comment": [
      "{0} is the number of invalid accounts that have been removed"
    ]
  },
  "Database Name": "Database Name",
  "Enter Database Name": "Enter Database Name",
  "Database Name is required": "Database Name is required",
  "Database Description": "Database Description",
  "Enter Database Description": "Enter Database Description",
  "Please select a workspace where you have sufficient permissions (Contributor or higher)": "Please select a workspace where you have sufficient permissions (Contributor or higher)",
  "This database name is already in use. Please choose a different name.": "This database name is already in use. Please choose a different name.",
  "Count: {0}  Distinct Count: {1}  Null Count: {2}/{0} is the count, {1} is the distinct count, and {2} is the null count": {
    "message": "Count: {0}  Distinct Count: {1}  Null Count: {2}",
    "comment": [
      "{0} is the count, {1} is the distinct count, and {2} is the null count"
    ]
  },
  "Average: {0}  Count: {1}  Sum: {2}/{0} is the average, {1} is the count, {2} is the sum": {
    "message": "Average: {0}  Count: {1}  Sum: {2}",
    "comment": [
      "{0} is the average, {1} is the count, {2} is the sum"
    ]
  },
  "Average: {0}  Count: {1}  Distinct Count: {2}  Max: {3}  Min: {4}  Null Count: {5}  Sum: {6}/{0} is the average, {1} is the count, {2} is the distinct count, {3} is the max, {4} is the min, {5} is the null count, {6} is the sum": {
    "message": "Average: {0}  Count: {1}  Distinct Count: {2}  Max: {3}  Min: {4}  Null Count: {5}  Sum: {6}",
    "comment": [
      "{0} is the average, {1} is the count, {2} is the distinct count, {3} is the max, {4} is the min, {5} is the null count, {6} is the sum"
    ]
  },
<<<<<<< HEAD
  "You have selected data across {0} rows, it might take a while to load the data and calculate the summary, do you want to continue?/{0} is the number of rows to fetch summary statistics for": {
    "message": "You have selected data across {0} rows, it might take a while to load the data and calculate the summary, do you want to continue?",
    "comment": [
      "{0} is the number of rows to fetch summary statistics for"
=======
  "An error occurred while retrieving rows: {0}/{0} is the error message": {
    "message": "An error occurred while retrieving rows: {0}",
    "comment": [
      "{0} is the error message"
>>>>>>> 4fdfbba4
    ]
  },
  "{0} stopped successfully./{0} stopped successfully.": {
    "message": "{0} stopped successfully.",
    "comment": [
      "{0} stopped successfully."
    ]
  },
  "Failed to stop {0}./Failed to stop {0}.": {
    "message": "Failed to stop {0}.",
    "comment": [
      "Failed to stop {0}."
    ]
  },
  "{0} started successfully./{0} started successfully.": {
    "message": "{0} started successfully.",
    "comment": [
      "{0} started successfully."
    ]
  },
  "Starting {0}.../{0} is the container name": {
    "message": "Starting {0}...",
    "comment": [
      "{0} is the container name"
    ]
  },
  "Failed to start {0}./Failed to start {0}.": {
    "message": "Failed to start {0}.",
    "comment": [
      "Failed to start {0}."
    ]
  },
  "{0} deleted successfully./{0} deleted successfully.": {
    "message": "{0} deleted successfully.",
    "comment": [
      "{0} deleted successfully."
    ]
  },
  "Failed to delete {0}./Failed to delete {0}.": {
    "message": "Failed to delete {0}.",
    "comment": [
      "Failed to delete {0}."
    ]
  },
  "Select image": "Select image",
  "Select the SQL Server Container Image": "Select the SQL Server Container Image",
  "SQL Server {0} - latest/{0} is the SQL Server version": {
    "message": "SQL Server {0} - latest",
    "comment": [
      "{0} is the SQL Server version"
    ]
  },
  "SQL Server Container SA Password": "SQL Server Container SA Password",
  "Please choose a unique name for the profile": "Please choose a unique name for the profile",
  "Container Name": "Container Name",
  "Choose a name for the SQL Server Docker Container": "Choose a name for the SQL Server Docker Container",
  "Please choose a unique name for the container": "Please choose a unique name for the container",
  "Port": "Port",
  "Choose a port to host the SQL Server Docker Container": "Choose a port to host the SQL Server Docker Container",
  "Please make sure the port is a number, and choose a port that is not in use": "Please make sure the port is a number, and choose a port that is not in use",
  "Hostname": "Hostname",
  "Choose a hostname for the container": "Choose a hostname for the container",
  "Terms & Conditions": "Terms & Conditions",
  "Accept the SQL Server EULA to deploy a SQL Server Docker container": "Accept the SQL Server EULA to deploy a SQL Server Docker container",
  "Please Accept the SQL Server EULA": "Please Accept the SQL Server EULA",
  "Checking if Docker is installed": "Checking if Docker is installed",
  "Checking if Docker is installed on your machine": "Checking if Docker is installed on your machine",
  "Docker is not installed or not in PATH. Please install Docker Desktop and try again.": "Docker is not installed or not in PATH. Please install Docker Desktop and try again.",
  "Checking if Docker is started": "Checking if Docker is started",
  "Checking if Docker is running on your machine. If not, we'll start it for you.": "Checking if Docker is running on your machine. If not, we'll start it for you.",
  "Error running Docker commands. Please make sure Docker is running.": "Error running Docker commands. Please make sure Docker is running.",
  "Checking Docker Engine Configuration": "Checking Docker Engine Configuration",
  "Checking if the Docker Engine is configured correctly on your machine.": "Checking if the Docker Engine is configured correctly on your machine.",
  "Pulling SQL Server Image": "Pulling SQL Server Image",
  "Pulling the SQL Server container image. This might take a few minutes depending on your internet connection.": "Pulling the SQL Server container image. This might take a few minutes depending on your internet connection.",
  "Creating Container": "Creating Container",
  "Creating and starting your SQL Server container": "Creating and starting your SQL Server container",
  "Setting up container": "Setting up container",
  "Readying container for connections.": "Readying container for connections.",
  "Connecting to Container": "Connecting to Container",
  "Connecting to your SQL Server Docker container": "Connecting to your SQL Server Docker container",
  "Please make your password 8-128 characters long.": "Please make your password 8-128 characters long.",
  "Your password must contain characters from at least three of the following categories: uppercase letters, lowercase letters, numbers (0-9), and special characters (!, $, #, %, etc.).": "Your password must contain characters from at least three of the following categories: uppercase letters, lowercase letters, numbers (0-9), and special characters (!, $, #, %, etc.).",
  "Failed to pull SQL Server image. Please check your network connection and try again.": "Failed to pull SQL Server image. Please check your network connection and try again.",
  "Unsupported platform for Docker: {0}/{0} is the platform name of the machine": {
    "message": "Unsupported platform for Docker: {0}",
    "comment": [
      "{0} is the platform name of the machine"
    ]
  },
  "Unsupported architecture for Docker: {0}/{0} is the architecture name of the machine": {
    "message": "Unsupported architecture for Docker: {0}",
    "comment": [
      "{0} is the architecture name of the machine"
    ]
  },
  "Rosetta is required to run SQL Server container images on Apple Silicon. Enable \"Use Rosetta for x86_64/amd64 emulation on Apple Silicon\" in Docker Desktop > Settings > General.": "Rosetta is required to run SQL Server container images on Apple Silicon. Enable \"Use Rosetta for x86_64/amd64 emulation on Apple Silicon\" in Docker Desktop > Settings > General.",
  "SQL Server does not support Windows containers. Please switch to Linux containers in Docker Desktop settings.": "SQL Server does not support Windows containers. Please switch to Linux containers in Docker Desktop settings.",
  "Docker requires root permissions to run. Please run Docker with sudo or add your user to the docker group using sudo usermod -aG docker $USER. Then, reboot your machine and retry.": "Docker requires root permissions to run. Please run Docker with sudo or add your user to the docker group using sudo usermod -aG docker $USER. Then, reboot your machine and retry.",
  "Docker failed to start within the timeout period. Please manually start Docker and try again.": "Docker failed to start within the timeout period. Please manually start Docker and try again.",
  "Container failed to start within the timeout period. Please wait a few minutes and try again.": "Container failed to start within the timeout period. Please wait a few minutes and try again.",
  "We can't find where Docker Desktop is located on your machine. Please manually start Docker Desktop and try again.": "We can't find where Docker Desktop is located on your machine. Please manually start Docker Desktop and try again.",
  "Install Docker": "Install Docker",
  "Create Local SQL Container": "Create Local SQL Container",
  "Starting Docker...": "Starting Docker...",
  "Starting Container...": "Starting Container...",
  "Readying container for connections...": "Readying container for connections...",
  "Stopping Container...": "Stopping Container...",
  "Deleting Container...": "Deleting Container...",
  "Are you sure you want to delete the container {0}? This will remove both the container and its connection from VS Code./{0} is the container name": {
    "message": "Are you sure you want to delete the container {0}? This will remove both the container and its connection from VS Code.",
    "comment": [
      "{0} is the container name"
    ]
  },
  "Configure Linux containers": "Configure Linux containers",
  "Configure Rosetta in Docker Desktop": "Configure Rosetta in Docker Desktop",
  "Your Docker Engine currently runs Windows containers. SQL Server only supports Linux containers. Would you like to switch to Linux containers?": "Your Docker Engine currently runs Windows containers. SQL Server only supports Linux containers. Would you like to switch to Linux containers?",
  "Switching to Linux containers was canceled. SQL Server only supports Linux containers.": "Switching to Linux containers was canceled. SQL Server only supports Linux containers.",
  "Failed to start SQL Server container. Please check the error message for more details, and then try again.": "Failed to start SQL Server container. Please check the error message for more details, and then try again.",
  "Container does not exist. Would you like to remove the connection?": "Container does not exist. Would you like to remove the connection?",
  "Enter password": "Enter password",
  "Enter container name": "Enter container name",
  "Enter port": "Enter port",
  "Enter hostname": "Enter hostname",
  "How likely it is that you would recommend the MSSQL extension to a friend or colleague?": "How likely it is that you would recommend the MSSQL extension to a friend or colleague?",
  "What can we do to improve?": "What can we do to improve?",
  "Take Survey": "Take Survey",
  "Do you mind taking a quick feedback survey about the MSSQL Extension for VS Code?": "Do you mind taking a quick feedback survey about the MSSQL Extension for VS Code?",
  "MSSQL Feedback": "MSSQL Feedback",
  "Microsoft reviews your feedback to improve our products, so don't share any personal data or confidential/proprietary content.": "Microsoft reviews your feedback to improve our products, so don't share any personal data or confidential/proprietary content.",
  "Overall, how satisfied are you with {0}?/{0} is the feature name": {
    "message": "Overall, how satisfied are you with {0}?",
    "comment": [
      "{0} is the feature name"
    ]
  },
  "How likely it is that you would recommend {0} to a friend or colleague?/{0} is the feature name": {
    "message": "How likely it is that you would recommend {0} to a friend or colleague?",
    "comment": [
      "{0} is the feature name"
    ]
  },
  "Encountering a problem?  Share the details with us by opening a GitHub issue so we can improve!": "Encountering a problem?  Share the details with us by opening a GitHub issue so we can improve!",
  "Submit an issue": "Submit an issue",
  "{0} has been closed. Would you like to restore it?/{0} is the webview name": {
    "message": "{0} has been closed. Would you like to restore it?",
    "comment": [
      "{0} is the webview name"
    ]
  },
  "General": "General",
  "Schema Compare": "Schema Compare",
  "Options have changed. Recompare to see the comparison?": "Options have changed. Recompare to see the comparison?",
  "Failed to generate script: '{0}'/{0} is the error message returned from the generate script operation": {
    "message": "Failed to generate script: '{0}'",
    "comment": [
      "{0} is the error message returned from the generate script operation"
    ]
  },
  "Cancel schema compare failed: '{0}'/{0} is the error message returned from the cancel operation": {
    "message": "Cancel schema compare failed: '{0}'",
    "comment": [
      "{0} is the error message returned from the cancel operation"
    ]
  },
  "Schema Compare failed: '{0}'/{0} is the error message returned from the compare operation": {
    "message": "Schema Compare failed: '{0}'",
    "comment": [
      "{0} is the error message returned from the compare operation"
    ]
  },
  "Loading Schema Designer Model...": "Loading Schema Designer Model...",
  "Schema Designer Model is ready. Changes can now be published.": "Schema Designer Model is ready. Changes can now be published.",
  "Save As": "Save As",
  "Schema Designer": "Schema Designer",
  "Opening Publish Script. This may take a while...": "Opening Publish Script. This may take a while...",
  "Generating Report. This may take a while...": "Generating Report. This may take a while...",
  "Failed to generate publish script: '{0}'/{0} is the error message returned from the generate script operation": {
    "message": "Failed to generate publish script: '{0}'",
    "comment": [
      "{0} is the error message returned from the generate script operation"
    ]
  },
  "Connect to MSSQL": "Connect to MSSQL",
  "Click to connect to a database": "Click to connect to a database",
  "Connecting": "Connecting",
  "Connection error": "Connection error",
  "Connecting to {0}.../{0} is the connection display name": {
    "message": "Connecting to {0}...",
    "comment": [
      "{0} is the connection display name"
    ]
  },
  "The following workspace or workspace folder connections are missing the 'id' property and are being ignored.  Please manually add the 'id' property to the connection in order to use it. \n\n {0}/{0} is the list of display names for the connections that have been ignored": {
    "message": "The following workspace or workspace folder connections are missing the 'id' property and are being ignored.  Please manually add the 'id' property to the connection in order to use it. \n\n {0}",
    "comment": [
      "{0} is the list of display names for the connections that have been ignored"
    ]
  },
  "The connection with ID '{0}' does not have the 'server' property set and is being ignored.  Please set the 'server' property on this connection in order to use it./{0} is the connection ID for the connection that has been ignored": {
    "message": "The connection with ID '{0}' does not have the 'server' property set and is being ignored.  Please set the 'server' property on this connection in order to use it.",
    "comment": [
      "{0} is the connection ID for the connection that has been ignored"
    ]
  },
  "Error migrating connection ID {0} to new format.  Please recreate this connection to use it.\nError:\n{1}/{0} is the connection id{1} is the error message": {
    "message": "Error migrating connection ID {0} to new format.  Please recreate this connection to use it.\nError:\n{1}",
    "comment": [
      "{0} is the connection id",
      "{1} is the error message"
    ]
  },
  "No account selected": "No account selected",
  "{0} (Current Account)/{0} is the account display name": {
    "message": "{0} (Current Account)",
    "comment": [
      "{0} is the account display name"
    ]
  },
  "Sign in to a new account": "Sign in to a new account",
  "Select Azure account with Key Vault access for column decryption": "Select Azure account with Key Vault access for column decryption",
  "No tenant selected": "No tenant selected",
  "No model found.": "No model found.",
  "No tools to process.": "No tools to process.",
  "You are not connected to any database.": "You are not connected to any database.",
  "Connected to:": "Connected to:",
  "Server - {0}/{0} is the server name": {
    "message": "Server - {0}",
    "comment": [
      "{0} is the server name"
    ]
  },
  "Database - {0}/{0} is the database name": {
    "message": "Database - {0}",
    "comment": [
      "{0} is the database name"
    ]
  },
  "Using {0} ({1}).../{0} is the model name{1} is whether the model can send requests": {
    "message": "Using {0} ({1})...",
    "comment": [
      "{0} is the model name",
      "{1} is whether the model can send requests"
    ]
  },
  "Tool lookup for: {0} - {1}./{0} is the part name{1} is the part input": {
    "message": "Tool lookup for: {0} - {1}.",
    "comment": [
      "{0} is the part name",
      "{1} is the part input"
    ]
  },
  "Got invalid tool use parameters: \"{0}\". ({1})/{0} is the part input{1} is the error message": {
    "message": "Got invalid tool use parameters: \"{0}\". ({1})",
    "comment": [
      "{0} is the part input",
      "{1} is the error message"
    ]
  },
  "Calling tool: {0} with {1}./{0} is the tool function name{1} is the SQL tool parameters": {
    "message": "Calling tool: {0} with {1}.",
    "comment": [
      "{0} is the tool function name",
      "{1} is the SQL tool parameters"
    ]
  },
  "The requested model could not be found. Please check model availability or try a different model.": "The requested model could not be found. Please check model availability or try a different model.",
  "Access denied. Please ensure you have the necessary permissions to use this tool or model.": "Access denied. Please ensure you have the necessary permissions to use this tool or model.",
  "Usage limits exceeded. Try again later, or consider optimizing your requests.": "Usage limits exceeded. Try again later, or consider optimizing your requests.",
  "I'm sorry, I can only assist with SQL-related questions.": "I'm sorry, I can only assist with SQL-related questions.",
  "An unexpected error occurred with the language model. Please try again.": "An unexpected error occurred with the language model. Please try again.",
  "Using {0} to process your request.../{0} is the model name that will be processing the request": {
    "message": "Using {0} to process your request...",
    "comment": [
      "{0} is the model name that will be processing the request"
    ]
  },
  "The language model did not return any output.": "The language model did not return any output.",
  "An error occurred while processing your request.": "An error occurred while processing your request.",
  "An error occurred: {0}/{0} is the error message": {
    "message": "An error occurred: {0}",
    "comment": [
      "{0} is the error message"
    ]
  },
  "An unknown error occurred. Please try again.": "An unknown error occurred. Please try again.",
  "List Connections": "List Connections",
  "List all connections registered with the mssql extension?": "List all connections registered with the mssql extension?",
  "Listing server connections": "Listing server connections",
  "Connect to Server": "Connect to Server",
  "Connect to server {0}?/{0} is the server name": {
    "message": "Connect to server {0}?",
    "comment": [
      "{0} is the server name"
    ]
  },
  "Connect to server {0} and database {1}?/{0} is the server name{1} is the database name": {
    "message": "Connect to server {0} and database {1}?",
    "comment": [
      "{0} is the server name",
      "{1} is the database name"
    ]
  },
  "Connecting to server {0}/{0} is the server name": {
    "message": "Connecting to server {0}",
    "comment": [
      "{0} is the server name"
    ]
  },
  "Connecting to server {0} and database {1}/{0} is the server name{1} is the database name": {
    "message": "Connecting to server {0} and database {1}",
    "comment": [
      "{0} is the server name",
      "{1} is the database name"
    ]
  },
  "Server {0} not found./{0} is the server name": {
    "message": "Server {0} not found.",
    "comment": [
      "{0} is the server name"
    ]
  },
  "Successfully connected to server.": "Successfully connected to server.",
  "Failed to connect to server.": "Failed to connect to server.",
  "Connection profile '{0}' not found./{0} is the profile ID": {
    "message": "Connection profile '{0}' not found.",
    "comment": [
      "{0} is the profile ID"
    ]
  },
  "Either profileId or serverName must be provided.": "Either profileId or serverName must be provided.",
  "Connect using profile {0}?/{0} is the profile ID": {
    "message": "Connect using profile {0}?",
    "comment": [
      "{0} is the profile ID"
    ]
  },
  "Connecting using profile {0}/{0} is the profile ID": {
    "message": "Connecting using profile {0}",
    "comment": [
      "{0} is the profile ID"
    ]
  },
  "Disconnect from connection '{0}'?/{0} is the connection ID": {
    "message": "Disconnect from connection '{0}'?",
    "comment": [
      "{0} is the connection ID"
    ]
  },
  "Disconnecting from connection '{0}'/{0} is the connection ID": {
    "message": "Disconnecting from connection '{0}'",
    "comment": [
      "{0} is the connection ID"
    ]
  },
  "Show Schema": "Show Schema",
  "Show schema for connection '{0}'?/{0} is the connection ID": {
    "message": "Show schema for connection '{0}'?",
    "comment": [
      "{0} is the connection ID"
    ]
  },
  "Showing schema for connection '{0}'/{0} is the connection ID": {
    "message": "Showing schema for connection '{0}'",
    "comment": [
      "{0} is the connection ID"
    ]
  },
  "No connection found for connectionId: {0}/{0} is the connection ID": {
    "message": "No connection found for connectionId: {0}",
    "comment": [
      "{0} is the connection ID"
    ]
  },
  "Schema visualization opened.": "Schema visualization opened.",
  "Get Connection Details": "Get Connection Details",
  "Get connection details for connection '{0}'?/{0} is the connection ID": {
    "message": "Get connection details for connection '{0}'?",
    "comment": [
      "{0} is the connection ID"
    ]
  },
  "Getting connection details for connection '{0}'/{0} is the connection ID": {
    "message": "Getting connection details for connection '{0}'",
    "comment": [
      "{0} is the connection ID"
    ]
  },
  "List Databases": "List Databases",
  "List databases for connection '{0}'?/{0} is the connection ID": {
    "message": "List databases for connection '{0}'?",
    "comment": [
      "{0} is the connection ID"
    ]
  },
  "Listing databases for connection '{0}'/{0} is the connection ID": {
    "message": "Listing databases for connection '{0}'",
    "comment": [
      "{0} is the connection ID"
    ]
  },
  "Change Database": "Change Database",
  "Change database to '{1}' for connection '{0}'?/{0} is the connection ID{1} is the database name": {
    "message": "Change database to '{1}' for connection '{0}'?",
    "comment": [
      "{0} is the connection ID",
      "{1} is the database name"
    ]
  },
  "Changing database to '{1}' for connection '{0}'/{0} is the connection ID{1} is the database name": {
    "message": "Changing database to '{1}' for connection '{0}'",
    "comment": [
      "{0} is the connection ID",
      "{1} is the database name"
    ]
  },
  "Successfully changed to database: {0}/{0} is the database name": {
    "message": "Successfully changed to database: {0}",
    "comment": [
      "{0} is the database name"
    ]
  },
  "Failed to connect to database: {0}/{0} is the database name": {
    "message": "Failed to connect to database: {0}",
    "comment": [
      "{0} is the database name"
    ]
  },
  "List Tables": "List Tables",
  "List tables for connection '{0}'?/{0} is the connection ID": {
    "message": "List tables for connection '{0}'?",
    "comment": [
      "{0} is the connection ID"
    ]
  },
  "Listing tables for connection '{0}'/{0} is the connection ID": {
    "message": "Listing tables for connection '{0}'",
    "comment": [
      "{0} is the connection ID"
    ]
  },
  "List Schemas": "List Schemas",
  "List schemas for connection '{0}'?/{0} is the connection ID": {
    "message": "List schemas for connection '{0}'?",
    "comment": [
      "{0} is the connection ID"
    ]
  },
  "Listing schemas for connection '{0}'/{0} is the connection ID": {
    "message": "Listing schemas for connection '{0}'",
    "comment": [
      "{0} is the connection ID"
    ]
  },
  "List Views": "List Views",
  "List views for connection '{0}'?/{0} is the connection ID": {
    "message": "List views for connection '{0}'?",
    "comment": [
      "{0} is the connection ID"
    ]
  },
  "Listing views for connection '{0}'/{0} is the connection ID": {
    "message": "Listing views for connection '{0}'",
    "comment": [
      "{0} is the connection ID"
    ]
  },
  "List Functions": "List Functions",
  "List functions for connection '{0}'?/{0} is the connection ID": {
    "message": "List functions for connection '{0}'?",
    "comment": [
      "{0} is the connection ID"
    ]
  },
  "Listing functions for connection '{0}'/{0} is the connection ID": {
    "message": "Listing functions for connection '{0}'",
    "comment": [
      "{0} is the connection ID"
    ]
  },
  "Run Query": "Run Query",
  "Run query on connection '{0}'?\n\nQuery: {1}/{0} is the connection ID{1} is the SQL query": {
    "message": "Run query on connection '{0}'?\n\nQuery: {1}",
    "comment": [
      "{0} is the connection ID",
      "{1} is the SQL query"
    ]
  },
  "Running query on connection '{0}'/{0} is the connection ID": {
    "message": "Running query on connection '{0}'",
    "comment": [
      "{0} is the connection ID"
    ]
  },
  "Connected successfully": "Connected successfully",
  "Failed to connect": "Failed to connect",
  "Disconnected successfully": "Disconnected successfully",
  "Database changed successfully": "Database changed successfully",
  "Failed to change database": "Failed to change database",
  "No active connection for database change": "No active connection for database change",
  "Connection Details": "Connection Details",
  "Authentication": "Authentication",
  "Server Version": "Server Version",
  "Server Edition": "Server Edition",
  "Cloud": "Cloud",
  "User": "User",
  "No connection information found": "No connection information found",
  "No active connection": "No active connection",
  "Opening schema designer...": "Opening schema designer...",
  "No connection credentials found": "No connection credentials found",
  "No active connection for schema view": "No active connection for schema view",
  "Available Servers": "Available Servers",
  "No saved connection profiles found.": "No saved connection profiles found.",
  "Use {0} to create a new connection./{0} is the connect command": {
    "message": "Use {0} to create a new connection.",
    "comment": [
      "{0} is the connect command"
    ]
  },
  "Unnamed Profile": "Unnamed Profile",
  "Found {0} saved connection profile(s)./{0} is the number of connection profiles": {
    "message": "Found {0} saved connection profile(s).",
    "comment": [
      "{0} is the number of connection profiles"
    ]
  },
  "Error retrieving server list: {0}/{0} is the error message": {
    "message": "Error retrieving server list: {0}",
    "comment": [
      "{0} is the error message"
    ]
  },
  "Unknown error": "Unknown error",
  "No active database connection in the current editor. Please establish a connection to continue.": "No active database connection in the current editor. Please establish a connection to continue.",
  "Chat command not available in this VS Code version": "Chat command not available in this VS Code version",
  "$(plug)  Connect to MSSQL": "$(plug)  Connect to MSSQL",
  "Cancel failed: {0}/{0} is the error message": {
    "message": "Cancel failed: {0}",
    "comment": [
      "{0} is the error message"
    ]
  },
  "Failed disposing query: {0}/{0} is the error message": {
    "message": "Failed disposing query: {0}",
    "comment": [
      "{0} is the error message"
    ]
  },
  "The extension '{0}' is requesting access to your SQL Server connections. This will allow it to execute queries and access your database./{0} is the extension name": {
    "message": "The extension '{0}' is requesting access to your SQL Server connections. This will allow it to execute queries and access your database.",
    "comment": [
      "{0} is the extension name"
    ]
  },
  "Approve": "Approve",
  "Deny": "Deny",
  "✅ Grant Access": "✅ Grant Access",
  "✅ Grant Access (Current)": "✅ Grant Access (Current)",
  "❌ Deny Access": "❌ Deny Access",
  "❌ Deny Access (Current)": "❌ Deny Access (Current)",
  "Allow this extension to access your connections": "Allow this extension to access your connections",
  "Block this extension from accessing your connections": "Block this extension from accessing your connections",
  "Select an extension to manage connection sharing permissions": "Select an extension to manage connection sharing permissions",
  "Select new permission for extension: '{0}'/{0} is the extension name": {
    "message": "Select new permission for extension: '{0}'",
    "comment": [
      "{0} is the extension name"
    ]
  },
  "Clear permissions for all extensions to access your connections": "Clear permissions for all extensions to access your connections",
  "All permissions for extensions to access your connections have been cleared.": "All permissions for extensions to access your connections have been cleared.",
  "No active text editor found. Please open a file with an active database connection.": "No active text editor found. Please open a file with an active database connection.",
  "Connection with ID \"{0}\" not found. Please verify the connection ID exists./{0} is the connection ID": {
    "message": "Connection with ID \"{0}\" not found. Please verify the connection ID exists.",
    "comment": [
      "{0} is the connection ID"
    ]
  },
  "Failed to establish connection with ID \"{0}\". Please check connection details and network connectivity./{0} is the connection ID": {
    "message": "Failed to establish connection with ID \"{0}\". Please check connection details and network connectivity.",
    "comment": [
      "{0} is the connection ID"
    ]
  },
  "Invalid connection URI provided.": "Invalid connection URI provided.",
  "Connection is not active. Please establish a connection before performing this action.": "Connection is not active. Please establish a connection before performing this action.",
  "Connection sharing permission denied for extension: '{0}'. Use the permission management commands to change this./{0} is the extension ID": {
    "message": "Connection sharing permission denied for extension: '{0}'. Use the permission management commands to change this.",
    "comment": [
      "{0} is the extension ID"
    ]
  },
  "Connection sharing permission is required for extension: '{0}'/{0} is the extension ID": {
    "message": "Connection sharing permission is required for extension: '{0}'",
    "comment": [
      "{0} is the extension ID"
    ]
  },
  "Create Connection Group": "Create Connection Group",
  "Edit Connection Group - {0}/{0} is the connection group name": {
    "message": "Edit Connection Group - {0}",
    "comment": [
      "{0} is the connection group name"
    ]
  },
  "Azure sign in failed.": "Azure sign in failed.",
  "Select subscriptions": "Select subscriptions",
  "Error loading Azure subscriptions.": "Error loading Azure subscriptions.",
  "Invalid connection string: {0}": "Invalid connection string: {0}",
  "No subscriptions available.  Adjust your subscription filters to try again.": "No subscriptions available.  Adjust your subscription filters to try again.",
  "Error loading Azure databases.": "Error loading Azure databases."
}<|MERGE_RESOLUTION|>--- conflicted
+++ resolved
@@ -1486,17 +1486,16 @@
       "{0} is the average, {1} is the count, {2} is the distinct count, {3} is the max, {4} is the min, {5} is the null count, {6} is the sum"
     ]
   },
-<<<<<<< HEAD
   "You have selected data across {0} rows, it might take a while to load the data and calculate the summary, do you want to continue?/{0} is the number of rows to fetch summary statistics for": {
     "message": "You have selected data across {0} rows, it might take a while to load the data and calculate the summary, do you want to continue?",
     "comment": [
       "{0} is the number of rows to fetch summary statistics for"
-=======
+    ]
+  },
   "An error occurred while retrieving rows: {0}/{0} is the error message": {
     "message": "An error occurred while retrieving rows: {0}",
     "comment": [
       "{0} is the error message"
->>>>>>> 4fdfbba4
     ]
   },
   "{0} stopped successfully./{0} stopped successfully.": {

{
  "Description for the table.": "Description for the table.",
  "Description": "Description",
  "The name of the column object.": "The name of the column object.",
  "Name": "Name",
  "Displays the description of the column": "Displays the description of the column",
  "Displays the unified data type (including length, scale and precision) for the column": "Displays the unified data type (including length, scale and precision) for the column",
  "Data Type": "Data Type",
  "Displays the data type name for the column": "Displays the data type name for the column",
  "Type": "Type",
  "The maximum length (in characters) that can be stored in this database object.": "The maximum length (in characters) that can be stored in this database object.",
  "Length": "Length",
  "A predefined global default value for the column or binding.": "A predefined global default value for the column or binding.",
  "Default Value": "Default Value",
  "Specifies whether the column may have a NULL value.": "Specifies whether the column may have a NULL value.",
  "Allow Nulls": "Allow Nulls",
  "Specifies whether the column is included in the primary key for the table.": "Specifies whether the column is included in the primary key for the table.",
  "Primary Key": "Primary Key",
  "For numeric data, the maximum number of decimal digits that can be stored in this database object.": "For numeric data, the maximum number of decimal digits that can be stored in this database object.",
  "Precision": "Precision",
  "For numeric data, the maximum number of decimal digits that can be stored in this database object to the right of decimal point.": "For numeric data, the maximum number of decimal digits that can be stored in this database object to the right of decimal point.",
  "Scale": "Scale",
  "Columns": "Columns",
  "Column": "Column",
  "New Column": "New Column",
  "The name of the column.": "The name of the column.",
  "Name of the primary key.": "Name of the primary key.",
  "The description of the primary key.": "The description of the primary key.",
  "Columns in the primary key.": "Columns in the primary key.",
  "Primary Key Columns": "Primary Key Columns",
  "Add Column": "Add Column",
  "The name of the index.": "The name of the index.",
  "The description of the index.": "The description of the index.",
  "The columns of the index.": "The columns of the index.",
  "Indexes": "Indexes",
  "Index": "Index",
  "New Index": "New Index",
  "Foreign Column": "Foreign Column",
  "The name of the foreign key.": "The name of the foreign key.",
  "The description of the foreign key.": "The description of the foreign key.",
  "The table which contains the primary or unique key column.": "The table which contains the primary or unique key column.",
  "Foreign Table": "Foreign Table",
  "The behavior when a user tries to update a row with data that is involved in a foreign key relationship.": "The behavior when a user tries to update a row with data that is involved in a foreign key relationship.",
  "On Update Action": "On Update Action",
  "The behavior when a user tries to delete a row with data that is involved in a foreign key relationship.": "The behavior when a user tries to delete a row with data that is involved in a foreign key relationship.",
  "On Delete Action": "On Delete Action",
  "The mapping between foreign key columns and primary key columns.": "The mapping between foreign key columns and primary key columns.",
  "New Column Mapping": "New Column Mapping",
  "Foreign Keys": "Foreign Keys",
  "Foreign Key": "Foreign Key",
  "New Foreign Key": "New Foreign Key",
  "The name of the check constraint.": "The name of the check constraint.",
  "The description of the check constraint.": "The description of the check constraint.",
  "The expression defining the check constraint.": "The expression defining the check constraint.",
  "Expression": "Expression",
  "Check Constraints": "Check Constraints",
  "Check Constraint": "Check Constraint",
  "New Check Constraint": "New Check Constraint",
  "Advanced Options": "Advanced Options",
  "{0} issue/{0} is the number of issues": {
    "message": "{0} issue",
    "comment": [
      "{0} is the number of issues"
    ]
  },
  "{0} issues/{0} is the number of issues": {
    "message": "{0} issues",
    "comment": [
      "{0} is the number of issues"
    ]
  },
  "{0} {1} issue/{0} is the tab name{1} is the number of issues": {
    "message": "{0} {1} issue",
    "comment": [
      "{0} is the tab name",
      "{1} is the number of issues"
    ]
  },
  "{0} {1} issues/{0} is the tab name{1} is the number of issues": {
    "message": "{0} {1} issues",
    "comment": [
      "{0} is the tab name",
      "{1} is the number of issues"
    ]
  },
  "Move Up": "Move Up",
  "Move Down": "Move Down",
  "Delete": "Delete",
  "Filter Settings": "Filter Settings",
  "Cancel": "Cancel",
  "Are you sure?": "Are you sure?",
  "Are you sure you want to {0}?/{0} is the action being confirmed": {
    "message": "Are you sure you want to {0}?",
    "comment": [
      "{0} is the action being confirmed"
    ]
  },
  "Close": "Close",
  "Apply": "Apply",
  "Clear Selection": "Clear Selection",
  "Find": "Find",
  "Find Next": "Find Next",
  "Find Previous": "Find Previous",
  "No results": "No results",
  "{0} of {1}/{0} is the number of active elements{1} is the total number of elements": {
    "message": "{0} of {1}",
    "comment": [
      "{0} is the number of active elements",
      "{1} is the total number of elements"
    ]
  },
  "Close Find": "Close Find",
  "Error": "Error",
  "Clear All": "Clear All",
  "OK": "OK",
  "And": "And",
  "Contains": "Contains",
  "Not Contains": "Not Contains",
  "Starts With": "Starts With",
  "Not Starts With": "Not Starts With",
  "Ends With": "Ends With",
  "Not Ends With": "Not Ends With",
  "Equals": "Equals",
  "Not Equals": "Not Equals",
  "Less Than": "Less Than",
  "Less Than or Equals": "Less Than or Equals",
  "Greater Than": "Greater Than",
  "Greater Than or Equals": "Greater Than or Equals",
  "Between": "Between",
  "Not Between": "Not Between",
  "Path: {0}/{0} is the path of the node in the object explorer": {
    "message": "Path: {0}",
    "comment": [
      "{0} is the path of the node in the object explorer"
    ]
  },
  "The first value must be set for the {0} operator in the {1} filter/{0} is the operator for the filter{1} is the name of the filter": {
    "message": "The first value must be set for the {0} operator in the {1} filter",
    "comment": [
      "{0} is the operator for the filter",
      "{1} is the name of the filter"
    ]
  },
  "The second value must be set for the {0} operator in the {1} filter/{0} is the operator for the filter{1} is the name of the filter": {
    "message": "The second value must be set for the {0} operator in the {1} filter",
    "comment": [
      "{0} is the operator for the filter",
      "{1} is the name of the filter"
    ]
  },
  "The first value must be less than the second value for the {0} operator in the {1} filter/{0} is the operator for the filter{1} is the name of the filter": {
    "message": "The first value must be less than the second value for the {0} operator in the {1} filter",
    "comment": [
      "{0} is the operator for the filter",
      "{1} is the name of the filter"
    ]
  },
  "Property": "Property",
  "Operator": "Operator",
  "Value": "Value",
  "Clear": "Clear",
  "Publishing Changes": "Publishing Changes",
  "Changes published successfully": "Changes published successfully",
  "Close Designer": "Close Designer",
  "Continue Editing": "Continue Editing",
  "Loading Table Designer": "Loading Table Designer",
  "Loading Report": "Loading Report",
  "Error loading preview": "Error loading preview",
  "Retry": "Retry",
  "Update Database": "Update Database",
  "Generate Script": "Generate Script",
  "Publish": "Publish",
  "Preview Database Updates": "Preview Database Updates",
  "Error loading designer": "Error loading designer",
  "Severity": "Severity",
  "Script As Create": "Script As Create",
  "I have read the summary and understand the potential risks.": "I have read the summary and understand the potential risks.",
  "Copy script": "Copy script",
  "Open in editor": "Open in editor",
  "Maximize panel size": "Maximize panel size",
  "Restore panel size": "Restore panel size",
  "Issues ({0})/{0} is the number of issues": {
    "message": "Issues ({0})",
    "comment": [
      "{0} is the number of issues"
    ]
  },
  "{0} properties/{0} is the object type": {
    "message": "{0} properties",
    "comment": [
      "{0} is the object type"
    ]
  },
  "Table name": "Table name",
  "Remove {0}/{0} is the object type": {
    "message": "Remove {0}",
    "comment": [
      "{0} is the object type"
    ]
  },
  "Schema": "Schema",
  "Back to preview": "Back to preview",
  "Copy": "Copy",
  "You must review and accept the terms to proceed": "You must review and accept the terms to proceed",
  "Connect": "Connect",
  "Advanced Connection Settings": "Advanced Connection Settings",
  "Advanced": "Advanced",
  "Test Connection": "Test Connection",
  "Connect to Database": "Connect to Database",
  "Parameters": "Parameters",
  "Connection String": "Connection String",
  "Browse Azure": "Browse Azure",
  "Saved Connections": "Saved Connections",
  "Recent Connections": "Recent Connections",
  "Subscription": "Subscription",
  "subscription": "subscription",
  "Resource Group": "Resource Group",
  "resource group": "resource group",
  "Location": "Location",
  "location": "location",
  "Server": "Server",
  "server": "server",
  "Database": "Database",
  "database": "database",
  "Filter Azure subscriptions": "Filter Azure subscriptions",
  "Connection Error": "Connection Error",
  "Encryption was enabled on this connection; review your SSL and certificate configuration for the target SQL Server, or enable 'Trust server certificate' in the connection dialog.": "Encryption was enabled on this connection; review your SSL and certificate configuration for the target SQL Server, or enable 'Trust server certificate' in the connection dialog.",
  "Note: A self-signed certificate offers only limited protection and is not a recommended practice for production environments. Do you want to enable 'Trust server certificate' on this connection and retry?": "Note: A self-signed certificate offers only limited protection and is not a recommended practice for production environments. Do you want to enable 'Trust server certificate' on this connection and retry?",
  "Read more": "Read more",
  "Enable 'Trust Server Certificate'": "Enable 'Trust Server Certificate'",
  "Create a new firewall rule": "Create a new firewall rule",
  "A firewall rule is required to access this server.": "A firewall rule is required to access this server.",
  "Add Firewall Rule": "Add Firewall Rule",
  "Select a {0} for filtering/{0} is the type of the dropdown's contents, e.g 'resource group' or 'server'": {
    "message": "Select a {0} for filtering",
    "comment": [
      "{0} is the type of the dropdown's contents, e.g 'resource group' or 'server'"
    ]
  },
  "Select a valid {0} from the dropdown/{0} is the type of the dropdown's contents, e.g 'resource group' or 'server'": {
    "message": "Select a valid {0} from the dropdown",
    "comment": [
      "{0} is the type of the dropdown's contents, e.g 'resource group' or 'server'"
    ]
  },
  "Default": "Default",
  "Delete saved connection": "Delete saved connection",
  "Remove recent connection": "Remove recent connection",
  "Query {0}:  Query cost (relative to the script):  {1}%/{0} is the query number{1} is the query cost": {
    "message": "Query {0}:  Query cost (relative to the script):  {1}%",
    "comment": [
      "{0} is the query number",
      "{1} is the query cost"
    ]
  },
  "Actual Elapsed Time": "Actual Elapsed Time",
  "Actual Elapsed CPU Time": "Actual Elapsed CPU Time",
  "Cost": "Cost",
  "Subtree Cost": "Subtree Cost",
  "Actual Number of Rows For All Executions": "Actual Number of Rows For All Executions",
  "Number of Rows Read": "Number of Rows Read",
  "Off": "Off",
  "Metric": "Metric",
  "Find Nodes": "Find Nodes",
  "Save Plan": "Save Plan",
  "Open XML": "Open XML",
  "Open Query": "Open Query",
  "Zoom In": "Zoom In",
  "Zoom Out": "Zoom Out",
  "Zoom to Fit": "Zoom to Fit",
  "Custom Zoom": "Custom Zoom",
  "Find Node": "Find Node",
  "Highlight Expensive Operation": "Highlight Expensive Operation",
  "Toggle Tooltips": "Toggle Tooltips",
  "Properties": "Properties",
  "Importance": "Importance",
  "Alphabetical": "Alphabetical",
  "Reverse Alphabetical": "Reverse Alphabetical",
  "Expand All": "Expand All",
  "Collapse All": "Collapse All",
  "Filter for any field...": "Filter for any field...",
  "Next": "Next",
  "Previous": "Previous",
  "Expand": "Expand",
  "Collapse": "Collapse",
  "Microsoft would like your feedback": "Microsoft would like your feedback",
  "Overall, how satisfied are you with the MSSQL extension?": "Overall, how satisfied are you with the MSSQL extension?",
  "Very Satisfied": "Very Satisfied",
  "Satisfied": "Satisfied",
  "Dissatisfied": "Dissatisfied",
  "Very Dissatisfied": "Very Dissatisfied",
  "Submit": "Submit",
  "Not likely at all": "Not likely at all",
  "Extremely likely": "Extremely likely",
  "Privacy Statement": "Privacy Statement",
  "Microsoft will process the feedback you submit pursuant to your organization’s instructions in order to improve your and your organization’s experience with this product. If you have any questions...": "Microsoft will process the feedback you submit pursuant to your organization’s instructions in order to improve your and your organization’s experience with this product. If you have any questions...",
  "Microsoft will process the feedback you submit pursuant to your organization’s instructions in order to improve your and your organization’s experience with this product. If you have any questions about the use of feedback data, please contact your tenant administrator. Processing of feedback data is governed by the Microsoft Products and Services Data Protection Addendum between your organization and Microsoft, and the feedback you submit is considered Personal Data under that addendum.": "Microsoft will process the feedback you submit pursuant to your organization’s instructions in order to improve your and your organization’s experience with this product. If you have any questions about the use of feedback data, please contact your tenant administrator. Processing of feedback data is governed by the Microsoft Products and Services Data Protection Addendum between your organization and Microsoft, and the feedback you submit is considered Personal Data under that addendum.",
  "Results": "Results",
  "Messages": "Messages",
  "Timestamp": "Timestamp",
  "Message": "Message",
  "Open in New Tab": "Open in New Tab",
  "Showplan XML": "Showplan XML",
  "Show Filter": "Show Filter",
  "Sort Ascending": "Sort Ascending",
  "Sort Descending": "Sort Descending",
  "Save as CSV": "Save as CSV",
  "Save as Excel": "Save as Excel",
  "Save as JSON": "Save as JSON",
  "No result found for the active editor; please run a query or switch to another editor.": "No result found for the active editor; please run a query or switch to another editor.",
  "Hide this panel": "Hide this panel",
  "Query Plan": "Query Plan",
  "Select All": "Select All",
  "Copy with Headers": "Copy with Headers",
  "Copy Headers": "Copy Headers",
  "NULL": "NULL",
  "Blanks": "Blanks",
  "Search...": "Search...",
  "Maximize": "Maximize",
  "Restore": "Restore",
  "Add new column": "Add new column",
  "Table": "Table",
  "Save": "Save",
  "Add": "Add",
  "Add new foreign key": "Add new foreign key",
  "Foreign Key {0}/{0} is the index of the foreign key": {
    "message": "Foreign Key {0}",
    "comment": [
      "{0} is the index of the foreign key"
    ]
  },
  "Source Column": "Source Column",
  "Target Table": "Target Table",
  "Export": "Export",
  "Add Table": "Add Table",
  "Auto Arrange": "Auto Arrange",
  "Filter": "Filter",
  "Refresh": "Refresh",
  "Publish Changes": "Publish Changes",
  "View Code": "View Code",
  "Edit Table": "Edit Table",
  "Open in Editor": "Open in Editor",
  "Changed Tables": "Changed Tables",
  "Create As Script": "Create As Script",
  "Details": "Details",
  "Script": "Script",
  "New column mapping": "New column mapping",
  "Column Name": "Column Name",
  "Dismiss": "Dismiss",
  "Table '{0}' already exists/{0} is the table name": {
    "message": "Table '{0}' already exists",
    "comment": [
      "{0} is the table name"
    ]
  },
  "Table name cannot be empty": "Table name cannot be empty",
  "Table '{0}' not found/{0} is the table name": {
    "message": "Table '{0}' not found",
    "comment": [
      "{0} is the table name"
    ]
  },
  "Referenced table '{0}' not found/{0} is the table name": {
    "message": "Referenced table '{0}' not found",
    "comment": [
      "{0} is the table name"
    ]
  },
  "Column '{0}' not found/{0} is the column name": {
    "message": "Column '{0}' not found",
    "comment": [
      "{0} is the column name"
    ]
  },
  "Referenced column '{0}' not found/{0} is the column name": {
    "message": "Referenced column '{0}' not found",
    "comment": [
      "{0} is the column name"
    ]
  },
  "Data type mismatch: '{0}' in column '{1}' incompatible with '{2}' in '{3}'/{0} is source data type{1} is source column{2} is target data type{3} is target column": {
    "message": "Data type mismatch: '{0}' in column '{1}' incompatible with '{2}' in '{3}'",
    "comment": [
      "{0} is source data type",
      "{1} is source column",
      "{2} is target data type",
      "{3} is target column"
    ]
  },
  "Length mismatch: Column '{0}' ({1}) incompatible with '{2}' ({3})/{0} is source column{1} is source length{2} is target column{3} is target length": {
    "message": "Length mismatch: Column '{0}' ({1}) incompatible with '{2}' ({3})",
    "comment": [
      "{0} is source column",
      "{1} is source length",
      "{2} is target column",
      "{3} is target length"
    ]
  },
  "Precision/scale mismatch between '{0}' and '{1}'/{0} is source column{1} is target column": {
    "message": "Precision/scale mismatch between '{0}' and '{1}'",
    "comment": [
      "{0} is source column",
      "{1} is target column"
    ]
  },
  "Scale mismatch between '{0}' and '{1}'/{0} is source column{1} is target column": {
    "message": "Scale mismatch between '{0}' and '{1}'",
    "comment": [
      "{0} is source column",
      "{1} is target column"
    ]
  },
  "Column '{0}' must be a primary key/{0} is the referenced column": {
    "message": "Column '{0}' must be a primary key",
    "comment": [
      "{0} is the referenced column"
    ]
  },
  "Circular reference detected: '{0}' → '{1}' creates a cycle/{0} is source table{1} is target table": {
    "message": "Circular reference detected: '{0}' → '{1}' creates a cycle",
    "comment": [
      "{0} is source table",
      "{1} is target table"
    ]
  },
  "Cannot create foreign key": "Cannot create foreign key",
  "Column '{0}' already has a foreign key/{0} is the column name": {
    "message": "Column '{0}' already has a foreign key",
    "comment": [
      "{0} is the column name"
    ]
  },
  "Consider adding a name for this foreign key": "Consider adding a name for this foreign key",
  "Foreign key '{0}' already exists/{0} is the foreign key name": {
    "message": "Foreign key '{0}' already exists",
    "comment": [
      "{0} is the foreign key name"
    ]
  },
  "{0} column data/{0} is the number of columns": {
    "message": "{0} column data",
    "comment": [
      "{0} is the number of columns"
    ]
  },
  "Column '{0}' is an identity column and cannot have a cascading foreign key/{0} is the column name": {
    "message": "Column '{0}' is an identity column and cannot have a cascading foreign key",
    "comment": [
      "{0} is the column name"
    ]
  },
  "Manage relationships": "Manage relationships",
  "No changes detected": "No changes detected",
  "Allow Null": "Allow Null",
  "Max Length": "Max Length",
  "Is Identity": "Is Identity",
  "Is Computed": "Is Computed",
  "Formula": "Formula",
  "Is Persisted": "Is Persisted",
  "SVG": "SVG",
  "PNG": "PNG",
  "JPEG": "JPEG",
  "Column '{0}' already exists/{0} is the column name": {
    "message": "Column '{0}' already exists",
    "comment": [
      "{0} is the column name"
    ]
  },
  "Column name cannot be empty": "Column name cannot be empty",
  "Column '{0}' cannot be null because it is a primary key/{0} is the column name": {
    "message": "Column '{0}' cannot be null because it is a primary key",
    "comment": [
      "{0} is the column name"
    ]
  },
  "Column max length cannot be empty": "Column max length cannot be empty",
  "Invalid max length '{0}'/{0} is the max length": {
    "message": "Invalid max length '{0}'",
    "comment": [
      "{0} is the max length"
    ]
  },
  "Loading Schema Designer": "Loading Schema Designer",
  "Generating report, this might take a while...": "Generating report, this might take a while...",
  "{0} warnings/{0} is the number of warnings": {
    "message": "{0} warnings",
    "comment": [
      "{0} is the number of warnings"
    ]
  },
  "{0} errors/{0} is the number of errors": {
    "message": "{0} errors",
    "comment": [
      "{0} is the number of errors"
    ]
  },
  "Open Publish Script": "Open Publish Script",
  "On Update": "On Update",
  "On Delete": "On Delete",
  "Cascade": "Cascade",
  "Set Null": "Set Null",
  "Set Default": "Set Default",
  "No Action": "No Action",
  "Possible Data Loss detected. Please review the changes.": "Possible Data Loss detected. Please review the changes.",
  "Warnings detected. Please review the changes.": "Warnings detected. Please review the changes.",
  "To compare two schemas, first select a source schema and target schema, then press compare.": "To compare two schemas, first select a source schema and target schema, then press compare.",
  "No schema differences were found.": "No schema differences were found.",
  "Initializing comparison, this might take a while...": "Initializing comparison, this might take a while...",
  "default": "default",
  "Folder Structure": "Folder Structure",
  "File": "File",
  "Flat": "Flat",
  "Object Type": "Object Type",
  "Schema/Object Type": "Schema/Object Type",
  "Settings": "Settings",
  "Compare": "Compare",
  "Schema Compare Options": "Schema Compare Options",
  "Search options...": "Search options...",
  "General Options": "General Options",
  "Include Object Types": "Include Object Types",
  "Option Description": "Option Description",
  "Reset": "Reset",
  "Stop": "Stop",
  "Generate script to deploy changes to target": "Generate script to deploy changes to target",
  "Apply changes to target": "Apply changes to target",
  "Options": "Options",
  "Switch Direction": "Switch Direction",
  "Switch Source and Target": "Switch Source and Target",
  "Open .scmp file": "Open .scmp file",
  "Load source, target, and options saved in an .scmp file": "Load source, target, and options saved in an .scmp file",
  "Save .scmp file": "Save .scmp file",
  "Save source and target, options, and excluded elements": "Save source and target, options, and excluded elements",
  "Source Name": "Source Name",
  "Include": "Include",
  "Action": "Action",
  "Target Name": "Target Name",
  "Change": "Change",
  "Select Source": "Select Source",
  "Select Target": "Select Target",
  "Data-tier Application File (.dacpac)": "Data-tier Application File (.dacpac)",
  "Database Project": "Database Project",
  "Source": "Source",
  "Target": "Target",
  "Are you sure you want to update the target?": "Are you sure you want to update the target?",
  "There was an error updating the project": "There was an error updating the project",
  "Failed to apply changes: '{0}'/{0} is the error message returned from the publish changes operation": {
    "message": "Failed to apply changes: '{0}'",
    "comment": [
      "{0} is the error message returned from the publish changes operation"
    ]
  },
  "Failed to open scmp file: '{0}'/{0} is the error message returned from the open scmp operation": {
    "message": "Failed to open scmp file: '{0}'",
    "comment": [
      "{0} is the error message returned from the open scmp operation"
    ]
  },
  "Failed to save scmp file: '{0}'/{0} is the error message returned from the save scmp operation": {
    "message": "Failed to save scmp file: '{0}'",
    "comment": [
      "{0} is the error message returned from the save scmp operation"
    ]
  },
  "Cannot exclude {0}. Included dependents exist, such as {1}/{0} is the name of the entry{1} is the name of the blocking dependency preventing exclusion.": {
    "message": "Cannot exclude {0}. Included dependents exist, such as {1}",
    "comment": [
      "{0} is the name of the entry",
      "{1} is the name of the blocking dependency preventing exclusion."
    ]
  },
  "Cannot include {0}. Excluded dependents exist, such as {1}/{0} is the name of the entry{1} is the name of the blocking dependency preventing inclusion.": {
    "message": "Cannot include {0}. Excluded dependents exist, such as {1}",
    "comment": [
      "{0} is the name of the entry",
      "{1} is the name of the blocking dependency preventing inclusion."
    ]
  },
  "Cannot exclude {0}. Included dependents exist/{0} is the name of the entry": {
    "message": "Cannot exclude {0}. Included dependents exist",
    "comment": [
      "{0} is the name of the entry"
    ]
  },
  "Cannot include {0}. Excluded dependents exist/{0} is the name of the entry": {
    "message": "Cannot include {0}. Excluded dependents exist",
    "comment": [
      "{0} is the name of the entry"
    ]
  },
  "Processing include or exclude all differences operation.": "Processing include or exclude all differences operation.",
  "{0} (Preview)/{0} is the editor title": {
    "message": "{0} (Preview)",
    "comment": [
      "{0} is the editor title"
    ]
  },
  "Object Explorer Filter (Preview)": "Object Explorer Filter (Preview)",
  "{0} (filtered)": "{0} (filtered)",
  "{0} (Preview)/{0} is the file name": {
    "message": "{0} (Preview)",
    "comment": [
      "{0} is the file name"
    ]
  },
  "Remind Me Later": "Remind Me Later",
  "Don't Show Again": "Don't Show Again",
  "Learn More": "Learn More",
  "View More": "View More",
  "View mssql for Visual Studio Code release notes?": "View mssql for Visual Studio Code release notes?",
  "Started query execution for document \"{0}\"/{0} is the document name": {
    "message": "Started query execution for document \"{0}\"",
    "comment": [
      "{0} is the document name"
    ]
  },
  "Finished query execution for document \"{0}\"/{0} is the document name": {
    "message": "Finished query execution for document \"{0}\"",
    "comment": [
      "{0} is the document name"
    ]
  },
  "A query is already running for this editor session. Please cancel this query or wait for its completion.": "A query is already running for this editor session. Please cancel this query or wait for its completion.",
  "Started executing query at ": "Started executing query at ",
  "Line {0}/{0} is the line number": {
    "message": "Line {0}",
    "comment": [
      "{0} is the line number"
    ]
  },
  "Canceling the query failed: {0}/{0} is the error message": {
    "message": "Canceling the query failed: {0}",
    "comment": [
      "{0} is the error message"
    ]
  },
  "Cannot cancel query as no query is running.": "Cannot cancel query as no query is running.",
  "No connection was found. Please connect to a server first.": "No connection was found. Please connect to a server first.",
  "Choose a database from the list below": "Choose a database from the list below",
  "Error {0}: {1}/{0} is the error number{1} is the error message": {
    "message": "Error {0}: {1}",
    "comment": [
      "{0} is the error number",
      "{1} is the error message"
    ]
  },
  "Failed to connect: {0}/{0} is the error message": {
    "message": "Failed to connect: {0}",
    "comment": [
      "{0} is the error message"
    ]
  },
  "Server name not set.": "Server name not set.",
  "Error {0}: {1} Please login as a different user and change the password using ALTER LOGIN./{0} is the error number{1} is the error message": {
    "message": "Error {0}: {1} Please login as a different user and change the password using ALTER LOGIN.",
    "comment": [
      "{0} is the error number",
      "{1} is the error message"
    ]
  },
  "Connection Errors": "Connection Errors",
  "Server connection in progress. Do you want to cancel?": "Server connection in progress. Do you want to cancel?",
  "Confirm to clear recent connections list": "Confirm to clear recent connections list",
  "To use this command, Open a .sql file -or- Change editor language to \"SQL\" -or- Select T-SQL text in the active SQL editor.": "To use this command, Open a .sql file -or- Change editor language to \"SQL\" -or- Select T-SQL text in the active SQL editor.",
  "Choose a connection profile from the list below": "Choose a connection profile from the list below",
  "Create Connection Profile": "Create Connection Profile",
  "Create": "Create",
  "Clear Recent Connections List": "Clear Recent Connections List",
  "Edit": "Edit",
  "Remove": "Remove",
  "Manage Connection Profiles": "Manage Connection Profiles",
  "{{put-server-name-here}}": "{{put-server-name-here}}",
  "Server name or ADO.NET connection string": "Server name or ADO.NET connection string",
  "hostname\\instance or <server>.database.windows.net or ADO.NET connection string": "hostname\\instance or <server>.database.windows.net or ADO.NET connection string",
  "Database name": "Database name",
  "Start IP Address": "Start IP Address",
  "End IP Address": "End IP Address",
  "Firewall rule name": "Firewall rule name",
  "[Optional] Database to connect (press Enter to connect to <default> database)": "[Optional] Database to connect (press Enter to connect to <default> database)",
  "Authentication Type": "Authentication Type",
  "authenticationType": "authenticationType",
  "Integrated": "Integrated",
  "SQL Login": "SQL Login",
  "Microsoft Entra Id - Universal w/ MFA Support": "Microsoft Entra Id - Universal w/ MFA Support",
  "Azure Code Grant": "Azure Code Grant",
  "Azure Device Code": "Azure Device Code",
  "Azure Logs": "Azure Logs",
  "Open": "Open",
  "Ignore Tenant": "Ignore Tenant",
  "Your tenant '{0} ({1})' requires you to re-authenticate again to access {2} resources. Press Open to start the authentication process./{0} is the tenant name{1} is the tenant id{2} is the resource": {
    "message": "Your tenant '{0} ({1})' requires you to re-authenticate again to access {2} resources. Press Open to start the authentication process.",
    "comment": [
      "{0} is the tenant name",
      "{1} is the tenant id",
      "{2} is the resource"
    ]
  },
  "Your account needs re-authentication to access {0} resources. Press Open to start the authentication process./{0} is the resource": {
    "message": "Your account needs re-authentication to access {0} resources. Press Open to start the authentication process.",
    "comment": [
      "{0} is the resource"
    ]
  },
  "Microsoft Corp": "Microsoft Corp",
  "Microsoft Entra Account": "Microsoft Entra Account",
  "Provider '{0}' does not have a Microsoft resource endpoint defined./{0} is the provider": {
    "message": "Provider '{0}' does not have a Microsoft resource endpoint defined.",
    "comment": [
      "{0} is the provider"
    ]
  },
  "Unable to read proxy agent options to get tenants.": "Unable to read proxy agent options to get tenants.",
  "Server could not start. This could be a permissions error or an incompatibility on your system. You can try enabling device code authentication from settings.": "Server could not start. This could be a permissions error or an incompatibility on your system. You can try enabling device code authentication from settings.",
  "Authentication failed due to a nonce mismatch, please close Azure Data Studio and try again.": "Authentication failed due to a nonce mismatch, please close Azure Data Studio and try again.",
  "Authentication failed due to a state mismatch, please close ADS and try again.": "Authentication failed due to a state mismatch, please close ADS and try again.",
  "Encrypt": "Encrypt",
  "encrypt": "encrypt",
  "Optional (False)": "Optional (False)",
  "Mandatory (True)": "Mandatory (True)",
  "Mandatory (Recommended)": "Mandatory (Recommended)",
  "Enable Trust Server Certificate": "Enable Trust Server Certificate",
  "Copy code and open webpage": "Copy code and open webpage",
  "Choose a Microsoft Entra account": "Choose a Microsoft Entra account",
  "Add a Microsoft Entra account...": "Add a Microsoft Entra account...",
  "Microsoft Entra account {0} successfully added./{0} is the account name": {
    "message": "Microsoft Entra account {0} successfully added.",
    "comment": [
      "{0} is the account name"
    ]
  },
  "New Microsoft Entra account could not be added.": "New Microsoft Entra account could not be added.",
  "Selected Microsoft Entra account removed successfully.": "Selected Microsoft Entra account removed successfully.",
  "An error occurred while removing Microsoft Entra account: {0}/{0} is the error message": {
    "message": "An error occurred while removing Microsoft Entra account: {0}",
    "comment": [
      "{0} is the error message"
    ]
  },
  "No Microsoft Entra account can be found for removal.": "No Microsoft Entra account can be found for removal.",
  "Azure token cache cleared successfully.": "Azure token cache cleared successfully.",
  "Cannot connect due to expired tokens. Please re-authenticate and try again.": "Cannot connect due to expired tokens. Please re-authenticate and try again.",
  "Microsoft Entra Id": "Microsoft Entra Id",
  "Choose a Microsoft Entra tenant": "Choose a Microsoft Entra tenant",
  "Tenant": "Tenant",
  "User name": "User name",
  "User name (SQL Login)": "User name (SQL Login)",
  "Password": "Password",
  "Password (SQL Login)": "Password (SQL Login)",
  "Save Password? If 'No', password will be required each time you connect": "Save Password? If 'No', password will be required each time you connect",
  "Profile Name": "Profile Name",
  "[Optional] Enter a display name for this connection profile": "[Optional] Enter a display name for this connection profile",
  "Error occurred opening content in editor.": "Error occurred opening content in editor.",
  "Started saving results to ": "Started saving results to ",
  "Failed to save results. ": "Failed to save results. ",
  "Successfully saved results to ": "Successfully saved results to ",
  "Select profile to remove": "Select profile to remove",
  "Confirm to remove this profile.": "Confirm to remove this profile.",
  "No connection profile to remove.": "No connection profile to remove.",
  "Profile removed successfully": "Profile removed successfully",
  "Profile created successfully": "Profile created successfully",
  "Profile created and connected": "Profile created and connected",
  "Recent connections list cleared": "Recent connections list cleared",
  " is required.": " is required.",
  "Error: ": "Error: ",
  "Yes": "Yes",
  "No": "No",
  "<default>": "<default>",
  "Disconnected": "Disconnected",
  "Click to connect to a database": "Click to connect to a database",
  "Connecting": "Connecting",
  "Connecting to: ": "Connecting to: ",
  "Connection error": "Connection error",
  "Error connecting to: ": "Error connecting to: ",
  "Error code: ": "Error code: ",
  "Error Message: ": "Error Message: ",
  "Canceling query ": "Canceling query ",
  "Updating IntelliSense...": "Updating IntelliSense...",
  "Unable to execute the command while the extension is initializing. Please try again later.": "Unable to execute the command while the extension is initializing. Please try again later.",
  "untitled": "untitled",
  "To use this command, you must set the language to \"SQL\". Confirm to change language mode.": "To use this command, you must set the language to \"SQL\". Confirm to change language mode.",
  "Changed database context to \"{0}\" for document \"{1}\"/{0} is the database name{1} is the document name": {
    "message": "Changed database context to \"{0}\" for document \"{1}\"",
    "comment": [
      "{0} is the database name",
      "{1} is the document name"
    ]
  },
  "Error: Unable to connect using the connection information provided. Retry profile creation?": "Error: Unable to connect using the connection information provided. Retry profile creation?",
  "Refresh Credentials": "Refresh Credentials",
  "Failed to fetch user tokens.": "Failed to fetch user tokens.",
  "Error: Login failed. Retry using different credentials?": "Error: Login failed. Retry using different credentials?",
  "Encryption was enabled on this connection; review your SSL and certificate configuration for the target SQL Server, or set 'Trust server certificate' to 'true' in the settings file. Note: A self-signed certificate offers only limited protection and is not a recommended practice for production environments. Do you want to enable 'Trust server certificate' on this connection and retry?": "Encryption was enabled on this connection; review your SSL and certificate configuration for the target SQL Server, or set 'Trust server certificate' to 'true' in the settings file. Note: A self-signed certificate offers only limited protection and is not a recommended practice for production environments. Do you want to enable 'Trust server certificate' on this connection and retry?",
  "Your client IP address does not have access to the server. Add a Microsoft Entra account and create a new firewall rule to enable access.": "Your client IP address does not have access to the server. Add a Microsoft Entra account and create a new firewall rule to enable access.",
  "Your client IP Address '{0}' does not have access to the server '{1}' you're attempting to connect to. Would you like to create new firewall rule?/{0} is the client IP address{1} is the server name": {
    "message": "Your client IP Address '{0}' does not have access to the server '{1}' you're attempting to connect to. Would you like to create new firewall rule?",
    "comment": [
      "{0} is the client IP address",
      "{1} is the server name"
    ]
  },
  "Firewall rule successfully added. Retry profile creation? ": "Firewall rule successfully added. Retry profile creation? ",
  "Credential Error: An error occurred while attempting to refresh account credentials. Please re-authenticate.": "Credential Error: An error occurred while attempting to refresh account credentials. Please re-authenticate.",
  "Connection Profile could not be updated. Please modify the connection details manually in settings.json and try again.": "Connection Profile could not be updated. Please modify the connection details manually in settings.json and try again.",
  "Unable to expand. Please check logs for more information.": "Unable to expand. Please check logs for more information.",
  "Firewall rule successfully created.": "Firewall rule successfully created.",
  "Failed to get authentication method, please remove and re-add the account.": "Failed to get authentication method, please remove and re-add the account.",
  "Account not found": "Account not found",
  "Choose Query History": "Choose Query History",
  "Choose An Action": "Choose An Action",
  "Open Query History": "Open Query History",
  "Run Query History": "Run Query History",
  "Invalid IP Address": "Invalid IP Address",
  "Invalid Firewall rule name": "Invalid Firewall rule name",
  "No Queries Available": "No Queries Available",
  "Create Firewall Rule": "Create Firewall Rule",
  "Connecting to server \"{0}\" on document \"{1}\"./{0} is the server name{1} is the document name": {
    "message": "Connecting to server \"{0}\" on document \"{1}\".",
    "comment": [
      "{0} is the server name",
      "{1} is the document name"
    ]
  },
  "Connection not found for uri \"{0}\"./{0} is the uri": {
    "message": "Connection not found for uri \"{0}\".",
    "comment": [
      "{0} is the uri"
    ]
  },
  "Found pending reconnect promise for uri {0}, waiting./{0} is the uri": {
    "message": "Found pending reconnect promise for uri {0}, waiting.",
    "comment": [
      "{0} is the uri"
    ]
  },
  "Previous pending reconnection for uri {0}, succeeded./{0} is the uri": {
    "message": "Previous pending reconnection for uri {0}, succeeded.",
    "comment": [
      "{0} is the uri"
    ]
  },
  "Found pending reconnect promise for uri {0}, failed./{0} is the uri": {
    "message": "Found pending reconnect promise for uri {0}, failed.",
    "comment": [
      "{0} is the uri"
    ]
  },
  "Previous pending reconnect promise for uri {0} is rejected with error {1}, will attempt to reconnect if necessary./{0} is the uri{1} is the error": {
    "message": "Previous pending reconnect promise for uri {0} is rejected with error {1}, will attempt to reconnect if necessary.",
    "comment": [
      "{0} is the uri",
      "{1} is the error"
    ]
  },
  "Access token expired for connection {0} with uri {1}/{0} is the connection id{1} is the uri": {
    "message": "Access token expired for connection {0} with uri {1}",
    "comment": [
      "{0} is the connection id",
      "{1} is the uri"
    ]
  },
  "Error when refreshing token": "Error when refreshing token",
  "Keys for token cache could not be saved in credential store, this may cause Microsoft Entra Id access token persistence issues and connection instabilities. It's likely that SqlTools has reached credential storage limit on Windows, please clear at least 2 credentials that start with \"Microsoft.SqlTools|\" in Windows Credential Manager and reload.": "Keys for token cache could not be saved in credential store, this may cause Microsoft Entra Id access token persistence issues and connection instabilities. It's likely that SqlTools has reached credential storage limit on Windows, please clear at least 2 credentials that start with \"Microsoft.SqlTools|\" in Windows Credential Manager and reload.",
  "Failed to refresh connection ${0} with uri {1}, invalid connection result./{0} is the connection id{1} is the uri": {
    "message": "Failed to refresh connection ${0} with uri {1}, invalid connection result.",
    "comment": [
      "{0} is the connection id",
      "{1} is the uri"
    ]
  },
  "Successfully refreshed token for connection {0} with uri {1}, {2}/{0} is the connection id{1} is the uri{2} is the message": {
    "message": "Successfully refreshed token for connection {0} with uri {1}, {2}",
    "comment": [
      "{0} is the connection id",
      "{1} is the uri",
      "{2} is the message"
    ]
  },
  "No need to refresh Microsoft Entra acccount token for connection {0} with uri {1}/{0} is the connection id{1} is the uri": {
    "message": "No need to refresh Microsoft Entra acccount token for connection {0} with uri {1}",
    "comment": [
      "{0} is the connection id",
      "{1} is the uri"
    ]
  },
  "Connected to server \"{0}\" on document \"{1}\". Server information: {2}/{0} is the server name{1} is the document name{2} is the server info": {
    "message": "Connected to server \"{0}\" on document \"{1}\". Server information: {2}",
    "comment": [
      "{0} is the server name",
      "{1} is the document name",
      "{2} is the server info"
    ]
  },
  "Error connecting to server \"{0}\". Details: {1}/{0} is the server name{1} is the error message": {
    "message": "Error connecting to server \"{0}\". Details: {1}",
    "comment": [
      "{0} is the server name",
      "{1} is the error message"
    ]
  },
  "Changing database context to \"{0}\" on server \"{1}\" on document \"{2}\"./{0} is the database name{1} is the server name{2} is the document name": {
    "message": "Changing database context to \"{0}\" on server \"{1}\" on document \"{2}\".",
    "comment": [
      "{0} is the database name",
      "{1} is the server name",
      "{2} is the document name"
    ]
  },
  "Changed database context to \"{0}\" on server \"{1}\" on document \"{2}\"./{0} is the database name{1} is the server name{2} is the document name": {
    "message": "Changed database context to \"{0}\" on server \"{1}\" on document \"{2}\".",
    "comment": [
      "{0} is the database name",
      "{1} is the server name",
      "{2} is the document name"
    ]
  },
  "Disconnected on document \"{0}\"/{0} is the document name": {
    "message": "Disconnected on document \"{0}\"",
    "comment": [
      "{0} is the document name"
    ]
  },
  "OpenSSL version >=1.0.1 is required to connect.": "OpenSSL version >=1.0.1 is required to connect.",
  "Help": "Help",
  "macOS Sierra or newer is required to use this feature.": "macOS Sierra or newer is required to use this feature.",
  "Getting definition ...": "Getting definition ...",
  "DefinitionRequested": "DefinitionRequested",
  "DefinitionRequestCompleted": "DefinitionRequestCompleted",
  "updatingIntelliSense": "updatingIntelliSense",
  "intelliSenseUpdated": "intelliSenseUpdated",
  "test": "test",
  "Disconnect": "Disconnect",
  "Close the current connection": "Close the current connection",
  "Are you sure you want to disconnect?": "Are you sure you want to disconnect?",
  "Batch execution time: {0}/{0} is the batch time": {
    "message": "Batch execution time: {0}",
    "comment": [
      "{0} is the batch time"
    ]
  },
  "A SQL editor must have focus before executing this command": "A SQL editor must have focus before executing this command",
  "CSV": "CSV",
  "JSON": "JSON",
  "Excel": "Excel",
  "Select all": "Select all",
  "Executing query...": "Executing query...",
  "Query executed": "Query executed",
  "Total execution time: {0}/{0} is the elapsed time": {
    "message": "Total execution time: {0}",
    "comment": [
      "{0} is the elapsed time"
    ]
  },
  "Save results command cannot be used with multiple selections.": "Save results command cannot be used with multiple selections.",
  "MSSQL": "MSSQL",
  "None": "None",
  "Choose SQL Language": "Choose SQL Language",
  "Use T-SQL intellisense and syntax error checking on current document": "Use T-SQL intellisense and syntax error checking on current document",
  "Disable intellisense and syntax error checking on current document": "Disable intellisense and syntax error checking on current document",
  "Non-SQL Server SQL file detected. Disable IntelliSense for such files?": "Non-SQL Server SQL file detected. Disable IntelliSense for such files?",
  "Add Connection": "Add Connection",
  "Azure: Sign In": "Azure: Sign In",
  "Sign in to your Azure subscription": "Sign in to your Azure subscription",
  "Azure: Sign In with Device Code": "Azure: Sign In with Device Code",
  "Sign in to your Azure subscription with a device code. Use this in setups where the Sign In command does not work": "Sign in to your Azure subscription with a device code. Use this in setups where the Sign In command does not work",
  "Azure: Sign In to Azure Cloud": "Azure: Sign In to Azure Cloud",
  "Sign in to your Azure subscription in one of the sovereign clouds.": "Sign in to your Azure subscription in one of the sovereign clouds.",
  "{0}: {1}/{0} is the task name{1} is the status": {
    "message": "{0}: {1}",
    "comment": [
      "{0} is the task name",
      "{1} is the status"
    ]
  },
  "{0}. {1}/{0} is the status{1} is the message": {
    "message": "{0}. {1}",
    "comment": [
      "{0} is the status",
      "{1} is the message"
    ]
  },
  "{0}: {1}. {2}/{0} is the task name{1} is the status{2} is the message": {
    "message": "{0}: {1}. {2}",
    "comment": [
      "{0} is the task name",
      "{1} is the status",
      "{2} is the message"
    ]
  },
  "Failed": "Failed",
  "Succeeded": "Succeeded",
  "Succeeded with warning": "Succeeded with warning",
  "Canceled": "Canceled",
  "In progress": "In progress",
  "Canceling": "Canceling",
  "Not started": "Not started",
  "Parent node was not TreeNodeInfo.": "Parent node was not TreeNodeInfo.",
  "Failed to delete credential with id: {0}. {1}/{0} is the id{1} is the error": {
    "message": "Failed to delete credential with id: {0}. {1}",
    "comment": [
      "{0} is the id",
      "{1} is the error"
    ]
  },
  "The recent connections list has been cleared but there were errors while deleting some associated credentials. View the errors in the MSSQL output channel.": "The recent connections list has been cleared but there were errors while deleting some associated credentials. View the errors in the MSSQL output channel.",
  "Testing connection profile...": "Testing connection profile...",
  "Running query is not supported when the editor is in multiple selection mode.": "Running query is not supported when the editor is in multiple selection mode.",
  "Enter new column width": "Enter new column width",
  "Invalid column width": "Invalid column width",
  "Width cannot be 0 or negative": "Width cannot be 0 or negative",
  "An error occurred refreshing nodes. See the MSSQL output channel for more details.": "An error occurred refreshing nodes. See the MSSQL output channel for more details.",
  "Show MSSQL output": "Show MSSQL output",
  "Authentication Library has changed, please reload Visual Studio Code.": "Authentication Library has changed, please reload Visual Studio Code.",
  "Visual Studio Code must be relaunched for this setting to come into effect.  Please reload Visual Studio Code.": "Visual Studio Code must be relaunched for this setting to come into effect.  Please reload Visual Studio Code.",
  "Reload Visual Studio Code": "Reload Visual Studio Code",
  "Switch to MSAL": "Switch to MSAL",
  "Query succeeded": "Query succeeded",
  "Query failed": "Query failed",
  "Loading": "Loading",
  "Execution Plan": "Execution Plan",
  "SQL Plan Files": "SQL Plan Files",
  "Script copied to clipboard": "Script copied to clipboard",
  "Copied": "Copied",
  "Do you want to always display query results in a new tab instead of the query pane?": "Do you want to always display query results in a new tab instead of the query pane?",
  "Always show in new tab": "Always show in new tab",
  "Keep in query pane": "Keep in query pane",
  "The MSSQL for VS Code extension is introducing new modern data development features! Would you like to enable them? [Learn more]({0})/{0} is a url to learn more about the new features": {
    "message": "The MSSQL for VS Code extension is introducing new modern data development features! Would you like to enable them? [Learn more]({0})",
    "comment": [
      "{0} is a url to learn more about the new features"
    ]
  },
  "Enable Experiences & Reload": "Enable Experiences & Reload",
  "Error loading; refresh to try again": "Error loading; refresh to try again",
  "No items": "No items",
  "We couldn’t connect using the current connection information. Would you like to retry the connection or edit the connection profile?": "We couldn’t connect using the current connection information. Would you like to retry the connection or edit the connection profile?",
  "Edit Connection Profile": "Edit Connection Profile",
  "Connecting...": "Connecting...",
  "Connection Dialog (Preview)": "Connection Dialog (Preview)",
  "Azure Account": "Azure Account",
  "Azure Account is required": "Azure Account is required",
  "Select an account": "Select an account",
  "Save Password": "Save Password",
  "Tenant ID": "Tenant ID",
  "Select a tenant": "Select a tenant",
  "Tenant ID is required": "Tenant ID is required",
  "Server is required": "Server is required",
  "User name is required": "User name is required",
  "Connection string is required": "Connection string is required",
  "Sign in": "Sign in",
  "Additional parameters": "Additional parameters",
  "Error loading Azure databases for subscription {0} ({1}).  Confirm that you have permission./{0} is the subscription name{1} is the subscription id": {
    "message": "Error loading Azure databases for subscription {0} ({1}).  Confirm that you have permission.",
    "comment": [
      "{0} is the subscription name",
      "{1} is the subscription id"
    ]
  },
  "delete the saved connection: {0}?/{0} is the connection name": {
    "message": "delete the saved connection: {0}?",
    "comment": [
      "{0} is the connection name"
    ]
  },
  "Error loading Azure account information for tenant ID '{0}'/{0} is the tenant ID": {
    "message": "Error loading Azure account information for tenant ID '{0}'",
    "comment": [
      "{0} is the tenant ID"
    ]
  },
  "Error creating firewall rule {0}.  Check your Azure account settings and try again.  Error: {1}/{0} is the rule info in format 'name (startIp - endIp)'{1} is the error message": {
    "message": "Error creating firewall rule {0}.  Check your Azure account settings and try again.  Error: {1}",
    "comment": [
      "{0} is the rule info in format 'name (startIp - endIp)'",
      "{1} is the error message"
    ]
  },
<<<<<<< HEAD
  "{0} stopped successfully./{0} stopped successfully.": {
    "message": "{0} stopped successfully.",
    "comment": [
      "{0} stopped successfully."
    ]
  },
  "Failed to stop {0}./Failed to stop {0}.": {
    "message": "Failed to stop {0}.",
    "comment": [
      "Failed to stop {0}."
    ]
  },
  "{0} started successfully./{0} started successfully.": {
    "message": "{0} started successfully.",
    "comment": [
      "{0} started successfully."
    ]
  },
  "Failed to start {0}./Failed to start {0}.": {
    "message": "Failed to start {0}.",
    "comment": [
      "Failed to start {0}."
    ]
  },
  "{0} deleted successfully./{0} deleted successfully.": {
    "message": "{0} deleted successfully.",
    "comment": [
      "{0} deleted successfully."
    ]
  },
  "Failed to delete {0}./Failed to delete {0}.": {
    "message": "Failed to delete {0}.",
    "comment": [
      "Failed to delete {0}."
=======
  "Count: {0}  Distinct Count: {1}  Null Count: {2}/{0} is the count, {1} is the distinct count, and {2} is the null count": {
    "message": "Count: {0}  Distinct Count: {1}  Null Count: {2}",
    "comment": [
      "{0} is the count, {1} is the distinct count, and {2} is the null count"
    ]
  },
  "Average: {0}  Count: {1}  Sum: {2}/{0} is the average, {1} is the count, {2} is the sum": {
    "message": "Average: {0}  Count: {1}  Sum: {2}",
    "comment": [
      "{0} is the average, {1} is the count, {2} is the sum"
    ]
  },
  "Average: {0}  Count: {1}  Distinct Count: {2}  Max: {3}  Min: {4}  Null Count: {5}  Sum: {6}/{0} is the average, {1} is the count, {2} is the distinct count, {3} is the max, {4} is the min, {5} is the null count, {6} is the sum": {
    "message": "Average: {0}  Count: {1}  Distinct Count: {2}  Max: {3}  Min: {4}  Null Count: {5}  Sum: {6}",
    "comment": [
      "{0} is the average, {1} is the count, {2} is the distinct count, {3} is the max, {4} is the min, {5} is the null count, {6} is the sum"
>>>>>>> dd0f855c
    ]
  },
  "How likely it is that you would recommend the MSSQL extension to a friend or colleague?": "How likely it is that you would recommend the MSSQL extension to a friend or colleague?",
  "What can we do to improve?": "What can we do to improve?",
  "Take Survey": "Take Survey",
  "Do you mind taking a quick feedback survey about the MSSQL Extension for VS Code?": "Do you mind taking a quick feedback survey about the MSSQL Extension for VS Code?",
  "MSSQL Feedback": "MSSQL Feedback",
  "Microsoft reviews your feedback to improve our products, so don't share any personal data or confidential/proprietary content.": "Microsoft reviews your feedback to improve our products, so don't share any personal data or confidential/proprietary content.",
  "Overall, how satisfied are you with {0}?/{0} is the feature name": {
    "message": "Overall, how satisfied are you with {0}?",
    "comment": [
      "{0} is the feature name"
    ]
  },
  "How likely it is that you would recommend {0} to a friend or colleague?/{0} is the feature name": {
    "message": "How likely it is that you would recommend {0} to a friend or colleague?",
    "comment": [
      "{0} is the feature name"
    ]
  },
  "Encountering a problem?  Share the details with us by opening a GitHub issue so we can improve!": "Encountering a problem?  Share the details with us by opening a GitHub issue so we can improve!",
  "Submit an issue": "Submit an issue",
  "{0} has been closed. Would you like to restore it?/{0} is the webview name": {
    "message": "{0} has been closed. Would you like to restore it?",
    "comment": [
      "{0} is the webview name"
    ]
  },
  "General": "General",
  "Schema Compare (Preview)": "Schema Compare (Preview)",
  "Options have changed. Recompare to see the comparison?": "Options have changed. Recompare to see the comparison?",
  "Failed to generate script: '{0}'/{0} is the error message returned from the generate script operation": {
    "message": "Failed to generate script: '{0}'",
    "comment": [
      "{0} is the error message returned from the generate script operation"
    ]
  },
  "Cancel schema compare failed: '{0}'/{0} is the error message returned from the cancel operation": {
    "message": "Cancel schema compare failed: '{0}'",
    "comment": [
      "{0} is the error message returned from the cancel operation"
    ]
  },
  "Schema Compare failed: '{0}'/{0} is the error message returned from the compare operation": {
    "message": "Schema Compare failed: '{0}'",
    "comment": [
      "{0} is the error message returned from the compare operation"
    ]
  },
  "Loading Schema Designer Model...": "Loading Schema Designer Model...",
  "Schema Designer Model is ready. Changes can now be published.": "Schema Designer Model is ready. Changes can now be published.",
  "Save As": "Save As",
  "Azure sign in failed.": "Azure sign in failed.",
  "Select subscriptions": "Select subscriptions",
  "Error loading Azure subscriptions.": "Error loading Azure subscriptions.",
  "No subscriptions available.  Adjust your subscription filters to try again.": "No subscriptions available.  Adjust your subscription filters to try again.",
  "Error loading Azure databases.": "Error loading Azure databases."
}<|MERGE_RESOLUTION|>--- conflicted
+++ resolved
@@ -1073,7 +1073,24 @@
       "{1} is the error message"
     ]
   },
-<<<<<<< HEAD
+  "Count: {0}  Distinct Count: {1}  Null Count: {2}/{0} is the count, {1} is the distinct count, and {2} is the null count": {
+    "message": "Count: {0}  Distinct Count: {1}  Null Count: {2}",
+    "comment": [
+      "{0} is the count, {1} is the distinct count, and {2} is the null count"
+    ]
+  },
+  "Average: {0}  Count: {1}  Sum: {2}/{0} is the average, {1} is the count, {2} is the sum": {
+    "message": "Average: {0}  Count: {1}  Sum: {2}",
+    "comment": [
+      "{0} is the average, {1} is the count, {2} is the sum"
+    ]
+  },
+  "Average: {0}  Count: {1}  Distinct Count: {2}  Max: {3}  Min: {4}  Null Count: {5}  Sum: {6}/{0} is the average, {1} is the count, {2} is the distinct count, {3} is the max, {4} is the min, {5} is the null count, {6} is the sum": {
+    "message": "Average: {0}  Count: {1}  Distinct Count: {2}  Max: {3}  Min: {4}  Null Count: {5}  Sum: {6}",
+    "comment": [
+      "{0} is the average, {1} is the count, {2} is the distinct count, {3} is the max, {4} is the min, {5} is the null count, {6} is the sum"
+    ]
+  },
   "{0} stopped successfully./{0} stopped successfully.": {
     "message": "{0} stopped successfully.",
     "comment": [
@@ -1108,24 +1125,6 @@
     "message": "Failed to delete {0}.",
     "comment": [
       "Failed to delete {0}."
-=======
-  "Count: {0}  Distinct Count: {1}  Null Count: {2}/{0} is the count, {1} is the distinct count, and {2} is the null count": {
-    "message": "Count: {0}  Distinct Count: {1}  Null Count: {2}",
-    "comment": [
-      "{0} is the count, {1} is the distinct count, and {2} is the null count"
-    ]
-  },
-  "Average: {0}  Count: {1}  Sum: {2}/{0} is the average, {1} is the count, {2} is the sum": {
-    "message": "Average: {0}  Count: {1}  Sum: {2}",
-    "comment": [
-      "{0} is the average, {1} is the count, {2} is the sum"
-    ]
-  },
-  "Average: {0}  Count: {1}  Distinct Count: {2}  Max: {3}  Min: {4}  Null Count: {5}  Sum: {6}/{0} is the average, {1} is the count, {2} is the distinct count, {3} is the max, {4} is the min, {5} is the null count, {6} is the sum": {
-    "message": "Average: {0}  Count: {1}  Distinct Count: {2}  Max: {3}  Min: {4}  Null Count: {5}  Sum: {6}",
-    "comment": [
-      "{0} is the average, {1} is the count, {2} is the distinct count, {3} is the max, {4} is the min, {5} is the null count, {6} is the sum"
->>>>>>> dd0f855c
     ]
   },
   "How likely it is that you would recommend the MSSQL extension to a friend or colleague?": "How likely it is that you would recommend the MSSQL extension to a friend or colleague?",

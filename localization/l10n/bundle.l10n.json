--- conflicted
+++ resolved
@@ -660,11 +660,6 @@
   "Connection string is required": "Connection string is required",
   "Sign in": "Sign in",
   "Additional parameters": "Additional parameters",
-<<<<<<< HEAD
-  "Loading": "Loading",
-  "Execution Plan": "Execution Plan",
-  "Script copied to clipboard": "Script copied to clipboard"
-=======
   "Error loading Azure databases for subscription {0} ({1}).  Confirm that you have permission./{0} is the subscription name{1} is the subscription id": {
     "message": "Error loading Azure databases for subscription {0} ({1}).  Confirm that you have permission.",
     "comment": [
@@ -675,5 +670,4 @@
   "Azure sign in failed.": "Azure sign in failed.",
   "No subscriptions set in VS Code's Azure account filter.": "No subscriptions set in VS Code's Azure account filter.",
   "Error loading Azure databases.": "Error loading Azure databases."
->>>>>>> a820d6a3
 }
--- conflicted
+++ resolved
@@ -775,7 +775,7 @@
   "Hide full error message": "Hide full error message",
   "Show full error message": "Show full error message",
   "Previous step failed. Please check the error message and try again.": "Previous step failed. Please check the error message and try again.",
-<<<<<<< HEAD
+  "+ Add Fabric Account": "+ Add Fabric Account",
   "Loading fabric provisioning...": "Loading fabric provisioning...",
   "SQL Database in Fabric": "SQL Database in Fabric",
   "Create Database": "Create Database",
@@ -797,9 +797,6 @@
   "Works with VS Code/SSMS and uses Microsoft Entra authentication and Fabric access controls.": "Works with VS Code/SSMS and uses Microsoft Entra authentication and Fabric access controls.",
   "Smart performance": "Smart performance",
   "Automatic tuning features like automatic index creation enabled by default.": "Automatic tuning features like automatic index creation enabled by default.",
-=======
-  "+ Add Fabric Account": "+ Add Fabric Account",
->>>>>>> cad08b06
   "Object Explorer Filter": "Object Explorer Filter",
   "{0} (filtered)": "{0} (filtered)",
   "Remind Me Later": "Remind Me Later",
@@ -1286,14 +1283,9 @@
     ]
   },
   "Connection Dialog": "Connection Dialog",
-<<<<<<< HEAD
-  "Azure Account is required": "Azure Account is required",
-  "Select an account": "Select an account",
-  "Add account": "Add account",
-=======
   "Microsoft Account": "Microsoft Account",
   "Microsoft Account is required": "Microsoft Account is required",
->>>>>>> cad08b06
+  "Add account": "Add account",
   "Save Password": "Save Password",
   "Tenant ID is required": "Tenant ID is required",
   "Enter profile name": "Enter profile name",

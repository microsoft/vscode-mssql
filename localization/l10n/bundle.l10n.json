--- conflicted
+++ resolved
@@ -518,7 +518,6 @@
   "Target": "Target",
   "Are you sure you want to update the target?": "Are you sure you want to update the target?",
   "There was an error updating the project": "There was an error updating the project",
-<<<<<<< HEAD
   "Schema Compare Apply failed '{0}'/{0} is the error message returned from the publish changes operation": {
     "message": "Schema Compare Apply failed '{0}'",
     "comment": [
@@ -564,8 +563,6 @@
     ]
   },
   "Processing include or exclude all differences operation.": "Processing include or exclude all differences operation.",
-=======
->>>>>>> b213f45c
   "{0} (Preview)/{0} is the editor title": {
     "message": "{0} (Preview)",
     "comment": [

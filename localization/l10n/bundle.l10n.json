{
  "The name of the table object.": "The name of the table object.",
  "Table name": "Table name",
  "The schema that contains the table.": "The schema that contains the table.",
  "Schema": "Schema",
  "Description for the table.": "Description for the table.",
  "Description": "Description",
  "The name of the column object.": "The name of the column object.",
  "Name": "Name",
  "Displays the description of the column": "Displays the description of the column",
  "Displays the unified data type (including length, scale and precision) for the column": "Displays the unified data type (including length, scale and precision) for the column",
  "Advanced Type": "Advanced Type",
  "Displays the data type name for the column": "Displays the data type name for the column",
  "Type": "Type",
  "The maximum length (in characters) that can be stored in this database object.": "The maximum length (in characters) that can be stored in this database object.",
  "Length": "Length",
  "A predefined global default value for the column or binding.": "A predefined global default value for the column or binding.",
  "Default Value": "Default Value",
  "Specifies whether the column may have a NULL value.": "Specifies whether the column may have a NULL value.",
  "Allow Nulls": "Allow Nulls",
  "Specifies whether the column is included in the primary key for the table.": "Specifies whether the column is included in the primary key for the table.",
  "Primary Key": "Primary Key",
  "For numeric data, the maximum number of decimal digits that can be stored in this database object.": "For numeric data, the maximum number of decimal digits that can be stored in this database object.",
  "Precision": "Precision",
  "For numeric data, the maximum number of decimal digits that can be stored in this database object to the right of decimal point.": "For numeric data, the maximum number of decimal digits that can be stored in this database object to the right of decimal point.",
  "Scale": "Scale",
  "Columns": "Columns",
  "Column": "Column",
  "New Column": "New Column",
  "The name of the column.": "The name of the column.",
  "Name of the primary key.": "Name of the primary key.",
  "The description of the primary key.": "The description of the primary key.",
  "Columns in the primary key.": "Columns in the primary key.",
  "Primary Key Columns": "Primary Key Columns",
  "Add Column": "Add Column",
  "The name of the index.": "The name of the index.",
  "The description of the index.": "The description of the index.",
  "The columns of the index.": "The columns of the index.",
  "Indexes": "Indexes",
  "Index": "Index",
  "New Index": "New Index",
  "Foreign Column": "Foreign Column",
  "The name of the foreign key.": "The name of the foreign key.",
  "The description of the foreign key.": "The description of the foreign key.",
  "The table which contains the primary or unique key column.": "The table which contains the primary or unique key column.",
  "Foreign Table": "Foreign Table",
  "The behavior when a user tries to update a row with data that is involved in a foreign key relationship.": "The behavior when a user tries to update a row with data that is involved in a foreign key relationship.",
  "On Update Action": "On Update Action",
  "The behavior when a user tries to delete a row with data that is involved in a foreign key relationship.": "The behavior when a user tries to delete a row with data that is involved in a foreign key relationship.",
  "On Delete Action": "On Delete Action",
  "The mapping between foreign key columns and primary key columns.": "The mapping between foreign key columns and primary key columns.",
  "New Column Mapping": "New Column Mapping",
  "Foreign Keys": "Foreign Keys",
  "Foreign Key": "Foreign Key",
  "New Foreign Key": "New Foreign Key",
  "The name of the check constraint.": "The name of the check constraint.",
  "The description of the check constraint.": "The description of the check constraint.",
  "The expression defining the check constraint.": "The expression defining the check constraint.",
  "Expression": "Expression",
  "Check Constraints": "Check Constraints",
  "Check Constraint": "Check Constraint",
  "New Check Constraint": "New Check Constraint",
  "General": "General",
  "{0} issue/{0} is the number of issues": {
    "message": "{0} issue",
    "comment": [
      "{0} is the number of issues"
    ]
  },
  "{0} issues/{0} is the number of issues": {
    "message": "{0} issues",
    "comment": [
      "{0} is the number of issues"
    ]
  },
  "{0} {1} issue/{0} is the tab name{1} is the number of issues": {
    "message": "{0} {1} issue",
    "comment": [
      "{0} is the tab name",
      "{1} is the number of issues"
    ]
  },
  "{0} {1} issues/{0} is the tab name{1} is the number of issues": {
    "message": "{0} {1} issues",
    "comment": [
      "{0} is the tab name",
      "{1} is the number of issues"
    ]
  },
  "Generate Script": "Generate Script",
  "Script As Create": "Script As Create",
  "Properties": "Properties",
  "No data": "No data",
  "Move Up": "Move Up",
  "Move Down": "Move Down",
  "Delete": "Delete",
<<<<<<< HEAD
  "Save as CSV": "Save as CSV",
  "Save as JSON": "Save as JSON",
  "Save as Excel": "Save as Excel",
  "Results": "Results",
  "Messages": "Messages",
  "Timestamp": "Timestamp",
  "Message": "Message",
  "Query Plan": "Query Plan",
  "Open snapshot in new tab": "Open snapshot in new tab",
  "Showplan XML": "Showplan XML",
  "Show Filter": "Show Filter",
  "Sort Ascending": "Sort Ascending",
  "Sort Descending": "Sort Descending",
  "Cancel": "Cancel",
=======
>>>>>>> e7b0d47e
  "Filter Settings": "Filter Settings",
  "Error": "Error",
  "Clear All": "Clear All",
  "Close": "Close",
  "OK": "OK",
  "And": "And",
  "Contains": "Contains",
  "Not Contains": "Not Contains",
  "Starts With": "Starts With",
  "Not Starts With": "Not Starts With",
  "Ends With": "Ends With",
  "Not Ends With": "Not Ends With",
  "Equals": "Equals",
  "Not Equals": "Not Equals",
  "Less Than": "Less Than",
  "Less Than Or Equals": "Less Than Or Equals",
  "Greater Than": "Greater Than",
  "Greater Than Or Equals": "Greater Than Or Equals",
  "Between": "Between",
  "Not Between": "Not Between",
  "Path: {0}/{0} is the path of the node in the object explorer": {
    "message": "Path: {0}",
    "comment": [
      "{0} is the path of the node in the object explorer"
    ]
  },
  "The first value must be set for the {0} operator in the {1} filter/{0} is the operator for the filter{1} is the name of the filter": {
    "message": "The first value must be set for the {0} operator in the {1} filter",
    "comment": [
      "{0} is the operator for the filter",
      "{1} is the name of the filter"
    ]
  },
  "The second value must be set for the {0} operator in the {1} filter/{0} is the operator for the filter{1} is the name of the filter": {
    "message": "The second value must be set for the {0} operator in the {1} filter",
    "comment": [
      "{0} is the operator for the filter",
      "{1} is the name of the filter"
    ]
  },
  "The first value must be less than the second value for the {0} operator in the {1} filter/{0} is the operator for the filter{1} is the name of the filter": {
    "message": "The first value must be less than the second value for the {0} operator in the {1} filter",
    "comment": [
      "{0} is the operator for the filter",
      "{1} is the name of the filter"
    ]
  },
  "Property": "Property",
  "Operator": "Operator",
  "Value": "Value",
  "Clear": "Clear",
  "Publishing Changes": "Publishing Changes",
  "Changes published successfully": "Changes published successfully",
  "Close Designer": "Close Designer",
  "Continue Editing": "Continue Editing",
  "Loading Table Designer": "Loading Table Designer",
  "Error loading preview": "Error loading preview",
  "Retry": "Retry",
  "Update Database": "Update Database",
  "Publish": "Publish",
  "Preview Database Updates": "Preview Database Updates",
  "Error loading designer": "Error loading designer",
  "Severity": "Severity",
  "I have read the summary and understand the potential risks.": "I have read the summary and understand the potential risks.",
  "Copy script": "Copy script",
  "Open in editor": "Open in editor",
  "Maximize panel size": "Maximize panel size",
  "Restore panel size": "Restore panel size",
  "Issues ({0})/{0} is the number of issues": {
    "message": "Issues ({0})",
    "comment": [
      "{0} is the number of issues"
    ]
  },
  "{0} properties/{0} is the object type": {
    "message": "{0} properties",
    "comment": [
      "{0} is the object type"
    ]
  },
  "Remove {0}/{0} is the object type": {
    "message": "Remove {0}",
    "comment": [
      "{0} is the object type"
    ]
  },
  "Connect": "Connect",
  "Advanced Connection Settings": "Advanced Connection Settings",
  "Advanced": "Advanced",
  "Test Connection": "Test Connection",
  "Connect to SQL Server": "Connect to SQL Server",
  "Parameters": "Parameters",
  "Connection String": "Connection String",
  "Browse Azure": "Browse Azure",
  "Recent Connections": "Recent Connections",
  "Subscription": "Subscription",
  "Resource Group": "Resource Group",
  "Location": "Location",
  "Server": "Server",
  "Database": "Database",
  "Connection Error": "Connection Error",
  "Encryption was enabled on this connection; review your SSL and certificate configuration for the target SQL Server, or enable 'Trust server certificate' in the connection dialog.": "Encryption was enabled on this connection; review your SSL and certificate configuration for the target SQL Server, or enable 'Trust server certificate' in the connection dialog.",
  "Note: A self-signed certificate offers only limited protection and is not a recommended practice for production environments. Do you want to enable 'Trust server certificate' on this connection and retry?": "Note: A self-signed certificate offers only limited protection and is not a recommended practice for production environments. Do you want to enable 'Trust server certificate' on this connection and retry?",
  "Read more": "Read more",
  "Enable 'Trust Server Certificate'": "Enable 'Trust Server Certificate'",
  "Query {0}:  Query cost (relative to the script):  {1}%/{0} is the query number{1} is the query cost": {
    "message": "Query {0}:  Query cost (relative to the script):  {1}%",
    "comment": [
      "{0} is the query number",
      "{1} is the query cost"
    ]
  },
  "Actual Elapsed Time": "Actual Elapsed Time",
  "Actual Elapsed CPU Time": "Actual Elapsed CPU Time",
  "Cost": "Cost",
  "Subtree Cost": "Subtree Cost",
  "Actual Number of Rows For All Executions": "Actual Number of Rows For All Executions",
  "Number of Rows Read": "Number of Rows Read",
  "Off": "Off",
  "Metric": "Metric",
  "Find Nodes": "Find Nodes",
  "Save Plan": "Save Plan",
  "Open XML": "Open XML",
  "Open Query": "Open Query",
  "Zoom In": "Zoom In",
  "Zoom Out": "Zoom Out",
  "Zoom to Fit": "Zoom to Fit",
  "Custom Zoom": "Custom Zoom",
  "Find Node": "Find Node",
  "Highlight Expensive Operation": "Highlight Expensive Operation",
  "Toggle Tooltips": "Toggle Tooltips",
  "Importance": "Importance",
  "Alphabetical": "Alphabetical",
  "Reverse Alphabetical": "Reverse Alphabetical",
  "Expand All": "Expand All",
  "Collapse All": "Collapse All",
  "Filter for any field...": "Filter for any field...",
  "Microsoft would like your feedback": "Microsoft would like your feedback",
  "Overall, how satisfied are you with the MSSQL extension?": "Overall, how satisfied are you with the MSSQL extension?",
  "Very Satisfied": "Very Satisfied",
  "Satisfied": "Satisfied",
  "Dissatisfied": "Dissatisfied",
  "Very Dissatisfied": "Very Dissatisfied",
  "Submit": "Submit",
  "Cancel": "Cancel",
  "Not likely at all": "Not likely at all",
  "Extremely likely": "Extremely likely",
  "Privacy Statement": "Privacy Statement",
  "Results": "Results",
  "Messages": "Messages",
  "Timestamp": "Timestamp",
  "Message": "Message",
  "Open snapshot in a new tab": "Open snapshot in a new tab",
  "Showplan XML": "Showplan XML",
  "Show Filter": "Show Filter",
  "Sort Ascending": "Sort Ascending",
  "Sort Descending": "Sort Descending",
  "Save as CSV": "Save as CSV",
  "Save as Excel": "Save as Excel",
  "Save as JSON": "Save as JSON",
  "Object Explorer Filter": "Object Explorer Filter",
  "{0} (filtered)": "{0} (filtered)",
  "View More": "View More",
  "View mssql for Visual Studio Code release notes?": "View mssql for Visual Studio Code release notes?",
  "Started query execution for document \"{0}\"/{0} is the document name": {
    "message": "Started query execution for document \"{0}\"",
    "comment": [
      "{0} is the document name"
    ]
  },
  "Finished query execution for document \"{0}\"/{0} is the document name": {
    "message": "Finished query execution for document \"{0}\"",
    "comment": [
      "{0} is the document name"
    ]
  },
  "A query is already running for this editor session. Please cancel this query or wait for its completion.": "A query is already running for this editor session. Please cancel this query or wait for its completion.",
  "Started executing query at ": "Started executing query at ",
  "Line {0}/{0} is the line number": {
    "message": "Line {0}",
    "comment": [
      "{0} is the line number"
    ]
  },
  "Canceling the query failed: {0}/{0} is the error message": {
    "message": "Canceling the query failed: {0}",
    "comment": [
      "{0} is the error message"
    ]
  },
  "Cannot cancel query as no query is running.": "Cannot cancel query as no query is running.",
  "No connection was found. Please connect to a server first.": "No connection was found. Please connect to a server first.",
  "Choose a database from the list below": "Choose a database from the list below",
  "Error {0}: {1}/{0} is the error number{1} is the error message": {
    "message": "Error {0}: {1}",
    "comment": [
      "{0} is the error number",
      "{1} is the error message"
    ]
  },
  "Failed to connect: {0}/{0} is the error message": {
    "message": "Failed to connect: {0}",
    "comment": [
      "{0} is the error message"
    ]
  },
  "Server name not set.": "Server name not set.",
  "Error {0}: {1} Please login as a different user and change the password using ALTER LOGIN./{0} is the error number{1} is the error message": {
    "message": "Error {0}: {1} Please login as a different user and change the password using ALTER LOGIN.",
    "comment": [
      "{0} is the error number",
      "{1} is the error message"
    ]
  },
  "Connection Errors": "Connection Errors",
  "Server connection in progress. Do you want to cancel?": "Server connection in progress. Do you want to cancel?",
  "Confirm to clear recent connections list": "Confirm to clear recent connections list",
  "To use this command, Open a .sql file -or- Change editor language to \"SQL\" -or- Select T-SQL text in the active SQL editor.": "To use this command, Open a .sql file -or- Change editor language to \"SQL\" -or- Select T-SQL text in the active SQL editor.",
  "Choose a connection profile from the list below": "Choose a connection profile from the list below",
  "Create Connection Profile": "Create Connection Profile",
  "Create": "Create",
  "Clear Recent Connections List": "Clear Recent Connections List",
  "Edit": "Edit",
  "Remove": "Remove",
  "Manage Connection Profiles": "Manage Connection Profiles",
  "{{put-server-name-here}}": "{{put-server-name-here}}",
  "Server name or ADO.NET connection string": "Server name or ADO.NET connection string",
  "hostname\\instance or <server>.database.windows.net or ADO.NET connection string": "hostname\\instance or <server>.database.windows.net or ADO.NET connection string",
  "Database name": "Database name",
  "Start IP Address": "Start IP Address",
  "End IP Address": "End IP Address",
  "Firewall rule name": "Firewall rule name",
  "[Optional] Database to connect (press Enter to connect to <default> database)": "[Optional] Database to connect (press Enter to connect to <default> database)",
  "Authentication Type": "Authentication Type",
  "authenticationType": "authenticationType",
  "Integrated": "Integrated",
  "SQL Login": "SQL Login",
  "Microsoft Entra Id - Universal w/ MFA Support": "Microsoft Entra Id - Universal w/ MFA Support",
  "Azure Code Grant": "Azure Code Grant",
  "Azure Device Code": "Azure Device Code",
  "Azure Logs": "Azure Logs",
  "Open": "Open",
  "Ignore Tenant": "Ignore Tenant",
  "Your tenant '{0} ({1})' requires you to re-authenticate again to access {2} resources. Press Open to start the authentication process./{0} is the tenant name{1} is the tenant id{2} is the resource": {
    "message": "Your tenant '{0} ({1})' requires you to re-authenticate again to access {2} resources. Press Open to start the authentication process.",
    "comment": [
      "{0} is the tenant name",
      "{1} is the tenant id",
      "{2} is the resource"
    ]
  },
  "Your account needs re-authentication to access {0} resources. Press Open to start the authentication process./{0} is the resource": {
    "message": "Your account needs re-authentication to access {0} resources. Press Open to start the authentication process.",
    "comment": [
      "{0} is the resource"
    ]
  },
  "Microsoft Corp": "Microsoft Corp",
  "Microsoft Entra Account": "Microsoft Entra Account",
  "Provider '{0}' does not have a Microsoft resource endpoint defined./{0} is the provider": {
    "message": "Provider '{0}' does not have a Microsoft resource endpoint defined.",
    "comment": [
      "{0} is the provider"
    ]
  },
  "Server could not start. This could be a permissions error or an incompatibility on your system. You can try enabling device code authentication from settings.": "Server could not start. This could be a permissions error or an incompatibility on your system. You can try enabling device code authentication from settings.",
  "Authentication failed due to a nonce mismatch, please close Azure Data Studio and try again.": "Authentication failed due to a nonce mismatch, please close Azure Data Studio and try again.",
  "Authentication failed due to a state mismatch, please close ADS and try again.": "Authentication failed due to a state mismatch, please close ADS and try again.",
  "Encrypt": "Encrypt",
  "encrypt": "encrypt",
  "Optional (False)": "Optional (False)",
  "Mandatory (True)": "Mandatory (True)",
  "Mandatory (Recommended)": "Mandatory (Recommended)",
  "Enable Trust Server Certificate": "Enable Trust Server Certificate",
  "Copy code and open webpage": "Copy code and open webpage",
  "Choose a Microsoft Entra account": "Choose a Microsoft Entra account",
  "Add a Microsoft Entra account...": "Add a Microsoft Entra account...",
  "Microsoft Entra account {0} successfully added./{0} is the account name": {
    "message": "Microsoft Entra account {0} successfully added.",
    "comment": [
      "{0} is the account name"
    ]
  },
  "New Microsoft Entra account could not be added.": "New Microsoft Entra account could not be added.",
  "Selected Microsoft Entra account removed successfully.": "Selected Microsoft Entra account removed successfully.",
  "An error occurred while removing Microsoft Entra account: {0}/{0} is the error message": {
    "message": "An error occurred while removing Microsoft Entra account: {0}",
    "comment": [
      "{0} is the error message"
    ]
  },
  "No Microsoft Entra account can be found for removal.": "No Microsoft Entra account can be found for removal.",
  "Azure token cache cleared successfully.": "Azure token cache cleared successfully.",
  "Cannot connect due to expired tokens. Please re-authenticate and try again.": "Cannot connect due to expired tokens. Please re-authenticate and try again.",
  "Microsoft Entra Id": "Microsoft Entra Id",
  "Choose a Microsoft Entra tenant": "Choose a Microsoft Entra tenant",
  "Tenant": "Tenant",
  "User name": "User name",
  "User name (SQL Login)": "User name (SQL Login)",
  "Password": "Password",
  "Password (SQL Login)": "Password (SQL Login)",
  "Save Password? If 'No', password will be required each time you connect": "Save Password? If 'No', password will be required each time you connect",
  "Profile Name": "Profile Name",
  "[Optional] Enter a display name for this connection profile": "[Optional] Enter a display name for this connection profile",
  "Error occurred opening content in editor.": "Error occurred opening content in editor.",
  "Started saving results to ": "Started saving results to ",
  "Failed to save results. ": "Failed to save results. ",
  "Successfully saved results to ": "Successfully saved results to ",
  "Select profile to remove": "Select profile to remove",
  "Confirm to remove this profile.": "Confirm to remove this profile.",
  "No connection profile to remove.": "No connection profile to remove.",
  "Profile removed successfully": "Profile removed successfully",
  "Profile created successfully": "Profile created successfully",
  "Profile created and connected": "Profile created and connected",
  "Recent connections list cleared": "Recent connections list cleared",
  " is required.": " is required.",
  "Error: ": "Error: ",
  "Yes": "Yes",
  "No": "No",
  "<default>": "<default>",
  "Disconnected": "Disconnected",
  "Click to connect to a database": "Click to connect to a database",
  "Connecting": "Connecting",
  "Connecting to: ": "Connecting to: ",
  "Connection error": "Connection error",
  "Error connecting to: ": "Error connecting to: ",
  "Error code: ": "Error code: ",
  "Error Message: ": "Error Message: ",
  "Canceling query ": "Canceling query ",
  "Updating IntelliSense...": "Updating IntelliSense...",
  "Unable to execute the command while the extension is initializing. Please try again later.": "Unable to execute the command while the extension is initializing. Please try again later.",
  "untitled": "untitled",
  "To use this command, you must set the language to \"SQL\". Confirm to change language mode.": "To use this command, you must set the language to \"SQL\". Confirm to change language mode.",
  "Changed database context to \"{0}\" for document \"{1}\"/{0} is the database name{1} is the document name": {
    "message": "Changed database context to \"{0}\" for document \"{1}\"",
    "comment": [
      "{0} is the database name",
      "{1} is the document name"
    ]
  },
  "Error: Unable to connect using the connection information provided. Retry profile creation?": "Error: Unable to connect using the connection information provided. Retry profile creation?",
  "Refresh Credentials": "Refresh Credentials",
  "Failed to fetch user tokens.": "Failed to fetch user tokens.",
  "Error: Login failed. Retry using different credentials?": "Error: Login failed. Retry using different credentials?",
  "Encryption was enabled on this connection; review your SSL and certificate configuration for the target SQL Server, or set 'Trust server certificate' to 'true' in the settings file. Note: A self-signed certificate offers only limited protection and is not a recommended practice for production environments. Do you want to enable 'Trust server certificate' on this connection and retry?": "Encryption was enabled on this connection; review your SSL and certificate configuration for the target SQL Server, or set 'Trust server certificate' to 'true' in the settings file. Note: A self-signed certificate offers only limited protection and is not a recommended practice for production environments. Do you want to enable 'Trust server certificate' on this connection and retry?",
  "Your client IP address does not have access to the server. Add a Microsoft Entra account and create a new firewall rule to enable access.": "Your client IP address does not have access to the server. Add a Microsoft Entra account and create a new firewall rule to enable access.",
  "Your client IP Address '{0}' does not have access to the server '{1}' you're attempting to connect to. Would you like to create new firewall rule?/{0} is the client IP address{1} is the server name": {
    "message": "Your client IP Address '{0}' does not have access to the server '{1}' you're attempting to connect to. Would you like to create new firewall rule?",
    "comment": [
      "{0} is the client IP address",
      "{1} is the server name"
    ]
  },
  "Firewall rule successfully added. Retry profile creation? ": "Firewall rule successfully added. Retry profile creation? ",
  "Credential Error: An error occurred while attempting to refresh account credentials. Please re-authenticate.": "Credential Error: An error occurred while attempting to refresh account credentials. Please re-authenticate.",
  "Connection Profile could not be updated. Please modify the connection details manually in settings.json and try again.": "Connection Profile could not be updated. Please modify the connection details manually in settings.json and try again.",
  "Unable to expand. Please check logs for more information.": "Unable to expand. Please check logs for more information.",
  "Firewall rule successfully created.": "Firewall rule successfully created.",
  "Failed to get authentication method, please remove and re-add the account.": "Failed to get authentication method, please remove and re-add the account.",
  "Account not found": "Account not found",
  "Choose Query History": "Choose Query History",
  "Choose An Action": "Choose An Action",
  "Open Query History": "Open Query History",
  "Run Query History": "Run Query History",
  "Invalid IP Address": "Invalid IP Address",
  "Invalid Firewall rule name": "Invalid Firewall rule name",
  "No Queries Available": "No Queries Available",
  "Create Firewall Rule": "Create Firewall Rule",
  "Connecting to server \"{0}\" on document \"{1}\"./{0} is the server name{1} is the document name": {
    "message": "Connecting to server \"{0}\" on document \"{1}\".",
    "comment": [
      "{0} is the server name",
      "{1} is the document name"
    ]
  },
  "Connection not found for uri \"{0}\"./{0} is the uri": {
    "message": "Connection not found for uri \"{0}\".",
    "comment": [
      "{0} is the uri"
    ]
  },
  "Found pending reconnect promise for uri {0}, waiting./{0} is the uri": {
    "message": "Found pending reconnect promise for uri {0}, waiting.",
    "comment": [
      "{0} is the uri"
    ]
  },
  "Previous pending reconnection for uri {0}, succeeded./{0} is the uri": {
    "message": "Previous pending reconnection for uri {0}, succeeded.",
    "comment": [
      "{0} is the uri"
    ]
  },
  "Found pending reconnect promise for uri {0}, failed./{0} is the uri": {
    "message": "Found pending reconnect promise for uri {0}, failed.",
    "comment": [
      "{0} is the uri"
    ]
  },
  "Previous pending reconnect promise for uri {0} is rejected with error {1}, will attempt to reconnect if necessary./{0} is the uri{1} is the error": {
    "message": "Previous pending reconnect promise for uri {0} is rejected with error {1}, will attempt to reconnect if necessary.",
    "comment": [
      "{0} is the uri",
      "{1} is the error"
    ]
  },
  "Access token expired for connection {0} with uri {1}/{0} is the connection id{1} is the uri": {
    "message": "Access token expired for connection {0} with uri {1}",
    "comment": [
      "{0} is the connection id",
      "{1} is the uri"
    ]
  },
  "Error when refreshing token": "Error when refreshing token",
  "Keys for token cache could not be saved in credential store, this may cause Microsoft Entra Id access token persistence issues and connection instabilities. It's likely that SqlTools has reached credential storage limit on Windows, please clear at least 2 credentials that start with \"Microsoft.SqlTools|\" in Windows Credential Manager and reload.": "Keys for token cache could not be saved in credential store, this may cause Microsoft Entra Id access token persistence issues and connection instabilities. It's likely that SqlTools has reached credential storage limit on Windows, please clear at least 2 credentials that start with \"Microsoft.SqlTools|\" in Windows Credential Manager and reload.",
  "Failed to refresh connection ${0} with uri {1}, invalid connection result./{0} is the connection id{1} is the uri": {
    "message": "Failed to refresh connection ${0} with uri {1}, invalid connection result.",
    "comment": [
      "{0} is the connection id",
      "{1} is the uri"
    ]
  },
  "Successfully refreshed token for connection {0} with uri {1}, {2}/{0} is the connection id{1} is the uri{2} is the message": {
    "message": "Successfully refreshed token for connection {0} with uri {1}, {2}",
    "comment": [
      "{0} is the connection id",
      "{1} is the uri",
      "{2} is the message"
    ]
  },
  "No need to refresh Microsoft Entra acccount token for connection {0} with uri {1}/{0} is the connection id{1} is the uri": {
    "message": "No need to refresh Microsoft Entra acccount token for connection {0} with uri {1}",
    "comment": [
      "{0} is the connection id",
      "{1} is the uri"
    ]
  },
  "Connected to server \"{0}\" on document \"{1}\". Server information: {2}/{0} is the server name{1} is the document name{2} is the server info": {
    "message": "Connected to server \"{0}\" on document \"{1}\". Server information: {2}",
    "comment": [
      "{0} is the server name",
      "{1} is the document name",
      "{2} is the server info"
    ]
  },
  "Error connecting to server \"{0}\". Details: {1}/{0} is the server name{1} is the error message": {
    "message": "Error connecting to server \"{0}\". Details: {1}",
    "comment": [
      "{0} is the server name",
      "{1} is the error message"
    ]
  },
  "Changing database context to \"{0}\" on server \"{1}\" on document \"{2}\"./{0} is the database name{1} is the server name{2} is the document name": {
    "message": "Changing database context to \"{0}\" on server \"{1}\" on document \"{2}\".",
    "comment": [
      "{0} is the database name",
      "{1} is the server name",
      "{2} is the document name"
    ]
  },
  "Changed database context to \"{0}\" on server \"{1}\" on document \"{2}\"./{0} is the database name{1} is the server name{2} is the document name": {
    "message": "Changed database context to \"{0}\" on server \"{1}\" on document \"{2}\".",
    "comment": [
      "{0} is the database name",
      "{1} is the server name",
      "{2} is the document name"
    ]
  },
  "Disconnected on document \"{0}\"/{0} is the document name": {
    "message": "Disconnected on document \"{0}\"",
    "comment": [
      "{0} is the document name"
    ]
  },
  "OpenSSL version >=1.0.1 is required to connect.": "OpenSSL version >=1.0.1 is required to connect.",
  "Help": "Help",
  "macOS Sierra or newer is required to use this feature.": "macOS Sierra or newer is required to use this feature.",
  "Getting definition ...": "Getting definition ...",
  "DefinitionRequested": "DefinitionRequested",
  "DefinitionRequestCompleted": "DefinitionRequestCompleted",
  "updatingIntelliSense": "updatingIntelliSense",
  "intelliSenseUpdated": "intelliSenseUpdated",
  "test": "test",
  "Disconnect": "Disconnect",
  "Close the current connection": "Close the current connection",
  "Are you sure you want to disconnect?": "Are you sure you want to disconnect?",
  "Batch execution time: {0}/{0} is the batch time": {
    "message": "Batch execution time: {0}",
    "comment": [
      "{0} is the batch time"
    ]
  },
  "A SQL editor must have focus before executing this command": "A SQL editor must have focus before executing this command",
  "Maximize": "Maximize",
  "Restore": "Restore",
  "CSV": "CSV",
  "JSON": "JSON",
  "Excel": "Excel",
  "Select all": "Select all",
  "Copy": "Copy",
  "Copy with Headers": "Copy with Headers",
  "Executing query...": "Executing query...",
  "Query executed": "Query executed",
  "Total execution time: {0}/{0} is the elapsed time": {
    "message": "Total execution time: {0}",
    "comment": [
      "{0} is the elapsed time"
    ]
  },
  "Save results command cannot be used with multiple selections.": "Save results command cannot be used with multiple selections.",
  "MSSQL": "MSSQL",
  "None": "None",
  "Choose SQL Language": "Choose SQL Language",
  "Use T-SQL intellisense and syntax error checking on current document": "Use T-SQL intellisense and syntax error checking on current document",
  "Disable intellisense and syntax error checking on current document": "Disable intellisense and syntax error checking on current document",
  "Add Connection": "Add Connection",
  "Azure: Sign In": "Azure: Sign In",
  "Sign in to your Azure subscription": "Sign in to your Azure subscription",
  "Azure: Sign In with Device Code": "Azure: Sign In with Device Code",
  "Sign in to your Azure subscription with a device code. Use this in setups where the Sign In command does not work": "Sign in to your Azure subscription with a device code. Use this in setups where the Sign In command does not work",
  "Azure: Sign In to Azure Cloud": "Azure: Sign In to Azure Cloud",
  "Sign in to your Azure subscription in one of the sovereign clouds.": "Sign in to your Azure subscription in one of the sovereign clouds.",
  "{0}: {1}/{0} is the task name{1} is the status": {
    "message": "{0}: {1}",
    "comment": [
      "{0} is the task name",
      "{1} is the status"
    ]
  },
  "{0}. {1}/{0} is the status{1} is the message": {
    "message": "{0}. {1}",
    "comment": [
      "{0} is the status",
      "{1} is the message"
    ]
  },
  "{0}: {1}. {2}/{0} is the task name{1} is the status{2} is the message": {
    "message": "{0}: {1}. {2}",
    "comment": [
      "{0} is the task name",
      "{1} is the status",
      "{2} is the message"
    ]
  },
  "Failed": "Failed",
  "Succeeded": "Succeeded",
  "Succeeded with warning": "Succeeded with warning",
  "Canceled": "Canceled",
  "In progress": "In progress",
  "Canceling": "Canceling",
  "Not started": "Not started",
  "Parent node was not TreeNodeInfo.": "Parent node was not TreeNodeInfo.",
  "Failed to delete credential with id: {0}. {1}/{0} is the id{1} is the error": {
    "message": "Failed to delete credential with id: {0}. {1}",
    "comment": [
      "{0} is the id",
      "{1} is the error"
    ]
  },
  "The recent connections list has been cleared but there were errors while deleting some associated credentials. View the errors in the MSSQL output channel.": "The recent connections list has been cleared but there were errors while deleting some associated credentials. View the errors in the MSSQL output channel.",
  "Testing connection profile...": "Testing connection profile...",
  "Running query is not supported when the editor is in multiple selection mode.": "Running query is not supported when the editor is in multiple selection mode.",
  "Enter new column width": "Enter new column width",
  "Invalid column width": "Invalid column width",
  "Width cannot be 0 or negative": "Width cannot be 0 or negative",
  "An error occurred refreshing nodes. See the MSSQL output channel for more details.": "An error occurred refreshing nodes. See the MSSQL output channel for more details.",
  "Show MSSQL output": "Show MSSQL output",
  "Authentication Library has changed, please reload Visual Studio Code.": "Authentication Library has changed, please reload Visual Studio Code.",
  "This setting requires Visual Studio Code to be relaunched, please reload Visual Studio Code.": "This setting requires Visual Studio Code to be relaunched, please reload Visual Studio Code.",
  "Reload Visual Studio Code": "Reload Visual Studio Code",
  "Switch to MSAL": "Switch to MSAL",
  "Dismiss": "Dismiss",
  "Query succeeded": "Query succeeded",
  "Query failed": "Query failed",
  "Loading": "Loading",
  "Execution Plan": "Execution Plan",
  "Script copied to clipboard": "Script copied to clipboard",
  "Connection Dialog": "Connection Dialog",
  "Azure Account": "Azure Account",
  "Azure Account is required": "Azure Account is required",
  "Select an account": "Select an account",
  "Save Password": "Save Password",
  "Tenant ID": "Tenant ID",
  "Select a tenant": "Select a tenant",
  "Tenant ID is required": "Tenant ID is required",
  "Server is required": "Server is required",
  "User name is required": "User name is required",
  "Connection string is required": "Connection string is required",
  "Sign in": "Sign in",
  "Additional parameters": "Additional parameters",
  "Error loading Azure databases for subscription {0} ({1}).  Confirm that you have permission./{0} is the subscription name{1} is the subscription id": {
    "message": "Error loading Azure databases for subscription {0} ({1}).  Confirm that you have permission.",
    "comment": [
      "{0} is the subscription name",
      "{1} is the subscription id"
    ]
  },
  "How likely it is that you would recommend the MSSQL extension to a friend or colleague?": "How likely it is that you would recommend the MSSQL extension to a friend or colleague?",
  "What can we do to improve?": "What can we do to improve?",
  "Take Survey": "Take Survey",
  "Remind Me Later": "Remind Me Later",
  "Don't Show Again": "Don't Show Again",
  "Do you mind taking a quick feedback survey about the MSSQL Extension for VS Code?": "Do you mind taking a quick feedback survey about the MSSQL Extension for VS Code?",
  "MSSQL Feedback": "MSSQL Feedback",
  "Microsoft reviews your feedback to improve our products, so don't share any personal data or confidential/proprietary content.": "Microsoft reviews your feedback to improve our products, so don't share any personal data or confidential/proprietary content.",
  "Overall, how satisfied are you with {0}?/{0} is the feature name": {
    "message": "Overall, how satisfied are you with {0}?",
    "comment": [
      "{0} is the feature name"
    ]
  },
  "How likely it is that you would recommend {0} to a friend or colleague?/{0} is the feature name": {
    "message": "How likely it is that you would recommend {0} to a friend or colleague?",
    "comment": [
      "{0} is the feature name"
    ]
  },
  "Azure sign in failed.": "Azure sign in failed.",
  "Error loading Azure subscriptions.": "Error loading Azure subscriptions.",
  "No subscriptions set in VS Code's Azure account filter.": "No subscriptions set in VS Code's Azure account filter.",
  "Error loading Azure databases.": "Error loading Azure databases."
}<|MERGE_RESOLUTION|>--- conflicted
+++ resolved
@@ -94,7 +94,6 @@
   "Move Up": "Move Up",
   "Move Down": "Move Down",
   "Delete": "Delete",
-<<<<<<< HEAD
   "Save as CSV": "Save as CSV",
   "Save as JSON": "Save as JSON",
   "Save as Excel": "Save as Excel",
@@ -109,8 +108,6 @@
   "Sort Ascending": "Sort Ascending",
   "Sort Descending": "Sort Descending",
   "Cancel": "Cancel",
-=======
->>>>>>> e7b0d47e
   "Filter Settings": "Filter Settings",
   "Error": "Error",
   "Clear All": "Clear All",

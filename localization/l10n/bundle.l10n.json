--- conflicted
+++ resolved
@@ -1458,27 +1458,15 @@
     "SQL Server admin password": "SQL Server admin password",
     "Confirm SQL Server admin password": "Confirm SQL Server admin password",
     "Image tag": "Image tag",
-<<<<<<< HEAD
-    "I accept the <a href=\"{0}\" target=\"_blank\" rel=\"noopener noreferrer\">Microsoft SQL Server License Agreement</a>/{0} is the hyperlink URL to the Microsoft SQL Server License Agreement used in an HTML anchor tag": {
-        "message": "I accept the <a href=\"{0}\" target=\"_blank\" rel=\"noopener noreferrer\">Microsoft SQL Server License Agreement</a>",
-        "comment": [
-            "{0} is the hyperlink URL to the Microsoft SQL Server License Agreement used in an HTML anchor tag"
-        ]
-    },
-    "Port must be a number between 1 and 65535": "Port must be a number between 1 and 65535",
-    "Invalid SQL Server password for {0}. Password must be 8–128 characters long and meet the complexity requirements.  For more information see https://docs.microsoft.com/sql/relational-databases/security/password-policy": "Invalid SQL Server password for {0}. Password must be 8–128 characters long and meet the complexity requirements.  For more information see https://docs.microsoft.com/sql/relational-databases/security/password-policy",
-    "{0} password doesn't match the confirmation password": "{0} password doesn't match the confirmation password",
-    "Failed to load publish profile": "Failed to load publish profile",
-    "Publish profile saved to: {0}": "Publish profile saved to: {0}",
-    "Failed to save publish profile": "Failed to save publish profile",
-=======
     "Microsoft SQL Server License Agreement": "Microsoft SQL Server License Agreement",
     "Port must be a number between 1 and 65535": "Port must be a number between 1 and 65535",
     "Invalid SQL Server password for {0}. Password must be 8–128 characters long and meet the complexity requirements.  For more information see https://docs.microsoft.com/sql/relational-databases/security/password-policy": "Invalid SQL Server password for {0}. Password must be 8–128 characters long and meet the complexity requirements.  For more information see https://docs.microsoft.com/sql/relational-databases/security/password-policy",
     "{0} password doesn't match the confirmation password": "{0} password doesn't match the confirmation password",
     "Required": "Required",
     "You must accept the license": "You must accept the license",
->>>>>>> 607b38bc
+    "Failed to load publish profile": "Failed to load publish profile",
+    "Publish profile saved to: {0}": "Publish profile saved to: {0}",
+    "Failed to save publish profile": "Failed to save publish profile",
     "Schema Compare": "Schema Compare",
     "Options have changed. Recompare to see the comparison?": "Options have changed. Recompare to see the comparison?",
     "Failed to generate script: '{0}'/{0} is the error message returned from the generate script operation": {
@@ -1495,7 +1483,6 @@
     },
     "Loading Schema Designer Model...": "Loading Schema Designer Model...",
     "Schema Designer Model is ready. Changes can now be published.": "Schema Designer Model is ready. Changes can now be published.",
-    "Save As": "Save As",
     "Schema Designer": "Schema Designer",
     "Opening Publish Script. This may take a while...": "Opening Publish Script. This may take a while...",
     "Generating Report. This may take a while...": "Generating Report. This may take a while...",

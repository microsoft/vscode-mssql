--- conflicted
+++ resolved
@@ -6,451 +6,6 @@
 # 3. Does a check if the PR has properly localized strings.
 
 on:
-<<<<<<< HEAD
-    schedule:
-        - cron: "0 0 * * *"
-    push:
-        branches:
-            - main
-    pull_request:
-        branches:
-            - main
-            - "release/**"
-    workflow_dispatch:
-
-jobs:
-    build-and-test:
-        runs-on: ubuntu-latest
-        permissions:
-            contents: read
-            checks: write
-            actions: read
-            issues: write
-            pull-requests: write
-
-        steps:
-            - name: Determine target branch
-              id: target-branch
-              run: |
-                  if [ "${{ github.event_name }}" = "pull_request" ]; then
-                    echo "branch=${{ github.event.pull_request.base.ref }}" >> $GITHUB_OUTPUT
-                  else
-                    echo "branch=main" >> $GITHUB_OUTPUT
-                  fi
-
-            - name: Checkout target branch
-              uses: actions/checkout@v4
-              with:
-                  ref: ${{ steps.target-branch.outputs.branch }}
-                  path: "./target"
-
-            - name: Checkout PR branch
-              uses: actions/checkout@v4
-              with:
-                  ref: ${{ github.event.pull_request.head.sha }}
-                  path: "./pr"
-
-            - name: Setup Node.js
-              uses: actions/setup-node@v4
-              with:
-                  node-version: "22"
-
-            - name: Setup .NET Core # Required to execute ReportGenerator
-              uses: actions/setup-dotnet@v4
-              with:
-                  dotnet-version: 8.x
-                  dotnet-quality: "ga"
-
-            - name: Install tools
-              run: |
-                  echo "Installing Yarn"
-                  npm install --global yarn@1.22.19
-                  echo "Installing VSCE"
-                  npm install --global vsce@2.9.2
-
-            - name: Install dependencies and build target extension
-              uses: ./pr/.github/actions/build-extension
-              with:
-                  source-dir: "./target"
-
-            - name: Install dependencies and build PR extension
-              uses: ./pr/.github/actions/build-extension
-              with:
-                  source-dir: "./pr"
-
-            - name: Run lint
-              run: |
-                  cd ./pr
-                  yarn lint
-
-            # Calculate sizes and package before testing;
-            # Testing generates sourcemaps and instrumented code
-            # that increase size
-            - name: Package both branches
-              continue-on-error: true
-              run: |
-                  cd target
-                  vsce package
-                  cd ../pr
-                  vsce package
-
-            - name: Upload PR VSIX files
-              uses: actions/upload-artifact@v4
-              with:
-                  name: vsix-files
-                  path: ./pr/*.vsix
-
-            - name: Setting up change icons
-              run: |
-                  echo "better_change_icon=🟢" >> $GITHUB_ENV
-                  echo "worse_change_icon=🔴" >> $GITHUB_ENV
-                  echo "no_change_icon=⚪" >> $GITHUB_ENV
-
-            - name: Calculate webview bundle sizes
-              run: |
-                  target_file=$(du -sk ./target/dist/views | cut -f1)
-                  pr_file=$(du -sk ./pr/dist/views | cut -f1)
-                  echo "Target branch bundle size: $target_file KB"
-                  echo "PR branch bundle size: $pr_file KB"
-                  size_diff=$((pr_file - target_file))
-                  percentage_change=$((100 * size_diff / target_file))
-                  echo "Size difference: $size_diff KB"
-                  echo "Percentage change: $percentage_change%"
-                  echo "target_webview_bundle_size=$target_file" >> $GITHUB_ENV
-                  echo "pr_webview_bundle_size=$pr_file" >> $GITHUB_ENV
-                  echo "webview_size_diff=$size_diff" >> $GITHUB_ENV
-                  echo "webview_bundle_percentage_change=$percentage_change" >> $GITHUB_ENV
-                  if [ "$percentage_change" -gt 0 ]; then
-                    echo "webview_change_icon=$worse_change_icon" >> $GITHUB_ENV
-                  elif [ "$percentage_change" -lt 0 ]; then
-                    echo "webview_change_icon=$better_change_icon" >> $GITHUB_ENV
-                  else
-                    echo "webview_change_icon=$no_change_icon" >> $GITHUB_ENV
-                  fi
-
-            - name: Calculate vsix file sizes
-              run: |
-                  target_vsix=$(find ./target -name "*.vsix")
-                  pr_vsix=$(find ./pr -name "*.vsix")
-                  target_size=$(stat -c%s "$target_vsix")
-                  pr_size=$(stat -c%s "$pr_vsix")
-                  target_size=$((target_size / 1024))
-                  pr_size=$((pr_size / 1024))
-                  size_diff=$((pr_size - target_size))
-                  percentage_change=$((100 * size_diff / target_size))
-                  echo "Target branch VSIX size: $target_size KB"
-                  echo "PR branch VSIX size: $pr_size KB"
-                  echo "Size difference: $size_diff bytes"
-                  echo "Percentage change: $percentage_change%"
-                  echo "target_vsix_size=$target_size" >> $GITHUB_ENV
-                  echo "pr_vsix_size=$pr_size" >> $GITHUB_ENV
-                  echo "vsix_size_diff=$size_diff" >> $GITHUB_ENV
-                  echo "vsix_percentage_change=$percentage_change" >> $GITHUB_ENV
-                  if [ "$percentage_change" -gt 0 ]; then
-                    echo "vsix_change_icon=$worse_change_icon" >> $GITHUB_ENV
-                  elif [ "$percentage_change" -lt 0 ]; then
-                    echo "vsix_change_icon=$better_change_icon" >> $GITHUB_ENV
-                  else
-                    echo "vsix_change_icon=$no_change_icon" >> $GITHUB_ENV
-                  fi
-
-            - name: Run unit tests for PR branch
-              continue-on-error: true
-              run: |
-                  set +e  # Don't exit on errors
-                  cd pr
-                  DISPLAY=:10 yarn test
-                  UNIT_EXIT_CODE=$?
-                  echo "unit_tests_pr_exit_code=$UNIT_EXIT_CODE" >> $GITHUB_ENV
-
-            - name: PR Unit Test Report
-              uses: dorny/test-reporter@v2
-              if: success() || failure()
-              with:
-                  name: "Unit Test Report"
-                  path: ./test-reports/**/*.xml
-                  reporter: jest-junit
-                  working-directory: ./pr
-                  badge-title: "unit-tests"
-                  fail-on-error: false
-
-            - name: Run unit tests for target branch # for calculating coverage comparison
-              continue-on-error: true
-              run: |
-                  cd target
-                  DISPLAY=:10 yarn test
-
-            - name: Build mappings for Webviews
-              continue-on-error: true
-              run: |
-                  cd ./pr
-                  yarn build:webviews-bundle
-                  cd ../target
-                  yarn build:webviews-bundle
-
-            - name: Setup environment for smoke tests
-              run: |
-                  wget http://mirrors.kernel.org/ubuntu/pool/main/o/openldap/libldap-2.5-0_2.5.11+dfsg-1~exp1ubuntu3_amd64.deb
-                  sudo dpkg -i libldap-2.5-0_2.5.11+dfsg-1~exp1ubuntu3_amd64.deb
-                  echo "Setting up environment for smoke tests"
-                  PASSWORD="$(LC_ALL=C tr -dc 'A-Za-z0-9!?%=' < /dev/urandom | head -c 16)$(LC_ALL=C tr -dc '@^#' < /dev/urandom | head -c 1)"
-                  echo "PASSWORD=$PASSWORD" >> $GITHUB_ENV
-                  sudo cp build/mssql.init /etc/init.d/mssql-server
-                  sudo chmod +x /etc/init.d/mssql-server
-                  curl https://packages.microsoft.com/keys/microsoft.asc | sudo tee /etc/apt/trusted.gpg.d/microsoft.asc
-                  sudo add-apt-repository "$(wget -qO- https://packages.microsoft.com/config/ubuntu/22.04/mssql-server-2022.list)"
-                  sudo apt-get update
-                  sudo apt-get install -y mssql-server
-                  # Set the language choice variable (1 for English)
-                  LANGUAGE_CHOICE="1"
-                  echo -e "$LANGUAGE_CHOICE" | sudo ACCEPT_EULA='Y' MSSQL_PID='Developer' MSSQL_SA_PASSWORD="$PASSWORD" /opt/mssql/bin/mssql-conf setup || true
-                  sudo service mssql-server start
-                  curl https://packages.microsoft.com/keys/microsoft.asc | sudo tee /etc/apt/trusted.gpg.d/microsoft.asc
-                  curl https://packages.microsoft.com/config/ubuntu/22.04/prod.list | sudo tee /etc/apt/sources.list.d/mssql-release.list
-                  sudo apt-get update
-                  sudo apt-get install -y mssql-tools
-                  /opt/mssql-tools/bin/sqlcmd -S localhost -U SA -P "$PASSWORD" -Q "SELECT @@VERSION"
-              working-directory: ./pr
-
-            - name: Run smoke tests for PR branch
-              continue-on-error: true
-              run: |
-                  set +e  # Don't exit on errors
-                  export VS_CODE_VERSION=stable
-                  export SERVER_NAME=localhost
-                  export AUTHENTICATION_TYPE="SQL Login"
-                  export USER_NAME=sa
-                  export PASSWORD=${{ env.PASSWORD }}
-                  export SAVE_PASSWORD=No
-                  export PROFILE_NAME=test-server
-                  cd pr
-                  export BUILT_VSIX_PATH=$(find ./ -name "*.vsix" -exec realpath {} \; | head -n 1)
-                  DISPLAY=:10 yarn smoketest
-                  SMOKE_EXIT_CODE=$?
-                  echo "smoke_tests_pr_exit_code=$SMOKE_EXIT_CODE" >> $GITHUB_ENV
-
-            - name: Upload Smoke Test Screenshots
-              uses: actions/upload-artifact@v4
-              with:
-                  name: smoke-test-failure-screenshots
-                  path: ./pr/test-results/**/
-                  retention-days: 7
-
-            - name: PR Smoke Test Report
-              uses: dorny/test-reporter@v2
-              if: success() || failure()
-              with:
-                  name: "Smoke Test Report"
-                  path: ./test-reports/**/smoke-results.xml
-                  reporter: jest-junit
-                  working-directory: ./pr
-                  badge-title: "smoke-tests"
-                  fail-on-error: false
-
-            - name: Run smoke tests for target branch # for calculating coverage comparison
-              continue-on-error: true
-              run: |
-                  export VS_CODE_VERSION=stable
-                  export SERVER_NAME=localhost
-                  export AUTHENTICATION_TYPE="SQL Login"
-                  export USER_NAME=sa
-                  export PASSWORD=${{ env.PASSWORD }}
-                  export SAVE_PASSWORD=No
-                  export PROFILE_NAME=test-server
-                  cd target
-                  export BUILT_VSIX_PATH=$(find ./ -name "*.vsix" | head -n 1)
-                  DISPLAY=:10 yarn smoketest
-
-            - name: Merge Smoke and Unit Test Coverage Reports
-              run: |
-                  if [ -f target/test/resources/mergeReports.js ]; then
-                    node target/test/resources/mergeReports.js target/coverage/coverage-e2e/cobertura-coverage.xml target/coverage/cobertura-coverage.xml
-                  else
-                    echo "mergeReports.js not found in ./target, skipping..."
-                  fi
-
-                  if [ -f pr/test/resources/mergeReports.js ]; then
-                    node pr/test/resources/mergeReports.js pr/coverage/coverage-e2e/cobertura-coverage.xml pr/coverage/cobertura-coverage.xml
-                  else
-                    echo "mergeReports.js not found in ./pr, skipping..."
-                  fi
-
-            - name: Generate Coverage Report
-              uses: danielpalme/ReportGenerator-GitHub-Action@5.4.4
-              with:
-                  reports: "./pr/coverage/cobertura-coverage.xml"
-                  targetdir: "coveragereport"
-                  reporttypes: "Html"
-                  toolpath: "reportgeneratortool"
-
-            - name: Upload coverage report artifact
-              uses: actions/upload-artifact@v4
-              with:
-                  name: CoverageReport # Artifact name
-                  path: coveragereport # Directory containing files to upload
-
-            - name: Code coverage
-              run: |
-                  cd target
-                  xml_coverage_target="./coverage/cobertura-coverage.xml"
-                  # Pull out the line rate coverage from the target branch's cobertura report
-                  line_rate_target=$(grep -m 1 -o 'line-rate="[0-9.]\+"' "$xml_coverage_target" | sed 's/line-rate="\([0-9.]*\)"/\1/')
-                  line_rate_target=$(printf "%.2f" $(echo "$line_rate_target * 100" | bc))
-                  # Save formatted line rate in env variable
-                  echo "line_rate_target=$line_rate_target" >> $GITHUB_ENV
-                  cd ../pr
-                  xml_coverage_pr="./coverage/cobertura-coverage.xml"
-                  # Pull out the line rate coverage from the pr branch's cobertura report
-                  line_rate_pr=$(grep -m 1 -o 'line-rate="[0-9.]\+"' "$xml_coverage_pr" | sed 's/line-rate="\([0-9.]*\)"/\1/')
-                  line_rate_pr=$(printf "%.2f" $(echo "$line_rate_pr * 100" | bc))
-                  # Save formatted line rate in env variable
-                  echo "line_rate_pr=$line_rate_pr" >> $GITHUB_ENV
-                  # Calculate difference in line coverage rate
-                  echo "line_rate_diff=$(echo "$line_rate_pr - $line_rate_target" | bc)" >> $GITHUB_ENV
-                  # Save formatted line rate difference in env variable
-                  line_rate_diff=$(printf "%.2f" $(echo "$line_rate_diff * 100" | bc))
-                  echo "line_rate_diff=$line_rate_diff" >> $GITHUB_ENV
-                  if [ $(echo "$line_rate_diff > 0" | bc) -eq 1 ]; then
-                    echo "coverage_change_icon=$better_change_icon" >> $GITHUB_ENV
-                  elif [ $(echo "$line_rate_diff < 0" | bc) -eq 1 ]; then
-                    echo "coverage_change_icon=$worse_change_icon" >> $GITHUB_ENV
-                  else
-                    echo "coverage_change_icon=$no_change_icon" >> $GITHUB_ENV
-                  fi
-
-            - name: Write PR results to markdown
-              run: |
-                  echo "### PR Changes" >> results.md
-                  echo "| Category                      | Target Branch        | PR Branch         | Difference           |" >> results.md
-                  echo "|------------------------------|--------------------|-------------------|----------------------|" >> results.md
-                  echo "| Code Coverage                | ${{ env.line_rate_target }}% | ${{ env.line_rate_pr }}% | ${{ env.coverage_change_icon }} ${{ env.line_rate_diff }}%  |" >> results.md
-                  echo "| VSIX Size                    | ${{ env.target_vsix_size }} KB | ${{ env.pr_vsix_size }} KB | ${{ env.vsix_change_icon }} ${{ env.vsix_size_diff }} KB ( ${{ env.vsix_percentage_change }}% ) |" >> results.md
-                  echo "| Webview Bundle Size          | ${{ env.target_webview_bundle_size }} KB | ${{ env.pr_webview_bundle_size }} KB | ${{ env.webview_change_icon }} ${{ env.webview_size_diff }} KB ( ${{ env.webview_bundle_percentage_change }}% ) |" >> results.md
-
-            - name: Find comment
-              uses: peter-evans/find-comment@v3
-              if: github.event_name == 'pull_request'
-              id: fc
-              with:
-                  issue-number: ${{ github.event.pull_request.number }}
-                  comment-author: "github-actions[bot]"
-                  body-includes: |
-                      ### PR Changes
-
-            - name: Create or update comment
-              uses: peter-evans/create-or-update-comment@v4
-              if: github.event_name == 'pull_request'
-              with:
-                  token: ${{ secrets.GITHUB_TOKEN }}
-                  issue-number: ${{ github.event.pull_request.number }}
-                  body-path: ./results.md
-                  comment-id: ${{ steps.fc.outputs.comment-id }}
-                  edit-mode: replace
-
-            - name: Generate xliff files in PR branch
-              run: |
-                  cd pr
-                  yarn localization
-
-            # Check if there are git changes in english xlf files
-            - name: Check for changes in english xlf files
-              run: |
-                  cd pr
-                  if git diff --quiet --exit-code ./localization/xliff/vscode-mssql.xlf; then
-                    echo "Changes not found in english xlf files"
-                    echo "loc_update_required=false" >> $GITHUB_ENV
-                  else
-                    echo "Changes found in english xlf files"
-                    echo "loc_update_required=true" >> $GITHUB_ENV
-                  fi
-
-            - name: Find comment
-              uses: peter-evans/find-comment@v3
-              if: github.event_name == 'pull_request'
-              id: loc-comment
-              with:
-                  issue-number: ${{ github.event.pull_request.number }}
-                  comment-author: "github-actions[bot]"
-                  body-includes: |
-                      # Updates to localized strings required
-
-            - name: Create or update comment
-              if: github.event_name == 'pull_request' && env.loc_update_required == 'true'
-              uses: peter-evans/create-or-update-comment@v4
-              with:
-                  comment-id: ${{ steps.loc-comment.outputs.comment-id }}
-                  token: ${{ secrets.GITHUB_TOKEN }}
-                  issue-number: ${{ github.event.pull_request.number }}
-                  body: |
-                      # Updates to localized strings required
-                        Please update the localized strings in the PR with following steps:
-                        1. Run `yarn localization` in the PR branch.
-                        1. Based on the changes,
-                            * If there are changes in localized strings in source code, make sure that `src/localization/xliff/vscode-mssql.xlf` and `src/l10n/bundle.l10n.json` files are updated.
-                            * If there are changes in localized strings in `package.nls.json`, make sure that `src/localization/xliff/vscode-mssql.xlf` is updated.
-                  edit-mode: replace
-
-            - name: Delete comment
-              if: ${{ github.event_name == 'pull_request' && env.loc_update_required == 'false' && steps.loc-comment.outputs.comment-id != '' }}
-              run: |
-                  curl -X DELETE \
-                  -H "Authorization: token ${{ secrets.GITHUB_TOKEN }}" \
-                  -H "Accept: application/vnd.github.v3+json" \
-                  https://api.github.com/repos/${{ github.repository }}/issues/comments/${{ steps.loc-comment.outputs.comment-id }}
-
-            - name: Fail pipeline if any checks failed
-              if: always()
-              run: |
-                  # Initialize failure flag
-                  PIPELINE_FAILED=false
-
-                  echo "Checking pipeline results..."
-
-                  # Check unit tests
-                  if [ "${{ env.unit_tests_pr_exit_code }}" != "0" ] && [ "${{ env.unit_tests_pr_exit_code }}" != "" ]; then
-                    echo "  ❌ Unit tests failed with exit code ${{ env.unit_tests_pr_exit_code }}"
-                    PIPELINE_FAILED=true
-                  fi
-
-                  # Check smoke tests
-                  if [ "${{ env.smoke_tests_pr_exit_code }}" != "0" ] && [ "${{ env.smoke_tests_pr_exit_code }}" != "" ]; then
-                    echo "  ❌ Smoke tests failed with exit code ${{ env.smoke_tests_pr_exit_code }}"
-                    PIPELINE_FAILED=true
-                  fi
-
-                  # Check VSIX percentage change (if variables exist)
-                  if [ "${{ env.vsix_percentage_change }}" != "" ] && [ $(echo "${{ env.vsix_percentage_change }} > 5" | bc -l) -eq 1 ]; then
-                    echo "  ❌ VSIX size increased by more than 5% (${{ env.vsix_percentage_change }}%)"
-                    PIPELINE_FAILED=true
-                  fi
-
-                  # Check VSIX absolute size (if variables exist)
-                  if [ "${{ env.pr_vsix_size }}" != "" ] && [ "${{ env.pr_vsix_size }}" -gt 25000 ]; then
-                    echo "  ❌ VSIX size is above 25MB (${{ env.pr_vsix_size }} KB)"
-                    PIPELINE_FAILED=true
-                  fi
-
-                  # Check webview bundle percentage change (if variables exist)
-                  if [ "${{ env.webview_bundle_percentage_change }}" != "" ] && [ $(echo "${{ env.webview_bundle_percentage_change }} > 5" | bc -l) -eq 1 ]; then
-                    echo "  ❌ Webview bundle size increased by more than 5% (${{ env.webview_bundle_percentage_change }}%)"
-                    PIPELINE_FAILED=true
-                  fi
-
-                  # Check localization
-                  if [ "${{ env.loc_update_required }}" = "true" ]; then
-                    echo "  ❌ Updates to localized strings are required"
-                    PIPELINE_FAILED=true
-                  fi
-
-                  # Fail if any issues were found
-                  if [ "$PIPELINE_FAILED" = "true" ]; then
-                    echo ""
-                    echo "Pipeline failed due to the above issues."
-                    exit 1
-                  else
-                    echo "  ✅ All checks passed!"
-                  fi
-=======
   schedule:
     - cron: "0 0 * * *"
   push:
@@ -893,5 +448,4 @@
             exit 1
           else
             echo "  ✅ All checks passed!"
-          fi
->>>>>>> c472f992
+          fi
--- conflicted
+++ resolved
@@ -51,11 +51,8 @@
                         config.paths.html.root + '/src/**/*.js',
                         config.paths.html.root + '/src/**/*.css',
                         config.paths.html.root + '/src/**/*.svg',
-<<<<<<< HEAD
-                        config.paths.html.root + '/src/**/*.gif'
-=======
+                        config.paths.html.root + '/src/**/*.gif',
                         config.paths.html.root + '/src/**/*.json'
->>>>>>> 262e7d7b
                     ])
                 .pipe(gulp.dest(config.paths.project.root + '/out/src/views/htmlcontent/src/'))
 })

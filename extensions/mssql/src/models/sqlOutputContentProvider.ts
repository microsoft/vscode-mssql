--- conflicted
+++ resolved
@@ -723,14 +723,6 @@
 
         for (let [key, _value] of this._queryResultsMap.entries()) {
             if (closedDocumentUri === key) {
-<<<<<<< HEAD
-                if (this.queryResultWebviewController.hasPanel(key)) {
-                    await _value.queryRunner.cancel();
-                    continue;
-                } else {
-                    await _value.queryRunner.dispose();
-                }
-=======
                 /**
                  * If the result is in a webview view, immediately dispose the runner
                  * For panel results, we wait until the panel is closed to dispose the runner
@@ -740,7 +732,6 @@
                     continue;
                 }
                 await this.cleanupRunner(key);
->>>>>>> f03f4c29
             }
         }
 
@@ -774,15 +765,14 @@
                 clearTimeout(timer);
                 this._stateUpdateTimers.delete(uri);
             }
-            await this.cancelQuery(queryRunnerState.queryRunner);
-            /**
-             * If there is panel open for this query, don't cleanup the runner so the user can
-             * still interact with it and see the results.
-             */
             if (queryRunnerState.queryRunner.isExecutingQuery) {
-                return;
-            }
-            await this.cleanupRunner(uri);
+                // We need to cancel it, which will dispose it
+                await this.cancelQuery(queryRunnerState.queryRunner);
+            } else {
+                // We need to explicitly dispose the query
+                void queryRunnerState.queryRunner.dispose();
+                queryRunnerState.listeners?.forEach((listener) => listener.dispose());
+            }
             this._queryResultsMap.delete(uri);
         }
     }

/*---------------------------------------------------------------------------------------------
 *  Copyright (c) Microsoft Corporation. All rights reserved.
 *  Licensed under the MIT License. See License.txt in the project root for license information.
 *--------------------------------------------------------------------------------------------*/

import React, {
    useState,
    useEffect,
    useRef,
    useImperativeHandle,
    forwardRef,
    useMemo,
} from "react";
import {
    createDomElement,
    htmlEncode,
    SlickgridReactInstance,
    Column,
    GridOption,
    SlickgridReact,
    Editors,
    ContextMenu,
} from "slickgrid-react";
import { FluentCompoundFilter } from "./fluentCompoundFilter";
import { EditSubsetResult } from "../../../sharedInterfaces/tableExplorer";
import { ColorThemeKind } from "../../../sharedInterfaces/webview";
import { locConstants as loc } from "../../common/locConstants";
import TableExplorerCustomPager from "./TableExplorerCustomPager";
import { slickGridLocales } from "./commonGridOptions";
import "@slickgrid-universal/common/dist/styles/css/slickgrid-theme-default.css";
import "./TableDataGrid.css";

interface TableDataGridProps {
    resultSet: EditSubsetResult | undefined;
    themeKind?: ColorThemeKind;
    pageSize?: number;
    currentRowCount?: number;
    failedCells?: string[];
    deletedRows?: number[];
    onDeleteRow?: (rowId: number) => void;
    onUpdateCell?: (rowId: number, columnId: number, newValue: string) => void;
    onRevertCell?: (rowId: number, columnId: number) => void;
    onRevertRow?: (rowId: number) => void;
    onLoadSubset?: (rowCount: number) => void;
    onCellChangeCountChanged?: (count: number) => void;
    onDeletionCountChanged?: (count: number) => void;
    onSelectedRowsChanged?: (selectedRowIds: number[]) => void;
}

export interface TableDataGridRef {
    clearAllChangeTracking: () => void;
    getCellChangeCount: () => number;
    goToLastPage: () => void;
    goToFirstPage: () => void;
    getSelectedRowIds: () => number[];
    clearSelection: () => void;
}

export const TableDataGrid = forwardRef<TableDataGridRef, TableDataGridProps>(
    (
        {
            resultSet,
            themeKind,
            pageSize = 100,
            failedCells,
            deletedRows,
            onDeleteRow,
            onUpdateCell,
            onRevertCell,
            onRevertRow,
            onCellChangeCountChanged,
            onDeletionCountChanged,
            onSelectedRowsChanged,
        },
        ref,
    ) => {
        const [columns, setColumns] = useState<Column[]>([]);
        const [options, setOptions] = useState<GridOption | undefined>(undefined);
        const [dataset, setDataset] = useState<any[]>([]);
        const [currentTheme, setCurrentTheme] = useState<ColorThemeKind | undefined>(themeKind);
        const reactGridRef = useRef<SlickgridReactInstance | null>(null);
        const cellChangesRef = useRef<Map<string, any>>(new Map());
        const deletedRowsRef = useRef<Set<number>>(new Set());
        const failedCellsRef = useRef<Set<string>>(new Set());
        const lastPageRef = useRef<number>(1);
        const lastItemsPerPageRef = useRef<number>(pageSize);
        const previousResultSetRef = useRef<EditSubsetResult | undefined>(undefined);
        const isInitializedRef = useRef<boolean>(false);

        // Create a custom pager component
        const BoundCustomPager = useMemo(
            () =>
                React.forwardRef<any, any>((pagerProps, pagerRef) => (
                    <TableExplorerCustomPager ref={pagerRef} {...pagerProps} />
                )),
            [],
        );

        function reactGridReady(reactGrid: SlickgridReactInstance) {
            reactGridRef.current = reactGrid;
            isInitializedRef.current = true;
        }

        // Clear all change tracking (called after successful save)
        function clearAllChangeTracking() {
            cellChangesRef.current.clear();
            deletedRowsRef.current.clear();
            failedCellsRef.current.clear();

            // Force grid to re-render to remove all colored backgrounds
            if (reactGridRef.current?.slickGrid) {
                reactGridRef.current.slickGrid.invalidate();
            }

            // Notify parent of change count update
            if (onCellChangeCountChanged) {
                onCellChangeCountChanged(0);
            }
            if (onDeletionCountChanged) {
                onDeletionCountChanged(0);
            }
        }

        // Expose methods to parent via ref
        useImperativeHandle(ref, () => ({
            clearAllChangeTracking,
            getCellChangeCount: () => cellChangesRef.current.size,
            goToLastPage: () => {
                if (reactGridRef.current?.paginationService && reactGridRef.current?.dataView) {
                    const totalItems = reactGridRef.current.dataView.getLength();
                    const itemsPerPage = reactGridRef.current.paginationService.itemsPerPage;
                    const lastPage = Math.ceil(totalItems / itemsPerPage);
                    void reactGridRef.current.paginationService.goToPageNumber(lastPage);
                }
            },
            goToFirstPage: () => {
                if (reactGridRef.current?.paginationService) {
                    void reactGridRef.current.paginationService.goToPageNumber(1);
                }
            },
            getSelectedRowIds: () => {
                if (reactGridRef.current?.dataView) {
                    return reactGridRef.current.dataView.getAllSelectedIds() as number[];
                }
                return [];
            },
            clearSelection: () => {
                if (reactGridRef.current?.slickGrid) {
                    reactGridRef.current.slickGrid.setSelectedRows([]);
                }
            },
        }));

        // Convert a single row to grid format
        function convertRowToDataRow(row: any, columnInfo?: any[], rowIndex?: number): any {
            const dataRow: any = {
                id: row.id,
                _rowNumber: rowIndex !== undefined ? rowIndex + 1 : row.id + 1, // 1-based row numbers
            };
            row.cells.forEach((cell: any, cellIndex: number) => {
                let cellValue: string;
                if (cell.isNull) {
                    cellValue = "NULL";
                } else if (!cell.displayValue) {
                    const isNullable = columnInfo?.[cellIndex]?.isNullable !== false;
                    cellValue = isNullable ? "NULL" : "";
                } else {
                    cellValue = cell.displayValue;
                }
                dataRow[`col${cellIndex}`] = cellValue;
            });
            return dataRow;
        }

        // Create columns from columnInfo
<<<<<<< HEAD
        function createColumns(columnInfo: any[], currentThemeKind?: ColorThemeKind): Column[] {
=======
        function createColumns(columnInfo: any[]): Column[] {
            // Action columns (delete and undo)
            const actionColumns: Column[] = [
                {
                    id: "delete",
                    field: "id",
                    name: "",
                    excludeFromColumnPicker: true,
                    excludeFromGridMenu: true,
                    excludeFromHeaderMenu: true,
                    formatter: (
                        _row: number,
                        _cell: number,
                        _value: any,
                        _columnDef: any,
                        dataContext: any,
                    ) => {
                        const rowId = dataContext.id;
                        const isDeleted = deletedRowsRef.current.has(rowId);
                        const iconClass = isDeleted
                            ? "mdi mdi-trash-can action-icon disabled"
                            : "mdi mdi-trash-can action-icon pointer";
                        return createDomElement("i", {
                            className: iconClass,
                            title: isDeleted ? "" : loc.tableExplorer.deleteRow,
                        });
                    },
                    minWidth: 30,
                    maxWidth: 30,
                },
                {
                    id: "undo",
                    field: "id",
                    name: "",
                    excludeFromColumnPicker: true,
                    excludeFromGridMenu: true,
                    excludeFromHeaderMenu: true,
                    formatter: (
                        _row: number,
                        _cell: number,
                        _value: any,
                        _columnDef: any,
                        dataContext: any,
                    ) => {
                        const rowId = dataContext.id;
                        const isDeleted = deletedRowsRef.current.has(rowId);
                        const iconClass = isDeleted
                            ? "mdi mdi-undo action-icon pointer"
                            : "mdi mdi-undo action-icon disabled";
                        return createDomElement("i", {
                            className: iconClass,
                            title: isDeleted ? loc.tableExplorer.revertRow : "",
                        });
                    },
                    minWidth: 30,
                    maxWidth: 30,
                },
            ];

>>>>>>> fb539c48
            // Data columns
            const dataColumns: Column[] = columnInfo.map((colInfo, index) => {
                const column: Column = {
                    id: `col${index}`,
                    name: colInfo.name,
                    field: `col${index}`,
                    sortable: true,
                    filterable: true,
                    resizable: true,
                    minWidth: 98,
                    type: "string",
                    filter: {
                        model: FluentCompoundFilter,
                        params: {
                            themeKind: currentThemeKind,
                        },
                    },
                    formatter: (
                        _row: number,
                        _cell: number,
                        value: any,
                        _columnDef: any,
                        dataContext: any,
                    ) => {
                        const rowId = dataContext.id;
                        // Use the data column index (not grid cell index) for change tracking
                        const changeKey = `${rowId}-${index}`;
                        const isModified = cellChangesRef.current.has(changeKey);
                        const hasFailed = failedCellsRef.current.has(changeKey);
                        const displayValue = value ?? "";
                        const isNullValue = displayValue === "NULL";
                        const escapedTooltip = htmlEncode(displayValue);

                        // Build CSS classes based on cell state
                        const cellClasses = [];

                        // Failed cells get error styling
                        if (hasFailed) {
                            cellClasses.push("table-cell-error");
                        }
                        // Modified cells get warning styling
                        else if (isModified) {
                            cellClasses.push("table-cell-modified");
                        }

                        // NULL cells get different styling
                        if (isNullValue) {
                            cellClasses.push("table-cell-null");
                        }

                        const elmType = hasFailed || isModified ? "div" : "span";
                        return createDomElement(elmType, {
                            className: cellClasses.join(" "),
                            title: escapedTooltip,
                            textContent: displayValue,
                        });
                    },
                };

                if (colInfo.isEditable) {
                    column.editor = {
                        model: Editors.text,
                    };
                }

                // Add originalIndex as a custom property for tracking edits with hidden columns
                (column as any).originalIndex = index;

                return column;
            });

            return [...actionColumns, ...dataColumns];
        }

        // Handle page size changes from props
        useEffect(() => {
            if (reactGridRef.current?.paginationService && pageSize) {
                void reactGridRef.current.paginationService.changeItemPerPage(pageSize);
            }
        }, [pageSize]);

        // Sync failed cells from props to ref (convert array to Set for fast lookups)
        useEffect(() => {
            if (failedCells) {
                failedCellsRef.current = new Set(failedCells);
                // Force grid to re-render to update cell colors
                if (reactGridRef.current?.slickGrid) {
                    reactGridRef.current.slickGrid.invalidate();
                }
            }
        }, [failedCells]);

        // Sync deleted rows from props to ref and apply CSS classes
        useEffect(() => {
            if (deletedRows !== undefined) {
                deletedRowsRef.current = new Set(deletedRows);

                // Set up row metadata to apply CSS class to deleted rows
                if (reactGridRef.current?.dataView) {
                    const dataView = reactGridRef.current.dataView;

                    // Store the original getItemMetadata if it exists
                    const originalGetItemMetadata = dataView.getItemMetadata;

                    // Override getItemMetadata to add CSS class for deleted rows
                    dataView.getItemMetadata = function (row: number) {
                        // Call original metadata function if it exists
                        const item = dataView.getItem(row);
                        let metadata = originalGetItemMetadata
                            ? originalGetItemMetadata.call(this, row)
                            : null;

                        // Check if this row is deleted
                        if (item && deletedRowsRef.current.has(item.id)) {
                            metadata = metadata || {};
                            metadata.cssClasses = metadata.cssClasses
                                ? `${metadata.cssClasses} deleted-row`
                                : "deleted-row";
                        }

                        return metadata;
                    };

                    // Force grid to re-render with new metadata
                    if (reactGridRef.current?.slickGrid) {
                        reactGridRef.current.slickGrid.invalidate();
                    }
                }
            }
        }, [deletedRows]);

        // Handle theme changes - just update state to trigger re-render
        useEffect(() => {
            if (themeKind !== currentTheme) {
                console.log("Theme changed - triggering re-render");
                setCurrentTheme(themeKind);
            }
        }, [themeKind, currentTheme]);

        // Main effect: Handle resultSet changes
        useEffect(() => {
            if (!resultSet?.columnInfo || !resultSet?.subset) {
                return;
            }

            const previousResultSet = previousResultSetRef.current;
            const isInitialLoad = !isInitializedRef.current || !previousResultSet;
            const columnCountChanged =
                previousResultSet?.columnInfo?.length !== resultSet.columnInfo.length;
            const rowCountChanged = previousResultSet?.subset?.length !== resultSet.subset.length;

            console.log(
                `ResultSet update - Initial: ${isInitialLoad}, Columns changed: ${columnCountChanged}, Rows changed: ${rowCountChanged}`,
            );

            // Scenario 1: Initial load or structural changes - full recreation
            if (isInitialLoad || columnCountChanged) {
                console.log("Full grid initialization");

                const newColumns = createColumns(resultSet.columnInfo, currentTheme);
                setColumns(newColumns);

                const convertedDataset = resultSet.subset.map((row, index) =>
                    convertRowToDataRow(row, resultSet.columnInfo, index),
                );
                setDataset(convertedDataset);

                // Set grid options only on initial load
                if (!options) {
                    // Set row height to 26px for optimal display
                    const ROW_HEIGHT = 26;
                    const FILTER_ROW_HEIGHT = 34;

                    setOptions({
                        alwaysShowVerticalScroll: true,
                        autoEdit: false,
                        autoCommitEdit: true,
                        editable: true,
                        enableAutoResize: true,
                        autoResize: {
                            container: "#grid-container",
                            bottomPadding: 50, // Reserve space for custom pagination
                            minHeight: 250, // Minimum height to prevent unnecessary scrollbar
                        },
                        forceFitColumns: false, // Allow horizontal scrolling for many columns

                        // Localization for grid UI
                        locales: slickGridLocales,

                        // Column operations
                        enableColumnReorder: true, // Allow column reordering via drag-and-drop
                        enableColumnPicker: true, // Allow hide/show columns from column picker
                        columnPicker: {
                            hideForceFitButton: true,
                            hideSyncResizeButton: true,
                        },
                        enableHeaderMenu: true, // Enable header menu for column operations
                        headerMenu: {
                            hideColumnHideCommand: false, // Show "Hide Column" command
                            hideSortCommands: false, // Show sort commands
                            hideClearSortCommand: false, // Show "Clear Sort" command
                            hideClearFilterCommand: false, // Show "Clear Filter" command
                            hideFilterCommand: false, // Show "Filter" command
                            hideFreezeColumnsCommand: true, // Hide freeze columns (not needed)
                        },

                        // Row selection
                        enableRowSelection: true,
                        rowSelectionOptions: {
                            selectActiveRow: false, // Don't auto-select on cell click
                        },

                        // Sorting
                        enableSorting: true,
                        multiColumnSort: true, // Allow multi-column sorting

                        // Filtering
                        enableFiltering: true,
                        showHeaderRow: true, // Show filter row
                        headerRowHeight: FILTER_ROW_HEIGHT,

                        // Cell navigation
                        enableCellNavigation: true,

                        // Context menu
                        enableContextMenu: true,
                        contextMenu: getContextMenuOptions(),

                        // Pagination
                        customPaginationComponent: BoundCustomPager,
                        enablePagination: true,
                        pagination: {
                            pageSize: pageSize,
                            pageSizes: [10, 50, 100, 1000],
                        },

                        // Row height
                        rowHeight: ROW_HEIGHT,

                        // Theme
                        darkMode:
                            themeKind === ColorThemeKind.Dark ||
                            themeKind === ColorThemeKind.HighContrast,
                    });
                }
            }
            // Scenario 2: Row count changed (delete/add operations) - incremental add/remove
            else if (
                rowCountChanged &&
                reactGridRef.current?.dataView &&
                reactGridRef.current?.gridService
            ) {
                console.log("Row count changed - applying incremental updates");

                // Use ID-based comparison instead of position-based
                const previousIds = new Set(previousResultSet?.subset?.map((r: any) => r.id) || []);
                const currentIds = new Set(resultSet.subset.map((r: any) => r.id));

                // Add new rows (rows in current but not in previous)
                const rowsToAdd = resultSet.subset.filter((row: any) => !previousIds.has(row.id));
                console.log(`Adding ${rowsToAdd.length} new row(s) by ID`);
                const currentLength = reactGridRef.current.dataView.getLength();
                for (let i = 0; i < rowsToAdd.length; i++) {
                    const newRow = rowsToAdd[i];
                    const dataRow = convertRowToDataRow(
                        newRow,
                        resultSet.columnInfo,
                        currentLength + i,
                    );
                    // Use gridService.addItem with position 'bottom' and scrollRowIntoView
                    // gridService automatically handles pagination updates
                    reactGridRef.current.gridService.addItem(dataRow, {
                        position: "bottom",
                        highlightRow: true,
                        scrollRowIntoView: true,
                        triggerEvent: true,
                    });
                    console.log(`Added row ${dataRow.id} at bottom using gridService`);
                }

                // Remove deleted rows (rows in previous but not in current)
                const rowsToRemove = (previousResultSet?.subset || []).filter(
                    (row: any) => !currentIds.has(row.id),
                );
                console.log(`Removing ${rowsToRemove.length} deleted row(s) by ID`);
                for (const removedRow of rowsToRemove) {
                    reactGridRef.current.gridService.deleteItemById(removedRow.id);
                }
            }
            // Scenario 3: Row count same - incremental updates only
            else if (reactGridRef.current?.dataView) {
                console.log("Incremental update - checking for changed rows");
                let hasChanges = false;

                // Check each row for changes
                for (let i = 0; i < resultSet.subset.length; i++) {
                    const newRow = resultSet.subset[i];
                    const oldRow = previousResultSet?.subset[i];

                    // Compare row data
                    if (!oldRow || JSON.stringify(newRow) !== JSON.stringify(oldRow)) {
                        const dataRow = convertRowToDataRow(newRow, resultSet.columnInfo, i);
                        const existingItem = reactGridRef.current.dataView.getItemById(dataRow.id);

                        if (existingItem) {
                            // Update existing row incrementally
                            console.log(`Updating row ${dataRow.id} incrementally`);
                            reactGridRef.current.dataView.updateItem(dataRow.id, dataRow);
                            hasChanges = true;
                        }
                    }
                }

                // Only invalidate if there were actual changes
                if (hasChanges && reactGridRef.current?.slickGrid) {
                    reactGridRef.current.slickGrid.invalidate();
                }
            }

            previousResultSetRef.current = resultSet;
        }, [resultSet, options, themeKind, pageSize]);

        // Restore pagination after dataset changes
        useEffect(() => {
            if (
                !reactGridRef.current?.paginationService ||
                !reactGridRef.current?.dataView ||
                dataset.length === 0
            ) {
                return;
            }

            const targetPage = lastPageRef.current;
            const targetItemsPerPage = lastItemsPerPageRef.current;
            const currentPage = reactGridRef.current.paginationService.pageNumber;
            const currentItemsPerPage = reactGridRef.current.paginationService.itemsPerPage;

            if (currentItemsPerPage !== targetItemsPerPage) {
                console.log(`Restoring items per page to: ${targetItemsPerPage}`);
                void reactGridRef.current.paginationService.changeItemPerPage(targetItemsPerPage);
            }

            if (targetPage > 1 && currentPage !== targetPage) {
                console.log(`Restoring page to: ${targetPage}`);
                void reactGridRef.current.paginationService.goToPageNumber(targetPage);
            }
        }, [dataset]);

        function handleCellChange(_e: CustomEvent, args: any) {
            // Capture pagination state
            if (reactGridRef.current?.paginationService) {
                lastPageRef.current = reactGridRef.current.paginationService.pageNumber;
                lastItemsPerPageRef.current = reactGridRef.current.paginationService.itemsPerPage;
            }

            const cellIndex = args.cell;
            // Get the actual column from the grid (accounts for hidden columns)
            const gridColumns = reactGridRef.current?.slickGrid?.getColumns() || [];
            const column = gridColumns[cellIndex];
            // Use the original column index stored in column metadata (handles hidden columns)
            const dataColumnIndex = (column as any)?.originalIndex ?? cellIndex;
            const rowId = args.item.id;

            console.log(
                `Cell Changed - Row ID: ${rowId}, Data Column Index: ${dataColumnIndex}, Cell Index: ${cellIndex}, Column ID: ${column?.id}`,
            );

            // Track the change using original data column index (not visible cell index)
            const changeKey = `${rowId}-${dataColumnIndex}`;
            cellChangesRef.current.set(changeKey, {
                rowId,
                columnIndex: dataColumnIndex,
                columnId: column?.id,
                field: column?.field,
                newValue: args.item[column?.field],
            });

            console.log(`Total changes tracked: ${cellChangesRef.current.size}`);

            // Notify parent of change count update
            if (onCellChangeCountChanged) {
                onCellChangeCountChanged(cellChangesRef.current.size);
            }

            // Notify parent
            if (onUpdateCell) {
                const newValue = args.item[column?.field];
                onUpdateCell(rowId, dataColumnIndex, newValue);
            }

            // Update the display without full re-render
            if (reactGridRef.current?.slickGrid) {
                reactGridRef.current.slickGrid.invalidate();
            }
        }

        function handleDeleteRow(rowId: number) {
            // Only handle if row is not already deleted
            if (deletedRowsRef.current.has(rowId)) {
                return;
            }

            // Capture pagination state
            if (reactGridRef.current?.paginationService) {
                lastPageRef.current = reactGridRef.current.paginationService.pageNumber;
                lastItemsPerPageRef.current = reactGridRef.current.paginationService.itemsPerPage;
            }

            if (onDeleteRow) {
                onDeleteRow(rowId);
            }

            // Track the deletion
            deletedRowsRef.current.add(rowId);

            // Remove tracked changes and failed cells for this row
            const keysToDelete: string[] = [];
            cellChangesRef.current.forEach((_, key) => {
                if (key.startsWith(`${rowId}-`)) {
                    keysToDelete.push(key);
                }
            });
            keysToDelete.forEach((key) => {
                cellChangesRef.current.delete(key);
                failedCellsRef.current.delete(key);
            });

            // Notify parent of change count update
            if (onCellChangeCountChanged) {
                onCellChangeCountChanged(cellChangesRef.current.size);
            }
            if (onDeletionCountChanged) {
                onDeletionCountChanged(deletedRowsRef.current.size);
            }

            // Refresh the grid to update button states
            if (reactGridRef.current?.slickGrid) {
                reactGridRef.current.slickGrid.invalidate();
            }
        }

        function handleUndoDelete(rowId: number) {
            // Only handle if row is deleted
            if (!deletedRowsRef.current.has(rowId)) {
                return;
            }

            // Capture pagination state
            if (reactGridRef.current?.paginationService) {
                lastPageRef.current = reactGridRef.current.paginationService.pageNumber;
                lastItemsPerPageRef.current = reactGridRef.current.paginationService.itemsPerPage;
            }

            if (onRevertRow) {
                onRevertRow(rowId);
            }

            // Remove from deletion tracking
            deletedRowsRef.current.delete(rowId);

            // Notify parent of deletion count update
            if (onDeletionCountChanged) {
                onDeletionCountChanged(deletedRowsRef.current.size);
            }

            // Refresh the grid to update button states
            if (reactGridRef.current?.slickGrid) {
                reactGridRef.current.slickGrid.invalidate();
            }
        }

        function handleCellClick(_e: Event, args: any) {
            const metadata = reactGridRef.current?.gridService.getColumnFromEventArguments(args);
            const rowId = metadata?.dataContext?.id;

            if (metadata?.columnDef.id === "delete") {
                handleDeleteRow(rowId);
            } else if (metadata?.columnDef.id === "undo") {
                handleUndoDelete(rowId);
            }
        }

        function handleKeyDown(e: KeyboardEvent, _: any) {
            // Only handle Enter key
            if (e.key !== "Enter") {
                return;
            }

            const grid = reactGridRef.current?.slickGrid;
            if (!grid) {
                return;
            }

            const activeCell = grid.getActiveCell();
            if (!activeCell) {
                return;
            }

            const column = columns[activeCell.cell];
            if (!column) {
                return;
            }

            // Check if the active cell is in the delete or undo column
            if (column.id === "delete" || column.id === "undo") {
                const dataItem = grid.getDataItem(activeCell.row);
                if (!dataItem) {
                    return;
                }

                const rowId = dataItem.id;

                if (column.id === "delete") {
                    handleDeleteRow(rowId);
                } else if (column.id === "undo") {
                    handleUndoDelete(rowId);
                }

                // Prevent default behavior (e.g., editing the cell)
                e.preventDefault();
                e.stopPropagation();
            }
        }

        function handleContextMenuCommand(_e: any, args: any) {
            // Capture pagination state
            if (reactGridRef.current?.paginationService) {
                lastPageRef.current = reactGridRef.current.paginationService.pageNumber;
                lastItemsPerPageRef.current = reactGridRef.current.paginationService.itemsPerPage;
            }

            const command = args.command;
            const dataContext = args.dataContext;
            const rowId = dataContext.id;

            switch (command) {
                case "delete-row":
                    if (onDeleteRow) {
                        onDeleteRow(rowId);
                    }

                    // Track the deletion
                    deletedRowsRef.current.add(rowId);

                    // Remove tracked changes and failed cells for this row
                    const keysToDelete: string[] = [];
                    cellChangesRef.current.forEach((_, key) => {
                        if (key.startsWith(`${rowId}-`)) {
                            keysToDelete.push(key);
                        }
                    });
                    keysToDelete.forEach((key) => {
                        cellChangesRef.current.delete(key);
                        failedCellsRef.current.delete(key);
                    });

                    // Notify parent of change count update
                    if (onCellChangeCountChanged) {
                        onCellChangeCountChanged(cellChangesRef.current.size);
                    }
                    if (onDeletionCountChanged) {
                        onDeletionCountChanged(deletedRowsRef.current.size);
                    }
                    break;

                case "revert-cell":
                    const cellIndex = args.cell;
                    // Get the actual column from the grid (accounts for hidden columns)
                    const gridColumns = reactGridRef.current?.slickGrid?.getColumns() || [];
                    const column = gridColumns[cellIndex];
                    // Use the original column index stored in column metadata (handles hidden columns)
                    const dataColumnIndex = (column as any)?.originalIndex ?? cellIndex;
                    const changeKey = `${rowId}-${dataColumnIndex}`;

                    if (onRevertCell) {
                        onRevertCell(rowId, dataColumnIndex);
                    }

                    cellChangesRef.current.delete(changeKey);
                    failedCellsRef.current.delete(changeKey);
                    console.log(`Reverted cell for row ID ${rowId}, column ${dataColumnIndex}`);

                    // Notify parent of change count update
                    if (onCellChangeCountChanged) {
                        onCellChangeCountChanged(cellChangesRef.current.size);
                    }
                    break;

                case "revert-row":
                    if (onRevertRow) {
                        onRevertRow(rowId);
                    }

                    // Remove from deletion tracking if it was deleted
                    deletedRowsRef.current.delete(rowId);

                    // Remove tracked changes and failed cells for this row
                    const keysToDeleteForRevert: string[] = [];
                    cellChangesRef.current.forEach((_, key) => {
                        if (key.startsWith(`${rowId}-`)) {
                            keysToDeleteForRevert.push(key);
                        }
                    });
                    keysToDeleteForRevert.forEach((key) => {
                        cellChangesRef.current.delete(key);
                        failedCellsRef.current.delete(key);
                    });
                    console.log(`Reverted row with ID ${rowId}`);

                    // Notify parent of change count update
                    if (onCellChangeCountChanged) {
                        onCellChangeCountChanged(cellChangesRef.current.size);
                    }
                    if (onDeletionCountChanged) {
                        onDeletionCountChanged(deletedRowsRef.current.size);
                    }
                    break;
            }
        }

        // Handle row selection changes
        function handleSelectedRowsChanged(_e: any, _args: any) {
            if (onSelectedRowsChanged && reactGridRef.current?.dataView) {
                const selectedRowIds =
                    reactGridRef.current.dataView.getAllSelectedIds() as number[];
                onSelectedRowsChanged(selectedRowIds);
            }
        }

        function getContextMenuOptions(): ContextMenu {
            return {
                hideCopyCellValueCommand: true,
                hideCloseButton: true,
                commandItems: [
                    {
                        command: "delete-row",
                        title: loc.tableExplorer.deleteRow,
                        iconCssClass: "mdi mdi-close",
                        cssClass: "red",
                        textCssClass: "bold",
                        positionOrder: 1,
                        itemVisibilityOverride: (args: any) => {
                            // Hide "Delete Row" if row is already deleted
                            const rowId = args.dataContext?.id;
                            return !deletedRowsRef.current.has(rowId);
                        },
                    },
                    {
                        command: "revert-cell",
                        title: loc.tableExplorer.revertCell,
                        iconCssClass: "mdi mdi-undo",
                        positionOrder: 2,
                    },
                    {
                        command: "revert-row",
                        title: loc.tableExplorer.revertRow,
                        iconCssClass: "mdi mdi-undo",
                        positionOrder: 3,
                    },
                ],
                onCommand: (e, args) => handleContextMenuCommand(e, args),
            };
        }

        if (!resultSet || columns.length === 0 || !options) {
            return null;
        }

        const isDarkMode =
            currentTheme === ColorThemeKind.Dark || currentTheme === ColorThemeKind.HighContrast;

        return (
            <div
                id="grid-container"
                className={`table-explorer-grid-container ${isDarkMode ? "dark-mode" : ""}`}>
                <SlickgridReact
                    gridId="tableExplorerGrid"
                    columns={columns}
                    options={options}
                    dataset={dataset}
                    onReactGridCreated={($event) => reactGridReady($event.detail)}
                    onCellChange={($event) => handleCellChange($event, $event.detail.args)}
<<<<<<< HEAD
                    onSelectedRowsChanged={($event) =>
                        handleSelectedRowsChanged($event, $event.detail.args)
=======
                    onClick={($event) =>
                        handleCellClick($event.detail.eventData, $event.detail.args)
                    }
                    onKeyDown={($event) =>
                        handleKeyDown($event.detail.eventData, $event.detail.args)
>>>>>>> fb539c48
                    }
                />
            </div>
        );
    },
);<|MERGE_RESOLUTION|>--- conflicted
+++ resolved
@@ -173,10 +173,7 @@
         }
 
         // Create columns from columnInfo
-<<<<<<< HEAD
         function createColumns(columnInfo: any[], currentThemeKind?: ColorThemeKind): Column[] {
-=======
-        function createColumns(columnInfo: any[]): Column[] {
             // Action columns (delete and undo)
             const actionColumns: Column[] = [
                 {
@@ -235,7 +232,6 @@
                 },
             ];
 
->>>>>>> fb539c48
             // Data columns
             const dataColumns: Column[] = columnInfo.map((colInfo, index) => {
                 const column: Column = {
@@ -918,16 +914,14 @@
                     dataset={dataset}
                     onReactGridCreated={($event) => reactGridReady($event.detail)}
                     onCellChange={($event) => handleCellChange($event, $event.detail.args)}
-<<<<<<< HEAD
                     onSelectedRowsChanged={($event) =>
                         handleSelectedRowsChanged($event, $event.detail.args)
-=======
+                    }
                     onClick={($event) =>
                         handleCellClick($event.detail.eventData, $event.detail.args)
                     }
                     onKeyDown={($event) =>
                         handleKeyDown($event.detail.eventData, $event.detail.args)
->>>>>>> fb539c48
                     }
                 />
             </div>

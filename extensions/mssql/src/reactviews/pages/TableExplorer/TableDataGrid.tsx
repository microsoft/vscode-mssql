--- conflicted
+++ resolved
@@ -302,32 +302,12 @@
                             cellClasses.push("table-cell-null");
                         }
 
-<<<<<<< HEAD
-                        if (isSearchHighlighted) {
-                            cellClasses.push("table-cell-search-highlight");
-                        }
-
-                        const classAttr =
-                            cellClasses.length > 0 ? ` class="${cellClasses.join(" ")}"` : "";
-
-                        // Failed cells get error styling
-                        if (hasFailed) {
-                            return `<div title="${escapedTooltip}"${classAttr}>${escapedDisplayValue}</div>`;
-                        }
-                        // Modified cells get warning styling
-                        if (isModified) {
-                            return `<div title="${escapedTooltip}"${classAttr}>${escapedDisplayValue}</div>`;
-                        }
-                        // Normal cells
-                        return `<span title="${escapedTooltip}"${classAttr}>${escapedDisplayValue}</span>`;
-=======
                         const elmType = hasFailed || isModified ? "div" : "span";
                         return createDomElement(elmType, {
                             className: cellClasses.join(" "),
                             title: escapedTooltip,
                             textContent: displayValue,
                         });
->>>>>>> 8b5157e2
                     },
                 };
 

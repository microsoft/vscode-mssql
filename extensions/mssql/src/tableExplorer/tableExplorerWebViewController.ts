--- conflicted
+++ resolved
@@ -279,11 +279,7 @@
                 this.showRestorePromptAfterClose = false;
 
                 this.logger.info(
-<<<<<<< HEAD
-                    `Cleared new rows, deleted rows, and failed cells after successful commit - OperationId: ${this.operationId}`,
-=======
-                    `Cleared new rows, failed cells, and original cell values cache after successful commit - OperationId: ${this.operationId}`,
->>>>>>> b566ab3f
+                    `Cleared new rows, deleted rows, failed cells, and original cell values cache after successful commit - OperationId: ${this.operationId}`,
                 );
 
                 endActivity.end(ActivityStatus.Succeeded, {

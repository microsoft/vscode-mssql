--- conflicted
+++ resolved
@@ -9,12 +9,6 @@
 -   You must avoid unnecessary casts, like `myVar as unknown as MyType` when myVar is already a sinon-stubbed instance of MyType.
 -   Use a Sinon sandbox (setup/teardown with sinon.createSandbox()); keep helper closures (e.g., createServer) inside setup where the
     sandbox is created.
-<<<<<<< HEAD
-- Use sandbox.restore() in teardown() to handle ALL cleanup. Don't use conditional stub checks (e.g., checking `.restore` before creating stubs) or manual restore calls. The sandbox handles everything automatically.
--   Use chai's `expect` for assertions; when checking Sinon interactions, use sinon-chai. Avoid `sinon.assert` and Node's `assert` in favor of `expect(...).to.have.been...` helpers.
--   Avoid Object.defineProperty hacks and (if possible) fake/partial plain objects; use sandbox.createStubInstance(type) and sandbox.stub(obj, 'prop').value(...).
-=======
->>>>>>> 60627edb
 -   Add shared Sinon helpers to test/unit/utils.ts when they’ll be reused.
 -   If updating preexisting tests, preserve relevant inline comments from the original tests.
 -   When introducing a Sinon helper to replace a TypeMoq helper (e.g., capabilities mock), follow the utils.ts pattern: accept an optional

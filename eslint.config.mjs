--- conflicted
+++ resolved
@@ -56,17 +56,6 @@
                 version: "detect",
             },
         },
-<<<<<<< HEAD
-      ],
-      "@stylistic/semi": "warn",
-      "max-len": ["off"],
-      "prettier/prettier": [
-        "off", // Disable Prettier enforcement inside ESLint
-        {
-          endOfLine: "auto",
-          printWidth: 120,
-          proseWrap: "preserve",
-=======
         rules: {
             ...eslintPluginPrettierRecommended.rules,
             "notice/notice": [
@@ -159,7 +148,6 @@
                     bracketSameLine: true,
                 },
             ],
->>>>>>> 307b2ba0
         },
     },
 ];
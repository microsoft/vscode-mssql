--- conflicted
+++ resolved
@@ -1,29 +1,7 @@
-<<<<<<< HEAD
-{
-    "compileOnSave": true,
-    "compilerOptions": {
-        "outDir": "out",
-        "module": "CommonJS",
-        "target": "ES6",
-        "lib": ["es6", "ES2020", "dom"],
-        "sourceMap": true,
-        "allowUnusedLabels": false,
-        "allowSyntheticDefaultImports": true,
-        "emitDecoratorMetadata": true,
-        "experimentalDecorators": true,
-        "jsx": "react-jsx",
-        "rootDir": ".",
-        "noUnusedLocals": true,
-        "skipLibCheck": true
-    },
-    "exclude": ["node_modules", "samples"]
-}
-=======
  {
    "files": [],
    "references": [
      { "path": "./tsconfig.extension.json" },
      { "path": "./tsconfig.react.json" }
    ]
- }
->>>>>>> d899463d
+ }
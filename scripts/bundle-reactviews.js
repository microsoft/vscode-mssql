--- conflicted
+++ resolved
@@ -25,11 +25,8 @@
         userSurvey: "src/reactviews/pages/UserSurvey/index.tsx",
         schemaDesigner: "src/reactviews/pages/SchemaDesigner/index.tsx",
         schemaCompare: "src/reactviews/pages/SchemaCompare/index.tsx",
-<<<<<<< HEAD
+        changePassword: "src/reactviews/pages/ChangePassword/index.tsx",
         publishDialog: "src/reactviews/pages/PublishProject/index.tsx",
-=======
-        changePassword: "src/reactviews/pages/ChangePassword/index.tsx",
->>>>>>> b4dea216
     },
     bundle: true,
     outdir: "dist/views",

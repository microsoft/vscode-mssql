--- conflicted
+++ resolved
@@ -13,43 +13,6 @@
 
 // Build configuration
 const config = {
-<<<<<<< HEAD
-  entryPoints: {
-    'addFirewallRule': 'src/reactviews/pages/AddFirewallRule/index.tsx',
-    'connectionDialog': 'src/reactviews/pages/ConnectionDialog/index.tsx',
-    'connectionGroup': 'src/reactviews/pages/ConnectionGroup/index.tsx',
-    'deployment': 'src/reactviews/pages/Deployment/index.tsx',
-    'executionPlan': 'src/reactviews/pages/ExecutionPlan/index.tsx',
-    'tableDesigner': 'src/reactviews/pages/TableDesigner/index.tsx',
-    'objectExplorerFilter': 'src/reactviews/pages/ObjectExplorerFilter/index.tsx',
-    'queryResult': 'src/reactviews/pages/QueryResult/index.tsx',
-    'userSurvey': 'src/reactviews/pages/UserSurvey/index.tsx',
-    'schemaDesigner': 'src/reactviews/pages/SchemaDesigner/index.tsx',
-    'schemaCompare': 'src/reactviews/pages/SchemaCompare/index.tsx',
-    'publishDialog': 'src/reactviews/pages/PublishProject/index.tsx',
-  },
-  bundle: true,
-  outdir: 'dist/views',
-  platform: 'browser',
-  loader: {
-    '.tsx': 'tsx',
-    '.ts': 'ts',
-    '.css': 'css',
-    '.svg': 'file',
-    '.js': 'js',
-    '.png': 'file',
-    '.gif': 'file',
-  },
-  tsconfig: './tsconfig.react.json',
-  plugins: [
-    esbuildProblemMatcherPlugin('webviews'),
-  ],
-  sourcemap: isProd ? false : 'inline',
-  metafile: !isProd,
-  minify: isProd,
-  format: 'esm',
-  splitting: true,
-=======
     entryPoints: {
         addFirewallRule: "src/reactviews/pages/AddFirewallRule/index.tsx",
         connectionDialog: "src/reactviews/pages/ConnectionDialog/index.tsx",
@@ -62,6 +25,7 @@
         userSurvey: "src/reactviews/pages/UserSurvey/index.tsx",
         schemaDesigner: "src/reactviews/pages/SchemaDesigner/index.tsx",
         schemaCompare: "src/reactviews/pages/SchemaCompare/index.tsx",
+        publishDialog: "src/reactviews/pages/PublishProject/index.tsx",
     },
     bundle: true,
     outdir: "dist/views",
@@ -82,7 +46,6 @@
     minify: isProd,
     format: "esm",
     splitting: true,
->>>>>>> 5fc3a5f6
 };
 
 // Main execution

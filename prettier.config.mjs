--- conflicted
+++ resolved
@@ -1,16 +1,9 @@
 // Also update the Prettier options in settings.json so that both CLI and VS Code formatting use the same options!
 
 const config = {
-<<<<<<< HEAD
-  tabWidth: 4,
-  printWidth: 120,
-  proseWrap: "preserve",
-  trailingComma: "es5",
-=======
     tabWidth: 4,
     printWidth: 100,
     bracketSameLine: true,
->>>>>>> 307b2ba0
 };
 
 export default config;
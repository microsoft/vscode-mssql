--- conflicted
+++ resolved
@@ -6,10 +6,6 @@
 import * as vscode from 'vscode';
 import * as TypeMoq from 'typemoq';
 import VscodeWrapper from '../src/controllers/vscodeWrapper';
-<<<<<<< HEAD
-import * as LocalizedConstants from '../src/constants/localizedConstants';
-=======
->>>>>>> b6b91270
 import ExpandPrompt from '../src/prompts/expand';
 
 suite('Test Expand Prompt', () => {

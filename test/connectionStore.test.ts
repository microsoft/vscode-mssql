'use strict';

import * as TypeMoq from 'typemoq';

import vscode = require('vscode');
import * as utils from '../src/models/utils';
import * as connectionInfo from '../src/models/connectionInfo';
import * as Constants from '../src/models/constants';
import * as stubs from './stubs';
import * as interfaces from '../src/models/interfaces';
import { CredentialStore } from '../src/credentialstore/credentialstore';
import { ConnectionProfile } from '../src/models/connectionProfile';
import { ConnectionStore } from '../src/models/connectionStore';
import { ConnectionConfig } from '../src/connectionconfig/connectionconfig';
import VscodeWrapper from '../src/controllers/vscodeWrapper';

import assert = require('assert');

suite('ConnectionStore tests', () => {
    let defaultNamedProfile: interfaces.IConnectionProfile;
    let defaultUnnamedProfile: interfaces.IConnectionProfile;
    let context: TypeMoq.Mock<vscode.ExtensionContext>;
    let globalstate: TypeMoq.Mock<vscode.Memento>;
    let credentialStore: TypeMoq.Mock<CredentialStore>;
    let vscodeWrapper: TypeMoq.Mock<VscodeWrapper>;
    let connectionConfig: TypeMoq.Mock<ConnectionConfig>;

    setup(() => {
        defaultNamedProfile = Object.assign(new ConnectionProfile(), {
            profileName: 'defaultNamedProfile',
            server: 'namedServer',
            database: 'bcd',
            authenticationType: utils.authTypeToString(interfaces.AuthenticationTypes.SqlLogin),
            user: 'cde',
            password: 'asdf!@#$'
        });

        defaultUnnamedProfile = Object.assign(new ConnectionProfile(), {
            profileName: undefined,
            server: 'unnamedServer',
            database: undefined,
            authenticationType: utils.authTypeToString(interfaces.AuthenticationTypes.SqlLogin),
            user: 'aUser',
            password: 'asdf!@#$'
        });

        context = TypeMoq.Mock.ofType(stubs.TestExtensionContext);
        globalstate = TypeMoq.Mock.ofType(stubs.TestMemento);
        context.object.globalState = globalstate.object;
        credentialStore = TypeMoq.Mock.ofType(CredentialStore);
        vscodeWrapper = TypeMoq.Mock.ofType(VscodeWrapper);
        connectionConfig = TypeMoq.Mock.ofType(ConnectionConfig);

        // setup default behavior for vscodeWrapper
        // setup configuration to return maxRecent for the #MRU items
        let maxRecent = 5;
        let configResult: {[key: string]: any} = {};
        configResult[Constants.configMaxRecentConnections] = maxRecent;
        let config = stubs.createWorkspaceConfiguration(configResult);
        vscodeWrapper.setup(x => x.getConfiguration(TypeMoq.It.isAny()))
        .returns(x => {
            return config;
        });
    });

    test('formatCredentialId should handle server, DB and username correctly', () => {
        try {
            ConnectionStore.formatCredentialId('', '', '');
            assert.fail('Expected exception to be thrown when server name missing');
        } catch (e) {
            // Expected
        }
        let serverName = 'myServer';
        let dbName = 'someDB';
        let userName = 'aUser';
        let profileType = 'profile';

        assert.strictEqual(ConnectionStore.formatCredentialId(serverName), `Microsoft.SqlTools|itemtype:${profileType}|server:${serverName}`);
        assert.strictEqual(ConnectionStore.formatCredentialId(serverName, dbName),
            `Microsoft.SqlTools|itemtype:${profileType}|server:${serverName}|db:${dbName}`);
        assert.strictEqual(ConnectionStore.formatCredentialId(serverName, dbName, userName),
            `Microsoft.SqlTools|itemtype:${profileType}|server:${serverName}|db:${dbName}|user:${userName}`);
    });

    test('getPickListDetails - details are left empty', () => {
        assert.strictEqual(connectionInfo.getPicklistDetails(defaultNamedProfile), undefined);
    });

    test('getPickListLabel lists server name by default', () => {
        let unnamedProfile = Object.assign(new ConnectionProfile(), {
            profileName: undefined,
            server: 'serverName',
            database: 'bcd',
            user: 'cde',
            password: 'asdf!@#$'
        });
        let label = connectionInfo.getPicklistLabel(unnamedProfile, interfaces.CredentialsQuickPickItemType.Profile);
        assert.ok(label.endsWith(unnamedProfile.server));
    });

    test('getPickListLabel includes profile name if defined', () => {
        let namedProfile = Object.assign(new ConnectionProfile(), {
            profileName: 'profile name',
            server: 'serverName',
            database: 'bcd',
            user: 'cde',
            password: 'asdf!@#$'
        });
        let label = connectionInfo.getPicklistLabel(namedProfile, interfaces.CredentialsQuickPickItemType.Profile);
        assert.ok(label.endsWith(namedProfile.profileName));
    });

    test('getPickListLabel has different symbols for Profiles vs Recently Used', () => {
        let profileLabel: string = connectionInfo.getPicklistLabel(defaultNamedProfile, interfaces.CredentialsQuickPickItemType.Profile);
        let mruLabel: string = connectionInfo.getPicklistLabel(defaultNamedProfile, interfaces.CredentialsQuickPickItemType.Mru);

        assert.ok(mruLabel, 'expect value for label');
        assert.ok(profileLabel, 'expect value for label');
        assert.notEqual(profileLabel, mruLabel, 'expect different symbols for Profile vs MRU');
    });

    test('SaveProfile should not save password if SavePassword is false', done => {
        // Given
        globalstate.setup(x => x.get(TypeMoq.It.isAny())).returns(key => []);

        let credsToSave: interfaces.IConnectionProfile[];
        connectionConfig.setup(x => x.writeConnectionsToConfigFile(TypeMoq.It.isAnyObject(Array)))
             .returns((profiles: interfaces.IConnectionProfile[]) => {
                credsToSave = profiles;
                return Promise.resolve();
            });

        let connectionStore = new ConnectionStore(context.object, credentialStore.object, connectionConfig.object);

        // When SaveProfile is called with savePassword false
        let profile: interfaces.IConnectionProfile = Object.assign(new ConnectionProfile(), defaultNamedProfile, { savePassword: false });
        return connectionStore.saveProfile(profile)
            .then(savedProfile => {
        // Then expect password not saved in either the context object or the credential store
                assert.ok(credsToSave !== undefined && credsToSave.length === 1);
                assert.ok(utils.isEmpty(credsToSave[0].password));

                credentialStore.verify(x => x.saveCredential(TypeMoq.It.isAny(), TypeMoq.It.isAny()), TypeMoq.Times.never());
                done();
            }).catch(err => done(new Error(err)));
    });

    test('SaveProfile should save password using CredentialStore and not in the settings', (done) => {
        // Given
        globalstate.setup(x => x.get(TypeMoq.It.isAny())).returns(key => []);

        let credsToSave: interfaces.IConnectionProfile[];
        connectionConfig.setup(x => x.writeConnectionsToConfigFile(TypeMoq.It.isAnyObject(Array)))
             .returns((profiles: interfaces.IConnectionProfile[]) => {
                credsToSave = profiles;
                return Promise.resolve();
            });

        let capturedCreds: any;
        credentialStore.setup(x => x.saveCredential(TypeMoq.It.isAny(), TypeMoq.It.isAny()))
        .callback((cred: string, pass: any) => {
            capturedCreds = {
                'credentialId': cred,
                'password': pass
            };
        })
        .returns(() => Promise.resolve(true));

        let expectedCredFormat: string = ConnectionStore.formatCredentialId(defaultNamedProfile.server, defaultNamedProfile.database, defaultNamedProfile.user);

        let connectionStore = new ConnectionStore(context.object, credentialStore.object, connectionConfig.object);

        // When SaveProfile is called with savePassword true
        let profile: interfaces.IConnectionProfile = Object.assign(new ConnectionProfile(), defaultNamedProfile, { savePassword: true });

        connectionStore.saveProfile(profile)
            .then(savedProfile => {
        // Then expect password saved in the credential store
                assert.ok(credsToSave !== undefined && credsToSave.length === 1);
                assert.ok(utils.isEmpty(credsToSave[0].password));

                credentialStore.verify(x => x.saveCredential(TypeMoq.It.isAny(), TypeMoq.It.isAny()), TypeMoq.Times.once());

                assert.strictEqual(capturedCreds.credentialId, expectedCredFormat);
                assert.strictEqual(capturedCreds.password, defaultNamedProfile.password);
                done();
            }).catch(err => done(new Error(err)));
    });

    test('RemoveProfile should remove password from CredentialStore', (done) => {
        // Given have 2 profiles
        let profile = Object.assign(new ConnectionProfile(), defaultNamedProfile, {
            profileName: 'otherServer-bcd-cde',
            server: 'otherServer',
            savePassword: true
        });
        connectionConfig.setup(x => x.readConnectionsFromConfigFile()).returns(() => [defaultNamedProfile, profile]);

        let updatedCredentials: interfaces.IConnectionProfile[];
        connectionConfig.setup(x => x.writeConnectionsToConfigFile(TypeMoq.It.isAnyObject(Array)))
             .returns((profiles: interfaces.IConnectionProfile[]) => {
                updatedCredentials = profiles;
                return Promise.resolve();
            });

        let capturedCreds: any;
        credentialStore.setup(x => x.deleteCredential(TypeMoq.It.isAny()))
            .callback((cred: string, user: string) => {
                capturedCreds = {
                    'credentialId': cred
                };
            })
            .returns(() => Promise.resolve(true));

        let expectedCredFormat: string = ConnectionStore.formatCredentialId(profile.server, profile.database, profile.user);

        let connectionStore = new ConnectionStore(context.object, credentialStore.object, connectionConfig.object);

        // When RemoveProfile is called for once profile

        connectionStore.removeProfile(profile)
            .then(success => {
        // Then expect that profile to be removed from the store
                assert.ok(success);
                assert.strictEqual(1, updatedCredentials.length);
                assert.strictEqual(updatedCredentials[0].server, defaultNamedProfile.server, 'Expect only defaultProfile left');

                credentialStore.verify(x => x.deleteCredential(TypeMoq.It.isAny()), TypeMoq.Times.once());

                assert.strictEqual(capturedCreds.credentialId, expectedCredFormat, 'Expect profiles password to have been removed');
                done();
            }).catch(err => done(new Error(err)));
    });

    test('RemoveProfile finds and removes profile with no profile name', (done) => {
        // Given have 2 profiles
        let unnamedProfile = Object.assign(new ConnectionProfile(), defaultNamedProfile, {
            profileName: undefined,
            server: 'otherServer',
            savePassword: true
        });
        let namedProfile = Object.assign(new ConnectionProfile(), unnamedProfile, {
            profileName: 'named'
        });
        connectionConfig.setup(x => x.readConnectionsFromConfigFile()).returns(() => [defaultNamedProfile, unnamedProfile, namedProfile]);

        let updatedCredentials: interfaces.IConnectionProfile[];
        connectionConfig.setup(x => x.writeConnectionsToConfigFile(TypeMoq.It.isAnyObject(Array)))
             .returns((profiles: interfaces.IConnectionProfile[]) => {
                updatedCredentials = profiles;
                return Promise.resolve();
            });

        credentialStore.setup(x => x.deleteCredential(TypeMoq.It.isAny()))
            .returns(() => Promise.resolve(true));

        let connectionStore = new ConnectionStore(context.object, credentialStore.object, connectionConfig.object);
        // When RemoveProfile is called for the profile
        connectionStore.removeProfile(unnamedProfile)
            .then(success => {
        // Then expect that profile to be removed from the store
                assert.ok(success);
                assert.strictEqual(2, updatedCredentials.length);
                assert.ok(updatedCredentials.every(p => p !== unnamedProfile), 'expect profile is removed from creds');
                credentialStore.verify(x => x.deleteCredential(TypeMoq.It.isAny()), TypeMoq.Times.once());
                done();
            }).catch(err => done(new Error(err)));
    });

    test('RemoveProfile finds and removes profile with a profile name', (done) => {
        // Given have 2 profiles
        let unnamedProfile = Object.assign(new ConnectionProfile(), defaultNamedProfile, {
            profileName: undefined,
            server: 'otherServer',
            savePassword: true
        });
        let namedProfile = Object.assign(new ConnectionProfile(), unnamedProfile, {
            profileName: 'named'
        });
        connectionConfig.setup(x => x.readConnectionsFromConfigFile()).returns(() => [defaultNamedProfile, unnamedProfile, namedProfile]);

        let updatedCredentials: interfaces.IConnectionProfile[];
        connectionConfig.setup(x => x.writeConnectionsToConfigFile(TypeMoq.It.isAnyObject(Array)))
             .returns((profiles: interfaces.IConnectionProfile[]) => {
                updatedCredentials = profiles;
                return Promise.resolve();
            });

        credentialStore.setup(x => x.deleteCredential(TypeMoq.It.isAny()))
            .returns(() => Promise.resolve(true));

        let connectionStore = new ConnectionStore(context.object, credentialStore.object, connectionConfig.object);
        // When RemoveProfile is called for the profile
        connectionStore.removeProfile(namedProfile)
            .then(success => {
        // Then expect that profile to be removed from the store
                assert.ok(success);
                assert.strictEqual(2, updatedCredentials.length);
                assert.ok(updatedCredentials.every(p => p !== namedProfile), 'expect profile is removed from creds');
                credentialStore.verify(x => x.deleteCredential(TypeMoq.It.isAny()), TypeMoq.Times.atLeastOnce());
                done();
            }).catch(err => done(new Error(err)));
    });

    test('addRecentlyUsed should limit saves to the MaxRecentConnections amount ', (done) => {
        // Given 3 is the max # creds
        let numCreds = 4;
        let maxRecent = 3;

        // setup configuration to return maxRecent for the #MRU items - must override vscodeWrapper in this test
        vscodeWrapper = TypeMoq.Mock.ofType(VscodeWrapper);
        let configResult: {[key: string]: any} = {};
        configResult[Constants.configMaxRecentConnections] = maxRecent;
        let config = stubs.createWorkspaceConfiguration(configResult);
        vscodeWrapper.setup(x => x.getConfiguration(TypeMoq.It.isAny()))
        .returns(x => {
            return config;
        });

        // setup memento for MRU to return a list we have access to
        let creds: interfaces.IConnectionCredentials[] = [];
        globalstate.setup(x => x.get(TypeMoq.It.isAny())).returns(key => creds.slice(0, creds.length));
        globalstate.setup(x => x.update(TypeMoq.It.isAnyString(), TypeMoq.It.isAnyObject(Array)))
            .returns((id: string, credsToSave: interfaces.IConnectionCredentials[]) => {
                creds = credsToSave;
                return Promise.resolve();
            });

<<<<<<< HEAD
        credentialStore.setup(x => x.saveCredential(TypeMoq.It.isAny(), TypeMoq.It.isAny())).returns(() => Promise.resolve(true));
=======
        credentialStore.setup(x => x.saveCredential(TypeMoq.It.isAny(), TypeMoq.It.isAny()))
        .returns(() => Promise.resolve(true));
>>>>>>> 43413ae1

        // When saving 4 connections
        // Then expect the only the 3 most recently saved connections to be returned as size is limited to 3
        let connectionStore = new ConnectionStore(context.object, credentialStore.object, undefined, vscodeWrapper.object);

        let promise = Promise.resolve();
        for (let i = 0; i < numCreds; i++) {
            let cred = Object.assign({}, defaultNamedProfile, { server: defaultNamedProfile.server + i});
            promise = promise.then(() => {
                return connectionStore.addRecentlyUsed(cred);
            }).then(() => {
                if (i < maxRecent) {
                    assert.equal(creds.length, i + 1, 'expect all credentials to be saved when limit not reached');
                } else {
                    assert.equal(creds.length, maxRecent, `expect only top ${maxRecent} creds to be saved`);
                }
                assert.equal(creds[0].server, cred.server, 'Expect most recently saved item to be first in list');
                assert.ok(utils.isEmpty(creds[0].password));
            });
        }
        promise.then(() => {
            credentialStore.verify(x => x.saveCredential(TypeMoq.It.isAny(), TypeMoq.It.isAny()), TypeMoq.Times.exactly(numCreds));
            let recentConnections = connectionStore.getRecentlyUsedConnections();
            assert.equal(maxRecent, recentConnections.length);
            done();
        }, err => {
            // Must call done here so test indicates it's finished if errors occur
            done(err);
        });
    });

    test('addRecentlyUsed should add same connection exactly once', (done) => {
        // setup memento for MRU to return a list we have access to
        let creds: interfaces.IConnectionCredentials[] = [];
        globalstate.setup(x => x.get(TypeMoq.It.isAny())).returns(key => creds.slice(0, creds.length));
        globalstate.setup(x => x.update(TypeMoq.It.isAnyString(), TypeMoq.It.isAnyObject(Array)))
            .returns((id: string, credsToSave: interfaces.IConnectionCredentials[]) => {
                creds = credsToSave;
                return Promise.resolve();
            });

<<<<<<< HEAD
        credentialStore.setup(x => x.saveCredential(TypeMoq.It.isAny(), TypeMoq.It.isAny())).returns(() => Promise.resolve(true));
=======
        credentialStore.setup(x => x.saveCredential(TypeMoq.It.isAny(), TypeMoq.It.isAny()))
        .returns(() => Promise.resolve(true));
>>>>>>> 43413ae1

        // Given we save the same connection twice
        // Then expect the only 1 instance of that connection to be listed in the MRU
        let connectionStore = new ConnectionStore(context.object, credentialStore.object, undefined, vscodeWrapper.object);

        let promise = Promise.resolve();
        let cred = Object.assign({}, defaultNamedProfile, { server: defaultNamedProfile.server + 1});
        promise = promise.then(() => {
            return connectionStore.addRecentlyUsed(defaultNamedProfile);
        }).then(() => {
            return connectionStore.addRecentlyUsed(cred);
        }).then(() => {
            return connectionStore.addRecentlyUsed(cred);
        }).then(() => {
            assert.equal(creds.length, 2, 'expect 2 unique credentials to have been added');
            assert.equal(creds[0].server, cred.server, 'Expect most recently saved item to be first in list');
            assert.ok(utils.isEmpty(creds[0].password));
        }).then(() => done(), err => done(err));
    });

    test('addRecentlyUsed should save password to credential store', (done) => {
        // setup memento for MRU to return a list we have access to
        let creds: interfaces.IConnectionCredentials[] = [];
        globalstate.setup(x => x.get(TypeMoq.It.isAny())).returns(key => creds.slice(0, creds.length));
        globalstate.setup(x => x.update(TypeMoq.It.isAnyString(), TypeMoq.It.isAnyObject(Array)))
            .returns((id: string, credsToSave: interfaces.IConnectionCredentials[]) => {
                creds = credsToSave;
                return Promise.resolve();
            });

        // Setup credential store to capture credentials sent to it
        let capturedCreds: any;
        credentialStore.setup(x => x.saveCredential(TypeMoq.It.isAny(), TypeMoq.It.isAny()))
        .callback((cred: string, pass: any) => {
            capturedCreds = {
                'credentialId': cred,
                'password': pass
            };
        })
        .returns(() => Promise.resolve(true));

        // Given we save 1 connection with password and multiple other connections without
        let connectionStore = new ConnectionStore(context.object, credentialStore.object, undefined, vscodeWrapper.object);
        let integratedCred = Object.assign({}, defaultNamedProfile, {
            server: defaultNamedProfile.server + 'Integrated',
            authenticationType: interfaces.AuthenticationTypes[interfaces.AuthenticationTypes.Integrated],
            user: '',
            password: ''
        });
        let noPwdCred = Object.assign({}, defaultNamedProfile, {
            server: defaultNamedProfile.server + 'NoPwd',
            password: ''
        });

        let expectedCredCount = 0;
        let promise = Promise.resolve();
        promise = promise.then(() => {
            expectedCredCount++;
            return connectionStore.addRecentlyUsed(defaultNamedProfile);
        }).then(() => {
            // Then verify that since its password based we save the password
            credentialStore.verify(x => x.saveCredential(TypeMoq.It.isAny(), TypeMoq.It.isAny()), TypeMoq.Times.once());
            assert.strictEqual(capturedCreds.password, defaultNamedProfile.password);
            let credId: string = capturedCreds.credentialId;
            assert.ok(credId.includes(ConnectionStore.CRED_MRU_USER), 'Expect credential to be marked as an MRU cred');
            assert.ok(utils.isEmpty(creds[0].password));
        }).then(() => {
            // When add integrated auth connection
            expectedCredCount++;
            return connectionStore.addRecentlyUsed(integratedCred);
        }).then(() => {
            // then expect no to have credential store called, but MRU count upped to 2
            credentialStore.verify(x => x.saveCredential(TypeMoq.It.isAny(), TypeMoq.It.isAny()), TypeMoq.Times.once());
            assert.equal(creds.length, expectedCredCount, `expect ${expectedCredCount} unique credentials to have been added`);
        }).then(() => {
            // When add connection without password
            expectedCredCount++;
            return connectionStore.addRecentlyUsed(noPwdCred);
        }).then(() => {
            // then expect no to have credential store called, but MRU count upped to 3
            credentialStore.verify(x => x.saveCredential(TypeMoq.It.isAny(), TypeMoq.It.isAny()), TypeMoq.Times.once());
            assert.equal(creds.length, expectedCredCount, `expect ${expectedCredCount} unique credentials to have been added`);
        }).then(() => done(), err => done(err));
    });

    test('getPickListItems should display Recently Used then Profiles then New Connection', (done) => {
        // Given 3 items in MRU and 2 in Profile list
        let recentlyUsed: interfaces.IConnectionCredentials[] = [];
        for (let i = 0; i < 3; i++) {
            recentlyUsed.push( Object.assign({}, defaultNamedProfile, { server: defaultNamedProfile.server + i}) );
        }
        globalstate.setup(x => x.get(Constants.configRecentConnections)).returns(key => recentlyUsed);

        let profiles: interfaces.IConnectionProfile[] = [defaultNamedProfile, defaultUnnamedProfile];
        connectionConfig.setup(x => x.readConnectionsFromConfigFile()).returns(() => profiles);

        // When we get the list of available connection items

        // Then expect MRU items first, then profile items, then a new connection item
        let connectionStore = new ConnectionStore(context.object, credentialStore.object, connectionConfig.object, vscodeWrapper.object);

        let items: interfaces.IConnectionCredentialsQuickPickItem[] = connectionStore.getPickListItems();
        let expectedCount = recentlyUsed.length + profiles.length + 1;
        assert.equal(items.length, expectedCount);

        // Then expect recent items first
        let i = 0;
        for (let recentItem of recentlyUsed) {
            assert.equal(items[i].connectionCreds, recentItem);
            assert.equal(items[i].quickPickItemType, interfaces.CredentialsQuickPickItemType.Mru);
            i++;
        }
        // Then profile items
        for (let profile of profiles) {
            assert.equal(items[i].connectionCreds, profile);
            assert.equal(items[i].quickPickItemType, interfaces.CredentialsQuickPickItemType.Profile);
            i++;
        }
        // then new connection
        assert.equal(items[i].quickPickItemType, interfaces.CredentialsQuickPickItemType.NewConnection);

        // Then test is complete
        done();
    });

});
<|MERGE_RESOLUTION|>--- conflicted
+++ resolved
@@ -326,12 +326,8 @@
                 return Promise.resolve();
             });
 
-<<<<<<< HEAD
-        credentialStore.setup(x => x.saveCredential(TypeMoq.It.isAny(), TypeMoq.It.isAny())).returns(() => Promise.resolve(true));
-=======
         credentialStore.setup(x => x.saveCredential(TypeMoq.It.isAny(), TypeMoq.It.isAny()))
         .returns(() => Promise.resolve(true));
->>>>>>> 43413ae1
 
         // When saving 4 connections
         // Then expect the only the 3 most recently saved connections to be returned as size is limited to 3
@@ -373,12 +369,8 @@
                 return Promise.resolve();
             });
 
-<<<<<<< HEAD
-        credentialStore.setup(x => x.saveCredential(TypeMoq.It.isAny(), TypeMoq.It.isAny())).returns(() => Promise.resolve(true));
-=======
         credentialStore.setup(x => x.saveCredential(TypeMoq.It.isAny(), TypeMoq.It.isAny()))
         .returns(() => Promise.resolve(true));
->>>>>>> 43413ae1
 
         // Given we save the same connection twice
         // Then expect the only 1 instance of that connection to be listed in the MRU

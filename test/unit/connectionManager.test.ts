--- conflicted
+++ resolved
@@ -1,4 +1,3 @@
-<<<<<<< HEAD
 /*---------------------------------------------------------------------------------------------
  *  Copyright (c) Microsoft Corporation. All rights reserved.
  *  Licensed under the MIT License. See License.txt in the project root for license information.
@@ -623,628 +622,4 @@
             expect(result.tenantId).to.equal("tenant456");
         });
     });
-});
-=======
-/*---------------------------------------------------------------------------------------------
- *  Copyright (c) Microsoft Corporation. All rights reserved.
- *  Licensed under the MIT License. See License.txt in the project root for license information.
- *--------------------------------------------------------------------------------------------*/
-
-import * as TypeMoq from "typemoq";
-import * as vscode from "vscode";
-import * as sinon from "sinon";
-import sinonChai from "sinon-chai";
-import * as chai from "chai";
-import { expect } from "chai";
-import { ConnectionDetails, IToken, IConnectionInfo } from "vscode-mssql";
-import { ConnectionStore } from "../../src/models/connectionStore";
-import { Logger } from "../../src/models/logger";
-import VscodeWrapper from "../../src/controllers/vscodeWrapper";
-import ConnectionManager from "../../src/controllers/connectionManager";
-import SqlToolsServerClient from "../../src/languageservice/serviceclient";
-import StatusView from "../../src/views/statusView";
-import { CredentialStore } from "../../src/credentialstore/credentialstore";
-import { IConnectionProfile, IConnectionProfileWithSource } from "../../src/models/interfaces";
-import { ParseConnectionStringRequest } from "../../src/models/contracts/connection";
-import { RequestSecurityTokenParams } from "../../src/models/contracts/azure";
-import { AzureController } from "../../src/azure/azureController";
-import { ConnectionUI } from "../../src/views/connectionUI";
-import { AccountStore } from "../../src/azure/accountStore";
-import { TestPrompter } from "./stubs";
-
-chai.use(sinonChai);
-
-suite("ConnectionManager Tests", () => {
-    let sandbox: sinon.SinonSandbox;
-    let connectionManager: ConnectionManager;
-
-    let mockContext: TypeMoq.IMock<vscode.ExtensionContext>;
-    let mockLogger: TypeMoq.IMock<Logger>;
-    let mockCredentialStore: TypeMoq.IMock<CredentialStore>;
-    let mockVscodeWrapper: TypeMoq.IMock<VscodeWrapper>;
-    let mockConnectionStore: TypeMoq.IMock<ConnectionStore>;
-    let mockServiceClient: TypeMoq.IMock<SqlToolsServerClient>;
-    let mockStatusView: TypeMoq.IMock<StatusView>;
-
-    setup(async () => {
-        sandbox = sinon.createSandbox();
-
-        mockContext = TypeMoq.Mock.ofType<vscode.ExtensionContext>();
-        mockVscodeWrapper = TypeMoq.Mock.ofType(VscodeWrapper, TypeMoq.MockBehavior.Loose);
-        mockLogger = TypeMoq.Mock.ofType<Logger>();
-        mockConnectionStore = TypeMoq.Mock.ofType<ConnectionStore>();
-        mockCredentialStore = TypeMoq.Mock.ofType<CredentialStore>();
-        mockServiceClient = TypeMoq.Mock.ofType(SqlToolsServerClient, TypeMoq.MockBehavior.Loose);
-        mockStatusView = TypeMoq.Mock.ofType<StatusView>(undefined, TypeMoq.MockBehavior.Loose);
-
-        mockConnectionStore
-            .setup((c) => c.readAllConnections(TypeMoq.It.isAny()))
-            .returns(() => {
-                return Promise.resolve([]);
-            });
-    });
-
-    teardown(() => {
-        sandbox.restore();
-    });
-
-    suite("Initialization Tests", () => {
-        test("Initializes correctly", async () => {
-            expect(() => {
-                connectionManager = new ConnectionManager(
-                    mockContext.object,
-                    mockStatusView.object,
-                    undefined, // prompter
-                    true, // isRichExperiencesEnabled
-                    mockLogger.object,
-                    mockServiceClient.object,
-                    mockVscodeWrapper.object,
-                    mockConnectionStore.object,
-                    mockCredentialStore.object,
-                    undefined, // connectionUI
-                    undefined, // accountStore
-                );
-            }).to.not.throw();
-
-            await connectionManager.initialized; // Wait for initialization to complete
-        });
-
-        test("Initialization migrates legacy Connection String connections in credential store", async () => {
-            const testServer = "localhost";
-            const testDatabase = "TestDb";
-            const testUser = "testUser";
-            const testPassword = "testPassword";
-            const testConnectionString = `Data Source=${testServer};Initial Catalog=${testDatabase};User Id=${testUser};Password=${testPassword}`;
-            const testCredentialId = `Microsoft.SqlTools|itemtype:Profile|server:${testServer}|db:${testDatabase}|user:${testUser}|isConnectionString:true`;
-            const testConnectionId = "00000000-1111-2222-3333-444444444444";
-
-            mockCredentialStore
-                .setup((cs) => cs.readCredential(TypeMoq.It.isAny()))
-                .returns((credId: string) => {
-                    return Promise.resolve({
-                        credentialId: credId,
-                        password: testConnectionString,
-                    });
-                });
-
-            mockConnectionStore.reset();
-
-            mockConnectionStore
-                .setup((cs) => cs.readAllConnections(TypeMoq.It.isAny()))
-                .returns(() => {
-                    return Promise.resolve([
-                        {
-                            id: testConnectionId,
-                            connectionString: testCredentialId,
-                            server: testServer,
-                            database: testDatabase,
-                            user: testUser,
-                        } as IConnectionProfileWithSource,
-                    ]);
-                });
-
-            mockConnectionStore
-                .setup((cs) => cs.lookupPassword(TypeMoq.It.isAny(), true))
-                .returns(() => {
-                    return Promise.resolve(testConnectionString);
-                });
-
-            let savedProfile: IConnectionProfile;
-
-            mockConnectionStore
-                .setup((cs) => cs.saveProfile(TypeMoq.It.isAny(), TypeMoq.It.isAny()))
-                .returns((profile: IConnectionProfile) => {
-                    savedProfile = profile;
-                    return Promise.resolve(profile);
-                });
-
-            mockServiceClient
-                .setup((sc) =>
-                    sc.sendRequest(
-                        TypeMoq.It.isValue(ParseConnectionStringRequest.type),
-                        TypeMoq.It.isAny(),
-                    ),
-                )
-                .returns(() => {
-                    return Promise.resolve({
-                        options: {
-                            server: testServer,
-                            database: testDatabase,
-                            user: testUser,
-                            password: testPassword,
-                        },
-                    } as ConnectionDetails);
-                });
-
-            connectionManager = new ConnectionManager(
-                mockContext.object,
-                mockStatusView.object,
-                undefined, // prompter
-                true, // isRichExperiencesEnabled
-                mockLogger.object,
-                mockServiceClient.object,
-                mockVscodeWrapper.object,
-                mockConnectionStore.object,
-                mockCredentialStore.object,
-                undefined, // connectionUI
-                undefined, // accountStore
-            );
-
-            await connectionManager.initialized; // Wait for initialization to complete
-
-            expect(savedProfile, "Migrated profile should have been saved").to.not.be.undefined;
-
-            expect(savedProfile, "Saved profile should have the expected properties").to.deep.equal(
-                {
-                    id: testConnectionId,
-                    server: testServer,
-                    database: testDatabase,
-                    connectionString: "",
-                    savePassword: true,
-                    user: testUser,
-                    password: testPassword,
-                } as IConnectionProfile,
-            );
-        });
-
-        test("Initialization migrates legacy Connection String connections with no credential", async () => {
-            const testServer = "localhost";
-            const testDatabase = "TestDb";
-            const testConnectionString = `Data Source=${testServer};Initial Catalog=${testDatabase};Integrated Security=True;`;
-            const testConnectionId = "00000000-1111-2222-3333-444444444444";
-            mockCredentialStore
-                .setup((cs) => cs.readCredential(TypeMoq.It.isAny()))
-                .returns((credId: string) => {
-                    return Promise.resolve({
-                        credentialId: credId,
-                        password: testConnectionString,
-                    });
-                });
-
-            mockConnectionStore.reset();
-
-            mockConnectionStore
-                .setup((cs) => cs.readAllConnections(TypeMoq.It.isAny()))
-                .returns(() => {
-                    return Promise.resolve([
-                        {
-                            id: testConnectionId,
-                            connectionString: testConnectionString,
-                            server: testServer,
-                            database: testDatabase,
-                        } as IConnectionProfileWithSource,
-                    ]);
-                });
-
-            let savedProfile: IConnectionProfile;
-
-            mockConnectionStore
-                .setup((cs) => cs.saveProfile(TypeMoq.It.isAny(), TypeMoq.It.isAny()))
-                .returns((profile: IConnectionProfile) => {
-                    savedProfile = profile;
-                    return Promise.resolve(profile);
-                });
-
-            mockServiceClient
-                .setup((sc) =>
-                    sc.sendRequest(
-                        TypeMoq.It.isValue(ParseConnectionStringRequest.type),
-                        TypeMoq.It.isAny(),
-                    ),
-                )
-                .returns(() => {
-                    return Promise.resolve({
-                        options: {
-                            server: testServer,
-                            database: testDatabase,
-                            authenticationType: "Integrated",
-                        },
-                    } as ConnectionDetails);
-                });
-
-            connectionManager = new ConnectionManager(
-                mockContext.object,
-                mockStatusView.object,
-                undefined, // prompter
-                true, // isRichExperiencesEnabled
-                mockLogger.object,
-                mockServiceClient.object,
-                mockVscodeWrapper.object,
-                mockConnectionStore.object,
-                mockCredentialStore.object,
-                undefined, // connectionUI
-                undefined, // accountStore
-            );
-
-            await connectionManager.initialized; // Wait for initialization to complete
-
-            expect(savedProfile, "Migrated profile should have been saved").to.not.be.undefined;
-
-            expect(savedProfile, "Saved profile should have the expected properties").to.deep.equal(
-                {
-                    id: testConnectionId,
-                    server: testServer,
-                    database: testDatabase,
-                    authenticationType: "Integrated",
-                    connectionString: "",
-                } as IConnectionProfile,
-            );
-        });
-    });
-
-    suite("Functionality tests", () => {
-        setup(() => {
-            connectionManager = new ConnectionManager(
-                mockContext.object,
-                mockStatusView.object,
-                undefined, // prompter
-                true, // isRichExperiencesEnabled
-                mockLogger.object,
-                mockServiceClient.object,
-                mockVscodeWrapper.object,
-                mockConnectionStore.object,
-                mockCredentialStore.object,
-                undefined, // connectionUI
-                undefined, // accountStore
-            );
-        });
-
-        test("User is informed when legacy connection migration fails", async () => {
-            const erroringConnProfile: IConnectionProfile = {
-                connectionString: "some test connection string",
-                id: "00000000-1111-2222-3333-444444444444",
-            } as IConnectionProfile;
-
-            mockVscodeWrapper
-                .setup((x) => x.showErrorMessage(TypeMoq.It.isAny()))
-                .returns(() => {
-                    return Promise.resolve(undefined);
-                });
-
-            mockServiceClient
-                .setup((sc) =>
-                    sc.sendRequest(
-                        TypeMoq.It.isValue(ParseConnectionStringRequest.type),
-                        TypeMoq.It.isAny(),
-                    ),
-                )
-                .returns(() => {
-                    throw new Error("Test error!");
-                });
-
-            const result = await connectionManager["migrateLegacyConnection"](erroringConnProfile);
-
-            expect(result, "Migration should return that it errored instead of throwing").to.equal(
-                "error",
-            );
-
-            mockVscodeWrapper.verify(
-                (v) => v.showErrorMessage(TypeMoq.It.isAny()),
-                TypeMoq.Times.once(),
-            );
-        });
-    });
-
-    suite("Token request handling", () => {
-        setup(() => {
-            connectionManager = new ConnectionManager(
-                mockContext.object,
-                mockStatusView.object,
-                undefined, // prompter
-                true, // isRichExperiencesEnabled
-                mockLogger.object,
-                mockServiceClient.object,
-                mockVscodeWrapper.object,
-                mockConnectionStore.object,
-                mockCredentialStore.object,
-                undefined, // connectionUI
-                undefined, // accountStore
-            );
-        });
-        test("should return cached token when valid", async () => {
-            const params: RequestSecurityTokenParams = {
-                resource: "test-resource",
-                provider: "",
-                authority: "",
-                scopes: [],
-            };
-            const cachedToken: IToken = {
-                key: "cached-key",
-                token: "cached-token",
-                tokenType: "test",
-                expiresOn: Date.now() / 1000 + 3600, // 1 hour from now
-            };
-
-            connectionManager["_keyVaultTokenCache"].set(JSON.stringify(params), cachedToken);
-
-            const result = await connectionManager["handleSecurityTokenRequest"](params);
-
-            expect(result).to.deep.equal(
-                {
-                    accountKey: cachedToken.key,
-                    token: cachedToken.token,
-                },
-                "Should return cached token",
-            );
-        });
-
-        test("should return new token when no valid cached token exists", async () => {
-            const params: RequestSecurityTokenParams = {
-                resource: "test-resource",
-                provider: "",
-                authority: "",
-                scopes: [],
-            };
-
-            connectionManager["_keyVaultTokenCache"].clear();
-            connectionManager["selectAccount"] = sinon.stub();
-            connectionManager["selectTenantId"] = sinon.stub();
-            const stubbedAzureController = TypeMoq.Mock.ofType<AzureController>();
-            const token: IToken = {
-                key: "new-key",
-                token: "new-token",
-                tokenType: "test",
-                expiresOn: Date.now() / 1000 + 3600, // 1 hour from now
-            };
-            stubbedAzureController
-                .setup((x) =>
-                    x.getAccountSecurityToken(
-                        TypeMoq.It.isAny(),
-                        TypeMoq.It.isAny(),
-                        TypeMoq.It.isAny(),
-                    ),
-                )
-                .returns(() => {
-                    return Promise.resolve(token);
-                });
-            connectionManager.azureController = stubbedAzureController.object;
-
-            const result = await connectionManager["handleSecurityTokenRequest"](params);
-
-            expect(result).to.deep.equal(
-                {
-                    accountKey: "new-key",
-                    token: "new-token",
-                },
-                "Should return new token",
-            );
-
-            // verify new token is cached
-            expect(
-                connectionManager["_keyVaultTokenCache"].get(JSON.stringify(params)),
-            ).to.deep.equal(token, "New token should be cached");
-        });
-    });
-
-    suite("prepareConnectionInfo", () => {
-        let mockConnectionStore: sinon.SinonStubbedInstance<ConnectionStore>;
-        let mockConnectionUI: sinon.SinonStubbedInstance<ConnectionUI>;
-        let mockAccountStore: sinon.SinonStubbedInstance<AccountStore>;
-        let mockAzureController: sinon.SinonStubbedInstance<AzureController>;
-        let testConnectionManager: ConnectionManager;
-        let handlePasswordBasedCredentialsStub: sinon.SinonStub;
-        let confirmEntraTokenValidityStub: sinon.SinonStub;
-
-        setup(() => {
-            mockConnectionStore = sandbox.createStubInstance(ConnectionStore);
-            mockConnectionUI = sandbox.createStubInstance(ConnectionUI);
-            mockAccountStore = sandbox.createStubInstance(AccountStore);
-            mockAzureController = sandbox.createStubInstance(AzureController);
-
-            const mockPrompter = sandbox.createStubInstance(TestPrompter);
-
-            // Create a new connection manager instance for this test suite
-            testConnectionManager = new ConnectionManager(
-                mockContext.object,
-                mockStatusView.object,
-                mockPrompter,
-                false, // useLegacyConnectionExperience
-                mockLogger.object,
-            );
-
-            testConnectionManager.connectionStore = mockConnectionStore;
-            testConnectionManager["_connectionUI"] = mockConnectionUI;
-            testConnectionManager["_accountStore"] = mockAccountStore;
-            testConnectionManager.azureController = mockAzureController;
-
-            // Setup default behaviors
-            mockConnectionStore.lookupPassword.resolves("");
-            handlePasswordBasedCredentialsStub = sandbox
-                .stub(testConnectionManager, "handlePasswordBasedCredentials")
-                .resolves(true);
-            confirmEntraTokenValidityStub = sandbox
-                .stub(testConnectionManager, "confirmEntraTokenValidity")
-                .resolves();
-        });
-
-        teardown(() => {
-            sandbox.restore();
-        });
-
-        test("should throw error when neither server nor connectionString is provided", async () => {
-            const mockConnectionInfo = {
-                database: "testDB",
-                authenticationType: "SqlLogin",
-                user: "testUser",
-                password: "testPass",
-            } as unknown as IConnectionInfo;
-
-            try {
-                await testConnectionManager.prepareConnectionInfo(mockConnectionInfo);
-                expect.fail("Should have thrown an error");
-            } catch (error) {
-                expect(error.message).to.contain("Server name not set");
-            }
-        });
-
-        test("should handle Entra/Azure MFA authentication", async () => {
-            const mockConnectionInfo = {
-                server: "testServer",
-                database: "testDB",
-                authenticationType: "AzureMFA",
-                user: "testUser",
-            } as unknown as IConnectionInfo;
-
-            const result = await testConnectionManager.prepareConnectionInfo(mockConnectionInfo);
-
-            expect(result).to.exist;
-            expect(confirmEntraTokenValidityStub).to.have.been.calledOnceWith(mockConnectionInfo);
-            expect(handlePasswordBasedCredentialsStub).to.have.been.calledOnceWith(
-                mockConnectionInfo,
-            );
-        });
-
-        test("should throw error when password handling fails", async () => {
-            handlePasswordBasedCredentialsStub.resolves(false);
-
-            const mockConnectionInfo = {
-                server: "testServer",
-                database: "testDB",
-                authenticationType: "SqlLogin",
-                user: "testUser",
-                password: "testPass",
-            } as unknown as IConnectionInfo;
-
-            try {
-                await testConnectionManager.prepareConnectionInfo(mockConnectionInfo);
-                expect.fail("Should have thrown an error");
-            } catch (error) {
-                expect(error.message).to.contain("Cannot connect");
-            }
-        });
-
-        test("should resolve credential-based connection string", async () => {
-            const credentialConnectionString = `${ConnectionStore.CRED_PREFIX}|isConnectionString:true`;
-            const resolvedConnectionString =
-                "Server=testServer;Database=testDB;User=testUser;Password=testPass;";
-
-            mockConnectionStore.lookupPassword.resolves(resolvedConnectionString);
-
-            const mockConnectionInfo = {
-                server: "testServer",
-                database: "testDB",
-                connectionString: credentialConnectionString,
-                savePassword: true,
-                user: "",
-                password: "",
-                email: "",
-                accountId: "",
-                tenantId: "",
-            } as unknown as IConnectionInfo;
-
-            const result = await testConnectionManager.prepareConnectionInfo(mockConnectionInfo);
-
-            expect(result.connectionString).to.equal(resolvedConnectionString);
-            expect(mockConnectionStore.lookupPassword).to.have.been.calledOnceWith(
-                mockConnectionInfo,
-                true,
-            );
-        });
-
-        test("should clear Azure account token for Integrated authentication", async () => {
-            const mockConnectionInfo = {
-                server: "testServer",
-                database: "testDB",
-                authenticationType: "Integrated",
-                user: "",
-                password: "",
-                email: "",
-                accountId: "",
-                tenantId: "",
-                azureAccountToken: "some-token",
-            } as unknown as IConnectionInfo;
-
-            const result = await testConnectionManager.prepareConnectionInfo(mockConnectionInfo);
-
-            expect(result.azureAccountToken).to.be.undefined;
-            expect(result.server).to.equal("testServer");
-        });
-
-        test("should handle SQL Login authentication successfully", async () => {
-            const mockConnectionInfo = {
-                server: "testServer",
-                database: "testDB",
-                authenticationType: "SqlLogin",
-                user: "testUser",
-                password: "testPass",
-                email: "",
-                accountId: "",
-                tenantId: "",
-            } as unknown as IConnectionInfo;
-
-            const result = await testConnectionManager.prepareConnectionInfo(mockConnectionInfo);
-
-            expect(result).to.exist;
-            expect(result.server).to.equal("testServer");
-            expect(result.user).to.equal("testUser");
-            expect(handlePasswordBasedCredentialsStub).to.have.been.calledOnceWith(
-                mockConnectionInfo,
-            );
-        });
-
-        test("should handle connection string without credential prefix", async () => {
-            const regularConnectionString =
-                "Server=testServer;Database=testDB;Integrated Security=true;";
-
-            const mockConnectionInfo = {
-                connectionString: regularConnectionString,
-                authenticationType: "",
-                user: "",
-                password: "",
-                email: "",
-                accountId: "",
-                tenantId: "",
-            } as unknown as IConnectionInfo;
-
-            const result = await testConnectionManager.prepareConnectionInfo(mockConnectionInfo);
-
-            expect(result.connectionString).to.equal(regularConnectionString);
-            expect(mockConnectionStore.lookupPassword).to.not.have.been.called;
-        });
-
-        test("should preserve other properties while processing", async () => {
-            const mockConnectionInfo = {
-                server: "testServer",
-                database: "testDB",
-                port: 1433,
-                authenticationType: "SqlLogin",
-                user: "testUser",
-                password: "testPass",
-                email: "test@example.com",
-                accountId: "account123",
-                tenantId: "tenant456",
-                options: { encrypt: true },
-            } as unknown as IConnectionInfo;
-
-            const result = await testConnectionManager.prepareConnectionInfo(mockConnectionInfo);
-
-            expect(result.server).to.equal("testServer");
-            expect(result.database).to.equal("testDB");
-            expect(result.port).to.equal(1433);
-            expect(result.email).to.equal("test@example.com");
-            expect(result.accountId).to.equal("account123");
-            expect(result.tenantId).to.equal("tenant456");
-        });
-    });
-});
->>>>>>> 8f9081dd
+});
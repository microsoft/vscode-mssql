--- conflicted
+++ resolved
@@ -10,10 +10,13 @@
 import { IExtension } from "vscode-mssql";
 import VscodeWrapper from "../../src/controllers/vscodeWrapper";
 import * as path from "path";
+import SqlToolsServerClient from "../../src/languageservice/serviceclient";
 import * as jsonRpc from "vscode-jsonrpc/node";
 import { UserSurvey } from "../../src/nps/userSurvey";
 import { IPrompter } from "../../src/prompts/question";
 import CodeAdapter from "../../src/prompts/adapter";
+import { buildCapabilitiesResult } from "./mocks";
+import { GetCapabilitiesRequest } from "../../src/models/contracts/connection";
 
 // Launches and activates the extension
 export async function activateExtension(): Promise<IExtension> {
@@ -57,37 +60,17 @@
     return vscodeWrapper;
 }
 
-<<<<<<< HEAD
-=======
-export function stubExtensionContext(sandbox?: sinon.SinonSandbox): vscode.ExtensionContext {
-    const stubber = sandbox || sinon;
-
-    let globalState = {
-        get: stubber.stub(),
-        update: stubber.stub(),
-    };
-
-    const context = {
-        globalState: globalState,
-        extensionUri: vscode.Uri.parse("file://fakePath"),
-        extensionPath: "fakePath",
-    } as unknown as vscode.ExtensionContext;
-
-    return context;
-}
-
 export function stubGetCapabilitiesRequest(
     sandbox?: sinon.SinonSandbox,
 ): sinon.SinonStubbedInstance<SqlToolsServerClient> {
     const stubber = sandbox || sinon;
     const serviceClientMock = stubber.createStubInstance(SqlToolsServerClient);
     serviceClientMock.sendRequest
-        .withArgs(GetCapabilitiesRequest.type, sinon.match.any)
+        .withArgs(GetCapabilitiesRequest.type)
         .resolves(buildCapabilitiesResult());
     return serviceClientMock;
 }
 
->>>>>>> e357716d
 /**
  * Stubs a vscode.WebviewPanel
  * @param sandbox The sinon sandbox to use

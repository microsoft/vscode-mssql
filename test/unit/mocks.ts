--- conflicted
+++ resolved
@@ -1,107 +1,3 @@
-<<<<<<< HEAD
-/*---------------------------------------------------------------------------------------------
- *  Copyright (c) Microsoft Corporation. All rights reserved.
- *  Licensed under the MIT License. See License.txt in the project root for license information.
- *--------------------------------------------------------------------------------------------*/
-
-import * as TypeMoq from "typemoq";
-import SqlToolsServerClient from "../../src/languageservice/serviceclient";
-import { ServiceOption } from "vscode-mssql";
-import { CapabilitiesResult, GetCapabilitiesRequest } from "../../src/models/contracts/connection";
-import { AuthenticationType } from "../../src/sharedInterfaces/connectionDialog";
-
-export function mockGetCapabilitiesRequest(serviceClientMock: TypeMoq.IMock<SqlToolsServerClient>) {
-    serviceClientMock
-        .setup((s) =>
-            s.sendRequest(TypeMoq.It.isValue(GetCapabilitiesRequest.type), TypeMoq.It.isAny()),
-        )
-        .returns(() =>
-            Promise.resolve({
-                capabilities: {
-                    connectionProvider: {
-                        groupDisplayNames: {
-                            group1: "Group 1",
-                            group2: "Group 2",
-                        },
-                        options: [
-                            {
-                                name: "server",
-                                displayName: "Server",
-                                isRequired: true,
-                                valueType: "string",
-                            },
-                            {
-                                name: "user",
-                                displayName: "User",
-                                isRequired: false,
-                                valueType: "string",
-                            },
-                            {
-                                name: "password",
-                                displayName: "Password",
-                                isRequired: false,
-                                valueType: "password",
-                            },
-                            {
-                                name: "trustServerCertificate",
-                                displayName: "Trust Server Certificate",
-                                isRequired: false,
-                                valueType: "boolean",
-                            },
-                            {
-                                name: "authenticationType",
-                                displayName: "Authentication Type",
-                                isRequired: false,
-                                valueType: "category",
-                                categoryValues: [
-                                    AuthenticationType.SqlLogin,
-                                    AuthenticationType.Integrated,
-                                    AuthenticationType.AzureMFA,
-                                ],
-                            },
-                            {
-                                name: "savePassword",
-                                displayName: "Save Password",
-                                isRequired: false,
-                                valueType: "boolean",
-                            },
-                            {
-                                name: "accountId",
-                                displayName: "Account Id",
-                                isRequired: false,
-                                valueType: "string",
-                            },
-                            {
-                                name: "tenantId",
-                                displayName: "Tenant Id",
-                                isRequired: false,
-                                valueType: "string",
-                            },
-                            {
-                                name: "database",
-                                displayName: "Database",
-                                isRequired: false,
-                                valueType: "string",
-                            },
-                            {
-                                name: "encrypt",
-                                displayName: "Encrypt",
-                                isRequired: false,
-                                valueType: "boolean",
-                            },
-                            {
-                                name: "connectTimeout",
-                                displayName: "Connect timeout",
-                                isRequired: false,
-                                valueType: "number",
-                            },
-                        ] as ServiceOption[],
-                    },
-                },
-            } as unknown as CapabilitiesResult),
-        );
-}
-=======
 /*---------------------------------------------------------------------------------------------
  *  Copyright (c) Microsoft Corporation. All rights reserved.
  *  Licensed under the MIT License. See License.txt in the project root for license information.
@@ -207,5 +103,4 @@
             },
         },
     } as unknown as CapabilitiesResult;
-}
->>>>>>> 9b130ae8
+}
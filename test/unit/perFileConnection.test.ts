/*---------------------------------------------------------------------------------------------
 *  Copyright (c) Microsoft Corporation. All rights reserved.
 *  Licensed under the MIT License. See License.txt in the project root for license information.
 *--------------------------------------------------------------------------------------------*/

import * as assert from "assert";
import * as TypeMoq from "typemoq";
import { OutputChannel } from "vscode";

import { IPrompter } from "../../src/prompts/question";
import SqlToolsServiceClient from "../../src/languageservice/serviceclient";

import { IConnectionInfo, IServerInfo } from "vscode-mssql";
import * as Constants from "../../src/constants/constants";
import * as LocalizedConstants from "../../src/constants/locConstants";
import ConnectionManager from "../../src/controllers/connectionManager";
import MainController from "../../src/controllers/mainController";
import VscodeWrapper from "../../src/controllers/vscodeWrapper";
import { ConnectionStore } from "../../src/models/connectionStore";
import * as ConnectionContracts from "../../src/models/contracts/connection";
import * as LanguageServiceContracts from "../../src/models/contracts/languageService";
import * as Interfaces from "../../src/models/interfaces";
import { AuthenticationTypes } from "../../src/models/interfaces";
import * as Utils from "../../src/models/utils";
import { ConnectionUI } from "../../src/views/connectionUI";
import StatusView from "../../src/views/statusView";
import { TestExtensionContext, TestPrompter } from "./stubs";

function createTestConnectionResult(
    ownerUri?: string,
): ConnectionContracts.ConnectionCompleteParams {
    let result = new ConnectionContracts.ConnectionCompleteParams();
    result.connectionId = Utils.generateGuid();
    result.messages = "";
    result.ownerUri = ownerUri;
    return result;
}

function createTestFailedConnectionResult(
    ownerUri?: string,
    error?: number,
): ConnectionContracts.ConnectionCompleteParams {
    let result = new ConnectionContracts.ConnectionCompleteParams();
    result.errorNumber = error;
    result.errorMessage = "connection failed";
    result.ownerUri = ownerUri;
    return result;
}

function createTestCredentials(): IConnectionInfo {
    const creds: IConnectionInfo = {
        server: "my-server",
        database: "my_db",
        user: "sa",
        password: "12345678",
        email: "test-email",
        accountId: "test-account-id",
        tenantId: "test-tenant-id",
        port: 1234,
        authenticationType: AuthenticationTypes[AuthenticationTypes.SqlLogin],
        azureAccountToken: "",
        expiresOn: 0,
        encrypt: "Optional",
        trustServerCertificate: false,
        hostNameInCertificate: "",
        persistSecurityInfo: false,
        columnEncryptionSetting: "enabled",
        secureEnclaves: "Enabled",
        attestationProtocol: "HGS",
        enclaveAttestationUrl: "https://attestationurl",
        connectTimeout: 15,
        commandTimeout: 30,
        connectRetryCount: 0,
        connectRetryInterval: 0,
        applicationName: "vscode-mssql",
        workstationId: "test",
        applicationIntent: "",
        currentLanguage: "",
        pooling: true,
        maxPoolSize: 15,
        minPoolSize: 0,
        loadBalanceTimeout: 0,
        replication: false,
        attachDbFilename: "",
        failoverPartner: "",
        multiSubnetFailover: false,
        multipleActiveResultSets: false,
        packetSize: 8192,
        typeSystemVersion: "Latest",
        connectionString: "",
    };
    return creds;
}

function createTestConnectionManager(
    serviceClient?: SqlToolsServiceClient,
    wrapper?: VscodeWrapper,
    statusView?: StatusView,
    connectionStore?: ConnectionStore,
    connectionUI?: ConnectionUI,
): ConnectionManager {
    let prompterMock: TypeMoq.IMock<IPrompter> = TypeMoq.Mock.ofType(TestPrompter);
    if (!statusView) {
        statusView = TypeMoq.Mock.ofType(StatusView).object;
    }
    if (!connectionStore) {
        let connectionStoreMock = TypeMoq.Mock.ofType(
            ConnectionStore,
            TypeMoq.MockBehavior.Loose,
            TestExtensionContext.object,
        );
        // disable saving recently used by default
        connectionStoreMock
            .setup((x) => x.addRecentlyUsed(TypeMoq.It.isAny()))
            .returns(() => {
                return Promise.resolve();
            });
        connectionStore = connectionStoreMock.object;
    }

    return new ConnectionManager(
        TestExtensionContext.object,
        statusView,
        prompterMock.object,
<<<<<<< HEAD
        true, // useLegacyConnectionExperience
=======
        false,
        undefined,
>>>>>>> 1f3edc12
        serviceClient,
        wrapper,
        connectionStore,
        undefined,
        connectionUI,
    );
}

function createTestListDatabasesResult(): ConnectionContracts.ListDatabasesResult {
    let result = new ConnectionContracts.ListDatabasesResult();
    result.databaseNames = ["master", "model", "msdb", "tempdb", "mydatabase"];
    return result;
}

suite("Per File Connection Tests", () => {
    test("onNewConnection should ask user for different credentials if connection failed because of invalid credentials", (done) => {
        let vscodeWrapperMock: TypeMoq.IMock<VscodeWrapper> = TypeMoq.Mock.ofType(VscodeWrapper);
        let outputChannel = TypeMoq.Mock.ofType<OutputChannel>();
        let none: void;
        const testFile = "file:///my/test/file.sql";
        vscodeWrapperMock.callBase = true;
        vscodeWrapperMock
            .setup((x) => x.createOutputChannel(TypeMoq.It.isAny()))
            .returns(() => outputChannel.object);
        vscodeWrapperMock.setup((x) => x.isEditingSqlFile).returns(() => false);
        vscodeWrapperMock
            .setup((x) => x.logToOutputChannel(TypeMoq.It.isAny()))
            .returns(() => none);
        vscodeWrapperMock.setup((x) => x.activeTextEditorUri).returns(() => testFile);

        let connectionCreds = createTestCredentials();

        let connectionUIMock = TypeMoq.Mock.ofType(ConnectionUI);
        connectionUIMock
            .setup((x) => x.promptToChangeLanguageMode())
            .returns((x) => Promise.resolve(true));
        connectionUIMock
            .setup((x) => x.promptForConnection(TypeMoq.It.isAny()))
            .returns((x) => Promise.resolve(connectionCreds));

        // Return undefined to simulate the scenario that user doesn't want to enter new credentials
        connectionUIMock
            .setup((x) => x.createProfileWithDifferentCredentials(TypeMoq.It.isAny()))
            .returns((x) => Promise.resolve(undefined));
        let manager: ConnectionManager = createTestConnectionManager(
            undefined,
            vscodeWrapperMock.object,
            undefined,
            undefined,
            connectionUIMock.object,
        );

        // Setup mocking
        let serviceClientMock: TypeMoq.IMock<SqlToolsServiceClient> =
            TypeMoq.Mock.ofType(SqlToolsServiceClient);
        serviceClientMock
            .setup((x) => x.sendRequest(TypeMoq.It.isAny(), TypeMoq.It.isAny()))
            .callback((type, params: ConnectionContracts.ConnectParams) => {
                manager.handleConnectionCompleteNotification().call(
                    manager,
                    // Make connection fail with login failed error
                    createTestFailedConnectionResult(params.ownerUri, Constants.errorLoginFailed),
                );
            })
            .returns(() => Promise.resolve(true));

        manager.client = serviceClientMock.object;

        manager
            .onNewConnection()
            .then((result) => {
                connectionUIMock.verify(
                    (x) => x.createProfileWithDifferentCredentials(TypeMoq.It.isAny()),
                    TypeMoq.Times.once(),
                );
                done();
            })
            .catch((err) => {
                done(err);
            });
    });

    test("onNewConnection only prompt user for new credentials onces even if the connection fails again", (done) => {
        let vscodeWrapperMock: TypeMoq.IMock<VscodeWrapper> = TypeMoq.Mock.ofType(VscodeWrapper);
        let outputChannel = TypeMoq.Mock.ofType<OutputChannel>();
        let none: void;
        const testFile = "file:///my/test/file.sql";
        vscodeWrapperMock.callBase = true;
        vscodeWrapperMock
            .setup((x) => x.createOutputChannel(TypeMoq.It.isAny()))
            .returns(() => outputChannel.object);
        vscodeWrapperMock.setup((x) => x.isEditingSqlFile).returns(() => false);
        vscodeWrapperMock
            .setup((x) => x.logToOutputChannel(TypeMoq.It.isAny()))
            .returns(() => none);
        vscodeWrapperMock.setup((x) => x.activeTextEditorUri).returns(() => testFile);

        let connectionCreds = createTestCredentials();

        let connectionUIMock = TypeMoq.Mock.ofType(ConnectionUI);
        connectionUIMock
            .setup((x) => x.promptToChangeLanguageMode())
            .returns((x) => Promise.resolve(true));
        connectionUIMock
            .setup((x) => x.promptForConnection(TypeMoq.It.isAny()))
            .returns((x) => Promise.resolve(connectionCreds));

        connectionUIMock
            .setup((x) => x.createProfileWithDifferentCredentials(TypeMoq.It.isAny()))
            .returns((x) => Promise.resolve(connectionCreds));
        let manager: ConnectionManager = createTestConnectionManager(
            undefined,
            vscodeWrapperMock.object,
            undefined,
            undefined,
            connectionUIMock.object,
        );

        // Setup mocking
        let serviceClientMock: TypeMoq.IMock<SqlToolsServiceClient> =
            TypeMoq.Mock.ofType(SqlToolsServiceClient);
        serviceClientMock
            .setup((x) => x.sendRequest(TypeMoq.It.isAny(), TypeMoq.It.isAny()))
            .callback((type, params: ConnectionContracts.ConnectParams) => {
                manager.handleConnectionCompleteNotification().call(
                    manager,
                    // Make connection fail with login failed error
                    createTestFailedConnectionResult(params.ownerUri, Constants.errorLoginFailed),
                );
            })
            .returns(() => Promise.resolve(true));

        manager.client = serviceClientMock.object;

        manager
            .onNewConnection()
            .then((result) => {
                connectionUIMock.verify(
                    (x) => x.createProfileWithDifferentCredentials(TypeMoq.It.isAny()),
                    TypeMoq.Times.once(),
                );
                done();
            })
            .catch((err) => {
                done(err);
            });
    });

    test("Can create two separate connections for two files", (done) => {
        const testFile1 = "file:///my/test/file.sql";
        const testFile2 = "file:///my/test/file2.sql";

        let manager: ConnectionManager = createTestConnectionManager();

        // Setup mocking
        let serviceClientMock: TypeMoq.IMock<SqlToolsServiceClient> =
            TypeMoq.Mock.ofType(SqlToolsServiceClient);
        serviceClientMock
            .setup((x) => x.sendRequest(TypeMoq.It.isAny(), TypeMoq.It.isAny()))
            .callback((type, params: ConnectionContracts.ConnectParams) => {
                manager
                    .handleConnectionCompleteNotification()
                    .call(manager, createTestConnectionResult(params.ownerUri));
            })
            .returns(() => Promise.resolve(true));

        manager.client = serviceClientMock.object;

        // Create two different connections using the connection manager
        let connectionCreds = createTestCredentials();
        let connectionCreds2 = createTestCredentials();
        connectionCreds2.database = "my_other_db";

        manager
            .connect(testFile1, connectionCreds)
            .then((result) => {
                assert.equal(result, true);
                manager
                    .connect(testFile2, connectionCreds)
                    .then((result2) => {
                        assert.equal(result2, true);

                        // Check that two connections were established
                        assert.equal(manager.connectionCount, 2);
                        assert.equal(manager.isConnected(testFile1), true);
                        assert.equal(manager.isConnected(testFile2), true);
                        done();
                    })
                    .catch((err) => {
                        done(err);
                    });
            })
            .catch((err) => {
                done(err);
            });
    });

    test("Can disconnect one file while another file stays connected", (done) => {
        const testFile1 = "file:///my/test/file.sql";
        const testFile2 = "file:///my/test/file2.sql";

        let manager: ConnectionManager = createTestConnectionManager();

        // Setup mocking
        let serviceClientMock: TypeMoq.IMock<SqlToolsServiceClient> =
            TypeMoq.Mock.ofType(SqlToolsServiceClient);
        serviceClientMock
            .setup((x) =>
                x.sendRequest(
                    TypeMoq.It.isValue(ConnectionContracts.ConnectionRequest.type),
                    TypeMoq.It.isAny(),
                ),
            )
            .callback((type, params: ConnectionContracts.ConnectParams) => {
                manager
                    .handleConnectionCompleteNotification()
                    .call(manager, createTestConnectionResult(params.ownerUri));
            })
            .returns(() => Promise.resolve(true));
        serviceClientMock
            .setup((x) =>
                x.sendRequest(
                    TypeMoq.It.isValue(ConnectionContracts.DisconnectRequest.type),
                    TypeMoq.It.isAny(),
                ),
            )
            .returns(() => Promise.resolve(true));

        manager.client = serviceClientMock.object;

        // Create two different connections using the connection manager
        let connectionCreds = createTestCredentials();
        let connectionCreds2 = createTestCredentials();
        connectionCreds2.database = "my_other_db";

        manager
            .connect(testFile1, connectionCreds)
            .then((result) => {
                assert.equal(result, true);
                manager
                    .connect(testFile2, connectionCreds)
                    .then((result2) => {
                        assert.equal(result2, true);

                        // Check that two connections were established
                        assert.equal(manager.connectionCount, 2);
                        assert.equal(manager.isConnected(testFile1), true);
                        assert.equal(manager.isConnected(testFile2), true);

                        // Disconnect one of the files
                        manager
                            .disconnect(testFile2)
                            .then((result3) => {
                                assert.equal(result3, true);

                                // Check that only the second file disconnected
                                assert.equal(manager.connectionCount, 1);
                                assert.equal(manager.isConnected(testFile1), true);
                                assert.equal(manager.isConnected(testFile2), false);

                                done();
                            })
                            .catch((err) => {
                                done(err);
                            });
                    })
                    .catch((err) => {
                        done(err);
                    });
            })
            .catch((err) => {
                done(err);
            });
    });

    test("Can disconnect and reconnect one file while another file stays connected", (done) => {
        const testFile1 = "file:///my/test/file.sql";
        const testFile2 = "file:///my/test/file2.sql";

        let manager: ConnectionManager = createTestConnectionManager();

        // Setup mocking
        let serviceClientMock: TypeMoq.IMock<SqlToolsServiceClient> =
            TypeMoq.Mock.ofType(SqlToolsServiceClient);
        serviceClientMock
            .setup((x) =>
                x.sendRequest(
                    TypeMoq.It.isValue(ConnectionContracts.ConnectionRequest.type),
                    TypeMoq.It.isAny(),
                ),
            )
            .callback((type, params: ConnectionContracts.ConnectParams) => {
                manager
                    .handleConnectionCompleteNotification()
                    .call(manager, createTestConnectionResult(params.ownerUri));
            })
            .returns(() => Promise.resolve(true));
        serviceClientMock
            .setup((x) =>
                x.sendRequest(
                    TypeMoq.It.isValue(ConnectionContracts.DisconnectRequest.type),
                    TypeMoq.It.isAny(),
                ),
            )
            .returns(() => Promise.resolve(true));

        manager.client = serviceClientMock.object;

        // Create two different connections using the connection manager
        let connectionCreds = createTestCredentials();
        let connectionCreds2 = createTestCredentials();
        connectionCreds2.database = "my_other_db";

        manager
            .connect(testFile1, connectionCreds)
            .then((result) => {
                assert.equal(result, true);
                manager
                    .connect(testFile2, connectionCreds)
                    .then((result2) => {
                        assert.equal(result2, true);

                        // Check that two connections were established
                        assert.equal(manager.connectionCount, 2);
                        assert.equal(manager.isConnected(testFile1), true);
                        assert.equal(manager.isConnected(testFile2), true);

                        // Disconnect one of the files
                        manager
                            .disconnect(testFile2)
                            .then((result3) => {
                                assert.equal(result3, true);

                                // Check that only the second file disconnected
                                assert.equal(manager.connectionCount, 1);
                                assert.equal(manager.isConnected(testFile1), true);
                                assert.equal(manager.isConnected(testFile2), false);

                                // Reconnect the second file
                                manager
                                    .connect(testFile2, connectionCreds2)
                                    .then((result4) => {
                                        assert.equal(result4, true);

                                        // Check that two connections are estabilished
                                        assert.equal(manager.connectionCount, 2);
                                        assert.equal(manager.isConnected(testFile1), true);
                                        assert.equal(manager.isConnected(testFile2), true);

                                        done();
                                    })
                                    .catch((err) => {
                                        done(err);
                                    });
                            })
                            .catch((err) => {
                                done(err);
                            });
                    })
                    .catch((err) => {
                        done(err);
                    });
            })
            .catch((err) => {
                done(err);
            });
    });

    test("Can list databases on server used by current connection and switch databases", (done) => {
        const testFile = "file:///my/test/file.sql";

        let manager: ConnectionManager = createTestConnectionManager();

        // Setup mocking
        let serviceClientMock: TypeMoq.IMock<SqlToolsServiceClient> =
            TypeMoq.Mock.ofType(SqlToolsServiceClient);
        serviceClientMock
            .setup((x) =>
                x.sendRequest(
                    TypeMoq.It.isValue(ConnectionContracts.ConnectionRequest.type),
                    TypeMoq.It.isAny(),
                ),
            )
            .callback((type, params: ConnectionContracts.ConnectParams) => {
                manager
                    .handleConnectionCompleteNotification()
                    .call(manager, createTestConnectionResult(params.ownerUri));
            })
            .returns(() => Promise.resolve(true));
        serviceClientMock
            .setup((x) =>
                x.sendRequest(
                    TypeMoq.It.isValue(ConnectionContracts.DisconnectRequest.type),
                    TypeMoq.It.isAny(),
                ),
            )
            .returns(() => Promise.resolve(true));
        serviceClientMock
            .setup((x) =>
                x.sendRequest(
                    TypeMoq.It.isValue(ConnectionContracts.ListDatabasesRequest.type),
                    TypeMoq.It.isAny(),
                ),
            )
            .returns(() => Promise.resolve(createTestListDatabasesResult()));

        let newDatabaseCredentials = createTestCredentials();
        newDatabaseCredentials.database = "master";

        const newDatabaseChoice = <Interfaces.IConnectionCredentialsQuickPickItem>{
            label: "master",
            description: "",
            detail: "",
            connectionCreds: newDatabaseCredentials,
            quickPickItemType: Interfaces.CredentialsQuickPickItemType.Mru,
        };

        let vscodeWrapperMock: TypeMoq.IMock<VscodeWrapper> = TypeMoq.Mock.ofType(VscodeWrapper);
        vscodeWrapperMock.callBase = true;
        vscodeWrapperMock
            .setup((x) => x.showQuickPick(TypeMoq.It.isAny(), TypeMoq.It.isAny()))
            .returns(() => Promise.resolve(newDatabaseChoice));
        vscodeWrapperMock.setup((x) => x.activeTextEditorUri).returns(() => testFile);

        manager.client = serviceClientMock.object;
        manager.vscodeWrapper = vscodeWrapperMock.object;
        manager.connectionUI.vscodeWrapper = vscodeWrapperMock.object;

        // Open a connection using the connection manager
        let connectionCreds = createTestCredentials();

        manager
            .connect(testFile, connectionCreds)
            .then((result) => {
                assert.equal(result, true);

                // Check that the connection was established
                assert.equal(manager.isConnected(testFile), true);
                assert.equal(
                    manager.getConnectionInfo(testFile).credentials.database,
                    connectionCreds.database,
                );

                // Change databases
                manager
                    .onChooseDatabase()
                    .then((result2) => {
                        assert.equal(result2, true);

                        // Check that databases on the server were listed
                        serviceClientMock.verify(
                            (x) =>
                                x.sendRequest(
                                    TypeMoq.It.isValue(
                                        ConnectionContracts.ListDatabasesRequest.type,
                                    ),
                                    TypeMoq.It.isAny(),
                                ),
                            TypeMoq.Times.once(),
                        );
                        vscodeWrapperMock.verify(
                            (x) => x.showQuickPick(TypeMoq.It.isAny(), TypeMoq.It.isAny()),
                            TypeMoq.Times.once(),
                        );

                        // Check that the database was changed
                        assert.equal(manager.isConnected(testFile), true);
                        assert.equal(
                            manager.getConnectionInfo(testFile).credentials.database,
                            "master",
                        );

                        done();
                    })
                    .catch((err) => {
                        done(err);
                    });
            })
            .catch((err) => {
                done(err);
            });
    });

    test("Can disconnect instead of switching databases", (done) => {
        const testFile = "file:///my/test/file.sql";

        let manager: ConnectionManager = createTestConnectionManager();

        // Setup mocking
        let serviceClientMock: TypeMoq.IMock<SqlToolsServiceClient> =
            TypeMoq.Mock.ofType(SqlToolsServiceClient);
        serviceClientMock
            .setup((x) =>
                x.sendRequest(
                    TypeMoq.It.isValue(ConnectionContracts.ConnectionRequest.type),
                    TypeMoq.It.isAny(),
                ),
            )
            .callback((type, params: ConnectionContracts.ConnectParams) => {
                manager
                    .handleConnectionCompleteNotification()
                    .call(manager, createTestConnectionResult(params.ownerUri));
            })
            .returns(() => Promise.resolve(true));
        serviceClientMock
            .setup((x) =>
                x.sendRequest(
                    TypeMoq.It.isValue(ConnectionContracts.DisconnectRequest.type),
                    TypeMoq.It.isAny(),
                ),
            )
            .returns(() => Promise.resolve(true));
        serviceClientMock
            .setup((x) =>
                x.sendRequest(
                    TypeMoq.It.isValue(ConnectionContracts.ListDatabasesRequest.type),
                    TypeMoq.It.isAny(),
                ),
            )
            .returns(() => Promise.resolve(createTestListDatabasesResult()));

        let newDatabaseCredentials = createTestCredentials();
        newDatabaseCredentials.database = "master";

        let vscodeWrapperMock: TypeMoq.IMock<VscodeWrapper> = TypeMoq.Mock.ofType(VscodeWrapper);
        vscodeWrapperMock.callBase = true;
        vscodeWrapperMock.setup((x) => x.activeTextEditorUri).returns(() => testFile);

        manager.client = serviceClientMock.object;
        manager.vscodeWrapper = vscodeWrapperMock.object;
        manager.connectionUI.vscodeWrapper = vscodeWrapperMock.object;

        // Override the database list prompt to select the disconnect option and the promptSingle method to automatically return true
        manager.connectionUI.vscodeWrapper.showQuickPick = function (options: any[]): any {
            return Promise.resolve(
                options.find((option) => option.label === LocalizedConstants.disconnectOptionLabel),
            );
        };
        (manager.connectionUI as any)._prompter.promptSingle = function (_: any): Promise<boolean> {
            return Promise.resolve(true);
        };

        // Open a connection using the connection manager
        let connectionCreds = createTestCredentials();

        manager
            .connect(testFile, connectionCreds)
            .then((result) => {
                assert.equal(result, true);

                // Check that the connection was established
                assert.equal(manager.isConnected(testFile), true);
                assert.equal(
                    manager.getConnectionInfo(testFile).credentials.database,
                    connectionCreds.database,
                );

                // Change databases
                manager
                    .onChooseDatabase()
                    .then((result2) => {
                        assert.equal(result2, false);

                        // Check that databases on the server were listed
                        serviceClientMock.verify(
                            (x) =>
                                x.sendRequest(
                                    TypeMoq.It.isValue(
                                        ConnectionContracts.ListDatabasesRequest.type,
                                    ),
                                    TypeMoq.It.isAny(),
                                ),
                            TypeMoq.Times.once(),
                        );

                        // Check that the database was disconnected
                        assert.equal(manager.isConnected(testFile), false);

                        done();
                    })
                    .catch((err) => {
                        done(err);
                    });
            })
            .catch((err) => {
                done(err);
            });
    });

    test("Prompts for new connection before running query if disconnected", async () => {
        // Setup mocking
        let vscodeWrapperMock: TypeMoq.IMock<VscodeWrapper> = TypeMoq.Mock.ofType(VscodeWrapper);
        vscodeWrapperMock.setup((x) => x.isEditingSqlFile).returns(() => true);
        vscodeWrapperMock
            .setup((x) => x.activeTextEditorUri)
            .returns(() => "file://my/test/file.sql");
        let connectionManagerMock: TypeMoq.IMock<ConnectionManager> = TypeMoq.Mock.ofType(
            ConnectionManager,
            TypeMoq.MockBehavior.Loose,
            TestExtensionContext.object,
        );
        connectionManagerMock.setup((x) => x.isConnected(TypeMoq.It.isAny())).returns(() => false); // not connected to trigger connection prompt

        connectionManagerMock
            .setup((x) => x.onNewConnection())
            .returns(() => Promise.resolve(undefined /* user cancels connection selection */));

        let controller: MainController = new MainController(
            TestExtensionContext.object,
            connectionManagerMock.object,
            vscodeWrapperMock.object,
        );

        // Attempt to run a query without connecting
        await controller.onRunQuery();
        connectionManagerMock.verify((x) => x.onNewConnection(), TypeMoq.Times.once());
    });

    test("Change connection notification changes database context", (done) => {
        const testFile = "file:///my/test/file.sql";

        let connectionManager: ConnectionManager = createTestConnectionManager();

        // Setup mocking
        let serviceClientMock: TypeMoq.IMock<SqlToolsServiceClient> =
            TypeMoq.Mock.ofType(SqlToolsServiceClient);
        serviceClientMock
            .setup((x) =>
                x.sendRequest(
                    TypeMoq.It.isValue(ConnectionContracts.ConnectionRequest.type),
                    TypeMoq.It.isAny(),
                ),
            )
            .callback((type, params: ConnectionContracts.ConnectParams) => {
                connectionManager
                    .handleConnectionCompleteNotification()
                    .call(connectionManager, createTestConnectionResult(params.ownerUri));
            })
            .returns(() => Promise.resolve(true));

        connectionManager.client = serviceClientMock.object;

        // Open a connection using the connection manager
        let connectionCreds = createTestCredentials();

        void connectionManager.connect(testFile, connectionCreds).then((result) => {
            assert.equal(result, true);

            // Check that the connection was established
            assert.equal(connectionManager.isConnected(testFile), true);
            assert.equal(
                connectionManager.getConnectionInfo(testFile).credentials.database,
                connectionCreds.database,
            );

            // Simulate a connection changed notification
            let parameters = new ConnectionContracts.ConnectionChangedParams();
            parameters.ownerUri = testFile;
            parameters.connection = new ConnectionContracts.ConnectionSummary();
            parameters.connection.serverName = connectionCreds.server;
            parameters.connection.databaseName = "myOtherDatabase";
            parameters.connection.userName = connectionCreds.user;

            let notificationObject = connectionManager.handleConnectionChangedNotification();
            notificationObject.call(connectionManager, parameters);

            // Verify that the connection changed to the other database for the file
            assert.equal(
                connectionManager.getConnectionInfo(testFile).credentials.database,
                "myOtherDatabase",
            );

            done();
        });
    });

    test("Should use actual database name instead of <default>", (done) => {
        const testFile = "file:///my/test/file.sql";
        const expectedDbName = "master";

        let manager: ConnectionManager = createTestConnectionManager();

        // Given a connection to default database
        let connectionCreds = createTestCredentials();
        connectionCreds.database = "";

        // When the result will return 'master' as the database connected to
        let myResult = createConnectionResultForCreds(connectionCreds, expectedDbName);
        myResult.ownerUri = testFile;

        let serviceClientMock: TypeMoq.IMock<SqlToolsServiceClient> =
            TypeMoq.Mock.ofType(SqlToolsServiceClient);
        serviceClientMock
            .setup((x) => x.sendRequest(TypeMoq.It.isAny(), TypeMoq.It.isAny()))
            .callback((type, params: ConnectionContracts.ConnectParams) => {
                manager.handleConnectionCompleteNotification().call(manager, myResult);
            })
            .returns(() => Promise.resolve(true));

        let statusViewMock: TypeMoq.IMock<StatusView> = TypeMoq.Mock.ofType(StatusView);
        let actualDbName = undefined;
        statusViewMock
            .setup((x) =>
                x.connectSuccess(TypeMoq.It.isAny(), TypeMoq.It.isAny(), TypeMoq.It.isAny()),
            )
            .callback((fileUri, creds: IConnectionInfo, server: IServerInfo) => {
                actualDbName = creds.database;
            });

        manager.client = serviceClientMock.object;
        manager.statusView = statusViewMock.object;

        // Then on connecting expect 'master' to be the database used in status view and URI mapping
        manager
            .connect(testFile, connectionCreds)
            .then((result) => {
                assert.equal(result, true);
                assert.equal(
                    manager.getConnectionInfo(testFile).credentials.database,
                    expectedDbName,
                );
                assert.equal(actualDbName, expectedDbName);

                done();
            })
            .catch((err) => {
                done(err);
            });
    });

    function createConnectionResultForCreds(
        connectionCreds: IConnectionInfo,
        dbName?: string,
    ): ConnectionContracts.ConnectionCompleteParams {
        let myResult = new ConnectionContracts.ConnectionCompleteParams();
        if (!dbName) {
            dbName = connectionCreds.database;
        }
        myResult.connectionId = Utils.generateGuid();
        myResult.messages = "";
        myResult.connectionSummary = {
            serverName: connectionCreds.server,
            databaseName: dbName,
            userName: connectionCreds.user,
        };
        const serverInfo: IServerInfo = {
            engineEditionId: 0,
            serverMajorVersion: 0,
            isCloud: false,
            serverMinorVersion: 0,
            serverReleaseVersion: 0,
            serverVersion: "",
            serverLevel: "",
            serverEdition: "",
            azureVersion: 0,
            osVersion: "",
        };
        myResult.serverInfo = serverInfo;
        return myResult;
    }

    test("Should save new connections to recently used list", (done) => {
        const testFile = "file:///my/test/file.sql";
        const expectedDbName = "master";

        let manager: ConnectionManager = createTestConnectionManager();

        // Given a connection to default database
        let connectionCreds = createTestCredentials();
        connectionCreds.database = "";

        // When the result will return 'master' as the database connected to
        let myResult = createConnectionResultForCreds(connectionCreds, expectedDbName);
        myResult.ownerUri = testFile;

        let serviceClientMock: TypeMoq.IMock<SqlToolsServiceClient> =
            TypeMoq.Mock.ofType(SqlToolsServiceClient);
        serviceClientMock
            .setup((x) => x.sendRequest(TypeMoq.It.isAny(), TypeMoq.It.isAny()))
            .callback((type, params: ConnectionContracts.ConnectParams) => {
                manager.handleConnectionCompleteNotification().call(manager, myResult);
            })
            .returns(() => Promise.resolve(true));

        let statusViewMock: TypeMoq.IMock<StatusView> = TypeMoq.Mock.ofType(StatusView);
        statusViewMock
            .setup((x) =>
                x.connectSuccess(TypeMoq.It.isAny(), TypeMoq.It.isAny(), TypeMoq.It.isAny()),
            )
            .callback((fileUri, creds: IConnectionInfo) => {
                return;
            });

        // And we store any DBs saved to recent connections
        let savedConnection: IConnectionInfo = undefined;
        let connectionStoreMock = TypeMoq.Mock.ofType(
            ConnectionStore,
            TypeMoq.MockBehavior.Loose,
            TestExtensionContext.object,
        );
        connectionStoreMock
            .setup((x) => x.addRecentlyUsed(TypeMoq.It.isAny()))
            .returns((conn) => {
                savedConnection = conn;
                return Promise.resolve();
            });

        manager.client = serviceClientMock.object;
        manager.statusView = statusViewMock.object;
        manager.connectionStore = connectionStoreMock.object;

        // Then on connecting expect 'master' to be the database used in status view and URI mapping
        manager
            .connect(testFile, connectionCreds)
            .then((result) => {
                assert.equal(result, true);
                connectionStoreMock.verify(
                    (x) => x.addRecentlyUsed(TypeMoq.It.isAny()),
                    TypeMoq.Times.once(),
                );
                assert.equal(
                    savedConnection.database,
                    expectedDbName,
                    "Expect actual DB name returned from connection to be saved",
                );
                assert.equal(
                    savedConnection.password,
                    connectionCreds.password,
                    "Expect password to be saved",
                );

                done();
            })
            .catch((err) => {
                done(err);
            });
    });

    test("Status view shows updating intellisense after connecting and disappears after intellisense is updated", (done) => {
        const testFile = "file:///my/test/file.sql";

        let manager: ConnectionManager = createTestConnectionManager();
        let statusViewMock: TypeMoq.IMock<StatusView> = TypeMoq.Mock.ofType(StatusView);
        let serviceClientMock: TypeMoq.IMock<SqlToolsServiceClient> =
            TypeMoq.Mock.ofType(SqlToolsServiceClient);
        serviceClientMock
            .setup((x) => x.sendRequest(TypeMoq.It.isAny(), TypeMoq.It.isAny()))
            .callback((type, params: ConnectionContracts.ConnectParams) => {
                manager
                    .handleConnectionCompleteNotification()
                    .call(manager, createTestConnectionResult(params.ownerUri));
            })
            .returns(() => Promise.resolve(true));

        manager.statusView = statusViewMock.object;
        manager.client = serviceClientMock.object;

        // Connect
        manager
            .connect(testFile, createTestCredentials())
            .then((result) => {
                assert.equal(result, true);
                statusViewMock.verify(
                    (x) =>
                        x.languageServiceStatusChanged(
                            TypeMoq.It.isAny(),
                            LocalizedConstants.updatingIntelliSenseStatus,
                        ),
                    TypeMoq.Times.once(),
                );
                statusViewMock.verify(
                    (x) =>
                        x.languageServiceStatusChanged(
                            TypeMoq.It.isAny(),
                            LocalizedConstants.intelliSenseUpdatedStatus,
                        ),
                    TypeMoq.Times.never(),
                );

                // Send a mock notification that the language service was updated
                let langResult = new LanguageServiceContracts.IntelliSenseReadyParams();
                langResult.ownerUri = testFile;
                manager.handleLanguageServiceUpdateNotification().call(manager, langResult);

                statusViewMock.verify(
                    (x) =>
                        x.languageServiceStatusChanged(
                            TypeMoq.It.isAny(),
                            LocalizedConstants.intelliSenseUpdatedStatus,
                        ),
                    TypeMoq.Times.once(),
                );

                done();
            })
            .catch((err) => {
                done(err);
            });
    });
});<|MERGE_RESOLUTION|>--- conflicted
+++ resolved
@@ -122,16 +122,12 @@
         TestExtensionContext.object,
         statusView,
         prompterMock.object,
-<<<<<<< HEAD
         true, // useLegacyConnectionExperience
-=======
-        false,
-        undefined,
->>>>>>> 1f3edc12
+        undefined, // logger
         serviceClient,
         wrapper,
         connectionStore,
-        undefined,
+        undefined, // credentialStore
         connectionUI,
     );
 }

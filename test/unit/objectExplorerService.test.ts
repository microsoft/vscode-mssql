/*---------------------------------------------------------------------------------------------
 *  Copyright (c) Microsoft Corporation. All rights reserved.
 *  Licensed under the MIT License. See License.txt in the project root for license information.
 *--------------------------------------------------------------------------------------------*/

import * as vscode from "vscode";
import * as sinon from "sinon";
import {
    CreateSessionResult,
    ObjectExplorerService,
} from "../../src/objectExplorer/objectExplorerService";
import { expect } from "chai";
import VscodeWrapper from "../../src/controllers/vscodeWrapper";
import ConnectionManager, { SqlConnectionErrorType } from "../../src/controllers/connectionManager";
import SqlToolsServiceClient from "../../src/languageservice/serviceclient";
import { Logger } from "../../src/models/logger";
import { ConnectionStore } from "../../src/models/connectionStore";
import {
    IConnectionProfile,
    IConnectionProfileWithSource,
    IConnectionGroup,
} from "../../src/models/interfaces";
import { ConnectionNode } from "../../src/objectExplorer/nodes/connectionNode";
import { TreeNodeInfo } from "../../src/objectExplorer/nodes/treeNodeInfo";
import { CloseSessionRequest } from "../../src/models/contracts/objectExplorer/closeSessionRequest";
import { Deferred } from "../../src/protocol";
import { ExpandRequest } from "../../src/models/contracts/objectExplorer/expandNodeRequest";
import {
    ActivityObject,
    ActivityStatus,
    TelemetryActions,
    TelemetryViews,
} from "../../src/sharedInterfaces/telemetry";
import * as telemetry from "../../src/telemetry/telemetry";
import { RefreshRequest } from "../../src/models/contracts/objectExplorer/refreshSessionRequest";
import { ExpandErrorNode } from "../../src/objectExplorer/nodes/expandErrorNode";
import * as LocalizedConstants from "../../src/constants/locConstants";
import { IConnectionInfo } from "vscode-mssql";
import { ConnectionUI } from "../../src/views/connectionUI";
import * as Constants from "../../src/constants/constants";
import { AccountStore } from "../../src/azure/accountStore";
import { AzureController } from "../../src/azure/azureController";
import {
    CreateSessionRequest,
    CreateSessionResponse,
    SessionCreatedParameters,
} from "../../src/models/contracts/objectExplorer/createSessionRequest";
import { FirewallService } from "../../src/firewall/firewallService";
import { ConnectionCredentials } from "../../src/models/connectionCredentials";
<<<<<<< HEAD
import { getCloudSettings } from "../../src/azure/providerSettings";
=======
>>>>>>> 9d22e783
import {
    GetSessionIdRequest,
    GetSessionIdResponse,
} from "../../src/models/contracts/objectExplorer/getSessionIdRequest";
import { generateUUID } from "../e2e/baseFixtures";
import { ConnectionGroupNode } from "../../src/objectExplorer/nodes/connectionGroupNode";
import { ConnectionConfig } from "../../src/connectionconfig/connectionconfig";
import { initializeIconUtils } from "./utils";
import { ObjectExplorerUtils } from "../../src/objectExplorer/objectExplorerUtils";

suite("OE Service Tests", () => {
    suite("rootNodeConnections", () => {
        let mockVscodeWrapper: sinon.SinonStubbedInstance<VscodeWrapper>;
        let mockConnectionManager: sinon.SinonStubbedInstance<ConnectionManager>;
        let mockConnectionStore: sinon.SinonStubbedInstance<ConnectionStore>;
        let mockClient: sinon.SinonStubbedInstance<SqlToolsServiceClient>;
        let objectExplorerService: ObjectExplorerService;
        let sandbox: sinon.SinonSandbox;

        setup(() => {
            initializeIconUtils();
            sandbox = sinon.createSandbox();
            mockVscodeWrapper = sandbox.createStubInstance(VscodeWrapper);
            mockConnectionManager = sandbox.createStubInstance(ConnectionManager);
            mockConnectionStore = sandbox.createStubInstance(ConnectionStore);
            mockClient = sandbox.createStubInstance(SqlToolsServiceClient);

            sandbox.stub(mockConnectionStore, "rootGroupId").get(() => TEST_ROOT_GROUP_ID);

            mockConnectionManager.connectionStore = mockConnectionStore;
            mockConnectionManager.client = mockClient;

            objectExplorerService = new ObjectExplorerService(
                mockVscodeWrapper,
                mockConnectionManager,
                () => {},
            );
            objectExplorerService.initialized.resolve();
        });

        teardown(() => {
            sandbox.restore();
        });

        test("rootNodeConnections should return empty array when no root nodes exist", () => {
            // Set up root with no children
            setUpOETreeRoot(objectExplorerService, []);

            // Call the getter
            const result = objectExplorerService.connections;

            // Verify the result is an empty array
            expect(result, "Result should be an empty array").to.be.an("array").that.is.empty;
        });

        test("rootNodeConnections should return connection profiles from root nodes", () => {
            // Create mock connection profiles
            const mockProfiles: IConnectionProfileWithSource[] = [
                {
                    id: "conn1",
                    server: "server1",
                    database: "db1",
                    authenticationType: "Integrated",
                    user: "",
                    password: "",
                    savePassword: false,
                    groupId: TEST_ROOT_GROUP_ID,
                } as IConnectionProfileWithSource,
                {
                    id: "conn2",
                    server: "server2",
                    database: "db1",
                    authenticationType: "Integrated",
                    user: "",
                    password: "",
                    savePassword: false,
                    groupId: TEST_ROOT_GROUP_ID,
                } as IConnectionProfileWithSource,
            ];

            setUpOETreeRoot(objectExplorerService, mockProfiles);

            // Call the getter
            const result = objectExplorerService.connections;

            // Verify the result
            expect(result, "Result should be an array with length 2")
                .to.be.an("array")
                .with.lengthOf(2);
            expect(result[0], "First result should match mock profile 0").to.deep.equal(
                mockProfiles[0],
            );
            expect(result[1], "Second result should match mock profile 1").to.deep.equal(
                mockProfiles[1],
            );
        });

        test("_rootTreeNodeArray should contain correct hierarchy of groups and connections", () => {
            const topLevelGroups = createMockConnectionGroups(2); // two top-level groups under root
            const subGroups = createMockConnectionGroups(2, topLevelGroups[0].id); // two subgroups under the first top-level group

            const allGroups = [...topLevelGroups, ...subGroups];

            const rootConnections = createMockConnectionProfiles(1);

            // Create mock connections:
            const connections = [
                ...rootConnections, // 1 directly under root
                ...createMockConnectionProfiles(2, topLevelGroups[0].id), // 2 under group0
                ...createMockConnectionProfiles(1, topLevelGroups[1].id), // 1 under group1
                ...createMockConnectionProfiles(2, subGroups[0].id), // 2 under subgroup0
            ];

            setUpOETreeRoot(objectExplorerService, connections, allGroups);

            const rootTreeNodeArray: Array<ConnectionNode | ConnectionGroupNode> = (
                objectExplorerService as any
            )._rootTreeNodeArray;

            expect(
                rootTreeNodeArray.length,
                "Root tree node array should only contain the root nodes",
            ).to.equal(3);

            const rootLevelNodes = {
                groups: rootTreeNodeArray.filter((node) => node instanceof ConnectionGroupNode),
                connections: rootTreeNodeArray.filter((node) => node instanceof ConnectionNode),
            };

            // Verify the root level groups are the ones we created
            const rootGroupIds = rootLevelNodes.groups.map(
                (node) => (node as ConnectionGroupNode).connectionGroup.id,
            );
            expect(rootGroupIds).to.have.members([topLevelGroups[0].id, topLevelGroups[1].id]);

            // Verify the root level connection is the one we created
            const rootConnection = rootLevelNodes.connections[0] as ConnectionNode;
            expect(rootConnection.connectionProfile.id).to.equal(rootConnections[0].id);
        });
    });

    suite("expandNode", () => {
        let mockVscodeWrapper: sinon.SinonStubbedInstance<VscodeWrapper>;
        let mockConnectionManager: sinon.SinonStubbedInstance<ConnectionManager>;
        let mockConnectionStore: sinon.SinonStubbedInstance<ConnectionStore>;
        let mockClient: sinon.SinonStubbedInstance<SqlToolsServiceClient>;
        let objectExplorerService: ObjectExplorerService;
        let sandbox: sinon.SinonSandbox;
        let endStub: sinon.SinonStub;
        let endFailedStub: sinon.SinonStub;
        let startActivityStub: sinon.SinonStub;
        let mockLogger: sinon.SinonStubbedInstance<Logger>;

        setup(() => {
            sandbox = sinon.createSandbox();
            mockVscodeWrapper = sandbox.createStubInstance(VscodeWrapper);
            mockConnectionManager = sandbox.createStubInstance(ConnectionManager);
            mockConnectionStore = sandbox.createStubInstance(ConnectionStore);
            mockClient = sandbox.createStubInstance(SqlToolsServiceClient);
            mockConnectionManager.connectionStore = mockConnectionStore;
            mockConnectionManager.client = mockClient;
            endStub = sandbox.stub();
            endFailedStub = sandbox.stub();
            startActivityStub = sandbox.stub(telemetry, "startActivity").returns({
                end: endStub,
                endFailed: endFailedStub,
                correlationId: "",
                startTime: 0,
                update: sandbox.stub(),
            });
            // Mock the Logger.create static method
            mockLogger = sandbox.createStubInstance(Logger);
            sandbox.stub(Logger, "create").returns(mockLogger);
            mockLogger.verbose = sandbox.stub();
            objectExplorerService = new ObjectExplorerService(
                mockVscodeWrapper,
                mockConnectionManager,
                () => {},
            );
            objectExplorerService.initialized.resolve();
        });

        teardown(() => {
            sandbox.restore();
        });

        test("expandNode should handle standard node expansion successfully", async () => {
            sandbox.stub(ObjectExplorerUtils, "iconPath").callsFake((_: string) => undefined);
            // Mock node and session ID
            const mockNode = new TreeNodeInfo(
                "testNode",
                {
                    type: "server",
                    filterable: false,
                    hasFilters: false,
                    subType: "",
                },
                vscode.TreeItemCollapsibleState.Collapsed,
                undefined,
                undefined,
                undefined,
                undefined,
                undefined,
                undefined,
                undefined,
                undefined,
                undefined,
                undefined,
            );

            const mockSessionId = "session123";

            // Setup child nodes that will be returned
            const mockChildNodes = [
                {
                    nodePath: "server/testNode/child1",
                    nodeType: "table",
                    nodeSubType: "",
                    label: "child1",
                },
                {
                    nodePath: "server/testNode/child2",
                    nodeType: "table",
                    nodeSubType: "",
                    label: "child2",
                },
            ];

            // Mock the expected expand response
            const mockExpandResponse = {
                sessionId: mockSessionId,
                nodes: mockChildNodes,
                errorMessage: "",
            };

            // Setup client to return true for the expand request
            mockClient.sendRequest.withArgs(ExpandRequest.type, sinon.match.any).resolves(true);

            // Call the method to test
            const expandPromise = objectExplorerService.expandNode(mockNode, mockSessionId);

            // Wait a bit and then resolve the pending expand with our mock response
            await new Promise((resolve) => setTimeout(resolve, 10));

            // Get and resolve the deferred object from _pendingExpands
            const pendingExpandKey = `${mockSessionId}${mockNode.nodePath}`;
            const pendingExpand = (objectExplorerService as any)._pendingExpands.get(
                pendingExpandKey,
            );
            expect(pendingExpand, "Pending expand should exist").to.exist;
            pendingExpand.resolve(mockExpandResponse);

            // Wait for the expandNode promise to resolve
            const result = await expandPromise;

            // Verify the result
            expect(result, "Expand node should return children").to.be.not.undefined;
            expect(result!.length, "Expand node should return 2 children").to.equal(2);

            // Verify telemetry was started correctly; it should have been called for the expand but also on constructor initialization
            expect(startActivityStub.calledTwice, "Telemetry should be started once").to.be.true;
            expect(
                startActivityStub.args[0][0],
                "Telemetry view should be ObjectExplorer",
            ).to.equal(TelemetryViews.ObjectExplorer);
            expect(startActivityStub.args[0][1], "Telemetry action should be ExpandNode").to.equal(
                TelemetryActions.ExpandNode,
            );

            // Verify logging
            expect(mockLogger.verbose.called, "Logger should be called once for verbose").to.be
                .true;

            // Verify the request was sent correctly
            expect(mockClient.sendRequest.calledOnce, "Send request should be called once").to.be
                .true;
            expect(
                mockClient.sendRequest.args[0][0],
                "Request type should be ExpandRequest",
            ).to.equal(ExpandRequest.type);
            expect(mockClient.sendRequest.args[0][1], "Request payload should match").to.deep.equal(
                {
                    sessionId: mockSessionId,
                    nodePath: mockNode.nodePath,
                    filters: mockNode.filters,
                },
            );

            // Verify the children were mapped correctly
            const mappedChildren = (objectExplorerService as any)._treeNodeToChildrenMap.get(
                mockNode,
            );
            expect(mappedChildren, "Mapped children should exist").to.exist;
            expect(mappedChildren.length, "Mapped children length should be 2").to.equal(2);
            expect(mappedChildren[0].label, "First mapped child label should be child1").to.equal(
                "child1",
            );
            expect(mappedChildren[1].label, "Second mapped child label should be child2").to.equal(
                "child2",
            );

            // Verify telemetry was ended correctly
            expect(endStub.calledOnce, "Telemetry should be ended once").to.be.true;
            expect(endStub.args[0][0], "Telemetry status should be Succeeded").to.equal(
                ActivityStatus.Succeeded,
            );
            expect(
                endStub.args[0][2].childrenCount,
                "Telemetry children count should be 2",
            ).to.equal(2);

            // Verify the result matches the mapped children
            expect(result, "Result should match mapped children").to.equal(mappedChildren);

            // Verify shouldRefresh was reset
            expect(mockNode.shouldRefresh, "Node shouldRefresh should be false").to.be.false;
        });

        test("expandNode should use RefreshRequest if node.shouldRefresh is true", async () => {
            // Mock node with shouldRefresh = true and session ID
            const mockNode = new TreeNodeInfo(
                "testNode",
                {
                    type: "server",
                    filterable: false,
                    hasFilters: false,
                    subType: "",
                },
                vscode.TreeItemCollapsibleState.Collapsed,
                undefined,
                undefined,
                undefined,
                undefined,
                undefined,
                undefined,
                undefined,
                undefined,
                undefined,
                undefined,
            );
            mockNode.shouldRefresh = true;
            const mockSessionId = "session123";

            // Setup child nodes that will be returned
            const mockChildNodes = [
                {
                    nodePath: "server/testNode/child1",
                    nodeType: "table",
                    nodeSubType: "",
                    label: "child1",
                },
            ];

            // Mock the expected refresh response
            const mockRefreshResponse = {
                sessionId: mockSessionId,
                nodes: mockChildNodes,
                errorMessage: "",
            };

            // Setup client to return true for the refresh request
            mockClient.sendRequest.withArgs(RefreshRequest.type, sinon.match.any).resolves(true);

            // Call the method to test
            const expandPromise = objectExplorerService.expandNode(mockNode, mockSessionId);

            // Wait a bit and then resolve the pending expand with our mock response
            await new Promise((resolve) => setTimeout(resolve, 10));

            // Get and resolve the deferred object from _pendingExpands
            const pendingExpandKey = `${mockSessionId}${mockNode.nodePath}`;
            const pendingExpand = (objectExplorerService as any)._pendingExpands.get(
                pendingExpandKey,
            );
            expect(pendingExpand, "Pending expand should exist").to.exist;
            pendingExpand.resolve(mockRefreshResponse);

            // Wait for the expandNode promise to resolve
            const result = await expandPromise;

            // Verify the result
            expect(result, "Expand node should return children").to.be.not.undefined;
            expect(result!.length, "Expand node should return 1 child").to.equal(1);

            // Verify the RefreshRequest was used instead of ExpandRequest
            expect(mockClient.sendRequest.calledOnce, "Send request should be called once").to.be
                .true;
            expect(
                mockClient.sendRequest.args[0][0],
                "Request type should be RefreshRequest",
            ).to.equal(RefreshRequest.type);

            // Verify shouldRefresh was reset to false
            expect(mockNode.shouldRefresh, "Node shouldRefresh should be false").to.be.false;
        });

        test("expandNode should handle error response from SQL Tools Service", async () => {
            // Mock node and session ID
            const mockNode = new TreeNodeInfo(
                "testNode",
                {
                    type: "server",
                    filterable: false,
                    hasFilters: false,
                    subType: "",
                },
                vscode.TreeItemCollapsibleState.Collapsed,
                undefined,
                undefined,
                undefined,
                undefined,
                undefined,
                undefined,
                undefined,
                undefined,
                undefined,
                undefined,
            );
            const mockSessionId = "session123";

            // Mock the error response
            const mockErrorMessage = "Test error from SQL Tools Service";
            const mockExpandResponse = {
                sessionId: mockSessionId,
                nodes: [],
                errorMessage: mockErrorMessage,
            };

            // Setup client to return true for the expand request
            mockClient.sendRequest.withArgs(ExpandRequest.type, sinon.match.any).resolves(true);

            // Call the method to test
            const expandPromise = objectExplorerService.expandNode(mockNode, mockSessionId);

            // Wait a bit and then resolve the pending expand with our error response
            await new Promise((resolve) => setTimeout(resolve, 10));

            // Get and resolve the deferred object from _pendingExpands
            const pendingExpandKey = `${mockSessionId}${mockNode.nodePath}`;
            const pendingExpand = (objectExplorerService as any)._pendingExpands.get(
                pendingExpandKey,
            );
            expect(pendingExpand, "Pending expand should exist").to.exist;
            pendingExpand.resolve(mockExpandResponse);

            // Wait for the expandNode promise to resolve
            const result = await expandPromise;

            // Verify the result (should be an error node)
            expect(result, "Expand node should return error node").to.be.not.undefined;
            expect(result!.length, "Expand node should return 1 error node").to.equal(1);

            // Verify error was logged
            expect(mockLogger.error.called, "Error should be logged").to.be.true;
            expect(
                mockLogger.error.args[0][0],
                "Error message should include mock error message",
            ).to.include(mockErrorMessage);

            // Verify error message was shown to user
            expect(
                mockVscodeWrapper.showErrorMessage.calledOnce,
                "Error message should be shown to user",
            ).to.be.true;
            expect(
                mockVscodeWrapper.showErrorMessage.args[0][0],
                "Error message should be mock error message",
            ).to.equal(mockErrorMessage);

            // Verify an error node was created and set as the only child
            const mappedChildren = (objectExplorerService as any)._treeNodeToChildrenMap.get(
                mockNode,
            );
            expect(mappedChildren, "Mapped children should exist").to.exist;
            expect(mappedChildren.length, "Mapped children length should be 1").to.equal(1);
            expect(
                mappedChildren[0],
                "First mapped child should be an ExpandErrorNode",
            ).to.be.instanceOf(ExpandErrorNode);
            expect(
                (mappedChildren[0] as ExpandErrorNode).tooltip,
                "First mapped child tooltip should be mock error message",
            ).to.equal(mockErrorMessage);

            // Verify telemetry was ended with failure
            expect(endFailedStub.calledOnce, "Telemetry should be ended with failure").to.be.true;
            expect(
                endFailedStub.args[0][0].message,
                "Telemetry message should be mock error message",
            ).to.equal(mockErrorMessage);

            // Verify the result contains the error node
            expect(result![0], "Result child should be an ExpandErrorNode").to.be.instanceOf(
                ExpandErrorNode,
            );
            expect(
                (result![0] as ExpandErrorNode).tooltip,
                "Result child tooltip should be mock error message",
            ).to.equal(mockErrorMessage);
        });

        test("expandNode should handle null response from SQL Tools Service", async () => {
            // Mock node and session ID
            const mockNode = new TreeNodeInfo(
                "testNode",
                {
                    type: "server",
                    filterable: false,
                    hasFilters: false,
                    subType: "",
                },
                vscode.TreeItemCollapsibleState.Collapsed,
                undefined,
                undefined,
                undefined,
                undefined,
                undefined,
                undefined,
                undefined,
                undefined,
                undefined,
                undefined,
            );
            const mockSessionId = "session123";

            // Setup client to return true for the expand request
            mockClient.sendRequest.withArgs(ExpandRequest.type, sinon.match.any).resolves(true);

            // Call the method to test
            const expandPromise = objectExplorerService.expandNode(mockNode, mockSessionId);

            // Wait a bit and then resolve the pending expand with null
            await new Promise((resolve) => setTimeout(resolve, 10));

            // Get and resolve the deferred object from _pendingExpands
            const pendingExpandKey = `${mockSessionId}${mockNode.nodePath}`;
            const pendingExpand = (objectExplorerService as any)._pendingExpands.get(
                pendingExpandKey,
            );
            expect(pendingExpand, "Pending expand should exist").to.exist;
            pendingExpand.resolve(undefined);

            // Wait for the expandNode promise to resolve
            const result = await expandPromise;

            // Verify the result (should be undefined)
            expect(result, "Result should be undefined").to.be.undefined;
        });

        test("expandNode should handle false response from SQL Tools client", async () => {
            // Mock node and session ID
            const mockNode = new TreeNodeInfo(
                "testNode",
                {
                    type: "server",
                    filterable: false,
                    hasFilters: false,
                    subType: "",
                },
                vscode.TreeItemCollapsibleState.Collapsed,
                undefined,
                undefined,
                undefined,
                undefined,
                undefined,
                undefined,
                undefined,
                undefined,
                undefined,
                undefined,
            );
            const mockSessionId = "session123";

            // Setup client to return false for the expand request (indicates failure)
            mockClient.sendRequest.withArgs(ExpandRequest.type, sinon.match.any).resolves(false);

            // Call the method to test
            const result = await objectExplorerService.expandNode(mockNode, mockSessionId);

            // Verify the result (should be undefined)
            expect(result, "Result should be undefined").to.be.undefined;

            // Verify error message was shown to user
            expect(
                mockVscodeWrapper.showErrorMessage.calledOnce,
                "Error message should be shown to user",
            ).to.be.true;
            expect(
                mockVscodeWrapper.showErrorMessage.args[0][0],
                "Error message should be mock error message",
            ).to.equal(LocalizedConstants.msgUnableToExpand);
        });

        test("expandNode should handle exception from SQL Tools client", async () => {
            // Mock node and session ID
            const mockNode = new TreeNodeInfo(
                "testNode",
                {
                    type: "server",
                    filterable: false,
                    hasFilters: false,
                    subType: "",
                },
                vscode.TreeItemCollapsibleState.Collapsed,
                undefined,
                undefined,
                undefined,
                undefined,
                undefined,
                undefined,
                undefined,
                undefined,
                undefined,
                undefined,
            );
            const mockSessionId = "session123";

            // Setup client to throw an error
            const testError = new Error("Test client error");
            mockClient.sendRequest.withArgs(ExpandRequest.type, sinon.match.any).rejects(testError);
            0;

            try {
                // Call the method to test
                await objectExplorerService.expandNode(mockNode, mockSessionId);
            } catch (e) {
                expect(e, "Error should be test error").to.equal(testError);
            }
        });
    });

    suite("handleSessionCreationFailure", () => {
        let sandbox: sinon.SinonSandbox;
        let mockLogger: sinon.SinonStubbedInstance<Logger>;
        let mockConnectionManager: sinon.SinonStubbedInstance<ConnectionManager>;
        let mockVscodeWrapper: sinon.SinonStubbedInstance<VscodeWrapper>;
        let mockConnectionUI: sinon.SinonStubbedInstance<ConnectionUI>;
        let mockFirewallService: sinon.SinonStubbedInstance<FirewallService>;
        let mockClient: sinon.SinonStubbedInstance<SqlToolsServiceClient>;
        let objectExplorerService: ObjectExplorerService;
        let mockActivityObject: ActivityObject;
        let mockAccountStore: sinon.SinonStubbedInstance<AccountStore>;

        setup(() => {
            sandbox = sinon.createSandbox();
            mockLogger = sandbox.createStubInstance(Logger);
            mockConnectionManager = sandbox.createStubInstance(ConnectionManager);
            mockConnectionManager.handleConnectionErrors.resolves({
                isHandled: false,
                updatedCredentials: undefined,
            });
            mockVscodeWrapper = sandbox.createStubInstance(VscodeWrapper);
            mockConnectionUI = sandbox.createStubInstance(ConnectionUI);
            mockFirewallService = sandbox.createStubInstance(FirewallService);
            mockClient = sandbox.createStubInstance(SqlToolsServiceClient);
            mockAccountStore = sandbox.createStubInstance(AccountStore);

            mockConnectionManager.client = mockClient;
            (mockConnectionManager as any)._connectionUI = mockConnectionUI;
            (mockConnectionManager as any)._firewallService = mockFirewallService;
            (mockConnectionManager as any)._accountStore = mockAccountStore;
            mockActivityObject = {
                correlationId: "test-correlation-id",
                end: sandbox.stub(),
                update: sandbox.stub(),
                endFailed: sandbox.stub(),
                startTime: performance.now(),
            };
            mockLogger = sandbox.createStubInstance(Logger);
            sandbox.stub(Logger, "create").returns(mockLogger);

            objectExplorerService = new ObjectExplorerService(
                mockVscodeWrapper,
                mockConnectionManager,
                () => {},
            );
            objectExplorerService.initialized.resolve();
            (objectExplorerService as any).logger = mockLogger;
            (objectExplorerService as any).connectionUI = mockConnectionUI;
            (objectExplorerService as any).firewallService = mockFirewallService;
        });
        teardown(() => {
            sandbox.restore();
        });

        test("handleSessionCreationFailure should handle basic error without error number", async () => {
            mockVscodeWrapper.showErrorMessage = sandbox.stub();
            // Create a failure response with just an error message
            const failureResponse = createMockFailureResponse({
                errorMessage: "Connection failed",
            });

            const connectionProfile = createMockConnectionProfile();

            // Call the method
            const result = await (objectExplorerService as any).handleSessionCreationFailure(
                failureResponse,
                connectionProfile,
                mockActivityObject,
            );

            // Verify the result is false (no retry)
            expect(result, "Result should be false").to.be.false;

            // Verify telemetry captured the failure state
            const updateStub = mockActivityObject.update as sinon.SinonStub;
            expect(updateStub.calledOnce, "Telemetry should be updated once").to.be.true;
            expect(
                updateStub.args[0][0].connectionType,
                "Connection type should be captured",
            ).to.equal(connectionProfile.authenticationType);
            expect(updateStub.args[0][0].isFixed, "Is fixed should be false").to.equal("false");
            expect(updateStub.args[0][0].errorHandled, "Error handled should be undefined").to.be
                .undefined;
        });

        test("handleSessionCreationFailure should update telemetry when error number is present", async () => {
            // Create a failure response with error number and message
            const failureResponse = createMockFailureResponse({
                errorNumber: 12345,
                errorMessage: "Connection failed",
            });

            const connectionProfile = createMockConnectionProfile({
                authenticationType: "SqlLogin",
            });

            // Call the method
            const result = await (objectExplorerService as any).handleSessionCreationFailure(
                failureResponse,
                connectionProfile,
                mockActivityObject,
            );

            // Verify the result is false (no retry)
            expect(result, "Result should be false").to.be.false;

            const updateStub = mockActivityObject.update as sinon.SinonStub;

            // Verify telemetry was updated with error number
            expect(updateStub.calledTwice, "Telemetry should be updated twice").to.be.true;
            expect(updateStub.args[0][0].connectionType, "Connection type should match").to.equal(
                "SqlLogin",
            );
            expect(updateStub.args[0][1].errorNumber, "Error number should match").to.equal(12345);
        });

        test("handleSessionCreationFailure delegates to ConnectionManager.handleConnectionErrors", async () => {
            mockConnectionManager.handleConnectionErrors.reset();
            const failureResponse = createMockFailureResponse({
                errorNumber: 98765,
                errorMessage: "Delegation error",
            });

            const connectionProfile = createMockConnectionProfile();

            mockConnectionManager.handleConnectionErrors.resolves({
                isHandled: false,
                updatedCredentials: connectionProfile,
                errorHandled: SqlConnectionErrorType.Generic,
            });

            await (objectExplorerService as any).handleSessionCreationFailure(
                failureResponse,
                connectionProfile,
                mockActivityObject,
            );

            expect(
                mockConnectionManager.handleConnectionErrors.calledOnceWithExactly(
                    failureResponse,
                    connectionProfile,
                ),
                "handleConnectionErrors should be invoked with failure details",
            ).to.be.true;
        });

        test("handleSessionCreationFailure returns true and updates connection when error is handled", async () => {
            mockConnectionManager.handleConnectionErrors.reset();
            const failureResponse = createMockFailureResponse({
                errorNumber: Constants.errorSSLCertificateValidationFailed,
                errorMessage: "SSL certificate validation failed",
            });

            const connectionProfile = createMockConnectionProfile();
            const updatedProfile = createMockConnectionProfile();
            updatedProfile.trustServerCertificate = true;
            const updateStub = mockActivityObject.update as sinon.SinonStub;

            mockConnectionManager.handleConnectionErrors.resolves({
                isHandled: true,
                updatedCredentials: updatedProfile,
                errorHandled: SqlConnectionErrorType.TrustServerCertificateNotEnabled,
            });

            const connectionNode = {
                updateConnectionProfile: sandbox.stub(),
            };

            sandbox
                .stub(objectExplorerService as any, "getConnectionNodeFromProfile")
                .returns(connectionNode);

            const result = await (objectExplorerService as any).handleSessionCreationFailure(
                failureResponse,
                connectionProfile,
                mockActivityObject,
            );

            expect(result, "Result should be true").to.be.true;
            expect(
                connectionNode.updateConnectionProfile.calledOnceWithExactly(updatedProfile),
                "Connection node should be updated with refreshed credentials",
            ).to.be.true;
            expect(updateStub.calledTwice, "Telemetry should be updated twice").to.be.true;
            expect(
                updateStub.args[1][0].errorHandled,
                "Telemetry should record handled error type",
            ).to.equal("trustServerCertificate");
            expect(
                updateStub.args[1][0].isFixed,
                "Telemetry should record issue as fixed",
            ).to.equal("true");
        });

        test("handleSessionCreationFailure returns false when error is not handled", async () => {
            mockConnectionManager.handleConnectionErrors.reset();
            const failureResponse = createMockFailureResponse({
                errorNumber: Constants.errorFirewallRule,
                errorMessage: "Firewall rule error",
            });

            const connectionProfile = createMockConnectionProfile();
            const updateStub = mockActivityObject.update as sinon.SinonStub;

            mockConnectionManager.handleConnectionErrors.resolves({
                isHandled: false,
                updatedCredentials: connectionProfile,
                errorHandled: SqlConnectionErrorType.FirewallRuleError,
            });

            const getNodeStub = sandbox
                .stub(objectExplorerService as any, "getConnectionNodeFromProfile")
                .returns({
                    updateConnectionProfile: sandbox.stub(),
                });

            const result = await (objectExplorerService as any).handleSessionCreationFailure(
                failureResponse,
                connectionProfile,
                mockActivityObject,
            );

            expect(result, "Result should be false").to.be.false;
            expect(
                getNodeStub.called,
                "Connection node lookup should not be performed for unhandled errors",
            ).to.be.false;
            expect(updateStub.calledTwice, "Telemetry should be updated twice").to.be.true;
            expect(
                updateStub.args[1][0].isFixed,
                "Telemetry should indicate the issue is unresolved",
            ).to.equal("true");
        });
    });

    suite("handleSessionCreationSuccess", () => {
        let sandbox: sinon.SinonSandbox;
        let mockLogger: sinon.SinonStubbedInstance<Logger>;
        let mockConnectionManager: sinon.SinonStubbedInstance<ConnectionManager>;
        let mockVscodeWrapper: sinon.SinonStubbedInstance<VscodeWrapper>;
        let mockConnectionUI: sinon.SinonStubbedInstance<ConnectionUI>;
        let mockClient: sinon.SinonStubbedInstance<SqlToolsServiceClient>;
        let objectExplorerService: ObjectExplorerService;
        let mockConnectionStore: sinon.SinonStubbedInstance<ConnectionStore>;

        setup(() => {
            sandbox = sinon.createSandbox();
            mockLogger = sandbox.createStubInstance(Logger);
            mockConnectionManager = sandbox.createStubInstance(ConnectionManager);
            mockVscodeWrapper = sandbox.createStubInstance(VscodeWrapper);
            mockConnectionUI = sandbox.createStubInstance(ConnectionUI);
            mockClient = sandbox.createStubInstance(SqlToolsServiceClient);
            mockConnectionStore = sandbox.createStubInstance(ConnectionStore);

            sandbox.stub(mockConnectionStore, "rootGroupId").get(() => TEST_ROOT_GROUP_ID);

            mockConnectionManager.connectionStore = mockConnectionStore;
            mockConnectionManager.client = mockClient;
            (mockConnectionManager as any)._connectionUI = mockConnectionUI;

            objectExplorerService = new ObjectExplorerService(
                mockVscodeWrapper,
                mockConnectionManager,
                () => {},
            );
            objectExplorerService.initialized.resolve();
            (objectExplorerService as any).logger = mockLogger;
        });

        teardown(() => {
            sandbox.restore();
        });

        test("handleSessionCreationSuccess should return undefined when success is false", async () => {
            setUpOETreeRoot(objectExplorerService, []);

            // Create a failed success response
            const failedResponse = createMockSuccessResponse(false);
            const connectionProfile = createMockConnectionProfile();

            // Call the method
            const result = await (objectExplorerService as any).handleSessionCreationSuccess(
                failedResponse,
                connectionProfile,
            );

            // Verify the result is undefined
            expect(result, "Result should be undefined").to.be.undefined;

            // Verify the root tree node array is still empty
            expect(
                (objectExplorerService as any)._rootTreeNodeArray,
                "Root tree node array should be empty",
            ).to.be.an("array").that.is.empty;
        });

        test("handleSessionCreationSuccess should create a new connection node when none exists", async () => {
            mockConnectionManager.connect = sandbox.stub();
            sandbox.spy(objectExplorerService as any, "addConnectionNode");
            setUpOETreeRoot(objectExplorerService, []);
            // Create a successful response
            const successResponse = createMockSuccessResponse();
            const connectionProfile = createMockConnectionProfile();

            // Stub getConnectionNodeFromProfile to return undefined (no existing node)
            sandbox
                .stub(objectExplorerService as any, "getConnectionNodeFromProfile")
                .onFirstCall()
                .returns(undefined)
                .onSecondCall()
                .callsFake((profile) => {
                    // Return the newly created node on second call
                    return (objectExplorerService as any)._rootTreeNodeArray.find(
                        (n: ConnectionNode) => n.connectionProfile.id === profile.id,
                    );
                });

            // Call the method
            const result = await (objectExplorerService as any).handleSessionCreationSuccess(
                successResponse,
                connectionProfile,
            );

            // Verify the result
            expect(result, "Result should exist").to.exist;
            expect(result.sessionId, "Session ID should be test-session-id").to.equal(
                "test-session-id",
            );
            expect(result.connectionNode, "Connection node should exist").to.exist;

            // Verify a new connection node was created and added to the root tree node array
            expect(
                (objectExplorerService as any)._rootTreeNodeArray.length,
                "Root tree node array should have length 1",
            ).to.equal(1);
            const newNode: ConnectionNode = (objectExplorerService as any)._rootTreeNodeArray[0];
            expect(newNode, "New node should be an instance of ConnectionNode").to.be.instanceOf(
                ConnectionNode,
            );
            expect(newNode.connectionProfile, "Connection profile should match").to.deep.equal(
                connectionProfile,
            );

            // Verify updateToConnectedState was called on the new node
            expect(newNode.nodeStatus, "New node status should be Connected").to.be.equal(
                "Connected",
            );

            // Verify connect was called
            expect(mockConnectionManager.connect.calledOnce, "Connect should be called once").to.be
                .true;
            expect(
                mockConnectionManager.connect.args[0][0],
                "Session ID should be test-session-id",
            ).to.equal(`test-session-id`);
            expect(
                mockConnectionManager.connect.args[0][1],
                "Connection profile should match",
            ).to.deep.equal(connectionProfile);

            // Verify addConnectionNode was called
            expect(
                (objectExplorerService as any).addConnectionNode.calledOnce,
                "Add connection node at right position should be called once",
            ).to.be.true;
            expect(
                (objectExplorerService as any).addConnectionNode.args[0][0],
                "New node should be added to the root tree node array",
            ).to.equal(newNode);
        });

        test("handleSessionCreationSuccess should update existing connection node", async () => {
            sandbox.spy(objectExplorerService as any, "addConnectionNode");

            // Create a successful response
            const successResponse = createMockSuccessResponse();
            const connectionProfile = createMockConnectionProfile();

            // Create an existing node
            setUpOETreeRoot(objectExplorerService, [connectionProfile]);
            const existingNode = (objectExplorerService as any)._rootTreeNodeArray[0];

            // Spy on the node's methods
            const updateProfileSpy = sandbox.stub();
            existingNode.updateConnectionProfile = updateProfileSpy;
            const updateStateSpy = sandbox.stub();
            existingNode.updateToConnectedState = updateStateSpy;

            // Stub getConnectionNodeFromProfile to return the existing node
            sandbox
                .stub(objectExplorerService as any, "getConnectionNodeFromProfile")
                .returns(existingNode);

            // Call the method
            const result = await (objectExplorerService as any).handleSessionCreationSuccess(
                successResponse,
                connectionProfile,
            );

            // Verify the result
            expect(result, "Result should exist").to.exist;
            expect(result.sessionId, "Session ID should be test-session-id").to.equal(
                "test-session-id",
            );
            expect(result.connectionNode, "Connection node should exist").to.equal(existingNode);

            // Verify no new node was created - array still has only one node
            expect(
                (objectExplorerService as any)._rootTreeNodeArray.length,
                "Root tree node array should have length 1",
            ).to.equal(1);

            // Verify updateConnectionProfile was called on the existing node
            expect(updateProfileSpy.calledOnce, "Update connection profile should be called once")
                .to.be.true;
            expect(updateProfileSpy.args[0][0], "Connection profile should match").to.equal(
                connectionProfile,
            );

            // Verify updateToConnectedState was called
            expect(updateStateSpy.calledOnce, "Update to connected state should be called once").to
                .be.true;
            expect(updateStateSpy.args[0][0].nodeInfo, "Node info should match").to.equal(
                successResponse.rootNode,
            );
            expect(updateStateSpy.args[0][0].sessionId, "Session ID should match").to.equal(
                successResponse.sessionId,
            );
            expect(
                updateStateSpy.args[0][0].connectionProfile,
                "Connection profile should match",
            ).to.equal(connectionProfile);

            // Verify addConnectionNode was NOT called (not a new connection)
            expect(
                (objectExplorerService as any).addConnectionNode.called,
                "Add connection node should NOT be called",
            ).to.be.false;
        });
    });

<<<<<<< HEAD
    suite("refreshAccount", () => {
        let sandbox: sinon.SinonSandbox;
        let mockLogger: sinon.SinonStubbedInstance<Logger>;
        let mockVscodeWrapper: sinon.SinonStubbedInstance<VscodeWrapper>;
        let mockAzureController: sinon.SinonStubbedInstance<AzureController>;
        let mockAccountStore: sinon.SinonStubbedInstance<AccountStore>;
        let mockWithProgress: sinon.SinonStub;
        let objectExplorerService: ObjectExplorerService;
        let mockConnectionManager: sinon.SinonStubbedInstance<ConnectionManager>;
        let mockClient: sinon.SinonStubbedInstance<SqlToolsServiceClient>;
        let mockConnectionUI: sinon.SinonStubbedInstance<ConnectionUI>;
        let mockFirewallService: sinon.SinonStubbedInstance<FirewallService>;
        let mockConnectionStore: sinon.SinonStubbedInstance<ConnectionStore>;

        setup(() => {
            sandbox = sinon.createSandbox();
            mockLogger = sandbox.createStubInstance(Logger);
            sandbox.stub(Logger, "create").returns(mockLogger);

            mockVscodeWrapper = sandbox.createStubInstance(VscodeWrapper);
            mockAzureController = sandbox.createStubInstance(AzureController);
            mockAzureController.refreshAccessToken = sandbox.stub();
            mockAzureController.populateAccountProperties = sandbox.stub();
            mockAccountStore = sandbox.createStubInstance(AccountStore);
            mockConnectionManager = sandbox.createStubInstance(ConnectionManager);
            mockClient = sandbox.createStubInstance(SqlToolsServiceClient);
            mockConnectionUI = sandbox.createStubInstance(ConnectionUI);
            mockFirewallService = sandbox.createStubInstance(FirewallService);
            mockConnectionStore = sandbox.createStubInstance(ConnectionStore);
            mockConnectionManager.client = mockClient;
            mockConnectionManager.connectionStore = mockConnectionStore;
            mockConnectionManager.accountStore = mockAccountStore;
            mockConnectionManager.azureController = mockAzureController;

            mockWithProgress = sandbox.stub(vscode.window, "withProgress");
            mockWithProgress.callsFake((options, task) => {
                const mockProgress = {
                    report: sandbox.stub(),
                };
                const mockToken = {
                    onCancellationRequested: sandbox.stub(),
                };

                return task(mockProgress, mockToken);
            });

            // Set up the object explorer service
            objectExplorerService = new ObjectExplorerService(
                mockVscodeWrapper,
                mockConnectionManager,
                () => {},
            );
            objectExplorerService.initialized.resolve();
            (objectExplorerService as any).logger = mockLogger;
            (objectExplorerService as any).connectionUI = mockConnectionUI;
            (objectExplorerService as any).firewallService = mockFirewallService;
        });

        teardown(() => {
            sandbox.restore();
        });

        test("refreshAccount should refresh token successfully", async () => {
            // Create mock account and connection credentials
            const mockAccount = createMockAccount();
            const mockConnectionCredentials = createMockConnectionProfile({
                tenantId: "tenant-id",
            }) as ConnectionCredentials;

            // Setup Azure controller to return a token
            mockAzureController.refreshAccessToken.resolves({
                token: "new-access-token",
                expiresOn: 10000, // 1 hour from now
            } as IToken);

            // Call the method
            const result = await (objectExplorerService as any).refreshAccount(
                mockAccount,
                mockConnectionCredentials,
            );

            // Verify the result is true (success)
            expect(result, "Refresh account should return true").to.be.true;

            // Verify Azure controller was called with correct parameters
            expect(
                mockAzureController.refreshAccessToken.calledOnce,
                "Azure controller should be called once",
            ).to.be.true;
            expect(
                mockAzureController.refreshAccessToken.args[0][0],
                "Mock account should match",
            ).to.equal(mockAccount);
            expect(
                mockAzureController.refreshAccessToken.args[0][1],
                "Mock account store should match",
            ).to.equal(mockAccountStore);
            expect(
                mockAzureController.refreshAccessToken.args[0][2],
                "Tenant ID should match",
            ).to.equal("tenant-id");
            expect(
                mockAzureController.refreshAccessToken.args[0][3],
                "Database resource should match",
            ).to.equal(getCloudSettings(mockAccount.key.providerId).settings.sqlResource);

            // Verify connection credentials were updated with new token
            expect(
                mockConnectionCredentials.azureAccountToken,
                "Azure account token should match",
            ).to.equal("new-access-token");
            expect(mockConnectionCredentials.expiresOn, "Expires on should exist").to.exist;

            // Verify withProgress was called with correct title
            expect(mockWithProgress.calledOnce, "withProgress should be called once").to.be.true;
            expect(mockWithProgress.args[0][0].title, "withProgress title should match").to.equal(
                LocalizedConstants.ObjectExplorer.AzureSignInMessage,
            );
        });

        test("refreshAccount should show error message if token refresh fails", async () => {
            // Create mock account and connection credentials
            const mockAccount = createMockAccount();
            const mockConnectionCredentials =
                createMockConnectionProfile() as ConnectionCredentials;

            // Setup Azure controller to return no token
            mockAzureController.refreshAccessToken.resolves(undefined);

            // Setup showErrorMessage to return a button click
            mockVscodeWrapper.showErrorMessage.resolves(LocalizedConstants.refreshTokenLabel);

            // Setup populateAccountProperties to return a profile with a token
            mockAzureController.populateAccountProperties.resolves({
                azureAccountToken: "populated-access-token",
                expiresOn: 1000, // 1 hour from now
            } as IConnectionProfile);

            // Call the method
            const result = await (objectExplorerService as any).refreshAccount(
                mockAccount,
                mockConnectionCredentials,
            );

            // Verify the result is true (success)
            expect(result, "Refresh account should return true").to.be.true;

            // Verify Azure controller was called
            expect(
                mockAzureController.refreshAccessToken.calledOnce,
                "Azure controller should be called once",
            ).to.be.true;

            // Verify error message was shown
            expect(
                mockVscodeWrapper.showErrorMessage.calledOnce,
                "Error message should be shown once",
            ).to.be.true;
            expect(
                mockVscodeWrapper.showErrorMessage.args[0][0],
                "Error message should match",
            ).to.equal(LocalizedConstants.msgAccountRefreshFailed);
            expect(
                mockVscodeWrapper.showErrorMessage.args[0][1],
                "Refresh token label should match",
            ).to.equal(LocalizedConstants.refreshTokenLabel);

            // Verify populateAccountProperties was called since refresh button was clicked
            expect(
                mockAzureController.populateAccountProperties.calledOnce,
                "Populate account properties should be called once",
            ).to.be.true;

            // Verify connection credentials were updated with populated token
            expect(
                mockConnectionCredentials.azureAccountToken,
                "Azure account token should match",
            ).to.equal("populated-access-token");
            expect(mockConnectionCredentials.expiresOn, "Expires on should exist").to.exist;
        });

        test("refreshAccount should handle user cancellation of refresh", async () => {
            // Create mock account and connection credentials
            const mockAccount = createMockAccount();
            const mockConnectionCredentials =
                createMockConnectionProfile() as ConnectionCredentials;

            // Setup Azure controller to return no token
            mockAzureController.refreshAccessToken.resolves(undefined);

            // Setup showErrorMessage to return undefined (user closed dialog)
            mockVscodeWrapper.showErrorMessage.resolves(undefined);

            // Call the method
            const result = await (objectExplorerService as any).refreshAccount(
                mockAccount,
                mockConnectionCredentials,
            );

            // Verify the result is true (success) - the method still resolves true even if user cancels
            expect(result, "Refresh account should return true").to.be.true;

            // Verify error was logged
            expect((mockLogger.error as sinon.SinonStub).calledOnce, "Error should be logged").to.be
                .true;

            // Verify populateAccountProperties was NOT called since user didn't click refresh
            expect(
                mockAzureController.populateAccountProperties.called,
                "Populate account properties should not be called",
            ).to.be.false;
        });

        test("refreshAccount should handle progress cancellation", async () => {
            // Create mock account and connection credentials
            const mockAccount = createMockAccount();
            const mockConnectionCredentials =
                createMockConnectionProfile() as ConnectionCredentials;

            mockVscodeWrapper.showErrorMessage.resolves(LocalizedConstants.refreshTokenLabel);

            // Modify withProgress to simulate cancellation
            mockWithProgress.restore(); // Restore the original stub
            mockWithProgress = sandbox.stub(vscode.window, "withProgress");
            mockWithProgress.callsFake((options, task) => {
                const mockProgress = {
                    report: sandbox.stub(),
                };
                const mockToken = {
                    onCancellationRequested: (callback: () => void) => {
                        // Immediately trigger cancellation
                        callback();
                        return { dispose: sandbox.stub() };
                    },
                };

                return task(mockProgress, mockToken);
            });

            // Call the method
            const result = await (objectExplorerService as any).refreshAccount(
                mockAccount,
                mockConnectionCredentials,
            );

            // Verify the result is false (cancelled)
            expect(result, "Refresh account should return false").to.be.false;

            // Verify cancellation was logged
            expect(
                mockLogger.verbose.calledWith("Azure sign in cancelled by user."),
                "Verbose log should indicate cancellation",
            ).to.be.true;
        });

        test("refreshAccount should handle errors during refresh", async () => {
            // Create mock account and connection credentials
            const mockAccount = createMockAccount();
            const mockConnectionCredentials =
                createMockConnectionProfile() as ConnectionCredentials;

            // Setup Azure controller to throw an error
            const testError = new Error("Test refresh error");
            mockAzureController.refreshAccessToken.rejects(testError);

            // Call the method
            const result = await (objectExplorerService as any).refreshAccount(
                mockAccount,
                mockConnectionCredentials,
            );

            // Verify the result is false (error)
            expect(result, "Refresh account should return false").to.be.false;

            // Verify error was logged
            expect(
                mockLogger.error.calledWith("Error refreshing account: " + testError),
                "Error should be logged",
            ).to.be.true;

            // Verify error message was shown
            expect(
                mockVscodeWrapper.showErrorMessage.calledOnce,
                "Error message should be shown once",
            ).to.be.true;
            expect(
                mockVscodeWrapper.showErrorMessage.args[0][0],
                "Error message should match",
            ).to.equal(testError.message);
        });
    });

=======
>>>>>>> 9d22e783
    suite("getNodeIdentifier", () => {
        let sandbox: sinon.SinonSandbox;
        let objectExplorerService: ObjectExplorerService;

        setup(() => {
            sandbox = sinon.createSandbox();
            const mockVscodeWrapper = sandbox.createStubInstance(VscodeWrapper);
            const mockConnectionManager = sandbox.createStubInstance(ConnectionManager);
            const mockClient = sandbox.createStubInstance(SqlToolsServiceClient);
            mockConnectionManager.client = mockClient;
            objectExplorerService = new ObjectExplorerService(
                mockVscodeWrapper,
                mockConnectionManager,
                () => {},
            );
            objectExplorerService.initialized.resolve();
        });

        teardown(() => {
            sandbox.restore();
        });

        test("getNodeIdentifier should return the correct identifier for a given node with session", () => {
            // Create a mock node
            const mockNode = new ConnectionNode({
                id: "conn1",
                server: "server1",
                database: "db1",
                authenticationType: "Integrated",
                user: "",
                password: "",
                savePassword: false,
                groupId: "",
                profileName: "profile1",
            } as IConnectionProfile);

            // Call the method
            const result = (objectExplorerService as any).getNodeIdentifier(mockNode);

            // Verify the result
            expect(result, "Node identifier should match").to.equal("server1_db1_profile1");
        });

        test("getNodeIdentifier should return the correct identifier for a node with a session", () => {
            // Create a mock node without a connection profile
            const mockNode = {
                id: "node1",
                connectionProfile: undefined,
                sessionId: "session1",
            } as TreeNodeInfo;

            // Call the method
            const result = (objectExplorerService as any).getNodeIdentifier(mockNode);

            // Verify the result
            expect(result, "Node identifier should match").to.equal("session1");
        });
    });

    suite("ObjectExplorerService - createSession Tests", () => {
        let sandbox: sinon.SinonSandbox;
        let objectExplorerService: ObjectExplorerService;
        let endStub: sinon.SinonStub;
        let endFailedStub: sinon.SinonStub;
        let startActivityStub: sinon.SinonStub;
        let mockActivity: ActivityObject;
        let mockClient: sinon.SinonStubbedInstance<SqlToolsServiceClient>;
        let mockConnectionStore: sinon.SinonStubbedInstance<ConnectionStore>;
        let mockLogger: sinon.SinonStubbedInstance<Logger>;

        setup(() => {
            sandbox = sinon.createSandbox();
            const mockVscodeWrapper = sandbox.createStubInstance(VscodeWrapper);
            mockClient = sandbox.createStubInstance(SqlToolsServiceClient);

            mockConnectionStore = sandbox.createStubInstance(ConnectionStore);
            mockConnectionStore.readAllConnections.resolves([]);
            sandbox.stub(mockConnectionStore, "rootGroupId").get(() => TEST_ROOT_GROUP_ID);

            const mockConnectionManager = sandbox.createStubInstance(ConnectionManager);
            mockConnectionManager.client = mockClient;
            mockConnectionManager.connectionStore = mockConnectionStore;

            endStub = sandbox.stub();
            endFailedStub = sandbox.stub();
            mockActivity = {
                end: endStub,
                endFailed: endFailedStub,
                correlationId: "",
                startTime: 0,
                update: sandbox.stub(),
            };
            startActivityStub = sandbox.stub(telemetry, "startActivity").returns(mockActivity);
            mockLogger = sandbox.createStubInstance(Logger);
            sandbox.stub(Logger, "create").returns(mockLogger);
            objectExplorerService = new ObjectExplorerService(
                mockVscodeWrapper,
                mockConnectionManager,
                () => {},
            );
            objectExplorerService.initialized.resolve();
        });

        teardown(() => {
            sandbox.restore();
        });

        test("createSession should return undefined if prepareConnectionProfile returns undefined", async () => {
            // Setup prepareConnectionProfile to return undefined (user cancelled)
            (objectExplorerService as any).prepareConnectionProfile = sandbox.stub();
            (objectExplorerService as any).prepareConnectionProfile.resolves(undefined);

            const connectionInfo: IConnectionInfo = {
                server: "TestServer",
                database: "TestDB",
                authenticationType: "SqlLogin",
                user: "testUser",
                password: generateUUID(),
            } as IConnectionInfo;

            // Preemptively set maps to insulate from getRootNodes() byproducts
            objectExplorerService["_connectionGroupNodes"] = new Map();
            objectExplorerService["_connectionNodes"] = new Map();

            // Call the method
            const result = await objectExplorerService.createSession(connectionInfo);

            // Verify the result is undefined
            expect(result, "Result should be undefined").to.be.undefined;

            // Verify prepareConnectionProfile was called with the connection info
            expect(
                (objectExplorerService as any).prepareConnectionProfile.calledOnce,
                "Prepare connection profile should be called once",
            ).to.be.true;
            expect(
                (objectExplorerService as any).prepareConnectionProfile.args[0][0],
                "Prepare connection profile should be called with connection info",
            ).to.equal(connectionInfo);

            // Verify telemetry was started, it should have been called twice because of getRootNodes is called in the initialization
            expect(startActivityStub.calledTwice, "Telemetry should be started twice").to.be.true;
            expect(startActivityStub.args[1][0], "Telemetry view should match").to.equal(
                TelemetryViews.ObjectExplorer,
            );
            expect(startActivityStub.args[1][1], "Telemetry action should match").to.equal(
                TelemetryActions.CreateSession,
            );
            expect(
                startActivityStub.args[1][3].connectionType,
                "Connection type should match",
            ).to.equal("SqlLogin");
        });

        test("createSession should call client to get session ID and create session", async () => {
            // Setup prepareConnectionProfile to return a profile
            (objectExplorerService as any).prepareConnectionProfile = sandbox.stub();
            const connectionProfile = createMockConnectionProfile();
            (objectExplorerService as any).prepareConnectionProfile.resolves(connectionProfile);

            // Setup client to return session ID and create session
            const sessionIdResponse: GetSessionIdResponse = { sessionId: "test-session-id" };
            mockClient.sendRequest
                .withArgs(GetSessionIdRequest.type, sinon.match.any)
                .resolves(sessionIdResponse);

            const createSessionResponse: CreateSessionResponse = {
                sessionId: "test-session-id",
            };
            mockClient.sendRequest
                .withArgs(CreateSessionRequest.type, sinon.match.any)
                .resolves(createSessionResponse);

            (objectExplorerService as any).handleSessionCreationSuccess = sandbox.stub();
            const sessionCreationSuccessResponse = {
                sessionId: "test-session-id",
                connectionNode: { label: "TestServer" } as any,
            };
            (objectExplorerService as any).handleSessionCreationSuccess.resolves(
                sessionCreationSuccessResponse,
            );

            const createConnectionStub = sandbox.stub(
                ConnectionCredentials,
                "createConnectionDetails",
            );

            // Preemptively set maps to insulate from getRootNodes() byproducts
            objectExplorerService["_connectionGroupNodes"] = new Map();
            objectExplorerService["_connectionNodes"] = new Map();

            // Call the method
            const resultPromise = objectExplorerService.createSession();
            await new Promise((resolve) => setTimeout(resolve, 10));
            const promise = (objectExplorerService as any)._pendingSessionCreations.get(
                "test-session-id",
            );
            const sessionCreatedParameters: SessionCreatedParameters = {
                sessionId: "test-session-id",
                success: true,
                errorMessage: "",
                errorNumber: undefined,
                rootNode: { label: "TestServer" } as any,
            };
            if (promise) {
                promise.resolve(sessionCreatedParameters);
            }

            const result = await resultPromise;

            // Verify the result
            expect(result, "Result should match session creation success response").to.equal(
                sessionCreationSuccessResponse,
            );

            // Verify telemetry was started and ended with success start should have been called twice because of getRootNodes is called in the initialization
            expect(startActivityStub.calledTwice, "Telemetry should be started twice").to.be.true;
            expect(endStub.calledOnce, "Telemetry should be ended once").to.be.true;
            expect(endStub.args[0][0], "Telemetry status should be succeeded").to.equal(
                ActivityStatus.Succeeded,
            );
            expect(endStub.args[0][1].connectionType, "Connection type should match").to.equal(
                connectionProfile.authenticationType,
            );

            // Verify client requests were sent
            expect(mockClient.sendRequest.calledTwice, "Client should send two requests").to.be
                .true;
            expect(
                mockClient.sendRequest.firstCall.args[0],
                "First request type should match",
            ).to.equal(GetSessionIdRequest.type);
            expect(
                mockClient.sendRequest.secondCall.args[0],
                "Second request type should match",
            ).to.equal(CreateSessionRequest.type);

            // Verify connection details were created and passed to the requests
            expect(createConnectionStub.calledOnce, "Connection details should be created once").to
                .be.true;
            expect(createConnectionStub.args[0][0], "Connection profile should match").to.equal(
                connectionProfile,
            );

            // Verify pending session creation was set up and cleaned up
            expect(
                (objectExplorerService as any)._pendingSessionCreations.size,
                "Pending session creations should be empty",
            ).to.equal(0);
        });

        test("createSession should handle successful session creation", async () => {
            // Setup prepareConnectionProfile to return a profile
            const connectionProfile = createMockConnectionProfile();
            (objectExplorerService as any).prepareConnectionProfile = sandbox.stub();
            (objectExplorerService as any).prepareConnectionProfile.resolves(connectionProfile);

            // Setup client to return session ID and create session
            const sessionIdResponse: GetSessionIdResponse = { sessionId: "test-session-id" };
            mockClient.sendRequest
                .withArgs(GetSessionIdRequest.type, sinon.match.any)
                .resolves(sessionIdResponse);

            const createSessionResponse: CreateSessionResponse = {
                sessionId: "test-session-id",
            };
            mockClient.sendRequest
                .withArgs(CreateSessionRequest.type, sinon.match.any)
                .resolves(createSessionResponse);

            // Setup successful session creation result
            const successResult: CreateSessionResult = {
                sessionId: "test-session-id",
                connectionNode: { label: "TestServer" } as any,
            };
            (objectExplorerService as any).handleSessionCreationSuccess = sandbox.stub();
            (objectExplorerService as any).handleSessionCreationSuccess.resolves(successResult);

            // Call the method
            const resultPromise = objectExplorerService.createSession();

            // Simulate session created notification
            const sessionCreatedResponse = {
                sessionId: "test-session-id",
                success: true,
                errorMessage: "",
                errorNumber: undefined,
                rootNode: { label: "TestServer" } as any,
            };

            // Wait a bit for the promise to be set up
            await new Promise((resolve) => setTimeout(resolve, 10));

            // Get the deferred object and resolve it
            const pendingSession = (objectExplorerService as any)._pendingSessionCreations.get(
                "test-session-id",
            );
            expect(pendingSession, "Pending session should exist").to.exist;
            pendingSession.resolve(sessionCreatedResponse);

            // Wait for the result
            const result = await resultPromise;

            // Verify the result
            expect(result, "Result should match session creation success response").to.equal(
                successResult,
            );

            // Verify handleSessionCreationSuccess was called with the correct parameters
            expect(
                (objectExplorerService as any).handleSessionCreationSuccess.calledOnce,
                "handleSessionCreationSuccess should be called once",
            ).to.be.true;
            expect(
                (objectExplorerService as any).handleSessionCreationSuccess.args[0][0],
                "Session created response should match",
            ).to.equal(sessionCreatedResponse);
            expect(
                (objectExplorerService as any).handleSessionCreationSuccess.args[0][1],
                "Connection profile should match",
            ).to.equal(connectionProfile);
        });

        test("createSession should handle session creation failure", async () => {
            // Setup prepareConnectionProfile to return a profile
            const connectionProfile = createMockConnectionProfile();
            (objectExplorerService as any).prepareConnectionProfile = sandbox.stub();
            (objectExplorerService as any).prepareConnectionProfile.resolves(connectionProfile);

            // Setup client to return session ID and create session
            const sessionIdResponse: GetSessionIdResponse = { sessionId: "test-session-id" };
            mockClient.sendRequest
                .withArgs(GetSessionIdRequest.type, sinon.match.any)
                .resolves(sessionIdResponse);

            const createSessionResponse: CreateSessionResponse = {
                sessionId: "test-session-id",
            };
            mockClient.sendRequest
                .withArgs(CreateSessionRequest.type, sinon.match.any)
                .resolves(createSessionResponse);

            // Setup handleSessionCreationFailure to return true (should retry)
            (objectExplorerService as any).handleSessionCreationFailure = sandbox.stub();
            (objectExplorerService as any).handleSessionCreationFailure.resolves(true);

            // Call the method
            const resultPromise = objectExplorerService.createSession();

            // Simulate session created notification with failure
            const failureResponse = {
                sessionId: "test-session-id",
                success: false,
                errorMessage: "Authentication failed",
                errorNumber: 12345,
                rootNode: { label: "TestServer" } as any,
            };

            // Wait a bit for the promise to be set up
            await new Promise((resolve) => setTimeout(resolve, 10));

            // Get the deferred object and resolve it with failure
            const pendingSession = (objectExplorerService as any)._pendingSessionCreations.get(
                "test-session-id",
            );
            expect(pendingSession, "Pending session should exist").to.exist;
            pendingSession.resolve(failureResponse);

            // Wait for the result
            const result = await resultPromise;

            // Verify the result includes retry flag
            expect(result, "Result should include retry flag").to.deep.equal({
                sessionId: undefined,
                connectionNode: undefined,
                shouldRetryOnFailure: true,
            });

            // Verify failure was logged
            expect(
                mockLogger.error.calledWith(
                    `Session creation failed with error: Authentication failed`,
                ),
                "Error logging should indicate session creation failure",
            ).to.be.true;

            // Verify handleSessionCreationFailure was called with the correct parameters
            expect(
                (objectExplorerService as any).handleSessionCreationFailure.calledOnce,
                "handleSessionCreationFailure should be called once",
            ).to.be.true;
            expect(
                (objectExplorerService as any).handleSessionCreationFailure.args[0][0],
                "Session creation failure response should match",
            ).to.equal(failureResponse);
            expect(
                (objectExplorerService as any).handleSessionCreationFailure.args[0][1],
                "Connection profile should match",
            ).to.equal(connectionProfile);
            expect(
                (objectExplorerService as any).handleSessionCreationFailure.args[0][2],
                "Activity should match",
            ).to.equal(mockActivity);

            // Verify telemetry recorded failure
            expect(endFailedStub.calledOnce, "Telemetry should record session creation failure").to
                .be.true;
        });

        test("createSession should handle session creation failure without retry", async () => {
            // Setup prepareConnectionProfile to return a profile
            const connectionProfile = createMockConnectionProfile();
            (objectExplorerService as any).prepareConnectionProfile = sandbox.stub();
            (objectExplorerService as any).prepareConnectionProfile.resolves(connectionProfile);

            // Setup client to return session ID and create session
            const sessionIdResponse: GetSessionIdResponse = { sessionId: "test-session-id" };
            mockClient.sendRequest
                .withArgs(GetSessionIdRequest.type, sinon.match.any)
                .resolves(sessionIdResponse);

            const createSessionResponse: CreateSessionResponse = {
                sessionId: "test-session-id",
            };
            mockClient.sendRequest
                .withArgs(CreateSessionRequest.type, sinon.match.any)
                .resolves(createSessionResponse);

            // Setup handleSessionCreationFailure to return false (should not retry)
            (objectExplorerService as any).handleSessionCreationFailure = sandbox.stub();
            (objectExplorerService as any).handleSessionCreationFailure.resolves(false);

            // Call the method
            const resultPromise = objectExplorerService.createSession();

            // Simulate session created notification with failure
            const failureResponse = {
                sessionId: "test-session-id",
                success: false,
                errorMessage: "Authentication failed",
                errorNumber: 12345,
                rootNode: { label: "TestServer" } as any,
            };

            // Wait a bit for the promise to be set up
            await new Promise((resolve) => setTimeout(resolve, 10));

            // Get the deferred object and resolve it with failure
            const pendingSession = (objectExplorerService as any)._pendingSessionCreations.get(
                "test-session-id",
            );
            expect(pendingSession, "Pending session should exist").to.exist;
            pendingSession.resolve(failureResponse);

            // Wait for the result
            const result = await resultPromise;

            // Verify the result includes retry flag as false
            expect(result, "Result should include retry flag").to.deep.equal({
                sessionId: undefined,
                connectionNode: undefined,
                shouldRetryOnFailure: false,
            });
        });

        test("createSession should return undefined if CreateSessionResponse is false", async () => {
            // Setup prepareConnectionProfile to return a profile
            const connectionProfile = createMockConnectionProfile();
            (objectExplorerService as any).prepareConnectionProfile = sandbox.stub();
            (objectExplorerService as any).prepareConnectionProfile.resolves(connectionProfile);

            // Setup client to return session ID but fail to create session
            const sessionIdResponse: GetSessionIdResponse = { sessionId: "test-session-id" };
            mockClient.sendRequest
                .withArgs(GetSessionIdRequest.type, sinon.match.any)
                .resolves(sessionIdResponse);

            const createSessionResponse: CreateSessionResponse = undefined;
            mockClient.sendRequest
                .withArgs(CreateSessionRequest.type, sinon.match.any)
                .resolves(createSessionResponse);

            (objectExplorerService as any).handleSessionCreationSuccess = sandbox.stub();
            (objectExplorerService as any).handleSessionCreationFailure = sandbox.stub();

            // Call the method
            const result = await objectExplorerService.createSession();

            // Verify the result is undefined
            expect(result, "Result should be undefined").to.be.undefined;

            // Verify client requests were sent
            expect(mockClient.sendRequest.calledTwice, "Client requests should be sent twice").to.be
                .true;

            // Verify session creation handlers were not called
            expect(
                (objectExplorerService as any).handleSessionCreationSuccess.called,
                "handleSessionCreationSuccess should not be called",
            ).to.be.false;
            expect(
                (objectExplorerService as any).handleSessionCreationFailure.called,
                "handleSessionCreationFailure should not be called",
            ).to.be.false;
        });

        test("createSession should generate telemetry with correct connection type", async () => {
            // Test with provided connection info
            const connectionInfo: IConnectionInfo = {
                server: "TestServer",
                database: "TestDB",
                authenticationType: "AzureMFA",
                user: "testUser",
                password: generateUUID(),
            } as IConnectionInfo;

            // Setup to return undefined to end the test early
            (objectExplorerService as any).prepareConnectionProfile = sandbox.stub();
            (objectExplorerService as any).prepareConnectionProfile.resolves(undefined);

            // Preemptively set maps to insulate from getRootNodes() byproducts
            objectExplorerService["_connectionGroupNodes"] = new Map();
            objectExplorerService["_connectionNodes"] = new Map();

            // Call the method
            await objectExplorerService.createSession(connectionInfo);

            // Verify telemetry was started with correct connection type
            expect(
                startActivityStub.calledTwice,
                "Telemetry should be started with correct connection type",
            ).to.be.true;
            expect(
                startActivityStub.args[1][3].connectionType,
                "Connection type should match",
            ).to.equal("AzureMFA");

            // Reset stubs
            startActivityStub.resetHistory();
            (objectExplorerService as any).prepareConnectionProfile.resetHistory();

            // Test with undefined connection info (new connection)
            await objectExplorerService.createSession(undefined);

            // Verify telemetry was started with 'newConnection'
            expect(startActivityStub.calledOnce, "Telemetry should be started with 'newConnection'")
                .to.be.true;
            expect(
                startActivityStub.args[0][3].connectionType,
                "Connection type should match",
            ).to.equal("newConnection");
        });

        test("createSession should handle client request errors gracefully", async () => {
            // Setup prepareConnectionProfile to return a profile
            const connectionProfile = createMockConnectionProfile();
            (objectExplorerService as any).prepareConnectionProfile = sandbox.stub();
            (objectExplorerService as any).prepareConnectionProfile.resolves(connectionProfile);

            // Setup client to throw an error on sendRequest
            const testError = new Error("Client request failed");
            mockClient.sendRequest
                .withArgs(GetSessionIdRequest.type, sinon.match.any)
                .rejects(testError);

            // Call the method and expect it to throw
            try {
                await objectExplorerService.createSession();
                // If we get here, the test failed
                expect.fail("Method should have thrown an error");
            } catch (error) {
                // Verify the error was propagated
                expect(error, "Error should match test error").to.equal(testError);
            }
        });

        test("createSession should handle unexpected session creation notification", async () => {
            // Setup prepareConnectionProfile to return a profile
            const connectionProfile = createMockConnectionProfile();
            (objectExplorerService as any).prepareConnectionProfile = sandbox.stub();
            (objectExplorerService as any).prepareConnectionProfile.resolves(connectionProfile);

            // Setup client to return session ID and create session
            const sessionIdResponse: GetSessionIdResponse = { sessionId: "test-session-id" };
            mockClient.sendRequest
                .withArgs(GetSessionIdRequest.type, sinon.match.any)
                .resolves(sessionIdResponse);

            const createSessionResponse: CreateSessionResponse = {
                sessionId: "test-session-id",
            };
            mockClient.sendRequest
                .withArgs(CreateSessionRequest.type, sinon.match.any)
                .resolves(createSessionResponse);
            (objectExplorerService as any).handleSessionCreationSuccess = sandbox.stub();
            (objectExplorerService as any).handleSessionCreationFailure = sandbox.stub();
            // Call the method
            const resultPromise = objectExplorerService.createSession();

            // Simulate session created notification with wrong session ID
            const wrongSessionResponse = {
                sessionId: "wrong-session-id",
                success: true,
                errorMessage: "",
                errorNumber: undefined,
                rootNode: { label: "TestServer" } as any,
            };

            // Wait a bit for the promise to be set up
            await new Promise((resolve) => setTimeout(resolve, 10));

            // Get the deferred object for the correct session ID
            const pendingSession = (objectExplorerService as any)._pendingSessionCreations.get(
                "test-session-id",
            );
            expect(pendingSession, "Pending session should exist").to.exist;

            // Create and resolve a deferred for the wrong session ID
            const wrongPendingSession = new Deferred<SessionCreatedParameters>();
            (objectExplorerService as any)._pendingSessionCreations.set(
                "wrong-session-id",
                wrongPendingSession,
            );
            wrongPendingSession.resolve(wrongSessionResponse);

            // Resolve the correct session
            const correctSessionResponse = {
                sessionId: "test-session-id",
                success: true,
                errorMessage: "",
                errorNumber: undefined,
                rootNode: { label: "TestServer" } as any,
            };
            pendingSession.resolve(correctSessionResponse);

            // Setup handleSessionCreationSuccess to return a result
            const successResult: CreateSessionResult = {
                sessionId: "test-session-id",
                connectionNode: { label: "TestServer" } as any,
            };
            (objectExplorerService as any).handleSessionCreationSuccess.resolves(successResult);

            // Wait for the result
            const result = await resultPromise;

            // Verify the result
            expect(result, "Result should match success result").to.equal(successResult);

            // Verify only the correct session was cleaned up
            expect(
                (objectExplorerService as any)._pendingSessionCreations.has("test-session-id"),
                "Pending session for test-session-id should be cleaned up",
            ).to.be.false;
            expect(
                (objectExplorerService as any)._pendingSessionCreations.has("wrong-session-id"),
                "Pending session for wrong-session-id should exist",
            ).to.be.true;
        });

        test("createSession should use new connection profile when none is provided", async () => {
            // Setup prepareConnectionProfile to create and return a new profile
            const newConnectionProfile = createMockConnectionProfile({
                id: "new-profile-id",
                authenticationType: "SqlLogin",
            });
            (objectExplorerService as any).prepareConnectionProfile = sandbox.stub();
            (objectExplorerService as any).prepareConnectionProfile.resolves(newConnectionProfile);

            // Setup client to return session ID and create session
            const sessionIdResponse: GetSessionIdResponse = { sessionId: "test-session-id" };
            mockClient.sendRequest
                .withArgs(GetSessionIdRequest.type, sinon.match.any)
                .resolves(sessionIdResponse);

            const createSessionResponse: CreateSessionResponse = {
                sessionId: "test-session-id",
            };
            mockClient.sendRequest
                .withArgs(CreateSessionRequest.type, sinon.match.any)
                .resolves(createSessionResponse);

            // Setup successful session creation
            const successResult: CreateSessionResult = {
                sessionId: "test-session-id",
                connectionNode: { label: "TestServer" } as any,
            };
            (objectExplorerService as any).handleSessionCreationSuccess = sandbox.stub();
            (objectExplorerService as any).handleSessionCreationSuccess.resolves(successResult);

            const createConnectionDetails = sandbox.stub(
                ConnectionCredentials,
                "createConnectionDetails",
            );

            // Preemptively set maps to insulate from getRootNodes() byproducts
            objectExplorerService["_connectionGroupNodes"] = new Map();
            objectExplorerService["_connectionNodes"] = new Map();

            // Call the method without connection info
            const resultPromise = objectExplorerService.createSession();

            // Simulate session created notification
            const sessionCreatedResponse = {
                sessionId: "test-session-id",
                success: true,
                errorMessage: "",
                errorNumber: undefined,
                rootNode: { label: "TestServer" } as any,
            };

            // Wait a bit for the promise to be set up
            await new Promise((resolve) => setTimeout(resolve, 10));

            // Get the deferred object and resolve it
            const pendingSession = (objectExplorerService as any)._pendingSessionCreations.get(
                "test-session-id",
            );
            expect(pendingSession, "Pending session should exist").to.exist;
            pendingSession.resolve(sessionCreatedResponse);

            // Wait for the result
            const result = await resultPromise;

            // Verify the result
            expect(result).to.equal(successResult);

            // Verify prepareConnectionProfile was called with undefined
            expect(
                (objectExplorerService as any).prepareConnectionProfile.calledOnce,
                "prepareConnectionProfile should be called once",
            ).to.be.true;
            expect(
                (objectExplorerService as any).prepareConnectionProfile.args[0][0],
                "Connection profile should be undefined",
            ).to.be.undefined;

            // Verify connection details were created with the new profile
            expect(createConnectionDetails.calledOnce, "Connection details should be created once")
                .to.be.true;
            expect(
                createConnectionDetails.args[0][0],
                "Connection details should match new profile",
            ).to.equal(newConnectionProfile);

            // Verify telemetry was updated with the new authentication type
            expect(endStub.calledOnce, "Telemetry end should be called once").to.be.true;
            expect(
                endStub.args[0][1].connectionType,
                "Connection type should be SqlLogin",
            ).to.equal("SqlLogin");
        });
    });

    suite("getRootNodes test", () => {
        let sandbox: sinon.SinonSandbox;
        let mockVscodeWrapper: sinon.SinonStubbedInstance<VscodeWrapper>;
        let mockConnectionManager: sinon.SinonStubbedInstance<ConnectionManager>;
        let mockClient: sinon.SinonStubbedInstance<SqlToolsServiceClient>;
        let mockConnectionStore: sinon.SinonStubbedInstance<ConnectionStore>;
        let endStub: sinon.SinonStub;
        let endFailedStub: sinon.SinonStub;
        let startActivityStub: sinon.SinonStub;
        let mockLogger: sinon.SinonStubbedInstance<Logger>;
        let objectExplorerService: ObjectExplorerService;

        setup(() => {
            sandbox = sinon.createSandbox();
            mockVscodeWrapper = sandbox.createStubInstance(VscodeWrapper);
            mockConnectionManager = sandbox.createStubInstance(ConnectionManager);
            mockClient = sandbox.createStubInstance(SqlToolsServiceClient);
            mockConnectionStore = sandbox.createStubInstance(ConnectionStore);
            mockConnectionManager.connectionStore = mockConnectionStore;
            mockConnectionManager.client = mockClient;

            sandbox.stub(mockConnectionStore, "rootGroupId").get(() => TEST_ROOT_GROUP_ID);

            endStub = sandbox.stub();
            endFailedStub = sandbox.stub();
            startActivityStub = sandbox.stub(telemetry, "startActivity").returns({
                end: endStub,
                endFailed: endFailedStub,
                correlationId: "",
                startTime: 0,
                update: sandbox.stub(),
            });
            mockLogger = sandbox.createStubInstance(Logger);
            sandbox.stub(Logger, "create").returns(mockLogger);
            objectExplorerService = new ObjectExplorerService(
                mockVscodeWrapper,
                mockConnectionManager,
                () => {},
            );
        });

        teardown(() => {
            sandbox.restore();
        });

        test("getRootNodes should return AddConnectionNodes when no saved connections exist", async () => {
            // Setup connection store to return empty array
            mockConnectionStore.readAllConnections.resolves([]);
            mockConnectionStore.readAllConnectionGroups.resolves([createMockRootConnectionGroup()]);

            // recreate service to reset any cached nodes
            objectExplorerService = new ObjectExplorerService(
                mockVscodeWrapper,
                mockConnectionManager,
                () => {},
            );

            // Setup getAddConnectionNodes to return a mock nodes
            const mockAddConnectionNodes = [
                { label: "Add Connection" },
                { label: "Create Local Container Connection" },
            ];
            (objectExplorerService as any).getAddConnectionNodes = sandbox.stub();
            (objectExplorerService as any).getAddConnectionNodes.returns(mockAddConnectionNodes);

            // Call the method
            const result = await (objectExplorerService as any).getRootNodes();

            // Verify the result
            expect(result, "Result should match mock add connection nodes").to.equal(
                mockAddConnectionNodes,
            );

            // Verify connection store was called
            expect(
                mockConnectionStore.readAllConnections.calledThrice,
                "Connection store should be called 3 times",
            ).to.be.true;

            // Verify getAddConnectionNodes was called
            expect(
                (objectExplorerService as any).getAddConnectionNodes.calledTwice,
                "getAddConnectionNodes should be called twice",
            ).to.be.true;

            // Verify telemetry was tracked
            expect(startActivityStub.calledThrice, "Telemetry start should be called 3 times").to.be
                .true;
            expect(
                startActivityStub.args[1][0],
                "Telemetry view should be ObjectExplorer",
            ).to.equal(TelemetryViews.ObjectExplorer);
            expect(startActivityStub.args[1][1], "Telemetry action should be ExpandNode").to.equal(
                TelemetryActions.ExpandNode,
            );
            expect(startActivityStub.args[1][3].nodeType, "Node type should be root").to.equal(
                "root",
            );

            // Verify activity ended with success
            expect(endStub.calledTwice, "Telemetry end should be called twice").to.be.true;
            expect(endStub.args[1][0], "Telemetry end status should be Succeeded").to.equal(
                ActivityStatus.Succeeded,
            );
            expect(
                endStub.args[1][2].childrenCount,
                "Telemetry end should have zero children",
            ).to.equal(0);
        });

        test("getRootNodes should create connection nodes from saved profiles", async () => {
            // Setup connection store to return connections (not empty)
            const mockConnections = createMockConnectionProfiles(2);
            mockConnectionStore.readAllConnections.resolves(mockConnections);
            mockConnectionStore.readAllConnectionGroups.resolves([createMockRootConnectionGroup()]);

            // Call the method
            const result = await (objectExplorerService as any).getRootNodes();

            // Verify the result
            expect(result, "Result should match saved nodes").to.have.length(2);
            expect(result[0].label, "First node label should match").to.equal(
                mockConnections[0].profileName,
            );
            expect(result[1].label, "Second node label should match").to.equal(
                mockConnections[1].profileName,
            );

            // Verify connection store was called (twice because of initial getRootNodes call in constructor initialization)
            expect(
                mockConnectionStore.readAllConnections.calledTwice,
                "Connection store should be called twice",
            ).to.be.true;

            // Verify telemetry ended with correct node count
            expect(endStub.calledOnce, "Telemetry end should be called once").to.be.true;
            expect(endStub.args[0][2].nodeCount, "Telemetry end node count should be 2").to.equal(
                2,
            );
        });

        test("getRootNodes should handle error in connection store", async () => {
            // Setup connection store to throw error
            const testError = new Error("Failed to read connections");
            mockConnectionStore.readAllConnections.rejects(testError);

            // Call the method and expect it to throw
            try {
                await (objectExplorerService as any).getRootNodes();
                // If we get here, the test failed
                expect.fail("Method should have thrown an error");
            } catch (error) {
                // Verify the error is passed through
                expect(error, "Error should be passed through").to.equal(testError);

                // Verify telemetry was started but not ended
                expect(startActivityStub.calledTwice, "Telemetry start should be called twice").to
                    .be.true;
                expect(endStub.called, "Telemetry end should not be called").to.be.false;
                expect(endFailedStub.called, "Telemetry end failed should not be called").to.be
                    .false; // We're letting the error propagate
            }
        });

        test("getRootNodes should return empty array when no groups or connections exist", async () => {
            // Setup connection store to return empty arrays for both connections and groups
            mockConnectionStore.readAllConnections.resolves([]);
            mockConnectionStore.readAllConnectionGroups.resolves([]);

            // Call the method
            const result = await (objectExplorerService as any).getRootNodes();

            // Verify the result is an empty array
            expect(result, "Result should be an empty array").to.be.an("array").that.is.empty;
        });

        test("getRootNodes should return groups and connections in correct order", async () => {
            // Create two root-level groups and one root-level connection
            const rootGroups = createMockConnectionGroups(2);
            const rootConnections = createMockConnectionProfiles(1);

            // Setup connection store to return the mock data
            mockConnectionStore.readAllConnectionGroups.resolves([
                createMockRootConnectionGroup(),
                ...rootGroups,
            ]);
            mockConnectionStore.readAllConnections.resolves(rootConnections);

            // Call the method
            const result = await (objectExplorerService as any).getRootNodes();

            // Verify we have all expected nodes
            expect(result.length, "Should have 3 root nodes (2 groups + 1 connection)").to.equal(3);

            // Verify groups come before connections
            const firstTwoAreGroups = result
                .slice(0, 2)
                .every((node) => node instanceof ConnectionGroupNode);
            const lastIsConnection = result[2] instanceof ConnectionNode;
            expect(firstTwoAreGroups, "First two nodes should be groups").to.be.true;
            expect(lastIsConnection, "Last node should be a connection").to.be.true;

            // Verify the specific groups and connection
            const resultGroupIds = result
                .filter((node) => node instanceof ConnectionGroupNode)
                .map((node) => (node as ConnectionGroupNode).connectionGroup.id);
            expect(resultGroupIds).to.have.members([rootGroups[0].id, rootGroups[1].id]);

            const resultConnection = result[2] as ConnectionNode;
            expect(resultConnection.connectionProfile.id).to.equal(rootConnections[0].id);
        });

        test("getRootNodes should handle nested group hierarchy correctly", async () => {
            // Set up mock data:
            // ROOT
            // ├── topLevelGroup
            // │   ├── connection
            // │   └── childGroup
            // └── rootConnection

            const topLevelGroups = createMockConnectionGroups(1);
            const topLevelGroup = topLevelGroups[0];

            const groupConnections = createMockConnectionProfiles(1, topLevelGroup.id);
            const childGroups = createMockConnectionGroups(1, topLevelGroup.id);
            const rootConnections = createMockConnectionProfiles(1); // at root level

            mockConnectionStore.readAllConnectionGroups.resolves([
                createMockRootConnectionGroup(),
                ...topLevelGroups,
                ...childGroups,
            ]);
            mockConnectionStore.readAllConnections.resolves([
                ...groupConnections,
                ...rootConnections,
            ]);

            await (objectExplorerService as any).getRootNodes();

            // Verify the result:
            const connectionGroupNodes = (objectExplorerService as any)
                ._connectionGroupNodes as Map<string, ConnectionGroupNode>;
            const connectionNodes = (objectExplorerService as any)._connectionNodes as Map<
                string,
                ConnectionNode
            >;

            // Verify top-level connection group
            const topLevelGroupNode = connectionGroupNodes.get(topLevelGroup.id);
            expect(topLevelGroupNode, "Top-level group node should exist").to.exist;
            expect(
                topLevelGroupNode.connectionGroup.id,
                "Top-level group ID should match",
            ).to.equal(topLevelGroup.id);
            expect(topLevelGroupNode.connectionGroup.parentId, "Parent ID should match").to.equal(
                topLevelGroup.parentId,
            );
            expect(topLevelGroupNode.parentNode, "parent of a top-level node should be undefined")
                .to.be.undefined;
            expect(
                topLevelGroupNode.children.length,
                "Top-level group should have 2 children",
            ).to.equal(2);

            // Verify root's children
            const rootNode = connectionGroupNodes.get(TEST_ROOT_GROUP_ID);
            expect(rootNode.children.length, "Root should have 2 children").to.equal(2);
            expect(rootNode.children).to.include(topLevelGroupNode);

            // Verify connection under root group
            const groupConnection = connectionNodes.get(groupConnections[0].id);
            expect(groupConnection, "Group connection should exist").to.exist;
            expect(
                (groupConnection.parentNode as ConnectionGroupNode)?.connectionGroup.id,
            ).to.equal(topLevelGroup.id);

            // Verify child group under root group
            const childGroup = connectionGroupNodes.get(childGroups[0].id);
            expect(childGroup, "Child group should exist").to.exist;
            expect((childGroup.parentNode as ConnectionGroupNode)?.connectionGroup.id).to.equal(
                topLevelGroup.id,
            );

            // Verify root-level connection
            const topLevelConnection = connectionNodes.get(rootConnections[0].id);
            expect(topLevelConnection, "Top-level connection should exist").to.exist;

            expect(
                topLevelConnection.connectionProfile.id,
                "Top-level connection ID should match",
            ).to.equal(rootConnections[0].id);
            expect(topLevelConnection.connectionProfile.groupId, "Group ID should match").to.equal(
                TEST_ROOT_GROUP_ID,
            );

            expect(topLevelConnection.parentNode).to.be.undefined;
            expect(rootNode.children).to.include(topLevelConnection);
        });
    });

    suite("Miscellaneous", () => {
        let objectExplorerService: ObjectExplorerService;

        let sandbox: sinon.SinonSandbox;

        let mockVscodeWrapper: sinon.SinonStubbedInstance<VscodeWrapper>;
        let mockConnectionManager: sinon.SinonStubbedInstance<ConnectionManager>;
        let mockConnectionStore: sinon.SinonStubbedInstance<ConnectionStore>;
        let mockConnectionUI: sinon.SinonStubbedInstance<ConnectionUI>;
        let mockClient: sinon.SinonStubbedInstance<SqlToolsServiceClient>;
        let mockAccountStore: sinon.SinonStubbedInstance<AccountStore>;
        let mockAzureController: sinon.SinonStubbedInstance<AzureController>;
        let mockFirewallService: sinon.SinonStubbedInstance<FirewallService>;
        let mockWithProgress: sinon.SinonStub;

        let mockLogger: sinon.SinonStubbedInstance<Logger>;
        let startActivityStub: sinon.SinonStub;
        let mockRefreshCallback: sinon.SinonStub;
        let endStub: sinon.SinonStub;
        let endFailedStub: sinon.SinonStub;

        setup(() => {
            sandbox = sinon.createSandbox();
            // Create stubs for dependencies
            mockVscodeWrapper = sandbox.createStubInstance(VscodeWrapper);
            mockVscodeWrapper.showErrorMessage = sandbox
                .stub<[string, ...string[]], Thenable<string>>()
                .resolves();
            mockClient = sandbox.createStubInstance(SqlToolsServiceClient);
            mockConnectionManager = sandbox.createStubInstance(ConnectionManager);
            mockConnectionStore = sandbox.createStubInstance(ConnectionStore);
            sandbox.stub(mockConnectionStore, "rootGroupId").get(() => TEST_ROOT_GROUP_ID);
            mockConnectionManager.client = mockClient;
            mockConnectionManager.connectionStore = mockConnectionStore;
            mockConnectionUI = sandbox.createStubInstance(ConnectionUI);
            sandbox.stub(mockConnectionManager, "connectionUI").get(() => mockConnectionUI);
            mockAccountStore = sandbox.createStubInstance(AccountStore);
            sandbox.stub(mockConnectionManager, "accountStore").get(() => mockAccountStore);
            mockAzureController = sandbox.createStubInstance(AzureController);
            mockAzureController.isAccountInCache = sandbox.stub();
            mockAzureController.isSqlAuthProviderEnabled = sandbox.stub();
            mockAzureController.refreshAccessToken = sandbox.stub();
            mockAzureController.populateAccountProperties = sandbox.stub();
            mockConnectionManager.azureController = mockAzureController;
            mockFirewallService = sandbox.createStubInstance(FirewallService);
            (mockConnectionManager as any)._firewallService = mockFirewallService;

            mockWithProgress = sandbox.stub(vscode.window, "withProgress");
            mockWithProgress.callsFake((options, task) => {
                const mockProgress = {
                    report: sandbox.stub(),
                };
                const mockToken = {
                    onCancellationRequested: sandbox.stub(),
                };

                return task(mockProgress, mockToken);
            });

            // Mock Telemetry
            endStub = sandbox.stub();
            endFailedStub = sandbox.stub();
            startActivityStub = sandbox.stub(telemetry, "startActivity").returns({
                end: endStub,
                endFailed: endFailedStub,
                correlationId: "",
                startTime: 0,
                update: sandbox.stub(),
            });
            mockRefreshCallback = sandbox.stub();

            // Mock the Logger.create static method
            mockLogger = sandbox.createStubInstance(Logger);
            sandbox.stub(Logger, "create").returns(mockLogger);
            mockLogger.verbose = sandbox.stub();
            mockLogger.error = sandbox.stub();

            objectExplorerService = new ObjectExplorerService(
                mockVscodeWrapper,
                mockConnectionManager,
                mockRefreshCallback,
            );
            objectExplorerService.initialized.resolve();
        });

        teardown(() => {
            sandbox.restore();
        });

        test("getConnectionNodeFromProfile should return the correct node for a given profile", () => {
            // Create mock connection profiles
            const mockProfiles: IConnectionProfileWithSource[] = [
                {
                    id: "conn1",
                    server: "server1",
                    database: "db1",
                    authenticationType: "Integrated",
                    user: "",
                    password: "",
                    savePassword: false,
                    groupId: TEST_ROOT_GROUP_ID,
                } as IConnectionProfileWithSource,
                {
                    id: "conn2",
                    server: "server2",
                    database: "db1",
                    authenticationType: "Integrated",
                    user: "",
                    password: "",
                    savePassword: false,
                    groupId: TEST_ROOT_GROUP_ID,
                } as IConnectionProfileWithSource,
            ];

            setUpOETreeRoot(objectExplorerService, mockProfiles);

            // Call the method with the first profile
            const result = (objectExplorerService as any).getConnectionNodeFromProfile(
                mockProfiles[0],
            );

            // Verify the result
            expect(result, "Result should be a ConnectionNode").to.be.instanceOf(ConnectionNode);
            expect(result.connectionProfile, "Connection profile should match").to.deep.equal(
                mockProfiles[0],
            );

            // Call the method with a non-existent profile
            const nonExistentProfile = {
                id: "conn3",
                server: "server3",
                database: "db1",
                authenticationType: "Integrated",
                user: "",
                password: "",
                savePassword: false,
                groupId: TEST_ROOT_GROUP_ID,
            } as IConnectionProfileWithSource;
            const resultNonExistent = (objectExplorerService as any).getConnectionNodeFromProfile(
                nonExistentProfile,
            );

            // Verify the result is undefined
            expect(resultNonExistent, "Result should be undefined").to.be.undefined;
        });

        test("closeSession should call closeSession on client, disconnectNode and cleanNodeChildren", async () => {
            const mockProfile = {
                id: "conn1",
                server: "server1",
                database: "db1",
                authenticationType: "Integrated",
                groupId: TEST_ROOT_GROUP_ID,
            } as IConnectionProfile;
            setUpOETreeRoot(objectExplorerService, [mockProfile]);

            const nodeChildren = [
                {
                    id: "child1",
                    connectionProfile: mockProfile,
                    sessionId: "session1",
                } as TreeNodeInfo,
            ];

            const mockNode = (objectExplorerService as any)._connectionNodes.get(mockProfile.id);
            mockNode.sessionId = "session1";

            (objectExplorerService as any)._treeNodeToChildrenMap = new Map();
            (objectExplorerService as any)._treeNodeToChildrenMap.set(mockNode, nodeChildren);

            // Set up the mock client to resolve
            mockClient.sendRequest.resolves({
                success: true,
                sessionId: "session1",
            });

            // Call the method
            await objectExplorerService.closeSession(mockNode);

            // Verify that the client closeSession method was called
            expect(mockClient.sendRequest.calledOnce, "Client closeSession should be called once")
                .to.be.true;
            expect(
                mockClient.sendRequest.firstCall.args[0],
                "First argument should be CloseSessionRequest.type",
            ).to.equal(CloseSessionRequest.type);
            expect(
                (mockClient.sendRequest.firstCall.args[1] as ConnectionNode).sessionId,
                "Session ID should match",
            ).to.equal("session1");

            // Verify that disconnectNode was called
            expect(
                mockConnectionManager.disconnect.calledOnce,
                "disconnectNode should be called once",
            ).to.be.true;
            expect(
                mockConnectionManager.disconnect.firstCall.args[0],
                "Session ID should match",
            ).to.equal("session1");

            // Verify that node and its children were removed from the map
            expect(
                (objectExplorerService as any)._treeNodeToChildrenMap.has(mockNode),
                "Node should be removed from map",
            ).to.be.false;
            expect(
                (objectExplorerService as any)._treeNodeToChildrenMap.has(nodeChildren[0]),
                "Child node should be removed from map",
            ).to.be.false;

            // Root tree node array should still contain the node
            expect(
                (objectExplorerService as any)._rootTreeNodeArray,
                "Root tree node array should still contain the node",
            ).to.include(mockNode);
        });

        test("createSession should return undefined if prepareConnectionProfile returns undefined", async () => {
            // Setup prepareConnectionProfile to return undefined (user cancelled)
            (objectExplorerService as any).prepareConnectionProfile = sandbox.stub();
            (objectExplorerService as any).prepareConnectionProfile.resolves(undefined);

            // Preemptively set maps to insulate from getRootNodes() byproducts
            objectExplorerService["_connectionGroupNodes"] = new Map();
            objectExplorerService["_connectionNodes"] = new Map();

            const connectionInfo: IConnectionInfo = {
                server: "TestServer",
                database: "TestDB",
                authenticationType: "SqlLogin",
                user: "testUser",
                password: generateUUID(),
            } as IConnectionInfo;

            // Call the method
            const result = await objectExplorerService.createSession(connectionInfo);

            // Verify the result is undefined
            expect(result, "Result should be undefined").to.be.undefined;

            // Verify prepareConnectionProfile was called with the connection info
            expect(
                (objectExplorerService as any).prepareConnectionProfile.calledOnce,
                "prepareConnectionProfile should be called once",
            ).to.be.true;
            expect(
                (objectExplorerService as any).prepareConnectionProfile.args[0][0],
                "Connection info should match",
            ).to.equal(connectionInfo);

            // Verify telemetry was started
            expect(startActivityStub.calledTwice, "Telemetry should be started twice").to.be.true;
            expect(
                startActivityStub.args[1][0],
                "First argument should be TelemetryViews.ObjectExplorer",
            ).to.equal(TelemetryViews.ObjectExplorer);
            expect(
                startActivityStub.args[1][1],
                "Second argument should be TelemetryActions.CreateSession",
            ).to.equal(TelemetryActions.CreateSession);
            expect(
                startActivityStub.args[1][3].connectionType,
                "Connection type should be SqlLogin",
            ).to.equal("SqlLogin");
        });
    });
});

const TEST_ROOT_GROUP_ID = "test-root-group-id";

function createMockConnectionProfiles(
    count: number,
    groupId: string = TEST_ROOT_GROUP_ID,
): IConnectionProfileWithSource[] {
    const profiles: IConnectionProfileWithSource[] = [];
    for (let i = 0; i < count; i++) {
        profiles.push({
            profileName: `profile${i}`,
            id: `${groupId}_conn${i}`,
            server: `server${i}`,
            database: `db${i}`,
            authenticationType: "SqlLogin",
            user: "",
            password: "",
            savePassword: false,
            groupId: groupId,
        } as IConnectionProfileWithSource);
    }
    return profiles;
}

function createMockRootConnectionGroup(): IConnectionGroup {
    return {
        id: TEST_ROOT_GROUP_ID,
        name: ConnectionConfig.RootGroupName,
    };
}

function createMockConnectionGroups(
    count: number,
    parentId: string = TEST_ROOT_GROUP_ID,
): IConnectionGroup[] {
    const groups: IConnectionGroup[] = [];
    for (let i = 0; i < count; i++) {
        groups.push({
            id: `${parentId}_group${i}`,
            name: `Group ${i}`,
            parentId: parentId,
            description: `Test group ${i}`,
        });
    }
    return groups;
}

function setUpOETreeRoot(
    objectExplorerService: ObjectExplorerService,
    profiles: IConnectionProfile[],
    groups: IConnectionGroup[] = [],
) {
    const rootNode = new ConnectionGroupNode({
        id: TEST_ROOT_GROUP_ID,
        name: ConnectionConfig.RootGroupName,
    });

    (objectExplorerService as any)._connectionGroupNodes = new Map<string, ConnectionGroupNode>([
        [rootNode.connectionGroup.id, rootNode],
    ]);
    (objectExplorerService as any)._connectionNodes = new Map<string, ConnectionNode>();

    // First set up all connection group nodes
    for (const group of groups) {
        const parentNode = (objectExplorerService as any)._connectionGroupNodes.get(group.parentId);
        if (parentNode) {
            const groupNode = new ConnectionGroupNode(group);
            (objectExplorerService as any)._connectionGroupNodes.set(group.id, groupNode);
            parentNode.addChild(groupNode);
        }
    }

    // Then set up all connection nodes
    for (const profile of profiles) {
        const parentNode = (objectExplorerService as any)._connectionGroupNodes.get(
            profile.groupId,
        );

        const connectionNode = new ConnectionNode(profile, parentNode);
        (objectExplorerService as any)._connectionNodes.set(profile.id, connectionNode);
        parentNode.addChild(connectionNode);
    }
}

// Helper function to create a mock failure response
function createMockFailureResponse(
    options: {
        errorNumber?: number;
        errorMessage?: string;
    } = {},
): SessionCreatedParameters {
    return {
        success: false,
        sessionId: "",
        rootNode: null,
        errorNumber: options.errorNumber,
        errorMessage: options.errorMessage || "",
    } as SessionCreatedParameters;
}

// Helper function to create a mock connection profile
function createMockConnectionProfile(
    options: {
        id?: string;
        authenticationType?: string;
        accountId?: string;
        user?: string;
        tenantId?: string;
    } = {},
): IConnectionProfile {
    return {
        id: options.id || "test-id",
        server: "TestServer",
        database: "TestDB",
        authenticationType: options.authenticationType || "SqlLogin",
        user: options.user ?? "testUser",
        password: generateUUID(),
        savePassword: true,
        accountId: options.accountId,
        tenantId: options.tenantId,
        groupId: TEST_ROOT_GROUP_ID,
    } as IConnectionProfile;
}

function createMockSuccessResponse(success: boolean = true): SessionCreatedParameters {
    return {
        success: success,
        sessionId: "test-session-id",
        rootNode: {
            nodePath: "/",
            nodeType: "Server",
            nodeSubType: "",
            label: "TestServer",
            isLeaf: false,
            nodeStatus: "Connected",
            errorMessage: "",
            metadata: null,
        },
        errorNumber: undefined,
        errorMessage: "",
    };
}<|MERGE_RESOLUTION|>--- conflicted
+++ resolved
@@ -47,10 +47,6 @@
 } from "../../src/models/contracts/objectExplorer/createSessionRequest";
 import { FirewallService } from "../../src/firewall/firewallService";
 import { ConnectionCredentials } from "../../src/models/connectionCredentials";
-<<<<<<< HEAD
-import { getCloudSettings } from "../../src/azure/providerSettings";
-=======
->>>>>>> 9d22e783
 import {
     GetSessionIdRequest,
     GetSessionIdResponse,
@@ -1123,301 +1119,6 @@
         });
     });
 
-<<<<<<< HEAD
-    suite("refreshAccount", () => {
-        let sandbox: sinon.SinonSandbox;
-        let mockLogger: sinon.SinonStubbedInstance<Logger>;
-        let mockVscodeWrapper: sinon.SinonStubbedInstance<VscodeWrapper>;
-        let mockAzureController: sinon.SinonStubbedInstance<AzureController>;
-        let mockAccountStore: sinon.SinonStubbedInstance<AccountStore>;
-        let mockWithProgress: sinon.SinonStub;
-        let objectExplorerService: ObjectExplorerService;
-        let mockConnectionManager: sinon.SinonStubbedInstance<ConnectionManager>;
-        let mockClient: sinon.SinonStubbedInstance<SqlToolsServiceClient>;
-        let mockConnectionUI: sinon.SinonStubbedInstance<ConnectionUI>;
-        let mockFirewallService: sinon.SinonStubbedInstance<FirewallService>;
-        let mockConnectionStore: sinon.SinonStubbedInstance<ConnectionStore>;
-
-        setup(() => {
-            sandbox = sinon.createSandbox();
-            mockLogger = sandbox.createStubInstance(Logger);
-            sandbox.stub(Logger, "create").returns(mockLogger);
-
-            mockVscodeWrapper = sandbox.createStubInstance(VscodeWrapper);
-            mockAzureController = sandbox.createStubInstance(AzureController);
-            mockAzureController.refreshAccessToken = sandbox.stub();
-            mockAzureController.populateAccountProperties = sandbox.stub();
-            mockAccountStore = sandbox.createStubInstance(AccountStore);
-            mockConnectionManager = sandbox.createStubInstance(ConnectionManager);
-            mockClient = sandbox.createStubInstance(SqlToolsServiceClient);
-            mockConnectionUI = sandbox.createStubInstance(ConnectionUI);
-            mockFirewallService = sandbox.createStubInstance(FirewallService);
-            mockConnectionStore = sandbox.createStubInstance(ConnectionStore);
-            mockConnectionManager.client = mockClient;
-            mockConnectionManager.connectionStore = mockConnectionStore;
-            mockConnectionManager.accountStore = mockAccountStore;
-            mockConnectionManager.azureController = mockAzureController;
-
-            mockWithProgress = sandbox.stub(vscode.window, "withProgress");
-            mockWithProgress.callsFake((options, task) => {
-                const mockProgress = {
-                    report: sandbox.stub(),
-                };
-                const mockToken = {
-                    onCancellationRequested: sandbox.stub(),
-                };
-
-                return task(mockProgress, mockToken);
-            });
-
-            // Set up the object explorer service
-            objectExplorerService = new ObjectExplorerService(
-                mockVscodeWrapper,
-                mockConnectionManager,
-                () => {},
-            );
-            objectExplorerService.initialized.resolve();
-            (objectExplorerService as any).logger = mockLogger;
-            (objectExplorerService as any).connectionUI = mockConnectionUI;
-            (objectExplorerService as any).firewallService = mockFirewallService;
-        });
-
-        teardown(() => {
-            sandbox.restore();
-        });
-
-        test("refreshAccount should refresh token successfully", async () => {
-            // Create mock account and connection credentials
-            const mockAccount = createMockAccount();
-            const mockConnectionCredentials = createMockConnectionProfile({
-                tenantId: "tenant-id",
-            }) as ConnectionCredentials;
-
-            // Setup Azure controller to return a token
-            mockAzureController.refreshAccessToken.resolves({
-                token: "new-access-token",
-                expiresOn: 10000, // 1 hour from now
-            } as IToken);
-
-            // Call the method
-            const result = await (objectExplorerService as any).refreshAccount(
-                mockAccount,
-                mockConnectionCredentials,
-            );
-
-            // Verify the result is true (success)
-            expect(result, "Refresh account should return true").to.be.true;
-
-            // Verify Azure controller was called with correct parameters
-            expect(
-                mockAzureController.refreshAccessToken.calledOnce,
-                "Azure controller should be called once",
-            ).to.be.true;
-            expect(
-                mockAzureController.refreshAccessToken.args[0][0],
-                "Mock account should match",
-            ).to.equal(mockAccount);
-            expect(
-                mockAzureController.refreshAccessToken.args[0][1],
-                "Mock account store should match",
-            ).to.equal(mockAccountStore);
-            expect(
-                mockAzureController.refreshAccessToken.args[0][2],
-                "Tenant ID should match",
-            ).to.equal("tenant-id");
-            expect(
-                mockAzureController.refreshAccessToken.args[0][3],
-                "Database resource should match",
-            ).to.equal(getCloudSettings(mockAccount.key.providerId).settings.sqlResource);
-
-            // Verify connection credentials were updated with new token
-            expect(
-                mockConnectionCredentials.azureAccountToken,
-                "Azure account token should match",
-            ).to.equal("new-access-token");
-            expect(mockConnectionCredentials.expiresOn, "Expires on should exist").to.exist;
-
-            // Verify withProgress was called with correct title
-            expect(mockWithProgress.calledOnce, "withProgress should be called once").to.be.true;
-            expect(mockWithProgress.args[0][0].title, "withProgress title should match").to.equal(
-                LocalizedConstants.ObjectExplorer.AzureSignInMessage,
-            );
-        });
-
-        test("refreshAccount should show error message if token refresh fails", async () => {
-            // Create mock account and connection credentials
-            const mockAccount = createMockAccount();
-            const mockConnectionCredentials =
-                createMockConnectionProfile() as ConnectionCredentials;
-
-            // Setup Azure controller to return no token
-            mockAzureController.refreshAccessToken.resolves(undefined);
-
-            // Setup showErrorMessage to return a button click
-            mockVscodeWrapper.showErrorMessage.resolves(LocalizedConstants.refreshTokenLabel);
-
-            // Setup populateAccountProperties to return a profile with a token
-            mockAzureController.populateAccountProperties.resolves({
-                azureAccountToken: "populated-access-token",
-                expiresOn: 1000, // 1 hour from now
-            } as IConnectionProfile);
-
-            // Call the method
-            const result = await (objectExplorerService as any).refreshAccount(
-                mockAccount,
-                mockConnectionCredentials,
-            );
-
-            // Verify the result is true (success)
-            expect(result, "Refresh account should return true").to.be.true;
-
-            // Verify Azure controller was called
-            expect(
-                mockAzureController.refreshAccessToken.calledOnce,
-                "Azure controller should be called once",
-            ).to.be.true;
-
-            // Verify error message was shown
-            expect(
-                mockVscodeWrapper.showErrorMessage.calledOnce,
-                "Error message should be shown once",
-            ).to.be.true;
-            expect(
-                mockVscodeWrapper.showErrorMessage.args[0][0],
-                "Error message should match",
-            ).to.equal(LocalizedConstants.msgAccountRefreshFailed);
-            expect(
-                mockVscodeWrapper.showErrorMessage.args[0][1],
-                "Refresh token label should match",
-            ).to.equal(LocalizedConstants.refreshTokenLabel);
-
-            // Verify populateAccountProperties was called since refresh button was clicked
-            expect(
-                mockAzureController.populateAccountProperties.calledOnce,
-                "Populate account properties should be called once",
-            ).to.be.true;
-
-            // Verify connection credentials were updated with populated token
-            expect(
-                mockConnectionCredentials.azureAccountToken,
-                "Azure account token should match",
-            ).to.equal("populated-access-token");
-            expect(mockConnectionCredentials.expiresOn, "Expires on should exist").to.exist;
-        });
-
-        test("refreshAccount should handle user cancellation of refresh", async () => {
-            // Create mock account and connection credentials
-            const mockAccount = createMockAccount();
-            const mockConnectionCredentials =
-                createMockConnectionProfile() as ConnectionCredentials;
-
-            // Setup Azure controller to return no token
-            mockAzureController.refreshAccessToken.resolves(undefined);
-
-            // Setup showErrorMessage to return undefined (user closed dialog)
-            mockVscodeWrapper.showErrorMessage.resolves(undefined);
-
-            // Call the method
-            const result = await (objectExplorerService as any).refreshAccount(
-                mockAccount,
-                mockConnectionCredentials,
-            );
-
-            // Verify the result is true (success) - the method still resolves true even if user cancels
-            expect(result, "Refresh account should return true").to.be.true;
-
-            // Verify error was logged
-            expect((mockLogger.error as sinon.SinonStub).calledOnce, "Error should be logged").to.be
-                .true;
-
-            // Verify populateAccountProperties was NOT called since user didn't click refresh
-            expect(
-                mockAzureController.populateAccountProperties.called,
-                "Populate account properties should not be called",
-            ).to.be.false;
-        });
-
-        test("refreshAccount should handle progress cancellation", async () => {
-            // Create mock account and connection credentials
-            const mockAccount = createMockAccount();
-            const mockConnectionCredentials =
-                createMockConnectionProfile() as ConnectionCredentials;
-
-            mockVscodeWrapper.showErrorMessage.resolves(LocalizedConstants.refreshTokenLabel);
-
-            // Modify withProgress to simulate cancellation
-            mockWithProgress.restore(); // Restore the original stub
-            mockWithProgress = sandbox.stub(vscode.window, "withProgress");
-            mockWithProgress.callsFake((options, task) => {
-                const mockProgress = {
-                    report: sandbox.stub(),
-                };
-                const mockToken = {
-                    onCancellationRequested: (callback: () => void) => {
-                        // Immediately trigger cancellation
-                        callback();
-                        return { dispose: sandbox.stub() };
-                    },
-                };
-
-                return task(mockProgress, mockToken);
-            });
-
-            // Call the method
-            const result = await (objectExplorerService as any).refreshAccount(
-                mockAccount,
-                mockConnectionCredentials,
-            );
-
-            // Verify the result is false (cancelled)
-            expect(result, "Refresh account should return false").to.be.false;
-
-            // Verify cancellation was logged
-            expect(
-                mockLogger.verbose.calledWith("Azure sign in cancelled by user."),
-                "Verbose log should indicate cancellation",
-            ).to.be.true;
-        });
-
-        test("refreshAccount should handle errors during refresh", async () => {
-            // Create mock account and connection credentials
-            const mockAccount = createMockAccount();
-            const mockConnectionCredentials =
-                createMockConnectionProfile() as ConnectionCredentials;
-
-            // Setup Azure controller to throw an error
-            const testError = new Error("Test refresh error");
-            mockAzureController.refreshAccessToken.rejects(testError);
-
-            // Call the method
-            const result = await (objectExplorerService as any).refreshAccount(
-                mockAccount,
-                mockConnectionCredentials,
-            );
-
-            // Verify the result is false (error)
-            expect(result, "Refresh account should return false").to.be.false;
-
-            // Verify error was logged
-            expect(
-                mockLogger.error.calledWith("Error refreshing account: " + testError),
-                "Error should be logged",
-            ).to.be.true;
-
-            // Verify error message was shown
-            expect(
-                mockVscodeWrapper.showErrorMessage.calledOnce,
-                "Error message should be shown once",
-            ).to.be.true;
-            expect(
-                mockVscodeWrapper.showErrorMessage.args[0][0],
-                "Error message should match",
-            ).to.equal(testError.message);
-        });
-    });
-
-=======
->>>>>>> 9d22e783
     suite("getNodeIdentifier", () => {
         let sandbox: sinon.SinonSandbox;
         let objectExplorerService: ObjectExplorerService;

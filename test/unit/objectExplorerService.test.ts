/*---------------------------------------------------------------------------------------------
 *  Copyright (c) Microsoft Corporation. All rights reserved.
 *  Licensed under the MIT License. See License.txt in the project root for license information.
 *--------------------------------------------------------------------------------------------*/

import * as vscode from "vscode";
import * as sinon from "sinon";
import {
    CreateSessionResult,
    ObjectExplorerService,
} from "../../src/objectExplorer/objectExplorerService";
import { expect } from "chai";
import VscodeWrapper from "../../src/controllers/vscodeWrapper";
import ConnectionManager from "../../src/controllers/connectionManager";
import SqlToolsServiceClient from "../../src/languageservice/serviceclient";
import { Logger } from "../../src/models/logger";
import { ConnectionStore } from "../../src/models/connectionStore";
import { IConnectionProfile, IConnectionProfileWithSource } from "../../src/models/interfaces";
import { ConnectionNode } from "../../src/objectExplorer/nodes/connectionNode";
import { TreeNodeInfo } from "../../src/objectExplorer/nodes/treeNodeInfo";
import { CloseSessionRequest } from "../../src/models/contracts/objectExplorer/closeSessionRequest";
import { Deferred } from "../../src/protocol";
import { ExpandRequest } from "../../src/models/contracts/objectExplorer/expandNodeRequest";
import {
    ActivityObject,
    ActivityStatus,
    TelemetryActions,
    TelemetryViews,
} from "../../src/sharedInterfaces/telemetry";
import * as telemetry from "../../src/telemetry/telemetry";
import { RefreshRequest } from "../../src/models/contracts/objectExplorer/refreshSessionRequest";
import { ExpandErrorNode } from "../../src/objectExplorer/nodes/expandErrorNode";
import * as LocalizedConstants from "../../src/constants/locConstants";
import { IAccount, IConnectionInfo, IServerInfo, IToken } from "vscode-mssql";
import { ConnectionUI } from "../../src/views/connectionUI";
import * as Utils from "../../src/models/utils";
import * as Constants from "../../src/constants/constants";
import { AccountStore } from "../../src/azure/accountStore";
import { AzureController } from "../../src/azure/azureController";
import {
    CreateSessionRequest,
    CreateSessionResponse,
    SessionCreatedParameters,
} from "../../src/models/contracts/objectExplorer/createSessionRequest";
import { ObjectExplorerUtils } from "../../src/objectExplorer/objectExplorerUtils";
import { FirewallService } from "../../src/firewall/firewallService";
import { ConnectionCredentials } from "../../src/models/connectionCredentials";
import providerSettings from "../../src/azure/providerSettings";
import {
    GetSessionIdRequest,
    GetSessionIdResponse,
} from "../../src/models/contracts/objectExplorer/getSessionIdRequest";
import { generateUUID } from "../e2e/baseFixtures";
import { ConnectionGroupNode } from "../../src/objectExplorer/nodes/connectionGroupNode";
import { ConnectionConfig } from "../../src/connectionconfig/connectionconfig";

suite("OE Service Tests", () => {
    suite("rootNodeConnections", () => {
        let mockVscodeWrapper: sinon.SinonStubbedInstance<VscodeWrapper>;
        let mockConnectionManager: sinon.SinonStubbedInstance<ConnectionManager>;
        let mockConnectionStore: sinon.SinonStubbedInstance<ConnectionStore>;
        let mockClient: sinon.SinonStubbedInstance<SqlToolsServiceClient>;
        let objectExplorerService: ObjectExplorerService;
        let sandbox: sinon.SinonSandbox;

        setup(() => {
            sandbox = sinon.createSandbox();
            mockVscodeWrapper = sandbox.createStubInstance(VscodeWrapper);
            mockConnectionManager = sandbox.createStubInstance(ConnectionManager);
            mockConnectionStore = sandbox.createStubInstance(ConnectionStore);
            mockClient = sandbox.createStubInstance(SqlToolsServiceClient);
            mockConnectionManager.connectionStore = mockConnectionStore;
            mockConnectionManager.client = mockClient;

            objectExplorerService = new ObjectExplorerService(
                mockVscodeWrapper,
                mockConnectionManager,
                () => {},
            );
        });

        teardown(() => {
            sandbox.restore();
        });

        test("rootNodeConnections should return empty array when no root nodes exist", () => {
            // Set up root with no children
            setUpOETreeRoot(objectExplorerService, []);

            // Call the getter
            const result = objectExplorerService.connections;

            // Verify the result is an empty array
            expect(result, "Result should be an empty array").to.be.an("array").that.is.empty;
        });

        test("rootNodeConnections should return connection profiles from root nodes", () => {
            // Create mock connection profiles
            const mockProfiles: IConnectionProfileWithSource[] = [
                {
                    id: "conn1",
                    server: "server1",
                    database: "db1",
                    authenticationType: "Integrated",
                    user: "",
                    password: "",
                    savePassword: false,
                    groupId: TEST_ROOT_GROUP_ID,
                } as IConnectionProfileWithSource,
                {
                    id: "conn2",
                    server: "server2",
                    database: "db1",
                    authenticationType: "Integrated",
                    user: "",
                    password: "",
                    savePassword: false,
                    groupId: TEST_ROOT_GROUP_ID,
                } as IConnectionProfileWithSource,
            ];

            setUpOETreeRoot(objectExplorerService, mockProfiles);

            // Call the getter
            const result = objectExplorerService.connections;

            // Verify the result
            expect(result, "Result should be an array with length 2")
                .to.be.an("array")
                .with.lengthOf(2);
            expect(result[0], "First result should match mock profile 0").to.deep.equal(
                mockProfiles[0],
            );
            expect(result[1], "Second result should match mock profile 1").to.deep.equal(
                mockProfiles[1],
            );
        });
    });

    suite("expandNode", () => {
        let mockVscodeWrapper: sinon.SinonStubbedInstance<VscodeWrapper>;
        let mockConnectionManager: sinon.SinonStubbedInstance<ConnectionManager>;
        let mockConnectionStore: sinon.SinonStubbedInstance<ConnectionStore>;
        let mockClient: sinon.SinonStubbedInstance<SqlToolsServiceClient>;
        let objectExplorerService: ObjectExplorerService;
        let sandbox: sinon.SinonSandbox;
        let endStub: sinon.SinonStub;
        let endFailedStub: sinon.SinonStub;
        let startActivityStub: sinon.SinonStub;
        let mockLogger: sinon.SinonStubbedInstance<Logger>;

        setup(() => {
            sandbox = sinon.createSandbox();
            mockVscodeWrapper = sandbox.createStubInstance(VscodeWrapper);
            mockConnectionManager = sandbox.createStubInstance(ConnectionManager);
            mockConnectionStore = sandbox.createStubInstance(ConnectionStore);
            mockClient = sandbox.createStubInstance(SqlToolsServiceClient);
            mockConnectionManager.connectionStore = mockConnectionStore;
            mockConnectionManager.client = mockClient;
            endStub = sandbox.stub();
            endFailedStub = sandbox.stub();
            startActivityStub = sandbox.stub(telemetry, "startActivity").returns({
                end: endStub,
                endFailed: endFailedStub,
                correlationId: "",
                startTime: 0,
                update: sandbox.stub(),
            });
            // Mock the Logger.create static method
            mockLogger = sandbox.createStubInstance(Logger);
            sandbox.stub(Logger, "create").returns(mockLogger);
            mockLogger.verbose = sandbox.stub();
            objectExplorerService = new ObjectExplorerService(
                mockVscodeWrapper,
                mockConnectionManager,
                () => {},
            );
        });

        teardown(() => {
            sandbox.restore();
        });

        test("expandNode should handle standard node expansion successfully", async () => {
            // Mock node and session ID
            const mockNode = new TreeNodeInfo(
                "testNode",
                {
                    type: "server",
                    filterable: false,
                    hasFilters: false,
                    subType: "",
                },
                vscode.TreeItemCollapsibleState.Collapsed,
                undefined,
                undefined,
                undefined,
                undefined,
                undefined,
                undefined,
                undefined,
                undefined,
                undefined,
                undefined,
            );

            const mockSessionId = "session123";
            const mockPromise = new Deferred<vscode.TreeItem[]>();

            // Setup child nodes that will be returned
            const mockChildNodes = [
                {
                    nodePath: "server/testNode/child1",
                    nodeType: "table",
                    nodeSubType: "",
                    label: "child1",
                },
                {
                    nodePath: "server/testNode/child2",
                    nodeType: "table",
                    nodeSubType: "",
                    label: "child2",
                },
            ];

            // Mock the expected expand response
            const mockExpandResponse = {
                sessionId: mockSessionId,
                nodes: mockChildNodes,
                errorMessage: "",
            };

            // Setup client to return true for the expand request
            mockClient.sendRequest.withArgs(ExpandRequest.type, sinon.match.any).resolves(true);

            // Call the method to test
            const expandPromise = objectExplorerService.expandNode(
                mockNode,
                mockSessionId,
                mockPromise,
            );

            // Wait a bit and then resolve the pending expand with our mock response
            await new Promise((resolve) => setTimeout(resolve, 10));

            // Get and resolve the deferred object from _pendingExpands
            const pendingExpandKey = `${mockSessionId}${mockNode.nodePath}`;
            const pendingExpand = (objectExplorerService as any)._pendingExpands.get(
                pendingExpandKey,
            );
            expect(pendingExpand, "Pending expand should exist").to.exist;
            pendingExpand.resolve(mockExpandResponse);

            // Wait for the expandNode promise to resolve
            const result = await expandPromise;

            // Verify the result
            expect(result, "Expand node should return true").to.be.true;

            // Verify telemetry was started correctly
            expect(startActivityStub.calledOnce, "Telemetry should be started once").to.be.true;
            expect(
                startActivityStub.args[0][0],
                "Telemetry view should be ObjectExplorer",
            ).to.equal(TelemetryViews.ObjectExplorer);
            expect(startActivityStub.args[0][1], "Telemetry action should be ExpandNode").to.equal(
                TelemetryActions.ExpandNode,
            );

            // Verify logging
            expect(mockLogger.verbose.called, "Logger should be called once for verbose").to.be
                .true;

            // Verify the request was sent correctly
            expect(mockClient.sendRequest.calledOnce, "Send request should be called once").to.be
                .true;
            expect(
                mockClient.sendRequest.args[0][0],
                "Request type should be ExpandRequest",
            ).to.equal(ExpandRequest.type);
            expect(mockClient.sendRequest.args[0][1], "Request payload should match").to.deep.equal(
                {
                    sessionId: mockSessionId,
                    nodePath: mockNode.nodePath,
                    filters: mockNode.filters,
                },
            );

            // Verify the children were mapped correctly
            const mappedChildren = (objectExplorerService as any)._treeNodeToChildrenMap.get(
                mockNode,
            );
            expect(mappedChildren, "Mapped children should exist").to.exist;
            expect(mappedChildren.length, "Mapped children length should be 2").to.equal(2);
            expect(mappedChildren[0].label, "First mapped child label should be child1").to.equal(
                "child1",
            );
            expect(mappedChildren[1].label, "Second mapped child label should be child2").to.equal(
                "child2",
            );

            // Verify telemetry was ended correctly
            expect(endStub.calledOnce, "Telemetry should be ended once").to.be.true;
            expect(endStub.args[0][0], "Telemetry status should be Succeeded").to.equal(
                ActivityStatus.Succeeded,
            );
            expect(
                endStub.args[0][2].childrenCount,
                "Telemetry children count should be 2",
            ).to.equal(2);

            // Verify the promise was resolved with the children
            const resolvedChildren = await mockPromise;
            expect(resolvedChildren, "Resolved children should match mapped children").to.equal(
                mappedChildren,
            );

            // Verify shouldRefresh was reset
            expect(mockNode.shouldRefresh, "Node shouldRefresh should be false").to.be.false;
        });

        test("expandNode should use RefreshRequest if node.shouldRefresh is true", async () => {
            // Mock node with shouldRefresh = true and session ID
            const mockNode = new TreeNodeInfo(
                "testNode",
                {
                    type: "server",
                    filterable: false,
                    hasFilters: false,
                    subType: "",
                },
                vscode.TreeItemCollapsibleState.Collapsed,
                undefined,
                undefined,
                undefined,
                undefined,
                undefined,
                undefined,
                undefined,
                undefined,
                undefined,
                undefined,
            );
            mockNode.shouldRefresh = true;
            const mockSessionId = "session123";
            const mockPromise = new Deferred<vscode.TreeItem[]>();

            // Setup child nodes that will be returned
            const mockChildNodes = [
                {
                    nodePath: "server/testNode/child1",
                    nodeType: "table",
                    nodeSubType: "",
                    label: "child1",
                },
            ];

            // Mock the expected refresh response
            const mockRefreshResponse = {
                sessionId: mockSessionId,
                nodes: mockChildNodes,
                errorMessage: "",
            };

            // Setup client to return true for the refresh request
            mockClient.sendRequest.withArgs(RefreshRequest.type, sinon.match.any).resolves(true);

            // Call the method to test
            const expandPromise = objectExplorerService.expandNode(
                mockNode,
                mockSessionId,
                mockPromise,
            );

            // Wait a bit and then resolve the pending expand with our mock response
            await new Promise((resolve) => setTimeout(resolve, 10));

            // Get and resolve the deferred object from _pendingExpands
            const pendingExpandKey = `${mockSessionId}${mockNode.nodePath}`;
            const pendingExpand = (objectExplorerService as any)._pendingExpands.get(
                pendingExpandKey,
            );
            expect(pendingExpand, "Pending expand should exist").to.exist;
            pendingExpand.resolve(mockRefreshResponse);

            // Wait for the expandNode promise to resolve
            const result = await expandPromise;

            // Verify the result
            expect(result, "Expand node should return true").to.be.true;

            // Verify the RefreshRequest was used instead of ExpandRequest
            expect(mockClient.sendRequest.calledOnce, "Send request should be called once").to.be
                .true;
            expect(
                mockClient.sendRequest.args[0][0],
                "Request type should be RefreshRequest",
            ).to.equal(RefreshRequest.type);

            // Verify shouldRefresh was reset to false
            expect(mockNode.shouldRefresh, "Node shouldRefresh should be false").to.be.false;
        });

        test("expandNode should handle error response from SQL Tools Service", async () => {
            // Mock node and session ID
            const mockNode = new TreeNodeInfo(
                "testNode",
                {
                    type: "server",
                    filterable: false,
                    hasFilters: false,
                    subType: "",
                },
                vscode.TreeItemCollapsibleState.Collapsed,
                undefined,
                undefined,
                undefined,
                undefined,
                undefined,
                undefined,
                undefined,
                undefined,
                undefined,
                undefined,
            );
            const mockSessionId = "session123";
            const mockPromise = new Deferred<vscode.TreeItem[]>();

            // Mock the error response
            const mockErrorMessage = "Test error from SQL Tools Service";
            const mockExpandResponse = {
                sessionId: mockSessionId,
                nodes: [],
                errorMessage: mockErrorMessage,
            };

            // Setup client to return true for the expand request
            mockClient.sendRequest.withArgs(ExpandRequest.type, sinon.match.any).resolves(true);

            // Call the method to test
            const expandPromise = objectExplorerService.expandNode(
                mockNode,
                mockSessionId,
                mockPromise,
            );

            // Wait a bit and then resolve the pending expand with our error response
            await new Promise((resolve) => setTimeout(resolve, 10));

            // Get and resolve the deferred object from _pendingExpands
            const pendingExpandKey = `${mockSessionId}${mockNode.nodePath}`;
            const pendingExpand = (objectExplorerService as any)._pendingExpands.get(
                pendingExpandKey,
            );
            expect(pendingExpand, "Pending expand should exist").to.exist;
            pendingExpand.resolve(mockExpandResponse);

            // Wait for the expandNode promise to resolve
            const result = await expandPromise;

            // Verify the result (should still be true because we received a response)
            expect(result, "Expand node should return true").to.be.true;

            // Verify error was logged
            expect(mockLogger.error.called, "Error should be logged").to.be.true;
            expect(
                mockLogger.error.args[0][0],
                "Error message should include mock error message",
            ).to.include(mockErrorMessage);

            // Verify error message was shown to user
            expect(
                mockVscodeWrapper.showErrorMessage.calledOnce,
                "Error message should be shown to user",
            ).to.be.true;
            expect(
                mockVscodeWrapper.showErrorMessage.args[0][0],
                "Error message should be mock error message",
            ).to.equal(mockErrorMessage);

            // Verify an error node was created and set as the only child
            const mappedChildren = (objectExplorerService as any)._treeNodeToChildrenMap.get(
                mockNode,
            );
            expect(mappedChildren, "Mapped children should exist").to.exist;
            expect(mappedChildren.length, "Mapped children length should be 1").to.equal(1);
            expect(
                mappedChildren[0],
                "First mapped child should be an ExpandErrorNode",
            ).to.be.instanceOf(ExpandErrorNode);
            expect(
                (mappedChildren[0] as ExpandErrorNode).tooltip,
                "First mapped child tooltip should be mock error message",
            ).to.equal(mockErrorMessage);

            // Verify telemetry was ended with failure
            expect(endFailedStub.calledOnce, "Telemetry should be ended with failure").to.be.true;
            expect(
                endFailedStub.args[0][0].message,
                "Telemetry message should be mock error message",
            ).to.equal(mockErrorMessage);

            // Verify the promise was resolved with the error node
            const resolvedChildren = await mockPromise;
            expect(
                resolvedChildren[0],
                "Resolved child should be an ExpandErrorNode",
            ).to.be.instanceOf(ExpandErrorNode);
            expect(
                (resolvedChildren[0] as ExpandErrorNode).tooltip,
                "Resolved child tooltip should be mock error message",
            ).to.equal(mockErrorMessage);
        });

        test("expandNode should handle null response from SQL Tools Service", async () => {
            // Mock node and session ID
            const mockNode = new TreeNodeInfo(
                "testNode",
                {
                    type: "server",
                    filterable: false,
                    hasFilters: false,
                    subType: "",
                },
                vscode.TreeItemCollapsibleState.Collapsed,
                undefined,
                undefined,
                undefined,
                undefined,
                undefined,
                undefined,
                undefined,
                undefined,
                undefined,
                undefined,
            );
            const mockSessionId = "session123";
            const mockPromise = new Deferred<vscode.TreeItem[]>();

            // Setup client to return true for the expand request
            mockClient.sendRequest.withArgs(ExpandRequest.type, sinon.match.any).resolves(true);

            // Call the method to test
            const expandPromise = objectExplorerService.expandNode(
                mockNode,
                mockSessionId,
                mockPromise,
            );

            // Wait a bit and then resolve the pending expand with null
            await new Promise((resolve) => setTimeout(resolve, 10));

            // Get and resolve the deferred object from _pendingExpands
            const pendingExpandKey = `${mockSessionId}${mockNode.nodePath}`;
            const pendingExpand = (objectExplorerService as any)._pendingExpands.get(
                pendingExpandKey,
            );
            expect(pendingExpand, "Pending expand should exist").to.exist;
            pendingExpand.resolve(undefined);

            // Wait for the expandNode promise to resolve
            const result = await expandPromise;

            // Verify the result (should be undefined)
            expect(result, "Result should be undefined").to.be.undefined;

            // Verify the promise was resolved with undefined
            const resolvedChildren = await mockPromise;
            expect(resolvedChildren, "Resolved children should be undefined").to.be.undefined;
        });

        test("expandNode should handle false response from SQL Tools client", async () => {
            // Mock node and session ID
            const mockNode = new TreeNodeInfo(
                "testNode",
                {
                    type: "server",
                    filterable: false,
                    hasFilters: false,
                    subType: "",
                },
                vscode.TreeItemCollapsibleState.Collapsed,
                undefined,
                undefined,
                undefined,
                undefined,
                undefined,
                undefined,
                undefined,
                undefined,
                undefined,
                undefined,
            );
            const mockSessionId = "session123";
            const mockPromise = new Deferred<vscode.TreeItem[]>();

            // Setup client to return false for the expand request (indicates failure)
            mockClient.sendRequest.withArgs(ExpandRequest.type, sinon.match.any).resolves(false);

            // Call the method to test
            const result = await objectExplorerService.expandNode(
                mockNode,
                mockSessionId,
                mockPromise,
            );

            // Verify the result (should be undefined)
            expect(result, "Result should be undefined").to.be.undefined;

            // Verify error message was shown to user
            expect(
                mockVscodeWrapper.showErrorMessage.calledOnce,
                "Error message should be shown to user",
            ).to.be.true;
            expect(
                mockVscodeWrapper.showErrorMessage.args[0][0],
                "Error message should be mock error message",
            ).to.equal(LocalizedConstants.msgUnableToExpand);

            // Verify the promise was resolved with undefined
            const resolvedChildren = await mockPromise;
            expect(resolvedChildren, "Resolved children should be undefined").to.be.undefined;
        });

        test("expandNode should handle exception from SQL Tools client", async () => {
            // Mock node and session ID
            const mockNode = new TreeNodeInfo(
                "testNode",
                {
                    type: "server",
                    filterable: false,
                    hasFilters: false,
                    subType: "",
                },
                vscode.TreeItemCollapsibleState.Collapsed,
                undefined,
                undefined,
                undefined,
                undefined,
                undefined,
                undefined,
                undefined,
                undefined,
                undefined,
                undefined,
            );
            const mockSessionId = "session123";
            const mockPromise = new Deferred<vscode.TreeItem[]>();

            // Setup client to throw an error
            const testError = new Error("Test client error");
            mockClient.sendRequest.withArgs(ExpandRequest.type, sinon.match.any).rejects(testError);
            0;

            try {
                // Call the method to test
                await objectExplorerService.expandNode(mockNode, mockSessionId, mockPromise);
            } catch (e) {
                expect(e, "Error should be test error").to.equal(testError);
            }
        });
    });

    suite("prepareConnectionProfile", () => {
        let mockVscodeWrapper: sinon.SinonStubbedInstance<VscodeWrapper>;
        let mockConnectionManager: sinon.SinonStubbedInstance<ConnectionManager>;
        let mockConnectionStore: sinon.SinonStubbedInstance<ConnectionStore>;
        let mockClient: sinon.SinonStubbedInstance<SqlToolsServiceClient>;
        let mockConnectionUI: sinon.SinonStubbedInstance<ConnectionUI>;
        let objectExplorerService: ObjectExplorerService;
        let sandbox: sinon.SinonSandbox;
        let sendActionEventStub: sinon.SinonStub;
        let mockGenerateGuidStub: sinon.SinonStub;
        let mockAccountStore: sinon.SinonStubbedInstance<AccountStore>;
        let mockAzureController: sinon.SinonStubbedInstance<AzureController>;

        setup(() => {
            sandbox = sinon.createSandbox();
            mockVscodeWrapper = sandbox.createStubInstance(VscodeWrapper);
            mockConnectionManager = sandbox.createStubInstance(ConnectionManager);
            mockConnectionStore = sandbox.createStubInstance(ConnectionStore);
            mockClient = sandbox.createStubInstance(SqlToolsServiceClient);
            mockConnectionManager.connectionStore = mockConnectionStore;
            mockConnectionManager.client = mockClient;
            mockConnectionUI = sandbox.createStubInstance(ConnectionUI);
            sandbox.stub(mockConnectionManager, "connectionUI").get(() => mockConnectionUI);
            sendActionEventStub = sandbox.stub(telemetry, "sendActionEvent");
            mockAccountStore = sandbox.createStubInstance(AccountStore);
            sandbox.stub(mockConnectionManager, "accountStore").get(() => mockAccountStore);
            mockAzureController = sandbox.createStubInstance(AzureController);
            mockAzureController.isAccountInCache = sandbox.stub();
            mockAzureController.isSqlAuthProviderEnabled = sandbox.stub();
            mockConnectionManager.azureController = mockAzureController;
            objectExplorerService = new ObjectExplorerService(
                mockVscodeWrapper,
                mockConnectionManager,
                () => {},
            );
        });

        teardown(() => {
            sandbox.restore();
        });

        test("prepareConnectionProfile should create a new connection profile if none is provided", async () => {
            // Create a mock connection profile that would be returned by the UI
            const mockProfile: IConnectionProfile = {
                id: "existing-id",
                server: "testServer",
                database: "testDB",
                authenticationType: "SqlLogin",
                user: "testUser",
                password: generateUUID(),
                savePassword: true,
            } as IConnectionProfile;

            // Setup connection UI to return the mock profile
            mockConnectionUI.createAndSaveProfile.resolves(mockProfile);
            mockConnectionManager.getServerInfo.returns({ serverVersion: "12.0.0" } as IServerInfo);

            // Call the method with undefined connection info
            const result = await (objectExplorerService as any).prepareConnectionProfile(undefined);

            // Verify the result matches the mock profile
            expect(result, "Result should match mock profile").to.deep.equal(mockProfile);

            // Verify connection UI was called
            expect(
                mockConnectionUI.createAndSaveProfile.calledOnce,
                "Connection UI should be called once",
            ).to.be.true;

            // Verify telemetry was sent
            expect(sendActionEventStub.calledOnce, "Telemetry should be sent once").to.be.true;
            expect(
                sendActionEventStub.args[0][0],
                "Telemetry view should be ObjectExplorer",
            ).to.equal(TelemetryViews.ObjectExplorer);
            expect(
                sendActionEventStub.args[0][1],
                "Telemetry action should be CreateConnection",
            ).to.equal(TelemetryActions.CreateConnection);
        });

        test("prepareConnectionProfile should return undefined if user cancels profile creation", async () => {
            // Setup connection UI to return undefined (user canceled)
            mockConnectionUI.createAndSaveProfile.resolves(undefined);

            // Call the method with undefined connection info
            const result = await (objectExplorerService as any).prepareConnectionProfile(undefined);

            // Verify the result is undefined
            expect(result, "Result should be undefined").to.be.undefined;

            // Verify connection UI was called
            expect(
                mockConnectionUI.createAndSaveProfile.calledOnce,
                "Connection UI should be called once",
            ).to.be.true;
        });

        test("prepareConnectionProfile should generate a GUID if id is missing", async () => {
            mockGenerateGuidStub = sandbox.stub(Utils, "generateGuid").returns("mock-guid-12345");

            // Create a mock connection profile without an ID
            const mockProfile: IConnectionProfile = {
                server: "testServer",
                database: "testDB",
                authenticationType: "SqlLogin",
                user: "testUser",
                password: generateUUID(),
                savePassword: true,
            } as IConnectionProfile;

            // Call the method with the mock profile
            const result = await (objectExplorerService as any).prepareConnectionProfile(
                mockProfile,
            );

            // Verify the result has the generated GUID
            expect(result.id, "Result ID should be mock-guid-12345").to.equal("mock-guid-12345");

            // Verify Utils.generateGuid was called
            expect(mockGenerateGuidStub.calledOnce, "Utils.generateGuid should be called once").to
                .be.true;
        });

        test("prepareConnectionProfile should handle connection string with savePassword=true", async () => {
            // Create a mock connection profile with a connection string
            const mockProfile: IConnectionProfile = {
                id: "test-id",
                server: "testServer",
                database: "testDB",
                connectionString: "Server=testServer;Database=testDB;",
                savePassword: true,
            } as IConnectionProfile;

            // Setup connection store to return a connection string with password
            const expectedConnectionString = `Server=testServer;Database=testDB;Password=${generateUUID()};`;
            mockConnectionStore.lookupPassword.resolves(expectedConnectionString);

            // Call the method with the mock profile
            const result = await (objectExplorerService as any).prepareConnectionProfile(
                mockProfile,
            );

            // Verify the result has the updated connection string
            expect(
                result.connectionString,
                "Result connection string should match expected",
            ).to.equal(expectedConnectionString);

            // Verify connection store was called with correct parameters
            expect(
                mockConnectionStore.lookupPassword.calledOnce,
                "Connection store should be called once",
            ).to.be.true;
            expect(
                mockConnectionStore.lookupPassword.args[0][0],
                "Connection store should be called with mock profile",
            ).to.equal(mockProfile);
            expect(
                mockConnectionStore.lookupPassword.args[0][1],
                "Connection store should be called with isConnectionString = true",
            ).to.be.true; // isConnectionString = true
        });

        test("prepareConnectionProfile should return undefined for connection string with savePassword=false", async () => {
            // Create a mock connection profile with a connection string but savePassword=false
            const mockProfile: IConnectionProfile = {
                id: "test-id",
                server: "testServer",
                database: "testDB",
                connectionString: "Server=testServer;Database=testDB;",
                savePassword: false,
            } as IConnectionProfile;

            // Call the method with the mock profile
            const result = await (objectExplorerService as any).prepareConnectionProfile(
                mockProfile,
            );

            // Verify the result is undefined
            expect(result, "Result should be undefined").to.be.undefined;

            // Verify connection store was NOT called
            expect(
                mockConnectionStore.lookupPassword.called,
                "Connection store should not be called",
            ).to.be.false;
        });

        test("prepareConnectionProfile should handle SQL Login with saved password", async () => {
            // Create a mock SQL Login profile with empty password but savePassword=true
            const mockProfile: IConnectionProfile = {
                id: "test-id",
                server: "testServer",
                database: "testDB",
                authenticationType: "SqlLogin",
                user: "testUser",
                password: "", // Empty password
                savePassword: true,
            } as IConnectionProfile;

            // Setup connection store to return a saved password
            const savedPassword = generateUUID(); //random password
            mockConnectionStore.lookupPassword.resolves(savedPassword);

            // Call the method with the mock profile
            const result = await (objectExplorerService as any).prepareConnectionProfile(
                mockProfile,
            );

            // Verify the result has the saved password
            expect(result.password, "Result password should match saved password").to.equal(
                savedPassword,
            );

            // Verify connection store was called with correct parameters
            expect(
                mockConnectionStore.lookupPassword.calledOnce,
                "Connection store should be called once",
            ).to.be.true;
            expect(
                mockConnectionStore.lookupPassword.args[0][0],
                "Connection store should be called with mock profile",
            ).to.equal(mockProfile);
            expect(
                mockConnectionStore.lookupPassword.args[0][1],
                "Connection store should be called with isConnectionString = true",
            ).to.be.undefined; // isConnectionString = undefined

            // Verify user was NOT prompted for password
            expect(
                mockConnectionUI.promptForPassword.called,
                "Connection UI should not prompt for password",
            ).to.be.false;
        });

        test("prepareConnectionProfile should prompt for password for SQL Login with no saved password", async () => {
            // Create a mock SQL Login profile with empty password and savePassword=false
            const mockProfile: IConnectionProfile = {
                id: "test-id",
                server: "testServer",
                database: "testDB",
                authenticationType: "SqlLogin",
                user: "testUser",
                password: "", // Empty password
                savePassword: false,
            } as IConnectionProfile;

            // Setup connection store to return undefined (no saved password)
            mockConnectionStore.lookupPassword.resolves(undefined);

            // Setup connection UI to return a password when prompted
            const promptedPassword = generateUUID();
            mockConnectionUI.promptForPassword.resolves(promptedPassword);

            // Call the method with the mock profile
            const result = await (objectExplorerService as any).prepareConnectionProfile(
                mockProfile,
            );

            // Verify the result has the prompted password
            expect(result.password, "Result password should match prompted password").to.equal(
                promptedPassword,
            );

            // Verify connection store was NOT called (since savePassword=false)
            expect(mockConnectionStore.lookupPassword.called).to.be.false;

            // Verify user was prompted for password
            expect(
                mockConnectionUI.promptForPassword.calledOnce,
                "Connection UI should prompt for password once",
            ).to.be.true;

            // Verify Azure account token was cleared
            expect(result.azureAccountToken, "Result Azure account token should be undefined").to.be
                .undefined;
        });

        test("prepareConnectionProfile should return undefined if user cancels password prompt", async () => {
            // Create a mock SQL Login profile with empty password
            const mockProfile: IConnectionProfile = {
                id: "test-id",
                server: "testServer",
                database: "testDB",
                authenticationType: "SqlLogin",
                user: "testUser",
                password: "", // Empty password
                savePassword: false,
            } as IConnectionProfile;

            // Setup connection UI to return undefined when prompted (user canceled)
            mockConnectionUI.promptForPassword.resolves(undefined);

            // Call the method with the mock profile
            const result = await (objectExplorerService as any).prepareConnectionProfile(
                mockProfile,
            );

            // Verify the result is undefined
            expect(result, "Result should be undefined").to.be.undefined;

            // Verify user was prompted for password
            expect(
                mockConnectionUI.promptForPassword.calledOnce,
                "Connection UI should prompt for password once",
            ).to.be.true;
        });

        test("prepareConnectionProfile should handle Windows Authentication (Integrated)", async () => {
            // Create a mock Integrated authentication profile
            const mockProfile: IConnectionProfile = {
                id: "test-id",
                server: "testServer",
                database: "testDB",
                authenticationType: "Integrated",
                user: "",
                password: "",
                azureAccountToken: "some-token", // This should be cleared
            } as IConnectionProfile;

            // Call the method with the mock profile
            const result = await (objectExplorerService as any).prepareConnectionProfile(
                mockProfile,
            );

            // Verify the result is correct
            expect(result, "Result should exist").to.exist;
            expect(result.id, "Result ID should match").to.equal("test-id");
            expect(result.server, "Result server should match").to.equal("testServer");

            // Verify Azure account token was cleared
            expect(result.azureAccountToken, "Result Azure account token should be undefined").to.be
                .undefined;

            // Verify password lookup and prompts were NOT called
            expect(
                mockConnectionStore.lookupPassword.called,
                "Connection store should not be called",
            ).to.be.false;
            expect(
                mockConnectionUI.promptForPassword.called,
                "Connection UI should not prompt for password",
            ).to.be.false;
        });

        test("prepareConnectionProfile should handle Azure MFA with account in cache", async () => {
            (objectExplorerService as any).refreshAccount = sandbox.stub();
            // Create a mock account
            const mockAccount = {
                key: { id: "account-id", providerId: "azure" },
                displayInfo: {
                    displayName: "Test User",
                    email: "test@example.com",
                },
            } as IAccount;

            // Create a mock Azure MFA profile
            const mockProfile: IConnectionProfile = {
                id: "test-id",
                server: "testServer",
                database: "testDB",
                authenticationType: Constants.azureMfa,
                accountId: "account-id",
                azureAccountToken: "existing-token",
            } as IConnectionProfile;

            // Setup account store to return the mock account
            mockAccountStore.getAccount.withArgs("account-id").returns(mockAccount);

            // Setup Azure controller
            mockAzureController.isSqlAuthProviderEnabled.returns(true);
            mockAzureController.isAccountInCache.withArgs(mockAccount).resolves(true);

            // Call the method with the mock profile
            const result = await (objectExplorerService as any).prepareConnectionProfile(
                mockProfile,
            );

            // Verify the result is correct
            expect(result, "Result should exist").to.exist;
            expect(result.id, "Result ID should match").to.equal("test-id");
            expect(result.server, "Result server should match").to.equal("testServer");
            expect(result.user, "Result user should match").to.equal("Test User");
            expect(result.email, "Result email should match").to.equal("test@example.com");
            expect(result.azureAccountToken, "Result Azure account token should match").to.equal(
                "existing-token",
            );

            // Verify account store was called
            expect(mockAccountStore.getAccount.calledOnce, "Account store should be called once").to
                .be.true;

            // Verify Azure controller methods were called
            expect(
                mockAzureController.isSqlAuthProviderEnabled.calledOnce,
                "Azure controller should check SQL auth provider",
            ).to.be.true;
            expect(
                mockAzureController.isAccountInCache.calledOnce,
                "Azure controller should check account in cache",
            ).to.be.true;

            // Verify profile was saved after updating user/email
            expect(
                mockConnectionUI.saveProfile.calledOnce,
                "Connection UI should save profile once",
            ).to.be.true;
            expect(
                mockConnectionUI.saveProfile.args[0][0],
                "Saved profile should match result",
            ).to.equal(result);

            // Verify refreshAccount was NOT called (no refresh needed)
            expect(
                (objectExplorerService as any).refreshAccount.called,
                "Refresh account should not be called",
            ).to.be.false;
        });

        test("prepareConnectionProfile should refresh account for Azure MFA with account not in cache", async () => {
            (objectExplorerService as any).refreshAccount = sandbox.stub();

            // Create a mock account
            const mockAccount = {
                key: { id: "account-id", providerId: "azure" },
                displayInfo: {
                    displayName: "Test User",
                    email: "test@example.com",
                },
            } as IAccount;

            // Create a mock Azure MFA profile
            const mockProfile: IConnectionProfile = {
                id: "test-id",
                server: "testServer",
                database: "testDB",
                authenticationType: Constants.azureMfa,
                accountId: "account-id",
                azureAccountToken: undefined, // No token yet
            } as IConnectionProfile;

            // Setup account store to return the mock account
            mockAccountStore.getAccount.withArgs("account-id").returns(mockAccount);

            // Setup Azure controller - account NOT in cache
            mockAzureController.isSqlAuthProviderEnabled.returns(true);
            mockAzureController.isAccountInCache.withArgs(mockAccount).resolves(false);

            // Call the method with the mock profile
            const result = await (objectExplorerService as any).prepareConnectionProfile(
                mockProfile,
            );

            // Verify the result is correct
            expect(result, "Result should exist").to.exist;
            expect(result.id, "Result ID should match").to.equal("test-id");
            expect(result.server, "Result server should match").to.equal("testServer");
            expect(result.user, "Result user should match").to.equal("Test User");
            expect(result.email, "Result email should match").to.equal("test@example.com");

            // Verify refreshAccount was called since account not in cache
            expect(
                (objectExplorerService as any).refreshAccount.calledOnce,
                "Refresh account should be called once",
            ).to.be.true;
            expect(
                (objectExplorerService as any).refreshAccount.args[0][0],
                "Refresh account should be called with mock account",
            ).to.equal(mockAccount);
            expect(
                (objectExplorerService as any).refreshAccount.args[0][1],
                "Refresh account should be called with result",
            ).to.equal(result);
        });

        test("prepareConnectionProfile should refresh account for Azure MFA when account not found", async () => {
            (objectExplorerService as any).refreshAccount = sandbox.stub();

            // Create a mock Azure MFA profile with account ID but no account found
            const mockProfile: IConnectionProfile = {
                id: "test-id",
                server: "testServer",
                database: "testDB",
                authenticationType: Constants.azureMfa,
                accountId: "missing-account-id",
                azureAccountToken: undefined, // No token yet
            } as IConnectionProfile;

            // Setup account store to return undefined (account not found)
            mockAccountStore.getAccount.withArgs("missing-account-id").returns(undefined);

            // Setup Azure controller
            mockAzureController.isSqlAuthProviderEnabled.returns(true);

            // Call the method with the mock profile
            const result = await (objectExplorerService as any).prepareConnectionProfile(
                mockProfile,
            );

            // Verify the result is correct
            expect(result, "Result should exist").to.exist;
            expect(result.id, "Result ID should match").to.equal("test-id");
            expect(result.server, "Result server should match").to.equal("testServer");

            // Verify refreshAccount was called with undefined account
            expect(
                (objectExplorerService as any).refreshAccount.calledOnce,
                "Refresh account should be called once",
            ).to.be.true;
            expect(
                (objectExplorerService as any).refreshAccount.args[0][0],
                "Refresh account should be called with undefined account",
            ).to.be.undefined;
            expect(
                (objectExplorerService as any).refreshAccount.args[0][1],
                "Refresh account should be called with result",
            ).to.equal(result);
        });

        test("prepareConnectionProfile should handle Azure MFA when SQL auth provider disabled", async () => {
            (objectExplorerService as any).refreshAccount = sandbox.stub();

            // Create a mock account
            const mockAccount = {
                key: { id: "account-id", providerId: "azure" },
                displayInfo: {
                    displayName: "Test User",
                    email: "test@example.com",
                },
            } as IAccount;

            // Create a mock Azure MFA profile
            const mockProfile: IConnectionProfile = {
                id: "test-id",
                server: "testServer",
                database: "testDB",
                authenticationType: Constants.azureMfa,
                accountId: "account-id",
                azureAccountToken: undefined, // No token yet
            } as IConnectionProfile;

            // Setup account store to return the mock account
            mockAccountStore.getAccount.withArgs("account-id").returns(mockAccount);

            // Setup Azure controller - SQL auth provider disabled
            mockAzureController.isSqlAuthProviderEnabled.returns(false);

            // Call the method with the mock profile
            const result = await (objectExplorerService as any).prepareConnectionProfile(
                mockProfile,
            );

            // Verify the result is correct
            expect(result, "Result should exist").to.exist;
            expect(result.id, "Result ID should match").to.equal("test-id");
            expect(result.server, "Result server should match").to.equal("testServer");

            // User and email should NOT be set since SQL auth provider is disabled
            expect(result.user, "Result user should be undefined").to.be.undefined;
            expect(result.email, "Result email should be undefined").to.be.undefined;

            // Verify saveProfile was NOT called
            expect(mockConnectionUI.saveProfile.called, "Connection UI should not save profile").to
                .be.false;

            // Verify refreshAccount was called
            expect(
                (objectExplorerService as any).refreshAccount.calledOnce,
                "Refresh account should be called once",
            ).to.be.true;
        });

        test("prepareConnectionProfile should not refresh Azure MFA account if token exists", async () => {
            (objectExplorerService as any).refreshAccount = sandbox.stub();
            // Create a mock account
            const mockAccount = {
                key: { id: "account-id", providerId: "azure" },
                displayInfo: {
                    displayName: "Test User",
                    email: "test@example.com",
                },
            } as IAccount;

            // Create a mock Azure MFA profile with an existing token
            const mockProfile: IConnectionProfile = {
                id: "test-id",
                server: "testServer",
                database: "testDB",
                authenticationType: Constants.azureMfa,
                accountId: "account-id",
                azureAccountToken: "existing-token", // Token already exists
            } as IConnectionProfile;

            // Setup account store to return the mock account
            mockAccountStore.getAccount.withArgs("account-id").returns(mockAccount);

            // Setup Azure controller - SQL auth provider enabled, account in cache
            mockAzureController.isSqlAuthProviderEnabled.returns(true);
            mockAzureController.isAccountInCache.withArgs(mockAccount).resolves(true);

            // Call the method with the mock profile
            const result = await (objectExplorerService as any).prepareConnectionProfile(
                mockProfile,
            );

            // Verify the result is correct
            expect(result, "Result should exist").to.exist;
            expect(result.id, "Result ID should match").to.equal("test-id");
            expect(result.server, "Result server should match").to.equal("testServer");
            expect(result.azureAccountToken, "Result azure account token should match").to.equal(
                "existing-token",
            );

            // Verify refreshAccount was NOT called since token already exists
            expect(
                (objectExplorerService as any).refreshAccount.called,
                "Refresh account should not be called",
            ).to.be.false;
        });
    });

    suite("handleSessionCreationFailure", () => {
        let sandbox: sinon.SinonSandbox;
        let mockLogger: sinon.SinonStubbedInstance<Logger>;
        let mockConnectionManager: sinon.SinonStubbedInstance<ConnectionManager>;
        let mockVscodeWrapper: sinon.SinonStubbedInstance<VscodeWrapper>;
        let mockConnectionUI: sinon.SinonStubbedInstance<ConnectionUI>;
        let mockFirewallService: sinon.SinonStubbedInstance<FirewallService>;
        let mockClient: sinon.SinonStubbedInstance<SqlToolsServiceClient>;
        let objectExplorerService: ObjectExplorerService;
        let mockActivityObject: ActivityObject;
        let mockAccountStore: sinon.SinonStubbedInstance<AccountStore>;

        setup(() => {
            sandbox = sinon.createSandbox();
            mockLogger = sandbox.createStubInstance(Logger);
            mockConnectionManager = sandbox.createStubInstance(ConnectionManager);
            mockVscodeWrapper = sandbox.createStubInstance(VscodeWrapper);
            mockConnectionUI = sandbox.createStubInstance(ConnectionUI);
            mockFirewallService = sandbox.createStubInstance(FirewallService);
            mockClient = sandbox.createStubInstance(SqlToolsServiceClient);
            mockAccountStore = sandbox.createStubInstance(AccountStore);

            mockConnectionManager.client = mockClient;
            (mockConnectionManager as any)._connectionUI = mockConnectionUI;
            (mockConnectionManager as any)._firewallService = mockFirewallService;
            (mockConnectionManager as any)._accountStore = mockAccountStore;
            mockActivityObject = {
                correlationId: "test-correlation-id",
                end: sandbox.stub(),
                update: sandbox.stub(),
                endFailed: sandbox.stub(),
                startTime: performance.now(),
            };
            mockLogger = sandbox.createStubInstance(Logger);
            sandbox.stub(Logger, "create").returns(mockLogger);

            objectExplorerService = new ObjectExplorerService(
                mockVscodeWrapper,
                mockConnectionManager,
                () => {},
            );
            (objectExplorerService as any).logger = mockLogger;
            (objectExplorerService as any).connectionUI = mockConnectionUI;
            (objectExplorerService as any).firewallService = mockFirewallService;
        });
        teardown(() => {
            sandbox.restore();
        });

        test("handleSessionCreationFailure should handle basic error without error number", async () => {
            mockVscodeWrapper.showErrorMessage = sandbox.stub();
            // Create a failure response with just an error message
            const failureResponse = createMockFailureResponse({
                errorMessage: "Connection failed",
            });

            const connectionProfile = createMockConnectionProfile();

            // Call the method
            const result = await (objectExplorerService as any).handleSessionCreationFailure(
                failureResponse,
                connectionProfile,
                mockActivityObject,
            );

            // Verify the result is false (no retry)
            expect(result, "Result should be false").to.be.false;

            // Verify telemetry was NOT updated (no error number)
            expect(
                (mockActivityObject.update as sinon.SinonStub<any[], any>).called,
                "Telemetry should not be updated",
            ).to.be.false;

            // Verify error was logged
            expect(mockLogger.error.calledOnce, "Error should be logged").to.be.true;
            expect(
                mockLogger.error.args[0][0],
                "Error message should include session creation failed",
            ).to.include("Session creation failed");
            expect(mockLogger.error.args[0][0]).to.include("Connection failed");

            // Verify error message was shown to user
            expect(
                mockVscodeWrapper.showErrorMessage.calledOnce,
                "Error message should be shown to user",
            ).to.be.true;
            expect(
                mockVscodeWrapper.showErrorMessage.args[0][0],
                "Error message should include connection failed",
            ).to.include("Connection failed");
        });

        test("handleSessionCreationFailure should update telemetry when error number is present", async () => {
            // Create a failure response with error number and message
            const failureResponse = createMockFailureResponse({
                errorNumber: 12345,
                errorMessage: "Connection failed",
            });

            const connectionProfile = createMockConnectionProfile({
                authenticationType: "SqlLogin",
            });

            // Call the method
            const result = await (objectExplorerService as any).handleSessionCreationFailure(
                failureResponse,
                connectionProfile,
                mockActivityObject,
            );

            // Verify the result is false (no retry)
            expect(result, "Result should be false").to.be.false;

            const updateStub = mockActivityObject.update as sinon.SinonStub<any[], any>;

            // Verify telemetry was updated with error number
            expect(updateStub.calledOnce, "Telemetry should be updated once").to.be.true;
            expect(updateStub.args[0][0].connectionType, "Connection type should match").to.equal(
                "SqlLogin",
            );
            expect(updateStub.args[0][1].errorNumber, "Error number should match").to.equal(12345);
        });

        test("handleSessionCreationFailure should handle SSL certificate validation error", async () => {
            (objectExplorerService as any).getConnectionNodeFromProfile = sandbox.stub();
            // Create a failure response with SSL certificate validation error
            const failureResponse = createMockFailureResponse({
                errorNumber: Constants.errorSSLCertificateValidationFailed,
                errorMessage: "SSL certificate validation failed",
            });

            const connectionProfile = createMockConnectionProfile();
            const updateStub = mockActivityObject.update as sinon.SinonStub<any[], any>;

            // Setup fixed profile from handleSSLError
            const fixedProfile = createMockConnectionProfile();
            fixedProfile.trustServerCertificate = true;

            mockConnectionManager.handleSSLError.resolves(fixedProfile);

            // Set up a mock connection node to be returned for the fixed profile
            const mockConnectionNode = {
                updateConnectionProfile: sandbox.stub(),
            };

            (objectExplorerService as any).getConnectionNodeFromProfile
                .withArgs(fixedProfile)
                .returns(mockConnectionNode);

            // Call the method
            const result = await (objectExplorerService as any).handleSessionCreationFailure(
                failureResponse,
                connectionProfile,
                mockActivityObject,
            );

            // Verify the result is true (retry)
            expect(result, "Result should be true").to.be.true;

            // Verify SSL error was handled
            expect(
                mockLogger.verbose.calledWith("Fixing SSL trust server certificate error."),
                "Verbose log should indicate SSL error fix",
            ).to.be.true;
            expect(
                mockConnectionManager.handleSSLError.calledOnce,
                "Handle SSL error should be called once",
            ).to.be.true;
            expect(
                mockConnectionManager.handleSSLError.args[0][1],
                "Connection profile should match",
            ).to.equal(connectionProfile);

            // Verify telemetry was updated for SSL error
            expect(updateStub.calledTwice, "Telemetry should be updated twice").to.be.true;
            expect(
                updateStub.args[1][0].errorHandled,
                "Error handled should be trustServerCertificate",
            ).to.equal("trustServerCertificate");
            expect(updateStub.args[1][0].isFixed, "Is fixed should be true").to.equal("true");

            // Verify connection node was updated
            expect(
                mockConnectionNode.updateConnectionProfile.calledOnce,
                "Connection node should be updated once",
            ).to.be.true;
            expect(
                mockConnectionNode.updateConnectionProfile.args[0][0],
                "Connection profile should match",
            ).to.equal(fixedProfile);
        });

        test("handleSessionCreationFailure should return false if SSL error handling returns no profile", async () => {
            // Create a failure response with SSL certificate validation error
            const failureResponse = createMockFailureResponse({
                errorNumber: Constants.errorSSLCertificateValidationFailed,
                errorMessage: "SSL certificate validation failed",
            });

            const connectionProfile = createMockConnectionProfile();
            const telemetryActivity = mockActivityObject;
            const updateStub = telemetryActivity.update as sinon.SinonStub<any[], any>;

            // Setup handleSSLError to return undefined (user canceled)
            mockConnectionManager.handleSSLError.resolves(undefined);

            // Call the method
            const result = await (objectExplorerService as any).handleSessionCreationFailure(
                failureResponse,
                connectionProfile,
                telemetryActivity,
            );

            // Verify the result is false (no retry)
            expect(result, "Result should be false").to.be.false;

            // Verify SSL error was handled
            expect(
                mockLogger.verbose.calledWith("Fixing SSL trust server certificate error."),
                "Verbose log should indicate SSL error fix",
            ).to.be.true;
            expect(
                mockConnectionManager.handleSSLError.calledOnce,
                "Handle SSL error should be called once",
            ).to.be.true;

            // Verify telemetry was updated for SSL error
            expect(updateStub.calledTwice, "Telemetry should be updated twice").to.be.true;
            expect(
                updateStub.args[1][0].errorHandled,
                "Error handled should be trustServerCertificate",
            ).to.equal("trustServerCertificate");
            expect(updateStub.args[1][0].isFixed, "Is fixed should be false").to.equal("false");
        });

        test("handleSessionCreationFailure should handle firewall error", async () => {
            // Modify isFirewallError to return true for this test
            sandbox.stub(ObjectExplorerUtils, "isFirewallError");

            (ObjectExplorerUtils.isFirewallError as sinon.SinonStub).returns(true);

            // Create a failure response with firewall error
            const failureResponse = createMockFailureResponse({
                errorNumber: Constants.errorFirewallRule,
                errorMessage: "Firewall rule error",
            });

            const connectionProfile = createMockConnectionProfile();
            const telemetryActivity = mockActivityObject;
            const updateStub = telemetryActivity.update as sinon.SinonStub<any[], any>;

            // Setup handleFirewallRule to return success
            mockFirewallService.handleFirewallRule.resolves({
                result: true,
                ipAddress: "192.168.1.1",
            });

            // Setup connection UI to handle firewall error successfully
            mockConnectionUI.handleFirewallError.resolves(true);

            // Call the method
            const result = await (objectExplorerService as any).handleSessionCreationFailure(
                failureResponse,
                connectionProfile,
                telemetryActivity,
            );

            // Verify the result is true (retry)
            expect(result, "Result should be true").to.be.true;

            // Verify firewall error was handled
            expect(
                mockFirewallService.handleFirewallRule.calledOnce,
                "Handle firewall rule should be called once",
            ).to.be.true;
            expect(
                mockFirewallService.handleFirewallRule.args[0][0],
                "Error number should match",
            ).to.equal(Constants.errorFirewallRule);
            expect(
                mockFirewallService.handleFirewallRule.args[0][1],
                "Error message should match",
            ).to.equal("Firewall rule error");

            // Verify connection UI handled firewall error
            expect(
                mockConnectionUI.handleFirewallError.calledOnce,
                "Handle firewall error should be called once",
            ).to.be.true;
            expect(
                mockConnectionUI.handleFirewallError.args[0][0],
                "Connection profile should match",
            ).to.equal(connectionProfile);
            expect(
                mockConnectionUI.handleFirewallError.args[0][1],
                "Failure response should match",
            ).to.equal(failureResponse);

            // Verify telemetry was updated for firewall error
            expect(updateStub.calledTwice, "Telemetry should be updated twice").to.be.true;
            expect(
                updateStub.args[1][0].errorHandled,
                "Error handled should be firewallRule",
            ).to.equal("firewallRule");
            expect(updateStub.args[1][0].isFixed, "Is fixed should be true").to.equal("true");

            // Verify success was logged
            expect(
                mockLogger.verbose.calledWith("Firewall rule added for IP address 192.168.1.1"),
                "Verbose log should indicate firewall rule added",
            ).to.be.true;
        });

        test("handleSessionCreationFailure should return false if firewall rule was not fixed", async () => {
            // Modify isFirewallError to return true for this test
            sandbox.stub(ObjectExplorerUtils, "isFirewallError");
            (ObjectExplorerUtils.isFirewallError as sinon.SinonStub).returns(true);

            // Create a failure response with firewall error
            const failureResponse = createMockFailureResponse({
                errorNumber: Constants.errorFirewallRule,
                errorMessage: "Firewall rule error",
            });

            const connectionProfile = createMockConnectionProfile();
            const updateStub = mockActivityObject.update as sinon.SinonStub<any[], any>;

            // Setup handleFirewallRule to return success with IP address
            mockFirewallService.handleFirewallRule.resolves({
                result: true,
                ipAddress: "192.168.1.1",
            });

            // Setup connection UI to handle firewall error unsuccessfully
            mockConnectionUI.handleFirewallError.resolves(false);

            // Call the method
            const result = await (objectExplorerService as any).handleSessionCreationFailure(
                failureResponse,
                connectionProfile,
                mockActivityObject,
            );

            // Verify the result is false (no retry)
            expect(result, "Result should be false").to.be.false;

            // Verify error was logged
            expect(
                mockLogger.error.calledWith("Firewall rule not added for IP address 192.168.1.1"),
                "Verbose log should indicate firewall rule not added",
            ).to.be.true;

            // Verify telemetry was updated for firewall error
            expect(updateStub.calledTwice, "Telemetry should be updated twice").to.be.true;
            expect(
                updateStub.args[1][0].errorHandled,
                "Error handled should be firewallRule",
            ).to.equal("firewallRule");
            expect(updateStub.args[1][0].isFixed, "Is fixed should be false").to.equal("false");
        });

        test("handleSessionCreationFailure should skip firewall handling if handleFirewallRule returns no result", async () => {
            // Modify isFirewallError to return true for this test
            sandbox.stub(ObjectExplorerUtils, "isFirewallError");
            (ObjectExplorerUtils.isFirewallError as sinon.SinonStub).returns(true);

            // Create a failure response with firewall error
            const failureResponse = createMockFailureResponse({
                errorNumber: Constants.errorFirewallRule,
                errorMessage: "Firewall rule error",
            });

            const connectionProfile = createMockConnectionProfile();

            // Setup handleFirewallRule to return no result
            mockFirewallService.handleFirewallRule.resolves({
                result: false,
                ipAddress: undefined,
            });

            // Call the method
            const result = await (objectExplorerService as any).handleSessionCreationFailure(
                failureResponse,
                connectionProfile,
                mockActivityObject,
            );

            // Verify the result is false (no retry)
            expect(result, "Result should be false").to.be.false;

            // Verify connection UI was NOT called
            expect(
                mockConnectionUI.handleFirewallError.called,
                "Handle firewall error should not be called",
            ).to.be.false;
        });

        test("handleSessionCreationFailure should handle Azure MFA authentication error needing refresh", async () => {
            // Modify needsAccountRefresh to return true for this test
            (objectExplorerService as any).needsAccountRefresh = sandbox.stub();
            (objectExplorerService as any).needsAccountRefresh.returns(true);

            // Create a failure response
            const failureResponse = createMockFailureResponse({
                errorNumber: 12345,
                errorMessage: "Azure authentication error",
            });

            const connectionProfile = createMockConnectionProfile({
                authenticationType: Constants.azureMfa,
                accountId: "azure-account-id",
                user: "test-user",
            });
            const updateStub = mockActivityObject.update as sinon.SinonStub<any[], any>;

            // Create a mock account
            const mockAccount = createMockAccount("azure-account-id");

            // Setup account store to return the mock account
            mockAccountStore.getAccount.withArgs("azure-account-id").returns(mockAccount);

            // Setup refreshAccount to return success
            sandbox.stub(objectExplorerService as any, "refreshAccount").resolves(true);

            // Call the method
            const result = await (objectExplorerService as any).handleSessionCreationFailure(
                failureResponse,
                connectionProfile,
                mockActivityObject,
            );

            // Verify the result is true (retry)
            expect(result, "Result should be true").to.be.true;

            // Verify needsAccountRefresh was called
            expect(
                (objectExplorerService as any).needsAccountRefresh.calledOnce,
                "Needs account refresh should be called once",
            ).to.be.true;
            expect(
                (objectExplorerService as any).needsAccountRefresh.args[0][0],
                "Failure response should match",
            ).to.equal(failureResponse);
            expect(
                (objectExplorerService as any).needsAccountRefresh.args[0][1],
                "User should match",
            ).to.equal("test-user");

            // Verify account refresh was initiated
            expect(
                (objectExplorerService as any).refreshAccount.calledOnce,
                "Refresh account should be called once",
            ).to.be.true;
            expect(
                (objectExplorerService as any).refreshAccount.args[0][0],
                "Mock account should match",
            ).to.equal(mockAccount);
            expect(
                (objectExplorerService as any).refreshAccount.args[0][1],
                "Connection profile should match",
            ).to.equal(connectionProfile);

            // Verify telemetry was updated
            expect(updateStub.calledTwice, "Telemetry should be updated twice").to.be.true;
            expect(
                updateStub.args[1][0].errorHandled,
                "Error handled should be refreshAccount",
            ).to.equal("refreshAccount");
            expect(updateStub.args[1][0].isFixed, "Is fixed should be true").to.equal("true");

            // Verify success was logged
            expect(
                mockLogger.verbose.calledWith(`Token refreshed successfully for azure-account-id`),
                "Verbose log should indicate token refreshed successfully",
            ).to.be.true;
        });
    });

    suite("handleSessionCreationSuccess", () => {
        let sandbox: sinon.SinonSandbox;
        let mockLogger: sinon.SinonStubbedInstance<Logger>;
        let mockConnectionManager: sinon.SinonStubbedInstance<ConnectionManager>;
        let mockVscodeWrapper: sinon.SinonStubbedInstance<VscodeWrapper>;
        let mockConnectionUI: sinon.SinonStubbedInstance<ConnectionUI>;
        let mockClient: sinon.SinonStubbedInstance<SqlToolsServiceClient>;
        let objectExplorerService: ObjectExplorerService;
        let mockConnectionStore: sinon.SinonStubbedInstance<ConnectionStore>;

        setup(() => {
            sandbox = sinon.createSandbox();
            mockLogger = sandbox.createStubInstance(Logger);
            mockConnectionManager = sandbox.createStubInstance(ConnectionManager);
            mockVscodeWrapper = sandbox.createStubInstance(VscodeWrapper);
            mockConnectionUI = sandbox.createStubInstance(ConnectionUI);
            mockClient = sandbox.createStubInstance(SqlToolsServiceClient);
            mockConnectionStore = sandbox.createStubInstance(ConnectionStore);

            sandbox.stub(mockConnectionStore, "rootGroupId").get(() => TEST_ROOT_GROUP_ID);

            mockConnectionManager.connectionStore = mockConnectionStore;
            mockConnectionManager.client = mockClient;
            (mockConnectionManager as any)._connectionUI = mockConnectionUI;

            objectExplorerService = new ObjectExplorerService(
                mockVscodeWrapper,
                mockConnectionManager,
                () => {},
            );
            (objectExplorerService as any).logger = mockLogger;
        });

        teardown(() => {
            sandbox.restore();
        });

        test("handleSessionCreationSuccess should return undefined when success is false", async () => {
            setUpOETreeRoot(objectExplorerService, []);

            // Create a failed success response
            const failedResponse = createMockSuccessResponse(false);
            const connectionProfile = createMockConnectionProfile();

            // Call the method
            const result = await (objectExplorerService as any).handleSessionCreationSuccess(
                failedResponse,
                connectionProfile,
            );

            // Verify the result is undefined
            expect(result, "Result should be undefined").to.be.undefined;

            // Verify the root tree node array is still empty
            expect(
                (objectExplorerService as any)._rootTreeNodeArray,
                "Root tree node array should be empty",
            ).to.be.an("array").that.is.empty;
        });

        test("handleSessionCreationSuccess should create a new connection node when none exists", async () => {
            mockConnectionManager.connect = sandbox.stub();
            sandbox.spy(objectExplorerService as any, "addConnectionNode");
            setUpOETreeRoot(objectExplorerService, []);
            // Create a successful response
            const successResponse = createMockSuccessResponse();
            const connectionProfile = createMockConnectionProfile();

            // Stub getConnectionNodeFromProfile to return undefined (no existing node)
            sandbox
                .stub(objectExplorerService as any, "getConnectionNodeFromProfile")
                .onFirstCall()
                .returns(undefined)
                .onSecondCall()
                .callsFake((profile) => {
                    // Return the newly created node on second call
                    return (objectExplorerService as any)._rootTreeNodeArray.find(
                        (n: ConnectionNode) => n.connectionProfile.id === profile.id,
                    );
                });

            // Call the method
            const result = await (objectExplorerService as any).handleSessionCreationSuccess(
                successResponse,
                connectionProfile,
            );

            // Verify the result
            expect(result, "Result should exist").to.exist;
            expect(result.sessionId, "Session ID should be test-session-id").to.equal(
                "test-session-id",
            );
            expect(result.connectionNode, "Connection node should exist").to.exist;

            // Verify a new connection node was created and added to the root tree node array
            expect(
                (objectExplorerService as any)._rootTreeNodeArray.length,
                "Root tree node array should have length 1",
            ).to.equal(1);
            const newNode: ConnectionNode = (objectExplorerService as any)._rootTreeNodeArray[0];
            expect(newNode, "New node should be an instance of ConnectionNode").to.be.instanceOf(
                ConnectionNode,
            );
            expect(newNode.connectionProfile, "Connection profile should match").to.deep.equal(
                connectionProfile,
            );

            // Verify updateToConnectedState was called on the new node
            expect(newNode.nodeStatus, "New node status should be Connected").to.be.equal(
                "Connected",
            );

            // Verify connect was called
            expect(mockConnectionManager.connect.calledOnce, "Connect should be called once").to.be
                .true;
            expect(
                mockConnectionManager.connect.args[0][0],
                "Session ID should be test-session-id",
            ).to.equal(`test-session-id`);
            expect(
                mockConnectionManager.connect.args[0][1],
                "Connection profile should match",
            ).to.deep.equal(connectionProfile);

            // Verify addConnectionNode was called
            expect(
                (objectExplorerService as any).addConnectionNode.calledOnce,
                "Add connection node at right position should be called once",
            ).to.be.true;
            expect(
                (objectExplorerService as any).addConnectionNode.args[0][0],
                "New node should be added to the root tree node array",
            ).to.equal(newNode);
        });

        test("handleSessionCreationSuccess should update existing connection node", async () => {
            sandbox.spy(objectExplorerService as any, "addConnectionNode");

            // Create a successful response
            const successResponse = createMockSuccessResponse();
            const connectionProfile = createMockConnectionProfile();

            // Create an existing node
            setUpOETreeRoot(objectExplorerService, [connectionProfile]);
            const existingNode = (objectExplorerService as any)._rootTreeNodeArray[0];

            // Spy on the node's methods
            const updateProfileSpy = sandbox.stub();
            existingNode.updateConnectionProfile = updateProfileSpy;
            const updateStateSpy = sandbox.stub();
            existingNode.updateToConnectedState = updateStateSpy;

            // Stub getConnectionNodeFromProfile to return the existing node
            sandbox
                .stub(objectExplorerService as any, "getConnectionNodeFromProfile")
                .returns(existingNode);

            // Call the method
            const result = await (objectExplorerService as any).handleSessionCreationSuccess(
                successResponse,
                connectionProfile,
            );

            // Verify the result
            expect(result, "Result should exist").to.exist;
            expect(result.sessionId, "Session ID should be test-session-id").to.equal(
                "test-session-id",
            );
            expect(result.connectionNode, "Connection node should exist").to.equal(existingNode);

            // Verify no new node was created - array still has only one node
            expect(
                (objectExplorerService as any)._rootTreeNodeArray.length,
                "Root tree node array should have length 1",
            ).to.equal(1);

            // Verify updateConnectionProfile was called on the existing node
            expect(updateProfileSpy.calledOnce, "Update connection profile should be called once")
                .to.be.true;
            expect(updateProfileSpy.args[0][0], "Connection profile should match").to.equal(
                connectionProfile,
            );

            // Verify updateToConnectedState was called
            expect(updateStateSpy.calledOnce, "Update to connected state should be called once").to
                .be.true;
            expect(updateStateSpy.args[0][0].nodeInfo, "Node info should match").to.equal(
                successResponse.rootNode,
            );
            expect(updateStateSpy.args[0][0].sessionId, "Session ID should match").to.equal(
                successResponse.sessionId,
            );
            expect(
                updateStateSpy.args[0][0].connectionProfile,
                "Connection profile should match",
            ).to.equal(connectionProfile);

            // Verify addConnectionNode was NOT called (not a new connection)
            expect(
                (objectExplorerService as any).addConnectionNode.called,
                "Add connection node should NOT be called",
            ).to.be.false;
        });
    });

    suite("refreshAccount", () => {
        let sandbox: sinon.SinonSandbox;
        let mockLogger: sinon.SinonStubbedInstance<Logger>;
        let mockVscodeWrapper: sinon.SinonStubbedInstance<VscodeWrapper>;
        let mockAzureController: sinon.SinonStubbedInstance<AzureController>;
        let mockAccountStore: sinon.SinonStubbedInstance<AccountStore>;
        let mockWithProgress: sinon.SinonStub;
        let objectExplorerService: ObjectExplorerService;
        let mockConnectionManager: sinon.SinonStubbedInstance<ConnectionManager>;
        let mockClient: sinon.SinonStubbedInstance<SqlToolsServiceClient>;
        let mockConnectionUI: sinon.SinonStubbedInstance<ConnectionUI>;
        let mockFirewallService: sinon.SinonStubbedInstance<FirewallService>;
        let mockConnectionStore: sinon.SinonStubbedInstance<ConnectionStore>;

        setup(() => {
            sandbox = sinon.createSandbox();
            mockLogger = sandbox.createStubInstance(Logger);
            sandbox.stub(Logger, "create").returns(mockLogger);

            mockVscodeWrapper = sandbox.createStubInstance(VscodeWrapper);
            mockAzureController = sandbox.createStubInstance(AzureController);
            mockAzureController.refreshAccessToken = sandbox.stub();
            mockAzureController.populateAccountProperties = sandbox.stub();
            mockAccountStore = sandbox.createStubInstance(AccountStore);
            mockConnectionManager = sandbox.createStubInstance(ConnectionManager);
            mockClient = sandbox.createStubInstance(SqlToolsServiceClient);
            mockConnectionUI = sandbox.createStubInstance(ConnectionUI);
            mockFirewallService = sandbox.createStubInstance(FirewallService);
            mockConnectionStore = sandbox.createStubInstance(ConnectionStore);
            mockConnectionManager.client = mockClient;
            mockConnectionManager.connectionStore = mockConnectionStore;
            mockConnectionManager.accountStore = mockAccountStore;
            mockConnectionManager.azureController = mockAzureController;

            mockWithProgress = sandbox.stub(vscode.window, "withProgress");
            mockWithProgress.callsFake((options, task) => {
                const mockProgress = {
                    report: sandbox.stub(),
                };
                const mockToken = {
                    onCancellationRequested: sandbox.stub(),
                };

                return task(mockProgress, mockToken);
            });

            // Set up the object explorer service
            objectExplorerService = new ObjectExplorerService(
                mockVscodeWrapper,
                mockConnectionManager,
                () => {},
            );
            (objectExplorerService as any).logger = mockLogger;
            (objectExplorerService as any).connectionUI = mockConnectionUI;
            (objectExplorerService as any).firewallService = mockFirewallService;
        });

        teardown(() => {
            sandbox.restore();
        });

        test("refreshAccount should refresh token successfully", async () => {
            // Create mock account and connection credentials
            const mockAccount = createMockAccount();
            const mockConnectionCredentials = createMockConnectionProfile({
                tenantId: "tenant-id",
            }) as ConnectionCredentials;

            // Setup Azure controller to return a token
            mockAzureController.refreshAccessToken.resolves({
                token: "new-access-token",
                expiresOn: 10000, // 1 hour from now
            } as IToken);

            // Call the method
            const result = await (objectExplorerService as any).refreshAccount(
                mockAccount,
                mockConnectionCredentials,
            );

            // Verify the result is true (success)
            expect(result, "Refresh account should return true").to.be.true;

            // Verify Azure controller was called with correct parameters
            expect(
                mockAzureController.refreshAccessToken.calledOnce,
                "Azure controller should be called once",
            ).to.be.true;
            expect(
                mockAzureController.refreshAccessToken.args[0][0],
                "Mock account should match",
            ).to.equal(mockAccount);
            expect(
                mockAzureController.refreshAccessToken.args[0][1],
                "Mock account store should match",
            ).to.equal(mockAccountStore);
            expect(
                mockAzureController.refreshAccessToken.args[0][2],
                "Tenant ID should match",
            ).to.equal("tenant-id");
            expect(
                mockAzureController.refreshAccessToken.args[0][3],
                "Database resource should match",
            ).to.equal(providerSettings.resources.databaseResource);

            // Verify connection credentials were updated with new token
            expect(
                mockConnectionCredentials.azureAccountToken,
                "Azure account token should match",
            ).to.equal("new-access-token");
            expect(mockConnectionCredentials.expiresOn, "Expires on should exist").to.exist;

            // Verify withProgress was called with correct title
            expect(mockWithProgress.calledOnce, "withProgress should be called once").to.be.true;
            expect(mockWithProgress.args[0][0].title, "withProgress title should match").to.equal(
                LocalizedConstants.ObjectExplorer.AzureSignInMessage,
            );
        });

        test("refreshAccount should show error message if token refresh fails", async () => {
            // Create mock account and connection credentials
            const mockAccount = createMockAccount();
            const mockConnectionCredentials =
                createMockConnectionProfile() as ConnectionCredentials;

            // Setup Azure controller to return no token
            mockAzureController.refreshAccessToken.resolves(undefined);

            // Setup showErrorMessage to return a button click
            mockVscodeWrapper.showErrorMessage.resolves(LocalizedConstants.refreshTokenLabel);

            // Setup populateAccountProperties to return a profile with a token
            mockAzureController.populateAccountProperties.resolves({
                azureAccountToken: "populated-access-token",
                expiresOn: 1000, // 1 hour from now
            } as IConnectionProfile);

            // Call the method
            const result = await (objectExplorerService as any).refreshAccount(
                mockAccount,
                mockConnectionCredentials,
            );

            // Verify the result is true (success)
            expect(result, "Refresh account should return true").to.be.true;

            // Verify Azure controller was called
            expect(
                mockAzureController.refreshAccessToken.calledOnce,
                "Azure controller should be called once",
            ).to.be.true;

            // Verify error message was shown
            expect(
                mockVscodeWrapper.showErrorMessage.calledOnce,
                "Error message should be shown once",
            ).to.be.true;
            expect(
                mockVscodeWrapper.showErrorMessage.args[0][0],
                "Error message should match",
            ).to.equal(LocalizedConstants.msgAccountRefreshFailed);
            expect(
                mockVscodeWrapper.showErrorMessage.args[0][1],
                "Refresh token label should match",
            ).to.equal(LocalizedConstants.refreshTokenLabel);

            // Verify populateAccountProperties was called since refresh button was clicked
            expect(
                mockAzureController.populateAccountProperties.calledOnce,
                "Populate account properties should be called once",
            ).to.be.true;

            // Verify connection credentials were updated with populated token
            expect(
                mockConnectionCredentials.azureAccountToken,
                "Azure account token should match",
            ).to.equal("populated-access-token");
            expect(mockConnectionCredentials.expiresOn, "Expires on should exist").to.exist;
        });

        test("refreshAccount should handle user cancellation of refresh", async () => {
            // Create mock account and connection credentials
            const mockAccount = createMockAccount();
            const mockConnectionCredentials =
                createMockConnectionProfile() as ConnectionCredentials;

            // Setup Azure controller to return no token
            mockAzureController.refreshAccessToken.resolves(undefined);

            // Setup showErrorMessage to return undefined (user closed dialog)
            mockVscodeWrapper.showErrorMessage.resolves(undefined);

            // Call the method
            const result = await (objectExplorerService as any).refreshAccount(
                mockAccount,
                mockConnectionCredentials,
            );

            // Verify the result is true (success) - the method still resolves true even if user cancels
            expect(result, "Refresh account should return true").to.be.true;

            // Verify error was logged
            expect((mockLogger.error as sinon.SinonStub).calledOnce, "Error should be logged").to.be
                .true;

            // Verify populateAccountProperties was NOT called since user didn't click refresh
            expect(
                mockAzureController.populateAccountProperties.called,
                "Populate account properties should not be called",
            ).to.be.false;
        });

        test("refreshAccount should handle progress cancellation", async () => {
            // Create mock account and connection credentials
            const mockAccount = createMockAccount();
            const mockConnectionCredentials =
                createMockConnectionProfile() as ConnectionCredentials;

            mockVscodeWrapper.showErrorMessage.resolves(LocalizedConstants.refreshTokenLabel);

            // Modify withProgress to simulate cancellation
            mockWithProgress.restore(); // Restore the original stub
            mockWithProgress = sandbox.stub(vscode.window, "withProgress");
            mockWithProgress.callsFake((options, task) => {
                const mockProgress = {
                    report: sandbox.stub(),
                };
                const mockToken = {
                    onCancellationRequested: (callback: () => void) => {
                        // Immediately trigger cancellation
                        callback();
                        return { dispose: sandbox.stub() };
                    },
                };

                return task(mockProgress, mockToken);
            });

            // Call the method
            const result = await (objectExplorerService as any).refreshAccount(
                mockAccount,
                mockConnectionCredentials,
            );

            // Verify the result is false (cancelled)
            expect(result, "Refresh account should return false").to.be.false;

            // Verify cancellation was logged
            expect(
                mockLogger.verbose.calledWith("Azure sign in cancelled by user."),
                "Verbose log should indicate cancellation",
            ).to.be.true;
        });

        test("refreshAccount should handle errors during refresh", async () => {
            // Create mock account and connection credentials
            const mockAccount = createMockAccount();
            const mockConnectionCredentials =
                createMockConnectionProfile() as ConnectionCredentials;

            // Setup Azure controller to throw an error
            const testError = new Error("Test refresh error");
            mockAzureController.refreshAccessToken.rejects(testError);

            // Call the method
            const result = await (objectExplorerService as any).refreshAccount(
                mockAccount,
                mockConnectionCredentials,
            );

            // Verify the result is false (error)
            expect(result, "Refresh account should return false").to.be.false;

            // Verify error was logged
            expect(
                mockLogger.error.calledWith("Error refreshing account: " + testError),
                "Error should be logged",
            ).to.be.true;

            // Verify error message was shown
            expect(
                mockVscodeWrapper.showErrorMessage.calledOnce,
                "Error message should be shown once",
            ).to.be.true;
            expect(
                mockVscodeWrapper.showErrorMessage.args[0][0],
                "Error message should match",
            ).to.equal(testError.message);
        });
    });

    suite("getNodeIdentifier", () => {
        let sandbox: sinon.SinonSandbox;
        let objectExplorerService: ObjectExplorerService;

        setup(() => {
            sandbox = sinon.createSandbox();
            const mockVscodeWrapper = sandbox.createStubInstance(VscodeWrapper);
            const mockConnectionManager = sandbox.createStubInstance(ConnectionManager);
            const mockClient = sandbox.createStubInstance(SqlToolsServiceClient);
            mockConnectionManager.client = mockClient;
            objectExplorerService = new ObjectExplorerService(
                mockVscodeWrapper,
                mockConnectionManager,
                () => {},
            );
        });

        teardown(() => {
            sandbox.restore();
        });

        test("getNodeIdentifier should return the correct identifier for a given node with session", () => {
            // Create a mock node
            const mockNode = new ConnectionNode({
                id: "conn1",
                server: "server1",
                database: "db1",
                authenticationType: "Integrated",
                user: "",
                password: "",
                savePassword: false,
                groupId: "",
                profileName: "profile1",
            } as IConnectionProfile);

            // Call the method
            const result = (objectExplorerService as any).getNodeIdentifier(mockNode);

            // Verify the result
            expect(result, "Node identifier should match").to.equal("server1_db1_profile1");
        });

        test("getNodeIdentifier should return the correct identifier for a node with a session", () => {
            // Create a mock node without a connection profile
            const mockNode = {
                id: "node1",
                connectionProfile: undefined,
                sessionId: "session1",
            } as TreeNodeInfo;

            // Call the method
            const result = (objectExplorerService as any).getNodeIdentifier(mockNode);

            // Verify the result
            expect(result, "Node identifier should match").to.equal("session1");
        });
    });

    suite("ObjectExplorerService - createSession Tests", () => {
        let sandbox: sinon.SinonSandbox;
        let objectExplorerService: ObjectExplorerService;
        let endStub: sinon.SinonStub;
        let endFailedStub: sinon.SinonStub;
        let startActivityStub: sinon.SinonStub;
        let mockActivity: ActivityObject;
        let mockClient: sinon.SinonStubbedInstance<SqlToolsServiceClient>;
        let mockLogger: sinon.SinonStubbedInstance<Logger>;

        setup(() => {
            sandbox = sinon.createSandbox();
            const mockVscodeWrapper = sandbox.createStubInstance(VscodeWrapper);
            const mockConnectionManager = sandbox.createStubInstance(ConnectionManager);
            mockClient = sandbox.createStubInstance(SqlToolsServiceClient);
            mockConnectionManager.client = mockClient;
            endStub = sandbox.stub();
            endFailedStub = sandbox.stub();
            mockActivity = {
                end: endStub,
                endFailed: endFailedStub,
                correlationId: "",
                startTime: 0,
                update: sandbox.stub(),
            };
            startActivityStub = sandbox.stub(telemetry, "startActivity").returns(mockActivity);
            mockLogger = sandbox.createStubInstance(Logger);
            sandbox.stub(Logger, "create").returns(mockLogger);
            objectExplorerService = new ObjectExplorerService(
                mockVscodeWrapper,
                mockConnectionManager,
                () => {},
            );
        });

        teardown(() => {
            sandbox.restore();
        });

        test("createSession should return undefined if prepareConnectionProfile returns undefined", async () => {
            // Setup prepareConnectionProfile to return undefined (user cancelled)
            (objectExplorerService as any).prepareConnectionProfile = sandbox.stub();
            (objectExplorerService as any).prepareConnectionProfile.resolves(undefined);

            const connectionInfo: IConnectionInfo = {
                server: "TestServer",
                database: "TestDB",
                authenticationType: "SqlLogin",
                user: "testUser",
                password: generateUUID(),
            } as IConnectionInfo;

            // Call the method
            const result = await objectExplorerService.createSession(connectionInfo);

            // Verify the result is undefined
            expect(result, "Result should be undefined").to.be.undefined;

            // Verify prepareConnectionProfile was called with the connection info
            expect(
                (objectExplorerService as any).prepareConnectionProfile.calledOnce,
                "Prepare connection profile should be called once",
            ).to.be.true;
            expect(
                (objectExplorerService as any).prepareConnectionProfile.args[0][0],
                "Prepare connection profile should be called with connection info",
            ).to.equal(connectionInfo);

            // Verify telemetry was started
            expect(startActivityStub.calledOnce, "Telemetry should be started once").to.be.true;
            expect(startActivityStub.args[0][0], "Telemetry view should match").to.equal(
                TelemetryViews.ObjectExplorer,
            );
            expect(startActivityStub.args[0][1], "Telemetry action should match").to.equal(
                TelemetryActions.CreateSession,
            );
            expect(
                startActivityStub.args[0][3].connectionType,
                "Connection type should match",
            ).to.equal("SqlLogin");
        });

        test("createSession should call client to get session ID and create session", async () => {
            // Setup prepareConnectionProfile to return a profile
            (objectExplorerService as any).prepareConnectionProfile = sandbox.stub();
            const connectionProfile = createMockConnectionProfile();
            (objectExplorerService as any).prepareConnectionProfile.resolves(connectionProfile);

            // Setup client to return session ID and create session
            const sessionIdResponse: GetSessionIdResponse = { sessionId: "test-session-id" };
            mockClient.sendRequest
                .withArgs(GetSessionIdRequest.type, sinon.match.any)
                .resolves(sessionIdResponse);

            const createSessionResponse: CreateSessionResponse = {
                sessionId: "test-session-id",
            };
            mockClient.sendRequest
                .withArgs(CreateSessionRequest.type, sinon.match.any)
                .resolves(createSessionResponse);

            (objectExplorerService as any).handleSessionCreationSuccess = sandbox.stub();
            const sessionCreationSuccessResponse = {
                sessionId: "test-session-id",
                connectionNode: { label: "TestServer" } as any,
            };
            (objectExplorerService as any).handleSessionCreationSuccess.resolves(
                sessionCreationSuccessResponse,
            );

            const createConnectionStub = sandbox.stub(
                ConnectionCredentials,
                "createConnectionDetails",
            );

            // Call the method
            const resultPromise = objectExplorerService.createSession();
            await new Promise((resolve) => setTimeout(resolve, 10));
            const promise = (objectExplorerService as any)._pendingSessionCreations.get(
                "test-session-id",
            );
            const sessionCreatedParameters: SessionCreatedParameters = {
                sessionId: "test-session-id",
                success: true,
                errorMessage: "",
                errorNumber: undefined,
                rootNode: { label: "TestServer" } as any,
            };
            if (promise) {
                promise.resolve(sessionCreatedParameters);
            }

            const result = await resultPromise;

            // Verify the result
            expect(result, "Result should match session creation success response").to.equal(
                sessionCreationSuccessResponse,
            );

            // Verify telemetry was started and ended with success
            expect(startActivityStub.calledOnce, "Telemetry should be started once").to.be.true;
            expect(endStub.calledOnce, "Telemetry should be ended once").to.be.true;
            expect(endStub.args[0][0], "Telemetry status should be succeeded").to.equal(
                ActivityStatus.Succeeded,
            );
            expect(endStub.args[0][1].connectionType, "Connection type should match").to.equal(
                connectionProfile.authenticationType,
            );

            // Verify client requests were sent
            expect(mockClient.sendRequest.calledTwice, "Client should send two requests").to.be
                .true;
            expect(
                mockClient.sendRequest.firstCall.args[0],
                "First request type should match",
            ).to.equal(GetSessionIdRequest.type);
            expect(
                mockClient.sendRequest.secondCall.args[0],
                "Second request type should match",
            ).to.equal(CreateSessionRequest.type);

            // Verify connection details were created and passed to the requests
            expect(createConnectionStub.calledOnce, "Connection details should be created once").to
                .be.true;
            expect(createConnectionStub.args[0][0], "Connection profile should match").to.equal(
                connectionProfile,
            );

            // Verify pending session creation was set up and cleaned up
            expect(
                (objectExplorerService as any)._pendingSessionCreations.size,
                "Pending session creations should be empty",
            ).to.equal(0);
        });

        test("createSession should handle successful session creation", async () => {
            // Setup prepareConnectionProfile to return a profile
            const connectionProfile = createMockConnectionProfile();
            (objectExplorerService as any).prepareConnectionProfile = sandbox.stub();
            (objectExplorerService as any).prepareConnectionProfile.resolves(connectionProfile);

            // Setup client to return session ID and create session
            const sessionIdResponse: GetSessionIdResponse = { sessionId: "test-session-id" };
            mockClient.sendRequest
                .withArgs(GetSessionIdRequest.type, sinon.match.any)
                .resolves(sessionIdResponse);

            const createSessionResponse: CreateSessionResponse = {
                sessionId: "test-session-id",
            };
            mockClient.sendRequest
                .withArgs(CreateSessionRequest.type, sinon.match.any)
                .resolves(createSessionResponse);

            // Setup successful session creation result
            const successResult: CreateSessionResult = {
                sessionId: "test-session-id",
                connectionNode: { label: "TestServer" } as any,
            };
            (objectExplorerService as any).handleSessionCreationSuccess = sandbox.stub();
            (objectExplorerService as any).handleSessionCreationSuccess.resolves(successResult);

            // Call the method
            const resultPromise = objectExplorerService.createSession();

            // Simulate session created notification
            const sessionCreatedResponse = {
                sessionId: "test-session-id",
                success: true,
                errorMessage: "",
                errorNumber: undefined,
                rootNode: { label: "TestServer" } as any,
            };

            // Wait a bit for the promise to be set up
            await new Promise((resolve) => setTimeout(resolve, 10));

            // Get the deferred object and resolve it
            const pendingSession = (objectExplorerService as any)._pendingSessionCreations.get(
                "test-session-id",
            );
            expect(pendingSession, "Pending session should exist").to.exist;
            pendingSession.resolve(sessionCreatedResponse);

            // Wait for the result
            const result = await resultPromise;

            // Verify the result
            expect(result, "Result should match session creation success response").to.equal(
                successResult,
            );

            // Verify handleSessionCreationSuccess was called with the correct parameters
            expect(
                (objectExplorerService as any).handleSessionCreationSuccess.calledOnce,
                "handleSessionCreationSuccess should be called once",
            ).to.be.true;
            expect(
                (objectExplorerService as any).handleSessionCreationSuccess.args[0][0],
                "Session created response should match",
            ).to.equal(sessionCreatedResponse);
            expect(
                (objectExplorerService as any).handleSessionCreationSuccess.args[0][1],
                "Connection profile should match",
            ).to.equal(connectionProfile);
        });

        test("createSession should handle session creation failure", async () => {
            // Setup prepareConnectionProfile to return a profile
            const connectionProfile = createMockConnectionProfile();
            (objectExplorerService as any).prepareConnectionProfile = sandbox.stub();
            (objectExplorerService as any).prepareConnectionProfile.resolves(connectionProfile);

            // Setup client to return session ID and create session
            const sessionIdResponse: GetSessionIdResponse = { sessionId: "test-session-id" };
            mockClient.sendRequest
                .withArgs(GetSessionIdRequest.type, sinon.match.any)
                .resolves(sessionIdResponse);

            const createSessionResponse: CreateSessionResponse = {
                sessionId: "test-session-id",
            };
            mockClient.sendRequest
                .withArgs(CreateSessionRequest.type, sinon.match.any)
                .resolves(createSessionResponse);

            // Setup handleSessionCreationFailure to return true (should retry)
            (objectExplorerService as any).handleSessionCreationFailure = sandbox.stub();
            (objectExplorerService as any).handleSessionCreationFailure.resolves(true);

            // Call the method
            const resultPromise = objectExplorerService.createSession();

            // Simulate session created notification with failure
            const failureResponse = {
                sessionId: "test-session-id",
                success: false,
                errorMessage: "Authentication failed",
                errorNumber: 12345,
                rootNode: { label: "TestServer" } as any,
            };

            // Wait a bit for the promise to be set up
            await new Promise((resolve) => setTimeout(resolve, 10));

            // Get the deferred object and resolve it with failure
            const pendingSession = (objectExplorerService as any)._pendingSessionCreations.get(
                "test-session-id",
            );
            expect(pendingSession, "Pending session should exist").to.exist;
            pendingSession.resolve(failureResponse);

            // Wait for the result
            const result = await resultPromise;

            // Verify the result includes retry flag
            expect(result, "Result should include retry flag").to.deep.equal({
                sessionId: undefined,
                connectionNode: undefined,
                shouldRetryOnFailure: true,
            });

            // Verify failure was logged
            expect(
                mockLogger.error.calledWith(
                    `Session creation failed with error: Authentication failed`,
                ),
                "Error logging should indicate session creation failure",
            ).to.be.true;

            // Verify handleSessionCreationFailure was called with the correct parameters
            expect(
                (objectExplorerService as any).handleSessionCreationFailure.calledOnce,
                "handleSessionCreationFailure should be called once",
            ).to.be.true;
            expect(
                (objectExplorerService as any).handleSessionCreationFailure.args[0][0],
                "Session creation failure response should match",
            ).to.equal(failureResponse);
            expect(
                (objectExplorerService as any).handleSessionCreationFailure.args[0][1],
                "Connection profile should match",
            ).to.equal(connectionProfile);
            expect(
                (objectExplorerService as any).handleSessionCreationFailure.args[0][2],
                "Activity should match",
            ).to.equal(mockActivity);

            // Verify telemetry recorded failure
            expect(endFailedStub.calledOnce, "Telemetry should record session creation failure").to
                .be.true;
        });

        test("createSession should handle session creation failure without retry", async () => {
            // Setup prepareConnectionProfile to return a profile
            const connectionProfile = createMockConnectionProfile();
            (objectExplorerService as any).prepareConnectionProfile = sandbox.stub();
            (objectExplorerService as any).prepareConnectionProfile.resolves(connectionProfile);

            // Setup client to return session ID and create session
            const sessionIdResponse: GetSessionIdResponse = { sessionId: "test-session-id" };
            mockClient.sendRequest
                .withArgs(GetSessionIdRequest.type, sinon.match.any)
                .resolves(sessionIdResponse);

            const createSessionResponse: CreateSessionResponse = {
                sessionId: "test-session-id",
            };
            mockClient.sendRequest
                .withArgs(CreateSessionRequest.type, sinon.match.any)
                .resolves(createSessionResponse);

            // Setup handleSessionCreationFailure to return false (should not retry)
            (objectExplorerService as any).handleSessionCreationFailure = sandbox.stub();
            (objectExplorerService as any).handleSessionCreationFailure.resolves(false);

            // Call the method
            const resultPromise = objectExplorerService.createSession();

            // Simulate session created notification with failure
            const failureResponse = {
                sessionId: "test-session-id",
                success: false,
                errorMessage: "Authentication failed",
                errorNumber: 12345,
                rootNode: { label: "TestServer" } as any,
            };

            // Wait a bit for the promise to be set up
            await new Promise((resolve) => setTimeout(resolve, 10));

            // Get the deferred object and resolve it with failure
            const pendingSession = (objectExplorerService as any)._pendingSessionCreations.get(
                "test-session-id",
            );
            expect(pendingSession, "Pending session should exist").to.exist;
            pendingSession.resolve(failureResponse);

            // Wait for the result
            const result = await resultPromise;

            // Verify the result includes retry flag as false
            expect(result, "Result should include retry flag").to.deep.equal({
                sessionId: undefined,
                connectionNode: undefined,
                shouldRetryOnFailure: false,
            });
        });

        test("createSession should return undefined if CreateSessionResponse is false", async () => {
            // Setup prepareConnectionProfile to return a profile
            const connectionProfile = createMockConnectionProfile();
            (objectExplorerService as any).prepareConnectionProfile = sandbox.stub();
            (objectExplorerService as any).prepareConnectionProfile.resolves(connectionProfile);

            // Setup client to return session ID but fail to create session
            const sessionIdResponse: GetSessionIdResponse = { sessionId: "test-session-id" };
            mockClient.sendRequest
                .withArgs(GetSessionIdRequest.type, sinon.match.any)
                .resolves(sessionIdResponse);

            const createSessionResponse: CreateSessionResponse = undefined;
            mockClient.sendRequest
                .withArgs(CreateSessionRequest.type, sinon.match.any)
                .resolves(createSessionResponse);

            (objectExplorerService as any).handleSessionCreationSuccess = sandbox.stub();
            (objectExplorerService as any).handleSessionCreationFailure = sandbox.stub();

            // Call the method
            const result = await objectExplorerService.createSession();

            // Verify the result is undefined
            expect(result, "Result should be undefined").to.be.undefined;

            // Verify client requests were sent
            expect(mockClient.sendRequest.calledTwice, "Client requests should be sent twice").to.be
                .true;

            // Verify session creation handlers were not called
            expect(
                (objectExplorerService as any).handleSessionCreationSuccess.called,
                "handleSessionCreationSuccess should not be called",
            ).to.be.false;
            expect(
                (objectExplorerService as any).handleSessionCreationFailure.called,
                "handleSessionCreationFailure should not be called",
            ).to.be.false;
        });

        test("createSession should generate telemetry with correct connection type", async () => {
            // Test with provided connection info
            const connectionInfo: IConnectionInfo = {
                server: "TestServer",
                database: "TestDB",
                authenticationType: "AzureMFA",
                user: "testUser",
                password: generateUUID(),
            } as IConnectionInfo;

            // Setup to return undefined to end the test early
            (objectExplorerService as any).prepareConnectionProfile = sandbox.stub();
            (objectExplorerService as any).prepareConnectionProfile.resolves(undefined);

            // Call the method
            await objectExplorerService.createSession(connectionInfo);

            // Verify telemetry was started with correct connection type
            expect(
                startActivityStub.calledOnce,
                "Telemetry should be started with correct connection type",
            ).to.be.true;
            expect(
                startActivityStub.args[0][3].connectionType,
                "Connection type should match",
            ).to.equal("AzureMFA");

            // Reset stubs
            startActivityStub.resetHistory();
            (objectExplorerService as any).prepareConnectionProfile.resetHistory();

            // Test with undefined connection info (new connection)
            await objectExplorerService.createSession(undefined);

            // Verify telemetry was started with 'newConnection'
            expect(startActivityStub.calledOnce, "Telemetry should be started with 'newConnection'")
                .to.be.true;
            expect(
                startActivityStub.args[0][3].connectionType,
                "Connection type should match",
            ).to.equal("newConnection");
        });

        test("createSession should handle client request errors gracefully", async () => {
            // Setup prepareConnectionProfile to return a profile
            const connectionProfile = createMockConnectionProfile();
            (objectExplorerService as any).prepareConnectionProfile = sandbox.stub();
            (objectExplorerService as any).prepareConnectionProfile.resolves(connectionProfile);

            // Setup client to throw an error on sendRequest
            const testError = new Error("Client request failed");
            mockClient.sendRequest
                .withArgs(GetSessionIdRequest.type, sinon.match.any)
                .rejects(testError);

            // Call the method and expect it to throw
            try {
                await objectExplorerService.createSession();
                // If we get here, the test failed
                expect.fail("Method should have thrown an error");
            } catch (error) {
                // Verify the error was propagated
                expect(error, "Error should match test error").to.equal(testError);
            }
        });

        test("createSession should handle unexpected session creation notification", async () => {
            // Setup prepareConnectionProfile to return a profile
            const connectionProfile = createMockConnectionProfile();
            (objectExplorerService as any).prepareConnectionProfile = sandbox.stub();
            (objectExplorerService as any).prepareConnectionProfile.resolves(connectionProfile);

            // Setup client to return session ID and create session
            const sessionIdResponse: GetSessionIdResponse = { sessionId: "test-session-id" };
            mockClient.sendRequest
                .withArgs(GetSessionIdRequest.type, sinon.match.any)
                .resolves(sessionIdResponse);

            const createSessionResponse: CreateSessionResponse = {
                sessionId: "test-session-id",
            };
            mockClient.sendRequest
                .withArgs(CreateSessionRequest.type, sinon.match.any)
                .resolves(createSessionResponse);
            (objectExplorerService as any).handleSessionCreationSuccess = sandbox.stub();
            (objectExplorerService as any).handleSessionCreationFailure = sandbox.stub();
            // Call the method
            const resultPromise = objectExplorerService.createSession();

            // Simulate session created notification with wrong session ID
            const wrongSessionResponse = {
                sessionId: "wrong-session-id",
                success: true,
                errorMessage: "",
                errorNumber: undefined,
                rootNode: { label: "TestServer" } as any,
            };

            // Wait a bit for the promise to be set up
            await new Promise((resolve) => setTimeout(resolve, 10));

            // Get the deferred object for the correct session ID
            const pendingSession = (objectExplorerService as any)._pendingSessionCreations.get(
                "test-session-id",
            );
            expect(pendingSession, "Pending session should exist").to.exist;

            // Create and resolve a deferred for the wrong session ID
            const wrongPendingSession = new Deferred<SessionCreatedParameters>();
            (objectExplorerService as any)._pendingSessionCreations.set(
                "wrong-session-id",
                wrongPendingSession,
            );
            wrongPendingSession.resolve(wrongSessionResponse);

            // Resolve the correct session
            const correctSessionResponse = {
                sessionId: "test-session-id",
                success: true,
                errorMessage: "",
                errorNumber: undefined,
                rootNode: { label: "TestServer" } as any,
            };
            pendingSession.resolve(correctSessionResponse);

            // Setup handleSessionCreationSuccess to return a result
            const successResult: CreateSessionResult = {
                sessionId: "test-session-id",
                connectionNode: { label: "TestServer" } as any,
            };
            (objectExplorerService as any).handleSessionCreationSuccess.resolves(successResult);

            // Wait for the result
            const result = await resultPromise;

            // Verify the result
            expect(result, "Result should match success result").to.equal(successResult);

            // Verify only the correct session was cleaned up
            expect(
                (objectExplorerService as any)._pendingSessionCreations.has("test-session-id"),
                "Pending session for test-session-id should be cleaned up",
            ).to.be.false;
            expect(
                (objectExplorerService as any)._pendingSessionCreations.has("wrong-session-id"),
                "Pending session for wrong-session-id should exist",
            ).to.be.true;
        });

        test("createSession should use new connection profile when none is provided", async () => {
            // Setup prepareConnectionProfile to create and return a new profile
            const newConnectionProfile = createMockConnectionProfile({
                id: "new-profile-id",
                authenticationType: "SqlLogin",
            });
            (objectExplorerService as any).prepareConnectionProfile = sandbox.stub();
            (objectExplorerService as any).prepareConnectionProfile.resolves(newConnectionProfile);

            // Setup client to return session ID and create session
            const sessionIdResponse: GetSessionIdResponse = { sessionId: "test-session-id" };
            mockClient.sendRequest
                .withArgs(GetSessionIdRequest.type, sinon.match.any)
                .resolves(sessionIdResponse);

            const createSessionResponse: CreateSessionResponse = {
                sessionId: "test-session-id",
            };
            mockClient.sendRequest
                .withArgs(CreateSessionRequest.type, sinon.match.any)
                .resolves(createSessionResponse);

            // Setup successful session creation
            const successResult: CreateSessionResult = {
                sessionId: "test-session-id",
                connectionNode: { label: "TestServer" } as any,
            };
            (objectExplorerService as any).handleSessionCreationSuccess = sandbox.stub();
            (objectExplorerService as any).handleSessionCreationSuccess.resolves(successResult);

            const createConnectionDetails = sandbox.stub(
                ConnectionCredentials,
                "createConnectionDetails",
            );

            // Call the method without connection info
            const resultPromise = objectExplorerService.createSession();

            // Simulate session created notification
            const sessionCreatedResponse = {
                sessionId: "test-session-id",
                success: true,
                errorMessage: "",
                errorNumber: undefined,
                rootNode: { label: "TestServer" } as any,
            };

            // Wait a bit for the promise to be set up
            await new Promise((resolve) => setTimeout(resolve, 10));

            // Get the deferred object and resolve it
            const pendingSession = (objectExplorerService as any)._pendingSessionCreations.get(
                "test-session-id",
            );
            expect(pendingSession, "Pending session should exist").to.exist;
            pendingSession.resolve(sessionCreatedResponse);

            // Wait for the result
            const result = await resultPromise;

            // Verify the result
            expect(result).to.equal(successResult);

            // Verify prepareConnectionProfile was called with undefined
            expect(
                (objectExplorerService as any).prepareConnectionProfile.calledOnce,
                "prepareConnectionProfile should be called once",
            ).to.be.true;
            expect(
                (objectExplorerService as any).prepareConnectionProfile.args[0][0],
                "Connection profile should be undefined",
            ).to.be.undefined;

            // Verify connection details were created with the new profile
            expect(createConnectionDetails.calledOnce, "Connection details should be created once")
                .to.be.true;
            expect(
                createConnectionDetails.args[0][0],
                "Connection details should match new profile",
            ).to.equal(newConnectionProfile);

            // Verify telemetry was updated with the new authentication type
            expect(endStub.calledOnce, "Telemetry end should be called once").to.be.true;
            expect(
                endStub.args[0][1].connectionType,
                "Connection type should be SqlLogin",
            ).to.equal("SqlLogin");
        });
    });

    suite("getRootNodes test", () => {
        let sandbox: sinon.SinonSandbox;
        let mockVscodeWrapper: sinon.SinonStubbedInstance<VscodeWrapper>;
        let mockConnectionManager: sinon.SinonStubbedInstance<ConnectionManager>;
        let mockClient: sinon.SinonStubbedInstance<SqlToolsServiceClient>;
        let mockConnectionStore: sinon.SinonStubbedInstance<ConnectionStore>;
        let endStub: sinon.SinonStub;
        let endFailedStub: sinon.SinonStub;
        let startActivityStub: sinon.SinonStub;
        let mockLogger: sinon.SinonStubbedInstance<Logger>;
        let objectExplorerService: ObjectExplorerService;

        setup(() => {
            sandbox = sinon.createSandbox();
            mockVscodeWrapper = sandbox.createStubInstance(VscodeWrapper);
            mockConnectionManager = sandbox.createStubInstance(ConnectionManager);
            mockClient = sandbox.createStubInstance(SqlToolsServiceClient);
            mockConnectionStore = sandbox.createStubInstance(ConnectionStore);
            mockConnectionManager.connectionStore = mockConnectionStore;
            mockConnectionManager.client = mockClient;

            sandbox.stub(mockConnectionStore, "rootGroupId").get(() => TEST_ROOT_GROUP_ID);

            endStub = sandbox.stub();
            endFailedStub = sandbox.stub();
            startActivityStub = sandbox.stub(telemetry, "startActivity").returns({
                end: endStub,
                endFailed: endFailedStub,
                correlationId: "",
                startTime: 0,
                update: sandbox.stub(),
            });
            mockLogger = sandbox.createStubInstance(Logger);
            sandbox.stub(Logger, "create").returns(mockLogger);
            objectExplorerService = new ObjectExplorerService(
                mockVscodeWrapper,
                mockConnectionManager,
                () => {},
            );
        });

        teardown(() => {
            sandbox.restore();
        });

        function createMockConnectionProfiles(count: number): IConnectionProfileWithSource[] {
            const profiles: IConnectionProfileWithSource[] = [];
            for (let i = 0; i < count; i++) {
                profiles.push({
                    profileName: `profile${i}`,
                    id: `conn${i}`,
                    server: `server${i}`,
                    database: `db${i}`,
                    authenticationType: "SqlLogin",
                    user: "",
                    password: "",
                    savePassword: false,
                    groupId: TEST_ROOT_GROUP_ID,
                } as IConnectionProfileWithSource);
            }
            return profiles;
        }

        test("getRootNodes should return AddConnectionNodes when no saved connections exist", async () => {
            // Setup connection store to return empty array
            mockConnectionStore.readAllConnections.resolves([]);
            mockConnectionStore.readAllConnectionGroups.resolves([
                { id: TEST_ROOT_GROUP_ID, name: ConnectionConfig.RootGroupName },
            ]);

            // Setup getAddConnectionNodes to return a mock nodes
            const mockAddConnectionNodes = [
                { label: "Add Connection" },
                { label: "Create Local Container Connection" },
            ];
            (objectExplorerService as any).getAddConnectionNodes = sandbox.stub();
            (objectExplorerService as any).getAddConnectionNodes.returns(mockAddConnectionNodes);

            // Call the method
            const result = await (objectExplorerService as any).getRootNodes();

            // Verify the result
            expect(result, "Result should match mock add connection nodes").to.equal(
                mockAddConnectionNodes,
            );

            // Verify connection store was called
            expect(
                mockConnectionStore.readAllConnections.calledOnce,
                "Connection store should be called once",
            ).to.be.true;

            // Verify getAddConnectionNodes was called
            expect((objectExplorerService as any).getAddConnectionNodes.calledOnce).to.be.true;

            // Verify telemetry was tracked
            expect(startActivityStub.calledOnce, "Telemetry start should be called once").to.be
                .true;
            expect(
                startActivityStub.args[0][0],
                "Telemetry view should be ObjectExplorer",
            ).to.equal(TelemetryViews.ObjectExplorer);
            expect(startActivityStub.args[0][1], "Telemetry action should be ExpandNode").to.equal(
                TelemetryActions.ExpandNode,
            );
            expect(startActivityStub.args[0][3].nodeType, "Node type should be root").to.equal(
                "root",
            );

            // Verify activity ended with success
            expect(endStub.calledOnce, "Telemetry end should be called once").to.be.true;
            expect(endStub.args[0][0], "Telemetry end status should be Succeeded").to.equal(
                ActivityStatus.Succeeded,
            );
            expect(
                endStub.args[0][2].childrenCount,
                "Telemetry end should have zero children",
            ).to.equal(0);
<<<<<<< HEAD
=======

            // Verify logging
            expect(
                mockLogger.verbose.calledWith(
                    "No saved connections found. Showing add connection nodes.",
                ),
            ).to.be.true;
>>>>>>> 61ef8bfc
        });

        test("getRootNodes should create connection nodes from saved profiles", async () => {
            // Setup connection store to return connections (not empty)
            const mockConnections = createMockConnectionProfiles(2);
            mockConnectionStore.readAllConnections.resolves(mockConnections);
            mockConnectionStore.readAllConnectionGroups.resolves([
                { id: TEST_ROOT_GROUP_ID, name: ConnectionConfig.RootGroupName },
            ]);

            // Call the method
            const result = await (objectExplorerService as any).getRootNodes();

            // Verify the result
            expect(result, "Result should match saved nodes").to.have.length(2);
            expect(result[0].label, "First node label should match").to.equal(
                mockConnections[0].profileName,
            );
            expect(result[1].label, "Second node label should match").to.equal(
                mockConnections[1].profileName,
            );

            // Verify connection store was called
            expect(
                mockConnectionStore.readAllConnections.calledOnce,
                "Connection store should be called once",
            ).to.be.true;

            // Verify telemetry ended with correct node count
            expect(endStub.calledOnce, "Telemetry end should be called once").to.be.true;
            expect(endStub.args[0][2].nodeCount, "Telemetry end node count should be 2").to.equal(
                2,
            );
        });

        test("getRootNodes should handle error in connection store", async () => {
            // Setup connection store to throw error
            const testError = new Error("Failed to read connections");
            mockConnectionStore.readAllConnections.rejects(testError);

            // Call the method and expect it to throw
            try {
                await (objectExplorerService as any).getRootNodes();
                // If we get here, the test failed
                expect.fail("Method should have thrown an error");
            } catch (error) {
                // Verify the error is passed through
                expect(error, "Error should be passed through").to.equal(testError);

                // Verify telemetry was started but not ended
                expect(startActivityStub.calledOnce, "Telemetry start should be called once").to.be
                    .true;
                expect(endStub.called, "Telemetry end should not be called").to.be.false;
                expect(endFailedStub.called, "Telemetry end failed should not be called").to.be
                    .false; // We're letting the error propagate
            }
        });
<<<<<<< HEAD
=======

        test("getRootNodes should handle error in getSavedConnectionNodes", async () => {
            // Setup connection store to return connections (not empty)
            mockConnectionStore.readAllConnections.resolves(createMockConnectionProfiles(1));

            // Clear cached root tree node array
            (objectExplorerService as any)._rootTreeNodeArray = null;

            // Setup getSavedConnectionNodes to throw error
            const testError = new Error("Failed to get saved connection nodes");
            (objectExplorerService as any).getSavedConnectionNodes = sandbox.stub();
            (objectExplorerService as any).getSavedConnectionNodes.rejects(testError);

            // Call the method and expect it to throw
            try {
                await (objectExplorerService as any).getRootNodes();
                // If we get here, the test failed
                expect.fail("Method should have thrown an error");
            } catch (error) {
                // Verify the error is passed through
                expect(error, "Error should be passed through").to.equal(testError);

                // Verify caching behavior - cache should not be updated on error
                expect(
                    (objectExplorerService as any)._rootTreeNodeArray,
                    "Cache should not be updated on error",
                ).to.be.null;
            }
        });

        test("getRootNodes should start with checking saved connections even when cache exists", async () => {
            // Setup connection store to return empty array (which should lead to add connection node)
            mockConnectionStore.readAllConnections.resolves([]);

            // Set a cached root tree node array that would be used if we didn't check saved connections first
            const cachedNodes = createMockTreeNodes(2);
            (objectExplorerService as any)._rootTreeNodeArray = cachedNodes;

            // Setup getAddConnectionNodes to return a mock node
            const mockAddConnectionNodes = [
                { label: "Add Connection" },
                { label: "Create Local Container Connection" },
            ];
            (objectExplorerService as any).getAddConnectionNodes = sandbox.stub();
            (objectExplorerService as any).getAddConnectionNodes.returns(mockAddConnectionNodes);
            // Call the method
            const result = await (objectExplorerService as any).getRootNodes();

            // Verify the result - should be the add connection node, not the cached nodes
            expect(result, "Result should be add connection nodes").to.equal(
                mockAddConnectionNodes,
            );

            // Verify connection store was called
            expect(
                mockConnectionStore.readAllConnections.calledOnce,
                "Connection store should be called once",
            ).to.be.true;

            // Verify getAddConnectionNodes was called
            expect(
                (objectExplorerService as any).getAddConnectionNodes.calledOnce,
                "getAddConnectionNodes should be called once",
            ).to.be.true;

            // Verify logging
            expect(
                mockLogger.verbose.calledWith(
                    "No saved connections found. Showing add connection nodes.",
                ),
                "Logging should indicate no saved connections",
            ).to.be.true;
        });

        test("getRootNodes should update _rootTreeNodeArray cache when fetching from connection store", async () => {
            // Setup connection store to return connections
            mockConnectionStore.readAllConnections.resolves(createMockConnectionProfiles(2));

            // Clear cached root tree node array
            (objectExplorerService as any)._rootTreeNodeArray = null;

            // Setup getSavedConnectionNodes to return nodes
            const savedNodes = createMockTreeNodes(2);
            (objectExplorerService as any).getSavedConnectionNodes = sandbox.stub();
            (objectExplorerService as any).getSavedConnectionNodes.resolves(savedNodes);

            // Call the method
            await (objectExplorerService as any).getRootNodes();

            // Verify cache was updated
            expect(
                (objectExplorerService as any)._rootTreeNodeArray,
                "Cache should be updated with saved nodes",
            ).to.equal(savedNodes);

            // Call the method again
            (objectExplorerService as any).getSavedConnectionNodes.resetHistory();
            await (objectExplorerService as any).getRootNodes();

            // Verify getSavedConnectionNodes was NOT called again (using cache)
            expect(
                (objectExplorerService as any).getSavedConnectionNodes.called,
                "getSavedConnectionNodes should not be called again",
            ).to.be.false;
        });
>>>>>>> 61ef8bfc
    });

    suite("Miscellaneous", () => {
        let objectExplorerService: ObjectExplorerService;

        let sandbox: sinon.SinonSandbox;

        let mockVscodeWrapper: sinon.SinonStubbedInstance<VscodeWrapper>;
        let mockConnectionManager: sinon.SinonStubbedInstance<ConnectionManager>;
        let mockConnectionStore: sinon.SinonStubbedInstance<ConnectionStore>;
        let mockConnectionUI: sinon.SinonStubbedInstance<ConnectionUI>;
        let mockClient: sinon.SinonStubbedInstance<SqlToolsServiceClient>;
        let mockAccountStore: sinon.SinonStubbedInstance<AccountStore>;
        let mockAzureController: sinon.SinonStubbedInstance<AzureController>;
        let mockFirewallService: sinon.SinonStubbedInstance<FirewallService>;
        let mockWithProgress: sinon.SinonStub;

        let mockLogger: sinon.SinonStubbedInstance<Logger>;
        let startActivityStub: sinon.SinonStub;
        let mockRefreshCallback: sinon.SinonStub;
        let endStub: sinon.SinonStub;
        let endFailedStub: sinon.SinonStub;

        setup(() => {
            sandbox = sinon.createSandbox();
            // Create stubs for dependencies
            mockVscodeWrapper = sandbox.createStubInstance(VscodeWrapper);
            mockVscodeWrapper.showErrorMessage = sandbox
                .stub<[string, ...string[]], Thenable<string>>()
                .resolves();
            mockClient = sandbox.createStubInstance(SqlToolsServiceClient);
            mockConnectionManager = sandbox.createStubInstance(ConnectionManager);
            mockConnectionStore = sandbox.createStubInstance(ConnectionStore);
            sandbox.stub(mockConnectionStore, "rootGroupId").get(() => TEST_ROOT_GROUP_ID);
            mockConnectionManager.client = mockClient;
            mockConnectionManager.connectionStore = mockConnectionStore;
            mockConnectionUI = sandbox.createStubInstance(ConnectionUI);
            sandbox.stub(mockConnectionManager, "connectionUI").get(() => mockConnectionUI);
            mockAccountStore = sandbox.createStubInstance(AccountStore);
            sandbox.stub(mockConnectionManager, "accountStore").get(() => mockAccountStore);
            mockAzureController = sandbox.createStubInstance(AzureController);
            mockAzureController.isAccountInCache = sandbox.stub();
            mockAzureController.isSqlAuthProviderEnabled = sandbox.stub();
            mockAzureController.refreshAccessToken = sandbox.stub();
            mockAzureController.populateAccountProperties = sandbox.stub();
            mockConnectionManager.azureController = mockAzureController;
            mockFirewallService = sandbox.createStubInstance(FirewallService);
            (mockConnectionManager as any)._firewallService = mockFirewallService;

            mockWithProgress = sandbox.stub(vscode.window, "withProgress");
            mockWithProgress.callsFake((options, task) => {
                const mockProgress = {
                    report: sandbox.stub(),
                };
                const mockToken = {
                    onCancellationRequested: sandbox.stub(),
                };

                return task(mockProgress, mockToken);
            });

            // Mock Telemetry
            endStub = sandbox.stub();
            endFailedStub = sandbox.stub();
            startActivityStub = sandbox.stub(telemetry, "startActivity").returns({
                end: endStub,
                endFailed: endFailedStub,
                correlationId: "",
                startTime: 0,
                update: sandbox.stub(),
            });
            mockRefreshCallback = sandbox.stub();

            // Mock the Logger.create static method
            mockLogger = sandbox.createStubInstance(Logger);
            sandbox.stub(Logger, "create").returns(mockLogger);
            mockLogger.verbose = sandbox.stub();
            mockLogger.error = sandbox.stub();

            objectExplorerService = new ObjectExplorerService(
                mockVscodeWrapper,
                mockConnectionManager,
                mockRefreshCallback,
            );
        });

        teardown(() => {
            sandbox.restore();
        });

        test("getConnectionNodeFromProfile should return the correct node for a given profile", () => {
            // Create mock connection profiles
            const mockProfiles: IConnectionProfileWithSource[] = [
                {
                    id: "conn1",
                    server: "server1",
                    database: "db1",
                    authenticationType: "Integrated",
                    user: "",
                    password: "",
                    savePassword: false,
                    groupId: TEST_ROOT_GROUP_ID,
                } as IConnectionProfileWithSource,
                {
                    id: "conn2",
                    server: "server2",
                    database: "db1",
                    authenticationType: "Integrated",
                    user: "",
                    password: "",
                    savePassword: false,
                    groupId: TEST_ROOT_GROUP_ID,
                } as IConnectionProfileWithSource,
            ];

            setUpOETreeRoot(objectExplorerService, mockProfiles);

            // Call the method with the first profile
            const result = (objectExplorerService as any).getConnectionNodeFromProfile(
                mockProfiles[0],
            );

            // Verify the result
            expect(result, "Result should be a ConnectionNode").to.be.instanceOf(ConnectionNode);
            expect(result.connectionProfile, "Connection profile should match").to.deep.equal(
                mockProfiles[0],
            );

            // Call the method with a non-existent profile
            const nonExistentProfile = {
                id: "conn3",
                server: "server3",
                database: "db1",
                authenticationType: "Integrated",
                user: "",
                password: "",
                savePassword: false,
                groupId: TEST_ROOT_GROUP_ID,
            } as IConnectionProfileWithSource;
            const resultNonExistent = (objectExplorerService as any).getConnectionNodeFromProfile(
                nonExistentProfile,
            );

            // Verify the result is undefined
            expect(resultNonExistent, "Result should be undefined").to.be.undefined;
        });

        test("closeSession should call closeSession on client, disconnectNode and cleanNodeChildren", async () => {
            const mockProfile = {
                id: "conn1",
                server: "server1",
                database: "db1",
                authenticationType: "Integrated",
                groupId: TEST_ROOT_GROUP_ID,
            } as IConnectionProfile;
            setUpOETreeRoot(objectExplorerService, [mockProfile]);

            const nodeChildren = [
                {
                    id: "child1",
                    connectionProfile: mockProfile,
                    sessionId: "session1",
                } as TreeNodeInfo,
            ];

            const mockNode = (objectExplorerService as any)._connectionNodes.get(mockProfile.id);
            mockNode.sessionId = "session1";

            (objectExplorerService as any)._treeNodeToChildrenMap = new Map();
            (objectExplorerService as any)._treeNodeToChildrenMap.set(mockNode, nodeChildren);

            // Set up the mock client to resolve
            mockClient.sendRequest.resolves({
                success: true,
                sessionId: "session1",
            });

            // Call the method
            await objectExplorerService.closeSession(mockNode);

            // Verify that the client closeSession method was called
            expect(mockClient.sendRequest.calledOnce, "Client closeSession should be called once")
                .to.be.true;
            expect(
                mockClient.sendRequest.firstCall.args[0],
                "First argument should be CloseSessionRequest.type",
            ).to.equal(CloseSessionRequest.type);
            expect(
                (mockClient.sendRequest.firstCall.args[1] as ConnectionNode).sessionId,
                "Session ID should match",
            ).to.equal("session1");

            // Verify that disconnectNode was called
            expect(
                mockConnectionManager.disconnect.calledOnce,
                "disconnectNode should be called once",
            ).to.be.true;
            expect(
                mockConnectionManager.disconnect.firstCall.args[0],
                "Session ID should match",
            ).to.equal("session1");

            // Verify that node and its children were removed from the map
            expect(
                (objectExplorerService as any)._treeNodeToChildrenMap.has(mockNode),
                "Node should be removed from map",
            ).to.be.false;
            expect(
                (objectExplorerService as any)._treeNodeToChildrenMap.has(nodeChildren[0]),
                "Child node should be removed from map",
            ).to.be.false;

            // Root tree node array should still contain the node
            expect(
                (objectExplorerService as any)._rootTreeNodeArray,
                "Root tree node array should still contain the node",
            ).to.include(mockNode);
        });

        test("createSession should return undefined if prepareConnectionProfile returns undefined", async () => {
            // Setup prepareConnectionProfile to return undefined (user cancelled)
            (objectExplorerService as any).prepareConnectionProfile = sandbox.stub();
            (objectExplorerService as any).prepareConnectionProfile.resolves(undefined);

            const connectionInfo: IConnectionInfo = {
                server: "TestServer",
                database: "TestDB",
                authenticationType: "SqlLogin",
                user: "testUser",
                password: generateUUID(),
            } as IConnectionInfo;

            // Call the method
            const result = await objectExplorerService.createSession(connectionInfo);

            // Verify the result is undefined
            expect(result, "Result should be undefined").to.be.undefined;

            // Verify prepareConnectionProfile was called with the connection info
            expect(
                (objectExplorerService as any).prepareConnectionProfile.calledOnce,
                "prepareConnectionProfile should be called once",
            ).to.be.true;
            expect(
                (objectExplorerService as any).prepareConnectionProfile.args[0][0],
                "Connection info should match",
            ).to.equal(connectionInfo);

            // Verify telemetry was started
            expect(startActivityStub.calledOnce, "Telemetry should be started once").to.be.true;
            expect(
                startActivityStub.args[0][0],
                "First argument should be TelemetryViews.ObjectExplorer",
            ).to.equal(TelemetryViews.ObjectExplorer);
            expect(
                startActivityStub.args[0][1],
                "Second argument should be TelemetryActions.CreateSession",
            ).to.equal(TelemetryActions.CreateSession);
            expect(
                startActivityStub.args[0][3].connectionType,
                "Connection type should be SqlLogin",
            ).to.equal("SqlLogin");
        });
    });
});

const TEST_ROOT_GROUP_ID = "test-root-group-id";

function setUpOETreeRoot(
    objectExplorerService: ObjectExplorerService,
    profiles: IConnectionProfile[],
) {
    const rootNode = new ConnectionGroupNode({
        id: TEST_ROOT_GROUP_ID,
        name: ConnectionConfig.RootGroupName,
    });

    (objectExplorerService as any)._connectionGroupNodes = new Map<string, ConnectionGroupNode>([
        [rootNode.connectionGroup.id, rootNode],
    ]);
    (objectExplorerService as any)._connectionNodes = new Map<string, ConnectionNode>();

    for (const profile of profiles) {
        const parentNode = (objectExplorerService as any)._connectionGroupNodes.get(
            profile.groupId,
        );

        const connectionNode = new ConnectionNode(profile, parentNode);

        (objectExplorerService as any)._connectionNodes.set(profile.id, connectionNode);
        parentNode.addChild(connectionNode);
    }
}

// Helper function to create a mock failure response
function createMockFailureResponse(
    options: {
        errorNumber?: number;
        errorMessage?: string;
    } = {},
): SessionCreatedParameters {
    return {
        success: false,
        sessionId: "",
        rootNode: null,
        errorNumber: options.errorNumber,
        errorMessage: options.errorMessage || "",
    } as SessionCreatedParameters;
}

// Helper function to create a mock connection profile
function createMockConnectionProfile(
    options: {
        id?: string;
        authenticationType?: string;
        accountId?: string;
        user?: string;
        tenantId?: string;
    } = {},
): IConnectionProfile {
    return {
        id: options.id || "test-id",
        server: "TestServer",
        database: "TestDB",
        authenticationType: options.authenticationType || "SqlLogin",
        user: options.user ?? "testUser",
        password: generateUUID(),
        savePassword: true,
        accountId: options.accountId,
        tenantId: options.tenantId,
        groupId: TEST_ROOT_GROUP_ID,
    } as IConnectionProfile;
}

// Helper function to create a mock account
function createMockAccount(id: string = "account-id"): IAccount {
    return {
        key: {
            id: id,
            providerId: "azure",
        },
        displayInfo: {
            displayName: "Test User",
            email: "test@example.com",
            userId: id,
        },
    } as IAccount;
}

function createMockSuccessResponse(success: boolean = true): SessionCreatedParameters {
    return {
        success: success,
        sessionId: "test-session-id",
        rootNode: {
            nodePath: "/",
            nodeType: "Server",
            nodeSubType: "",
            label: "TestServer",
            isLeaf: false,
            nodeStatus: "Connected",
            errorMessage: "",
            metadata: null,
        },
        errorNumber: undefined,
        errorMessage: "",
    };
}<|MERGE_RESOLUTION|>--- conflicted
+++ resolved
@@ -3103,16 +3103,6 @@
                 endStub.args[0][2].childrenCount,
                 "Telemetry end should have zero children",
             ).to.equal(0);
-<<<<<<< HEAD
-=======
-
-            // Verify logging
-            expect(
-                mockLogger.verbose.calledWith(
-                    "No saved connections found. Showing add connection nodes.",
-                ),
-            ).to.be.true;
->>>>>>> 61ef8bfc
         });
 
         test("getRootNodes should create connection nodes from saved profiles", async () => {
@@ -3170,114 +3160,6 @@
                     .false; // We're letting the error propagate
             }
         });
-<<<<<<< HEAD
-=======
-
-        test("getRootNodes should handle error in getSavedConnectionNodes", async () => {
-            // Setup connection store to return connections (not empty)
-            mockConnectionStore.readAllConnections.resolves(createMockConnectionProfiles(1));
-
-            // Clear cached root tree node array
-            (objectExplorerService as any)._rootTreeNodeArray = null;
-
-            // Setup getSavedConnectionNodes to throw error
-            const testError = new Error("Failed to get saved connection nodes");
-            (objectExplorerService as any).getSavedConnectionNodes = sandbox.stub();
-            (objectExplorerService as any).getSavedConnectionNodes.rejects(testError);
-
-            // Call the method and expect it to throw
-            try {
-                await (objectExplorerService as any).getRootNodes();
-                // If we get here, the test failed
-                expect.fail("Method should have thrown an error");
-            } catch (error) {
-                // Verify the error is passed through
-                expect(error, "Error should be passed through").to.equal(testError);
-
-                // Verify caching behavior - cache should not be updated on error
-                expect(
-                    (objectExplorerService as any)._rootTreeNodeArray,
-                    "Cache should not be updated on error",
-                ).to.be.null;
-            }
-        });
-
-        test("getRootNodes should start with checking saved connections even when cache exists", async () => {
-            // Setup connection store to return empty array (which should lead to add connection node)
-            mockConnectionStore.readAllConnections.resolves([]);
-
-            // Set a cached root tree node array that would be used if we didn't check saved connections first
-            const cachedNodes = createMockTreeNodes(2);
-            (objectExplorerService as any)._rootTreeNodeArray = cachedNodes;
-
-            // Setup getAddConnectionNodes to return a mock node
-            const mockAddConnectionNodes = [
-                { label: "Add Connection" },
-                { label: "Create Local Container Connection" },
-            ];
-            (objectExplorerService as any).getAddConnectionNodes = sandbox.stub();
-            (objectExplorerService as any).getAddConnectionNodes.returns(mockAddConnectionNodes);
-            // Call the method
-            const result = await (objectExplorerService as any).getRootNodes();
-
-            // Verify the result - should be the add connection node, not the cached nodes
-            expect(result, "Result should be add connection nodes").to.equal(
-                mockAddConnectionNodes,
-            );
-
-            // Verify connection store was called
-            expect(
-                mockConnectionStore.readAllConnections.calledOnce,
-                "Connection store should be called once",
-            ).to.be.true;
-
-            // Verify getAddConnectionNodes was called
-            expect(
-                (objectExplorerService as any).getAddConnectionNodes.calledOnce,
-                "getAddConnectionNodes should be called once",
-            ).to.be.true;
-
-            // Verify logging
-            expect(
-                mockLogger.verbose.calledWith(
-                    "No saved connections found. Showing add connection nodes.",
-                ),
-                "Logging should indicate no saved connections",
-            ).to.be.true;
-        });
-
-        test("getRootNodes should update _rootTreeNodeArray cache when fetching from connection store", async () => {
-            // Setup connection store to return connections
-            mockConnectionStore.readAllConnections.resolves(createMockConnectionProfiles(2));
-
-            // Clear cached root tree node array
-            (objectExplorerService as any)._rootTreeNodeArray = null;
-
-            // Setup getSavedConnectionNodes to return nodes
-            const savedNodes = createMockTreeNodes(2);
-            (objectExplorerService as any).getSavedConnectionNodes = sandbox.stub();
-            (objectExplorerService as any).getSavedConnectionNodes.resolves(savedNodes);
-
-            // Call the method
-            await (objectExplorerService as any).getRootNodes();
-
-            // Verify cache was updated
-            expect(
-                (objectExplorerService as any)._rootTreeNodeArray,
-                "Cache should be updated with saved nodes",
-            ).to.equal(savedNodes);
-
-            // Call the method again
-            (objectExplorerService as any).getSavedConnectionNodes.resetHistory();
-            await (objectExplorerService as any).getRootNodes();
-
-            // Verify getSavedConnectionNodes was NOT called again (using cache)
-            expect(
-                (objectExplorerService as any).getSavedConnectionNodes.called,
-                "getSavedConnectionNodes should not be called again",
-            ).to.be.false;
-        });
->>>>>>> 61ef8bfc
     });
 
     suite("Miscellaneous", () => {

--- conflicted
+++ resolved
@@ -55,6 +55,7 @@
 import { ConnectionGroupNode } from "../../src/objectExplorer/nodes/connectionGroupNode";
 import { ConnectionConfig } from "../../src/connectionconfig/connectionconfig";
 import { initializeIconUtils } from "./utils";
+import { ObjectExplorerUtils } from "../../src/objectExplorer/objectExplorerUtils";
 
 suite("OE Service Tests", () => {
     suite("rootNodeConnections", () => {
@@ -677,571 +678,6 @@
         });
     });
 
-<<<<<<< HEAD
-=======
-    suite("prepareConnectionProfile", () => {
-        let mockVscodeWrapper: sinon.SinonStubbedInstance<VscodeWrapper>;
-        let mockConnectionManager: sinon.SinonStubbedInstance<ConnectionManager>;
-        let mockConnectionStore: sinon.SinonStubbedInstance<ConnectionStore>;
-        let mockClient: sinon.SinonStubbedInstance<SqlToolsServiceClient>;
-        let mockConnectionUI: sinon.SinonStubbedInstance<ConnectionUI>;
-        let objectExplorerService: ObjectExplorerService;
-        let sandbox: sinon.SinonSandbox;
-        let sendActionEventStub: sinon.SinonStub;
-        let mockGenerateGuidStub: sinon.SinonStub;
-        let mockAccountStore: sinon.SinonStubbedInstance<AccountStore>;
-        let mockAzureController: sinon.SinonStubbedInstance<AzureController>;
-
-        setup(() => {
-            sandbox = sinon.createSandbox();
-            mockVscodeWrapper = sandbox.createStubInstance(VscodeWrapper);
-            mockConnectionManager = sandbox.createStubInstance(ConnectionManager);
-            mockConnectionStore = sandbox.createStubInstance(ConnectionStore);
-            mockClient = sandbox.createStubInstance(SqlToolsServiceClient);
-            mockConnectionManager.connectionStore = mockConnectionStore;
-            mockConnectionManager.client = mockClient;
-            mockConnectionUI = sandbox.createStubInstance(ConnectionUI);
-            sandbox.stub(mockConnectionManager, "connectionUI").get(() => mockConnectionUI);
-            sendActionEventStub = sandbox.stub(telemetry, "sendActionEvent");
-            mockAccountStore = sandbox.createStubInstance(AccountStore);
-            sandbox.stub(mockConnectionManager, "accountStore").get(() => mockAccountStore);
-            mockAzureController = sandbox.createStubInstance(AzureController);
-            mockAzureController.isAccountInCache = sandbox.stub();
-            mockAzureController.isSqlAuthProviderEnabled = sandbox.stub();
-            mockConnectionManager.azureController = mockAzureController;
-            objectExplorerService = new ObjectExplorerService(
-                mockVscodeWrapper,
-                mockConnectionManager,
-                () => {},
-            );
-            objectExplorerService.initialized.resolve();
-        });
-
-        teardown(() => {
-            sandbox.restore();
-        });
-
-        test("prepareConnectionProfile should create a new connection profile if none is provided", async () => {
-            // Create a mock connection profile that would be returned by the UI
-            const mockProfile: IConnectionProfile = {
-                id: "existing-id",
-                server: "testServer",
-                database: "testDB",
-                authenticationType: "SqlLogin",
-                user: "testUser",
-                password: generateUUID(),
-                savePassword: true,
-            } as IConnectionProfile;
-
-            // Setup connection UI to return the mock profile
-            mockConnectionUI.createAndSaveProfile.resolves(mockProfile);
-            mockConnectionManager.getServerInfo.returns({ serverVersion: "12.0.0" } as IServerInfo);
-            mockConnectionManager.handlePasswordBasedCredentials.resolves(true);
-
-            // Call the method with undefined connection info
-            const result = await (objectExplorerService as any).prepareConnectionProfile(undefined);
-
-            // Verify the result matches the mock profile
-            expect(result, "Result should match mock profile").to.deep.equal(mockProfile);
-
-            // Verify connection UI was called
-            expect(
-                mockConnectionUI.createAndSaveProfile.calledOnce,
-                "Connection UI should be called once",
-            ).to.be.true;
-
-            // Verify telemetry was sent
-            expect(sendActionEventStub.calledOnce, "Telemetry should be sent once").to.be.true;
-            expect(
-                sendActionEventStub.args[0][0],
-                "Telemetry view should be ObjectExplorer",
-            ).to.equal(TelemetryViews.ObjectExplorer);
-            expect(
-                sendActionEventStub.args[0][1],
-                "Telemetry action should be CreateConnection",
-            ).to.equal(TelemetryActions.CreateConnection);
-        });
-
-        test("prepareConnectionProfile should return undefined if user cancels profile creation", async () => {
-            // Setup connection UI to return undefined (user canceled)
-            mockConnectionUI.createAndSaveProfile.resolves(undefined);
-
-            // Call the method with undefined connection info
-            const result = await (objectExplorerService as any).prepareConnectionProfile(undefined);
-
-            // Verify the result is undefined
-            expect(result, "Result should be undefined").to.be.undefined;
-
-            // Verify connection UI was called
-            expect(
-                mockConnectionUI.createAndSaveProfile.calledOnce,
-                "Connection UI should be called once",
-            ).to.be.true;
-        });
-
-        test("prepareConnectionProfile should generate a GUID if id is missing", async () => {
-            mockGenerateGuidStub = sandbox.stub(Utils, "generateGuid").returns("mock-guid-12345");
-
-            // Create a mock connection profile without an ID
-            const mockProfile: IConnectionProfile = {
-                server: "testServer",
-                database: "testDB",
-                authenticationType: "SqlLogin",
-                user: "testUser",
-                password: generateUUID(),
-                savePassword: true,
-            } as IConnectionProfile;
-
-            mockConnectionManager.handlePasswordBasedCredentials.resolves(true);
-
-            // Call the method with the mock profile
-            const result = await (objectExplorerService as any).prepareConnectionProfile(
-                mockProfile,
-            );
-
-            // Verify the result has the generated GUID
-            expect(result.id, "Result ID should be mock-guid-12345").to.equal("mock-guid-12345");
-
-            // Verify Utils.generateGuid was called
-            expect(mockGenerateGuidStub.calledOnce, "Utils.generateGuid should be called once").to
-                .be.true;
-        });
-
-        test("prepareConnectionProfile should handle connection string with savePassword=true", async () => {
-            // Create a mock connection profile with a connection string
-            const mockProfile: IConnectionProfile = {
-                id: "test-id",
-                server: "testServer",
-                database: "testDB",
-                connectionString: "Server=testServer;Database=testDB;",
-                savePassword: true,
-            } as IConnectionProfile;
-
-            // Setup connection store to return a connection string with password
-            const expectedConnectionString = `Server=testServer;Database=testDB;Password=${generateUUID()};`;
-            mockConnectionStore.lookupPassword.resolves(expectedConnectionString);
-
-            // Call the method with the mock profile
-            const result = await (objectExplorerService as any).prepareConnectionProfile(
-                mockProfile,
-            );
-
-            // Verify the result has the updated connection string
-            expect(
-                result.connectionString,
-                "Result connection string should match expected",
-            ).to.equal(expectedConnectionString);
-
-            // Verify connection store was called with correct parameters
-            expect(
-                mockConnectionStore.lookupPassword.calledOnce,
-                "Connection store should be called once",
-            ).to.be.true;
-            expect(
-                mockConnectionStore.lookupPassword.args[0][0],
-                "Connection store should be called with mock profile",
-            ).to.equal(mockProfile);
-            expect(
-                mockConnectionStore.lookupPassword.args[0][1],
-                "Connection store should be called with isConnectionString = true",
-            ).to.be.true; // isConnectionString = true
-        });
-
-        test("prepareConnectionProfile should return undefined for connection string with savePassword=false", async () => {
-            // Create a mock connection profile with a connection string but savePassword=false
-            const mockProfile: IConnectionProfile = {
-                id: "test-id",
-                server: "testServer",
-                database: "testDB",
-                connectionString: "Server=testServer;Database=testDB;",
-                savePassword: false,
-            } as IConnectionProfile;
-
-            // Call the method with the mock profile
-            const result = await (objectExplorerService as any).prepareConnectionProfile(
-                mockProfile,
-            );
-
-            // Verify the result is undefined
-            expect(result, "Result should be undefined").to.be.undefined;
-
-            // Verify connection store was NOT called
-            expect(
-                mockConnectionStore.lookupPassword.called,
-                "Connection store should not be called",
-            ).to.be.false;
-        });
-
-        test("prepareConnectionProfile should proceed if container connection throws when attempting to check container status", async () => {
-            // Create a mock SQL Login profile with empty password but savePassword=true
-            const mockProfile: IConnectionProfile = {
-                id: "test-id",
-                server: "testServer",
-                database: "testDB",
-                authenticationType: "SqlLogin",
-                user: "testUser",
-                password: "", // Empty password
-                savePassword: true,
-                containerName: "someContainer",
-            } as IConnectionProfile;
-
-            mockConnectionManager.handlePasswordBasedCredentials.resolves(true);
-
-            const containerStub = sandbox
-                .stub(DockerUtils, "restartContainer")
-                .throws(new Error("Failed to restart container"));
-
-            // Call the method with the mock profile
-            await (objectExplorerService as any).prepareConnectionProfile(mockProfile);
-
-            expect(containerStub.called, "Container restart should be attempted").to.be.true;
-        });
-
-        test("prepareConnectionProfile should return undefined if password not handled properly", async () => {
-            // Create a mock SQL Login profile with empty password
-            const mockProfile: IConnectionProfile = {
-                id: "test-id",
-                server: "testServer",
-                database: "testDB",
-                authenticationType: "SqlLogin",
-                user: "testUser",
-                password: "", // Empty password
-                savePassword: false,
-            } as IConnectionProfile;
-
-            // Setup connection manager to return false (user canceled)
-            mockConnectionManager.handlePasswordBasedCredentials.resolves(false);
-
-            // Call the method with the mock profile
-            const result = await (objectExplorerService as any).prepareConnectionProfile(
-                mockProfile,
-            );
-
-            // Verify the result is undefined
-            expect(result, "Result should be undefined").to.be.undefined;
-        });
-
-        test("prepareConnectionProfile should handle Windows Authentication (Integrated)", async () => {
-            // Create a mock Integrated authentication profile
-            const mockProfile: IConnectionProfile = {
-                id: "test-id",
-                server: "testServer",
-                database: "testDB",
-                authenticationType: "Integrated",
-                user: "",
-                password: "",
-                azureAccountToken: "some-token", // This should be cleared
-            } as IConnectionProfile;
-
-            mockConnectionManager.handlePasswordBasedCredentials.resolves(true);
-
-            // Call the method with the mock profile
-            const result = await (objectExplorerService as any).prepareConnectionProfile(
-                mockProfile,
-            );
-
-            // Verify the result is correct
-            expect(result, "Result should exist").to.exist;
-            expect(result.id, "Result ID should match").to.equal("test-id");
-            expect(result.server, "Result server should match").to.equal("testServer");
-
-            // Verify Azure account token was cleared
-            expect(result.azureAccountToken, "Result Azure account token should be undefined").to.be
-                .undefined;
-
-            // Verify password lookup and prompts were NOT called
-            expect(
-                mockConnectionStore.lookupPassword.called,
-                "Connection store should not be called",
-            ).to.be.false;
-            expect(
-                mockConnectionUI.promptForPassword.called,
-                "Connection UI should not prompt for password",
-            ).to.be.false;
-        });
-
-        test("prepareConnectionProfile should handle Azure MFA with account in cache", async () => {
-            (objectExplorerService as any).refreshAccount = sandbox.stub();
-            // Create a mock account
-            const mockAccount = {
-                key: { id: "account-id", providerId: "azure" },
-                displayInfo: {
-                    displayName: "Test User",
-                    email: "test@example.com",
-                },
-            } as IAccount;
-
-            // Create a mock Azure MFA profile
-            const mockProfile: IConnectionProfile = {
-                id: "test-id",
-                server: "testServer",
-                database: "testDB",
-                authenticationType: Constants.azureMfa,
-                accountId: "account-id",
-                azureAccountToken: "existing-token",
-            } as IConnectionProfile;
-
-            // Setup account store to return the mock account
-            mockAccountStore.getAccount.withArgs("account-id").resolves(mockAccount);
-
-            // Setup Azure controller
-            mockAzureController.isSqlAuthProviderEnabled.returns(true);
-            mockAzureController.isAccountInCache.withArgs(mockAccount).resolves(true);
-            mockConnectionManager.handlePasswordBasedCredentials.resolves(true);
-
-            // Call the method with the mock profile
-            const result = await (objectExplorerService as any).prepareConnectionProfile(
-                mockProfile,
-            );
-
-            // Verify the result is correct
-            expect(result, "Result should exist").to.exist;
-            expect(result.id, "Result ID should match").to.equal("test-id");
-            expect(result.server, "Result server should match").to.equal("testServer");
-            expect(result.user, "Result user should match").to.equal("Test User");
-            expect(result.email, "Result email should match").to.equal("test@example.com");
-            expect(result.azureAccountToken, "Result Azure account token should match").to.equal(
-                "existing-token",
-            );
-
-            // Verify account store was called
-            expect(mockAccountStore.getAccount.calledOnce, "Account store should be called once").to
-                .be.true;
-
-            // Verify Azure controller methods were called
-            expect(
-                mockAzureController.isSqlAuthProviderEnabled.calledOnce,
-                "Azure controller should check SQL auth provider",
-            ).to.be.true;
-            expect(
-                mockAzureController.isAccountInCache.calledOnce,
-                "Azure controller should check account in cache",
-            ).to.be.true;
-
-            // Verify profile was saved after updating user/email
-            expect(
-                mockConnectionUI.saveProfile.calledOnce,
-                "Connection UI should save profile once",
-            ).to.be.true;
-            expect(
-                mockConnectionUI.saveProfile.args[0][0],
-                "Saved profile should match result",
-            ).to.equal(result);
-
-            // Verify refreshAccount was NOT called (no refresh needed)
-            expect(
-                (objectExplorerService as any).refreshAccount.called,
-                "Refresh account should not be called",
-            ).to.be.false;
-        });
-
-        test("prepareConnectionProfile should refresh account for Azure MFA with account not in cache", async () => {
-            (objectExplorerService as any).refreshAccount = sandbox.stub();
-
-            // Create a mock account
-            const mockAccount = {
-                key: { id: "account-id", providerId: "azure" },
-                displayInfo: {
-                    displayName: "Test User",
-                    email: "test@example.com",
-                },
-            } as IAccount;
-
-            // Create a mock Azure MFA profile
-            const mockProfile: IConnectionProfile = {
-                id: "test-id",
-                server: "testServer",
-                database: "testDB",
-                authenticationType: Constants.azureMfa,
-                accountId: "account-id",
-                azureAccountToken: undefined, // No token yet
-            } as IConnectionProfile;
-
-            // Setup account store to return the mock account
-            mockAccountStore.getAccount.withArgs("account-id").resolves(mockAccount);
-
-            // Setup Azure controller - account NOT in cache
-            mockAzureController.isSqlAuthProviderEnabled.returns(true);
-            mockAzureController.isAccountInCache.withArgs(mockAccount).resolves(false);
-            mockConnectionManager.handlePasswordBasedCredentials.resolves(true);
-
-            // Call the method with the mock profile
-            const result = await (objectExplorerService as any).prepareConnectionProfile(
-                mockProfile,
-            );
-
-            // Verify the result is correct
-            expect(result, "Result should exist").to.exist;
-            expect(result.id, "Result ID should match").to.equal("test-id");
-            expect(result.server, "Result server should match").to.equal("testServer");
-            expect(result.user, "Result user should match").to.equal("Test User");
-            expect(result.email, "Result email should match").to.equal("test@example.com");
-
-            // Verify refreshAccount was called since account not in cache
-            expect(
-                (objectExplorerService as any).refreshAccount.calledOnce,
-                "Refresh account should be called once",
-            ).to.be.true;
-            expect(
-                (objectExplorerService as any).refreshAccount.args[0][0],
-                "Refresh account should be called with mock account",
-            ).to.equal(mockAccount);
-            expect(
-                (objectExplorerService as any).refreshAccount.args[0][1],
-                "Refresh account should be called with result",
-            ).to.equal(result);
-        });
-
-        test("prepareConnectionProfile should refresh account for Azure MFA when account not found", async () => {
-            (objectExplorerService as any).refreshAccount = sandbox.stub();
-
-            // Create a mock Azure MFA profile with account ID but no account found
-            const mockProfile: IConnectionProfile = {
-                id: "test-id",
-                server: "testServer",
-                database: "testDB",
-                authenticationType: Constants.azureMfa,
-                accountId: "missing-account-id",
-                azureAccountToken: undefined, // No token yet
-            } as IConnectionProfile;
-
-            // Setup account store to return undefined (account not found)
-            mockAccountStore.getAccount.withArgs("missing-account-id").returns(undefined);
-
-            // Setup Azure controller
-            mockAzureController.isSqlAuthProviderEnabled.returns(true);
-            mockConnectionManager.handlePasswordBasedCredentials.resolves(true);
-
-            // Call the method with the mock profile
-            const result = await (objectExplorerService as any).prepareConnectionProfile(
-                mockProfile,
-            );
-
-            // Verify the result is correct
-            expect(result, "Result should exist").to.exist;
-            expect(result.id, "Result ID should match").to.equal("test-id");
-            expect(result.server, "Result server should match").to.equal("testServer");
-
-            // Verify refreshAccount was called with undefined account
-            expect(
-                (objectExplorerService as any).refreshAccount.calledOnce,
-                "Refresh account should be called once",
-            ).to.be.true;
-            expect(
-                (objectExplorerService as any).refreshAccount.args[0][0],
-                "Refresh account should be called with undefined account",
-            ).to.be.undefined;
-            expect(
-                (objectExplorerService as any).refreshAccount.args[0][1],
-                "Refresh account should be called with result",
-            ).to.equal(result);
-        });
-
-        test("prepareConnectionProfile should handle Azure MFA when SQL auth provider disabled", async () => {
-            (objectExplorerService as any).refreshAccount = sandbox.stub();
-
-            // Create a mock account
-            const mockAccount = {
-                key: { id: "account-id", providerId: "azure" },
-                displayInfo: {
-                    displayName: "Test User",
-                    email: "test@example.com",
-                },
-            } as IAccount;
-
-            // Create a mock Azure MFA profile
-            const mockProfile: IConnectionProfile = {
-                id: "test-id",
-                server: "testServer",
-                database: "testDB",
-                authenticationType: Constants.azureMfa,
-                accountId: "account-id",
-                azureAccountToken: undefined, // No token yet
-            } as IConnectionProfile;
-
-            // Setup account store to return the mock account
-            mockAccountStore.getAccount.withArgs("account-id").resolves(mockAccount);
-
-            // Setup Azure controller - SQL auth provider disabled
-            mockAzureController.isSqlAuthProviderEnabled.returns(false);
-            mockConnectionManager.handlePasswordBasedCredentials.resolves(true);
-
-            // Call the method with the mock profile
-            const result = await (objectExplorerService as any).prepareConnectionProfile(
-                mockProfile,
-            );
-
-            // Verify the result is correct
-            expect(result, "Result should exist").to.exist;
-            expect(result.id, "Result ID should match").to.equal("test-id");
-            expect(result.server, "Result server should match").to.equal("testServer");
-
-            // User and email should NOT be set since SQL auth provider is disabled
-            expect(result.user, "Result user should be undefined").to.be.undefined;
-            expect(result.email, "Result email should be undefined").to.be.undefined;
-
-            // Verify saveProfile was NOT called
-            expect(mockConnectionUI.saveProfile.called, "Connection UI should not save profile").to
-                .be.false;
-
-            // Verify refreshAccount was called
-            expect(
-                (objectExplorerService as any).refreshAccount.calledOnce,
-                "Refresh account should be called once",
-            ).to.be.true;
-        });
-
-        test("prepareConnectionProfile should not refresh Azure MFA account if token exists", async () => {
-            (objectExplorerService as any).refreshAccount = sandbox.stub();
-            // Create a mock account
-            const mockAccount = {
-                key: { id: "account-id", providerId: "azure" },
-                displayInfo: {
-                    displayName: "Test User",
-                    email: "test@example.com",
-                },
-            } as IAccount;
-
-            // Create a mock Azure MFA profile with an existing token
-            const mockProfile: IConnectionProfile = {
-                id: "test-id",
-                server: "testServer",
-                database: "testDB",
-                authenticationType: Constants.azureMfa,
-                accountId: "account-id",
-                azureAccountToken: "existing-token", // Token already exists
-            } as IConnectionProfile;
-
-            // Setup account store to return the mock account
-            mockAccountStore.getAccount.withArgs("account-id").resolves(mockAccount);
-
-            // Setup Azure controller - SQL auth provider enabled, account in cache
-            mockAzureController.isSqlAuthProviderEnabled.returns(true);
-            mockAzureController.isAccountInCache.withArgs(mockAccount).resolves(true);
-            mockConnectionManager.handlePasswordBasedCredentials.resolves(true);
-
-            // Call the method with the mock profile
-            const result = await (objectExplorerService as any).prepareConnectionProfile(
-                mockProfile,
-            );
-
-            // Verify the result is correct
-            expect(result, "Result should exist").to.exist;
-            expect(result.id, "Result ID should match").to.equal("test-id");
-            expect(result.server, "Result server should match").to.equal("testServer");
-            expect(result.azureAccountToken, "Result azure account token should match").to.equal(
-                "existing-token",
-            );
-
-            // Verify refreshAccount was NOT called since token already exists
-            expect(
-                (objectExplorerService as any).refreshAccount.called,
-                "Refresh account should not be called",
-            ).to.be.false;
-        });
-    });
-
->>>>>>> 09f6ba01
     suite("handleSessionCreationFailure", () => {
         let sandbox: sinon.SinonSandbox;
         let mockLogger: sinon.SinonStubbedInstance<Logger>;
@@ -1683,301 +1119,6 @@
         });
     });
 
-<<<<<<< HEAD
-=======
-    suite("refreshAccount", () => {
-        let sandbox: sinon.SinonSandbox;
-        let mockLogger: sinon.SinonStubbedInstance<Logger>;
-        let mockVscodeWrapper: sinon.SinonStubbedInstance<VscodeWrapper>;
-        let mockAzureController: sinon.SinonStubbedInstance<AzureController>;
-        let mockAccountStore: sinon.SinonStubbedInstance<AccountStore>;
-        let mockWithProgress: sinon.SinonStub;
-        let objectExplorerService: ObjectExplorerService;
-        let mockConnectionManager: sinon.SinonStubbedInstance<ConnectionManager>;
-        let mockClient: sinon.SinonStubbedInstance<SqlToolsServiceClient>;
-        let mockConnectionUI: sinon.SinonStubbedInstance<ConnectionUI>;
-        let mockFirewallService: sinon.SinonStubbedInstance<FirewallService>;
-        let mockConnectionStore: sinon.SinonStubbedInstance<ConnectionStore>;
-
-        setup(() => {
-            sandbox = sinon.createSandbox();
-            mockLogger = sandbox.createStubInstance(Logger);
-            sandbox.stub(Logger, "create").returns(mockLogger);
-
-            mockVscodeWrapper = sandbox.createStubInstance(VscodeWrapper);
-            mockAzureController = sandbox.createStubInstance(AzureController);
-            mockAzureController.refreshAccessToken = sandbox.stub();
-            mockAzureController.populateAccountProperties = sandbox.stub();
-            mockAccountStore = sandbox.createStubInstance(AccountStore);
-            mockConnectionManager = sandbox.createStubInstance(ConnectionManager);
-            mockClient = sandbox.createStubInstance(SqlToolsServiceClient);
-            mockConnectionUI = sandbox.createStubInstance(ConnectionUI);
-            mockFirewallService = sandbox.createStubInstance(FirewallService);
-            mockConnectionStore = sandbox.createStubInstance(ConnectionStore);
-            mockConnectionManager.client = mockClient;
-            mockConnectionManager.connectionStore = mockConnectionStore;
-            mockConnectionManager.accountStore = mockAccountStore;
-            mockConnectionManager.azureController = mockAzureController;
-
-            mockWithProgress = sandbox.stub(vscode.window, "withProgress");
-            mockWithProgress.callsFake((options, task) => {
-                const mockProgress = {
-                    report: sandbox.stub(),
-                };
-                const mockToken = {
-                    onCancellationRequested: sandbox.stub(),
-                };
-
-                return task(mockProgress, mockToken);
-            });
-
-            // Set up the object explorer service
-            objectExplorerService = new ObjectExplorerService(
-                mockVscodeWrapper,
-                mockConnectionManager,
-                () => {},
-            );
-            objectExplorerService.initialized.resolve();
-            (objectExplorerService as any).logger = mockLogger;
-            (objectExplorerService as any).connectionUI = mockConnectionUI;
-            (objectExplorerService as any).firewallService = mockFirewallService;
-        });
-
-        teardown(() => {
-            sandbox.restore();
-        });
-
-        test("refreshAccount should refresh token successfully", async () => {
-            // Create mock account and connection credentials
-            const mockAccount = createMockAccount();
-            const mockConnectionCredentials = createMockConnectionProfile({
-                tenantId: "tenant-id",
-            }) as ConnectionCredentials;
-
-            // Setup Azure controller to return a token
-            mockAzureController.refreshAccessToken.resolves({
-                token: "new-access-token",
-                expiresOn: 10000, // 1 hour from now
-            } as IToken);
-
-            // Call the method
-            const result = await (objectExplorerService as any).refreshAccount(
-                mockAccount,
-                mockConnectionCredentials,
-            );
-
-            // Verify the result is true (success)
-            expect(result, "Refresh account should return true").to.be.true;
-
-            // Verify Azure controller was called with correct parameters
-            expect(
-                mockAzureController.refreshAccessToken.calledOnce,
-                "Azure controller should be called once",
-            ).to.be.true;
-            expect(
-                mockAzureController.refreshAccessToken.args[0][0],
-                "Mock account should match",
-            ).to.equal(mockAccount);
-            expect(
-                mockAzureController.refreshAccessToken.args[0][1],
-                "Mock account store should match",
-            ).to.equal(mockAccountStore);
-            expect(
-                mockAzureController.refreshAccessToken.args[0][2],
-                "Tenant ID should match",
-            ).to.equal("tenant-id");
-            expect(
-                mockAzureController.refreshAccessToken.args[0][3],
-                "Database resource should match",
-            ).to.equal(providerSettings.resources.databaseResource);
-
-            // Verify connection credentials were updated with new token
-            expect(
-                mockConnectionCredentials.azureAccountToken,
-                "Azure account token should match",
-            ).to.equal("new-access-token");
-            expect(mockConnectionCredentials.expiresOn, "Expires on should exist").to.exist;
-
-            // Verify withProgress was called with correct title
-            expect(mockWithProgress.calledOnce, "withProgress should be called once").to.be.true;
-            expect(mockWithProgress.args[0][0].title, "withProgress title should match").to.equal(
-                LocalizedConstants.ObjectExplorer.AzureSignInMessage,
-            );
-        });
-
-        test("refreshAccount should show error message if token refresh fails", async () => {
-            // Create mock account and connection credentials
-            const mockAccount = createMockAccount();
-            const mockConnectionCredentials =
-                createMockConnectionProfile() as ConnectionCredentials;
-
-            // Setup Azure controller to return no token
-            mockAzureController.refreshAccessToken.resolves(undefined);
-
-            // Setup showErrorMessage to return a button click
-            mockVscodeWrapper.showErrorMessage.resolves(LocalizedConstants.refreshTokenLabel);
-
-            // Setup populateAccountProperties to return a profile with a token
-            mockAzureController.populateAccountProperties.resolves({
-                azureAccountToken: "populated-access-token",
-                expiresOn: 1000, // 1 hour from now
-            } as IConnectionProfile);
-
-            // Call the method
-            const result = await (objectExplorerService as any).refreshAccount(
-                mockAccount,
-                mockConnectionCredentials,
-            );
-
-            // Verify the result is true (success)
-            expect(result, "Refresh account should return true").to.be.true;
-
-            // Verify Azure controller was called
-            expect(
-                mockAzureController.refreshAccessToken.calledOnce,
-                "Azure controller should be called once",
-            ).to.be.true;
-
-            // Verify error message was shown
-            expect(
-                mockVscodeWrapper.showErrorMessage.calledOnce,
-                "Error message should be shown once",
-            ).to.be.true;
-            expect(
-                mockVscodeWrapper.showErrorMessage.args[0][0],
-                "Error message should match",
-            ).to.equal(LocalizedConstants.msgAccountRefreshFailed);
-            expect(
-                mockVscodeWrapper.showErrorMessage.args[0][1],
-                "Refresh token label should match",
-            ).to.equal(LocalizedConstants.refreshTokenLabel);
-
-            // Verify populateAccountProperties was called since refresh button was clicked
-            expect(
-                mockAzureController.populateAccountProperties.calledOnce,
-                "Populate account properties should be called once",
-            ).to.be.true;
-
-            // Verify connection credentials were updated with populated token
-            expect(
-                mockConnectionCredentials.azureAccountToken,
-                "Azure account token should match",
-            ).to.equal("populated-access-token");
-            expect(mockConnectionCredentials.expiresOn, "Expires on should exist").to.exist;
-        });
-
-        test("refreshAccount should handle user cancellation of refresh", async () => {
-            // Create mock account and connection credentials
-            const mockAccount = createMockAccount();
-            const mockConnectionCredentials =
-                createMockConnectionProfile() as ConnectionCredentials;
-
-            // Setup Azure controller to return no token
-            mockAzureController.refreshAccessToken.resolves(undefined);
-
-            // Setup showErrorMessage to return undefined (user closed dialog)
-            mockVscodeWrapper.showErrorMessage.resolves(undefined);
-
-            // Call the method
-            const result = await (objectExplorerService as any).refreshAccount(
-                mockAccount,
-                mockConnectionCredentials,
-            );
-
-            // Verify the result is true (success) - the method still resolves true even if user cancels
-            expect(result, "Refresh account should return true").to.be.true;
-
-            // Verify error was logged
-            expect((mockLogger.error as sinon.SinonStub).calledOnce, "Error should be logged").to.be
-                .true;
-
-            // Verify populateAccountProperties was NOT called since user didn't click refresh
-            expect(
-                mockAzureController.populateAccountProperties.called,
-                "Populate account properties should not be called",
-            ).to.be.false;
-        });
-
-        test("refreshAccount should handle progress cancellation", async () => {
-            // Create mock account and connection credentials
-            const mockAccount = createMockAccount();
-            const mockConnectionCredentials =
-                createMockConnectionProfile() as ConnectionCredentials;
-
-            mockVscodeWrapper.showErrorMessage.resolves(LocalizedConstants.refreshTokenLabel);
-
-            // Modify withProgress to simulate cancellation
-            mockWithProgress.restore(); // Restore the original stub
-            mockWithProgress = sandbox.stub(vscode.window, "withProgress");
-            mockWithProgress.callsFake((options, task) => {
-                const mockProgress = {
-                    report: sandbox.stub(),
-                };
-                const mockToken = {
-                    onCancellationRequested: (callback: () => void) => {
-                        // Immediately trigger cancellation
-                        callback();
-                        return { dispose: sandbox.stub() };
-                    },
-                };
-
-                return task(mockProgress, mockToken);
-            });
-
-            // Call the method
-            const result = await (objectExplorerService as any).refreshAccount(
-                mockAccount,
-                mockConnectionCredentials,
-            );
-
-            // Verify the result is false (cancelled)
-            expect(result, "Refresh account should return false").to.be.false;
-
-            // Verify cancellation was logged
-            expect(
-                mockLogger.verbose.calledWith("Azure sign in cancelled by user."),
-                "Verbose log should indicate cancellation",
-            ).to.be.true;
-        });
-
-        test("refreshAccount should handle errors during refresh", async () => {
-            // Create mock account and connection credentials
-            const mockAccount = createMockAccount();
-            const mockConnectionCredentials =
-                createMockConnectionProfile() as ConnectionCredentials;
-
-            // Setup Azure controller to throw an error
-            const testError = new Error("Test refresh error");
-            mockAzureController.refreshAccessToken.rejects(testError);
-
-            // Call the method
-            const result = await (objectExplorerService as any).refreshAccount(
-                mockAccount,
-                mockConnectionCredentials,
-            );
-
-            // Verify the result is false (error)
-            expect(result, "Refresh account should return false").to.be.false;
-
-            // Verify error was logged
-            expect(
-                mockLogger.error.calledWith("Error refreshing account: " + testError),
-                "Error should be logged",
-            ).to.be.true;
-
-            // Verify error message was shown
-            expect(
-                mockVscodeWrapper.showErrorMessage.calledOnce,
-                "Error message should be shown once",
-            ).to.be.true;
-            expect(
-                mockVscodeWrapper.showErrorMessage.args[0][0],
-                "Error message should match",
-            ).to.equal(testError.message);
-        });
-    });
-
->>>>>>> 09f6ba01
     suite("getNodeIdentifier", () => {
         let sandbox: sinon.SinonSandbox;
         let objectExplorerService: ObjectExplorerService;

--- conflicted
+++ resolved
@@ -1,1405 +1,1357 @@
-/*---------------------------------------------------------------------------------------------
- *  Copyright (c) Microsoft Corporation. All rights reserved.
- *  Licensed under the MIT License. See License.txt in the project root for license information.
- *--------------------------------------------------------------------------------------------*/
-
-import * as assert from "assert";
-import * as sinon from "sinon";
-import * as vscode from "vscode";
-import * as os from "os";
-import * as dockerUtils from "../../src/deployment/dockerUtils";
-import { LocalContainers } from "../../src/constants/locConstants";
-import * as childProcess from "child_process";
-import { defaultContainerName, Platform } from "../../src/constants/constants";
-import * as path from "path";
-import { stubTelemetry } from "./utils";
-import { ConnectionNode } from "../../src/objectExplorer/nodes/connectionNode";
-import { ObjectExplorerService } from "../../src/objectExplorer/objectExplorerService";
-
-suite("Docker Utilities", () => {
-    let sandbox: sinon.SinonSandbox;
-    let node: ConnectionNode;
-    let mockObjectExplorerService: ObjectExplorerService;
-
-    setup(async () => {
-        sandbox = sinon.createSandbox();
-        node = {
-            connectionProfile: {
-                containerName: "testContainer",
-                savePassword: true,
-            },
-            loadingLabel: "",
-        } as unknown as ConnectionNode;
-
-        mockObjectExplorerService = {
-            _refreshCallback: sandbox.stub(),
-            setLoadingUiForNode: sandbox.stub(),
-            removeNode: sandbox.stub(),
-        } as unknown as ObjectExplorerService;
-    });
-
-    teardown(() => {
-        sandbox.restore();
-    });
-
-    test("initializeDockerSteps: should return correct Docker deployment steps", async () => {
-        const steps = dockerUtils.initializeDockerSteps();
-
-        assert.strictEqual(steps.length, 7, "Should return 7 steps");
-
-        assert.strictEqual(steps[0].headerText, LocalContainers.dockerInstallHeader);
-        assert.strictEqual(steps[0].bodyText, LocalContainers.dockerInstallBody);
-        assert.strictEqual(steps[0].errorLink, "https://www.docker.com/products/docker-desktop/");
-        assert.strictEqual(steps[0].errorLinkText, LocalContainers.installDocker);
-        assert.strictEqual(
-            typeof steps[0].stepAction,
-            "function",
-            "stepAction should be a function",
-        );
-
-        assert.strictEqual(steps[1].headerText, LocalContainers.startDockerHeader);
-        assert.strictEqual(steps[1].bodyText, LocalContainers.startDockerBody);
-        assert.strictEqual(typeof steps[1].stepAction, "function");
-
-        assert.strictEqual(steps[2].headerText, LocalContainers.startDockerEngineHeader);
-        assert.strictEqual(steps[2].bodyText, LocalContainers.startDockerEngineBody);
-        assert.strictEqual(typeof steps[2].stepAction, "function");
-
-        assert.strictEqual(steps[3].headerText, LocalContainers.pullImageHeader);
-        assert.strictEqual(steps[3].bodyText, LocalContainers.pullImageBody);
-        assert.deepStrictEqual(steps[3].argNames, ["version"]);
-        assert.strictEqual(typeof steps[3].stepAction, "function");
-
-        assert.strictEqual(steps[4].headerText, LocalContainers.creatingContainerHeader);
-        assert.strictEqual(steps[4].bodyText, LocalContainers.creatingContainerBody);
-        assert.deepStrictEqual(steps[4].argNames, [
-            "containerName",
-            "password",
-            "version",
-            "hostname",
-            "port",
-        ]);
-        assert.strictEqual(typeof steps[4].stepAction, "function");
-
-        assert.strictEqual(steps[5].headerText, LocalContainers.settingUpContainerHeader);
-        assert.strictEqual(steps[5].bodyText, LocalContainers.settingUpContainerBody);
-        assert.deepStrictEqual(steps[5].argNames, ["containerName"]);
-        assert.strictEqual(typeof steps[5].stepAction, "function");
-
-        assert.strictEqual(steps[6].headerText, LocalContainers.connectingToContainerHeader);
-        assert.strictEqual(steps[6].bodyText, LocalContainers.connectingToContainerBody);
-        assert.strictEqual(steps[6].stepAction, undefined);
-    });
-
-    test("sanitizeErrorText: should truncate long error messages and sanitize SA_PASSWORD", () => {
-        // Test sanitization
-        const errorWithPassword = "Connection failed: SA_PASSWORD={testtesttest} something broke";
-        const sanitized = dockerUtils.sanitizeErrorText(errorWithPassword);
-        assert.ok(sanitized.includes("SA_PASSWORD=******"), "SA_PASSWORD value should be masked");
-        assert.ok(
-            !sanitized.includes("testtesttest"),
-            "Original password should not appear in sanitized output",
-        );
-    });
-
-    test("validateSqlServerPassword: should validate password complexity and length", () => {
-        // Too short
-        const shortResult = dockerUtils.validateSqlServerPassword("<0>");
-        assert.strictEqual(
-            shortResult,
-            LocalContainers.passwordLengthError,
-            "Should return length error",
-        );
-
-        // Too long
-        const longResult = dockerUtils.validateSqlServerPassword("<0>".repeat(129));
-        assert.strictEqual(
-            longResult,
-            LocalContainers.passwordLengthError,
-            "Should return length error",
-        );
-
-        // Valid length but not enough complexity (only lowercase)
-        const lowComplexityResult = dockerUtils.validateSqlServerPassword("<placeholder>");
-        assert.strictEqual(
-            lowComplexityResult,
-            LocalContainers.passwordComplexityError,
-            "Should return complexity error",
-        );
-
-        // Valid: meets 3 categories (uppercase, lowercase, number)
-        const result1 = dockerUtils.validateSqlServerPassword("Placeholder1");
-        assert.strictEqual(result1, "", "Should return empty string for valid password");
-
-        // Valid: meets 4 categories (uppercase, lowercase, number, special char)
-        const result2 = dockerUtils.validateSqlServerPassword("<Placeholder1>");
-        assert.strictEqual(result2, "", "Should return empty string for valid password");
-
-        // Only 2 categories (lowercase and digit)
-        const invalidCategoryResult = dockerUtils.validateSqlServerPassword("<hidden>");
-        assert.strictEqual(
-            invalidCategoryResult,
-            LocalContainers.passwordComplexityError,
-            "Should return complexity error",
-        );
-    });
-
-    test("checkDockerInstallation: should check Docker installation and return correct status", async () => {
-        // Mock spawn to simulate successful Docker installation check
-        const spawnStub = sandbox.stub(childProcess, "spawn");
-
-        const mockProcess = {
-            stdout: {
-                on: sinon.stub().callsFake((event, callback) => {
-                    if (event === "data") {
-                        setTimeout(() => callback("Docker is installed"), 0);
-                    }
-                }),
-            },
-            stderr: {
-                on: sinon.stub(),
-            },
-            on: sinon.stub().callsFake((event, callback) => {
-                if (event === "close") {
-                    setTimeout(() => callback(0), 10); // Exit code 0 = success
-                }
-            }),
-        };
-
-        spawnStub.returns(mockProcess as any);
-
-        const result = await dockerUtils.checkDockerInstallation();
-
-        // Test the actual behavior
-        assert.ok(result.success, "Should return success when Docker is installed");
-        assert.strictEqual(result.error, undefined);
-        assert.strictEqual(result.fullErrorText, undefined);
-
-        sinon.assert.calledOnce(spawnStub);
-        sinon.assert.calledWith(spawnStub, "docker", ["--version"]);
-    });
-
-    test("checkDockerInstallation: should check Docker installation and return correct error status", async () => {
-        // Mock spawn to simulate Docker installation failure
-        const spawnStub = sandbox.stub(childProcess, "spawn");
-
-        const mockProcess = {
-            stdout: {
-                on: sinon.stub(),
-            },
-            stderr: {
-                on: sinon.stub().callsFake((event, callback) => {
-                    if (event === "data") {
-                        setTimeout(() => callback("Docker is not installed"), 0);
-                    }
-                }),
-            },
-            on: sinon.stub().callsFake((event, callback) => {
-                if (event === "close") {
-                    setTimeout(() => callback(1), 10); // Exit code 1 = error
-                } else if (event === "error") {
-                    // Don't trigger error event in this test
-                }
-            }),
-        };
-
-        spawnStub.returns(mockProcess as any);
-
-        const result = await dockerUtils.checkDockerInstallation();
-
-<<<<<<< HEAD
-        // Test the actual behavior
-        assert.ok(!result.success, "Should return failure when Docker is not installed");
-        assert.strictEqual(result.error, ContainerDeployment.dockerInstallError);
-=======
-        sinon.assert.calledOnce(execErrorStub);
-        assert.ok(!result.success);
-        assert.strictEqual(result.error, LocalContainers.dockerInstallError);
->>>>>>> 369a3a9c
-        assert.strictEqual(result.fullErrorText, "Docker is not installed");
-
-        sinon.assert.calledOnce(spawnStub);
-        sinon.assert.calledWith(spawnStub, "docker", ["--version"]);
-    });
-
-    test("checkEngine: should succeed on Linux platform with x64 architecture", async () => {
-        const platformStub = sandbox.stub(os, "platform");
-        const archStub = sandbox.stub(os, "arch");
-        const spawnStub = sandbox.stub(childProcess, "spawn");
-
-        // Helper to create mock process that succeeds
-        const createSuccessProcess = (output: string) => ({
-            stdout: {
-                on: sinon.stub().callsFake((event, callback) => {
-                    if (event === "data") setTimeout(() => callback(output), 0);
-                }),
-                pipe: sinon.stub(), // For piped commands
-            },
-            stderr: {
-                on: sinon.stub().callsFake((event, callback) => {
-                    if (event === "data") setTimeout(() => callback(""), 0);
-                }),
-            },
-            stdin: { end: sinon.stub() }, // For piped commands
-            on: sinon.stub().callsFake((event, callback) => {
-                if (event === "close") setTimeout(() => callback(0), 5);
-                if (event === "error") {
-                    /* no-op for success case */
-                }
-            }),
-        });
-
-        platformStub.returns(Platform.Linux);
-        archStub.returns("x64");
-        spawnStub.returns(createSuccessProcess("") as any);
-
-        const result = await dockerUtils.checkEngine();
-        assert.strictEqual(result.error, undefined);
-        assert.ok(result.success);
-    });
-
-    test("checkEngine: should switch engine on Windows when user confirms", async () => {
-        const platformStub = sandbox.stub(os, "platform");
-        const archStub = sandbox.stub(os, "arch");
-        const spawnStub = sandbox.stub(childProcess, "spawn");
-        const messageStub = sandbox.stub(vscode.window, "showInformationMessage");
-
-        // Helper to create mock process that succeeds
-        const createSuccessProcess = (output: string) => ({
-            stdout: {
-                on: sinon.stub().callsFake((event, callback) => {
-                    if (event === "data") setTimeout(() => callback(output), 0);
-                }),
-                pipe: sinon.stub(),
-            },
-            stderr: {
-                on: sinon.stub().callsFake((event, callback) => {
-                    if (event === "data") setTimeout(() => callback(""), 0);
-                }),
-            },
-            stdin: { end: sinon.stub() },
-            on: sinon.stub().callsFake((event, callback) => {
-                if (event === "close") setTimeout(() => callback(0), 5);
-                if (event === "error") {
-                    /* no-op for success case */
-                }
-            }),
-        });
-
-        platformStub.returns(Platform.Windows);
-        archStub.returns("x64");
-        messageStub.resolves("Yes" as any);
-
-        spawnStub
-            .onFirstCall()
-            .returns(
-                createSuccessProcess(
-                    "C:\\Program Files\\Docker\\Docker\\resources\\bin\\docker.exe",
-                ) as any,
-            );
-        spawnStub.onSecondCall().returns(createSuccessProcess(Platform.Windows) as any);
-        spawnStub.onThirdCall().returns(createSuccessProcess("") as any);
-
-        const result = await dockerUtils.checkEngine();
-        assert.ok(result.success);
-        sinon.assert.calledThrice(spawnStub);
-    });
-
-    test("checkEngine: should fail when Windows user cancels engine switch", async () => {
-        const platformStub = sandbox.stub(os, "platform");
-        const archStub = sandbox.stub(os, "arch");
-        const spawnStub = sandbox.stub(childProcess, "spawn");
-        const messageStub = sandbox.stub(vscode.window, "showInformationMessage");
-
-        // Helper to create mock process that succeeds
-        const createSuccessProcess = (output: string) => ({
-            stdout: {
-                on: sinon.stub().callsFake((event, callback) => {
-                    if (event === "data") setTimeout(() => callback(output), 0);
-                }),
-                pipe: sinon.stub(),
-            },
-            stderr: {
-                on: sinon.stub().callsFake((event, callback) => {
-                    if (event === "data") setTimeout(() => callback(""), 0);
-                }),
-            },
-            stdin: { end: sinon.stub() },
-            on: sinon.stub().callsFake((event, callback) => {
-                if (event === "close") setTimeout(() => callback(0), 5);
-                if (event === "error") {
-                    /* no-op for success case */
-                }
-            }),
-        });
-
-        platformStub.returns(Platform.Windows);
-        archStub.returns("x64");
-        messageStub.resolves(undefined); // User cancels
-
-<<<<<<< HEAD
-        spawnStub
-            .onFirstCall()
-            .returns(
-                createSuccessProcess(
-                    "C:\\Program Files\\Docker\\Docker\\resources\\bin\\docker.exe",
-                ) as any,
-            );
-        spawnStub.onSecondCall().returns(createSuccessProcess(Platform.Windows) as any);
-
-        const result = await dockerUtils.checkEngine();
-        assert.ok(!result.success);
-        assert.strictEqual(
-            result.fullErrorText,
-            ContainerDeployment.switchToLinuxContainersCanceled,
-        );
-    });
-=======
-        result = await dockerUtils.checkEngine();
-        assert.ok(!result.success, "User cancels engine switch");
-        assert.strictEqual(result.fullErrorText, LocalContainers.switchToLinuxContainersCanceled);
->>>>>>> 369a3a9c
-
-    test("checkEngine: should fail on unsupported architecture", async () => {
-        const platformStub = sandbox.stub(os, "platform");
-        const archStub = sandbox.stub(os, "arch");
-
-        platformStub.returns(Platform.Windows);
-        archStub.returns("arm");
-<<<<<<< HEAD
-
-        const result = await dockerUtils.checkEngine();
-        assert.ok(!result.success);
-        assert.strictEqual(
-            result.error,
-            ContainerDeployment.unsupportedDockerArchitectureError("arm"),
-        );
-    });
-
-    test("checkEngine: should fail on unsupported platform", async () => {
-        const platformStub = sandbox.stub(os, "platform");
-        const archStub = sandbox.stub(os, "arch");
-=======
-        result = await dockerUtils.checkEngine();
-        assert.ok(!result.success, "Should fail on unsupported architecture");
-        assert.strictEqual(result.error, LocalContainers.unsupportedDockerArchitectureError("arm"));
->>>>>>> 369a3a9c
-
-        platformStub.returns("fakePlatform" as Platform);
-        archStub.returns("x64");
-
-        const result = await dockerUtils.checkEngine();
-        assert.ok(!result.success);
-        assert.strictEqual(
-            result.error,
-            LocalContainers.unsupportedDockerPlatformError("fakePlatform"),
-        );
-    });
-
-    test("checkEngine: should handle Linux Docker permissions error", async () => {
-        const platformStub = sandbox.stub(os, "platform");
-        const archStub = sandbox.stub(os, "arch");
-        const spawnStub = sandbox.stub(childProcess, "spawn");
-
-        // Helper to create mock process that fails
-        const createFailureProcess = (errorMsg: string) => ({
-            stdout: {
-                on: sinon.stub(),
-                pipe: sinon.stub(),
-            },
-            stderr: {
-                on: sinon.stub().callsFake((event, callback) => {
-                    if (event === "data") callback(errorMsg);
-                }),
-            },
-            stdin: { end: sinon.stub() },
-            on: sinon.stub().callsFake((event, callback) => {
-                if (event === "close") setTimeout(() => callback(1), 10);
-                if (event === "error") {
-                    /* no-op for controlled failure */
-                }
-            }),
-        });
-
-        platformStub.returns(Platform.Linux);
-        archStub.returns("x64");
-        spawnStub.returns(createFailureProcess("Permission denied") as any);
-
-        const result = await dockerUtils.checkEngine();
-        assert.ok(!result.success);
-        assert.strictEqual(result.fullErrorText, "Permission denied");
-<<<<<<< HEAD
-        assert.strictEqual(result.error, ContainerDeployment.linuxDockerPermissionsError);
-    });
-
-    test("checkEngine: should handle Mac ARM Rosetta error", async () => {
-        const platformStub = sandbox.stub(os, "platform");
-        const archStub = sandbox.stub(os, "arch");
-        const spawnStub = sandbox.stub(childProcess, "spawn");
-
-        // Helper to create mock process that fails with error event
-        const createFailureProcess = (errorMsg: string) => ({
-            stdout: {
-                on: sinon.stub(),
-                pipe: sinon.stub(),
-            },
-            stderr: {
-                on: sinon.stub().callsFake((event, callback) => {
-                    if (event === "data") callback(errorMsg);
-                }),
-            },
-            stdin: { end: sinon.stub() },
-            on: sinon.stub().callsFake((event, callback) => {
-                if (event === "error") setTimeout(() => callback(new Error(errorMsg)), 0);
-                if (event === "close") {
-                    /* won't be reached if error is triggered first */
-                }
-            }),
-        });
-=======
-        assert.strictEqual(result.error, LocalContainers.linuxDockerPermissionsError);
->>>>>>> 369a3a9c
-
-        platformStub.returns(Platform.Mac);
-        archStub.returns("arm");
-
-        // For Mac ARM Rosetta error, the cat command fails (file doesn't exist or permission denied)
-        const dockerProcess = createFailureProcess("Rosetta not Enabled");
-        const grepProcess = createFailureProcess(""); // This won't be reached if dockerProcess fails
-        spawnStub.onFirstCall().returns(dockerProcess as any); // cat settings file fails
-        spawnStub.onSecondCall().returns(grepProcess as any); // grep command
-
-        const result = await dockerUtils.checkEngine();
-        assert.ok(!result.success);
-        assert.strictEqual(result.fullErrorText, "Rosetta not Enabled");
-<<<<<<< HEAD
-        assert.strictEqual(result.error, ContainerDeployment.rosettaError);
-    });
-=======
-        assert.strictEqual(result.error, LocalContainers.rosettaError);
->>>>>>> 369a3a9c
-
-    test("checkEngine: should succeed on Intel Mac without Rosetta check", async () => {
-        const platformStub = sandbox.stub(os, "platform");
-        const archStub = sandbox.stub(os, "arch");
-
-        platformStub.returns(Platform.Mac);
-        archStub.returns("x64");
-
-        const result = await dockerUtils.checkEngine();
-        assert.ok(result.success);
-    });
-
-    test("validateContainerName: handles various input scenarios", async () => {
-        // Stub for: existing containers include default and default_1
-        const spawnStub = sandbox.stub(childProcess, "spawn");
-
-        // Helper to create mock process that succeeds with output
-        const createSuccessProcess = (output: string) => ({
-            stdout: {
-                on: sinon.stub().callsFake((event, callback) => {
-                    if (event === "data") setTimeout(() => callback(output), 0);
-                }),
-            },
-            stderr: { on: sinon.stub() },
-            on: sinon.stub().callsFake((event, callback) => {
-                if (event === "close") setTimeout(() => callback(0), 5);
-            }),
-        });
-
-        // Helper to create mock process that fails
-        const createFailureProcess = (error: Error) => ({
-            stdout: { on: sinon.stub() },
-            stderr: { on: sinon.stub() },
-            on: sinon.stub().callsFake((event, callback) => {
-                if (event === "error") setTimeout(() => callback(error), 0);
-            }),
-        });
-
-        // 1. Empty name => generate defaultContainerName_2
-        spawnStub.returns(
-            createSuccessProcess(`${defaultContainerName}\n${defaultContainerName}_1`) as any,
-        );
-        let result = await dockerUtils.validateContainerName("");
-        assert.strictEqual(result, `${defaultContainerName}_2`);
-        spawnStub.resetHistory();
-
-        // 2. Valid name, not taken => return as-is
-        spawnStub.returns(createSuccessProcess("existing_one\nused") as any);
-        result = await dockerUtils.validateContainerName("new_valid");
-        assert.strictEqual(result, "new_valid");
-        spawnStub.resetHistory();
-
-        // 3. Invalid name (regex fails) => return empty string
-        spawnStub.returns(createSuccessProcess("") as any);
-        result = await dockerUtils.validateContainerName("!invalid*name");
-        assert.strictEqual(result, "");
-        spawnStub.resetHistory();
-
-        // 4. Valid name, but already taken => return empty string
-        spawnStub.returns(createSuccessProcess("taken_name") as any);
-        result = await dockerUtils.validateContainerName("taken_name");
-        assert.strictEqual(result, "");
-        spawnStub.resetHistory();
-
-        // 5. Command throws error => return input unchanged
-        spawnStub.returns(createFailureProcess(new Error("failure")) as any);
-        result = await dockerUtils.validateContainerName("fallback_name");
-        assert.strictEqual(result, "fallback_name");
-    });
-
-    test("getDockerPath: handles success, invalid path, and failure cases", async () => {
-        const executable = "DockerCli.exe";
-        const spawnStub = sandbox.stub(childProcess, "spawn");
-
-        // Helper to create mock process that succeeds with output
-        const createSuccessProcess = (output: string) => ({
-            stdout: {
-                on: sinon.stub().callsFake((event, callback) => {
-                    if (event === "data") setTimeout(() => callback(output), 0);
-                }),
-            },
-            stderr: { on: sinon.stub() },
-            on: sinon.stub().callsFake((event, callback) => {
-                if (event === "close") setTimeout(() => callback(0), 5);
-            }),
-        });
-
-        // Helper to create mock process that fails
-        const createFailureProcess = (error: Error) => ({
-            stdout: { on: sinon.stub() },
-            stderr: { on: sinon.stub() },
-            on: sinon.stub().callsFake((event, callback) => {
-                if (event === "error") setTimeout(() => callback(error), 0);
-            }),
-        });
-
-        // Case 1: Valid Docker path
-        const validPath = path.join(
-            "C:",
-            "Program Files",
-            "Docker",
-            "Docker",
-            "resources",
-            "bin",
-            "docker.exe",
-        );
-        spawnStub.onCall(0).returns(createSuccessProcess(validPath) as any);
-
-        const expectedValidResult = path.join(
-            "C:",
-            "Program Files",
-            "Docker",
-            "Docker",
-            executable,
-        );
-        const result1 = await dockerUtils.getDockerPath(executable);
-        assert.strictEqual(
-            result1,
-            expectedValidResult,
-            "Should return the constructed Docker path",
-        );
-
-        // Case 2: Invalid Docker path structure
-        const invalidPath = path.join("C:", "No", "Docker", "Here", "docker.exe");
-        spawnStub.onCall(1).returns(createSuccessProcess(invalidPath) as any);
-
-        const result2 = await dockerUtils.getDockerPath(executable);
-        assert.strictEqual(result2, "", "Should return empty string for invalid path structure");
-
-        // Case 3: execCommand throws error
-        spawnStub.onCall(2).returns(createFailureProcess(new Error("Command failed")) as any);
-
-        const result3 = await dockerUtils.getDockerPath(executable);
-        assert.strictEqual(result3, "", "Should return empty string when command fails");
-
-        sinon.assert.calledThrice(spawnStub);
-    });
-
-    test("startSqlServerDockerContainer: success and failure cases", async () => {
-        const containerName = "testContainer";
-        const version = "2019";
-        const hostname = "localhost";
-        const port = 1433;
-
-        const spawnStub = sandbox.stub(childProcess, "spawn");
-
-        // Helper to create mock process that succeeds with output
-        const createSuccessProcess = (output: string) => ({
-            stdout: {
-                on: sinon.stub().callsFake((event, callback) => {
-                    if (event === "data") setTimeout(() => callback(output), 0);
-                }),
-            },
-            stderr: { on: sinon.stub() },
-            on: sinon.stub().callsFake((event, callback) => {
-                if (event === "close") setTimeout(() => callback(0), 5);
-            }),
-        });
-
-        // Helper to create mock process that fails
-        const createFailureProcess = (error: Error) => ({
-            stdout: { on: sinon.stub() },
-            stderr: { on: sinon.stub() },
-            on: sinon.stub().callsFake((event, callback) => {
-                if (event === "error") setTimeout(() => callback(error), 0);
-            }),
-        });
-
-        // Success case: spawn returns successful process
-        spawnStub.onCall(0).returns(createSuccessProcess("some output") as any);
-
-        const resultSuccess = await dockerUtils.startSqlServerDockerContainer(
-            containerName,
-            "Xf9!uDq7@LmB2#cV",
-            version,
-            hostname,
-            port,
-        );
-
-        sinon.assert.calledOnce(spawnStub);
-        assert.deepEqual(resultSuccess, {
-            success: true,
-            port,
-        });
-
-        spawnStub.resetHistory();
-
-<<<<<<< HEAD
-        // Failure case: spawn returns failing process
-        spawnStub
-            .onCall(0)
-            .returns(
-                createFailureProcess(
-                    new Error(ContainerDeployment.startSqlServerContainerError),
-                ) as any,
-            );
-=======
-        // Failure case: exec yields (error, null stdout)
-        execStub.onCall(0).yields(new Error(LocalContainers.startSqlServerContainerError), null);
->>>>>>> 369a3a9c
-
-        const resultFailure = await dockerUtils.startSqlServerDockerContainer(
-            containerName,
-            "Xf9!uDq7@LmB2#cV",
-            version,
-            hostname,
-            port,
-        );
-
-        sinon.assert.calledOnce(spawnStub);
-        assert.strictEqual(resultFailure.success, false);
-        assert.strictEqual(resultFailure.error, LocalContainers.startSqlServerContainerError);
-        assert.strictEqual(
-            resultFailure.fullErrorText,
-            LocalContainers.startSqlServerContainerError,
-        );
-        assert.strictEqual(resultFailure.port, undefined);
-    });
-
-    test("isDockerContainerRunning: should return true if container is running, false otherwise", async () => {
-        const containerName = "my-container";
-        const spawnStub = sandbox.stub(childProcess, "spawn");
-
-        // Helper to create mock process that succeeds with output
-        const createSuccessProcess = (output: string) => ({
-            stdout: {
-                on: sinon.stub().callsFake((event, callback) => {
-                    if (event === "data") setTimeout(() => callback(output), 0);
-                }),
-            },
-            stderr: { on: sinon.stub() },
-            on: sinon.stub().callsFake((event, callback) => {
-                if (event === "close") setTimeout(() => callback(0), 5);
-            }),
-        });
-
-        // Helper to create mock process that fails
-        const createFailureProcess = (error: Error) => ({
-            stdout: { on: sinon.stub() },
-            stderr: { on: sinon.stub() },
-            on: sinon.stub().callsFake((event, callback) => {
-                if (event === "error") setTimeout(() => callback(error), 0);
-            }),
-        });
-
-        // Case 1: container running — returns containerName
-        spawnStub.onCall(0).returns(createSuccessProcess(containerName) as any);
-
-        let result = await dockerUtils.isDockerContainerRunning(containerName);
-        assert.strictEqual(result, true);
-
-        // Case 2: container not running — returns something else
-        spawnStub.onCall(1).returns(createSuccessProcess("something else") as any);
-
-        result = await dockerUtils.isDockerContainerRunning(containerName);
-        assert.strictEqual(result, false);
-
-        // Case 3: spawn throws error
-        spawnStub.onCall(2).returns(createFailureProcess(new Error("spawn error")) as any);
-
-        result = await dockerUtils.isDockerContainerRunning(containerName);
-        assert.strictEqual(result, false);
-
-        sinon.assert.callCount(spawnStub, 3);
-    });
-
-    test("startDocker: should return success when Docker is already running", async () => {
-        const spawnStub = sandbox.stub(childProcess, "spawn");
-
-        // Helper to create mock process that succeeds with output
-        const createSuccessProcess = (output: string) => ({
-            stdout: {
-                on: sinon.stub().callsFake((event, callback) => {
-                    if (event === "data") setTimeout(() => callback(output), 0);
-                }),
-            },
-            stderr: { on: sinon.stub() },
-            on: sinon.stub().callsFake((event, callback) => {
-                if (event === "close") setTimeout(() => callback(0), 5);
-            }),
-        });
-
-        spawnStub.returns(createSuccessProcess("Docker is running") as any);
-
-        const result = await dockerUtils.startDocker();
-        assert.ok(result.success, "Docker is already running, should be successful");
-        sinon.assert.calledOnce(spawnStub);
-        sinon.assert.calledWith(spawnStub, "docker", ["info"]);
-    });
-
-    test("startDocker: should start Docker successfully on Windows when not running", async () => {
-        sandbox.stub(os, "platform").returns(Platform.Windows);
-        const spawnStub = sandbox.stub(childProcess, "spawn");
-
-        // Helper to create mock process that succeeds with output
-        const createSuccessProcess = (output: string) => ({
-            stdout: {
-                on: sinon.stub().callsFake((event, callback) => {
-                    if (event === "data") setTimeout(() => callback(output), 0);
-                }),
-            },
-            stderr: { on: sinon.stub() },
-            on: sinon.stub().callsFake((event, callback) => {
-                if (event === "close") setTimeout(() => callback(0), 5);
-            }),
-        });
-
-        // Helper to create mock process that fails
-        const createFailureProcess = (error: Error) => ({
-            stdout: { on: sinon.stub() },
-            stderr: { on: sinon.stub() },
-            on: sinon.stub().callsFake((event, callback) => {
-                if (event === "error") setTimeout(() => callback(error), 0);
-            }),
-        });
-
-        spawnStub
-            .onFirstCall()
-            .returns(createFailureProcess(new Error("Docker not running")) as any); // CHECK_DOCKER_RUNNING (initial check)
-        spawnStub
-            .onSecondCall()
-            .returns(
-                createSuccessProcess(
-                    "C:/Program Files/Docker/Docker/resources/bin/docker.exe",
-                ) as any,
-            ); // GET_DOCKER_PATH
-        spawnStub.onThirdCall().returns(createSuccessProcess("Started Docker") as any); // START_DOCKER (execDockerCommand)
-        // For the polling loop that checks if Docker started - make it succeed immediately
-        spawnStub.onCall(3).returns(createSuccessProcess("Docker Running") as any); // First CHECK_DOCKER_RUNNING in polling loop
-
-        const result = await dockerUtils.startDocker();
-        assert.ok(result.success, "Docker should start successfully on Windows");
-        assert.strictEqual(spawnStub.callCount, 4);
-    });
-
-    test("startDocker: should start Docker successfully on Linux when not running", async () => {
-        sandbox.stub(os, "platform").returns(Platform.Linux);
-        const spawnStub = sandbox.stub(childProcess, "spawn");
-
-        // Helper to create mock process that succeeds with output
-        const createSuccessProcess = (output: string) => ({
-            stdout: {
-                on: sinon.stub().callsFake((event, callback) => {
-                    if (event === "data") setTimeout(() => callback(output), 0);
-                }),
-            },
-            stderr: { on: sinon.stub() },
-            on: sinon.stub().callsFake((event, callback) => {
-                if (event === "close") setTimeout(() => callback(0), 5);
-            }),
-        });
-
-        // Helper to create mock process that fails
-        const createFailureProcess = (error: Error) => ({
-            stdout: { on: sinon.stub() },
-            stderr: { on: sinon.stub() },
-            on: sinon.stub().callsFake((event, callback) => {
-                if (event === "error") setTimeout(() => callback(error), 0);
-            }),
-        });
-
-        spawnStub
-            .onFirstCall()
-            .returns(createFailureProcess(new Error("Docker not running")) as any); // CHECK_DOCKER_RUNNING (initial check)
-        spawnStub.onSecondCall().returns(createSuccessProcess("Started Docker") as any); // START_DOCKER (execDockerCommand)
-        // For the polling loop that checks if Docker started - make it succeed immediately
-        spawnStub.onCall(2).returns(createSuccessProcess("Docker Running") as any); // First CHECK_DOCKER_RUNNING in polling loop
-
-        const result = await dockerUtils.startDocker();
-        assert.ok(result.success, "Docker should start successfully on Linux");
-        assert.strictEqual(spawnStub.callCount, 3);
-    });
-
-    test("startDocker: should fail on unsupported platform", async () => {
-        sandbox.stub(os, "platform").returns("fakePlatform" as Platform);
-        const spawnStub = sandbox.stub(childProcess, "spawn");
-
-        // Helper to create mock process that fails
-        const createFailureProcess = (error: Error) => ({
-            stdout: { on: sinon.stub() },
-            stderr: { on: sinon.stub() },
-            on: sinon.stub().callsFake((event, callback) => {
-                if (event === "error") setTimeout(() => callback(error), 0);
-            }),
-        });
-
-        spawnStub
-            .onFirstCall()
-            .returns(createFailureProcess(new Error("Docker not running")) as any); // CHECK_DOCKER_RUNNING
-
-        const result = await dockerUtils.startDocker();
-        assert.ok(!result.success, "Should not succeed on unsupported platform");
-        assert.strictEqual(
-            result.error,
-            LocalContainers.unsupportedDockerPlatformError("fakePlatform"),
-        );
-    });
-
-    test("startDocker: should fail on Windows when Docker is not installed", async () => {
-        sandbox.stub(os, "platform").returns(Platform.Windows);
-        const spawnStub = sandbox.stub(childProcess, "spawn");
-
-        // Helper to create mock process that fails
-        const createFailureProcess = (error: Error) => ({
-            stdout: { on: sinon.stub() },
-            stderr: { on: sinon.stub() },
-            on: sinon.stub().callsFake((event, callback) => {
-                if (event === "error") setTimeout(() => callback(error), 0);
-            }),
-        });
-
-        spawnStub
-            .onFirstCall()
-            .returns(createFailureProcess(new Error("Docker not running")) as any); // CHECK_DOCKER_RUNNING
-        spawnStub
-            .onSecondCall()
-            .returns(createFailureProcess(new Error("Docker not installed")) as any); // GET_DOCKER_PATH
-
-        const result = await dockerUtils.startDocker();
-        assert.ok(!result.success, "Should fail if Docker is not installed");
-<<<<<<< HEAD
-        assert.strictEqual(result.error, ContainerDeployment.dockerDesktopPathError);
-=======
-        assert.strictEqual(result.error, LocalContainers.dockerDesktopPathError);
-        execStub.resetBehavior();
-        platformStub.resetBehavior();
->>>>>>> 369a3a9c
-    });
-
-    test("restartContainer: should restart the container and return success or error", async () => {
-        // Stub platform and dependent modules
-        sandbox.stub(os, "platform").returns(Platform.Linux);
-        const spawnStub = sandbox.stub(childProcess, "spawn");
-        // Stub telemetry method
-        const { sendActionEvent } = stubTelemetry(sandbox);
-        const containerName = "testContainer";
-
-        // Helper to create mock process that succeeds with output (supports piped commands)
-        const createSuccessProcess = (output: string) => ({
-            stdout: {
-                on: sinon.stub().callsFake((event, callback) => {
-                    if (event === "data") setTimeout(() => callback(output), 0);
-                }),
-                pipe: sinon.stub(), // For piped commands
-            },
-            stderr: {
-                on: sinon.stub().callsFake((event, callback) => {
-                    if (event === "data") setTimeout(() => callback(""), 0);
-                }),
-            },
-            stdin: { end: sinon.stub() }, // For piped commands
-            on: sinon.stub().callsFake((event, callback) => {
-                if (event === "close") setTimeout(() => callback(0), 5);
-                if (event === "error") {
-                    /* no-op for success case */
-                }
-            }),
-        });
-
-        // Helper to create mock process that fails
-        const createFailureProcess = (error: Error) => ({
-            stdout: { on: sinon.stub() },
-            stderr: { on: sinon.stub() },
-            on: sinon.stub().callsFake((event, callback) => {
-                if (event === "error") setTimeout(() => callback(error), 0);
-            }),
-        });
-
-        // Case 1: Container is already running, should return success
-        spawnStub.onFirstCall().returns(createSuccessProcess("Docker is running") as any); // START_DOCKER
-        spawnStub.onSecondCall().returns(createSuccessProcess(containerName) as any); // GET_CONTAINERS_BY_NAME
-        spawnStub.onThirdCall().returns(createSuccessProcess("testContainer") as any); // CHECK_CONTAINER_RUNNING
-
-        let result = await dockerUtils.restartContainer(
-            containerName,
-            node,
-            mockObjectExplorerService,
-        );
-        assert.ok(result, "Should return success when container is already running");
-        spawnStub.resetHistory();
-
-        // Case 2: Container is not running, should restart, send telemetry, and return success
-        spawnStub.onFirstCall().returns(createSuccessProcess("Docker is running") as any); // START_DOCKER
-        spawnStub.onSecondCall().returns(createSuccessProcess(containerName) as any); // GET_CONTAINERS_BY_NAME
-        spawnStub
-            .onThirdCall()
-            .returns(createFailureProcess(new Error("Container not running")) as any); // CHECK_CONTAINER_RUNNING
-        spawnStub.onCall(3).returns(createSuccessProcess("Container restarted") as any); // START_CONTAINER
-        // checkIfContainerIsReadyForConnections uses execDockerCommandWithPipe which needs 2 processes:
-        spawnStub.onCall(4).returns(createSuccessProcess("some logs") as any); // docker logs
-        spawnStub
-            .onCall(5)
-            .returns(createSuccessProcess(dockerUtils.COMMANDS.CHECK_CONTAINER_READY) as any); // grep/findstr
-
-        result = await dockerUtils.restartContainer(containerName, node, mockObjectExplorerService);
-        assert.ok(result, "Should return success when container is restarted successfully");
-        sinon.assert.calledThrice(sendActionEvent);
-        spawnStub.resetHistory();
-    });
-
-    test("checkIfContainerIsReadyForConnections: should return true if container is ready, false otherwise", async () => {
-        // Stub platform and dependent modules
-        const spawnStub = sandbox.stub(childProcess, "spawn");
-
-        // Helper to create mock process that succeeds with output for piped commands
-        const createSuccessProcess = (output: string) => ({
-            stdout: {
-                on: sinon.stub().callsFake((event, callback) => {
-                    if (event === "data") setTimeout(() => callback(output), 0);
-                }),
-                pipe: sinon.stub(), // For piped commands
-            },
-            stderr: {
-                on: sinon.stub().callsFake((event, callback) => {
-                    if (event === "data") setTimeout(() => callback(""), 0);
-                }),
-            },
-            stdin: { end: sinon.stub() }, // For piped commands
-            on: sinon.stub().callsFake((event, callback) => {
-                if (event === "close") setTimeout(() => callback(0), 5);
-                if (event === "error") {
-                    /* no-op for success case */
-                }
-            }),
-        });
-
-        // checkIfContainerIsReadyForConnections uses execDockerCommandWithPipe which spawns two processes:
-        // 1. docker logs command
-        // 2. grep/findstr command
-        const dockerProcess = createSuccessProcess("some log output");
-        const grepProcess = createSuccessProcess(dockerUtils.COMMANDS.CHECK_CONTAINER_READY);
-
-        spawnStub.onFirstCall().returns(dockerProcess as any); // docker logs
-        spawnStub.onSecondCall().returns(grepProcess as any); // grep/findstr
-
-        let result = await dockerUtils.checkIfContainerIsReadyForConnections("testContainer");
-        assert.ok(result.success, "Should return success when container is ready for connections");
-        spawnStub.resetHistory();
-    });
-
-    test("deleteContainer: should delete the container and return success or error", async () => {
-        const spawnStub = sandbox.stub(childProcess, "spawn");
-        const { sendActionEvent, sendErrorEvent } = stubTelemetry(sandbox);
-
-        // Helper to create mock process that succeeds with output
-        const createSuccessProcess = (output: string) => ({
-            stdout: {
-                on: sinon.stub().callsFake((event, callback) => {
-                    if (event === "data") setTimeout(() => callback(output), 0);
-                }),
-            },
-            stderr: { on: sinon.stub() },
-            on: sinon.stub().callsFake((event, callback) => {
-                if (event === "close") setTimeout(() => callback(0), 5);
-            }),
-        });
-
-        // Helper to create mock process that fails
-        const createFailureProcess = (error: Error) => ({
-            stdout: { on: sinon.stub() },
-            stderr: { on: sinon.stub() },
-            on: sinon.stub().callsFake((event, callback) => {
-                if (event === "error") setTimeout(() => callback(error), 0);
-            }),
-        });
-
-        spawnStub.returns(createSuccessProcess("container delete") as any);
-
-        let result = await dockerUtils.deleteContainer("testContainer");
-        // deleteContainer should call both stop and remove, but there might be background operations
-        // so we verify the specific calls we expect rather than strict counts
-        assert.ok(spawnStub.calledWith("docker", ["stop", "testContainer"]));
-        assert.ok(spawnStub.calledWith("docker", ["rm", "testContainer"]));
-        sinon.assert.calledOnce(sendActionEvent);
-        assert.ok(result);
-
-        spawnStub.resetHistory();
-        spawnStub.returns(createFailureProcess(new Error("Couldn't delete container")) as any);
-
-        result = await dockerUtils.deleteContainer("testContainer");
-
-        // Verify the expected calls were made (stop and remove)
-        assert.ok(spawnStub.calledWith("docker", ["stop", "testContainer"]));
-        assert.ok(spawnStub.calledWith("docker", ["rm", "testContainer"]));
-        sinon.assert.calledOnce(sendErrorEvent);
-        assert.ok(!result, "Should return false on failure");
-    });
-
-    test("stopContainer: should stop the container and return success or error", async () => {
-        const spawnStub = sandbox.stub(childProcess, "spawn");
-        const { sendActionEvent, sendErrorEvent } = stubTelemetry(sandbox);
-
-        // Helper to create mock process that succeeds with output
-        const createSuccessProcess = (output: string) => ({
-            stdout: {
-                on: sinon.stub().callsFake((event, callback) => {
-                    if (event === "data") setTimeout(() => callback(output), 0);
-                }),
-            },
-            stderr: { on: sinon.stub() },
-            on: sinon.stub().callsFake((event, callback) => {
-                if (event === "close") setTimeout(() => callback(0), 5);
-            }),
-        });
-
-        // Helper to create mock process that fails
-        const createFailureProcess = (error: Error) => ({
-            stdout: { on: sinon.stub() },
-            stderr: { on: sinon.stub() },
-            on: sinon.stub().callsFake((event, callback) => {
-                if (event === "error") setTimeout(() => callback(error), 0);
-            }),
-        });
-
-        spawnStub.returns(createSuccessProcess("container stop") as any);
-
-        let result = await dockerUtils.stopContainer("testContainer");
-        // stopContainer should only call docker stop, but there might be background operations
-        // from other parts of the system, so we verify the main functionality works
-        assert.ok(spawnStub.calledWith("docker", ["stop", "testContainer"]));
-        sinon.assert.calledOnce(sendActionEvent);
-        assert.ok(result);
-
-        spawnStub.resetHistory();
-        spawnStub.returns(createFailureProcess(new Error("Couldn't stop container")) as any);
-
-        result = await dockerUtils.stopContainer("testContainer");
-
-        assert.ok(spawnStub.calledWith("docker", ["stop", "testContainer"]));
-        assert.ok(!result, "Should return false on failure");
-        sinon.assert.calledOnce(sendErrorEvent);
-    });
-
-    test("checkIfContainerIsDockerContainer: should return true if the container is a Docker container", async () => {
-        const spawnStub = sandbox.stub(childProcess, "spawn");
-
-        // Helper to create mock process that succeeds with output
-        const createSuccessProcess = (output: string) => ({
-            stdout: {
-                on: sinon.stub().callsFake((event, callback) => {
-                    if (event === "data") setTimeout(() => callback(output), 0);
-                }),
-            },
-            stderr: { on: sinon.stub() },
-            on: sinon.stub().callsFake((event, callback) => {
-                if (event === "close") setTimeout(() => callback(0), 5);
-            }),
-        });
-
-        // Helper to create mock process that fails
-        const createFailureProcess = (error: Error) => ({
-            stdout: { on: sinon.stub() },
-            stderr: { on: sinon.stub() },
-            on: sinon.stub().callsFake((event, callback) => {
-                if (event === "error") setTimeout(() => callback(error), 0);
-            }),
-        });
-
-        // 1. Non-localhost server: should return ""
-        let result = await dockerUtils.checkIfConnectionIsDockerContainer("some.remote.host");
-        assert.strictEqual(result, "", "Should return empty string for non-localhost address");
-
-        // 2. Docker command fails: should return undefined
-        spawnStub.returns(createFailureProcess(new Error("spawn failed")) as any);
-        result = await dockerUtils.checkIfConnectionIsDockerContainer("localhost");
-        assert.strictEqual(result, undefined, "Should return undefined on spawn failure");
-
-        // Reset spawnStub for next test
-        spawnStub.resetHistory();
-        spawnStub.returns(createSuccessProcess("") as any); // simulate no containers
-
-        // 3. Docker command returns no containers: should return undefined
-        result = await dockerUtils.checkIfConnectionIsDockerContainer("127.0.0.1");
-        assert.strictEqual(result, undefined, "Should return undefined when no containers exist");
-
-        // 4. Containers exist and one matches the port: should return the container id
-        spawnStub.resetHistory();
-        spawnStub.returns(
-            createSuccessProcess(`"HostPort": "1433", "Name": "/testContainer",\n`) as any,
-        ); // simulate container with port 1433
-
-        result = await dockerUtils.checkIfConnectionIsDockerContainer("localhost, 1433");
-        assert.strictEqual(result, "testContainer", "Should return matched container ID");
-    });
-
-    test("findAvailablePort: should find next available port", async () => {
-        const spawnStub = sandbox.stub(childProcess, "spawn");
-
-        // Helper to create mock process that succeeds with output
-        const createSuccessProcess = (output: string) => ({
-            stdout: {
-                on: sinon.stub().callsFake((event, callback) => {
-                    if (event === "data") setTimeout(() => callback(output), 0);
-                }),
-            },
-            stderr: { on: sinon.stub() },
-            on: sinon.stub().callsFake((event, callback) => {
-                if (event === "close") setTimeout(() => callback(0), 5);
-            }),
-        });
-
-        // 1. No containers running: should return 1433
-        spawnStub.returns(createSuccessProcess("") as any); // simulate no containers
-        let result = await dockerUtils.findAvailablePort(1433);
-        assert.strictEqual(result, 1433, "Should return 1433 when no containers are running");
-
-        // 2. Port 1433 is taken: should return next available port
-        spawnStub.returns(createSuccessProcess(`"HostPort": "1433",`) as any);
-        result = await dockerUtils.findAvailablePort(1433);
-        assert.strictEqual(result, 1434, "Should return 1434 when 1433 is taken");
-    });
-
-    test("prepareForDockerContainerCommand: should prepare the command with correct parameters", async () => {
-        const containerName = "testContainer";
-        sandbox.stub(os, "platform").returns(Platform.Linux);
-        const showInformationMessageStub = sandbox.stub(vscode.window, "showInformationMessage");
-        sandbox.stub(vscode.window, "showErrorMessage");
-
-        const spawnStub = sandbox.stub(childProcess, "spawn");
-
-        // Helper to create mock process that succeeds with output
-        const createSuccessProcess = (output: string) => ({
-            stdout: {
-                on: sinon.stub().callsFake((event, callback) => {
-                    if (event === "data") setTimeout(() => callback(output), 0);
-                }),
-            },
-            stderr: { on: sinon.stub() },
-            on: sinon.stub().callsFake((event, callback) => {
-                if (event === "close") setTimeout(() => callback(0), 5);
-            }),
-        });
-
-        // Helper to create mock process that fails
-        const createFailureProcess = (error: Error) => ({
-            stdout: { on: sinon.stub() },
-            stderr: { on: sinon.stub() },
-            on: sinon.stub().callsFake((event, callback) => {
-                if (event === "error") setTimeout(() => callback(error), 0);
-            }),
-        });
-
-        // Docker is running, and container exists
-        spawnStub.onFirstCall().returns(createSuccessProcess("Docker is running") as any); // START_DOCKER
-        spawnStub.onSecondCall().returns(createSuccessProcess(containerName) as any); // GET_CONTAINERS_BY_NAME
-
-        let result = await dockerUtils.prepareForDockerContainerCommand(
-            containerName,
-            node,
-            mockObjectExplorerService,
-        );
-        assert.ok(result.success, "Should return true if container exists");
-
-        // Docker is running, container does not exist
-        spawnStub.resetHistory();
-        spawnStub.onFirstCall().returns(createSuccessProcess("Docker is running") as any); // START_DOCKER
-        spawnStub.onSecondCall().returns(createSuccessProcess("Container doesn't exist") as any); // GET_CONTAINERS_BY_NAME
-
-        result = await dockerUtils.prepareForDockerContainerCommand(
-            containerName,
-            node,
-            mockObjectExplorerService,
-        );
-        assert.ok(!result.success, "Should return false if container does not exist");
-        assert.strictEqual(result.error, LocalContainers.containerDoesNotExistError);
-        assert.strictEqual(
-            showInformationMessageStub.callCount,
-            1,
-            "Should show info message if container does not exist",
-        );
-
-        // finding container returns an error
-        spawnStub.resetHistory();
-        spawnStub.onFirstCall().returns(createSuccessProcess("Docker is running") as any); // START_DOCKER
-        spawnStub
-            .onSecondCall()
-            .returns(createFailureProcess(new Error("Something went wrong")) as any); // GET_CONTAINERS_BY_NAME
-
-        result = await dockerUtils.prepareForDockerContainerCommand(
-            containerName,
-            node,
-            mockObjectExplorerService,
-        );
-        assert.ok(!result.success, "Should return false if container does not exist");
-<<<<<<< HEAD
-        assert.strictEqual(result.error, ContainerDeployment.containerDoesNotExistError);
-=======
-        assert.strictEqual(result.error, LocalContainers.containerDoesNotExistError);
-        execStub.resetBehavior();
->>>>>>> 369a3a9c
-    });
-
-    test("sanitizeContainerInput: should properly sanitize container input", () => {
-        // Test with valid input
-        let result = dockerUtils.sanitizeContainerInput("valid-container");
-        assert.strictEqual(result, "valid-container", "Valid name should remain unchanged");
-
-        // Test with alphanumeric and allowed special characters
-        result = dockerUtils.sanitizeContainerInput("test_container.1-2");
-        assert.strictEqual(
-            result,
-            "test_container.1-2",
-            "Name with allowed special chars should remain unchanged",
-        );
-
-        // Test with disallowed special characters
-        result = dockerUtils.sanitizeContainerInput("test@container!");
-        assert.strictEqual(result, "testcontainer", "Disallowed special chars should be removed");
-
-        // Test with SQL injection attempt
-        result = dockerUtils.sanitizeContainerInput("container';DROP TABLE users;--");
-        assert.strictEqual(
-            result,
-            "containerDROPTABLEusers--",
-            "SQL injection chars should be removed",
-        );
-
-        // Test with command injection attempt
-        result = dockerUtils.sanitizeContainerInput('container" && echo Injected');
-        assert.strictEqual(
-            result,
-            "containerechoInjected",
-            "Command injection chars should be removed",
-        );
-
-        // Test with command injection attempt
-        result = dockerUtils.sanitizeContainerInput('container"; rm -rf /');
-        assert.strictEqual(result, "containerrm-rf", "Command injection chars should be removed");
-
-        // Test with empty string
-        result = dockerUtils.sanitizeContainerInput("");
-        assert.strictEqual(result, "", "Empty string should remain empty");
-
-        // Test with only disallowed characters
-        result = dockerUtils.sanitizeContainerInput("@#$%^&*()");
-        assert.strictEqual(result, "", "String with only disallowed chars should become empty");
-
-        // Test with command injection attempts
-        const sanitizedInjection = dockerUtils.sanitizeContainerInput('container"; rm -rf / #');
-        assert.strictEqual(
-            sanitizedInjection,
-            "containerrm-rf",
-            "Command injection characters should be removed",
-        );
-
-        // Test with invalid characters (should be removed)
-        const sanitizedInvalid = dockerUtils.sanitizeContainerInput(
-            "my container/with\\invalid:chars",
-        );
-        assert.strictEqual(
-            sanitizedInvalid,
-            "mycontainerwithinvalidchars",
-            "Invalid characters should be removed",
-        );
-    });
-
-    test("pullSqlServerContainerImage: should pull the container image from the docker registry", async () => {
-        const spawnStub = sandbox.stub(childProcess, "spawn");
-
-        // Helper to create mock process that succeeds with output
-        const createSuccessProcess = (output: string) => ({
-            stdout: {
-                on: sinon.stub().callsFake((event, callback) => {
-                    if (event === "data") setTimeout(() => callback(output), 0);
-                }),
-            },
-            stderr: { on: sinon.stub() },
-            on: sinon.stub().callsFake((event, callback) => {
-                if (event === "close") setTimeout(() => callback(0), 5);
-            }),
-        });
-
-        spawnStub.returns(createSuccessProcess("Pulled image") as any);
-
-        let result = await dockerUtils.pullSqlServerContainerImage("2025");
-        sinon.assert.calledOnce(spawnStub);
-
-        assert.ok(result);
-    });
-
-    test("getEngineErrorLink and getEngineErrorLinkText: should return correct error link and text", () => {
-        const platformStub = sandbox.stub(os, "platform");
-        const archStub = sandbox.stub(os, "arch");
-
-        // 1. Windows platform, x64 architecture
-        platformStub.returns(Platform.Windows);
-        archStub.returns("x64");
-
-        let errorLink = dockerUtils.getEngineErrorLink();
-        let errorLinkText = dockerUtils.getEngineErrorLinkText();
-        assert.strictEqual(
-            errorLink,
-            dockerUtils.windowsContainersErrorLink,
-            "Error link should match",
-        );
-        assert.strictEqual(
-            errorLinkText,
-            LocalContainers.configureLinuxContainers,
-            "Error link text should match",
-        );
-        platformStub.resetBehavior();
-        archStub.resetBehavior();
-
-        // 2. Mac platform, non x64 architecture
-        platformStub.returns(Platform.Mac);
-        archStub.returns("arm64");
-
-        errorLink = dockerUtils.getEngineErrorLink();
-        errorLinkText = dockerUtils.getEngineErrorLinkText();
-        assert.strictEqual(errorLink, dockerUtils.rosettaErrorLink, "Error link should match");
-        assert.strictEqual(
-            errorLinkText,
-            LocalContainers.configureRosetta,
-            "Error link text should match",
-        );
-        platformStub.resetBehavior();
-        archStub.resetBehavior();
-
-        // 3. Linux platform
-        platformStub.returns(Platform.Linux);
-        errorLink = dockerUtils.getEngineErrorLink();
-        errorLinkText = dockerUtils.getEngineErrorLinkText();
-        platformStub.resetBehavior();
-    });
-});
+/*---------------------------------------------------------------------------------------------
+ *  Copyright (c) Microsoft Corporation. All rights reserved.
+ *  Licensed under the MIT License. See License.txt in the project root for license information.
+ *--------------------------------------------------------------------------------------------*/
+
+import * as assert from "assert";
+import * as sinon from "sinon";
+import * as vscode from "vscode";
+import * as os from "os";
+import * as dockerUtils from "../../src/deployment/dockerUtils";
+import { LocalContainers } from "../../src/constants/locConstants";
+import * as childProcess from "child_process";
+import { defaultContainerName, Platform } from "../../src/constants/constants";
+import * as path from "path";
+import { stubTelemetry } from "./utils";
+import { ConnectionNode } from "../../src/objectExplorer/nodes/connectionNode";
+import { ObjectExplorerService } from "../../src/objectExplorer/objectExplorerService";
+
+suite("Docker Utilities", () => {
+    let sandbox: sinon.SinonSandbox;
+    let node: ConnectionNode;
+    let mockObjectExplorerService: ObjectExplorerService;
+
+    setup(async () => {
+        sandbox = sinon.createSandbox();
+        node = {
+            connectionProfile: {
+                containerName: "testContainer",
+                savePassword: true,
+            },
+            loadingLabel: "",
+        } as unknown as ConnectionNode;
+
+        mockObjectExplorerService = {
+            _refreshCallback: sandbox.stub(),
+            setLoadingUiForNode: sandbox.stub(),
+            removeNode: sandbox.stub(),
+        } as unknown as ObjectExplorerService;
+    });
+
+    teardown(() => {
+        sandbox.restore();
+    });
+
+    test("initializeDockerSteps: should return correct Docker deployment steps", async () => {
+        const steps = dockerUtils.initializeDockerSteps();
+
+        assert.strictEqual(steps.length, 7, "Should return 7 steps");
+
+        assert.strictEqual(steps[0].headerText, LocalContainers.dockerInstallHeader);
+        assert.strictEqual(steps[0].bodyText, LocalContainers.dockerInstallBody);
+        assert.strictEqual(steps[0].errorLink, "https://www.docker.com/products/docker-desktop/");
+        assert.strictEqual(steps[0].errorLinkText, LocalContainers.installDocker);
+        assert.strictEqual(
+            typeof steps[0].stepAction,
+            "function",
+            "stepAction should be a function",
+        );
+
+        assert.strictEqual(steps[1].headerText, LocalContainers.startDockerHeader);
+        assert.strictEqual(steps[1].bodyText, LocalContainers.startDockerBody);
+        assert.strictEqual(typeof steps[1].stepAction, "function");
+
+        assert.strictEqual(steps[2].headerText, LocalContainers.startDockerEngineHeader);
+        assert.strictEqual(steps[2].bodyText, LocalContainers.startDockerEngineBody);
+        assert.strictEqual(typeof steps[2].stepAction, "function");
+
+        assert.strictEqual(steps[3].headerText, LocalContainers.pullImageHeader);
+        assert.strictEqual(steps[3].bodyText, LocalContainers.pullImageBody);
+        assert.deepStrictEqual(steps[3].argNames, ["version"]);
+        assert.strictEqual(typeof steps[3].stepAction, "function");
+
+        assert.strictEqual(steps[4].headerText, LocalContainers.creatingContainerHeader);
+        assert.strictEqual(steps[4].bodyText, LocalContainers.creatingContainerBody);
+        assert.deepStrictEqual(steps[4].argNames, [
+            "containerName",
+            "password",
+            "version",
+            "hostname",
+            "port",
+        ]);
+        assert.strictEqual(typeof steps[4].stepAction, "function");
+
+        assert.strictEqual(steps[5].headerText, LocalContainers.settingUpContainerHeader);
+        assert.strictEqual(steps[5].bodyText, LocalContainers.settingUpContainerBody);
+        assert.deepStrictEqual(steps[5].argNames, ["containerName"]);
+        assert.strictEqual(typeof steps[5].stepAction, "function");
+
+        assert.strictEqual(steps[6].headerText, LocalContainers.connectingToContainerHeader);
+        assert.strictEqual(steps[6].bodyText, LocalContainers.connectingToContainerBody);
+        assert.strictEqual(steps[6].stepAction, undefined);
+    });
+
+    test("sanitizeErrorText: should truncate long error messages and sanitize SA_PASSWORD", () => {
+        // Test sanitization
+        const errorWithPassword = "Connection failed: SA_PASSWORD={testtesttest} something broke";
+        const sanitized = dockerUtils.sanitizeErrorText(errorWithPassword);
+        assert.ok(sanitized.includes("SA_PASSWORD=******"), "SA_PASSWORD value should be masked");
+        assert.ok(
+            !sanitized.includes("testtesttest"),
+            "Original password should not appear in sanitized output",
+        );
+    });
+
+    test("validateSqlServerPassword: should validate password complexity and length", () => {
+        // Too short
+        const shortResult = dockerUtils.validateSqlServerPassword("<0>");
+        assert.strictEqual(
+            shortResult,
+            LocalContainers.passwordLengthError,
+            "Should return length error",
+        );
+
+        // Too long
+        const longResult = dockerUtils.validateSqlServerPassword("<0>".repeat(129));
+        assert.strictEqual(
+            longResult,
+            LocalContainers.passwordLengthError,
+            "Should return length error",
+        );
+
+        // Valid length but not enough complexity (only lowercase)
+        const lowComplexityResult = dockerUtils.validateSqlServerPassword("<placeholder>");
+        assert.strictEqual(
+            lowComplexityResult,
+            LocalContainers.passwordComplexityError,
+            "Should return complexity error",
+        );
+
+        // Valid: meets 3 categories (uppercase, lowercase, number)
+        const result1 = dockerUtils.validateSqlServerPassword("Placeholder1");
+        assert.strictEqual(result1, "", "Should return empty string for valid password");
+
+        // Valid: meets 4 categories (uppercase, lowercase, number, special char)
+        const result2 = dockerUtils.validateSqlServerPassword("<Placeholder1>");
+        assert.strictEqual(result2, "", "Should return empty string for valid password");
+
+        // Only 2 categories (lowercase and digit)
+        const invalidCategoryResult = dockerUtils.validateSqlServerPassword("<hidden>");
+        assert.strictEqual(
+            invalidCategoryResult,
+            LocalContainers.passwordComplexityError,
+            "Should return complexity error",
+        );
+    });
+
+    test("checkDockerInstallation: should check Docker installation and return correct status", async () => {
+        // Mock spawn to simulate successful Docker installation check
+        const spawnStub = sandbox.stub(childProcess, "spawn");
+
+        const mockProcess = {
+            stdout: {
+                on: sinon.stub().callsFake((event, callback) => {
+                    if (event === "data") {
+                        setTimeout(() => callback("Docker is installed"), 0);
+                    }
+                }),
+            },
+            stderr: {
+                on: sinon.stub(),
+            },
+            on: sinon.stub().callsFake((event, callback) => {
+                if (event === "close") {
+                    setTimeout(() => callback(0), 10); // Exit code 0 = success
+                }
+            }),
+        };
+
+        spawnStub.returns(mockProcess as any);
+
+        const result = await dockerUtils.checkDockerInstallation();
+
+        // Test the actual behavior
+        assert.ok(result.success, "Should return success when Docker is installed");
+        assert.strictEqual(result.error, undefined);
+        assert.strictEqual(result.fullErrorText, undefined);
+
+        sinon.assert.calledOnce(spawnStub);
+        sinon.assert.calledWith(spawnStub, "docker", ["--version"]);
+    });
+
+    test("checkDockerInstallation: should check Docker installation and return correct error status", async () => {
+        // Mock spawn to simulate Docker installation failure
+        const spawnStub = sandbox.stub(childProcess, "spawn");
+
+        const mockProcess = {
+            stdout: {
+                on: sinon.stub(),
+            },
+            stderr: {
+                on: sinon.stub().callsFake((event, callback) => {
+                    if (event === "data") {
+                        setTimeout(() => callback("Docker is not installed"), 0);
+                    }
+                }),
+            },
+            on: sinon.stub().callsFake((event, callback) => {
+                if (event === "close") {
+                    setTimeout(() => callback(1), 10); // Exit code 1 = error
+                } else if (event === "error") {
+                    // Don't trigger error event in this test
+                }
+            }),
+        };
+
+        spawnStub.returns(mockProcess as any);
+
+        const result = await dockerUtils.checkDockerInstallation();
+
+        // Test the actual behavior
+        assert.ok(!result.success, "Should return failure when Docker is not installed");
+        assert.strictEqual(result.error, LocalContainers.dockerInstallError);
+        assert.strictEqual(result.fullErrorText, "Docker is not installed");
+
+        sinon.assert.calledOnce(spawnStub);
+        sinon.assert.calledWith(spawnStub, "docker", ["--version"]);
+    });
+
+    test("checkEngine: should succeed on Linux platform with x64 architecture", async () => {
+        const platformStub = sandbox.stub(os, "platform");
+        const archStub = sandbox.stub(os, "arch");
+        const spawnStub = sandbox.stub(childProcess, "spawn");
+
+        // Helper to create mock process that succeeds
+        const createSuccessProcess = (output: string) => ({
+            stdout: {
+                on: sinon.stub().callsFake((event, callback) => {
+                    if (event === "data") setTimeout(() => callback(output), 0);
+                }),
+                pipe: sinon.stub(), // For piped commands
+            },
+            stderr: {
+                on: sinon.stub().callsFake((event, callback) => {
+                    if (event === "data") setTimeout(() => callback(""), 0);
+                }),
+            },
+            stdin: { end: sinon.stub() }, // For piped commands
+            on: sinon.stub().callsFake((event, callback) => {
+                if (event === "close") setTimeout(() => callback(0), 5);
+                if (event === "error") {
+                    /* no-op for success case */
+                }
+            }),
+        });
+
+        platformStub.returns(Platform.Linux);
+        archStub.returns("x64");
+        spawnStub.returns(createSuccessProcess("") as any);
+
+        const result = await dockerUtils.checkEngine();
+        assert.strictEqual(result.error, undefined);
+        assert.ok(result.success);
+    });
+
+    test("checkEngine: should switch engine on Windows when user confirms", async () => {
+        const platformStub = sandbox.stub(os, "platform");
+        const archStub = sandbox.stub(os, "arch");
+        const spawnStub = sandbox.stub(childProcess, "spawn");
+        const messageStub = sandbox.stub(vscode.window, "showInformationMessage");
+
+        // Helper to create mock process that succeeds
+        const createSuccessProcess = (output: string) => ({
+            stdout: {
+                on: sinon.stub().callsFake((event, callback) => {
+                    if (event === "data") setTimeout(() => callback(output), 0);
+                }),
+                pipe: sinon.stub(),
+            },
+            stderr: {
+                on: sinon.stub().callsFake((event, callback) => {
+                    if (event === "data") setTimeout(() => callback(""), 0);
+                }),
+            },
+            stdin: { end: sinon.stub() },
+            on: sinon.stub().callsFake((event, callback) => {
+                if (event === "close") setTimeout(() => callback(0), 5);
+                if (event === "error") {
+                    /* no-op for success case */
+                }
+            }),
+        });
+
+        platformStub.returns(Platform.Windows);
+        archStub.returns("x64");
+        messageStub.resolves("Yes" as any);
+
+        spawnStub
+            .onFirstCall()
+            .returns(
+                createSuccessProcess(
+                    "C:\\Program Files\\Docker\\Docker\\resources\\bin\\docker.exe",
+                ) as any,
+            );
+        spawnStub.onSecondCall().returns(createSuccessProcess(Platform.Windows) as any);
+        spawnStub.onThirdCall().returns(createSuccessProcess("") as any);
+
+        const result = await dockerUtils.checkEngine();
+        assert.ok(result.success);
+        sinon.assert.calledThrice(spawnStub);
+    });
+
+    test("checkEngine: should fail when Windows user cancels engine switch", async () => {
+        const platformStub = sandbox.stub(os, "platform");
+        const archStub = sandbox.stub(os, "arch");
+        const spawnStub = sandbox.stub(childProcess, "spawn");
+        const messageStub = sandbox.stub(vscode.window, "showInformationMessage");
+
+        // Helper to create mock process that succeeds
+        const createSuccessProcess = (output: string) => ({
+            stdout: {
+                on: sinon.stub().callsFake((event, callback) => {
+                    if (event === "data") setTimeout(() => callback(output), 0);
+                }),
+                pipe: sinon.stub(),
+            },
+            stderr: {
+                on: sinon.stub().callsFake((event, callback) => {
+                    if (event === "data") setTimeout(() => callback(""), 0);
+                }),
+            },
+            stdin: { end: sinon.stub() },
+            on: sinon.stub().callsFake((event, callback) => {
+                if (event === "close") setTimeout(() => callback(0), 5);
+                if (event === "error") {
+                    /* no-op for success case */
+                }
+            }),
+        });
+
+        platformStub.returns(Platform.Windows);
+        archStub.returns("x64");
+        messageStub.resolves(undefined); // User cancels
+
+        spawnStub
+            .onFirstCall()
+            .returns(
+                createSuccessProcess(
+                    "C:\\Program Files\\Docker\\Docker\\resources\\bin\\docker.exe",
+                ) as any,
+            );
+        spawnStub.onSecondCall().returns(createSuccessProcess(Platform.Windows) as any);
+
+        const result = await dockerUtils.checkEngine();
+        assert.ok(!result.success);
+        assert.strictEqual(result.fullErrorText, LocalContainers.switchToLinuxContainersCanceled);
+    });
+
+    test("checkEngine: should fail on unsupported architecture", async () => {
+        const platformStub = sandbox.stub(os, "platform");
+        const archStub = sandbox.stub(os, "arch");
+
+        platformStub.returns(Platform.Windows);
+        archStub.returns("arm");
+
+        const result = await dockerUtils.checkEngine();
+        assert.ok(!result.success);
+        assert.strictEqual(result.error, LocalContainers.unsupportedDockerArchitectureError("arm"));
+    });
+
+    test("checkEngine: should fail on unsupported platform", async () => {
+        const platformStub = sandbox.stub(os, "platform");
+        const archStub = sandbox.stub(os, "arch");
+
+        platformStub.returns("fakePlatform" as Platform);
+        archStub.returns("x64");
+
+        const result = await dockerUtils.checkEngine();
+        assert.ok(!result.success);
+        assert.strictEqual(
+            result.error,
+            LocalContainers.unsupportedDockerPlatformError("fakePlatform"),
+        );
+    });
+
+    test("checkEngine: should handle Linux Docker permissions error", async () => {
+        const platformStub = sandbox.stub(os, "platform");
+        const archStub = sandbox.stub(os, "arch");
+        const spawnStub = sandbox.stub(childProcess, "spawn");
+
+        // Helper to create mock process that fails
+        const createFailureProcess = (errorMsg: string) => ({
+            stdout: {
+                on: sinon.stub(),
+                pipe: sinon.stub(),
+            },
+            stderr: {
+                on: sinon.stub().callsFake((event, callback) => {
+                    if (event === "data") callback(errorMsg);
+                }),
+            },
+            stdin: { end: sinon.stub() },
+            on: sinon.stub().callsFake((event, callback) => {
+                if (event === "close") setTimeout(() => callback(1), 10);
+                if (event === "error") {
+                    /* no-op for controlled failure */
+                }
+            }),
+        });
+
+        platformStub.returns(Platform.Linux);
+        archStub.returns("x64");
+        spawnStub.returns(createFailureProcess("Permission denied") as any);
+
+        const result = await dockerUtils.checkEngine();
+        assert.ok(!result.success);
+        assert.strictEqual(result.fullErrorText, "Permission denied");
+        assert.strictEqual(result.error, LocalContainers.linuxDockerPermissionsError);
+    });
+
+    test("checkEngine: should handle Mac ARM Rosetta error", async () => {
+        const platformStub = sandbox.stub(os, "platform");
+        const archStub = sandbox.stub(os, "arch");
+        const spawnStub = sandbox.stub(childProcess, "spawn");
+
+        // Helper to create mock process that fails with error event
+        const createFailureProcess = (errorMsg: string) => ({
+            stdout: {
+                on: sinon.stub(),
+                pipe: sinon.stub(),
+            },
+            stderr: {
+                on: sinon.stub().callsFake((event, callback) => {
+                    if (event === "data") callback(errorMsg);
+                }),
+            },
+            stdin: { end: sinon.stub() },
+            on: sinon.stub().callsFake((event, callback) => {
+                if (event === "error") setTimeout(() => callback(new Error(errorMsg)), 0);
+                if (event === "close") {
+                    /* won't be reached if error is triggered first */
+                }
+            }),
+        });
+
+        platformStub.returns(Platform.Mac);
+        archStub.returns("arm");
+
+        // For Mac ARM Rosetta error, the cat command fails (file doesn't exist or permission denied)
+        const dockerProcess = createFailureProcess("Rosetta not Enabled");
+        const grepProcess = createFailureProcess(""); // This won't be reached if dockerProcess fails
+        spawnStub.onFirstCall().returns(dockerProcess as any); // cat settings file fails
+        spawnStub.onSecondCall().returns(grepProcess as any); // grep command
+
+        const result = await dockerUtils.checkEngine();
+        assert.ok(!result.success);
+        assert.strictEqual(result.fullErrorText, "Rosetta not Enabled");
+        assert.strictEqual(result.error, LocalContainers.rosettaError);
+    });
+
+    test("checkEngine: should succeed on Intel Mac without Rosetta check", async () => {
+        const platformStub = sandbox.stub(os, "platform");
+        const archStub = sandbox.stub(os, "arch");
+
+        platformStub.returns(Platform.Mac);
+        archStub.returns("x64");
+
+        const result = await dockerUtils.checkEngine();
+        assert.ok(result.success);
+    });
+
+    test("validateContainerName: handles various input scenarios", async () => {
+        // Stub for: existing containers include default and default_1
+        const spawnStub = sandbox.stub(childProcess, "spawn");
+
+        // Helper to create mock process that succeeds with output
+        const createSuccessProcess = (output: string) => ({
+            stdout: {
+                on: sinon.stub().callsFake((event, callback) => {
+                    if (event === "data") setTimeout(() => callback(output), 0);
+                }),
+            },
+            stderr: { on: sinon.stub() },
+            on: sinon.stub().callsFake((event, callback) => {
+                if (event === "close") setTimeout(() => callback(0), 5);
+            }),
+        });
+
+        // Helper to create mock process that fails
+        const createFailureProcess = (error: Error) => ({
+            stdout: { on: sinon.stub() },
+            stderr: { on: sinon.stub() },
+            on: sinon.stub().callsFake((event, callback) => {
+                if (event === "error") setTimeout(() => callback(error), 0);
+            }),
+        });
+
+        // 1. Empty name => generate defaultContainerName_2
+        spawnStub.returns(
+            createSuccessProcess(`${defaultContainerName}\n${defaultContainerName}_1`) as any,
+        );
+        let result = await dockerUtils.validateContainerName("");
+        assert.strictEqual(result, `${defaultContainerName}_2`);
+        spawnStub.resetHistory();
+
+        // 2. Valid name, not taken => return as-is
+        spawnStub.returns(createSuccessProcess("existing_one\nused") as any);
+        result = await dockerUtils.validateContainerName("new_valid");
+        assert.strictEqual(result, "new_valid");
+        spawnStub.resetHistory();
+
+        // 3. Invalid name (regex fails) => return empty string
+        spawnStub.returns(createSuccessProcess("") as any);
+        result = await dockerUtils.validateContainerName("!invalid*name");
+        assert.strictEqual(result, "");
+        spawnStub.resetHistory();
+
+        // 4. Valid name, but already taken => return empty string
+        spawnStub.returns(createSuccessProcess("taken_name") as any);
+        result = await dockerUtils.validateContainerName("taken_name");
+        assert.strictEqual(result, "");
+        spawnStub.resetHistory();
+
+        // 5. Command throws error => return input unchanged
+        spawnStub.returns(createFailureProcess(new Error("failure")) as any);
+        result = await dockerUtils.validateContainerName("fallback_name");
+        assert.strictEqual(result, "fallback_name");
+    });
+
+    test("getDockerPath: handles success, invalid path, and failure cases", async () => {
+        const executable = "DockerCli.exe";
+        const spawnStub = sandbox.stub(childProcess, "spawn");
+
+        // Helper to create mock process that succeeds with output
+        const createSuccessProcess = (output: string) => ({
+            stdout: {
+                on: sinon.stub().callsFake((event, callback) => {
+                    if (event === "data") setTimeout(() => callback(output), 0);
+                }),
+            },
+            stderr: { on: sinon.stub() },
+            on: sinon.stub().callsFake((event, callback) => {
+                if (event === "close") setTimeout(() => callback(0), 5);
+            }),
+        });
+
+        // Helper to create mock process that fails
+        const createFailureProcess = (error: Error) => ({
+            stdout: { on: sinon.stub() },
+            stderr: { on: sinon.stub() },
+            on: sinon.stub().callsFake((event, callback) => {
+                if (event === "error") setTimeout(() => callback(error), 0);
+            }),
+        });
+
+        // Case 1: Valid Docker path
+        const validPath = path.join(
+            "C:",
+            "Program Files",
+            "Docker",
+            "Docker",
+            "resources",
+            "bin",
+            "docker.exe",
+        );
+        spawnStub.onCall(0).returns(createSuccessProcess(validPath) as any);
+
+        const expectedValidResult = path.join(
+            "C:",
+            "Program Files",
+            "Docker",
+            "Docker",
+            executable,
+        );
+        const result1 = await dockerUtils.getDockerPath(executable);
+        assert.strictEqual(
+            result1,
+            expectedValidResult,
+            "Should return the constructed Docker path",
+        );
+
+        // Case 2: Invalid Docker path structure
+        const invalidPath = path.join("C:", "No", "Docker", "Here", "docker.exe");
+        spawnStub.onCall(1).returns(createSuccessProcess(invalidPath) as any);
+
+        const result2 = await dockerUtils.getDockerPath(executable);
+        assert.strictEqual(result2, "", "Should return empty string for invalid path structure");
+
+        // Case 3: execCommand throws error
+        spawnStub.onCall(2).returns(createFailureProcess(new Error("Command failed")) as any);
+
+        const result3 = await dockerUtils.getDockerPath(executable);
+        assert.strictEqual(result3, "", "Should return empty string when command fails");
+
+        sinon.assert.calledThrice(spawnStub);
+    });
+
+    test("startSqlServerDockerContainer: success and failure cases", async () => {
+        const containerName = "testContainer";
+        const version = "2019";
+        const hostname = "localhost";
+        const port = 1433;
+
+        const spawnStub = sandbox.stub(childProcess, "spawn");
+
+        // Helper to create mock process that succeeds with output
+        const createSuccessProcess = (output: string) => ({
+            stdout: {
+                on: sinon.stub().callsFake((event, callback) => {
+                    if (event === "data") setTimeout(() => callback(output), 0);
+                }),
+            },
+            stderr: { on: sinon.stub() },
+            on: sinon.stub().callsFake((event, callback) => {
+                if (event === "close") setTimeout(() => callback(0), 5);
+            }),
+        });
+
+        // Helper to create mock process that fails
+        const createFailureProcess = (error: Error) => ({
+            stdout: { on: sinon.stub() },
+            stderr: { on: sinon.stub() },
+            on: sinon.stub().callsFake((event, callback) => {
+                if (event === "error") setTimeout(() => callback(error), 0);
+            }),
+        });
+
+        // Success case: spawn returns successful process
+        spawnStub.onCall(0).returns(createSuccessProcess("some output") as any);
+
+        const resultSuccess = await dockerUtils.startSqlServerDockerContainer(
+            containerName,
+            "Xf9!uDq7@LmB2#cV",
+            version,
+            hostname,
+            port,
+        );
+
+        sinon.assert.calledOnce(spawnStub);
+        assert.deepEqual(resultSuccess, {
+            success: true,
+            port,
+        });
+
+        spawnStub.resetHistory();
+
+        // Failure case: spawn returns failing process
+        spawnStub
+            .onCall(0)
+            .returns(
+                createFailureProcess(
+                    new Error(LocalContainers.startSqlServerContainerError),
+                ) as any,
+            );
+
+        const resultFailure = await dockerUtils.startSqlServerDockerContainer(
+            containerName,
+            "Xf9!uDq7@LmB2#cV",
+            version,
+            hostname,
+            port,
+        );
+
+        sinon.assert.calledOnce(spawnStub);
+        assert.strictEqual(resultFailure.success, false);
+        assert.strictEqual(resultFailure.error, LocalContainers.startSqlServerContainerError);
+        assert.strictEqual(
+            resultFailure.fullErrorText,
+            LocalContainers.startSqlServerContainerError,
+        );
+        assert.strictEqual(resultFailure.port, undefined);
+    });
+
+    test("isDockerContainerRunning: should return true if container is running, false otherwise", async () => {
+        const containerName = "my-container";
+        const spawnStub = sandbox.stub(childProcess, "spawn");
+
+        // Helper to create mock process that succeeds with output
+        const createSuccessProcess = (output: string) => ({
+            stdout: {
+                on: sinon.stub().callsFake((event, callback) => {
+                    if (event === "data") setTimeout(() => callback(output), 0);
+                }),
+            },
+            stderr: { on: sinon.stub() },
+            on: sinon.stub().callsFake((event, callback) => {
+                if (event === "close") setTimeout(() => callback(0), 5);
+            }),
+        });
+
+        // Helper to create mock process that fails
+        const createFailureProcess = (error: Error) => ({
+            stdout: { on: sinon.stub() },
+            stderr: { on: sinon.stub() },
+            on: sinon.stub().callsFake((event, callback) => {
+                if (event === "error") setTimeout(() => callback(error), 0);
+            }),
+        });
+
+        // Case 1: container running — returns containerName
+        spawnStub.onCall(0).returns(createSuccessProcess(containerName) as any);
+
+        let result = await dockerUtils.isDockerContainerRunning(containerName);
+        assert.strictEqual(result, true);
+
+        // Case 2: container not running — returns something else
+        spawnStub.onCall(1).returns(createSuccessProcess("something else") as any);
+
+        result = await dockerUtils.isDockerContainerRunning(containerName);
+        assert.strictEqual(result, false);
+
+        // Case 3: spawn throws error
+        spawnStub.onCall(2).returns(createFailureProcess(new Error("spawn error")) as any);
+
+        result = await dockerUtils.isDockerContainerRunning(containerName);
+        assert.strictEqual(result, false);
+
+        sinon.assert.callCount(spawnStub, 3);
+    });
+
+    test("startDocker: should return success when Docker is already running", async () => {
+        const spawnStub = sandbox.stub(childProcess, "spawn");
+
+        // Helper to create mock process that succeeds with output
+        const createSuccessProcess = (output: string) => ({
+            stdout: {
+                on: sinon.stub().callsFake((event, callback) => {
+                    if (event === "data") setTimeout(() => callback(output), 0);
+                }),
+            },
+            stderr: { on: sinon.stub() },
+            on: sinon.stub().callsFake((event, callback) => {
+                if (event === "close") setTimeout(() => callback(0), 5);
+            }),
+        });
+
+        spawnStub.returns(createSuccessProcess("Docker is running") as any);
+
+        const result = await dockerUtils.startDocker();
+        assert.ok(result.success, "Docker is already running, should be successful");
+        sinon.assert.calledOnce(spawnStub);
+        sinon.assert.calledWith(spawnStub, "docker", ["info"]);
+    });
+
+    test("startDocker: should start Docker successfully on Windows when not running", async () => {
+        sandbox.stub(os, "platform").returns(Platform.Windows);
+        const spawnStub = sandbox.stub(childProcess, "spawn");
+
+        // Helper to create mock process that succeeds with output
+        const createSuccessProcess = (output: string) => ({
+            stdout: {
+                on: sinon.stub().callsFake((event, callback) => {
+                    if (event === "data") setTimeout(() => callback(output), 0);
+                }),
+            },
+            stderr: { on: sinon.stub() },
+            on: sinon.stub().callsFake((event, callback) => {
+                if (event === "close") setTimeout(() => callback(0), 5);
+            }),
+        });
+
+        // Helper to create mock process that fails
+        const createFailureProcess = (error: Error) => ({
+            stdout: { on: sinon.stub() },
+            stderr: { on: sinon.stub() },
+            on: sinon.stub().callsFake((event, callback) => {
+                if (event === "error") setTimeout(() => callback(error), 0);
+            }),
+        });
+
+        spawnStub
+            .onFirstCall()
+            .returns(createFailureProcess(new Error("Docker not running")) as any); // CHECK_DOCKER_RUNNING (initial check)
+        spawnStub
+            .onSecondCall()
+            .returns(
+                createSuccessProcess(
+                    "C:/Program Files/Docker/Docker/resources/bin/docker.exe",
+                ) as any,
+            ); // GET_DOCKER_PATH
+        spawnStub.onThirdCall().returns(createSuccessProcess("Started Docker") as any); // START_DOCKER (execDockerCommand)
+        // For the polling loop that checks if Docker started - make it succeed immediately
+        spawnStub.onCall(3).returns(createSuccessProcess("Docker Running") as any); // First CHECK_DOCKER_RUNNING in polling loop
+
+        const result = await dockerUtils.startDocker();
+        assert.ok(result.success, "Docker should start successfully on Windows");
+        assert.strictEqual(spawnStub.callCount, 4);
+    });
+
+    test("startDocker: should start Docker successfully on Linux when not running", async () => {
+        sandbox.stub(os, "platform").returns(Platform.Linux);
+        const spawnStub = sandbox.stub(childProcess, "spawn");
+
+        // Helper to create mock process that succeeds with output
+        const createSuccessProcess = (output: string) => ({
+            stdout: {
+                on: sinon.stub().callsFake((event, callback) => {
+                    if (event === "data") setTimeout(() => callback(output), 0);
+                }),
+            },
+            stderr: { on: sinon.stub() },
+            on: sinon.stub().callsFake((event, callback) => {
+                if (event === "close") setTimeout(() => callback(0), 5);
+            }),
+        });
+
+        // Helper to create mock process that fails
+        const createFailureProcess = (error: Error) => ({
+            stdout: { on: sinon.stub() },
+            stderr: { on: sinon.stub() },
+            on: sinon.stub().callsFake((event, callback) => {
+                if (event === "error") setTimeout(() => callback(error), 0);
+            }),
+        });
+
+        spawnStub
+            .onFirstCall()
+            .returns(createFailureProcess(new Error("Docker not running")) as any); // CHECK_DOCKER_RUNNING (initial check)
+        spawnStub.onSecondCall().returns(createSuccessProcess("Started Docker") as any); // START_DOCKER (execDockerCommand)
+        // For the polling loop that checks if Docker started - make it succeed immediately
+        spawnStub.onCall(2).returns(createSuccessProcess("Docker Running") as any); // First CHECK_DOCKER_RUNNING in polling loop
+
+        const result = await dockerUtils.startDocker();
+        assert.ok(result.success, "Docker should start successfully on Linux");
+        assert.strictEqual(spawnStub.callCount, 3);
+    });
+
+    test("startDocker: should fail on unsupported platform", async () => {
+        sandbox.stub(os, "platform").returns("fakePlatform" as Platform);
+        const spawnStub = sandbox.stub(childProcess, "spawn");
+
+        // Helper to create mock process that fails
+        const createFailureProcess = (error: Error) => ({
+            stdout: { on: sinon.stub() },
+            stderr: { on: sinon.stub() },
+            on: sinon.stub().callsFake((event, callback) => {
+                if (event === "error") setTimeout(() => callback(error), 0);
+            }),
+        });
+
+        spawnStub
+            .onFirstCall()
+            .returns(createFailureProcess(new Error("Docker not running")) as any); // CHECK_DOCKER_RUNNING
+
+        const result = await dockerUtils.startDocker();
+        assert.ok(!result.success, "Should not succeed on unsupported platform");
+        assert.strictEqual(
+            result.error,
+            LocalContainers.unsupportedDockerPlatformError("fakePlatform"),
+        );
+    });
+
+    test("startDocker: should fail on Windows when Docker is not installed", async () => {
+        sandbox.stub(os, "platform").returns(Platform.Windows);
+        const spawnStub = sandbox.stub(childProcess, "spawn");
+
+        // Helper to create mock process that fails
+        const createFailureProcess = (error: Error) => ({
+            stdout: { on: sinon.stub() },
+            stderr: { on: sinon.stub() },
+            on: sinon.stub().callsFake((event, callback) => {
+                if (event === "error") setTimeout(() => callback(error), 0);
+            }),
+        });
+
+        spawnStub
+            .onFirstCall()
+            .returns(createFailureProcess(new Error("Docker not running")) as any); // CHECK_DOCKER_RUNNING
+        spawnStub
+            .onSecondCall()
+            .returns(createFailureProcess(new Error("Docker not installed")) as any); // GET_DOCKER_PATH
+
+        const result = await dockerUtils.startDocker();
+        assert.ok(!result.success, "Should fail if Docker is not installed");
+        assert.strictEqual(result.error, LocalContainers.dockerDesktopPathError);
+    });
+
+    test("restartContainer: should restart the container and return success or error", async () => {
+        // Stub platform and dependent modules
+        sandbox.stub(os, "platform").returns(Platform.Linux);
+        const spawnStub = sandbox.stub(childProcess, "spawn");
+        // Stub telemetry method
+        const { sendActionEvent } = stubTelemetry(sandbox);
+        const containerName = "testContainer";
+
+        // Helper to create mock process that succeeds with output (supports piped commands)
+        const createSuccessProcess = (output: string) => ({
+            stdout: {
+                on: sinon.stub().callsFake((event, callback) => {
+                    if (event === "data") setTimeout(() => callback(output), 0);
+                }),
+                pipe: sinon.stub(), // For piped commands
+            },
+            stderr: {
+                on: sinon.stub().callsFake((event, callback) => {
+                    if (event === "data") setTimeout(() => callback(""), 0);
+                }),
+            },
+            stdin: { end: sinon.stub() }, // For piped commands
+            on: sinon.stub().callsFake((event, callback) => {
+                if (event === "close") setTimeout(() => callback(0), 5);
+                if (event === "error") {
+                    /* no-op for success case */
+                }
+            }),
+        });
+
+        // Helper to create mock process that fails
+        const createFailureProcess = (error: Error) => ({
+            stdout: { on: sinon.stub() },
+            stderr: { on: sinon.stub() },
+            on: sinon.stub().callsFake((event, callback) => {
+                if (event === "error") setTimeout(() => callback(error), 0);
+            }),
+        });
+
+        // Case 1: Container is already running, should return success
+        spawnStub.onFirstCall().returns(createSuccessProcess("Docker is running") as any); // START_DOCKER
+        spawnStub.onSecondCall().returns(createSuccessProcess(containerName) as any); // GET_CONTAINERS_BY_NAME
+        spawnStub.onThirdCall().returns(createSuccessProcess("testContainer") as any); // CHECK_CONTAINER_RUNNING
+
+        let result = await dockerUtils.restartContainer(
+            containerName,
+            node,
+            mockObjectExplorerService,
+        );
+        assert.ok(result, "Should return success when container is already running");
+        spawnStub.resetHistory();
+
+        // Case 2: Container is not running, should restart, send telemetry, and return success
+        spawnStub.onFirstCall().returns(createSuccessProcess("Docker is running") as any); // START_DOCKER
+        spawnStub.onSecondCall().returns(createSuccessProcess(containerName) as any); // GET_CONTAINERS_BY_NAME
+        spawnStub
+            .onThirdCall()
+            .returns(createFailureProcess(new Error("Container not running")) as any); // CHECK_CONTAINER_RUNNING
+        spawnStub.onCall(3).returns(createSuccessProcess("Container restarted") as any); // START_CONTAINER
+        // checkIfContainerIsReadyForConnections uses execDockerCommandWithPipe which needs 2 processes:
+        spawnStub.onCall(4).returns(createSuccessProcess("some logs") as any); // docker logs
+        spawnStub
+            .onCall(5)
+            .returns(createSuccessProcess(dockerUtils.COMMANDS.CHECK_CONTAINER_READY) as any); // grep/findstr
+
+        result = await dockerUtils.restartContainer(containerName, node, mockObjectExplorerService);
+        assert.ok(result, "Should return success when container is restarted successfully");
+        sinon.assert.calledThrice(sendActionEvent);
+        spawnStub.resetHistory();
+    });
+
+    test("checkIfContainerIsReadyForConnections: should return true if container is ready, false otherwise", async () => {
+        // Stub platform and dependent modules
+        const spawnStub = sandbox.stub(childProcess, "spawn");
+
+        // Helper to create mock process that succeeds with output for piped commands
+        const createSuccessProcess = (output: string) => ({
+            stdout: {
+                on: sinon.stub().callsFake((event, callback) => {
+                    if (event === "data") setTimeout(() => callback(output), 0);
+                }),
+                pipe: sinon.stub(), // For piped commands
+            },
+            stderr: {
+                on: sinon.stub().callsFake((event, callback) => {
+                    if (event === "data") setTimeout(() => callback(""), 0);
+                }),
+            },
+            stdin: { end: sinon.stub() }, // For piped commands
+            on: sinon.stub().callsFake((event, callback) => {
+                if (event === "close") setTimeout(() => callback(0), 5);
+                if (event === "error") {
+                    /* no-op for success case */
+                }
+            }),
+        });
+
+        // checkIfContainerIsReadyForConnections uses execDockerCommandWithPipe which spawns two processes:
+        // 1. docker logs command
+        // 2. grep/findstr command
+        const dockerProcess = createSuccessProcess("some log output");
+        const grepProcess = createSuccessProcess(dockerUtils.COMMANDS.CHECK_CONTAINER_READY);
+
+        spawnStub.onFirstCall().returns(dockerProcess as any); // docker logs
+        spawnStub.onSecondCall().returns(grepProcess as any); // grep/findstr
+
+        let result = await dockerUtils.checkIfContainerIsReadyForConnections("testContainer");
+        assert.ok(result.success, "Should return success when container is ready for connections");
+        spawnStub.resetHistory();
+    });
+
+    test("deleteContainer: should delete the container and return success or error", async () => {
+        const spawnStub = sandbox.stub(childProcess, "spawn");
+        const { sendActionEvent, sendErrorEvent } = stubTelemetry(sandbox);
+
+        // Helper to create mock process that succeeds with output
+        const createSuccessProcess = (output: string) => ({
+            stdout: {
+                on: sinon.stub().callsFake((event, callback) => {
+                    if (event === "data") setTimeout(() => callback(output), 0);
+                }),
+            },
+            stderr: { on: sinon.stub() },
+            on: sinon.stub().callsFake((event, callback) => {
+                if (event === "close") setTimeout(() => callback(0), 5);
+            }),
+        });
+
+        // Helper to create mock process that fails
+        const createFailureProcess = (error: Error) => ({
+            stdout: { on: sinon.stub() },
+            stderr: { on: sinon.stub() },
+            on: sinon.stub().callsFake((event, callback) => {
+                if (event === "error") setTimeout(() => callback(error), 0);
+            }),
+        });
+
+        spawnStub.returns(createSuccessProcess("container delete") as any);
+
+        let result = await dockerUtils.deleteContainer("testContainer");
+        // deleteContainer should call both stop and remove, but there might be background operations
+        // so we verify the specific calls we expect rather than strict counts
+        assert.ok(spawnStub.calledWith("docker", ["stop", "testContainer"]));
+        assert.ok(spawnStub.calledWith("docker", ["rm", "testContainer"]));
+        sinon.assert.calledOnce(sendActionEvent);
+        assert.ok(result);
+
+        spawnStub.resetHistory();
+        spawnStub.returns(createFailureProcess(new Error("Couldn't delete container")) as any);
+
+        result = await dockerUtils.deleteContainer("testContainer");
+
+        // Verify the expected calls were made (stop and remove)
+        assert.ok(spawnStub.calledWith("docker", ["stop", "testContainer"]));
+        assert.ok(spawnStub.calledWith("docker", ["rm", "testContainer"]));
+        sinon.assert.calledOnce(sendErrorEvent);
+        assert.ok(!result, "Should return false on failure");
+    });
+
+    test("stopContainer: should stop the container and return success or error", async () => {
+        const spawnStub = sandbox.stub(childProcess, "spawn");
+        const { sendActionEvent, sendErrorEvent } = stubTelemetry(sandbox);
+
+        // Helper to create mock process that succeeds with output
+        const createSuccessProcess = (output: string) => ({
+            stdout: {
+                on: sinon.stub().callsFake((event, callback) => {
+                    if (event === "data") setTimeout(() => callback(output), 0);
+                }),
+            },
+            stderr: { on: sinon.stub() },
+            on: sinon.stub().callsFake((event, callback) => {
+                if (event === "close") setTimeout(() => callback(0), 5);
+            }),
+        });
+
+        // Helper to create mock process that fails
+        const createFailureProcess = (error: Error) => ({
+            stdout: { on: sinon.stub() },
+            stderr: { on: sinon.stub() },
+            on: sinon.stub().callsFake((event, callback) => {
+                if (event === "error") setTimeout(() => callback(error), 0);
+            }),
+        });
+
+        spawnStub.returns(createSuccessProcess("container stop") as any);
+
+        let result = await dockerUtils.stopContainer("testContainer");
+        // stopContainer should only call docker stop, but there might be background operations
+        // from other parts of the system, so we verify the main functionality works
+        assert.ok(spawnStub.calledWith("docker", ["stop", "testContainer"]));
+        sinon.assert.calledOnce(sendActionEvent);
+        assert.ok(result);
+
+        spawnStub.resetHistory();
+        spawnStub.returns(createFailureProcess(new Error("Couldn't stop container")) as any);
+
+        result = await dockerUtils.stopContainer("testContainer");
+
+        assert.ok(spawnStub.calledWith("docker", ["stop", "testContainer"]));
+        assert.ok(!result, "Should return false on failure");
+        sinon.assert.calledOnce(sendErrorEvent);
+    });
+
+    test("checkIfContainerIsDockerContainer: should return true if the container is a Docker container", async () => {
+        const spawnStub = sandbox.stub(childProcess, "spawn");
+
+        // Helper to create mock process that succeeds with output
+        const createSuccessProcess = (output: string) => ({
+            stdout: {
+                on: sinon.stub().callsFake((event, callback) => {
+                    if (event === "data") setTimeout(() => callback(output), 0);
+                }),
+            },
+            stderr: { on: sinon.stub() },
+            on: sinon.stub().callsFake((event, callback) => {
+                if (event === "close") setTimeout(() => callback(0), 5);
+            }),
+        });
+
+        // Helper to create mock process that fails
+        const createFailureProcess = (error: Error) => ({
+            stdout: { on: sinon.stub() },
+            stderr: { on: sinon.stub() },
+            on: sinon.stub().callsFake((event, callback) => {
+                if (event === "error") setTimeout(() => callback(error), 0);
+            }),
+        });
+
+        // 1. Non-localhost server: should return ""
+        let result = await dockerUtils.checkIfConnectionIsDockerContainer("some.remote.host");
+        assert.strictEqual(result, "", "Should return empty string for non-localhost address");
+
+        // 2. Docker command fails: should return undefined
+        spawnStub.returns(createFailureProcess(new Error("spawn failed")) as any);
+        result = await dockerUtils.checkIfConnectionIsDockerContainer("localhost");
+        assert.strictEqual(result, undefined, "Should return undefined on spawn failure");
+
+        // Reset spawnStub for next test
+        spawnStub.resetHistory();
+        spawnStub.returns(createSuccessProcess("") as any); // simulate no containers
+
+        // 3. Docker command returns no containers: should return undefined
+        result = await dockerUtils.checkIfConnectionIsDockerContainer("127.0.0.1");
+        assert.strictEqual(result, undefined, "Should return undefined when no containers exist");
+
+        // 4. Containers exist and one matches the port: should return the container id
+        spawnStub.resetHistory();
+        spawnStub.returns(
+            createSuccessProcess(`"HostPort": "1433", "Name": "/testContainer",\n`) as any,
+        ); // simulate container with port 1433
+
+        result = await dockerUtils.checkIfConnectionIsDockerContainer("localhost, 1433");
+        assert.strictEqual(result, "testContainer", "Should return matched container ID");
+    });
+
+    test("findAvailablePort: should find next available port", async () => {
+        const spawnStub = sandbox.stub(childProcess, "spawn");
+
+        // Helper to create mock process that succeeds with output
+        const createSuccessProcess = (output: string) => ({
+            stdout: {
+                on: sinon.stub().callsFake((event, callback) => {
+                    if (event === "data") setTimeout(() => callback(output), 0);
+                }),
+            },
+            stderr: { on: sinon.stub() },
+            on: sinon.stub().callsFake((event, callback) => {
+                if (event === "close") setTimeout(() => callback(0), 5);
+            }),
+        });
+
+        // 1. No containers running: should return 1433
+        spawnStub.returns(createSuccessProcess("") as any); // simulate no containers
+        let result = await dockerUtils.findAvailablePort(1433);
+        assert.strictEqual(result, 1433, "Should return 1433 when no containers are running");
+
+        // 2. Port 1433 is taken: should return next available port
+        spawnStub.returns(createSuccessProcess(`"HostPort": "1433",`) as any);
+        result = await dockerUtils.findAvailablePort(1433);
+        assert.strictEqual(result, 1434, "Should return 1434 when 1433 is taken");
+    });
+
+    test("prepareForDockerContainerCommand: should prepare the command with correct parameters", async () => {
+        const containerName = "testContainer";
+        sandbox.stub(os, "platform").returns(Platform.Linux);
+        const showInformationMessageStub = sandbox.stub(vscode.window, "showInformationMessage");
+        sandbox.stub(vscode.window, "showErrorMessage");
+
+        const spawnStub = sandbox.stub(childProcess, "spawn");
+
+        // Helper to create mock process that succeeds with output
+        const createSuccessProcess = (output: string) => ({
+            stdout: {
+                on: sinon.stub().callsFake((event, callback) => {
+                    if (event === "data") setTimeout(() => callback(output), 0);
+                }),
+            },
+            stderr: { on: sinon.stub() },
+            on: sinon.stub().callsFake((event, callback) => {
+                if (event === "close") setTimeout(() => callback(0), 5);
+            }),
+        });
+
+        // Helper to create mock process that fails
+        const createFailureProcess = (error: Error) => ({
+            stdout: { on: sinon.stub() },
+            stderr: { on: sinon.stub() },
+            on: sinon.stub().callsFake((event, callback) => {
+                if (event === "error") setTimeout(() => callback(error), 0);
+            }),
+        });
+
+        // Docker is running, and container exists
+        spawnStub.onFirstCall().returns(createSuccessProcess("Docker is running") as any); // START_DOCKER
+        spawnStub.onSecondCall().returns(createSuccessProcess(containerName) as any); // GET_CONTAINERS_BY_NAME
+
+        let result = await dockerUtils.prepareForDockerContainerCommand(
+            containerName,
+            node,
+            mockObjectExplorerService,
+        );
+        assert.ok(result.success, "Should return true if container exists");
+
+        // Docker is running, container does not exist
+        spawnStub.resetHistory();
+        spawnStub.onFirstCall().returns(createSuccessProcess("Docker is running") as any); // START_DOCKER
+        spawnStub.onSecondCall().returns(createSuccessProcess("Container doesn't exist") as any); // GET_CONTAINERS_BY_NAME
+
+        result = await dockerUtils.prepareForDockerContainerCommand(
+            containerName,
+            node,
+            mockObjectExplorerService,
+        );
+        assert.ok(!result.success, "Should return false if container does not exist");
+        assert.strictEqual(result.error, LocalContainers.containerDoesNotExistError);
+        assert.strictEqual(
+            showInformationMessageStub.callCount,
+            1,
+            "Should show info message if container does not exist",
+        );
+
+        // finding container returns an error
+        spawnStub.resetHistory();
+        spawnStub.onFirstCall().returns(createSuccessProcess("Docker is running") as any); // START_DOCKER
+        spawnStub
+            .onSecondCall()
+            .returns(createFailureProcess(new Error("Something went wrong")) as any); // GET_CONTAINERS_BY_NAME
+
+        result = await dockerUtils.prepareForDockerContainerCommand(
+            containerName,
+            node,
+            mockObjectExplorerService,
+        );
+        assert.ok(!result.success, "Should return false if container does not exist");
+        assert.strictEqual(result.error, LocalContainers.containerDoesNotExistError);
+    });
+
+    test("sanitizeContainerInput: should properly sanitize container input", () => {
+        // Test with valid input
+        let result = dockerUtils.sanitizeContainerInput("valid-container");
+        assert.strictEqual(result, "valid-container", "Valid name should remain unchanged");
+
+        // Test with alphanumeric and allowed special characters
+        result = dockerUtils.sanitizeContainerInput("test_container.1-2");
+        assert.strictEqual(
+            result,
+            "test_container.1-2",
+            "Name with allowed special chars should remain unchanged",
+        );
+
+        // Test with disallowed special characters
+        result = dockerUtils.sanitizeContainerInput("test@container!");
+        assert.strictEqual(result, "testcontainer", "Disallowed special chars should be removed");
+
+        // Test with SQL injection attempt
+        result = dockerUtils.sanitizeContainerInput("container';DROP TABLE users;--");
+        assert.strictEqual(
+            result,
+            "containerDROPTABLEusers--",
+            "SQL injection chars should be removed",
+        );
+
+        // Test with command injection attempt
+        result = dockerUtils.sanitizeContainerInput('container" && echo Injected');
+        assert.strictEqual(
+            result,
+            "containerechoInjected",
+            "Command injection chars should be removed",
+        );
+
+        // Test with command injection attempt
+        result = dockerUtils.sanitizeContainerInput('container"; rm -rf /');
+        assert.strictEqual(result, "containerrm-rf", "Command injection chars should be removed");
+
+        // Test with empty string
+        result = dockerUtils.sanitizeContainerInput("");
+        assert.strictEqual(result, "", "Empty string should remain empty");
+
+        // Test with only disallowed characters
+        result = dockerUtils.sanitizeContainerInput("@#$%^&*()");
+        assert.strictEqual(result, "", "String with only disallowed chars should become empty");
+
+        // Test with command injection attempts
+        const sanitizedInjection = dockerUtils.sanitizeContainerInput('container"; rm -rf / #');
+        assert.strictEqual(
+            sanitizedInjection,
+            "containerrm-rf",
+            "Command injection characters should be removed",
+        );
+
+        // Test with invalid characters (should be removed)
+        const sanitizedInvalid = dockerUtils.sanitizeContainerInput(
+            "my container/with\\invalid:chars",
+        );
+        assert.strictEqual(
+            sanitizedInvalid,
+            "mycontainerwithinvalidchars",
+            "Invalid characters should be removed",
+        );
+    });
+
+    test("pullSqlServerContainerImage: should pull the container image from the docker registry", async () => {
+        const spawnStub = sandbox.stub(childProcess, "spawn");
+
+        // Helper to create mock process that succeeds with output
+        const createSuccessProcess = (output: string) => ({
+            stdout: {
+                on: sinon.stub().callsFake((event, callback) => {
+                    if (event === "data") setTimeout(() => callback(output), 0);
+                }),
+            },
+            stderr: { on: sinon.stub() },
+            on: sinon.stub().callsFake((event, callback) => {
+                if (event === "close") setTimeout(() => callback(0), 5);
+            }),
+        });
+
+        spawnStub.returns(createSuccessProcess("Pulled image") as any);
+
+        let result = await dockerUtils.pullSqlServerContainerImage("2025");
+        sinon.assert.calledOnce(spawnStub);
+
+        assert.ok(result);
+    });
+
+    test("getEngineErrorLink and getEngineErrorLinkText: should return correct error link and text", () => {
+        const platformStub = sandbox.stub(os, "platform");
+        const archStub = sandbox.stub(os, "arch");
+
+        // 1. Windows platform, x64 architecture
+        platformStub.returns(Platform.Windows);
+        archStub.returns("x64");
+
+        let errorLink = dockerUtils.getEngineErrorLink();
+        let errorLinkText = dockerUtils.getEngineErrorLinkText();
+        assert.strictEqual(
+            errorLink,
+            dockerUtils.windowsContainersErrorLink,
+            "Error link should match",
+        );
+        assert.strictEqual(
+            errorLinkText,
+            LocalContainers.configureLinuxContainers,
+            "Error link text should match",
+        );
+        platformStub.resetBehavior();
+        archStub.resetBehavior();
+
+        // 2. Mac platform, non x64 architecture
+        platformStub.returns(Platform.Mac);
+        archStub.returns("arm64");
+
+        errorLink = dockerUtils.getEngineErrorLink();
+        errorLinkText = dockerUtils.getEngineErrorLinkText();
+        assert.strictEqual(errorLink, dockerUtils.rosettaErrorLink, "Error link should match");
+        assert.strictEqual(
+            errorLinkText,
+            LocalContainers.configureRosetta,
+            "Error link text should match",
+        );
+        platformStub.resetBehavior();
+        archStub.resetBehavior();
+
+        // 3. Linux platform
+        platformStub.returns(Platform.Linux);
+        errorLink = dockerUtils.getEngineErrorLink();
+        errorLinkText = dockerUtils.getEngineErrorLinkText();
+        platformStub.resetBehavior();
+    });
+});
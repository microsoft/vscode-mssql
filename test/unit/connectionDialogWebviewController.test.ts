<<<<<<< HEAD
/*---------------------------------------------------------------------------------------------
 *  Copyright (c) Microsoft Corporation. All rights reserved.
 *  Licensed under the MIT License. See License.txt in the project root for license information.
 *--------------------------------------------------------------------------------------------*/

import * as TypeMoq from "typemoq";
import * as vscode from "vscode";
import * as sinon from "sinon";
import { ConnectionDialogWebviewController } from "../../src/connectionconfig/connectionDialogWebviewController";
import MainController from "../../src/controllers/mainController";
import VscodeWrapper from "../../src/controllers/vscodeWrapper";
import { ObjectExplorerProvider } from "../../src/objectExplorer/objectExplorerProvider";
import { expect } from "chai";
import {
    AuthenticationType,
    AzureSqlServerInfo,
    ConnectionInputMode,
    IConnectionDialogProfile,
} from "../../src/sharedInterfaces/connectionDialog";
import { ApiStatus } from "../../src/sharedInterfaces/webview";
import ConnectionManager from "../../src/controllers/connectionManager";
import { ConnectionStore } from "../../src/models/connectionStore";
import { ConnectionUI } from "../../src/views/connectionUI";
import {
    CredentialsQuickPickItemType,
    IConnectionProfileWithSource,
} from "../../src/models/interfaces";
import { AzureAccountService } from "../../src/services/azureAccountService";
import { IAccount } from "vscode-mssql";
import SqlToolsServerClient from "../../src/languageservice/serviceclient";
import { initializeIconUtils, stubTelemetry, stubUserSurvey } from "./utils";
import {
    stubVscodeAzureSignIn,
    stubFetchServersFromAzure,
    stubPromptForAzureSubscriptionFilter,
    stubVscodeAzureHelperGetAccounts,
} from "./azureHelperStubs";
import { CreateSessionResponse } from "../../src/models/contracts/objectExplorer/createSessionRequest";
import { TreeNodeInfo } from "../../src/objectExplorer/nodes/treeNodeInfo";
import { mockGetCapabilitiesRequest } from "./mocks";
import { AzureController } from "../../src/azure/azureController";
import { ConnectionConfig } from "../../src/connectionconfig/connectionconfig";

suite("ConnectionDialogWebviewController Tests", () => {
    let sandbox: sinon.SinonSandbox;

    let controller: ConnectionDialogWebviewController;
    let mockContext: TypeMoq.IMock<vscode.ExtensionContext>;
    let mockVscodeWrapper: TypeMoq.IMock<VscodeWrapper>;
    let outputChannel: TypeMoq.IMock<vscode.OutputChannel>;
    let mainController: MainController;
    let connectionManager: TypeMoq.IMock<ConnectionManager>;
    let connectionStore: TypeMoq.IMock<ConnectionStore>;
    let connectionUi: TypeMoq.IMock<ConnectionUI>;
    let mockObjectExplorerProvider: TypeMoq.IMock<ObjectExplorerProvider>;
    let azureAccountService: TypeMoq.IMock<AzureAccountService>;
    let serviceClientMock: TypeMoq.IMock<SqlToolsServerClient>;

    const TEST_ROOT_GROUP_ID = "test-root-group-id";

    const testMruConnection = {
        profileSource: CredentialsQuickPickItemType.Mru,
        server: "MruServer",
        database: "MruDatabase",
    } as IConnectionProfileWithSource;

    const testSavedConnection = {
        profileSource: CredentialsQuickPickItemType.Profile,
        server: "SavedServer",
        database: "SavedDatabase",
        groupId: TEST_ROOT_GROUP_ID,
    } as IConnectionProfileWithSource;

    setup(async () => {
        sandbox = sinon.createSandbox();
        initializeIconUtils();

        mockContext = TypeMoq.Mock.ofType<vscode.ExtensionContext>();
        mockVscodeWrapper = TypeMoq.Mock.ofType<VscodeWrapper>();
        mockObjectExplorerProvider = TypeMoq.Mock.ofType<ObjectExplorerProvider>();

        outputChannel = TypeMoq.Mock.ofType<vscode.OutputChannel>();
        outputChannel.setup((c) => c.clear());
        outputChannel.setup((c) => c.append(TypeMoq.It.isAny()));
        outputChannel.setup((c) => c.show(TypeMoq.It.isAny()));

        mockVscodeWrapper.setup((v) => v.outputChannel).returns(() => outputChannel.object);

        mockContext = TypeMoq.Mock.ofType<vscode.ExtensionContext>();
        mockContext.setup((c) => c.extensionUri).returns(() => vscode.Uri.parse("file://fakePath"));
        mockContext.setup((c) => c.extensionPath).returns(() => "fakePath");
        mockContext.setup((c) => c.subscriptions).returns(() => []);
        mockContext
            .setup((c) => c.globalState)
            .returns(() => {
                return {
                    get: (key: string, defaultValue: any) => defaultValue,
                } as any;
            });

        connectionManager = TypeMoq.Mock.ofType(
            ConnectionManager,
            TypeMoq.MockBehavior.Loose,
            mockContext.object,
        );

        connectionStore = TypeMoq.Mock.ofType(
            ConnectionStore,
            TypeMoq.MockBehavior.Loose,
            mockContext.object,
        );

        connectionUi = TypeMoq.Mock.ofType(
            ConnectionUI,
            TypeMoq.MockBehavior.Loose,
            connectionManager.object,
            mockContext.object,
        );

        azureAccountService = TypeMoq.Mock.ofType(AzureAccountService, TypeMoq.MockBehavior.Loose);

        serviceClientMock = TypeMoq.Mock.ofType(SqlToolsServerClient, TypeMoq.MockBehavior.Loose);

        connectionManager.setup((cm) => cm.connectionStore).returns(() => connectionStore.object);
        connectionManager.setup((cm) => cm.connectionUI).returns(() => connectionUi.object);
        connectionManager.setup((cm) => cm.client).returns(() => serviceClientMock.object);

        connectionStore
            .setup((cs) => cs.readAllConnections(TypeMoq.It.isAny()))
            .returns(() => Promise.resolve([testMruConnection, testSavedConnection]));

        connectionStore
            .setup((cs) => cs.readAllConnectionGroups())
            .returns(() =>
                Promise.resolve([{ id: TEST_ROOT_GROUP_ID, name: ConnectionConfig.RootGroupName }]),
            );

        azureAccountService
            .setup((a) => a.getAccounts())
            .returns(() =>
                Promise.resolve([
                    {
                        displayInfo: {
                            displayName: "Test Display Name",
                            userId: "TestUserId",
                        },
                        key: {
                            id: "TestUserId",
                        },
                    } as IAccount,
                ]),
            );

        mockGetCapabilitiesRequest(serviceClientMock);

        mainController = new MainController(
            mockContext.object,
            connectionManager.object,
            mockVscodeWrapper.object,
        );

        sandbox.stub(vscode.commands, "registerCommand");
        sandbox.stub(vscode.window, "registerWebviewViewProvider");

        mainController.azureAccountService = azureAccountService.object;
        await mainController["initializeObjectExplorer"](mockObjectExplorerProvider.object);

        controller = new ConnectionDialogWebviewController(
            mockContext.object,
            mockVscodeWrapper.object,
            mainController,
            mockObjectExplorerProvider.object,
            undefined /* connection to edit */,
        );

        await controller.initialized;
    });

    teardown(() => {
        sandbox.restore();
    });

    suite("Initialization", () => {
        test("should initialize correctly for new connection", async () => {
            const expectedInitialFormState = {
                authenticationType: "SqlLogin",
                connectTimeout: 30,
                applicationName: "vscode-mssql",
                applicationIntent: "ReadWrite",
            };

            expect(controller.state.formState).to.deep.equal(
                expectedInitialFormState,
                "Initial form state is incorrect",
            );

            expect(controller.state.formError).to.deep.equal(
                "",
                "Should be no error in the initial state",
            );

            expect(controller.state.connectionStatus).to.equal(
                ApiStatus.NotStarted,
                "Connection status should be NotStarted",
            );

            expect(controller.state.azureAccounts).to.be.empty;

            expect(controller.state.loadingAzureAccountsStatus).to.equal(
                ApiStatus.NotStarted,
                "Azure account load status should be NotStarted",
            );

            expect(controller.state.loadingAzureSubscriptionsStatus).to.equal(
                ApiStatus.NotStarted,
                "Azure subscription load status should be NotStarted",
            );

            expect(controller.state.loadingAzureServersStatus).to.equal(
                ApiStatus.NotStarted,
                "Azure server load status should be NotStarted",
            );

            expect(controller.state.formComponents).to.contains.all.keys(["server", "user"]);

            expect(controller.state.formComponents).to.contains.all.keys([
                "profileName",
                "savePassword",
                "accountId",
                "tenantId",
                "connectionString",
            ]);

            expect(controller.state.connectionComponents.mainOptions).to.deep.equal([
                "server",
                "trustServerCertificate",
                "authenticationType",
                "user",
                "password",
                "savePassword",
                "accountId",
                "tenantId",
                "database",
                "encrypt",
            ]);

            expect(controller.state.selectedInputMode).to.equal(ConnectionInputMode.Parameters);
            expect(controller.state.savedConnections).to.have.lengthOf(1);
            expect(controller.state.savedConnections[0]).to.deep.include(testSavedConnection);

            expect(controller.state.recentConnections).to.have.lengthOf(1);
            expect(controller.state.recentConnections).to.deep.include(testMruConnection);
            expect(
                controller.state.readyToConnect,
                "Incomplete connection dialog should not be ready to connect",
            ).to.be.false;
        });

        test("should initialize correctly when editing connection", async () => {
            const editedConnection = {
                profileName: "Test Server to Edit",
                server: "SavedServer",
                database: "SavedDatabase",
                authenticationType: AuthenticationType.Integrated,
            } as IConnectionDialogProfile;

            controller = new ConnectionDialogWebviewController(
                mockContext.object,
                mockVscodeWrapper.object,
                mainController,
                mockObjectExplorerProvider.object,
                editedConnection,
            );
            await controller.initialized;

            expect(controller["_connectionBeingEdited"]).to.deep.equal(
                { ...editedConnection, password: undefined },
                "Form state should be the same as the connection being edited",
            );

            expect(
                controller.state.readyToConnect,
                "should be ready to connect when launched with a profile to edit",
            ).to.be.true;
        });

        test("should initialize correctly when editing connection with password", async () => {
            const editedConnection = {
                profileName: "Test Server to Edit",
                server: "SavedServer",
                database: "SavedDatabase",
                authenticationType: AuthenticationType.SqlLogin,
                user: "testUser",
                password: "testPassword",
            } as IConnectionDialogProfile;

            controller = new ConnectionDialogWebviewController(
                mockContext.object,
                mockVscodeWrapper.object,
                mainController,
                mockObjectExplorerProvider.object,
                editedConnection,
            );
            await controller.initialized;

            expect(controller["_connectionBeingEdited"]).to.deep.equal(
                editedConnection,
                "Form state should be the same as the connection being edited",
            );

            expect(
                controller.state.readyToConnect,
                "should be ready to connect when launched with a profile to edit",
            ).to.be.true;
        });
    });

    suite("Reducers", () => {
        suite("setConnectionInputType", () => {
            test("Should set connection input type correctly for Parameters", async () => {
                expect(controller.state.selectedInputMode).to.equal(
                    ConnectionInputMode.Parameters,
                    "Default input mode should be Parameters",
                );

                await controller["_reducerHandlers"].get("setConnectionInputType")(
                    controller.state,
                    {
                        inputMode: ConnectionInputMode.AzureBrowse,
                    },
                );

                expect(controller.state.selectedInputMode).to.equal(
                    ConnectionInputMode.AzureBrowse,
                    "Should set connection input type to AzureBrowse",
                );

                await controller["_reducerHandlers"].get("setConnectionInputType")(
                    controller.state,
                    {
                        inputMode: ConnectionInputMode.Parameters,
                    },
                );

                expect(controller.state.selectedInputMode).to.equal(
                    ConnectionInputMode.Parameters,
                    "Should set connection input type to Parameters",
                );
            });

            test("should set connection input mode correctly and load server info for AzureBrowse", async () => {
                const { sendErrorEvent } = stubTelemetry(sandbox);

                stubVscodeAzureSignIn(sandbox);
                stubVscodeAzureHelperGetAccounts(sandbox);
                stubFetchServersFromAzure(sandbox);

                await controller["_reducerHandlers"].get("setConnectionInputType")(
                    controller.state,
                    {
                        inputMode: ConnectionInputMode.AzureBrowse,
                    },
                );

                // validate that subscriptions and servers are loaded correctly

                expect(sendErrorEvent.notCalled, "sendErrorEvent should not be called").to.be.true;

                expect(controller.state.azureSubscriptions).to.have.lengthOf(2);
                expect(controller.state.azureSubscriptions).to.satisfy(
                    (subs) => subs.some((s) => s.name === "Ten0Sub1"),
                    "Subscription list should contain expected subscription",
                );

                expect(controller.state.azureServers).to.have.lengthOf(
                    4,
                    "Should have 4 servers; 2 for each subscription",
                );
                expect(controller.state.azureServers).to.satisfy(
                    (servers: AzureSqlServerInfo[]) =>
                        servers.some((server) => server.server === "testServer-Ten1Sub1-2"),
                    "Server list should contain expected server",
                );
            });
        });

        test("loadConnection", async () => {
            controller.state.formError = "Sample error";

            expect(
                controller["_connectionBeingEdited"],
                "should not be a connection being edited at first",
            ).to.be.undefined;

            expect(
                controller.state.readyToConnect,
                "should not be ready to connect before profile has been loaded",
            ).to.be.false;

            const testConnection = {
                profileName: "Test Server to Edit",
                server: "SavedServer",
                database: "SavedDatabase",
                authenticationType: AuthenticationType.Integrated,
            } as IConnectionDialogProfile;

            await controller["_reducerHandlers"].get("loadConnection")(controller.state, {
                connection: testConnection,
            });

            expect(
                controller["_connectionBeingEdited"],
                "connection being edited should have the same properties as the one passed to the reducer",
            ).to.deep.equal(testConnection);
            expect(
                controller["_connectionBeingEdited"],
                "connection being edited should be a clone of the one passed to the reducer, not the original",
            ).to.not.equal(testConnection);

            expect(
                controller.state.formError,
                "Error should be cleared after loading the connection",
            ).to.equal("");

            expect(
                controller.state.readyToConnect,
                "should be ready to connect after profile has been loaded",
            ).to.be.true;
        });

        suite("connect", () => {
            test("connect happy path", async () => {
                // Set up mocks
                stubTelemetry(sandbox);
                stubUserSurvey(sandbox);

                mockObjectExplorerProvider
                    .setup((oep) => oep.createSession(TypeMoq.It.isAny()))
                    .returns(() => {
                        return Promise.resolve({
                            sessionId: "testSessionId",
                            rootNode: new TreeNodeInfo(
                                "testNode",
                                undefined,
                                undefined,
                                undefined,
                                undefined,
                                "Database",
                                undefined,
                                undefined,
                                undefined,
                                undefined,
                                undefined,
                            ),
                            success: true,
                        } as CreateSessionResponse);
                    });

                connectionManager
                    .setup((cm) => cm.connect(TypeMoq.It.isAny(), TypeMoq.It.isAny()))
                    .returns(() => Promise.resolve(true));

                let mockObjectExplorerTree = TypeMoq.Mock.ofType<vscode.TreeView<TreeNodeInfo>>(
                    undefined,
                    TypeMoq.MockBehavior.Loose,
                );

                mockObjectExplorerTree
                    .setup((oet) => oet.reveal(TypeMoq.It.isAny(), TypeMoq.It.isAny()))
                    .returns(() => {
                        return Promise.resolve();
                    });

                mainController.objectExplorerTree = mockObjectExplorerTree.object;

                // Run test

                controller.state.formState = {
                    server: "localhost",
                    user: "testUser",
                    password: "testPassword",
                    authenticationType: AuthenticationType.SqlLogin,
                } as IConnectionDialogProfile;

                await controller["_reducerHandlers"].get("connect")(controller.state, {});
            });
        });

        suite("filterAzureSubscriptions", () => {
            test("Filter change cancelled", async () => {
                stubPromptForAzureSubscriptionFilter(sandbox, false);

                await controller["_reducerHandlers"].get("filterAzureSubscriptions")(
                    controller.state,
                    {},
                );

                const stub = (controller["loadAllAzureServers"] = sandbox.stub().resolves());

                expect(stub.notCalled, "loadAllAzureServers should not be called").to.be.true;
            });

            test("Filter updated", async () => {
                const { sendErrorEvent } = stubTelemetry(sandbox);

                stubPromptForAzureSubscriptionFilter(sandbox, true);
                stubVscodeAzureHelperGetAccounts(sandbox);
                stubVscodeAzureSignIn(sandbox);
                stubFetchServersFromAzure(sandbox);

                expect(
                    controller.state.azureSubscriptions,
                    "No subscriptions should be loaded initially",
                ).to.have.lengthOf(0);

                await controller["_reducerHandlers"].get("filterAzureSubscriptions")(
                    controller.state,
                    {},
                );

                expect(sendErrorEvent.notCalled, "sendErrorEvent should not be called").to.be.true;
                expect(
                    controller.state.azureSubscriptions,
                    "changing Azure subscription filter settings should trigger reloading subscriptions",
                ).to.have.lengthOf(2);
            });
        });
    });

    test("getAzureActionButtons", async () => {
        controller.state.connectionProfile.authenticationType = AuthenticationType.AzureMFA;
        controller.state.connectionProfile.accountId = "TestEntraAccountId";

        const actionButtons = await controller["getAzureActionButtons"]();
        expect(actionButtons.length).to.equal(1, "Should always have the Sign In button");
        expect(actionButtons[0].id).to.equal("azureSignIn");

        controller.state.connectionProfile.authenticationType = AuthenticationType.AzureMFA;
        controller.state.connectionProfile.accountId = "TestUserId";

        const isTokenValidStub = sandbox.stub(AzureController, "isTokenValid").returns(false);

        // When there's no error, we should have refreshToken button
        let buttons = await controller["getAzureActionButtons"]();
        expect(buttons.length).to.equal(2);
        expect(buttons[1].id).to.equal("refreshToken");

        // Test error handling when getAccountSecurityToken throws
        isTokenValidStub.restore();
        sandbox
            .stub(mainController.azureAccountService, "getAccountSecurityToken")
            .throws(new Error("Test error"));

        buttons = await controller["getAzureActionButtons"]();
        expect(buttons.length).to.equal(2);
        expect(buttons[1].id).to.equal("refreshToken");
    });
});
=======
/*---------------------------------------------------------------------------------------------
 *  Copyright (c) Microsoft Corporation. All rights reserved.
 *  Licensed under the MIT License. See License.txt in the project root for license information.
 *--------------------------------------------------------------------------------------------*/

import * as TypeMoq from "typemoq";
import * as vscode from "vscode";
import * as sinon from "sinon";
import { ConnectionDialogWebviewController } from "../../src/connectionconfig/connectionDialogWebviewController";
import MainController from "../../src/controllers/mainController";
import VscodeWrapper from "../../src/controllers/vscodeWrapper";
import { ObjectExplorerProvider } from "../../src/objectExplorer/objectExplorerProvider";
import { expect } from "chai";
import {
    AuthenticationType,
    AzureSqlServerInfo,
    ConnectionInputMode,
    IConnectionDialogProfile,
} from "../../src/sharedInterfaces/connectionDialog";
import { ApiStatus } from "../../src/sharedInterfaces/webview";
import ConnectionManager from "../../src/controllers/connectionManager";
import { ConnectionStore } from "../../src/models/connectionStore";
import { ConnectionUI } from "../../src/views/connectionUI";
import {
    CredentialsQuickPickItemType,
    IConnectionProfileWithSource,
} from "../../src/models/interfaces";
import { AzureAccountService } from "../../src/services/azureAccountService";
import { IAccount } from "vscode-mssql";
import SqlToolsServerClient from "../../src/languageservice/serviceclient";
import { stubTelemetry } from "./utils";
import {
    stubVscodeAzureSignIn,
    stubFetchServersFromAzure,
    stubPromptForAzureSubscriptionFilter,
    stubVscodeAzureHelperGetAccounts,
} from "./azureHelperStubs";
import { CreateSessionResponse } from "../../src/models/contracts/objectExplorer/createSessionRequest";
import { TreeNodeInfo } from "../../src/objectExplorer/nodes/treeNodeInfo";
import { mockGetCapabilitiesRequest } from "./mocks";
import { AzureController } from "../../src/azure/azureController";
import { ConnectionConfig } from "../../src/connectionconfig/connectionconfig";

suite("ConnectionDialogWebviewController Tests", () => {
    let sandbox: sinon.SinonSandbox;

    let controller: ConnectionDialogWebviewController;
    let mockContext: TypeMoq.IMock<vscode.ExtensionContext>;
    let mockVscodeWrapper: TypeMoq.IMock<VscodeWrapper>;
    let outputChannel: TypeMoq.IMock<vscode.OutputChannel>;
    let mainController: MainController;
    let connectionManager: TypeMoq.IMock<ConnectionManager>;
    let connectionStore: TypeMoq.IMock<ConnectionStore>;
    let connectionUi: TypeMoq.IMock<ConnectionUI>;
    let mockObjectExplorerProvider: TypeMoq.IMock<ObjectExplorerProvider>;
    let azureAccountService: TypeMoq.IMock<AzureAccountService>;
    let serviceClientMock: TypeMoq.IMock<SqlToolsServerClient>;

    const TEST_ROOT_GROUP_ID = "test-root-group-id";

    const testMruConnection = {
        profileSource: CredentialsQuickPickItemType.Mru,
        server: "MruServer",
        database: "MruDatabase",
    } as IConnectionProfileWithSource;

    const testSavedConnection = {
        profileSource: CredentialsQuickPickItemType.Profile,
        server: "SavedServer",
        database: "SavedDatabase",
        groupId: TEST_ROOT_GROUP_ID,
    } as IConnectionProfileWithSource;

    setup(async () => {
        sandbox = sinon.createSandbox();

        mockContext = TypeMoq.Mock.ofType<vscode.ExtensionContext>();
        mockVscodeWrapper = TypeMoq.Mock.ofType<VscodeWrapper>();
        mockObjectExplorerProvider = TypeMoq.Mock.ofType<ObjectExplorerProvider>();

        outputChannel = TypeMoq.Mock.ofType<vscode.OutputChannel>();
        outputChannel.setup((c) => c.clear());
        outputChannel.setup((c) => c.append(TypeMoq.It.isAny()));
        outputChannel.setup((c) => c.show(TypeMoq.It.isAny()));

        mockVscodeWrapper.setup((v) => v.outputChannel).returns(() => outputChannel.object);

        mockContext = TypeMoq.Mock.ofType<vscode.ExtensionContext>();
        mockContext.setup((c) => c.extensionUri).returns(() => vscode.Uri.parse("file://fakePath"));
        mockContext.setup((c) => c.extensionPath).returns(() => "fakePath");
        mockContext.setup((c) => c.subscriptions).returns(() => []);
        mockContext
            .setup((c) => c.globalState)
            .returns(() => {
                return {
                    get: (key: string, defaultValue: any) => defaultValue,
                } as any;
            });

        connectionManager = TypeMoq.Mock.ofType(
            ConnectionManager,
            TypeMoq.MockBehavior.Loose,
            mockContext.object,
        );

        connectionStore = TypeMoq.Mock.ofType(
            ConnectionStore,
            TypeMoq.MockBehavior.Loose,
            mockContext.object,
        );

        connectionUi = TypeMoq.Mock.ofType(
            ConnectionUI,
            TypeMoq.MockBehavior.Loose,
            connectionManager.object,
            mockContext.object,
        );

        azureAccountService = TypeMoq.Mock.ofType(AzureAccountService, TypeMoq.MockBehavior.Loose);

        serviceClientMock = TypeMoq.Mock.ofType(SqlToolsServerClient, TypeMoq.MockBehavior.Loose);

        connectionManager.setup((cm) => cm.connectionStore).returns(() => connectionStore.object);
        connectionManager.setup((cm) => cm.connectionUI).returns(() => connectionUi.object);
        connectionManager.setup((cm) => cm.client).returns(() => serviceClientMock.object);

        connectionStore
            .setup((cs) => cs.readAllConnections(TypeMoq.It.isAny()))
            .returns(() => Promise.resolve([testMruConnection, testSavedConnection]));

        connectionStore
            .setup((cs) => cs.readAllConnectionGroups())
            .returns(() =>
                Promise.resolve([{ id: TEST_ROOT_GROUP_ID, name: ConnectionConfig.RootGroupName }]),
            );

        azureAccountService
            .setup((a) => a.getAccounts())
            .returns(() =>
                Promise.resolve([
                    {
                        displayInfo: {
                            displayName: "Test Display Name",
                            userId: "TestUserId",
                        },
                        key: {
                            id: "TestUserId",
                        },
                    } as IAccount,
                ]),
            );

        mockGetCapabilitiesRequest(serviceClientMock);

        mainController = new MainController(
            mockContext.object,
            connectionManager.object,
            mockVscodeWrapper.object,
        );

        sandbox.stub(vscode.commands, "registerCommand");
        sandbox.stub(vscode.window, "registerWebviewViewProvider");

        mainController.azureAccountService = azureAccountService.object;
        (mainController as any).initializeObjectExplorer(mockObjectExplorerProvider.object);

        controller = new ConnectionDialogWebviewController(
            mockContext.object,
            mockVscodeWrapper.object,
            mainController,
            mockObjectExplorerProvider.object,
            undefined /* connection to edit */,
        );

        await controller.initialized;
    });

    teardown(() => {
        sandbox.restore();
    });

    suite("Initialization", () => {
        test("should initialize correctly for new connection", async () => {
            const expectedInitialFormState = {
                authenticationType: "SqlLogin",
                connectTimeout: 30,
                applicationName: "vscode-mssql",
                applicationIntent: "ReadWrite",
            };

            expect(controller.state.formState).to.deep.equal(
                expectedInitialFormState,
                "Initial form state is incorrect",
            );

            expect(controller.state.formError).to.deep.equal(
                "",
                "Should be no error in the initial state",
            );

            expect(controller.state.connectionStatus).to.equal(
                ApiStatus.NotStarted,
                "Connection status should be NotStarted",
            );

            expect(controller.state.azureAccounts).to.be.empty;

            expect(controller.state.loadingAzureAccountsStatus).to.equal(
                ApiStatus.NotStarted,
                "Azure account load status should be NotStarted",
            );

            expect(controller.state.loadingAzureSubscriptionsStatus).to.equal(
                ApiStatus.NotStarted,
                "Azure subscription load status should be NotStarted",
            );

            expect(controller.state.loadingAzureServersStatus).to.equal(
                ApiStatus.NotStarted,
                "Azure server load status should be NotStarted",
            );

            expect(controller.state.formComponents).to.contains.all.keys(["server", "user"]);

            expect(controller.state.formComponents).to.contains.all.keys([
                "profileName",
                "savePassword",
                "accountId",
                "tenantId",
                "connectionString",
            ]);

            expect(controller.state.connectionComponents.mainOptions).to.deep.equal([
                "server",
                "trustServerCertificate",
                "authenticationType",
                "user",
                "password",
                "savePassword",
                "accountId",
                "tenantId",
                "database",
                "encrypt",
            ]);

            expect(controller.state.selectedInputMode).to.equal(ConnectionInputMode.Parameters);
            expect(controller.state.savedConnections).to.have.lengthOf(1);
            expect(controller.state.savedConnections[0]).to.deep.include(testSavedConnection);

            expect(controller.state.recentConnections).to.have.lengthOf(1);
            expect(controller.state.recentConnections).to.deep.include(testMruConnection);
            expect(
                controller.state.readyToConnect,
                "Incomplete connection dialog should not be ready to connect",
            ).to.be.false;
        });

        test("should initialize correctly when editing connection", async () => {
            const editedConnection = {
                profileName: "Test Server to Edit",
                server: "SavedServer",
                database: "SavedDatabase",
                authenticationType: AuthenticationType.Integrated,
            } as IConnectionDialogProfile;

            controller = new ConnectionDialogWebviewController(
                mockContext.object,
                mockVscodeWrapper.object,
                mainController,
                mockObjectExplorerProvider.object,
                editedConnection,
            );
            await controller.initialized;

            expect(controller["_connectionBeingEdited"]).to.deep.equal(
                { ...editedConnection, password: undefined },
                "Form state should be the same as the connection being edited",
            );

            expect(
                controller.state.readyToConnect,
                "should be ready to connect when launched with a profile to edit",
            ).to.be.true;
        });

        test("should initialize correctly when editing connection with password", async () => {
            const editedConnection = {
                profileName: "Test Server to Edit",
                server: "SavedServer",
                database: "SavedDatabase",
                authenticationType: AuthenticationType.SqlLogin,
                user: "testUser",
                password: "testPassword",
            } as IConnectionDialogProfile;

            controller = new ConnectionDialogWebviewController(
                mockContext.object,
                mockVscodeWrapper.object,
                mainController,
                mockObjectExplorerProvider.object,
                editedConnection,
            );
            await controller.initialized;

            expect(controller["_connectionBeingEdited"]).to.deep.equal(
                editedConnection,
                "Form state should be the same as the connection being edited",
            );

            expect(
                controller.state.readyToConnect,
                "should be ready to connect when launched with a profile to edit",
            ).to.be.true;
        });
    });

    suite("Reducers", () => {
        suite("setConnectionInputType", () => {
            test("Should set connection input type correctly for Parameters", async () => {
                expect(controller.state.selectedInputMode).to.equal(
                    ConnectionInputMode.Parameters,
                    "Default input mode should be Parameters",
                );

                await controller["_reducerHandlers"].get("setConnectionInputType")(
                    controller.state,
                    {
                        inputMode: ConnectionInputMode.AzureBrowse,
                    },
                );

                expect(controller.state.selectedInputMode).to.equal(
                    ConnectionInputMode.AzureBrowse,
                    "Should set connection input type to AzureBrowse",
                );

                await controller["_reducerHandlers"].get("setConnectionInputType")(
                    controller.state,
                    {
                        inputMode: ConnectionInputMode.Parameters,
                    },
                );

                expect(controller.state.selectedInputMode).to.equal(
                    ConnectionInputMode.Parameters,
                    "Should set connection input type to Parameters",
                );
            });

            test("should set connection input mode correctly and load server info for AzureBrowse", async () => {
                const { sendErrorEvent } = stubTelemetry(sandbox);

                stubVscodeAzureSignIn(sandbox);
                stubVscodeAzureHelperGetAccounts(sandbox);
                stubFetchServersFromAzure(sandbox);

                await controller["_reducerHandlers"].get("setConnectionInputType")(
                    controller.state,
                    {
                        inputMode: ConnectionInputMode.AzureBrowse,
                    },
                );

                // validate that subscriptions and servers are loaded correctly

                expect(sendErrorEvent.notCalled, "sendErrorEvent should not be called").to.be.true;

                expect(controller.state.azureSubscriptions).to.have.lengthOf(2);
                expect(controller.state.azureSubscriptions).to.satisfy(
                    (subs) => subs.some((s) => s.name === "Ten0Sub1"),
                    "Subscription list should contain expected subscription",
                );

                expect(controller.state.azureServers).to.have.lengthOf(
                    4,
                    "Should have 4 servers; 2 for each subscription",
                );
                expect(controller.state.azureServers).to.satisfy(
                    (servers: AzureSqlServerInfo[]) =>
                        servers.some((server) => server.server === "testServer-Ten1Sub1-2"),
                    "Server list should contain expected server",
                );
            });
        });

        test("loadConnection", async () => {
            controller.state.formError = "Sample error";

            expect(
                controller["_connectionBeingEdited"],
                "should not be a connection being edited at first",
            ).to.be.undefined;

            expect(
                controller.state.readyToConnect,
                "should not be ready to connect before profile has been loaded",
            ).to.be.false;

            const testConnection = {
                profileName: "Test Server to Edit",
                server: "SavedServer",
                database: "SavedDatabase",
                authenticationType: AuthenticationType.Integrated,
            } as IConnectionDialogProfile;

            await controller["_reducerHandlers"].get("loadConnection")(controller.state, {
                connection: testConnection,
            });

            expect(
                controller["_connectionBeingEdited"],
                "connection being edited should have the same properties as the one passed to the reducer",
            ).to.deep.equal(testConnection);
            expect(
                controller["_connectionBeingEdited"],
                "connection being edited should be a clone of the one passed to the reducer, not the original",
            ).to.not.equal(testConnection);

            expect(
                controller.state.formError,
                "Error should be cleared after loading the connection",
            ).to.equal("");

            expect(
                controller.state.readyToConnect,
                "should be ready to connect after profile has been loaded",
            ).to.be.true;
        });

        suite("connect", () => {
            test("connect happy path", async () => {
                // Set up mocks
                stubTelemetry(sandbox);

                mockObjectExplorerProvider
                    .setup((oep) => oep.createSession(TypeMoq.It.isAny()))
                    .returns(() => {
                        return Promise.resolve({
                            sessionId: "testSessionId",
                            rootNode: new TreeNodeInfo(
                                "testNode",
                                undefined,
                                undefined,
                                undefined,
                                undefined,
                                undefined,
                                undefined,
                                undefined,
                                undefined,
                                undefined,
                                undefined,
                            ),
                            success: true,
                        } as CreateSessionResponse);
                    });

                connectionManager
                    .setup((cm) => cm.connect(TypeMoq.It.isAny(), TypeMoq.It.isAny()))
                    .returns(() => Promise.resolve(true));

                let mockObjectExplorerTree = TypeMoq.Mock.ofType<vscode.TreeView<TreeNodeInfo>>(
                    undefined,
                    TypeMoq.MockBehavior.Loose,
                );

                mockObjectExplorerTree
                    .setup((oet) => oet.reveal(TypeMoq.It.isAny(), TypeMoq.It.isAny()))
                    .returns(() => {
                        return Promise.resolve();
                    });

                mainController.objectExplorerTree = mockObjectExplorerTree.object;

                // Run test

                controller.state.formState = {
                    server: "localhost",
                    user: "testUser",
                    password: "testPassword",
                    authenticationType: AuthenticationType.SqlLogin,
                } as IConnectionDialogProfile;

                await controller["_reducerHandlers"].get("connect")(controller.state, {});
            });
        });

        suite("filterAzureSubscriptions", () => {
            test("Filter change cancelled", async () => {
                stubPromptForAzureSubscriptionFilter(sandbox, false);

                await controller["_reducerHandlers"].get("filterAzureSubscriptions")(
                    controller.state,
                    {},
                );

                const stub = (controller["loadAllAzureServers"] = sandbox.stub().resolves());

                expect(stub.notCalled, "loadAllAzureServers should not be called").to.be.true;
            });

            test("Filter updated", async () => {
                const { sendErrorEvent } = stubTelemetry(sandbox);

                stubPromptForAzureSubscriptionFilter(sandbox, true);
                stubVscodeAzureHelperGetAccounts(sandbox);
                stubVscodeAzureSignIn(sandbox);
                stubFetchServersFromAzure(sandbox);

                expect(
                    controller.state.azureSubscriptions,
                    "No subscriptions should be loaded initially",
                ).to.have.lengthOf(0);

                await controller["_reducerHandlers"].get("filterAzureSubscriptions")(
                    controller.state,
                    {},
                );

                expect(sendErrorEvent.notCalled, "sendErrorEvent should not be called").to.be.true;
                expect(
                    controller.state.azureSubscriptions,
                    "changing Azure subscription filter settings should trigger reloading subscriptions",
                ).to.have.lengthOf(2);
            });
        });
    });

    test("getAzureActionButtons", async () => {
        controller.state.connectionProfile.authenticationType = AuthenticationType.AzureMFA;
        controller.state.connectionProfile.accountId = "TestEntraAccountId";

        const actionButtons = await controller["getAzureActionButtons"]();
        expect(actionButtons.length).to.equal(1, "Should always have the Sign In button");
        expect(actionButtons[0].id).to.equal("azureSignIn");

        controller.state.connectionProfile.authenticationType = AuthenticationType.AzureMFA;
        controller.state.connectionProfile.accountId = "TestUserId";

        const isTokenValidStub = sandbox.stub(AzureController, "isTokenValid").returns(false);

        // When there's no error, we should have refreshToken button
        let buttons = await controller["getAzureActionButtons"]();
        expect(buttons.length).to.equal(2);
        expect(buttons[1].id).to.equal("refreshToken");

        // Test error handling when getAccountSecurityToken throws
        isTokenValidStub.restore();
        sandbox
            .stub(mainController.azureAccountService, "getAccountSecurityToken")
            .throws(new Error("Test error"));

        buttons = await controller["getAzureActionButtons"]();
        expect(buttons.length).to.equal(2);
        expect(buttons[1].id).to.equal("refreshToken");
    });
});
>>>>>>> 8f9081dd
<|MERGE_RESOLUTION|>--- conflicted
+++ resolved
@@ -1,4 +1,3 @@
-<<<<<<< HEAD
 /*---------------------------------------------------------------------------------------------
  *  Copyright (c) Microsoft Corporation. All rights reserved.
  *  Licensed under the MIT License. See License.txt in the project root for license information.
@@ -556,562 +555,4 @@
         expect(buttons.length).to.equal(2);
         expect(buttons[1].id).to.equal("refreshToken");
     });
-});
-=======
-/*---------------------------------------------------------------------------------------------
- *  Copyright (c) Microsoft Corporation. All rights reserved.
- *  Licensed under the MIT License. See License.txt in the project root for license information.
- *--------------------------------------------------------------------------------------------*/
-
-import * as TypeMoq from "typemoq";
-import * as vscode from "vscode";
-import * as sinon from "sinon";
-import { ConnectionDialogWebviewController } from "../../src/connectionconfig/connectionDialogWebviewController";
-import MainController from "../../src/controllers/mainController";
-import VscodeWrapper from "../../src/controllers/vscodeWrapper";
-import { ObjectExplorerProvider } from "../../src/objectExplorer/objectExplorerProvider";
-import { expect } from "chai";
-import {
-    AuthenticationType,
-    AzureSqlServerInfo,
-    ConnectionInputMode,
-    IConnectionDialogProfile,
-} from "../../src/sharedInterfaces/connectionDialog";
-import { ApiStatus } from "../../src/sharedInterfaces/webview";
-import ConnectionManager from "../../src/controllers/connectionManager";
-import { ConnectionStore } from "../../src/models/connectionStore";
-import { ConnectionUI } from "../../src/views/connectionUI";
-import {
-    CredentialsQuickPickItemType,
-    IConnectionProfileWithSource,
-} from "../../src/models/interfaces";
-import { AzureAccountService } from "../../src/services/azureAccountService";
-import { IAccount } from "vscode-mssql";
-import SqlToolsServerClient from "../../src/languageservice/serviceclient";
-import { stubTelemetry } from "./utils";
-import {
-    stubVscodeAzureSignIn,
-    stubFetchServersFromAzure,
-    stubPromptForAzureSubscriptionFilter,
-    stubVscodeAzureHelperGetAccounts,
-} from "./azureHelperStubs";
-import { CreateSessionResponse } from "../../src/models/contracts/objectExplorer/createSessionRequest";
-import { TreeNodeInfo } from "../../src/objectExplorer/nodes/treeNodeInfo";
-import { mockGetCapabilitiesRequest } from "./mocks";
-import { AzureController } from "../../src/azure/azureController";
-import { ConnectionConfig } from "../../src/connectionconfig/connectionconfig";
-
-suite("ConnectionDialogWebviewController Tests", () => {
-    let sandbox: sinon.SinonSandbox;
-
-    let controller: ConnectionDialogWebviewController;
-    let mockContext: TypeMoq.IMock<vscode.ExtensionContext>;
-    let mockVscodeWrapper: TypeMoq.IMock<VscodeWrapper>;
-    let outputChannel: TypeMoq.IMock<vscode.OutputChannel>;
-    let mainController: MainController;
-    let connectionManager: TypeMoq.IMock<ConnectionManager>;
-    let connectionStore: TypeMoq.IMock<ConnectionStore>;
-    let connectionUi: TypeMoq.IMock<ConnectionUI>;
-    let mockObjectExplorerProvider: TypeMoq.IMock<ObjectExplorerProvider>;
-    let azureAccountService: TypeMoq.IMock<AzureAccountService>;
-    let serviceClientMock: TypeMoq.IMock<SqlToolsServerClient>;
-
-    const TEST_ROOT_GROUP_ID = "test-root-group-id";
-
-    const testMruConnection = {
-        profileSource: CredentialsQuickPickItemType.Mru,
-        server: "MruServer",
-        database: "MruDatabase",
-    } as IConnectionProfileWithSource;
-
-    const testSavedConnection = {
-        profileSource: CredentialsQuickPickItemType.Profile,
-        server: "SavedServer",
-        database: "SavedDatabase",
-        groupId: TEST_ROOT_GROUP_ID,
-    } as IConnectionProfileWithSource;
-
-    setup(async () => {
-        sandbox = sinon.createSandbox();
-
-        mockContext = TypeMoq.Mock.ofType<vscode.ExtensionContext>();
-        mockVscodeWrapper = TypeMoq.Mock.ofType<VscodeWrapper>();
-        mockObjectExplorerProvider = TypeMoq.Mock.ofType<ObjectExplorerProvider>();
-
-        outputChannel = TypeMoq.Mock.ofType<vscode.OutputChannel>();
-        outputChannel.setup((c) => c.clear());
-        outputChannel.setup((c) => c.append(TypeMoq.It.isAny()));
-        outputChannel.setup((c) => c.show(TypeMoq.It.isAny()));
-
-        mockVscodeWrapper.setup((v) => v.outputChannel).returns(() => outputChannel.object);
-
-        mockContext = TypeMoq.Mock.ofType<vscode.ExtensionContext>();
-        mockContext.setup((c) => c.extensionUri).returns(() => vscode.Uri.parse("file://fakePath"));
-        mockContext.setup((c) => c.extensionPath).returns(() => "fakePath");
-        mockContext.setup((c) => c.subscriptions).returns(() => []);
-        mockContext
-            .setup((c) => c.globalState)
-            .returns(() => {
-                return {
-                    get: (key: string, defaultValue: any) => defaultValue,
-                } as any;
-            });
-
-        connectionManager = TypeMoq.Mock.ofType(
-            ConnectionManager,
-            TypeMoq.MockBehavior.Loose,
-            mockContext.object,
-        );
-
-        connectionStore = TypeMoq.Mock.ofType(
-            ConnectionStore,
-            TypeMoq.MockBehavior.Loose,
-            mockContext.object,
-        );
-
-        connectionUi = TypeMoq.Mock.ofType(
-            ConnectionUI,
-            TypeMoq.MockBehavior.Loose,
-            connectionManager.object,
-            mockContext.object,
-        );
-
-        azureAccountService = TypeMoq.Mock.ofType(AzureAccountService, TypeMoq.MockBehavior.Loose);
-
-        serviceClientMock = TypeMoq.Mock.ofType(SqlToolsServerClient, TypeMoq.MockBehavior.Loose);
-
-        connectionManager.setup((cm) => cm.connectionStore).returns(() => connectionStore.object);
-        connectionManager.setup((cm) => cm.connectionUI).returns(() => connectionUi.object);
-        connectionManager.setup((cm) => cm.client).returns(() => serviceClientMock.object);
-
-        connectionStore
-            .setup((cs) => cs.readAllConnections(TypeMoq.It.isAny()))
-            .returns(() => Promise.resolve([testMruConnection, testSavedConnection]));
-
-        connectionStore
-            .setup((cs) => cs.readAllConnectionGroups())
-            .returns(() =>
-                Promise.resolve([{ id: TEST_ROOT_GROUP_ID, name: ConnectionConfig.RootGroupName }]),
-            );
-
-        azureAccountService
-            .setup((a) => a.getAccounts())
-            .returns(() =>
-                Promise.resolve([
-                    {
-                        displayInfo: {
-                            displayName: "Test Display Name",
-                            userId: "TestUserId",
-                        },
-                        key: {
-                            id: "TestUserId",
-                        },
-                    } as IAccount,
-                ]),
-            );
-
-        mockGetCapabilitiesRequest(serviceClientMock);
-
-        mainController = new MainController(
-            mockContext.object,
-            connectionManager.object,
-            mockVscodeWrapper.object,
-        );
-
-        sandbox.stub(vscode.commands, "registerCommand");
-        sandbox.stub(vscode.window, "registerWebviewViewProvider");
-
-        mainController.azureAccountService = azureAccountService.object;
-        (mainController as any).initializeObjectExplorer(mockObjectExplorerProvider.object);
-
-        controller = new ConnectionDialogWebviewController(
-            mockContext.object,
-            mockVscodeWrapper.object,
-            mainController,
-            mockObjectExplorerProvider.object,
-            undefined /* connection to edit */,
-        );
-
-        await controller.initialized;
-    });
-
-    teardown(() => {
-        sandbox.restore();
-    });
-
-    suite("Initialization", () => {
-        test("should initialize correctly for new connection", async () => {
-            const expectedInitialFormState = {
-                authenticationType: "SqlLogin",
-                connectTimeout: 30,
-                applicationName: "vscode-mssql",
-                applicationIntent: "ReadWrite",
-            };
-
-            expect(controller.state.formState).to.deep.equal(
-                expectedInitialFormState,
-                "Initial form state is incorrect",
-            );
-
-            expect(controller.state.formError).to.deep.equal(
-                "",
-                "Should be no error in the initial state",
-            );
-
-            expect(controller.state.connectionStatus).to.equal(
-                ApiStatus.NotStarted,
-                "Connection status should be NotStarted",
-            );
-
-            expect(controller.state.azureAccounts).to.be.empty;
-
-            expect(controller.state.loadingAzureAccountsStatus).to.equal(
-                ApiStatus.NotStarted,
-                "Azure account load status should be NotStarted",
-            );
-
-            expect(controller.state.loadingAzureSubscriptionsStatus).to.equal(
-                ApiStatus.NotStarted,
-                "Azure subscription load status should be NotStarted",
-            );
-
-            expect(controller.state.loadingAzureServersStatus).to.equal(
-                ApiStatus.NotStarted,
-                "Azure server load status should be NotStarted",
-            );
-
-            expect(controller.state.formComponents).to.contains.all.keys(["server", "user"]);
-
-            expect(controller.state.formComponents).to.contains.all.keys([
-                "profileName",
-                "savePassword",
-                "accountId",
-                "tenantId",
-                "connectionString",
-            ]);
-
-            expect(controller.state.connectionComponents.mainOptions).to.deep.equal([
-                "server",
-                "trustServerCertificate",
-                "authenticationType",
-                "user",
-                "password",
-                "savePassword",
-                "accountId",
-                "tenantId",
-                "database",
-                "encrypt",
-            ]);
-
-            expect(controller.state.selectedInputMode).to.equal(ConnectionInputMode.Parameters);
-            expect(controller.state.savedConnections).to.have.lengthOf(1);
-            expect(controller.state.savedConnections[0]).to.deep.include(testSavedConnection);
-
-            expect(controller.state.recentConnections).to.have.lengthOf(1);
-            expect(controller.state.recentConnections).to.deep.include(testMruConnection);
-            expect(
-                controller.state.readyToConnect,
-                "Incomplete connection dialog should not be ready to connect",
-            ).to.be.false;
-        });
-
-        test("should initialize correctly when editing connection", async () => {
-            const editedConnection = {
-                profileName: "Test Server to Edit",
-                server: "SavedServer",
-                database: "SavedDatabase",
-                authenticationType: AuthenticationType.Integrated,
-            } as IConnectionDialogProfile;
-
-            controller = new ConnectionDialogWebviewController(
-                mockContext.object,
-                mockVscodeWrapper.object,
-                mainController,
-                mockObjectExplorerProvider.object,
-                editedConnection,
-            );
-            await controller.initialized;
-
-            expect(controller["_connectionBeingEdited"]).to.deep.equal(
-                { ...editedConnection, password: undefined },
-                "Form state should be the same as the connection being edited",
-            );
-
-            expect(
-                controller.state.readyToConnect,
-                "should be ready to connect when launched with a profile to edit",
-            ).to.be.true;
-        });
-
-        test("should initialize correctly when editing connection with password", async () => {
-            const editedConnection = {
-                profileName: "Test Server to Edit",
-                server: "SavedServer",
-                database: "SavedDatabase",
-                authenticationType: AuthenticationType.SqlLogin,
-                user: "testUser",
-                password: "testPassword",
-            } as IConnectionDialogProfile;
-
-            controller = new ConnectionDialogWebviewController(
-                mockContext.object,
-                mockVscodeWrapper.object,
-                mainController,
-                mockObjectExplorerProvider.object,
-                editedConnection,
-            );
-            await controller.initialized;
-
-            expect(controller["_connectionBeingEdited"]).to.deep.equal(
-                editedConnection,
-                "Form state should be the same as the connection being edited",
-            );
-
-            expect(
-                controller.state.readyToConnect,
-                "should be ready to connect when launched with a profile to edit",
-            ).to.be.true;
-        });
-    });
-
-    suite("Reducers", () => {
-        suite("setConnectionInputType", () => {
-            test("Should set connection input type correctly for Parameters", async () => {
-                expect(controller.state.selectedInputMode).to.equal(
-                    ConnectionInputMode.Parameters,
-                    "Default input mode should be Parameters",
-                );
-
-                await controller["_reducerHandlers"].get("setConnectionInputType")(
-                    controller.state,
-                    {
-                        inputMode: ConnectionInputMode.AzureBrowse,
-                    },
-                );
-
-                expect(controller.state.selectedInputMode).to.equal(
-                    ConnectionInputMode.AzureBrowse,
-                    "Should set connection input type to AzureBrowse",
-                );
-
-                await controller["_reducerHandlers"].get("setConnectionInputType")(
-                    controller.state,
-                    {
-                        inputMode: ConnectionInputMode.Parameters,
-                    },
-                );
-
-                expect(controller.state.selectedInputMode).to.equal(
-                    ConnectionInputMode.Parameters,
-                    "Should set connection input type to Parameters",
-                );
-            });
-
-            test("should set connection input mode correctly and load server info for AzureBrowse", async () => {
-                const { sendErrorEvent } = stubTelemetry(sandbox);
-
-                stubVscodeAzureSignIn(sandbox);
-                stubVscodeAzureHelperGetAccounts(sandbox);
-                stubFetchServersFromAzure(sandbox);
-
-                await controller["_reducerHandlers"].get("setConnectionInputType")(
-                    controller.state,
-                    {
-                        inputMode: ConnectionInputMode.AzureBrowse,
-                    },
-                );
-
-                // validate that subscriptions and servers are loaded correctly
-
-                expect(sendErrorEvent.notCalled, "sendErrorEvent should not be called").to.be.true;
-
-                expect(controller.state.azureSubscriptions).to.have.lengthOf(2);
-                expect(controller.state.azureSubscriptions).to.satisfy(
-                    (subs) => subs.some((s) => s.name === "Ten0Sub1"),
-                    "Subscription list should contain expected subscription",
-                );
-
-                expect(controller.state.azureServers).to.have.lengthOf(
-                    4,
-                    "Should have 4 servers; 2 for each subscription",
-                );
-                expect(controller.state.azureServers).to.satisfy(
-                    (servers: AzureSqlServerInfo[]) =>
-                        servers.some((server) => server.server === "testServer-Ten1Sub1-2"),
-                    "Server list should contain expected server",
-                );
-            });
-        });
-
-        test("loadConnection", async () => {
-            controller.state.formError = "Sample error";
-
-            expect(
-                controller["_connectionBeingEdited"],
-                "should not be a connection being edited at first",
-            ).to.be.undefined;
-
-            expect(
-                controller.state.readyToConnect,
-                "should not be ready to connect before profile has been loaded",
-            ).to.be.false;
-
-            const testConnection = {
-                profileName: "Test Server to Edit",
-                server: "SavedServer",
-                database: "SavedDatabase",
-                authenticationType: AuthenticationType.Integrated,
-            } as IConnectionDialogProfile;
-
-            await controller["_reducerHandlers"].get("loadConnection")(controller.state, {
-                connection: testConnection,
-            });
-
-            expect(
-                controller["_connectionBeingEdited"],
-                "connection being edited should have the same properties as the one passed to the reducer",
-            ).to.deep.equal(testConnection);
-            expect(
-                controller["_connectionBeingEdited"],
-                "connection being edited should be a clone of the one passed to the reducer, not the original",
-            ).to.not.equal(testConnection);
-
-            expect(
-                controller.state.formError,
-                "Error should be cleared after loading the connection",
-            ).to.equal("");
-
-            expect(
-                controller.state.readyToConnect,
-                "should be ready to connect after profile has been loaded",
-            ).to.be.true;
-        });
-
-        suite("connect", () => {
-            test("connect happy path", async () => {
-                // Set up mocks
-                stubTelemetry(sandbox);
-
-                mockObjectExplorerProvider
-                    .setup((oep) => oep.createSession(TypeMoq.It.isAny()))
-                    .returns(() => {
-                        return Promise.resolve({
-                            sessionId: "testSessionId",
-                            rootNode: new TreeNodeInfo(
-                                "testNode",
-                                undefined,
-                                undefined,
-                                undefined,
-                                undefined,
-                                undefined,
-                                undefined,
-                                undefined,
-                                undefined,
-                                undefined,
-                                undefined,
-                            ),
-                            success: true,
-                        } as CreateSessionResponse);
-                    });
-
-                connectionManager
-                    .setup((cm) => cm.connect(TypeMoq.It.isAny(), TypeMoq.It.isAny()))
-                    .returns(() => Promise.resolve(true));
-
-                let mockObjectExplorerTree = TypeMoq.Mock.ofType<vscode.TreeView<TreeNodeInfo>>(
-                    undefined,
-                    TypeMoq.MockBehavior.Loose,
-                );
-
-                mockObjectExplorerTree
-                    .setup((oet) => oet.reveal(TypeMoq.It.isAny(), TypeMoq.It.isAny()))
-                    .returns(() => {
-                        return Promise.resolve();
-                    });
-
-                mainController.objectExplorerTree = mockObjectExplorerTree.object;
-
-                // Run test
-
-                controller.state.formState = {
-                    server: "localhost",
-                    user: "testUser",
-                    password: "testPassword",
-                    authenticationType: AuthenticationType.SqlLogin,
-                } as IConnectionDialogProfile;
-
-                await controller["_reducerHandlers"].get("connect")(controller.state, {});
-            });
-        });
-
-        suite("filterAzureSubscriptions", () => {
-            test("Filter change cancelled", async () => {
-                stubPromptForAzureSubscriptionFilter(sandbox, false);
-
-                await controller["_reducerHandlers"].get("filterAzureSubscriptions")(
-                    controller.state,
-                    {},
-                );
-
-                const stub = (controller["loadAllAzureServers"] = sandbox.stub().resolves());
-
-                expect(stub.notCalled, "loadAllAzureServers should not be called").to.be.true;
-            });
-
-            test("Filter updated", async () => {
-                const { sendErrorEvent } = stubTelemetry(sandbox);
-
-                stubPromptForAzureSubscriptionFilter(sandbox, true);
-                stubVscodeAzureHelperGetAccounts(sandbox);
-                stubVscodeAzureSignIn(sandbox);
-                stubFetchServersFromAzure(sandbox);
-
-                expect(
-                    controller.state.azureSubscriptions,
-                    "No subscriptions should be loaded initially",
-                ).to.have.lengthOf(0);
-
-                await controller["_reducerHandlers"].get("filterAzureSubscriptions")(
-                    controller.state,
-                    {},
-                );
-
-                expect(sendErrorEvent.notCalled, "sendErrorEvent should not be called").to.be.true;
-                expect(
-                    controller.state.azureSubscriptions,
-                    "changing Azure subscription filter settings should trigger reloading subscriptions",
-                ).to.have.lengthOf(2);
-            });
-        });
-    });
-
-    test("getAzureActionButtons", async () => {
-        controller.state.connectionProfile.authenticationType = AuthenticationType.AzureMFA;
-        controller.state.connectionProfile.accountId = "TestEntraAccountId";
-
-        const actionButtons = await controller["getAzureActionButtons"]();
-        expect(actionButtons.length).to.equal(1, "Should always have the Sign In button");
-        expect(actionButtons[0].id).to.equal("azureSignIn");
-
-        controller.state.connectionProfile.authenticationType = AuthenticationType.AzureMFA;
-        controller.state.connectionProfile.accountId = "TestUserId";
-
-        const isTokenValidStub = sandbox.stub(AzureController, "isTokenValid").returns(false);
-
-        // When there's no error, we should have refreshToken button
-        let buttons = await controller["getAzureActionButtons"]();
-        expect(buttons.length).to.equal(2);
-        expect(buttons[1].id).to.equal("refreshToken");
-
-        // Test error handling when getAccountSecurityToken throws
-        isTokenValidStub.restore();
-        sandbox
-            .stub(mainController.azureAccountService, "getAccountSecurityToken")
-            .throws(new Error("Test error"));
-
-        buttons = await controller["getAzureActionButtons"]();
-        expect(buttons.length).to.equal(2);
-        expect(buttons[1].id).to.equal("refreshToken");
-    });
-});
->>>>>>> 8f9081dd
+});
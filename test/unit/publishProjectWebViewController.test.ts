--- conflicted
+++ resolved
@@ -21,18 +21,9 @@
     let sandbox: sinon.SinonSandbox;
     let contextStub: vscode.ExtensionContext;
     let vscodeWrapperStub: sinon.SinonStubbedInstance<VscodeWrapper>;
-<<<<<<< HEAD
-    // eslint-disable-next-line @typescript-eslint/no-explicit-any
-    let mockSqlProjectsService: any;
-    // eslint-disable-next-line @typescript-eslint/no-explicit-any
-    let mockDacFxService: any;
-    // eslint-disable-next-line @typescript-eslint/no-explicit-any
-    let mockConnectionManager: any;
-=======
     let mockSqlProjectsService: sinon.SinonStubbedInstance<SqlProjectsService>;
     let mockDacFxService: sinon.SinonStubbedInstance<mssql.IDacFxService>;
     let mockConnectionManager: sinon.SinonStubbedInstance<ConnectionManager>;
->>>>>>> 52c7be85
 
     setup(() => {
         sandbox = sinon.createSandbox();
@@ -45,17 +36,6 @@
         contextStub = rawContext as vscode.ExtensionContext;
 
         vscodeWrapperStub = stubVscodeWrapper(sandbox);
-<<<<<<< HEAD
-        mockSqlProjectsService = {};
-        mockDacFxService = {};
-        mockConnectionManager = {
-            onConnectionsChanged: sinon.stub(),
-            onSuccessfulConnection: sinon.stub().returns({ dispose: sinon.stub() }),
-            activeConnections: {},
-            listDatabases: sinon.stub().resolves([]),
-            getConnectionString: sinon.stub().returns(""),
-        };
-=======
 
         // Create properly typed stubbed instances
         mockSqlProjectsService = sandbox.createStubInstance(SqlProjectsService);
@@ -74,7 +54,6 @@
             getOptionsFromProfile: sandbox.stub(),
             savePublishProfile: sandbox.stub(),
         } as sinon.SinonStubbedInstance<mssql.IDacFxService>;
->>>>>>> 52c7be85
     });
 
     teardown(() => {
@@ -345,45 +324,18 @@
         // Mock file picker
         sandbox.stub(vscode.window, "showOpenDialog").resolves([vscode.Uri.file(profilePath)]);
 
-<<<<<<< HEAD
         // Mock DacFx service to return deployment options matching XML
-        mockDacFxService.getOptionsFromProfile = sandbox.stub().resolves({
-=======
-        // Mock DacFx service
         mockDacFxService.getOptionsFromProfile.resolves({
->>>>>>> 52c7be85
             success: true,
             errorMessage: "",
             deploymentOptions: {
                 excludeObjectTypes: {
                     value: ["Users", "Logins"],
-<<<<<<< HEAD
-                    description: "Object types to exclude",
-                    displayName: "Exclude Object Types",
-                },
-                booleanOptionsDictionary: {
-                    allowIncompatiblePlatform: {
-                        value: true,
-                        description: "Allow incompatible platform",
-                        displayName: "Allow Incompatible Platform",
-                    },
-                    ignoreComments: {
-                        value: true,
-                        description: "Ignore comment differences",
-                        displayName: "Ignore Comments",
-                    },
-                },
-                objectTypesDictionary: {
-                    users: "Users",
-                    logins: "Logins",
-                },
-=======
                     description: "",
                     displayName: "",
                 },
                 booleanOptionsDictionary: {},
                 objectTypesDictionary: {},
->>>>>>> 52c7be85
             },
         });
 
@@ -420,106 +372,6 @@
 
         await controller.initialized.promise;
 
-        // Set up some form state to save
-        controller.state.formState.serverName = "localhost";
-        controller.state.formState.databaseName = "TestDB";
-
-        // Stub showSaveDialog to simulate user choosing a save location
-        const savedProfilePath = "c:/profiles/NewProfile.publish.xml";
-        sandbox.stub(vscode.window, "showSaveDialog").resolves(vscode.Uri.file(savedProfilePath));
-
-        // Mock DacFx service
-        mockDacFxService.savePublishProfile.resolves({ success: true, errorMessage: "" });
-
-        const reducerHandlers = controller["_reducerHandlers"] as Map<string, Function>;
-        const savePublishProfile = reducerHandlers.get("savePublishProfile");
-        expect(savePublishProfile, "savePublishProfile reducer should be registered").to.exist;
-
-        // Invoke the reducer with an optional default filename
-        const newState = await savePublishProfile(controller.state, {
-            event: "TestProject.publish.xml",
-        });
-
-        // Verify DacFx save was called
-        expect(mockDacFxService.savePublishProfile.calledOnce).to.be.true;
-
-        // Verify the state is returned unchanged (savePublishProfile does NOT update path in state)
-        expect(newState.formState.publishProfilePath).to.equal(
-            controller.state.formState.publishProfilePath,
-        );
-    });
-
-<<<<<<< HEAD
-    //#region Publish Profile Section Tests
-    test("selectPublishProfile reducer parses XML profile and loads server and database correctly", async () => {
-        const controller = createTestController();
-        await controller.initialized.promise;
-
-        // Real-world ADS-generated publish profile XML with all features
-        const adsProfileXml = `<?xml version="1.0" encoding="utf-8"?>
-<Project ToolsVersion="Current" xmlns="http://schemas.microsoft.com/developer/msbuild/2003">
-  <PropertyGroup>
-    <IncludeCompositeObjects>True</IncludeCompositeObjects>
-    <TargetDatabaseName>MyDatabase</TargetDatabaseName>
-    <DeployScriptFileName>MyDatabase.sql</DeployScriptFileName>
-    <TargetConnectionString>Data Source=myserver.database.windows.net;Persist Security Info=False;User ID=admin;Pooling=False;MultipleActiveResultSets=False;</TargetConnectionString>
-    <ProfileVersionNumber>1</ProfileVersionNumber>
-  </PropertyGroup>
-  <ItemGroup>
-    <SqlCmdVariable Include="Var1">
-      <Value>Value1</Value>
-    </SqlCmdVariable>
-    <SqlCmdVariable Include="Var2">
-      <Value>Value2</Value>
-    </SqlCmdVariable>
-  </ItemGroup>
-</Project>`;
-
-        const profilePath = "c:/profiles/TestProfile.publish.xml";
-
-        // Mock file system read
-        const fs = await import("fs");
-        sandbox.stub(fs.promises, "readFile").resolves(adsProfileXml);
-
-        // Mock file picker
-        sandbox.stub(vscode.window, "showOpenDialog").resolves([vscode.Uri.file(profilePath)]);
-
-        // Mock DacFx service to return deployment options
-        mockDacFxService.getOptionsFromProfile = sandbox.stub().resolves({
-            success: true,
-            deploymentOptions: {
-                excludeObjectTypes: { value: ["Users", "Logins"] },
-                ignoreTableOptions: { value: true },
-            },
-        });
-
-        const reducerHandlers = controller["_reducerHandlers"] as Map<string, Function>;
-        const selectPublishProfile = reducerHandlers.get("selectPublishProfile");
-        expect(selectPublishProfile, "selectPublishProfile reducer should be registered").to.exist;
-
-        // Invoke the reducer
-        const newState = await selectPublishProfile(controller.state, {});
-
-        // Verify parsed values are in the returned state (normalize paths for cross-platform)
-        expect(newState.formState.publishProfilePath.replace(/\\/g, "/")).to.equal(profilePath);
-        expect(newState.formState.databaseName).to.equal("MyDatabase");
-        expect(newState.formState.serverName).to.equal("myserver.database.windows.net");
-        expect(newState.formState.sqlCmdVariables).to.deep.equal({
-            Var1: "Value1",
-            Var2: "Value2",
-        });
-
-        // Verify deployment options were loaded from DacFx
-        expect(mockDacFxService.getOptionsFromProfile.calledOnce).to.be.true;
-    });
-
-=======
->>>>>>> 52c7be85
-    test("savePublishProfile reducer saves server and database names to file", async () => {
-        const controller = createTestController();
-
-        await controller.initialized.promise;
-
         // Set up server and database state
         controller.state.formState.serverName = "myserver.database.windows.net";
         controller.state.formState.databaseName = "ProductionDB";
@@ -527,7 +379,6 @@
             EnvironmentName: "Production",
         };
 
-<<<<<<< HEAD
         // Set up deployment options state
         controller.state.deploymentOptions = {
             excludeObjectTypes: {
@@ -553,18 +404,12 @@
             },
         };
 
-=======
->>>>>>> 52c7be85
         // Stub showSaveDialog to simulate user choosing a save location
         const savedProfilePath = "c:/profiles/ProductionProfile.publish.xml";
         sandbox.stub(vscode.window, "showSaveDialog").resolves(vscode.Uri.file(savedProfilePath));
 
         // Mock DacFx service
-<<<<<<< HEAD
-        mockDacFxService.savePublishProfile = sandbox.stub().resolves({ success: true });
-=======
         mockDacFxService.savePublishProfile.resolves({ success: true, errorMessage: "" });
->>>>>>> 52c7be85
 
         const reducerHandlers = controller["_reducerHandlers"] as Map<string, Function>;
         const savePublishProfile = reducerHandlers.get("savePublishProfile");
@@ -584,7 +429,6 @@
         // Connection string is args[2]
         const sqlCmdVariables = saveCall.args[3]; // SQL CMD variables
         expect(sqlCmdVariables.get("EnvironmentName")).to.equal("Production");
-<<<<<<< HEAD
 
         // Verify deployment options are included (args[4])
         const deploymentOptions = saveCall.args[4];
@@ -593,8 +437,6 @@
         expect(deploymentOptions.booleanOptionsDictionary.ignoreTableOptions?.value).to.be.true;
         expect(deploymentOptions.booleanOptionsDictionary.allowIncompatiblePlatform?.value).to.be
             .false;
-=======
->>>>>>> 52c7be85
     });
     //#endregion
 
@@ -652,7 +494,6 @@
         // Verify database name is updated
         expect(controller.state.formState.databaseName).to.equal("SelectedDatabase");
     });
-<<<<<<< HEAD
     //#endregion
 
     //#region Advanced Options Section Tests
@@ -785,7 +626,5 @@
             newState.deploymentOptions.booleanOptionsDictionary.allowDropBlockingAssemblies.value,
         ).to.be.true;
     });
-=======
->>>>>>> 52c7be85
     //#endregion
 });
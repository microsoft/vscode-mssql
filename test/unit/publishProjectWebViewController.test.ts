/*---------------------------------------------------------------------------------------------
 *  Copyright (c) Microsoft Corporation. All rights reserved.
 *  Licensed under the MIT License. See License.txt in the project root for license information.
 *--------------------------------------------------------------------------------------------*/

import * as vscode from "vscode";
import { expect } from "chai";
import * as sinon from "sinon";

import VscodeWrapper from "../../src/controllers/vscodeWrapper";
import { PublishProjectWebViewController } from "../../src/publishProject/publishProjectWebViewController";
<<<<<<< HEAD
import {
    validateSqlServerPortNumber,
    isValidSqlAdminPassword,
} from "../../src/publishProject/projectUtils";
import { stubVscodeWrapper } from "./utils";
import { PublishTarget } from "../../src/sharedInterfaces/publishDialog";
=======
import { validateSqlServerPortNumber } from "../../src/publishProject/projectUtils";
import { validateSqlServerPassword } from "../../src/deployment/dockerUtils";
import { stubVscodeWrapper } from "./utils";
import { PublishTarget } from "../../src/sharedInterfaces/publishDialog";
import { SqlProjectsService } from "../../src/services/sqlProjectsService";
>>>>>>> 607b38bc

suite("PublishProjectWebViewController Tests", () => {
    let sandbox: sinon.SinonSandbox;
    let contextStub: vscode.ExtensionContext;
    let vscodeWrapperStub: sinon.SinonStubbedInstance<VscodeWrapper>;
    // eslint-disable-next-line @typescript-eslint/no-explicit-any
    let mockSqlProjectsService: any;
    // eslint-disable-next-line @typescript-eslint/no-explicit-any
    let mockDacFxService: any;

    setup(() => {
        sandbox = sinon.createSandbox();

        const rawContext: Partial<vscode.ExtensionContext> = {
            extensionUri: vscode.Uri.parse("file://ProjectPath"),
            extensionPath: "ProjectPath",
            subscriptions: [],
        };
        contextStub = rawContext as vscode.ExtensionContext;

        vscodeWrapperStub = stubVscodeWrapper(sandbox);
        mockSqlProjectsService = {};
        mockDacFxService = {};
    });

    teardown(() => {
        sandbox.restore();
    });

    /**
     * Helper factory to create PublishProjectWebViewController with default test setup.
     * @param projectPath Optional project path (defaults to standard test path)
     */
    function createTestController(
        projectPath = "c:/work/TestProject.sqlproj",
    ): PublishProjectWebViewController {
        return new PublishProjectWebViewController(
            contextStub,
            vscodeWrapperStub,
            projectPath,
            mockSqlProjectsService,
            mockDacFxService,
        );
    }

    test("constructor initializes state and derives database name", async () => {
        const controller = createTestController("c:/work/MySampleProject.sqlproj");

        await controller.initialized.promise;

        // Verify initial state
        expect(controller.state.projectFilePath).to.equal("c:/work/MySampleProject.sqlproj");
        expect(controller.state.formState.databaseName).to.equal("MySampleProject");

        // Form components should be initialized after initialization completes
        const components = controller.state.formComponents;
        expect(components.serverName, "serverName component should exist").to.exist;
        expect(components.databaseName, "databaseName component should exist").to.exist;
        expect(components.publishTarget, "publishTarget component should exist").to.exist;
    });

    test("reducer handlers are registered on construction", async () => {
<<<<<<< HEAD
        const controller = createTestController();
=======
        const projectPath = "c:/work/TestProject.sqlproj";
        const controller = new PublishProjectWebViewController(
            contextStub,
            vscodeWrapperStub,
            projectPath,
        );
>>>>>>> 607b38bc

        await controller.initialized.promise;

        // Access internal reducer handlers map
        const reducerHandlers = controller["_reducerHandlers"] as Map<string, Function>;

        // Verify all expected reducers are registered
        expect(reducerHandlers.has("publishNow"), "publishNow reducer should be registered").to.be
            .true;
        expect(
            reducerHandlers.has("generatePublishScript"),
            "generatePublishScript reducer should be registered",
        ).to.be.true;
        expect(
            reducerHandlers.has("selectPublishProfile"),
            "selectPublishProfile reducer should be registered",
        ).to.be.true;
        expect(
            reducerHandlers.has("savePublishProfile"),
            "savePublishProfile reducer should be registered",
        ).to.be.true;
    });

    test("default publish target is EXISTING_SERVER", async () => {
<<<<<<< HEAD
        const controller = createTestController();
=======
        const projectPath = "c:/work/TestProject.sqlproj";
        const controller = new PublishProjectWebViewController(
            contextStub,
            vscodeWrapperStub,
            projectPath,
        );
>>>>>>> 607b38bc

        await controller.initialized.promise;

        expect(controller.state.formState.publishTarget).to.equal(PublishTarget.ExistingServer);
    });

    test("getActiveFormComponents returns correct fields for EXISTING_SERVER target", async () => {
<<<<<<< HEAD
        const controller = createTestController();
=======
        const projectPath = "c:/work/TestProject.sqlproj";
        const controller = new PublishProjectWebViewController(
            contextStub,
            vscodeWrapperStub,
            projectPath,
        );
>>>>>>> 607b38bc

        await controller.initialized.promise;

        // Set publish target to EXISTING_SERVER (default)
        controller.state.formState.publishTarget = PublishTarget.ExistingServer;

        const activeComponents = controller["getActiveFormComponents"](controller.state);

        // Should include basic fields but NOT container fields
        expect(activeComponents).to.include("publishTarget");
        expect(activeComponents).to.include("publishProfilePath");
        expect(activeComponents).to.include("serverName");
        expect(activeComponents).to.include("databaseName");

        // Should NOT include container fields
        expect(activeComponents).to.not.include("containerPort");
        expect(activeComponents).to.not.include("containerAdminPassword");
    });

<<<<<<< HEAD
    //#region Publish Target Section Tests
    test("getActiveFormComponents returns correct fields for LOCAL_CONTAINER target", async () => {
        const controller = createTestController();
=======
    test("getActiveFormComponents returns correct fields for LOCAL_CONTAINER target", async () => {
        const projectPath = "c:/work/TestProject.sqlproj";
        const controller = new PublishProjectWebViewController(
            contextStub,
            vscodeWrapperStub,
            projectPath,
        );
>>>>>>> 607b38bc

        await controller.initialized.promise;

        // Set publish target to LOCAL_CONTAINER
        controller.state.formState.publishTarget = PublishTarget.LocalContainer;

        const activeComponents = controller["getActiveFormComponents"](controller.state);

        // Should include basic fields AND container fields
        expect(activeComponents).to.include("publishTarget");
        expect(activeComponents).to.include("publishProfilePath");
        expect(activeComponents).to.include("databaseName");

        // Should include container fields
        expect(activeComponents).to.include("containerPort");
        expect(activeComponents).to.include("containerAdminPassword");
        expect(activeComponents).to.include("containerAdminPasswordConfirm");
        expect(activeComponents).to.include("containerImageTag");
        expect(activeComponents).to.include("acceptContainerLicense");
    });

<<<<<<< HEAD
    test("state tracks inProgress and lastPublishResult", async () => {
        const controller = createTestController();

        await controller.initialized.promise;

        // Initial state
        expect(controller.state.inProgress).to.be.false;
        expect(controller.state.lastPublishResult).to.be.undefined;

        // Can be updated
        controller.state.inProgress = true;
        expect(controller.state.inProgress).to.be.true;
    });

    test("container target values are properly saved to formState", async () => {
        const controller = createTestController("c:/work/ContainerProject.sqlproj");
=======
    test("formAction reducer saves values to formState and updates visibility", async () => {
        const projectPath = "c:/work/ContainerProject.sqlproj";
        const controller = new PublishProjectWebViewController(
            contextStub,
            vscodeWrapperStub,
            projectPath,
        );
>>>>>>> 607b38bc

        await controller.initialized.promise;

        const reducerHandlers = controller["_reducerHandlers"] as Map<string, Function>;
        const formAction = reducerHandlers.get("formAction");
        expect(formAction, "formAction reducer should be registered").to.exist;

<<<<<<< HEAD
        // Set target to localContainer
=======
        // Test setting a value updates formState
>>>>>>> 607b38bc
        await formAction(controller.state, {
            event: {
                propertyName: "publishTarget",
                value: PublishTarget.LocalContainer,
                isAction: false,
            },
        });

<<<<<<< HEAD
        // Set container-specific values
        await formAction(controller.state, {
            event: { propertyName: "containerPort", value: "1434", isAction: false },
        });
        await formAction(controller.state, {
            event: {
                propertyName: "containerAdminPassword",
                value: "TestPassword123!",
                isAction: false,
            },
        });
        await formAction(controller.state, {
            event: {
                propertyName: "containerAdminPasswordConfirm",
                value: "TestPassword123!",
                isAction: false,
            },
        });
        await formAction(controller.state, {
            event: { propertyName: "containerImageTag", value: "2022-latest", isAction: false },
        });
        await formAction(controller.state, {
            event: { propertyName: "acceptContainerLicense", value: true, isAction: false },
        });

        // Verify all values are saved
        expect(controller.state.formState.publishTarget).to.equal(PublishTarget.LocalContainer);
        expect(controller.state.formState.containerPort).to.equal("1434");
        expect(controller.state.formState.containerAdminPassword).to.equal("TestPassword123!");
        expect(controller.state.formState.containerAdminPasswordConfirm).to.equal(
            "TestPassword123!",
        );
        expect(controller.state.formState.containerImageTag).to.equal("2022-latest");
        expect(controller.state.formState.acceptContainerLicense).to.equal(true);

        // Verify container fields are visible
        expect(controller.state.formComponents.containerPort?.hidden).to.not.be.true;
        expect(controller.state.formComponents.containerAdminPassword?.hidden).to.not.be.true;
    });

    test("Azure SQL project shows Azure-specific labels", async () => {
        mockSqlProjectsService.getProjectProperties = sandbox.stub().resolves({
            success: true,
            projectGuid: "test-guid",
            databaseSchemaProvider:
                "Microsoft.Data.Tools.Schema.Sql.SqlAzureV12DatabaseSchemaProvider",
        });

        const controller = createTestController("c:/work/AzureProject.sqlproj");
=======
        expect(controller.state.formState.publishTarget).to.equal(PublishTarget.LocalContainer);

        // Test that changing publish target updates field visibility
        expect(controller.state.formComponents.containerPort?.hidden).to.not.be.true;
        expect(controller.state.formComponents.serverName?.hidden).to.be.true;
    });

    test("Azure SQL project shows Azure-specific labels", async () => {
        const mockSqlProjectsService: Partial<SqlProjectsService> = {
            getProjectProperties: sinon.stub().resolves({
                success: true,
                databaseSchemaProvider:
                    "Microsoft.Data.Tools.Schema.Sql.SqlAzureV12DatabaseSchemaProvider",
            }),
        };

        const controller = new PublishProjectWebViewController(
            contextStub,
            vscodeWrapperStub,
            "test.sqlproj",
            mockSqlProjectsService as SqlProjectsService,
        );
>>>>>>> 607b38bc

        await controller.initialized.promise;

        const publishTargetComponent = controller.state.formComponents.publishTarget;
        const existingServerOption = publishTargetComponent.options?.find(
            (opt) => opt.value === PublishTarget.ExistingServer,
        );
        const containerOption = publishTargetComponent.options?.find(
            (opt) => opt.value === PublishTarget.LocalContainer,
        );

        expect(existingServerOption?.displayName).to.equal("Existing Azure SQL logical server");
        expect(containerOption?.displayName).to.equal("New SQL Server local development container");
    });

    test("NEW_AZURE_SERVER option appears with preview features enabled for Azure SQL", async () => {
        // Enable preview features
        const configStub = sandbox.stub(vscode.workspace, "getConfiguration");
        configStub.withArgs("sqlDatabaseProjects").returns({
            get: sandbox.stub().withArgs("enablePreviewFeatures").returns(true),
            // eslint-disable-next-line @typescript-eslint/no-explicit-any
        } as any);

<<<<<<< HEAD
        mockSqlProjectsService.getProjectProperties = sandbox.stub().resolves({
            success: true,
            projectGuid: "test-guid",
            databaseSchemaProvider:
                "Microsoft.Data.Tools.Schema.Sql.SqlAzureV12DatabaseSchemaProvider",
        });

        const controller = createTestController("c:/work/AzureProject.sqlproj");
=======
        const mockSqlProjectsService: Partial<SqlProjectsService> = {
            getProjectProperties: sandbox.stub().resolves({
                success: true,
                projectGuid: "test-guid",
                databaseSchemaProvider:
                    "Microsoft.Data.Tools.Schema.Sql.SqlAzureV12DatabaseSchemaProvider",
            }),
        };

        const controller = new PublishProjectWebViewController(
            contextStub,
            vscodeWrapperStub,
            "c:/work/AzureProject.sqlproj",
            mockSqlProjectsService as SqlProjectsService,
        );
>>>>>>> 607b38bc

        await controller.initialized.promise;

        const publishTargetComponent = controller.state.formComponents.publishTarget;
        expect(publishTargetComponent.options?.length).to.equal(3);

        const azureOption = publishTargetComponent.options?.find(
            (opt) => opt.value === PublishTarget.NewAzureServer,
        );
        expect(azureOption).to.exist;
        expect(azureOption?.displayName).to.equal("New Azure SQL logical server (Preview)");
    });

    test("field validators enforce container and server requirements", () => {
        // Port validation
<<<<<<< HEAD
        expect(validateSqlServerPortNumber("1433")).to.be.true;
        expect(validateSqlServerPortNumber(1433)).to.be.true;
        expect(validateSqlServerPortNumber(""), "empty string invalid").to.be.false;
        expect(validateSqlServerPortNumber("0"), "port 0 invalid").to.be.false;
        expect(validateSqlServerPortNumber("70000"), "out-of-range port invalid").to.be.false;
        expect(validateSqlServerPortNumber("abc"), "non-numeric invalid").to.be.false;

        // Password complexity validation (8-128 chars, 3 of 4: upper, lower, digit, symbol)
        expect(isValidSqlAdminPassword("Password123!"), "complex password valid").to.be.true;
        expect(isValidSqlAdminPassword("Passw0rd"), "3 categories valid").to.be.true;
        expect(isValidSqlAdminPassword("password"), "simple lowercase invalid").to.be.false;
        expect(isValidSqlAdminPassword("PASSWORD"), "simple uppercase invalid").to.be.false;
        expect(isValidSqlAdminPassword("Pass1"), "too short invalid").to.be.false;
        expect(isValidSqlAdminPassword("Password123!".repeat(20)), "too long invalid").to.be.false;
    });
    //#endregion

    //#region Publish Profile Section Tests
    test("selectPublishProfile reducer parses real-world XML profile correctly", async () => {
        const controller = createTestController();
        await controller.initialized.promise;

        // Real-world ADS-generated publish profile XML with all features
        const adsProfileXml = `<?xml version="1.0" encoding="utf-8"?>
<Project ToolsVersion="Current" xmlns="http://schemas.microsoft.com/developer/msbuild/2003">
  <PropertyGroup>
    <IncludeCompositeObjects>True</IncludeCompositeObjects>
    <TargetDatabaseName>MyDatabase</TargetDatabaseName>
    <DeployScriptFileName>MyDatabase.sql</DeployScriptFileName>
    <TargetConnectionString>Data Source=myserver.database.windows.net;Persist Security Info=False;User ID=admin;Pooling=False;MultipleActiveResultSets=False;</TargetConnectionString>
    <ProfileVersionNumber>1</ProfileVersionNumber>
  </PropertyGroup>
  <ItemGroup>
    <SqlCmdVariable Include="Var1">
      <Value>Value1</Value>
    </SqlCmdVariable>
    <SqlCmdVariable Include="Var2">
      <Value>Value2</Value>
    </SqlCmdVariable>
  </ItemGroup>
</Project>`;

        const profilePath = "c:/profiles/TestProfile.publish.xml";

        // Mock file system read
        const fs = await import("fs");
        sandbox.stub(fs.promises, "readFile").resolves(adsProfileXml);

        // Mock file picker
        sandbox.stub(vscode.window, "showOpenDialog").resolves([vscode.Uri.file(profilePath)]);

        // Mock DacFx service to return deployment options
        mockDacFxService.getOptionsFromProfile = sandbox.stub().resolves({
            success: true,
            deploymentOptions: {
                excludeObjectTypes: { value: ["Users", "Logins"] },
                ignoreTableOptions: { value: true },
            },
        });

        const reducerHandlers = controller["_reducerHandlers"] as Map<string, Function>;
        const selectPublishProfile = reducerHandlers.get("selectPublishProfile");
        expect(selectPublishProfile, "selectPublishProfile reducer should be registered").to.exist;

        // Invoke the reducer
        const newState = await selectPublishProfile(controller.state, {});

        // Verify parsed values are in the returned state (normalize paths for cross-platform)
        expect(newState.formState.publishProfilePath.replace(/\\/g, "/")).to.equal(profilePath);
        expect(newState.formState.databaseName).to.equal("MyDatabase");
        expect(newState.formState.serverName).to.equal("myserver.database.windows.net");
        expect(newState.formState.sqlCmdVariables).to.deep.equal({
            Var1: "Value1",
            Var2: "Value2",
        });

        // Verify deployment options were loaded from DacFx
        expect(mockDacFxService.getOptionsFromProfile.calledOnce).to.be.true;
    });

    test("savePublishProfile reducer is invoked and triggers save file dialog", async () => {
        const controller = createTestController();

        await controller.initialized.promise;

        // Set up some form state to save
        controller.state.formState.serverName = "localhost";
        controller.state.formState.databaseName = "TestDB";

        // Stub showSaveDialog to simulate user choosing a save location
        const savedProfilePath = "c:/profiles/NewProfile.publish.xml";
        sandbox.stub(vscode.window, "showSaveDialog").resolves(vscode.Uri.file(savedProfilePath));

        // Mock DacFx service
        mockDacFxService.savePublishProfile = sandbox.stub().resolves({ success: true });

        const reducerHandlers = controller["_reducerHandlers"] as Map<string, Function>;
        const savePublishProfile = reducerHandlers.get("savePublishProfile");
        expect(savePublishProfile, "savePublishProfile reducer should be registered").to.exist;

        // Invoke the reducer with an optional default filename
        const newState = await savePublishProfile(controller.state, {
            event: "TestProject.publish.xml",
        });

        // Verify DacFx save was called
        expect(mockDacFxService.savePublishProfile.calledOnce).to.be.true;

        // Verify the state is returned unchanged (savePublishProfile does NOT update path in state)
        expect(newState.formState.publishProfilePath).to.equal(
            controller.state.formState.publishProfilePath,
        );
    });
    //#endregion
=======
        expect(validateSqlServerPortNumber(1433)).to.be.true;
        expect(validateSqlServerPortNumber(80)).to.be.true;
        expect(validateSqlServerPortNumber(0), "port 0 invalid").to.be.false;
        expect(validateSqlServerPortNumber(70000), "out-of-range port invalid").to.be.false;
        expect(validateSqlServerPortNumber(1.5), "decimal port invalid").to.be.false;
        expect(validateSqlServerPortNumber(-1), "negative port invalid").to.be.false;

        // Password complexity validation (8-128 chars, 3 of 4: upper, lower, digit, special char)
        // validateSqlServerPassword returns empty string for valid, error message for invalid
        expect(validateSqlServerPassword("Password123!"), "complex password valid").to.equal("");
        expect(validateSqlServerPassword("Passw0rd"), "3 categories valid").to.equal("");
        expect(validateSqlServerPassword("password"), "simple lowercase invalid").to.not.equal("");
        expect(validateSqlServerPassword("PASSWORD"), "simple uppercase invalid").to.not.equal("");
        expect(validateSqlServerPassword("Pass1"), "too short invalid").to.not.equal("");
        expect(
            validateSqlServerPassword("Password123!".repeat(20)),
            "too long invalid",
        ).to.not.equal("");
    });
>>>>>>> 607b38bc
});<|MERGE_RESOLUTION|>--- conflicted
+++ resolved
@@ -9,20 +9,11 @@
 
 import VscodeWrapper from "../../src/controllers/vscodeWrapper";
 import { PublishProjectWebViewController } from "../../src/publishProject/publishProjectWebViewController";
-<<<<<<< HEAD
-import {
-    validateSqlServerPortNumber,
-    isValidSqlAdminPassword,
-} from "../../src/publishProject/projectUtils";
-import { stubVscodeWrapper } from "./utils";
-import { PublishTarget } from "../../src/sharedInterfaces/publishDialog";
-=======
 import { validateSqlServerPortNumber } from "../../src/publishProject/projectUtils";
 import { validateSqlServerPassword } from "../../src/deployment/dockerUtils";
 import { stubVscodeWrapper } from "./utils";
 import { PublishTarget } from "../../src/sharedInterfaces/publishDialog";
 import { SqlProjectsService } from "../../src/services/sqlProjectsService";
->>>>>>> 607b38bc
 
 suite("PublishProjectWebViewController Tests", () => {
     let sandbox: sinon.SinonSandbox;
@@ -85,16 +76,12 @@
     });
 
     test("reducer handlers are registered on construction", async () => {
-<<<<<<< HEAD
-        const controller = createTestController();
-=======
         const projectPath = "c:/work/TestProject.sqlproj";
         const controller = new PublishProjectWebViewController(
             contextStub,
             vscodeWrapperStub,
             projectPath,
         );
->>>>>>> 607b38bc
 
         await controller.initialized.promise;
 
@@ -119,16 +106,12 @@
     });
 
     test("default publish target is EXISTING_SERVER", async () => {
-<<<<<<< HEAD
-        const controller = createTestController();
-=======
         const projectPath = "c:/work/TestProject.sqlproj";
         const controller = new PublishProjectWebViewController(
             contextStub,
             vscodeWrapperStub,
             projectPath,
         );
->>>>>>> 607b38bc
 
         await controller.initialized.promise;
 
@@ -136,16 +119,12 @@
     });
 
     test("getActiveFormComponents returns correct fields for EXISTING_SERVER target", async () => {
-<<<<<<< HEAD
-        const controller = createTestController();
-=======
         const projectPath = "c:/work/TestProject.sqlproj";
         const controller = new PublishProjectWebViewController(
             contextStub,
             vscodeWrapperStub,
             projectPath,
         );
->>>>>>> 607b38bc
 
         await controller.initialized.promise;
 
@@ -165,11 +144,6 @@
         expect(activeComponents).to.not.include("containerAdminPassword");
     });
 
-<<<<<<< HEAD
-    //#region Publish Target Section Tests
-    test("getActiveFormComponents returns correct fields for LOCAL_CONTAINER target", async () => {
-        const controller = createTestController();
-=======
     test("getActiveFormComponents returns correct fields for LOCAL_CONTAINER target", async () => {
         const projectPath = "c:/work/TestProject.sqlproj";
         const controller = new PublishProjectWebViewController(
@@ -177,7 +151,6 @@
             vscodeWrapperStub,
             projectPath,
         );
->>>>>>> 607b38bc
 
         await controller.initialized.promise;
 
@@ -199,24 +172,6 @@
         expect(activeComponents).to.include("acceptContainerLicense");
     });
 
-<<<<<<< HEAD
-    test("state tracks inProgress and lastPublishResult", async () => {
-        const controller = createTestController();
-
-        await controller.initialized.promise;
-
-        // Initial state
-        expect(controller.state.inProgress).to.be.false;
-        expect(controller.state.lastPublishResult).to.be.undefined;
-
-        // Can be updated
-        controller.state.inProgress = true;
-        expect(controller.state.inProgress).to.be.true;
-    });
-
-    test("container target values are properly saved to formState", async () => {
-        const controller = createTestController("c:/work/ContainerProject.sqlproj");
-=======
     test("formAction reducer saves values to formState and updates visibility", async () => {
         const projectPath = "c:/work/ContainerProject.sqlproj";
         const controller = new PublishProjectWebViewController(
@@ -224,7 +179,6 @@
             vscodeWrapperStub,
             projectPath,
         );
->>>>>>> 607b38bc
 
         await controller.initialized.promise;
 
@@ -232,11 +186,7 @@
         const formAction = reducerHandlers.get("formAction");
         expect(formAction, "formAction reducer should be registered").to.exist;
 
-<<<<<<< HEAD
-        // Set target to localContainer
-=======
         // Test setting a value updates formState
->>>>>>> 607b38bc
         await formAction(controller.state, {
             event: {
                 propertyName: "publishTarget",
@@ -245,57 +195,6 @@
             },
         });
 
-<<<<<<< HEAD
-        // Set container-specific values
-        await formAction(controller.state, {
-            event: { propertyName: "containerPort", value: "1434", isAction: false },
-        });
-        await formAction(controller.state, {
-            event: {
-                propertyName: "containerAdminPassword",
-                value: "TestPassword123!",
-                isAction: false,
-            },
-        });
-        await formAction(controller.state, {
-            event: {
-                propertyName: "containerAdminPasswordConfirm",
-                value: "TestPassword123!",
-                isAction: false,
-            },
-        });
-        await formAction(controller.state, {
-            event: { propertyName: "containerImageTag", value: "2022-latest", isAction: false },
-        });
-        await formAction(controller.state, {
-            event: { propertyName: "acceptContainerLicense", value: true, isAction: false },
-        });
-
-        // Verify all values are saved
-        expect(controller.state.formState.publishTarget).to.equal(PublishTarget.LocalContainer);
-        expect(controller.state.formState.containerPort).to.equal("1434");
-        expect(controller.state.formState.containerAdminPassword).to.equal("TestPassword123!");
-        expect(controller.state.formState.containerAdminPasswordConfirm).to.equal(
-            "TestPassword123!",
-        );
-        expect(controller.state.formState.containerImageTag).to.equal("2022-latest");
-        expect(controller.state.formState.acceptContainerLicense).to.equal(true);
-
-        // Verify container fields are visible
-        expect(controller.state.formComponents.containerPort?.hidden).to.not.be.true;
-        expect(controller.state.formComponents.containerAdminPassword?.hidden).to.not.be.true;
-    });
-
-    test("Azure SQL project shows Azure-specific labels", async () => {
-        mockSqlProjectsService.getProjectProperties = sandbox.stub().resolves({
-            success: true,
-            projectGuid: "test-guid",
-            databaseSchemaProvider:
-                "Microsoft.Data.Tools.Schema.Sql.SqlAzureV12DatabaseSchemaProvider",
-        });
-
-        const controller = createTestController("c:/work/AzureProject.sqlproj");
-=======
         expect(controller.state.formState.publishTarget).to.equal(PublishTarget.LocalContainer);
 
         // Test that changing publish target updates field visibility
@@ -318,7 +217,6 @@
             "test.sqlproj",
             mockSqlProjectsService as SqlProjectsService,
         );
->>>>>>> 607b38bc
 
         await controller.initialized.promise;
 
@@ -342,16 +240,6 @@
             // eslint-disable-next-line @typescript-eslint/no-explicit-any
         } as any);
 
-<<<<<<< HEAD
-        mockSqlProjectsService.getProjectProperties = sandbox.stub().resolves({
-            success: true,
-            projectGuid: "test-guid",
-            databaseSchemaProvider:
-                "Microsoft.Data.Tools.Schema.Sql.SqlAzureV12DatabaseSchemaProvider",
-        });
-
-        const controller = createTestController("c:/work/AzureProject.sqlproj");
-=======
         const mockSqlProjectsService: Partial<SqlProjectsService> = {
             getProjectProperties: sandbox.stub().resolves({
                 success: true,
@@ -367,7 +255,6 @@
             "c:/work/AzureProject.sqlproj",
             mockSqlProjectsService as SqlProjectsService,
         );
->>>>>>> 607b38bc
 
         await controller.initialized.promise;
 
@@ -383,23 +270,25 @@
 
     test("field validators enforce container and server requirements", () => {
         // Port validation
-<<<<<<< HEAD
-        expect(validateSqlServerPortNumber("1433")).to.be.true;
         expect(validateSqlServerPortNumber(1433)).to.be.true;
-        expect(validateSqlServerPortNumber(""), "empty string invalid").to.be.false;
-        expect(validateSqlServerPortNumber("0"), "port 0 invalid").to.be.false;
-        expect(validateSqlServerPortNumber("70000"), "out-of-range port invalid").to.be.false;
-        expect(validateSqlServerPortNumber("abc"), "non-numeric invalid").to.be.false;
-
-        // Password complexity validation (8-128 chars, 3 of 4: upper, lower, digit, symbol)
-        expect(isValidSqlAdminPassword("Password123!"), "complex password valid").to.be.true;
-        expect(isValidSqlAdminPassword("Passw0rd"), "3 categories valid").to.be.true;
-        expect(isValidSqlAdminPassword("password"), "simple lowercase invalid").to.be.false;
-        expect(isValidSqlAdminPassword("PASSWORD"), "simple uppercase invalid").to.be.false;
-        expect(isValidSqlAdminPassword("Pass1"), "too short invalid").to.be.false;
-        expect(isValidSqlAdminPassword("Password123!".repeat(20)), "too long invalid").to.be.false;
-    });
-    //#endregion
+        expect(validateSqlServerPortNumber(80)).to.be.true;
+        expect(validateSqlServerPortNumber(0), "port 0 invalid").to.be.false;
+        expect(validateSqlServerPortNumber(70000), "out-of-range port invalid").to.be.false;
+        expect(validateSqlServerPortNumber(1.5), "decimal port invalid").to.be.false;
+        expect(validateSqlServerPortNumber(-1), "negative port invalid").to.be.false;
+
+        // Password complexity validation (8-128 chars, 3 of 4: upper, lower, digit, special char)
+        // validateSqlServerPassword returns empty string for valid, error message for invalid
+        expect(validateSqlServerPassword("Password123!"), "complex password valid").to.equal("");
+        expect(validateSqlServerPassword("Passw0rd"), "3 categories valid").to.equal("");
+        expect(validateSqlServerPassword("password"), "simple lowercase invalid").to.not.equal("");
+        expect(validateSqlServerPassword("PASSWORD"), "simple uppercase invalid").to.not.equal("");
+        expect(validateSqlServerPassword("Pass1"), "too short invalid").to.not.equal("");
+        expect(
+            validateSqlServerPassword("Password123!".repeat(20)),
+            "too long invalid",
+        ).to.not.equal("");
+    });
 
     //#region Publish Profile Section Tests
     test("selectPublishProfile reducer parses real-world XML profile correctly", async () => {
@@ -498,25 +387,4 @@
         );
     });
     //#endregion
-=======
-        expect(validateSqlServerPortNumber(1433)).to.be.true;
-        expect(validateSqlServerPortNumber(80)).to.be.true;
-        expect(validateSqlServerPortNumber(0), "port 0 invalid").to.be.false;
-        expect(validateSqlServerPortNumber(70000), "out-of-range port invalid").to.be.false;
-        expect(validateSqlServerPortNumber(1.5), "decimal port invalid").to.be.false;
-        expect(validateSqlServerPortNumber(-1), "negative port invalid").to.be.false;
-
-        // Password complexity validation (8-128 chars, 3 of 4: upper, lower, digit, special char)
-        // validateSqlServerPassword returns empty string for valid, error message for invalid
-        expect(validateSqlServerPassword("Password123!"), "complex password valid").to.equal("");
-        expect(validateSqlServerPassword("Passw0rd"), "3 categories valid").to.equal("");
-        expect(validateSqlServerPassword("password"), "simple lowercase invalid").to.not.equal("");
-        expect(validateSqlServerPassword("PASSWORD"), "simple uppercase invalid").to.not.equal("");
-        expect(validateSqlServerPassword("Pass1"), "too short invalid").to.not.equal("");
-        expect(
-            validateSqlServerPassword("Password123!".repeat(20)),
-            "too long invalid",
-        ).to.not.equal("");
-    });
->>>>>>> 607b38bc
 });
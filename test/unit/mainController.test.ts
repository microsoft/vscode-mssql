/*---------------------------------------------------------------------------------------------
 *  Copyright (c) Microsoft Corporation. All rights reserved.
 *  Licensed under the MIT License. See License.txt in the project root for license information.
 *--------------------------------------------------------------------------------------------*/

import * as sinon from "sinon";
import sinonChai from "sinon-chai";
import { expect } from "chai";
import * as chai from "chai";
import * as vscode from "vscode";
import * as Extension from "../../src/extension";
import MainController from "../../src/controllers/mainController";
import ConnectionManager from "../../src/controllers/connectionManager";
import VscodeWrapper from "../../src/controllers/vscodeWrapper";
import { activateExtension, stubExtensionContext, stubVscodeWrapper } from "./utils";
import { SchemaCompareEndpointInfo } from "vscode-mssql";
import * as Constants from "../../src/constants/constants";
import { UserSurvey } from "../../src/nps/userSurvey";

chai.use(sinonChai);

suite("MainController Tests", function () {
    let sandbox: sinon.SinonSandbox;
    let mainController: MainController;
    let connectionManager: sinon.SinonStubbedInstance<ConnectionManager>;
    let vscodeWrapper: sinon.SinonStubbedInstance<VscodeWrapper>;
    let context: vscode.ExtensionContext;

    setup(async () => {
        sandbox = sinon.createSandbox();
        // Need to activate the extension to get the mainController
        await activateExtension();

        // Using the mainController that was instantiated with the extension
        mainController = await Extension.getController();

        // Setting up a stubbed connectionManager
        connectionManager = sandbox.createStubInstance(ConnectionManager);
        mainController.connectionManager = connectionManager;
        (mainController.sqlDocumentService as any)["_connectionMgr"] = connectionManager;

        vscodeWrapper = stubVscodeWrapper(sandbox);
        context = stubExtensionContext(sandbox);

        UserSurvey.createInstance(context, vscodeWrapper);
    });

    teardown(() => {
        sandbox.restore();
    });

    test("validateTextDocumentHasFocus returns false if there is no active text document", () => {
        const vscodeWrapper = sandbox.createStubInstance(VscodeWrapper);
        let getterCalls = 0;
        sandbox.stub(vscodeWrapper, "activeTextEditorUri").get(() => {
            getterCalls += 1;
            return undefined;
        });
        const controller: MainController = new MainController(
            context,
            undefined, // ConnectionManager
            vscodeWrapper,
        );

        const result = (controller as any).validateTextDocumentHasFocus();

        expect(
            result,
            "Expected validateTextDocumentHasFocus to return false when the active document URI is undefined",
        ).to.be.false;
        expect(getterCalls).to.equal(1);
    });

    test("validateTextDocumentHasFocus returns true if there is an active text document", () => {
        const vscodeWrapper = sandbox.createStubInstance(VscodeWrapper);
        sandbox.stub(vscodeWrapper, "activeTextEditorUri").get(() => "test_uri");
        const controller: MainController = new MainController(
            context,
            undefined, // ConnectionManager
            vscodeWrapper,
        );

        const result = (controller as any).validateTextDocumentHasFocus();

        expect(
            result,
            "Expected validateTextDocumentHasFocus to return true when the active document URI is not undefined",
        ).to.be.true;
    });

    test("onManageProfiles should call the connection manager to manage profiles", async () => {
        const vscodeWrapper = sandbox.createStubInstance(VscodeWrapper);
        connectionManager.onManageProfiles.resolves();

        const controller: MainController = new MainController(
            context,
            connectionManager,
            vscodeWrapper,
        );

        await controller.onManageProfiles();

        expect(connectionManager.onManageProfiles).to.have.been.calledOnce;
    });

    test("runComparison command should call onSchemaCompare on the controller", async () => {
        let called = false;
        let gotMaybeSource: any = undefined;
        let gotMaybeTarget: any = undefined;
        let gotRunComparison: boolean | undefined;

        const originalHandler = (mainController as any).onSchemaCompare;
        (mainController as any).onSchemaCompare = async (
            maybeSource?: SchemaCompareEndpointInfo,
            maybeTarget?: SchemaCompareEndpointInfo,
            runComparison?: boolean,
        ) => {
            called = true;
            gotMaybeSource = maybeSource;
            gotMaybeTarget = maybeTarget;
            gotRunComparison = runComparison ?? false;
        };

        const src = { endpointType: 1, serverName: "srcServer", databaseName: "srcDb" };
        const tgt = { endpointType: 1, serverName: "tgtServer", databaseName: "tgtDb" };

        try {
            await vscode.commands.executeCommand(Constants.cmdSchemaCompare, src, tgt);

            // Normalize in-case the command forwarded a single object { source, target }
            if (
                gotMaybeSource &&
                typeof gotMaybeSource === "object" &&
                ("source" in gotMaybeSource || "target" in gotMaybeSource)
            ) {
                const wrapped = gotMaybeSource as any;
                gotMaybeSource = wrapped.source;
                gotMaybeTarget = wrapped.target;
                gotRunComparison = wrapped.runComparison ?? false;
            }

            expect(called, "Expected onSchemaCompare to be called").to.be.true;
            expect(gotMaybeSource, "Expected source passed through to handler").to.deep.equal(src);
            expect(gotMaybeTarget, "Expected target passed through to handler").to.deep.equal(tgt);
            expect(gotRunComparison, "Expected runComparison to be false").to.be.false;
        } finally {
            // restore original handler so the test doesn't leak state
            (mainController as any).onSchemaCompare = originalHandler;
        }
    });

    test("publishDatabaseProject command should call onPublishDatabaseProject on the controller", async () => {
        let called = false;
        let gotProjectFilePath: string | undefined;

        const originalHandler: (projectFilePath: string) => Promise<void> =
            mainController.onPublishDatabaseProject.bind(mainController);
        mainController.onPublishDatabaseProject = async (
            projectFilePath: string,
        ): Promise<void> => {
            called = true;
            gotProjectFilePath = projectFilePath;
        };

        const testProjectPath = "C:\\test\\project\\database.sqlproj";

        try {
            await vscode.commands.executeCommand(
                Constants.cmdPublishDatabaseProject,
                testProjectPath,
            );

            expect(called, "Expected onPublishDatabaseProject to be called").to.be.true;
            expect(
                gotProjectFilePath,
                "Expected projectFilePath passed through to handler",
            ).to.equal(testProjectPath);
        } finally {
            // restore original handler so the test doesn't leak state
            mainController.onPublishDatabaseProject = originalHandler;
        }
    });

    suite("onNewQueryWithConnection Tests", () => {
        test("does nothing when already connected to SQL editor without force flags", async () => {
            // Open a SQL document
            const doc = await vscode.workspace.openTextDocument({
                language: "sql",
                content: "",
            });
            const editor = await vscode.window.showTextDocument(doc);

            // Mock connection
            const uri = editor.document.uri.toString();
            connectionManager.isConnected.withArgs(uri).returns(true);

            // Call method
            const result = await mainController.onNewQueryWithConnection();

            // Should return true without opening new editor
            expect(result).to.equal(true);

            // Close the document
            await vscode.commands.executeCommand("workbench.action.closeActiveEditor");
        });

        test("opens new editor when no active editor exists", async () => {
            // Close all editors first
            await vscode.commands.executeCommand("workbench.action.closeAllEditors");

            // Mock onNewConnection to track if it's called
            let onNewConnectionCalled = false;
            const originalOnNewConnection = mainController.onNewConnection.bind(mainController);
            mainController.onNewConnection = async () => {
                onNewConnectionCalled = true;
                return true;
            };

            try {
                const result = await mainController.onNewQueryWithConnection();

                expect(result).to.equal(true);
                expect(onNewConnectionCalled).to.equal(
                    true,
                    "Expected onNewConnection to be called",
                );

                // Verify a SQL editor was opened
                const activeEditor = vscode.window.activeTextEditor;
                expect(activeEditor).to.not.be.undefined;
                expect(activeEditor?.document.languageId).to.equal("sql");

                // Clean up
                await vscode.commands.executeCommand("workbench.action.closeActiveEditor");
            } finally {
                mainController.onNewConnection = originalOnNewConnection;
            }
        });

        test("forces new editor when forceNewEditor is true", async () => {
            // Open a SQL document
            const doc = await vscode.workspace.openTextDocument({
                language: "sql",
                content: "-- existing editor",
            });
            await vscode.window.showTextDocument(doc);
            const initialDocumentCount = vscode.workspace.textDocuments.length;

            // Mock connection - existing editor is connected
            connectionManager.isConnected.returns(true);

            try {
                const result = await mainController.onNewQueryWithConnection(true, false);

                expect(result).to.equal(true);

                // Verify a new editor was created - document count should increase
                const finalDocumentCount = vscode.workspace.textDocuments.length;
                expect(finalDocumentCount).to.be.greaterThan(
                    initialDocumentCount,
                    "Expected a new document to be created",
                );

                // Verify the active editor is SQL
                const activeEditor = vscode.window.activeTextEditor;
                expect(activeEditor).to.not.be.undefined;
                expect(activeEditor?.document.languageId).to.equal("sql");

                // Clean up
                await vscode.commands.executeCommand("workbench.action.closeAllEditors");
            } finally {
                // No cleanup needed
            }
        });

        test("forces connection when forceConnect is true even when connected", async () => {
            // Open a SQL document
            const doc = await vscode.workspace.openTextDocument({
                language: "sql",
                content: "",
            });
            const editor = await vscode.window.showTextDocument(doc);
            const uri = editor.document.uri.toString();

            // Mock already connected
            connectionManager.isConnected.withArgs(uri).returns(true);

            // Mock onNewConnection to verify it's called
            let onNewConnectionCalled = false;
            const originalOnNewConnection = mainController.onNewConnection.bind(mainController);
            mainController.onNewConnection = async () => {
                onNewConnectionCalled = true;
                return true;
            };

            try {
                const result = await mainController.onNewQueryWithConnection(false, true);

                expect(result).to.equal(true);
                expect(onNewConnectionCalled).to.equal(
                    true,
                    "Expected onNewConnection to be called despite already being connected",
                );

                // Clean up
                await vscode.commands.executeCommand("workbench.action.closeActiveEditor");
            } finally {
                mainController.onNewConnection = originalOnNewConnection;
            }
        });

        test("connects to existing SQL editor when not connected", async () => {
            // Open a SQL document
            const doc = await vscode.workspace.openTextDocument({
                language: "sql",
                content: "",
            });
            const editor = await vscode.window.showTextDocument(doc);
            const uri = editor.document.uri.toString();

            // Mock NOT connected
            connectionManager.isConnected.withArgs(uri).returns(false);

            // Mock onNewConnection
            let onNewConnectionCalled = false;
            const originalOnNewConnection = mainController.onNewConnection.bind(mainController);
            mainController.onNewConnection = async () => {
                onNewConnectionCalled = true;
                return true;
            };

            try {
                const result = await mainController.onNewQueryWithConnection();

                expect(result).to.equal(true);
                expect(onNewConnectionCalled).to.equal(
                    true,
                    "Expected onNewConnection to be called for disconnected editor",
                );

                // Clean up
                await vscode.commands.executeCommand("workbench.action.closeActiveEditor");
            } finally {
                mainController.onNewConnection = originalOnNewConnection;
            }
        });
    });
<<<<<<< HEAD

    test("ScriptNode", async () => {
        const controller = new MainController(context, connectionManager, vscodeWrapper);

        const testNode: TreeNodeInfo = {
            nodePath: "test/path",
            nodeType: Constants.serverLabel,
            connectionProfile: {
                profileName: "TestProfile",
                server: "TestServer",
                database: "TestDatabase",
                authenticationType: Constants.azureMfa,
            } as unknown as IConnectionProfile,
        } as TreeNodeInfo;

        connectionManager.isConnected.returns(true);

        const scriptingServiceStub = sandbox.createStubInstance(ScriptingService);
        scriptingServiceStub.scriptTreeNode.resolves("SELECT 'test script';");
        scriptingServiceStub.getObjectFromNode.returns({
            schema: "dbo",
            name: "TestObject",
        } as IScriptingObject);

        const sqlDocumentServiceStub = sandbox.createStubInstance(SqlDocumentService);

        sandbox.stub(controller as any, "_scriptingService").get(() => scriptingServiceStub);
        sandbox.stub(controller as any, "_sqlDocumentService").get(() => sqlDocumentServiceStub);

        const promptStub = sandbox.stub();
        const getInstanceStub = sandbox.stub(UserSurvey, "getInstance").returns({
            promptUserForNPSFeedback: promptStub,
        } as unknown as UserSurvey);

        await controller.scriptNode(testNode, ScriptOperation.Create);

        expect(getInstanceStub).to.have.been.calledOnce;
        expect(promptStub).to.have.been.calledOnce;
    });

    suite("Command triggers", () => {
        test("Script as Select", async () => {
            const testNode = { nodePath: "test/path" } as TreeNodeInfo;

            const scriptNodeStub = sandbox.stub(mainController, "scriptNode");
            await vscode.commands.executeCommand(Constants.cmdScriptSelect, testNode);

            expect(scriptNodeStub).to.have.been.calledOnceWith(
                testNode,
                ScriptOperation.Select,
                true, // executeScript
            );
        });

        test("Script as Create", async () => {
            const testNode = { nodePath: "test/path" } as TreeNodeInfo;

            const scriptNodeStub = sandbox.stub(mainController, "scriptNode");
            await vscode.commands.executeCommand(Constants.cmdScriptCreate, testNode);

            expect(scriptNodeStub).to.have.been.calledOnceWith(testNode, ScriptOperation.Create);
        });

        test("Script as Delete", async () => {
            const testNode = { nodePath: "test/path" } as TreeNodeInfo;

            const scriptNodeStub = sandbox.stub(mainController, "scriptNode");
            await vscode.commands.executeCommand(Constants.cmdScriptDelete, testNode);

            expect(scriptNodeStub).to.have.been.calledOnceWith(testNode, ScriptOperation.Delete);
        });

        test("Script as Execute", async () => {
            const testNode = { nodePath: "test/path" } as TreeNodeInfo;

            const scriptNodeStub = sandbox.stub(mainController, "scriptNode");
            await vscode.commands.executeCommand(Constants.cmdScriptExecute, testNode);

            expect(scriptNodeStub).to.have.been.calledOnceWith(testNode, ScriptOperation.Execute);
        });

        test("Script as Alter", async () => {
            const testNode = { nodePath: "test/path" } as TreeNodeInfo;

            const scriptNodeStub = sandbox.stub(mainController, "scriptNode");
            await vscode.commands.executeCommand(Constants.cmdScriptAlter, testNode);

            expect(scriptNodeStub).to.have.been.calledOnceWith(testNode, ScriptOperation.Alter);
        });
    });
=======
>>>>>>> 96671cd0
});<|MERGE_RESOLUTION|>--- conflicted
+++ resolved
@@ -345,97 +345,4 @@
             }
         });
     });
-<<<<<<< HEAD
-
-    test("ScriptNode", async () => {
-        const controller = new MainController(context, connectionManager, vscodeWrapper);
-
-        const testNode: TreeNodeInfo = {
-            nodePath: "test/path",
-            nodeType: Constants.serverLabel,
-            connectionProfile: {
-                profileName: "TestProfile",
-                server: "TestServer",
-                database: "TestDatabase",
-                authenticationType: Constants.azureMfa,
-            } as unknown as IConnectionProfile,
-        } as TreeNodeInfo;
-
-        connectionManager.isConnected.returns(true);
-
-        const scriptingServiceStub = sandbox.createStubInstance(ScriptingService);
-        scriptingServiceStub.scriptTreeNode.resolves("SELECT 'test script';");
-        scriptingServiceStub.getObjectFromNode.returns({
-            schema: "dbo",
-            name: "TestObject",
-        } as IScriptingObject);
-
-        const sqlDocumentServiceStub = sandbox.createStubInstance(SqlDocumentService);
-
-        sandbox.stub(controller as any, "_scriptingService").get(() => scriptingServiceStub);
-        sandbox.stub(controller as any, "_sqlDocumentService").get(() => sqlDocumentServiceStub);
-
-        const promptStub = sandbox.stub();
-        const getInstanceStub = sandbox.stub(UserSurvey, "getInstance").returns({
-            promptUserForNPSFeedback: promptStub,
-        } as unknown as UserSurvey);
-
-        await controller.scriptNode(testNode, ScriptOperation.Create);
-
-        expect(getInstanceStub).to.have.been.calledOnce;
-        expect(promptStub).to.have.been.calledOnce;
-    });
-
-    suite("Command triggers", () => {
-        test("Script as Select", async () => {
-            const testNode = { nodePath: "test/path" } as TreeNodeInfo;
-
-            const scriptNodeStub = sandbox.stub(mainController, "scriptNode");
-            await vscode.commands.executeCommand(Constants.cmdScriptSelect, testNode);
-
-            expect(scriptNodeStub).to.have.been.calledOnceWith(
-                testNode,
-                ScriptOperation.Select,
-                true, // executeScript
-            );
-        });
-
-        test("Script as Create", async () => {
-            const testNode = { nodePath: "test/path" } as TreeNodeInfo;
-
-            const scriptNodeStub = sandbox.stub(mainController, "scriptNode");
-            await vscode.commands.executeCommand(Constants.cmdScriptCreate, testNode);
-
-            expect(scriptNodeStub).to.have.been.calledOnceWith(testNode, ScriptOperation.Create);
-        });
-
-        test("Script as Delete", async () => {
-            const testNode = { nodePath: "test/path" } as TreeNodeInfo;
-
-            const scriptNodeStub = sandbox.stub(mainController, "scriptNode");
-            await vscode.commands.executeCommand(Constants.cmdScriptDelete, testNode);
-
-            expect(scriptNodeStub).to.have.been.calledOnceWith(testNode, ScriptOperation.Delete);
-        });
-
-        test("Script as Execute", async () => {
-            const testNode = { nodePath: "test/path" } as TreeNodeInfo;
-
-            const scriptNodeStub = sandbox.stub(mainController, "scriptNode");
-            await vscode.commands.executeCommand(Constants.cmdScriptExecute, testNode);
-
-            expect(scriptNodeStub).to.have.been.calledOnceWith(testNode, ScriptOperation.Execute);
-        });
-
-        test("Script as Alter", async () => {
-            const testNode = { nodePath: "test/path" } as TreeNodeInfo;
-
-            const scriptNodeStub = sandbox.stub(mainController, "scriptNode");
-            await vscode.commands.executeCommand(Constants.cmdScriptAlter, testNode);
-
-            expect(scriptNodeStub).to.have.been.calledOnceWith(testNode, ScriptOperation.Alter);
-        });
-    });
-=======
->>>>>>> 96671cd0
 });
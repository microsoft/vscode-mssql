/*---------------------------------------------------------------------------------------------
 *  Copyright (c) Microsoft Corporation. All rights reserved.
 *  Licensed under the MIT License. See License.txt in the project root for license information.
 *--------------------------------------------------------------------------------------------*/

import * as assert from "assert";
import * as vscode from "vscode";
import * as TypeMoq from "typemoq";
import * as sinon from "sinon";
import * as mssql from "vscode-mssql";

import { SchemaCompareWebViewController } from "../../src/schemaCompare/schemaCompareWebViewController";
import { TreeNodeInfo } from "../../src/objectExplorer/treeNodeInfo";
import ConnectionManager, {
    ConnectionInfo,
} from "../../src/controllers/connectionManager";
import { SchemaCompareWebViewState } from "../../src/sharedInterfaces/schemaCompare";
import * as scUtils from "../../src/schemaCompare/schemaCompareUtils";
import VscodeWrapper from "../../src/controllers/vscodeWrapper";

suite("SchemaCompareWebViewController Tests", () => {
    let controller: SchemaCompareWebViewController;
    let sandbox: sinon.SinonSandbox;
    let mockContext: vscode.ExtensionContext;
    let treeNode: TreeNodeInfo;
    let mockSchemaCompareService: TypeMoq.IMock<mssql.ISchemaCompareService>;
    let mockConnectionManager: TypeMoq.IMock<ConnectionManager>;
    let mockConnectionInfo: TypeMoq.IMock<ConnectionInfo>;
    let mockServerConnInfo: TypeMoq.IMock<mssql.IConnectionInfo>;
    let mockInitialState: SchemaCompareWebViewState;
    let vscodeWrapper: TypeMoq.IMock<VscodeWrapper>;
    const schemaCompareWebViewTitle: string = "Schema Compare";
    const operationId = "AAAAAAAA-BBBB-CCCC-DDDD-EEEEEEEEEEEE";
    let generateOperationIdStub: sinon.SinonStub<[], string>;

    const deploymentOptions: mssql.DeploymentOptions = {
        excludeObjectTypes: {
            value: ["ServerTriggers", "Routes", "LinkedServerLogins", "Endpoints", "ErrorMessages"],
            description: "",
            displayName: "",
        },
        booleanOptionsDictionary: {
            allowDropBlockingAssemblies: {
                value: true,
                description:
                    "This property is used by SqlClr deployment to cause any blocking assemblies to be dropped as part of the deployment plan. By default, any blocking/referencing assemblies will block an assembly update if the referencing assembly needs to be dropped.",
                displayName: "Allow drop blocking assemblies",
            },
            allowExternalLanguagePaths: {
                value: false,
                description:
                    "Allows file paths, if available, to be used to generate external language statements.",
                displayName: "Use file paths for external language",
            },
            allowExternalLibraryPaths: {
                value: false,
                description:
                    "Allows file paths, if available, to be used to generate external library statements.",
                displayName: "Use file paths for external libraries",
            },
        },
        objectTypesDictionary: {
            aggregates: "Aggregates",
            applicationRoles: "Application Roles",
            assemblies: "Assemblies",
        },
    };

    const deploymentOptionsResultMock: mssql.SchemaCompareOptionsResult = {
        success: true,
        errorMessage: "",
        defaultDeploymentOptions: deploymentOptions,
    };

    const databaseSourceEndpointInfo: mssql.SchemaCompareEndpointInfo = {
        endpointType: 0,
        serverDisplayName: "localhost,1433 (sa)",
        serverName: "localhost,1433",
        ownerUri: "localhost,1433_undefined_sa_undefined",
        packageFilePath: "",
        connectionName: "",
        projectFilePath: "",
        targetScripts: [],
        dataSchemaProvider: "",
        extractTarget: 5,
        databaseName: "",
        connectionDetails: undefined,
    };

    const sourceEndpointInfo = {
        endpointType: 2,
        packageFilePath: "",
        serverDisplayName: "",
        serverName: "",
        databaseName: "",
        ownerUri: "",
        connectionDetails: undefined,
        projectFilePath: "/TestSqlProject/TestProject/TestProject.sqlproj",
        targetScripts: ["/TestSqlProject/TestProject/Address.sql"],
        extractTarget: 5,
        dataSchemaProvider: "",
    };

    const targetEndpointInfo = {
        endpointType: 0,
        packageFilePath: "",
        serverDisplayName: "localhost,1433 (sa)",
        serverName: "localhost,1433",
        databaseName: "master",
        ownerUri:
            "connection:providerName:MSSQL|server:localhost,1433|trustServerCertificate:true|user:sa|groupId:C777F06B-202E-4480-B475-FA416154D458",
        connectionDetails: {
            options: {},
        },
        connectionName: "",
        projectFilePath: "",
        targetScripts: [],
        extractTarget: 5,
        dataSchemaProvider: "",
    };

    setup(() => {
        sandbox = sinon.createSandbox();

        mockInitialState = {
            isSqlProjectExtensionInstalled: false,
            isComparisonInProgress: false,
            activeServers: {},
            databases: [],
            defaultDeploymentOptionsResult: deploymentOptionsResultMock,
            intermediaryOptionsResult: undefined,
            endpointsSwitched: false,
            auxiliaryEndpointInfo: undefined,
            sourceEndpointInfo: databaseSourceEndpointInfo,
            targetEndpointInfo: undefined,
            scmpSourceExcludes: [],
            scmpTargetExcludes: [],
            originalSourceExcludes: new Map<string, mssql.DiffEntry>(),
            originalTargetExcludes: new Map<string, mssql.DiffEntry>(),
            sourceTargetSwitched: false,
            schemaCompareResult: undefined,
            generateScriptResultStatus: undefined,
            publishDatabaseChangesResultStatus: undefined,
            schemaComparePublishProjectResult: undefined,
            schemaCompareIncludeExcludeResult: undefined,
            schemaCompareOpenScmpResult: undefined,
            saveScmpResultStatus: undefined,
            cancelResultStatus: undefined,
        };

        mockContext = {
            extensionUri: vscode.Uri.parse("file://test"),
            extensionPath: "path",
        } as unknown as vscode.ExtensionContext;

        let context: mssql.TreeNodeContextValue = {
            type: "",
            subType: "",
            filterable: false,
            hasFilters: false,
        };

        let connInfo: mssql.IConnectionInfo = {
            applicationName: "vscode-msssql",
            authenticationType: "SqlLogin",
            azureAccountToken: undefined,
            connectTimeout: 15,
            password: "",
            server: "localhost,1433",
            trustServerCertificate: true,
            user: "sa",
            database: undefined,
            email: "sa@microsoft.com",
            accountId: "",
            tenantId: "",
            port: 1433,
            expiresOn: undefined,
            encrypt: true,
            hostNameInCertificate: undefined,
            persistSecurityInfo: undefined,
            columnEncryptionSetting: undefined,
            secureEnclaves: undefined,
            attestationProtocol: undefined,
            enclaveAttestationUrl: undefined,
            commandTimeout: undefined,
            connectRetryCount: undefined,
            connectRetryInterval: undefined,
            workstationId: undefined,
            applicationIntent: undefined,
            currentLanguage: "en-us",
            pooling: undefined,
            maxPoolSize: undefined,
            minPoolSize: undefined,
            loadBalanceTimeout: undefined,
            replication: undefined,
            attachDbFilename: undefined,
            failoverPartner: undefined,
            multiSubnetFailover: undefined,
            multipleActiveResultSets: undefined,
            packetSize: undefined,
            typeSystemVersion: undefined,
            connectionString: "",
        };

        treeNode = new TreeNodeInfo(
            "localhost,1433, <default> (sa)",
            context,
            vscode.TreeItemCollapsibleState.None,
            "localhost,1433",
            null,
            "Server",
            "localhost,1433_NULL_sa_SqlLogin_trustServerCertificate:true_applicationName:vscode-mssql",
            connInfo,
            undefined,
            null,
        );

        mockSchemaCompareService = TypeMoq.Mock.ofType<mssql.ISchemaCompareService>();

        vscodeWrapper = TypeMoq.Mock.ofType(VscodeWrapper, TypeMoq.MockBehavior.Loose);

        mockConnectionManager = TypeMoq.Mock.ofType<ConnectionManager>();
        mockConnectionManager
            .setup((mgr) => mgr.getUriForConnection(TypeMoq.It.isAny()))
            .returns(() => "localhost,1433_undefined_sa_undefined");

<<<<<<< HEAD
        mockServerConnInfo = TypeMoq.Mock.ofType<mssql.IConnectionInfo>();
        mockServerConnInfo
            .setup((info) => info.server)
            .returns(() => "server1");

        mockConnectionInfo = TypeMoq.Mock.ofType<ConnectionInfo>();
        mockConnectionInfo
            .setup((info) => info.credentials)
            .returns(() => mockServerConnInfo.object);

        mockConnectionManager
            .setup((mgr) => mgr.activeConnections)
            .returns(() => ({
                conn_uri: mockConnectionInfo.object,
            }));

        mockConnectionManager
            .setup((mgr) => mgr.listDatabases(TypeMoq.It.isAny()))
            .returns(() => Promise.resolve(["db1", "db2"]));

        generateOperationIdStub = sandbox
            .stub(scUtils, "generateOperationId")
            .returns(operationId);
=======
        generateOperationIdStub = sandbox.stub(scUtils, "generateOperationId").returns(operationId);
>>>>>>> 2285966c

        controller = new SchemaCompareWebViewController(
            mockContext,
            vscodeWrapper.object,
            treeNode,
            mockSchemaCompareService.object,
            mockConnectionManager.object,
            deploymentOptionsResultMock,
            schemaCompareWebViewTitle,
        );
    });

    teardown(() => {
        generateOperationIdStub.restore();

        sandbox.restore();
    });

    test("controller - initialize title - is 'Schema Compare'", () => {
        assert.deepStrictEqual(
            controller.panel.title,
            schemaCompareWebViewTitle,
            "Webview Title should match",
        );
    });

    // lewissanchez todo: remove async method from constructor and call a seperate async method to "start" the controller with a source endpoint
    test.skip("start - called with sqlproject path - sets sourceEndpointInfo correctly", () => {
        const mockSqlProjectNode = {
            treeDataProvider: {
                roots: [
                    {
                        projectFileUri: {
                            fsPath: "c:\\TestSqlProject\\TestProject.sqlproj",
                        },
                    },
                ],
            },
        };

        const scController = new SchemaCompareWebViewController(
            mockContext,
            vscodeWrapper.object,
            mockSqlProjectNode,
            mockSchemaCompareService.object,
            mockConnectionManager.object,
            deploymentOptionsResultMock,
            schemaCompareWebViewTitle,
        );

        const expected = {
            endpointType: 2,
            packageFilePath: "",
            serverDisplayName: "",
            serverName: "",
            databaseName: "",
            ownerUri: "",
            connectionDetails: undefined,
            projectFilePath: "c:\\TestSqlProject\\TestProject.sqlproj",
            targetScripts: [],
            dataSchemaProvider: undefined,
            extractTarget: 5,
        };

        assert.deepEqual(
            scController.state.sourceEndpointInfo,
            expected,
            "sourceEndpointInfo should match the expected path",
        );
    });

    test("compare reducer - when called - completes successfully", async () => {
        const expectedCompareResultMock: mssql.SchemaCompareResult = {
            operationId: "AAAAAAAA-BBBB-CCCC-DDDD-EEEEEEEEEEEE",
            areEqual: true,
            differences: [],
            success: true,
            errorMessage: "",
        };

        const compareStub = sandbox.stub(scUtils, "compare").resolves(expectedCompareResultMock);

        const payload = {
            deploymentOptions,
            sourceEndpointInfo,
            targetEndpointInfo,
        };

        const result = await controller["_reducers"]["compare"](mockInitialState, payload);

        assert.deepEqual(
            compareStub.firstCall.args,
            [
                operationId,
                mssql.TaskExecutionMode.execute,
                payload,
                mockSchemaCompareService.object,
            ],
            "compare should be called with correct arguments",
        );

        assert.ok(compareStub.calledOnce, "compare should be called once");

        assert.deepEqual(
            result.schemaCompareResult,
            expectedCompareResultMock,
            "compare should return expected result",
        );

        compareStub.restore();
    });

    test("generateScript reducer - when called - completes successfully", async () => {
        const expectedScriptResultMock = {
            success: true,
            errorMessage: "",
        };

        const generateScriptStub = sandbox
            .stub(scUtils, "generateScript")
            .resolves(expectedScriptResultMock);

        const payload = {
            targetServerName: "localhost,1433",
            targetDatabaseName: "master",
        };

        const result = await controller["_reducers"]["generateScript"](mockInitialState, payload);

        assert.ok(generateScriptStub.calledOnce, "generateScript should be called once");

        assert.deepEqual(
            generateScriptStub.firstCall.args,
            [
                operationId,
                mssql.TaskExecutionMode.script,
                payload,
                mockSchemaCompareService.object,
            ],
            "generateScript should be called with correct arguments",
        );

        assert.deepEqual(
            result.generateScriptResultStatus,
            expectedScriptResultMock,
            "generateScript should return expected result",
        );

        generateScriptStub.restore();
    });

    test("publishDatabaseChanges reducer - when called - completes successfully", async () => {
        const expectedResultMock = {
            success: true,
            errorMessage: "",
        };

        const publishDatabaseChangesStub = sandbox
            .stub(scUtils, "publishDatabaseChanges")
            .resolves(expectedResultMock);

        const payload = {
            targetServerName: "localhost,1433",
            targetDatabaseName: "master",
        };

        const actualResult = await controller["_reducers"]["publishDatabaseChanges"](
            mockInitialState,
            payload,
        );

        assert.ok(
            publishDatabaseChangesStub.calledOnce,
            "publishDatabaseChanges should be called once",
        );

        assert.deepEqual(
            publishDatabaseChangesStub.firstCall.args,
            [
                operationId,
                mssql.TaskExecutionMode.execute,
                payload,
                mockSchemaCompareService.object,
            ],
            "publishDatabaseChanges should be called with correct arguments",
        );

        assert.deepEqual(
            actualResult.publishDatabaseChangesResultStatus,
            expectedResultMock,
            "publishDatabaseChanges should return expected result",
        );

        publishDatabaseChangesStub.restore();
    });

    test("publishProjectChanges reducer - when called - completes successfully", async () => {
        const expectedResultMock = {
            success: true,
            errorMessage: "",
            changedFiles: [],
            addedFiles: [],
            deletedFiles: [],
        };

        const publishProjectChangesStub = sandbox
            .stub(scUtils, "publishProjectChanges")
            .resolves(expectedResultMock);

        const payload = {
            targetProjectPath: "/TestSqlProject/TestProject/TestProject.sqlproj",
            targetFolderStructure: mssql.ExtractTarget.schemaObjectType,
            taskExecutionMode: mssql.TaskExecutionMode.execute,
        };

        const acutalResult = await controller["_reducers"]["publishProjectChanges"](
            mockInitialState,
            payload,
        );

        assert.ok(
            publishProjectChangesStub.calledOnce,
            "publishProjectChanges should be called once",
        );

        assert.deepEqual(
            publishProjectChangesStub.firstCall.args,
            [operationId, payload, mockSchemaCompareService.object],
            "publishProjectChanges should be called with correct arguments",
        );

        assert.deepEqual(
            acutalResult.schemaComparePublishProjectResult,
            expectedResultMock,
            "publishProjectChanges should return expected result",
        );

        publishProjectChangesStub.restore();
    });

    test("getDefaultOptions reducer - when called - completes successfully", async () => {
        const getDefaultOptionsStub = sandbox
            .stub(scUtils, "getDefaultOptions")
            .resolves(deploymentOptionsResultMock);

        const payload = {};

        const acutalResult = await controller["_reducers"]["resetOptions"](
            mockInitialState,
            payload,
        );

        assert.ok(getDefaultOptionsStub.calledOnce, "getDefaultOptions should be called once");

        assert.deepEqual(
            getDefaultOptionsStub.firstCall.args,
            [mockSchemaCompareService.object],
            "getDefaultOptions should be called with correct arguments",
        );

        assert.deepEqual(
            acutalResult.defaultDeploymentOptionsResult,
            deploymentOptionsResultMock,
            "getDefaultOptions should return expected result",
        );

        getDefaultOptionsStub.restore();
    });

    test("includeExcludeNode reducer - when called - completes successfully", async () => {
        const expectedResultMock = {
            success: true,
            errorMessage: "",
            affectedDependencies: [],
            blockingDependencies: [],
        };

        const publishProjectChangesStub = sandbox
            .stub(scUtils, "includeExcludeNode")
            .resolves(expectedResultMock);

        const payload = {
<<<<<<< HEAD
            id: 0,
            diffEntry: {
                updateAction: mssql.SchemaUpdateAction.Change,
                differenceType: mssql.SchemaDifferenceType.Object,
                name: "Address",
                sourceValue: [],
                targetValue: [],
                parent: undefined,
                children: [],
                sourceScript: "",
                targetScript: "",
                included: false,
            },
            includeRequest: true,
=======
            targetProjectPath: "/TestSqlProject/TestProject/TestProject.sqlproj",
            targetFolderStructure: mssql.ExtractTarget.schemaObjectType,
            taskExecutionMode,
>>>>>>> 2285966c
        };

        const actualResult = await controller["_reducers"]["includeExcludeNode"](
            mockInitialState,
            payload,
        );

        assert.ok(publishProjectChangesStub.calledOnce, "includeExcludeNode should be called once");

        assert.deepEqual(
            publishProjectChangesStub.firstCall.args,
            [
                operationId,
                mssql.TaskExecutionMode.execute,
                payload,
                mockSchemaCompareService.object,
            ],
            "includeExcludeNode should be called with correct arguments",
        );

        assert.deepEqual(
            actualResult.schemaCompareIncludeExcludeResult,
            expectedResultMock,
            "includeExcludeNode should return expected result",
        );

        publishProjectChangesStub.restore();
    });

    test("openScmp reducer - when called - completes successfully", async () => {
        const expectedResultMock = {
            success: true,
            errorMessage: "",
            sourceEndpointInfo,
            targetEndpointInfo,
            originalTargetName: "master",
            originalTargetServerName: "localhost,1433",
            originalConnectionString:
                "Data Source=localhost,1433;Integrated Security=True;Connect Timeout=30;Encrypt=False;TrustServerCertificate=True;Application Name=vscode-mssql;Current Language=us_english",
            deploymentOptions,
            excludedSourceElements: [],
            excludedTargetElements: [],
        };

        const filePath = "c:\\test.scmp";

        const showOpenDialogForScmpStub = sandbox
            .stub(scUtils, "showOpenDialogForScmp")
            .resolves(filePath);

        const openScmpStub = sandbox
            .stub(scUtils, "openScmp")
            .resolves(expectedResultMock);

        const payload = {};

        const actualResult = await controller["_reducers"]["openScmp"](mockInitialState, payload);

<<<<<<< HEAD
        assert.ok(
            showOpenDialogForScmpStub.calledOnce,
            "showOpenDialogForScmp should be called once",
        );
=======
        assert.ok(publishProjectChangesStub.calledOnce, "openScmp should be called once");
>>>>>>> 2285966c

        assert.ok(openScmpStub.calledOnce, "openScmp should be called once");

        assert.deepEqual(
            openScmpStub.firstCall.args,
            [filePath, mockSchemaCompareService.object],
            "openScmp should be called with correct arguments",
        );

        assert.deepEqual(
            actualResult.schemaCompareOpenScmpResult,
            expectedResultMock,
            "openScmp should return expected result",
        );

        openScmpStub.restore();
    });

    test("saveScmp reducer - when called - completes successfully", async () => {
        const expectedResultMock = {
            success: true,
            errorMessage: "",
        };

        const savePath = "c:\\saved_scmp\\";

        const showSaveDialogForScmpStub = sandbox
            .stub(scUtils, "showSaveDialogForScmp")
            .resolves(savePath);

        const publishProjectChangesStub = sandbox
            .stub(scUtils, "saveScmp")
            .resolves(expectedResultMock);

        const payload = {};

        const actualResult = await controller["_reducers"]["saveScmp"](mockInitialState, payload);

<<<<<<< HEAD
        assert.ok(
            showSaveDialogForScmpStub.calledOnce,
            "showSaveDialogForScmp should be called once",
        );

        assert.ok(
            publishProjectChangesStub.calledOnce,
            "saveScmp should be called once",
        );
=======
        assert.ok(publishProjectChangesStub.calledOnce, "saveScmp should be called once");
>>>>>>> 2285966c

        assert.deepEqual(
            publishProjectChangesStub.firstCall.args,
            [
                databaseSourceEndpointInfo,
                undefined,
                mssql.TaskExecutionMode.execute,
                deploymentOptions,
                savePath,
                [],
                [],
                mockSchemaCompareService.object,
            ],
            "saveScmp should be called with correct arguments",
        );

        assert.deepEqual(
            actualResult.saveScmpResultStatus,
            expectedResultMock,
            "saveScmp should return expected result",
        );

        publishProjectChangesStub.restore();
    });

    test("cancel reducer - when called - completes successfully", async () => {
        const expectedResultMock = {
            success: true,
            errorMessage: "",
        };

        const publishProjectChangesStub = sandbox
            .stub(scUtils, "cancel")
            .resolves(expectedResultMock);

        const payload = {};

        const actualResult = await controller["_reducers"]["cancel"](mockInitialState, payload);

        assert.ok(publishProjectChangesStub.calledOnce, "cancel should be called once");

        assert.deepEqual(
            publishProjectChangesStub.firstCall.args,
            [operationId, mockSchemaCompareService.object],
            "cancel should be called with correct arguments",
        );

        assert.deepEqual(
            actualResult.cancelResultStatus,
            expectedResultMock,
            "cancel should be called with correct arguments",
        );

        publishProjectChangesStub.restore();
    });

    test("listActiveServers reducer - when called - returns: {conn_uri: 'server1'}", async () => {
        const payload = {};

        const actualResult = await controller["_reducers"]["listActiveServers"](
            mockInitialState,
            payload,
        );

        const expectedResult = { conn_uri: "server1" };

        assert.deepEqual(
            actualResult.activeServers,
            expectedResult,
            "listActiveServers should return: {conn_uri: 'server1'}",
        );
    });

    test("listDatabasesForActiveServer reducer - when called - returns: ['db1', 'db2']", async () => {
        const payload = { connectionUri: "conn_uri" };

        const actualResult = await controller["_reducers"][
            "listDatabasesForActiveServer"
        ](mockInitialState, payload);

        const expectedResult = ["db1", "db2"];

        assert.deepEqual(
            actualResult.databases,
            expectedResult,
            "listActiveServers should return ['db1', 'db2']",
        );
    });

    test("selectFile reducer - when called - returns correct auxiliary endpoint info", async () => {
        const payload = {
            endpoint: { packageFilePath: "c:\\test.dacpac" },
            endpointType: "source",
            fileType: "dacpac",
        };

        sandbox
            .stub(scUtils, "showOpenDialogForDacpacOrSqlProj")
            .resolves("c:\\test.dacpac");

        const actualResult = await controller["_reducers"]["selectFile"](
            mockInitialState,
            payload,
        );

        const expectedResult = {
            connectionDetails: undefined,
            databaseName: "",
            dataSchemaProvider: "",
            endpointType: 1,
            extractTarget: 5,
            ownerUri: "",
            packageFilePath: "c:\\test.dacpac",
            projectFilePath: "",
            serverDisplayName: "",
            serverName: "",
            targetScripts: [],
        };

        assert.deepEqual(
            actualResult.auxiliaryEndpointInfo,
            expectedResult,
            "selectFile should return the expected auxiliary endpoint info",
        );
    });

    test("confirmSelectedFile reducer - when called - auxiliary endpoint info becomes target endpoint info", async () => {
        const payload = {
            endpointType: "target",
            folderStructure: "",
        };

        const expectedResult = {
            connectionDetails: undefined,
            databaseName: "",
            dataSchemaProvider: "",
            endpointType: 1,
            extractTarget: 5,
            ownerUri: "",
            packageFilePath: "c:\\test.dacpac",
            projectFilePath: "",
            serverDisplayName: "",
            serverName: "",
            targetScripts: [],
        };

        mockInitialState.auxiliaryEndpointInfo = expectedResult;

        const actualResult = await controller["_reducers"][
            "confirmSelectedSchema"
        ](mockInitialState, payload);

        assert.deepEqual(
            actualResult.targetEndpointInfo,
            expectedResult,
            "confirmSelectedSchema should make auxiliary endpoint info the target endpoint info",
        );
    });
});<|MERGE_RESOLUTION|>--- conflicted
+++ resolved
@@ -11,9 +11,7 @@
 
 import { SchemaCompareWebViewController } from "../../src/schemaCompare/schemaCompareWebViewController";
 import { TreeNodeInfo } from "../../src/objectExplorer/treeNodeInfo";
-import ConnectionManager, {
-    ConnectionInfo,
-} from "../../src/controllers/connectionManager";
+import ConnectionManager, { ConnectionInfo } from "../../src/controllers/connectionManager";
 import { SchemaCompareWebViewState } from "../../src/sharedInterfaces/schemaCompare";
 import * as scUtils from "../../src/schemaCompare/schemaCompareUtils";
 import VscodeWrapper from "../../src/controllers/vscodeWrapper";
@@ -224,11 +222,8 @@
             .setup((mgr) => mgr.getUriForConnection(TypeMoq.It.isAny()))
             .returns(() => "localhost,1433_undefined_sa_undefined");
 
-<<<<<<< HEAD
         mockServerConnInfo = TypeMoq.Mock.ofType<mssql.IConnectionInfo>();
-        mockServerConnInfo
-            .setup((info) => info.server)
-            .returns(() => "server1");
+        mockServerConnInfo.setup((info) => info.server).returns(() => "server1");
 
         mockConnectionInfo = TypeMoq.Mock.ofType<ConnectionInfo>();
         mockConnectionInfo
@@ -245,12 +240,7 @@
             .setup((mgr) => mgr.listDatabases(TypeMoq.It.isAny()))
             .returns(() => Promise.resolve(["db1", "db2"]));
 
-        generateOperationIdStub = sandbox
-            .stub(scUtils, "generateOperationId")
-            .returns(operationId);
-=======
         generateOperationIdStub = sandbox.stub(scUtils, "generateOperationId").returns(operationId);
->>>>>>> 2285966c
 
         controller = new SchemaCompareWebViewController(
             mockContext,
@@ -384,12 +374,7 @@
 
         assert.deepEqual(
             generateScriptStub.firstCall.args,
-            [
-                operationId,
-                mssql.TaskExecutionMode.script,
-                payload,
-                mockSchemaCompareService.object,
-            ],
+            [operationId, mssql.TaskExecutionMode.script, payload, mockSchemaCompareService.object],
             "generateScript should be called with correct arguments",
         );
 
@@ -533,7 +518,6 @@
             .resolves(expectedResultMock);
 
         const payload = {
-<<<<<<< HEAD
             id: 0,
             diffEntry: {
                 updateAction: mssql.SchemaUpdateAction.Change,
@@ -548,11 +532,6 @@
                 included: false,
             },
             includeRequest: true,
-=======
-            targetProjectPath: "/TestSqlProject/TestProject/TestProject.sqlproj",
-            targetFolderStructure: mssql.ExtractTarget.schemaObjectType,
-            taskExecutionMode,
->>>>>>> 2285966c
         };
 
         const actualResult = await controller["_reducers"]["includeExcludeNode"](
@@ -603,22 +582,16 @@
             .stub(scUtils, "showOpenDialogForScmp")
             .resolves(filePath);
 
-        const openScmpStub = sandbox
-            .stub(scUtils, "openScmp")
-            .resolves(expectedResultMock);
+        const openScmpStub = sandbox.stub(scUtils, "openScmp").resolves(expectedResultMock);
 
         const payload = {};
 
         const actualResult = await controller["_reducers"]["openScmp"](mockInitialState, payload);
 
-<<<<<<< HEAD
         assert.ok(
             showOpenDialogForScmpStub.calledOnce,
             "showOpenDialogForScmp should be called once",
         );
-=======
-        assert.ok(publishProjectChangesStub.calledOnce, "openScmp should be called once");
->>>>>>> 2285966c
 
         assert.ok(openScmpStub.calledOnce, "openScmp should be called once");
 
@@ -657,19 +630,12 @@
 
         const actualResult = await controller["_reducers"]["saveScmp"](mockInitialState, payload);
 
-<<<<<<< HEAD
         assert.ok(
             showSaveDialogForScmpStub.calledOnce,
             "showSaveDialogForScmp should be called once",
         );
 
-        assert.ok(
-            publishProjectChangesStub.calledOnce,
-            "saveScmp should be called once",
-        );
-=======
         assert.ok(publishProjectChangesStub.calledOnce, "saveScmp should be called once");
->>>>>>> 2285966c
 
         assert.deepEqual(
             publishProjectChangesStub.firstCall.args,
@@ -746,9 +712,10 @@
     test("listDatabasesForActiveServer reducer - when called - returns: ['db1', 'db2']", async () => {
         const payload = { connectionUri: "conn_uri" };
 
-        const actualResult = await controller["_reducers"][
-            "listDatabasesForActiveServer"
-        ](mockInitialState, payload);
+        const actualResult = await controller["_reducers"]["listDatabasesForActiveServer"](
+            mockInitialState,
+            payload,
+        );
 
         const expectedResult = ["db1", "db2"];
 
@@ -766,14 +733,9 @@
             fileType: "dacpac",
         };
 
-        sandbox
-            .stub(scUtils, "showOpenDialogForDacpacOrSqlProj")
-            .resolves("c:\\test.dacpac");
-
-        const actualResult = await controller["_reducers"]["selectFile"](
-            mockInitialState,
-            payload,
-        );
+        sandbox.stub(scUtils, "showOpenDialogForDacpacOrSqlProj").resolves("c:\\test.dacpac");
+
+        const actualResult = await controller["_reducers"]["selectFile"](mockInitialState, payload);
 
         const expectedResult = {
             connectionDetails: undefined,
@@ -818,9 +780,10 @@
 
         mockInitialState.auxiliaryEndpointInfo = expectedResult;
 
-        const actualResult = await controller["_reducers"][
-            "confirmSelectedSchema"
-        ](mockInitialState, payload);
+        const actualResult = await controller["_reducers"]["confirmSelectedSchema"](
+            mockInitialState,
+            payload,
+        );
 
         assert.deepEqual(
             actualResult.targetEndpointInfo,

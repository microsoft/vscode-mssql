<<<<<<< HEAD
/*---------------------------------------------------------------------------------------------
 *  Copyright (c) Microsoft Corporation. All rights reserved.
 *  Licensed under the MIT License. See License.txt in the project root for license information.
 *--------------------------------------------------------------------------------------------*/

import * as vscode from "vscode";
import * as TypeMoq from "typemoq";
import * as sinon from "sinon";
import sinonChai from "sinon-chai";
import { expect } from "chai";
import * as chai from "chai";
import { MssqlProtocolHandler } from "../../src/mssqlProtocolHandler";
import SqlToolsServiceClient from "../../src/languageservice/serviceclient";
import { Uri } from "vscode";
import { mockGetCapabilitiesRequest } from "./mocks";
import { Logger } from "../../src/models/logger";
import VscodeWrapper from "../../src/controllers/vscodeWrapper";
import MainController from "../../src/controllers/mainController";
import { generateUUID } from "../e2e/baseFixtures";
import ConnectionManager from "../../src/controllers/connectionManager";
import { MatchScore } from "../../src/models/utils";
import { IConnectionProfile } from "../../src/models/interfaces";

chai.use(sinonChai);

suite("MssqlProtocolHandler Tests", () => {
    let sandbox: sinon.SinonSandbox;
    let mssqlProtocolHandler: MssqlProtocolHandler;
    let sqlToolsServiceClientMock: TypeMoq.IMock<SqlToolsServiceClient>;
    let mockVscodeWrapper: sinon.SinonStubbedInstance<VscodeWrapper>;
    let mockLogger: sinon.SinonStubbedInstance<Logger>;
    let mockMainController: sinon.SinonStubbedInstance<MainController>;
    let openConnectionDialogStub: sinon.SinonStub;
    let connectProfileStub: sinon.SinonStub;

    const testServer = "TestServer";
    const testDatabase = "TestDatabase";
    const tenantId = "11111";
    const accountId = `00000.${tenantId}`;

    setup(() => {
        sandbox = sinon.createSandbox();
        mockVscodeWrapper = sandbox.createStubInstance(VscodeWrapper);
        mockLogger = sandbox.createStubInstance(Logger);
        mockMainController = sandbox.createStubInstance(MainController);

        const outputChannel = sinon.stub({
            append: () => sinon.stub(),
            appendLine: () => sinon.stub(),
        }) as unknown as vscode.OutputChannel;

        sinon.stub(mockVscodeWrapper, "outputChannel").get(() => {
            return outputChannel;
        });

        sandbox.stub(Logger, "create").returns(mockLogger);

        sqlToolsServiceClientMock = TypeMoq.Mock.ofType(
            SqlToolsServiceClient,
            TypeMoq.MockBehavior.Loose,
        );

        mockGetCapabilitiesRequest(sqlToolsServiceClientMock);

        mssqlProtocolHandler = new MssqlProtocolHandler(
            mockVscodeWrapper,
            mockMainController,
            sqlToolsServiceClientMock.object,
        );

        openConnectionDialogStub = sandbox.stub(
            // eslint-disable-next-line @typescript-eslint/no-explicit-any
            mssqlProtocolHandler as any,
            "openConnectionDialog",
        );

        // eslint-disable-next-line @typescript-eslint/no-explicit-any
        connectProfileStub = sandbox.stub(mssqlProtocolHandler as any, "connectProfile").resolves();
    });

    teardown(() => {
        sandbox.restore();
    });

    test("No command", async () => {
        await mssqlProtocolHandler.handleUri(Uri.parse("vscode://ms-mssql.mssql/"));

        expect(openConnectionDialogStub).to.have.been.calledOnceWith(undefined);
    });

    suite("Connect command", () => {
        test("Should open connection dialog when no query is provided", async () => {
            await mssqlProtocolHandler.handleUri(Uri.parse("vscode://ms-mssql.mssql/connect"));

            expect(openConnectionDialogStub).to.have.been.calledOnceWith(undefined);
            expect(connectProfileStub).to.not.have.been.called;
        });

        test("Should find matching profile when connection string is provided", async () => {
            const connString = `Server=myServerAddress;Database=myDataBase;User Id=myUsername;Password=${generateUUID()};`;
            const mockConnectionManager = sandbox.createStubInstance(ConnectionManager);

            sandbox.stub(mockMainController, "connectionManager").get(() => {
                return mockConnectionManager;
            });

            mockConnectionManager.findMatchingProfile.resolves({
                profile: { connectionString: connString } as IConnectionProfile,
                score: MatchScore.AllAvailableProps,
            });

            await mssqlProtocolHandler.handleUri(
                Uri.parse(
                    `vscode://ms-mssql.mssql/connect?connectionString=${encodeURIComponent(connString)}`,
                ),
            );

            expect(connectProfileStub).to.have.been.calledOnceWith({
                connectionString: connString,
            });

            expect(openConnectionDialogStub).to.not.have.been.called;
        });

        test("Should find matching profile when parameters are provided", async () => {
            const params: Record<string, string> = {
                server: "myServer",
                database: "dbName",
                user: "testUser",
            };

            const mockConnectionManager = sandbox.createStubInstance(ConnectionManager);

            sandbox.stub(mockMainController, "connectionManager").get(() => {
                return mockConnectionManager;
            });

            mockConnectionManager.findMatchingProfile.resolves({
                profile: {
                    server: "myServer",
                    database: "dbName",
                    user: "testUser",
                } as IConnectionProfile,
                score: MatchScore.ServerDatabaseAndAuth,
            });

            await mssqlProtocolHandler.handleUri(
                Uri.parse(
                    `vscode://ms-mssql.mssql/connect?${new URLSearchParams(params).toString()}`,
                ),
            );

            expect(connectProfileStub).to.have.been.calledOnceWith(params);
            expect(openConnectionDialogStub).to.not.have.been.called;
        });

        test("Should ignore partially-matching profile when additional specifiers do not match", async () => {
            // Case 1: database specified but doesn't match
            const params: Record<string, string> = {
                server: testServer,
                database: testDatabase,
            };

            const mockConnectionManager = sandbox.createStubInstance(ConnectionManager);

            sandbox.stub(mockMainController, "connectionManager").get(() => {
                return mockConnectionManager;
            });

            mockConnectionManager.findMatchingProfile.resolves({
                profile: {
                    server: testServer, // database not set
                } as IConnectionProfile,
                score: MatchScore.Server,
            });

            await mssqlProtocolHandler.handleUri(
                Uri.parse(
                    `vscode://ms-mssql.mssql/connect?${new URLSearchParams(params).toString()}`,
                ),
            );

            expect(
                connectProfileStub,
                "Should not have connected because database was specified, but not in best profile match",
            ).to.not.have.been.called;
            expect(openConnectionDialogStub).to.have.been.called;

            // Case 2: auth info specified but doesn't match
            params["accountId"] = accountId;

            mockConnectionManager.findMatchingProfile.reset();
            mockConnectionManager.findMatchingProfile.resolves({
                profile: {
                    server: testServer,
                    database: testDatabase,
                    accountId: "00000.22222", // different accountId
                } as IConnectionProfile,
                score: MatchScore.ServerAndDatabase,
            });

            expect(
                connectProfileStub,
                "Should not have connected because accountId was specified, but didn't match with the best available profile",
            ).to.not.have.been.called;
            expect(openConnectionDialogStub).to.have.been.called;
        });

        test("Should open connection dialog with populated parameters when no matching profile is found", async () => {
            const params: Record<string, string> = {
                server: "myServer",
                database: "dbName",
                user: "testUser",
                authenticationType: "SqlLogin",
                connectTimeout: "15",
                trustServerCertificate: "true",
            };

            const mockConnectionManager = sandbox.createStubInstance(ConnectionManager);

            sandbox.stub(mockMainController, "connectionManager").get(() => {
                return mockConnectionManager;
            });

            const findMatchingProfileStub = mockConnectionManager.findMatchingProfile.resolves({
                profile: undefined,
                score: MatchScore.NotMatch,
            });

            await mssqlProtocolHandler.handleUri(
                Uri.parse(
                    `vscode://ms-mssql.mssql/connect?${new URLSearchParams(params).toString()}`,
                ),
            );

            expect(openConnectionDialogStub).to.have.been.calledOnceWith({
                ...params,
                // savePassword is auto-added, and non-string values are converted
                savePassword: true,
                connectTimeout: 15,
                trustServerCertificate: true,
            });
            expect(connectProfileStub).to.not.have.been.called;

            // Reset stubs for server-only test case

            findMatchingProfileStub.reset();
            openConnectionDialogStub.resetHistory();
            connectProfileStub.resetHistory();

            findMatchingProfileStub.resolves({
                profile: { server: "myServer", database: "otherDatabase" } as IConnectionProfile,
                score: MatchScore.Server,
            });

            await mssqlProtocolHandler.handleUri(
                Uri.parse(
                    `vscode://ms-mssql.mssql/connect?${new URLSearchParams(params).toString()}`,
                ),
            );

            expect(openConnectionDialogStub).to.have.been.calledOnceWith({
                ...params,
                // savePassword is auto-added, and non-string values are converted
                savePassword: true,
                connectTimeout: 15,
                trustServerCertificate: true,
            });
            expect(connectProfileStub).to.not.have.been.called;
        });
    });

    suite("OpenConnectionDialog command", () => {
        test("Should open blank connection dialog when no parameters are provided", async () => {
            await mssqlProtocolHandler.handleUri(
                Uri.parse("vscode://ms-mssql.mssql/openConnectionDialog"),
            );

            expect(openConnectionDialogStub).to.have.been.calledOnceWith(undefined);
            expect(connectProfileStub).to.not.have.been.called;
        });

        test("Should open populated connection dialog when parameters are provided", async () => {
            const params: Record<string, string> = {
                server: "myServer",
                database: "dbName",
                user: "testUser",
                authenticationType: "SqlLogin",
                connectTimeout: "15",
                trustServerCertificate: "true",
            };

            await mssqlProtocolHandler.handleUri(
                Uri.parse(
                    `vscode://ms-mssql.mssql/openConnectionDialog?${new URLSearchParams(params).toString()}`,
                ),
            );

            expect(openConnectionDialogStub).to.have.been.calledOnceWith({
                ...params,
                // savePassword is auto-added, and non-string values are converted
                savePassword: true,
                connectTimeout: 15,
                trustServerCertificate: true,
            });
            expect(connectProfileStub).to.not.have.been.called;
        });
    });

    suite("readProfileFromArgs", () => {
        test("Should include connection properties that aren't sourced from SQL Tools Service", async () => {
            const profileName = "myProfile";

            const connInfo = await mssqlProtocolHandler["readProfileFromArgs"](
                `server=${testServer}&database=${testDatabase}&accountId=${accountId}&tenantId=${tenantId}&profileName=${profileName}`,
            );

            expect(connInfo).to.be.an("object");
            expect(connInfo.server).to.equal(testServer);
            expect(connInfo.database).to.equal(testDatabase);
            expect(connInfo.profileName).to.equal(profileName);
            expect(connInfo.accountId).to.equal(accountId);
            expect(connInfo.tenantId).to.equal(tenantId);
        });

        test("Should ignore invalid values for booleans and numbers", async () => {
            const connInfo = await mssqlProtocolHandler["readProfileFromArgs"](
                `server=${testServer}&database=${testDatabase}&trustServerCertificate=yes&connectTimeout=twenty`,
            );

            expect(connInfo).to.be.an("object");
            expect(connInfo.server).to.equal(testServer);
            expect(connInfo.database).to.equal(testDatabase);
            expect(
                connInfo.trustServerCertificate,
                "trustServerCertificate should be false from an invalid value",
            ).to.be.false;
            expect(
                connInfo.connectTimeout,
                "connectTimeout should be undefined from an invalid value",
            ).to.be.undefined;
        });

        test("Should handle invalid parameter by ignoring it", async () => {
            const madeUpParam = "madeUpParam";
            const connInfo = await mssqlProtocolHandler["readProfileFromArgs"](
                `server=${testServer}&database=${testDatabase}&${madeUpParam}=great`,
            );

            expect(connInfo).to.be.an("object");
            expect(connInfo.server).to.equal(testServer);
            expect(connInfo.database).to.equal(testDatabase);
            expect(
                // eslint-disable-next-line @typescript-eslint/no-explicit-any
                (connInfo as any)[madeUpParam],
                `${madeUpParam} should be undefined from an invalid value`,
            ).to.be.undefined;
        });
    });
});
=======
/*---------------------------------------------------------------------------------------------
 *  Copyright (c) Microsoft Corporation. All rights reserved.
 *  Licensed under the MIT License. See License.txt in the project root for license information.
 *--------------------------------------------------------------------------------------------*/

import * as vscode from "vscode";
import * as sinon from "sinon";
import sinonChai from "sinon-chai";
import { expect } from "chai";
import * as chai from "chai";
import { MssqlProtocolHandler } from "../../src/mssqlProtocolHandler";
import SqlToolsServiceClient from "../../src/languageservice/serviceclient";
import { Uri } from "vscode";
import { Logger } from "../../src/models/logger";
import VscodeWrapper from "../../src/controllers/vscodeWrapper";
import MainController from "../../src/controllers/mainController";
import { generateUUID } from "../e2e/baseFixtures";
import ConnectionManager from "../../src/controllers/connectionManager";
import { MatchScore } from "../../src/models/utils";
import { IConnectionProfile } from "../../src/models/interfaces";
import { stubGetCapabilitiesRequest } from "./utils";

chai.use(sinonChai);

suite("MssqlProtocolHandler Tests", () => {
    let sandbox: sinon.SinonSandbox;
    let mssqlProtocolHandler: MssqlProtocolHandler;
    let sqlToolsServiceClientMock: sinon.SinonStubbedInstance<SqlToolsServiceClient>;
    let mockVscodeWrapper: sinon.SinonStubbedInstance<VscodeWrapper>;
    let mockLogger: sinon.SinonStubbedInstance<Logger>;
    let mockMainController: sinon.SinonStubbedInstance<MainController>;
    let openConnectionDialogStub: sinon.SinonStub;
    let connectProfileStub: sinon.SinonStub;

    setup(() => {
        sandbox = sinon.createSandbox();
        mockVscodeWrapper = sandbox.createStubInstance(VscodeWrapper);
        mockLogger = sandbox.createStubInstance(Logger);
        mockMainController = sandbox.createStubInstance(MainController);

        const outputChannel = sinon.stub({
            append: () => sinon.stub(),
            appendLine: () => sinon.stub(),
        }) as unknown as vscode.OutputChannel;

        sinon.stub(mockVscodeWrapper, "outputChannel").get(() => {
            return outputChannel;
        });

        sandbox.stub(Logger, "create").returns(mockLogger);

        sqlToolsServiceClientMock = stubGetCapabilitiesRequest(sandbox);

        mssqlProtocolHandler = new MssqlProtocolHandler(
            mockVscodeWrapper,
            mockMainController,
            sqlToolsServiceClientMock as unknown as SqlToolsServiceClient,
        );

        openConnectionDialogStub = sandbox.stub(
            // eslint-disable-next-line @typescript-eslint/no-explicit-any
            mssqlProtocolHandler as any,
            "openConnectionDialog",
        );

        // eslint-disable-next-line @typescript-eslint/no-explicit-any
        connectProfileStub = sandbox.stub(mssqlProtocolHandler as any, "connectProfile").resolves();
    });

    teardown(() => {
        sandbox.restore();
    });

    test("No command", async () => {
        await mssqlProtocolHandler.handleUri(Uri.parse("vscode://ms-mssql.mssql/"));

        expect(openConnectionDialogStub).to.have.been.calledOnceWith(undefined);
    });

    suite("Connect command", () => {
        test("Should open connection dialog when no query is provided", async () => {
            await mssqlProtocolHandler.handleUri(Uri.parse("vscode://ms-mssql.mssql/connect"));

            expect(openConnectionDialogStub).to.have.been.calledOnceWith(undefined);
            expect(connectProfileStub).to.not.have.been.called;
        });

        test("Should find matching profile when connection string is provided", async () => {
            const connString = `Server=myServerAddress;Database=myDataBase;User Id=myUsername;Password=${generateUUID()};`;
            const mockConnectionManager = sandbox.createStubInstance(ConnectionManager);

            sandbox.stub(mockMainController, "connectionManager").get(() => {
                return mockConnectionManager;
            });

            mockConnectionManager.findMatchingProfile.resolves({
                profile: { connectionString: connString } as IConnectionProfile,
                score: MatchScore.AllAvailableProps,
            });

            await mssqlProtocolHandler.handleUri(
                Uri.parse(
                    `vscode://ms-mssql.mssql/connect?connectionString=${encodeURIComponent(connString)}`,
                ),
            );

            expect(connectProfileStub).to.have.been.calledOnceWith({
                connectionString: connString,
            });

            expect(openConnectionDialogStub).to.not.have.been.called;
        });

        test("Should find matching profile when parameters are provided", async () => {
            const params: Record<string, string> = {
                server: "myServer",
                database: "dbName",
                user: "testUser",
            };

            const mockConnectionManager = sandbox.createStubInstance(ConnectionManager);

            sandbox.stub(mockMainController, "connectionManager").get(() => {
                return mockConnectionManager;
            });

            mockConnectionManager.findMatchingProfile.resolves({
                profile: {
                    server: "myServer",
                    database: "dbName",
                    user: "testUser",
                } as IConnectionProfile,
                score: MatchScore.ServerDatabaseAndAuth,
            });

            await mssqlProtocolHandler.handleUri(
                Uri.parse(
                    `vscode://ms-mssql.mssql/connect?${new URLSearchParams(params).toString()}`,
                ),
            );

            expect(connectProfileStub).to.have.been.calledOnceWith(params);
            expect(openConnectionDialogStub).to.not.have.been.called;
        });

        test("Should open connection dialog with populated parameters when no matching profile is found", async () => {
            const params: Record<string, string> = {
                server: "myServer",
                database: "dbName",
                user: "testUser",
                authenticationType: "SqlLogin",
                connectTimeout: "15",
                trustServerCertificate: "true",
            };

            const mockConnectionManager = sandbox.createStubInstance(ConnectionManager);

            sandbox.stub(mockMainController, "connectionManager").get(() => {
                return mockConnectionManager;
            });

            const findMatchingProfileStub = mockConnectionManager.findMatchingProfile.resolves({
                profile: undefined,
                score: MatchScore.NotMatch,
            });

            await mssqlProtocolHandler.handleUri(
                Uri.parse(
                    `vscode://ms-mssql.mssql/connect?${new URLSearchParams(params).toString()}`,
                ),
            );

            expect(openConnectionDialogStub).to.have.been.calledOnceWith({
                ...params,
                // savePassword is auto-added, and non-string values are converted
                savePassword: true,
                connectTimeout: 15,
                trustServerCertificate: true,
            });
            expect(connectProfileStub).to.not.have.been.called;

            // Reset stubs for server-only test case

            findMatchingProfileStub.reset();
            openConnectionDialogStub.resetHistory();
            connectProfileStub.resetHistory();

            findMatchingProfileStub.resolves({
                profile: { server: "myServer", database: "otherDatabase" } as IConnectionProfile,
                score: MatchScore.Server,
            });

            await mssqlProtocolHandler.handleUri(
                Uri.parse(
                    `vscode://ms-mssql.mssql/connect?${new URLSearchParams(params).toString()}`,
                ),
            );

            expect(openConnectionDialogStub).to.have.been.calledOnceWith({
                ...params,
                // savePassword is auto-added, and non-string values are converted
                savePassword: true,
                connectTimeout: 15,
                trustServerCertificate: true,
            });
            expect(connectProfileStub).to.not.have.been.called;
        });
    });

    suite("OpenConnectionDialog command", () => {
        test("Should open blank connection dialog when no parameters are provided", async () => {
            await mssqlProtocolHandler.handleUri(
                Uri.parse("vscode://ms-mssql.mssql/openConnectionDialog"),
            );

            expect(openConnectionDialogStub).to.have.been.calledOnceWith(undefined);
            expect(connectProfileStub).to.not.have.been.called;
        });

        test("Should open populated connection dialog when parameters are provided", async () => {
            const params: Record<string, string> = {
                server: "myServer",
                database: "dbName",
                user: "testUser",
                authenticationType: "SqlLogin",
                connectTimeout: "15",
                trustServerCertificate: "true",
            };

            await mssqlProtocolHandler.handleUri(
                Uri.parse(
                    `vscode://ms-mssql.mssql/openConnectionDialog?${new URLSearchParams(params).toString()}`,
                ),
            );

            expect(openConnectionDialogStub).to.have.been.calledOnceWith({
                ...params,
                // savePassword is auto-added, and non-string values are converted
                savePassword: true,
                connectTimeout: 15,
                trustServerCertificate: true,
            });
            expect(connectProfileStub).to.not.have.been.called;
        });
    });

    suite("readProfileFromArgs", () => {
        test("Should ignore invalid values for booleans and numbers", async () => {
            const connInfo = await mssqlProtocolHandler["readProfileFromArgs"](
                "server=myServer&database=dbName&trustServerCertificate=yes&connectTimeout=twenty",
            );

            expect(connInfo).to.be.an("object");
            expect(connInfo.server).to.equal("myServer");
            expect(connInfo.database).to.equal("dbName");
            expect(
                connInfo.trustServerCertificate,
                "trustServerCertificate should be false from an invalid value",
            ).to.be.false;
            expect(
                connInfo.connectTimeout,
                "connectTimeout should be undefined from an invalid value",
            ).to.be.undefined;
        });

        test("Should handle invalid parameter by ignoring it", async () => {
            const connInfo = await mssqlProtocolHandler["readProfileFromArgs"](
                "server=myServer&database=dbName&madeUpParam=great",
            );

            expect(connInfo).to.be.an("object");
            expect(connInfo.server).to.equal("myServer");
            expect(connInfo.database).to.equal("dbName");
            expect(
                // eslint-disable-next-line @typescript-eslint/no-explicit-any
                (connInfo as any).madeUpParam,
                "madeUpParam should be undefined from an invalid value",
            ).to.be.undefined;
        });
    });
});
>>>>>>> 9b130ae8
<|MERGE_RESOLUTION|>--- conflicted
+++ resolved
@@ -1,365 +1,3 @@
-<<<<<<< HEAD
-/*---------------------------------------------------------------------------------------------
- *  Copyright (c) Microsoft Corporation. All rights reserved.
- *  Licensed under the MIT License. See License.txt in the project root for license information.
- *--------------------------------------------------------------------------------------------*/
-
-import * as vscode from "vscode";
-import * as TypeMoq from "typemoq";
-import * as sinon from "sinon";
-import sinonChai from "sinon-chai";
-import { expect } from "chai";
-import * as chai from "chai";
-import { MssqlProtocolHandler } from "../../src/mssqlProtocolHandler";
-import SqlToolsServiceClient from "../../src/languageservice/serviceclient";
-import { Uri } from "vscode";
-import { mockGetCapabilitiesRequest } from "./mocks";
-import { Logger } from "../../src/models/logger";
-import VscodeWrapper from "../../src/controllers/vscodeWrapper";
-import MainController from "../../src/controllers/mainController";
-import { generateUUID } from "../e2e/baseFixtures";
-import ConnectionManager from "../../src/controllers/connectionManager";
-import { MatchScore } from "../../src/models/utils";
-import { IConnectionProfile } from "../../src/models/interfaces";
-
-chai.use(sinonChai);
-
-suite("MssqlProtocolHandler Tests", () => {
-    let sandbox: sinon.SinonSandbox;
-    let mssqlProtocolHandler: MssqlProtocolHandler;
-    let sqlToolsServiceClientMock: TypeMoq.IMock<SqlToolsServiceClient>;
-    let mockVscodeWrapper: sinon.SinonStubbedInstance<VscodeWrapper>;
-    let mockLogger: sinon.SinonStubbedInstance<Logger>;
-    let mockMainController: sinon.SinonStubbedInstance<MainController>;
-    let openConnectionDialogStub: sinon.SinonStub;
-    let connectProfileStub: sinon.SinonStub;
-
-    const testServer = "TestServer";
-    const testDatabase = "TestDatabase";
-    const tenantId = "11111";
-    const accountId = `00000.${tenantId}`;
-
-    setup(() => {
-        sandbox = sinon.createSandbox();
-        mockVscodeWrapper = sandbox.createStubInstance(VscodeWrapper);
-        mockLogger = sandbox.createStubInstance(Logger);
-        mockMainController = sandbox.createStubInstance(MainController);
-
-        const outputChannel = sinon.stub({
-            append: () => sinon.stub(),
-            appendLine: () => sinon.stub(),
-        }) as unknown as vscode.OutputChannel;
-
-        sinon.stub(mockVscodeWrapper, "outputChannel").get(() => {
-            return outputChannel;
-        });
-
-        sandbox.stub(Logger, "create").returns(mockLogger);
-
-        sqlToolsServiceClientMock = TypeMoq.Mock.ofType(
-            SqlToolsServiceClient,
-            TypeMoq.MockBehavior.Loose,
-        );
-
-        mockGetCapabilitiesRequest(sqlToolsServiceClientMock);
-
-        mssqlProtocolHandler = new MssqlProtocolHandler(
-            mockVscodeWrapper,
-            mockMainController,
-            sqlToolsServiceClientMock.object,
-        );
-
-        openConnectionDialogStub = sandbox.stub(
-            // eslint-disable-next-line @typescript-eslint/no-explicit-any
-            mssqlProtocolHandler as any,
-            "openConnectionDialog",
-        );
-
-        // eslint-disable-next-line @typescript-eslint/no-explicit-any
-        connectProfileStub = sandbox.stub(mssqlProtocolHandler as any, "connectProfile").resolves();
-    });
-
-    teardown(() => {
-        sandbox.restore();
-    });
-
-    test("No command", async () => {
-        await mssqlProtocolHandler.handleUri(Uri.parse("vscode://ms-mssql.mssql/"));
-
-        expect(openConnectionDialogStub).to.have.been.calledOnceWith(undefined);
-    });
-
-    suite("Connect command", () => {
-        test("Should open connection dialog when no query is provided", async () => {
-            await mssqlProtocolHandler.handleUri(Uri.parse("vscode://ms-mssql.mssql/connect"));
-
-            expect(openConnectionDialogStub).to.have.been.calledOnceWith(undefined);
-            expect(connectProfileStub).to.not.have.been.called;
-        });
-
-        test("Should find matching profile when connection string is provided", async () => {
-            const connString = `Server=myServerAddress;Database=myDataBase;User Id=myUsername;Password=${generateUUID()};`;
-            const mockConnectionManager = sandbox.createStubInstance(ConnectionManager);
-
-            sandbox.stub(mockMainController, "connectionManager").get(() => {
-                return mockConnectionManager;
-            });
-
-            mockConnectionManager.findMatchingProfile.resolves({
-                profile: { connectionString: connString } as IConnectionProfile,
-                score: MatchScore.AllAvailableProps,
-            });
-
-            await mssqlProtocolHandler.handleUri(
-                Uri.parse(
-                    `vscode://ms-mssql.mssql/connect?connectionString=${encodeURIComponent(connString)}`,
-                ),
-            );
-
-            expect(connectProfileStub).to.have.been.calledOnceWith({
-                connectionString: connString,
-            });
-
-            expect(openConnectionDialogStub).to.not.have.been.called;
-        });
-
-        test("Should find matching profile when parameters are provided", async () => {
-            const params: Record<string, string> = {
-                server: "myServer",
-                database: "dbName",
-                user: "testUser",
-            };
-
-            const mockConnectionManager = sandbox.createStubInstance(ConnectionManager);
-
-            sandbox.stub(mockMainController, "connectionManager").get(() => {
-                return mockConnectionManager;
-            });
-
-            mockConnectionManager.findMatchingProfile.resolves({
-                profile: {
-                    server: "myServer",
-                    database: "dbName",
-                    user: "testUser",
-                } as IConnectionProfile,
-                score: MatchScore.ServerDatabaseAndAuth,
-            });
-
-            await mssqlProtocolHandler.handleUri(
-                Uri.parse(
-                    `vscode://ms-mssql.mssql/connect?${new URLSearchParams(params).toString()}`,
-                ),
-            );
-
-            expect(connectProfileStub).to.have.been.calledOnceWith(params);
-            expect(openConnectionDialogStub).to.not.have.been.called;
-        });
-
-        test("Should ignore partially-matching profile when additional specifiers do not match", async () => {
-            // Case 1: database specified but doesn't match
-            const params: Record<string, string> = {
-                server: testServer,
-                database: testDatabase,
-            };
-
-            const mockConnectionManager = sandbox.createStubInstance(ConnectionManager);
-
-            sandbox.stub(mockMainController, "connectionManager").get(() => {
-                return mockConnectionManager;
-            });
-
-            mockConnectionManager.findMatchingProfile.resolves({
-                profile: {
-                    server: testServer, // database not set
-                } as IConnectionProfile,
-                score: MatchScore.Server,
-            });
-
-            await mssqlProtocolHandler.handleUri(
-                Uri.parse(
-                    `vscode://ms-mssql.mssql/connect?${new URLSearchParams(params).toString()}`,
-                ),
-            );
-
-            expect(
-                connectProfileStub,
-                "Should not have connected because database was specified, but not in best profile match",
-            ).to.not.have.been.called;
-            expect(openConnectionDialogStub).to.have.been.called;
-
-            // Case 2: auth info specified but doesn't match
-            params["accountId"] = accountId;
-
-            mockConnectionManager.findMatchingProfile.reset();
-            mockConnectionManager.findMatchingProfile.resolves({
-                profile: {
-                    server: testServer,
-                    database: testDatabase,
-                    accountId: "00000.22222", // different accountId
-                } as IConnectionProfile,
-                score: MatchScore.ServerAndDatabase,
-            });
-
-            expect(
-                connectProfileStub,
-                "Should not have connected because accountId was specified, but didn't match with the best available profile",
-            ).to.not.have.been.called;
-            expect(openConnectionDialogStub).to.have.been.called;
-        });
-
-        test("Should open connection dialog with populated parameters when no matching profile is found", async () => {
-            const params: Record<string, string> = {
-                server: "myServer",
-                database: "dbName",
-                user: "testUser",
-                authenticationType: "SqlLogin",
-                connectTimeout: "15",
-                trustServerCertificate: "true",
-            };
-
-            const mockConnectionManager = sandbox.createStubInstance(ConnectionManager);
-
-            sandbox.stub(mockMainController, "connectionManager").get(() => {
-                return mockConnectionManager;
-            });
-
-            const findMatchingProfileStub = mockConnectionManager.findMatchingProfile.resolves({
-                profile: undefined,
-                score: MatchScore.NotMatch,
-            });
-
-            await mssqlProtocolHandler.handleUri(
-                Uri.parse(
-                    `vscode://ms-mssql.mssql/connect?${new URLSearchParams(params).toString()}`,
-                ),
-            );
-
-            expect(openConnectionDialogStub).to.have.been.calledOnceWith({
-                ...params,
-                // savePassword is auto-added, and non-string values are converted
-                savePassword: true,
-                connectTimeout: 15,
-                trustServerCertificate: true,
-            });
-            expect(connectProfileStub).to.not.have.been.called;
-
-            // Reset stubs for server-only test case
-
-            findMatchingProfileStub.reset();
-            openConnectionDialogStub.resetHistory();
-            connectProfileStub.resetHistory();
-
-            findMatchingProfileStub.resolves({
-                profile: { server: "myServer", database: "otherDatabase" } as IConnectionProfile,
-                score: MatchScore.Server,
-            });
-
-            await mssqlProtocolHandler.handleUri(
-                Uri.parse(
-                    `vscode://ms-mssql.mssql/connect?${new URLSearchParams(params).toString()}`,
-                ),
-            );
-
-            expect(openConnectionDialogStub).to.have.been.calledOnceWith({
-                ...params,
-                // savePassword is auto-added, and non-string values are converted
-                savePassword: true,
-                connectTimeout: 15,
-                trustServerCertificate: true,
-            });
-            expect(connectProfileStub).to.not.have.been.called;
-        });
-    });
-
-    suite("OpenConnectionDialog command", () => {
-        test("Should open blank connection dialog when no parameters are provided", async () => {
-            await mssqlProtocolHandler.handleUri(
-                Uri.parse("vscode://ms-mssql.mssql/openConnectionDialog"),
-            );
-
-            expect(openConnectionDialogStub).to.have.been.calledOnceWith(undefined);
-            expect(connectProfileStub).to.not.have.been.called;
-        });
-
-        test("Should open populated connection dialog when parameters are provided", async () => {
-            const params: Record<string, string> = {
-                server: "myServer",
-                database: "dbName",
-                user: "testUser",
-                authenticationType: "SqlLogin",
-                connectTimeout: "15",
-                trustServerCertificate: "true",
-            };
-
-            await mssqlProtocolHandler.handleUri(
-                Uri.parse(
-                    `vscode://ms-mssql.mssql/openConnectionDialog?${new URLSearchParams(params).toString()}`,
-                ),
-            );
-
-            expect(openConnectionDialogStub).to.have.been.calledOnceWith({
-                ...params,
-                // savePassword is auto-added, and non-string values are converted
-                savePassword: true,
-                connectTimeout: 15,
-                trustServerCertificate: true,
-            });
-            expect(connectProfileStub).to.not.have.been.called;
-        });
-    });
-
-    suite("readProfileFromArgs", () => {
-        test("Should include connection properties that aren't sourced from SQL Tools Service", async () => {
-            const profileName = "myProfile";
-
-            const connInfo = await mssqlProtocolHandler["readProfileFromArgs"](
-                `server=${testServer}&database=${testDatabase}&accountId=${accountId}&tenantId=${tenantId}&profileName=${profileName}`,
-            );
-
-            expect(connInfo).to.be.an("object");
-            expect(connInfo.server).to.equal(testServer);
-            expect(connInfo.database).to.equal(testDatabase);
-            expect(connInfo.profileName).to.equal(profileName);
-            expect(connInfo.accountId).to.equal(accountId);
-            expect(connInfo.tenantId).to.equal(tenantId);
-        });
-
-        test("Should ignore invalid values for booleans and numbers", async () => {
-            const connInfo = await mssqlProtocolHandler["readProfileFromArgs"](
-                `server=${testServer}&database=${testDatabase}&trustServerCertificate=yes&connectTimeout=twenty`,
-            );
-
-            expect(connInfo).to.be.an("object");
-            expect(connInfo.server).to.equal(testServer);
-            expect(connInfo.database).to.equal(testDatabase);
-            expect(
-                connInfo.trustServerCertificate,
-                "trustServerCertificate should be false from an invalid value",
-            ).to.be.false;
-            expect(
-                connInfo.connectTimeout,
-                "connectTimeout should be undefined from an invalid value",
-            ).to.be.undefined;
-        });
-
-        test("Should handle invalid parameter by ignoring it", async () => {
-            const madeUpParam = "madeUpParam";
-            const connInfo = await mssqlProtocolHandler["readProfileFromArgs"](
-                `server=${testServer}&database=${testDatabase}&${madeUpParam}=great`,
-            );
-
-            expect(connInfo).to.be.an("object");
-            expect(connInfo.server).to.equal(testServer);
-            expect(connInfo.database).to.equal(testDatabase);
-            expect(
-                // eslint-disable-next-line @typescript-eslint/no-explicit-any
-                (connInfo as any)[madeUpParam],
-                `${madeUpParam} should be undefined from an invalid value`,
-            ).to.be.undefined;
-        });
-    });
-});
-=======
 /*---------------------------------------------------------------------------------------------
  *  Copyright (c) Microsoft Corporation. All rights reserved.
  *  Licensed under the MIT License. See License.txt in the project root for license information.
@@ -416,7 +54,7 @@
         mssqlProtocolHandler = new MssqlProtocolHandler(
             mockVscodeWrapper,
             mockMainController,
-            sqlToolsServiceClientMock as unknown as SqlToolsServiceClient,
+            sqlToolsServiceClientMock,
         );
 
         openConnectionDialogStub = sandbox.stub(
@@ -640,5 +278,4 @@
             ).to.be.undefined;
         });
     });
-});
->>>>>>> 9b130ae8
+});
/*---------------------------------------------------------------------------------------------
 *  Copyright (c) Microsoft Corporation. All rights reserved.
 *  Licensed under the MIT License. See License.txt in the project root for license information.
 *--------------------------------------------------------------------------------------------*/

import * as vscode from "vscode";
<<<<<<< HEAD
import * as chai from "chai";
import sinonChai from "sinon-chai";
import * as sinon from "sinon";
import { createSqlAgentRequestHandler } from "../../src/copilot/chatAgentRequestHandler";
=======
import * as TypeMoq from "typemoq";
import { expect } from "chai";
import {
    createSqlAgentRequestHandler,
    provideFollowups,
    ISqlChatResult,
} from "../../src/copilot/chatAgentRequestHandler";
>>>>>>> e357716d
import { CopilotService } from "../../src/services/copilotService";
import VscodeWrapper from "../../src/controllers/vscodeWrapper";
import * as Utils from "../../src/models/utils";
import * as telemetry from "../../src/telemetry/telemetry";
import {
    GetNextMessageResponse,
    MessageType,
    MessageRole,
} from "../../src/models/contracts/copilot";
import { ActivityObject, ActivityStatus } from "../../src/sharedInterfaces/telemetry";
import MainController from "../../src/controllers/mainController";
import ConnectionManager, { ConnectionInfo } from "../../src/controllers/connectionManager";
import { connectedLabelPrefix, disconnectedLabelPrefix } from "../../src/copilot/chatConstants";
import { IConnectionInfo } from "vscode-mssql";

chai.use(sinonChai);
const expect = chai.expect;

suite("Chat Agent Request Handler Tests", () => {
    let sandbox: sinon.SinonSandbox;
    let copilotService: sinon.SinonStubbedInstance<CopilotService>;
    let mainController: sinon.SinonStubbedInstance<MainController>;
    let connectionManager: sinon.SinonStubbedInstance<ConnectionManager>;
    let vscodeWrapper: sinon.SinonStubbedInstance<VscodeWrapper>;
    let activityObject: ActivityObject & {
        end: sinon.SinonStub;
        endFailed: sinon.SinonStub;
        update: sinon.SinonStub;
    };
    let connectionInfo: ConnectionInfo;
    let extensionContext: vscode.ExtensionContext;
    let languageModelChat: vscode.LanguageModelChat;
    let languageModelChatSendRequest: sinon.SinonStub;
    let chatStream: vscode.ChatResponseStream;
    let chatStreamMarkdown: sinon.SinonStub;
    let chatStreamProgress: sinon.SinonStub;
    let chatRequest: vscode.ChatRequest;
    let chatContext: vscode.ChatContext;
    let cancellationToken: vscode.CancellationToken;
    let textDocument: vscode.TextDocument;
    let configuration: vscode.WorkspaceConfiguration;
    let configurationGet: sinon.SinonStub;
    let startActivityStub: sinon.SinonStub;

    // Sample data for tests
    const sampleConnectionUri = "file:///path/to/sample.sql";
    const sampleConversationUri = "conversationUri1";
    const samplePrompt = "Tell me about my database schema";
    const sampleCorrelationId = "12345678-1234-1234-1234-123456789012";
    const sampleReplyText = "Here is information about your database schema";

    setup(() => {
        sandbox = sinon.createSandbox();

        // Create the mock activity object for startActivity to return
        activityObject = {
            end: sandbox.stub(),
            endFailed: sandbox.stub(),
            update: sandbox.stub(),
        } as unknown as ActivityObject & {
            end: sinon.SinonStub;
            endFailed: sinon.SinonStub;
            update: sinon.SinonStub;
        };

        // Stub telemetry functions
        startActivityStub = sandbox.stub(telemetry, "startActivity").returns(activityObject);
        sandbox.stub(telemetry, "sendActionEvent");
        // Stub the generateGuid function using sinon
        sandbox.stub(Utils, "generateGuid").returns(sampleCorrelationId);

        // Mock CopilotService
        copilotService = sandbox.createStubInstance(CopilotService);
        // Mock MainController
        mainController = sandbox.createStubInstance(MainController);
        // Mock connectionManager
        connectionManager = sandbox.createStubInstance(ConnectionManager);
        sandbox.stub(mainController, "connectionManager").get(() => connectionManager);

        // Mock ConnectionInfo
        connectionInfo = new ConnectionInfo();
        connectionInfo.credentials = {
            server: "server",
            database: "database",
        } as IConnectionInfo;

        // Mock VscodeWrapper
        vscodeWrapper = sandbox.createStubInstance(VscodeWrapper);
        sandbox.stub(vscodeWrapper, "activeTextEditorUri").get(() => sampleConnectionUri);

        // Mock configuration
        configurationGet = sandbox.stub().returns(false);
        configuration = {
            get: configurationGet,
        } as unknown as vscode.WorkspaceConfiguration;
        vscodeWrapper.getConfiguration.returns(configuration);

        // Mock ExtensionContext
<<<<<<< HEAD
        const canSendRequestStub = sandbox.stub().returns("allowed");
        extensionContext = {
            languageModelAccessInformation: {
                canSendRequest: canSendRequestStub,
            },
            subscriptions: [],
        } as unknown as vscode.ExtensionContext;
=======
        mockContext = TypeMoq.Mock.ofType<vscode.ExtensionContext>();
        mockContext
            .setup((x) => x.languageModelAccessInformation)
            .returns(
                () =>
                    ({
                        canSendRequest: () => "allowed",
                        // eslint-disable-next-line @typescript-eslint/no-explicit-any
                    }) as any,
            );

        // Mock ChatResponseStream
        mockChatStream = TypeMoq.Mock.ofType<vscode.ChatResponseStream>();
        mockChatStream.setup((x) => x.progress(TypeMoq.It.isAnyString())).returns(() => undefined);
        mockChatStream.setup((x) => x.markdown(TypeMoq.It.isAnyString())).returns(() => undefined);

        // Mock Chat Request
        mockChatRequest = TypeMoq.Mock.ofType<vscode.ChatRequest>();
        mockChatRequest.setup((x) => x.prompt).returns(() => samplePrompt);
        mockChatRequest.setup((x) => x.references).returns(() => []);
        mockChatRequest.setup((x) => x.model).returns(() => mockLmChat.object);

        // Mock Chat Context
        mockChatContext = TypeMoq.Mock.ofType<vscode.ChatContext>();
        mockChatContext.setup((x) => x.history).returns(() => []);

        // Mock CancellationToken
        mockToken = TypeMoq.Mock.ofType<vscode.CancellationToken>();

        // Mock LanguageModelChatResponse
        mockLanguageModelChatResponse = TypeMoq.Mock.ofType<vscode.LanguageModelChatResponse>();
        mockLanguageModelChatResponse
            .setup((x) => x.stream)
            .returns(() =>
                (async function* () {
                    yield new vscode.LanguageModelTextPart(sampleReplyText);
                })(),
            );
>>>>>>> e357716d

        // Had to create a real object instead of using TypeMoq for the response object
        const defaultResponse = {
            stream: (async function* () {
                yield new vscode.LanguageModelTextPart(sampleReplyText);
            })(),
            text: (async function* () {
                yield sampleReplyText;
            })(),
        };

        // Create a mock LanguageModelChat
        languageModelChatSendRequest = sandbox.stub().resolves(defaultResponse);
        languageModelChat = {
            sendRequest: languageModelChatSendRequest,
        } as unknown as vscode.LanguageModelChat;

        // Mock ChatResponseStream
        chatStreamMarkdown = sandbox.stub().returns(undefined);
        chatStreamProgress = sandbox.stub().returns(undefined);
        chatStream = {
            markdown: chatStreamMarkdown,
            progress: chatStreamProgress,
        } as unknown as vscode.ChatResponseStream;

        // Mock Chat Request
        chatRequest = {
            prompt: samplePrompt,
            references: [],
            model: languageModelChat,
        } as unknown as vscode.ChatRequest;

        // Mock Chat Context
        chatContext = {
            history: [],
        } as vscode.ChatContext;

        // Mock CancellationToken
        const disposeStub = sandbox.stub();
        cancellationToken = {
            isCancellationRequested: false,
            onCancellationRequested: sandbox.stub().returns({ dispose: disposeStub }),
        } as vscode.CancellationToken;

        // Mock TextDocument for reference handling
        textDocument = {
            getText: sandbox.stub().returns("SELECT * FROM users"),
            languageId: "sql",
        } as unknown as vscode.TextDocument;

        // Stub the workspace.openTextDocument method instead of replacing the entire workspace object
        sandbox.stub(vscode.workspace, "openTextDocument").resolves(textDocument);
    });

    teardown(() => {
        sandbox.restore();
    });

    function createHandler(): ReturnType<typeof createSqlAgentRequestHandler> {
        return createSqlAgentRequestHandler(
            copilotService,
            vscodeWrapper,
            extensionContext,
            mainController,
        );
    }

    function getMarkdownMessages(): string[] {
        return chatStreamMarkdown.getCalls().map((call) => {
            const [message] = call.args;
            return message === undefined || message === null ? "" : message.toString();
        });
    }

    function markdownMatchCount(predicate: (message: string) => boolean): number {
        return getMarkdownMessages().filter((value) => predicate(value)).length;
    }

    test("Creates a valid chat request handler", () => {
        const handler = createHandler();

        expect(handler).to.be.a("function");
    });

    test("Returns early with a default response when no models are found", async () => {
        // Create a fresh request for this test to avoid conflicts
        const requestWithoutModel = {
            prompt: samplePrompt,
            references: [],
            model: undefined,
        } as unknown as vscode.ChatRequest;

        const handler = createHandler();

        const result = await handler(
            requestWithoutModel,
            chatContext,
            chatStream,
            cancellationToken,
        );

        expect(markdownMatchCount((msg) => msg === "No model found.")).to.equal(1);
        expect(result).to.deep.equal({
            metadata: { command: "", correlationId: sampleCorrelationId },
        });
    });

    test("Handles successful conversation flow with complete message type", async () => {
        // Setup mocks for startConversation
        copilotService.startConversation.resolves(true);
        // Mock the getConnectionInfo method to return a valid connection
        connectionManager.getConnectionInfo.callsFake(() => connectionInfo);

        const completeResponse: GetNextMessageResponse = {
            conversationUri: sampleConversationUri,
            messageType: MessageType.Complete,
            responseText: "Conversation completed",
            tools: [],
            requestMessages: [],
        };

        // Mock the getNextMessage to return a Complete message type
        copilotService.getNextMessage.resolves(completeResponse);

        const handler = createHandler();

        const result = await handler(chatRequest, chatContext, chatStream, cancellationToken);

        // Verify startActivity was called
        expect(copilotService.startConversation).to.have.been.calledOnceWith(
            sinon.match.string,
            sampleConnectionUri,
            samplePrompt,
        );
        expect(copilotService.getNextMessage).to.have.been.calledOnce;
        expect(startActivityStub).to.have.been.called;
        // Verify end was called on the activity object
        expect(activityObject.end).to.have.been.calledOnceWith(
            ActivityStatus.Succeeded,
            sinon.match.any,
        );
        const markdownMessages = getMarkdownMessages();
        const matches = markdownMessages.filter((msg) => msg.startsWith(connectedLabelPrefix));
        expect(matches.length, `markdown outputs: ${markdownMessages.join(" || ")}`).to.equal(1);
        expect(result).to.deep.equal({
            metadata: { command: "", correlationId: sampleCorrelationId },
        });
    });

    test("Handles conversation with disconnected editor", async () => {
        // Mock the getConnectionInfo method to return an invalid connection
        connectionManager.getConnectionInfo.callsFake(() => undefined);

        const handler = createHandler();

        const result = await handler(chatRequest, chatContext, chatStream, cancellationToken);

        const markdownMessages = getMarkdownMessages();
        const matches = markdownMessages.filter((msg) => msg.startsWith(disconnectedLabelPrefix));
        expect(matches.length, `markdown outputs: ${markdownMessages.join(" || ")}`).to.equal(1);
        expect(result).to.deep.equal({
            metadata: { command: "", correlationId: sampleCorrelationId },
        });
    });

    test("Handles conversation with Fragment message type", async () => {
        // Setup mocks for startConversation
        copilotService.startConversation.resolves(true);
        // Mock the getConnectionInfo method to return a valid connection
        connectionManager.getConnectionInfo.callsFake(() => connectionInfo);

        // First return a Fragment message type
        const fragmentResponse: GetNextMessageResponse = {
            conversationUri: sampleConversationUri,
            messageType: MessageType.Fragment,
            responseText: "Fragment message",
            tools: [],
            requestMessages: [],
        };

        // Then return a Complete message type
        const completeResponse: GetNextMessageResponse = {
            conversationUri: sampleConversationUri,
            messageType: MessageType.Complete,
            responseText: "Conversation completed",
            tools: [],
            requestMessages: [],
        };

        let callCount = 0;
        const responses = [fragmentResponse, completeResponse];

        copilotService.getNextMessage.callsFake(async () => responses[callCount++]);

        const handler = createHandler();

        await handler(chatRequest, chatContext, chatStream, cancellationToken);

        expect(copilotService.getNextMessage).to.have.been.calledTwice;
    });

    test("Handles errors during conversation gracefully", async () => {
        // Setup mocks for startConversation to throw
        copilotService.startConversation.throws(new Error("Connection failed"));
        // Mock the getConnectionInfo method to return a valid connection
        connectionManager.getConnectionInfo.callsFake(() => connectionInfo);

        const handler = createHandler();

        await handler(chatRequest, chatContext, chatStream, cancellationToken);

        // Should show error message
        const markdownMessages = getMarkdownMessages();
        const matches = markdownMessages.filter((msg) => msg.includes("An error occurred"));
        expect(matches.length, `markdown outputs: ${markdownMessages.join(" || ")}`).to.equal(1);
    });

    suite("Tool Mapping Tests", () => {
        function setUpSuccessfulConversation(): void {
            copilotService.startConversation.resolves(true);
            connectionManager.getConnectionInfo.callsFake(() => connectionInfo);
        }

        test("Handles tools with valid JSON parameters in RequestLLM message", async () => {
            setUpSuccessfulConversation();

            // Mock the getNextMessage to return RequestLLM with valid tools
            const requestLLMResponse: GetNextMessageResponse = {
                conversationUri: sampleConversationUri,
                messageType: MessageType.RequestLLM,
                responseText: "Processing request",
                tools: [
                    {
                        functionName: "mssql_list_tables",
                        functionDescription: "Lists all tables in the database",
                        functionParameters:
                            '{"type":"object","properties":{"connectionId":{"type":"string"}}}',
                    },
                ],
                requestMessages: [
                    {
                        text: "List the tables",
                        role: MessageRole.User,
                    },
                ],
            };

            const completeResponse: GetNextMessageResponse = {
                conversationUri: sampleConversationUri,
                messageType: MessageType.Complete,
                responseText: "Request complete",
                tools: [],
                requestMessages: [],
            };

            let callCount = 0;
            const responses = [requestLLMResponse, completeResponse];

            copilotService.getNextMessage.callsFake(async () => responses[callCount++]);

            const handler = createHandler();

            const result = await handler(chatRequest, chatContext, chatStream, cancellationToken);

            // Verify that the handler completed successfully
            expect(result).to.deep.equal({
                metadata: { command: "", correlationId: sampleCorrelationId },
            });

            // Verify sendRequest was called with tools
            expect(languageModelChatSendRequest).to.have.been.calledOnce;
            const [, options] = languageModelChatSendRequest.firstCall.args;
            expect(options.tools).to.be.an("array").that.is.not.empty;
        });

        test("Handles tools with invalid JSON parameters by falling back to empty schema", async () => {
            setUpSuccessfulConversation();

            // Mock the getNextMessage to return RequestLLM with invalid JSON in tool parameters
            const requestLLMResponse: GetNextMessageResponse = {
                conversationUri: sampleConversationUri,
                messageType: MessageType.RequestLLM,
                responseText: "Processing request",
                tools: [
                    {
                        functionName: "mssql_run_query",
                        functionDescription: "Runs a SQL query",
                        functionParameters: "{invalid json syntax here}", // Invalid JSON
                    },
                ],
                requestMessages: [
                    {
                        text: "Run query",
                        role: MessageRole.User,
                    },
                ],
            };

            const completeResponse: GetNextMessageResponse = {
                conversationUri: sampleConversationUri,
                messageType: MessageType.Complete,
                responseText: "Request complete",
                tools: [],
                requestMessages: [],
            };

            let callCount = 0;
            const responses = [requestLLMResponse, completeResponse];

            copilotService.getNextMessage.callsFake(async () => responses[callCount++]);

            const handler = createHandler();

            const result = await handler(chatRequest, chatContext, chatStream, cancellationToken);

            // Should not throw, but handle gracefully with fallback schema
            expect(result).to.deep.equal({
                metadata: { command: "", correlationId: sampleCorrelationId },
            });

            // Verify sendRequest was still called (with fallback empty schema)
            expect(languageModelChatSendRequest).to.have.been.calledOnce;
        });

        test("Handles tools with null or undefined description", async () => {
            setUpSuccessfulConversation();

            // Mock the getNextMessage to return RequestLLM with null description
            const requestLLMResponse: GetNextMessageResponse = {
                conversationUri: sampleConversationUri,
                messageType: MessageType.RequestLLM,
                responseText: "Processing request",
                tools: [
                    {
                        functionName: "mssql_connect",
                        functionDescription: undefined,
                        functionParameters: '{"type":"object"}',
                    },
                ],
                requestMessages: [
                    {
                        text: "Connect to database",
                        role: MessageRole.User,
                    },
                ],
            };

            const completeResponse: GetNextMessageResponse = {
                conversationUri: sampleConversationUri,
                messageType: MessageType.Complete,
                responseText: "Request complete",
                tools: [],
                requestMessages: [],
            };

            let callCount = 0;
            const responses = [requestLLMResponse, completeResponse];

            copilotService.getNextMessage.callsFake(async () => responses[callCount++]);

            const handler = createHandler();

            const result = await handler(chatRequest, chatContext, chatStream, cancellationToken);

            // Verify that the handler completed successfully
            expect(result).to.deep.equal({
                metadata: { command: "", correlationId: sampleCorrelationId },
            });
        });

        test("Handles tools with empty or whitespace-only parameters", async () => {
            setUpSuccessfulConversation();

            // Mock the getNextMessage to return RequestLLM with empty parameters
            const requestLLMResponse: GetNextMessageResponse = {
                conversationUri: sampleConversationUri,
                messageType: MessageType.RequestLLM,
                responseText: "Processing request",
                tools: [
                    {
                        functionName: "mssql_disconnect",
                        functionDescription: "Disconnects from database",
                        functionParameters: "   ", // Whitespace-only
                    },
                ],
                requestMessages: [
                    {
                        text: "Disconnect",
                        role: MessageRole.User,
                    },
                ],
            };

            const completeResponse: GetNextMessageResponse = {
                conversationUri: sampleConversationUri,
                messageType: MessageType.Complete,
                responseText: "Request complete",
                tools: [],
                requestMessages: [],
            };

            let callCount = 0;
            const responses = [requestLLMResponse, completeResponse];

            copilotService.getNextMessage.callsFake(async () => responses[callCount++]);

            const handler = createHandler();

            const result = await handler(chatRequest, chatContext, chatStream, cancellationToken);

            // Verify that the handler completed successfully with fallback empty schema
            expect(result).to.deep.equal({
                metadata: { command: "", correlationId: sampleCorrelationId },
            });
        });

        test("Throws error when tool has invalid or missing functionName", async () => {
            setUpSuccessfulConversation();

            // Mock the getNextMessage to return RequestLLM with missing functionName
            const requestLLMResponse: GetNextMessageResponse = {
                conversationUri: sampleConversationUri,
                messageType: MessageType.RequestLLM,
                responseText: "Processing request",
                tools: [
                    {
                        functionName: undefined,
                        functionDescription: "A tool without a name",
                        functionParameters: '{"type":"object"}',
                    },
                ],
                requestMessages: [
                    {
                        text: "Test request",
                        role: MessageRole.User,
                    },
                ],
            };

            copilotService.getNextMessage.resolves(requestLLMResponse);

            const handler = createHandler();

            await handler(chatRequest, chatContext, chatStream, cancellationToken);

            // Should handle the error and show error message
            const markdownMessages = getMarkdownMessages();
            const matches = markdownMessages.filter((msg) => msg.includes("An error occurred"));
            // Verify error message is shown
            expect(matches.length, `markdown outputs: ${markdownMessages.join(" || ")}`).to.equal(
                1,
            );
        });
    });

    suite("provideFollowups Tests", () => {
        let mockMainController: TypeMoq.IMock<MainController>;
        let mockVscodeWrapper: TypeMoq.IMock<VscodeWrapper>;
        let mockConnectionManager: TypeMoq.IMock<ConnectionManager>;
        let mockResult: ISqlChatResult;
        let mockConnection: ConnectionInfo;

        setup(() => {
            mockMainController = TypeMoq.Mock.ofType<MainController>();
            mockVscodeWrapper = TypeMoq.Mock.ofType<VscodeWrapper>();
            mockConnectionManager = TypeMoq.Mock.ofType<ConnectionManager>();

            mockMainController
                .setup((x) => x.connectionManager)
                .returns(() => mockConnectionManager.object);

            mockConnection = TypeMoq.Mock.ofType<ConnectionInfo>().object;

            mockResult = {
                metadata: {
                    command: "",
                },
            } as ISqlChatResult;
        });

        test("should return empty array for non-help commands", async () => {
            mockResult.metadata.command = "query";

            const followups = await provideFollowups(
                mockResult,
                {} as vscode.ChatContext,
                {} as vscode.CancellationToken,
                mockMainController.object,
                mockVscodeWrapper.object,
            );

            expect(followups).to.be.an("array").that.is.empty;
        });

        test("should return connect follow-up when disconnected", async () => {
            mockResult.metadata.command = "help";
            mockVscodeWrapper.setup((x) => x.activeTextEditorUri).returns(() => undefined);

            const followups = await provideFollowups(
                mockResult,
                {} as vscode.ChatContext,
                {} as vscode.CancellationToken,
                mockMainController.object,
                mockVscodeWrapper.object,
            );

            expect(followups).to.have.lengthOf(1);
            expect(followups[0]).to.have.property("prompt");
            expect(followups[0]).to.have.property("command", "connect");
        });

        test("should return database exploration follow-ups when connected", async () => {
            mockResult.metadata.command = "help";
            const mockUriString = "file:///test.sql";
            mockVscodeWrapper.setup((x) => x.activeTextEditorUri).returns(() => mockUriString);
            mockConnectionManager
                .setup((x) => x.getConnectionInfo(mockUriString))
                .returns(() => mockConnection);

            const followups = await provideFollowups(
                mockResult,
                {} as vscode.ChatContext,
                {} as vscode.CancellationToken,
                mockMainController.object,
                mockVscodeWrapper.object,
            );

            expect(followups).to.have.lengthOf(3);
            expect(followups[0]).to.have.property("prompt");
            expect(followups[1]).to.have.property("prompt");
            expect(followups[2]).to.have.property("prompt");
        });
    });
});<|MERGE_RESOLUTION|>--- conflicted
+++ resolved
@@ -4,20 +4,15 @@
  *--------------------------------------------------------------------------------------------*/
 
 import * as vscode from "vscode";
-<<<<<<< HEAD
 import * as chai from "chai";
 import sinonChai from "sinon-chai";
 import * as sinon from "sinon";
-import { createSqlAgentRequestHandler } from "../../src/copilot/chatAgentRequestHandler";
-=======
 import * as TypeMoq from "typemoq";
-import { expect } from "chai";
 import {
     createSqlAgentRequestHandler,
     provideFollowups,
     ISqlChatResult,
 } from "../../src/copilot/chatAgentRequestHandler";
->>>>>>> e357716d
 import { CopilotService } from "../../src/services/copilotService";
 import VscodeWrapper from "../../src/controllers/vscodeWrapper";
 import * as Utils from "../../src/models/utils";
@@ -116,7 +111,6 @@
         vscodeWrapper.getConfiguration.returns(configuration);
 
         // Mock ExtensionContext
-<<<<<<< HEAD
         const canSendRequestStub = sandbox.stub().returns("allowed");
         extensionContext = {
             languageModelAccessInformation: {
@@ -124,23 +118,14 @@
             },
             subscriptions: [],
         } as unknown as vscode.ExtensionContext;
-=======
-        mockContext = TypeMoq.Mock.ofType<vscode.ExtensionContext>();
-        mockContext
-            .setup((x) => x.languageModelAccessInformation)
-            .returns(
-                () =>
-                    ({
-                        canSendRequest: () => "allowed",
-                        // eslint-disable-next-line @typescript-eslint/no-explicit-any
-                    }) as any,
-            );
-
+
+        // CODEX: mockChatStream became chatStream
         // Mock ChatResponseStream
         mockChatStream = TypeMoq.Mock.ofType<vscode.ChatResponseStream>();
         mockChatStream.setup((x) => x.progress(TypeMoq.It.isAnyString())).returns(() => undefined);
         mockChatStream.setup((x) => x.markdown(TypeMoq.It.isAnyString())).returns(() => undefined);
 
+        // CODEX: mockChatRequest became chatRequest
         // Mock Chat Request
         mockChatRequest = TypeMoq.Mock.ofType<vscode.ChatRequest>();
         mockChatRequest.setup((x) => x.prompt).returns(() => samplePrompt);
@@ -151,9 +136,11 @@
         mockChatContext = TypeMoq.Mock.ofType<vscode.ChatContext>();
         mockChatContext.setup((x) => x.history).returns(() => []);
 
+        // CODEX: mockToken became cancellationToken
         // Mock CancellationToken
         mockToken = TypeMoq.Mock.ofType<vscode.CancellationToken>();
 
+        // CODEX: mockLanguageModelChatResponse is new, and has not yet been converted
         // Mock LanguageModelChatResponse
         mockLanguageModelChatResponse = TypeMoq.Mock.ofType<vscode.LanguageModelChatResponse>();
         mockLanguageModelChatResponse
@@ -163,7 +150,6 @@
                     yield new vscode.LanguageModelTextPart(sampleReplyText);
                 })(),
             );
->>>>>>> e357716d
 
         // Had to create a real object instead of using TypeMoq for the response object
         const defaultResponse = {

/*---------------------------------------------------------------------------------------------
 *  Copyright (c) Microsoft Corporation. All rights reserved.
 *  Licensed under the MIT License. See License.txt in the project root for license information.
 *--------------------------------------------------------------------------------------------*/

import * as vscode from "vscode";
import * as chai from "chai";
import sinonChai from "sinon-chai";
import * as sinon from "sinon";
import {
    handleChatCommand,
    CHAT_COMMANDS,
    commandRequiresConnection,
    commandSkipsConnectionLabels,
    isSimpleCommand,
    isPromptSubstituteCommand,
    getCommandDefinition,
    getConnectionButtonInfo,
} from "../../src/copilot/chatCommands";
import MainController from "../../src/controllers/mainController";
import ConnectionManager, { ConnectionInfo } from "../../src/controllers/connectionManager";
import * as telemetry from "../../src/telemetry/telemetry";
import { IServerInfo } from "vscode-mssql";

const { expect } = chai;

chai.use(sinonChai);

suite("Chat Commands Tests", () => {
    let sandbox: sinon.SinonSandbox;
<<<<<<< HEAD
    let mockActiveTextEditor: TypeMoq.IMock<vscode.TextEditor>;
    let mockTextDocument: TypeMoq.IMock<vscode.TextDocument>;
=======
    let mockMainController: sinon.SinonStubbedInstance<MainController>;
    let mockConnectionManager: sinon.SinonStubbedInstance<ConnectionManager>;
    let connectionInfo: ConnectionInfo;
    let chatStream: vscode.ChatResponseStream;
    let chatStreamMarkdownStub: sinon.SinonStub;
>>>>>>> ce3d521b

    const sampleConnectionUri = "file:///path/to/sample.sql";

    setup(() => {
        sandbox = sinon.createSandbox();

        sandbox.stub(telemetry, "sendActionEvent");
        sandbox.stub(telemetry, "sendErrorEvent");

<<<<<<< HEAD
        // Mock TextDocument
        mockTextDocument = TypeMoq.Mock.ofType<vscode.TextDocument>();
        mockTextDocument.setup((x) => x.languageId).returns(() => "sql");

        // Mock TextEditor
        mockActiveTextEditor = TypeMoq.Mock.ofType<vscode.TextEditor>();
        mockActiveTextEditor.setup((x) => x.document).returns(() => mockTextDocument.object);

        // Mock ConnectionInfo with minimal required properties
        mockConnectionInfo = TypeMoq.Mock.ofType<ConnectionInfo>();
        mockConnectionInfo
            .setup((x) => x.credentials)
            .returns(
                () =>
                    ({
                        server: "localhost",
                        database: "testdb",
                        authenticationType: "Integrated",
                        user: "testuser",
                        // eslint-disable-next-line @typescript-eslint/no-explicit-any
                    }) as any,
            );

        // Mock ConnectionManager
        mockConnectionManager = TypeMoq.Mock.ofType<ConnectionManager>();
        mockConnectionManager
            .setup((x) => x.getConnectionInfo(TypeMoq.It.isAny()))
            .returns(() => mockConnectionInfo.object);
        mockConnectionManager
            .setup((x) => x.getServerInfo(TypeMoq.It.isAny()))
            .returns(
                () =>
                    ({
                        serverVersion: "15.0.2000.5",
                        serverEdition: "Standard Edition",
                        isCloud: false,
                        // eslint-disable-next-line @typescript-eslint/no-explicit-any
                    }) as any,
            );
        mockConnectionManager
            .setup((x) => x.disconnect(TypeMoq.It.isAny()))
            .returns(() => Promise.resolve(true));

        // Mock MainController
        mockMainController = TypeMoq.Mock.ofType<MainController>();
        mockMainController
            .setup((x) => x.connectionManager)
            .returns(() => mockConnectionManager.object);
        mockMainController.setup((x) => x.onNewConnection()).returns(() => Promise.resolve(true));
        mockMainController.setup((x) => x.onChooseDatabase()).returns(() => Promise.resolve(true));

        // Mock ChatResponseStream
        mockChatStream = TypeMoq.Mock.ofType<vscode.ChatResponseStream>();
        mockChatStream.setup((x) => x.markdown(TypeMoq.It.isAny())).returns(() => undefined);

        // Mock ChatRequest
        mockChatRequest = TypeMoq.Mock.ofType<vscode.ChatRequest>();
=======
        connectionInfo = {
            credentials: {
                server: "localhost",
                database: "testdb",
                authenticationType: "Integrated",
                user: "testuser",
            },
        } as ConnectionInfo;

        mockConnectionManager = sandbox.createStubInstance(ConnectionManager);
        mockConnectionManager.getConnectionInfo.returns(connectionInfo);
        mockConnectionManager.getServerInfo.returns({
            serverVersion: "15.0.2000.5",
            serverEdition: "Standard Edition",
            isCloud: false,
        } as IServerInfo);
        mockConnectionManager.disconnect.resolves(true);

        mockMainController = sandbox.createStubInstance(MainController);
        sandbox
            .stub(mockMainController, "connectionManager")
            .get(() => mockConnectionManager as unknown as ConnectionManager);
        mockMainController.onNewConnection.resolves(true);
        mockMainController.onChooseDatabase.resolves(true);

        chatStreamMarkdownStub = sandbox.stub();
        chatStream = {
            markdown: chatStreamMarkdownStub,
        } as unknown as vscode.ChatResponseStream;
>>>>>>> ce3d521b
    });

    function createChatRequest(command?: string): vscode.ChatRequest {
        return { command } as vscode.ChatRequest;
    }

    teardown(() => {
        sandbox.restore();
    });

    suite("Command Definition Tests", () => {
        test("commandRequiresConnection returns correct values", () => {
            expect(commandRequiresConnection("connect")).to.be.false;
            expect(commandRequiresConnection("disconnect")).to.be.true;
            expect(commandRequiresConnection("getConnectionDetails")).to.be.true;
            expect(commandRequiresConnection("listServers")).to.be.false;
            expect(commandRequiresConnection("nonexistent")).to.be.false;
        });

        test("commandSkipsConnectionLabels returns correct values", () => {
            expect(commandSkipsConnectionLabels("connect")).to.be.true;
            expect(commandSkipsConnectionLabels("disconnect")).to.be.true;
            expect(commandSkipsConnectionLabels("getConnectionDetails")).to.be.true;
            expect(commandSkipsConnectionLabels("runQuery")).to.be.false;
            expect(commandSkipsConnectionLabels("nonexistent")).to.be.false;
        });

        test("isSimpleCommand returns correct values", () => {
            expect(isSimpleCommand("connect")).to.be.true;
            expect(isSimpleCommand("disconnect")).to.be.true;
            expect(isSimpleCommand("getConnectionDetails")).to.be.true;
            expect(isSimpleCommand("runQuery")).to.be.false;
            expect(isSimpleCommand("explain")).to.be.false;
        });

        test("isPromptSubstituteCommand returns correct values", () => {
            expect(isPromptSubstituteCommand("connect")).to.be.false;
            expect(isPromptSubstituteCommand("disconnect")).to.be.false;
            expect(isPromptSubstituteCommand("runQuery")).to.be.true;
            expect(isPromptSubstituteCommand("explain")).to.be.true;
            expect(isPromptSubstituteCommand("fix")).to.be.true;
        });

        test("getCommandDefinition returns correct command definitions", () => {
            const connectDef = getCommandDefinition("connect");
            expect(connectDef).to.not.be.undefined;
            expect(connectDef?.type).to.equal("simple");
            expect(connectDef?.requiresConnection).to.be.false;
            expect(connectDef?.skipConnectionLabels).to.be.true;

            const runQueryDef = getCommandDefinition("runQuery");
            expect(runQueryDef).to.not.be.undefined;
            expect(runQueryDef?.type).to.equal("prompt");
            expect(runQueryDef?.requiresConnection).to.be.true;

            const nonexistentDef = getCommandDefinition("nonexistent");
            expect(nonexistentDef).to.be.undefined;
        });
    });

    suite("Command Handler Tests", () => {
        test("handleChatCommand returns handled=false for unknown command", async () => {
            const chatRequest = createChatRequest("unknownCommand");

            const result = await handleChatCommand(
                chatRequest,
                chatStream,
                mockMainController as unknown as MainController,
                sampleConnectionUri,
            );

            expect(result.handled).to.be.false;
            expect(result.errorMessage).to.be.undefined;
        });

        test("handleChatCommand returns handled=false for undefined command", async () => {
            const chatRequest = createChatRequest(undefined);

            const result = await handleChatCommand(
                chatRequest,
                chatStream,
                mockMainController as unknown as MainController,
                sampleConnectionUri,
            );

            expect(result.handled).to.be.false;
        });

        test("handleChatCommand returns error for connection-required command without connection", async () => {
            const chatRequest = createChatRequest("disconnect");
            mockConnectionManager.getConnectionInfo.returns(undefined as unknown as ConnectionInfo);

            const result = await handleChatCommand(
                chatRequest,
                chatStream,
                mockMainController as unknown as MainController,
                undefined,
            );

            expect(result.handled).to.be.true;
            expect(result.errorMessage).to.be.undefined;
            // Should show error message via stream
            mockChatStream.verify((x) => x.markdown(TypeMoq.It.isAny()), TypeMoq.Times.once());
            // Should show connection button
            mockChatStream.verify((x) => x.button(TypeMoq.It.isAny()), TypeMoq.Times.once());
        });

        test("connect command executes successfully", async () => {
            const chatRequest = createChatRequest("connect");

            const result = await handleChatCommand(
                chatRequest,
                chatStream,
                mockMainController as unknown as MainController,
                undefined,
            );

            expect(result.handled).to.be.true;
            expect(result.errorMessage).to.be.undefined;
<<<<<<< HEAD
            mockMainController.verify(
                (x) => x.onNewQueryWithConnection(undefined, true),
                TypeMoq.Times.once(),
            );
            mockChatStream.verify((x) => x.markdown(TypeMoq.It.isAny()), TypeMoq.Times.once());
=======
            expect(mockMainController.onNewConnection).to.have.been.calledOnce;
            expect(chatStreamMarkdownStub).to.have.been.calledOnce;
>>>>>>> ce3d521b
        });

        test("disconnect command executes successfully with connection", async () => {
            const chatRequest = createChatRequest("disconnect");

            const result = await handleChatCommand(
                chatRequest,
                chatStream,
                mockMainController as unknown as MainController,
                sampleConnectionUri,
            );

            expect(result.handled).to.be.true;
            expect(result.errorMessage).to.be.undefined;
            expect(mockConnectionManager.disconnect).to.have.been.calledOnceWithExactly(
                sampleConnectionUri,
            );
        });

        test("getConnectionDetails command shows connection information", async () => {
            const chatRequest = createChatRequest("getConnectionDetails");

            const result = await handleChatCommand(
                chatRequest,
                chatStream,
                mockMainController as unknown as MainController,
                sampleConnectionUri,
            );

            expect(result.handled).to.be.true;
            expect(result.errorMessage).to.be.undefined;
            expect(mockConnectionManager.getConnectionInfo).to.have.been.called;
            expect(mockConnectionManager.getServerInfo).to.have.been.calledOnce;
            expect(chatStreamMarkdownStub).to.have.been.calledOnce;
        });

        test("changeDatabase command executes successfully", async () => {
            const chatRequest = createChatRequest("changeDatabase");

            const result = await handleChatCommand(
                chatRequest,
                chatStream,
                mockMainController as unknown as MainController,
                sampleConnectionUri,
            );

            expect(result.handled).to.be.true;
            expect(result.errorMessage).to.be.undefined;
            expect(mockMainController.onChooseDatabase).to.have.been.calledOnce;
        });

        test("help command shows capabilities and button when disconnected", async () => {
            mockChatRequest.setup((x) => x.command).returns(() => "help");
            mockConnectionManager
                .setup((x) => x.getConnectionInfo(TypeMoq.It.isAny()))
                .returns(() => undefined); // No connection

            const result = await handleChatCommand(
                mockChatRequest.object,
                mockChatStream.object,
                mockMainController.object,
                undefined, // No connection URI
            );

            expect(result.handled).to.be.true;
            expect(result.errorMessage).to.be.undefined;
            // Should show welcome message and all capabilities
            mockChatStream.verify(
                (x) => x.markdown(TypeMoq.It.isAny()),
                TypeMoq.Times.atLeastOnce(),
            );
            // Should show connection button since not connected
            mockChatStream.verify(
                (x) =>
                    x.button(
                        TypeMoq.It.is(
                            (btn) => btn.command === "mssql.copilot.newQueryWithConnection",
                        ),
                    ),
                TypeMoq.Times.once(),
            );
        });

        test("help command does not show button when connected", async () => {
            mockChatRequest.setup((x) => x.command).returns(() => "help");

            const result = await handleChatCommand(
                mockChatRequest.object,
                mockChatStream.object,
                mockMainController.object,
                sampleConnectionUri, // Has connection
            );

            expect(result.handled).to.be.true;
            expect(result.errorMessage).to.be.undefined;
            // Should show welcome message and all capabilities
            mockChatStream.verify(
                (x) => x.markdown(TypeMoq.It.isAny()),
                TypeMoq.Times.atLeastOnce(),
            );
            // Should NOT show connection button since already connected
            mockChatStream.verify(
                (x) =>
                    x.button(
                        TypeMoq.It.is(
                            (btn) => btn.command === "mssql.copilot.newQueryWithConnection",
                        ),
                    ),
                TypeMoq.Times.never(),
            );
        });

        test("listServers command executes successfully", async () => {
            const chatRequest = createChatRequest("listServers");
            const mockConnectionStore = {
                readAllConnections: async () => [
                    {
                        profileName: "Test Profile",
                        server: "localhost",
                        database: "testdb",
                        authenticationType: "Integrated",
                    },
                ],
            };
            sandbox
                .stub(mockConnectionManager, "connectionStore")
                .get(() => mockConnectionStore as unknown as ConnectionManager["connectionStore"]);

            const result = await handleChatCommand(
                chatRequest,
                chatStream,
                mockMainController as unknown as MainController,
                undefined,
            );

            expect(result.handled).to.be.true;
            expect(result.errorMessage).to.be.undefined;
            expect(chatStreamMarkdownStub).to.have.been.called;
        });

        test("prompt substitute command returns promptToAdd", async () => {
            const chatRequest = createChatRequest("runQuery");

            const result = await handleChatCommand(
                chatRequest,
                chatStream,
                mockMainController as unknown as MainController,
                sampleConnectionUri,
            );

            expect(result.handled).to.be.false;
            expect(result.promptToAdd).to.not.be.undefined;
            expect(result.promptToAdd).to.contain("query");
        });

        test("command with exception returns error message", async () => {
            const chatRequest = createChatRequest("listServers");
            const mockConnectionStore = {
                readAllConnections: async () => {
                    throw new Error("Database error");
                },
            };
            sandbox
                .stub(mockConnectionManager, "connectionStore")
                .get(() => mockConnectionStore as unknown as ConnectionManager["connectionStore"]);

            const result = await handleChatCommand(
                chatRequest,
                chatStream,
                mockMainController as unknown as MainController,
                undefined,
            );

            expect(result.handled).to.be.true;
            expect(result.errorMessage).to.not.be.undefined;
        });
    });

    suite("CHAT_COMMANDS Configuration", () => {
        test("All simple commands have handlers", () => {
            Object.entries(CHAT_COMMANDS).forEach(([name, def]) => {
                if (def.type === "simple") {
                    expect(def.handler, `Simple command ${name} should have a handler`).to.not.be
                        .undefined;
                }
            });
        });

        test("All prompt substitute commands have prompt templates", () => {
            Object.entries(CHAT_COMMANDS).forEach(([name, def]) => {
                if (def.type === "prompt") {
                    expect(
                        def.promptTemplate,
                        `Prompt substitute command ${name} should have a template`,
                    ).to.not.be.undefined;
                }
            });
        });

        test("Commands that skip connection labels are properly configured", () => {
            const skipLabelsCommands = Object.entries(CHAT_COMMANDS)
                .filter(([, def]) => def.skipConnectionLabels)
                .map(([name]) => name);

            expect(skipLabelsCommands).to.include("connect");
            expect(skipLabelsCommands).to.include("disconnect");
            expect(skipLabelsCommands).to.include("getConnectionDetails");
        });
    });

    suite("getConnectionButtonInfo Tests", () => {
        test("returns 'Connect' label when SQL editor is active", () => {
            // Set up active editor with SQL language
            sandbox.stub(vscode.window, "activeTextEditor").value(mockActiveTextEditor.object);

            const buttonInfo = getConnectionButtonInfo();

            expect(buttonInfo.label).to.contain("Connect");
            expect(buttonInfo.args.forceNewEditor).to.be.false;
            expect(buttonInfo.args.forceConnect).to.be.true;
        });

        test("returns 'Open SQL editor and connect' label when no SQL editor active", () => {
            // No active editor
            sandbox.stub(vscode.window, "activeTextEditor").value(undefined);

            const buttonInfo = getConnectionButtonInfo();

            expect(buttonInfo.label).to.contain("Open SQL editor and connect");
            expect(buttonInfo.args.forceNewEditor).to.be.true;
            expect(buttonInfo.args.forceConnect).to.be.true;
        });

        test("returns 'Open SQL editor and connect' when active editor is not SQL", () => {
            // Active editor with non-SQL language
            mockTextDocument.reset();
            mockTextDocument.setup((x) => x.languageId).returns(() => "typescript");
            sandbox.stub(vscode.window, "activeTextEditor").value(mockActiveTextEditor.object);

            const buttonInfo = getConnectionButtonInfo();

            expect(buttonInfo.label).to.contain("Open SQL editor and connect");
            expect(buttonInfo.args.forceNewEditor).to.be.true;
            expect(buttonInfo.args.forceConnect).to.be.true;
        });
    });
});<|MERGE_RESOLUTION|>--- conflicted
+++ resolved
@@ -28,16 +28,14 @@
 
 suite("Chat Commands Tests", () => {
     let sandbox: sinon.SinonSandbox;
-<<<<<<< HEAD
-    let mockActiveTextEditor: TypeMoq.IMock<vscode.TextEditor>;
-    let mockTextDocument: TypeMoq.IMock<vscode.TextDocument>;
-=======
     let mockMainController: sinon.SinonStubbedInstance<MainController>;
     let mockConnectionManager: sinon.SinonStubbedInstance<ConnectionManager>;
     let connectionInfo: ConnectionInfo;
     let chatStream: vscode.ChatResponseStream;
     let chatStreamMarkdownStub: sinon.SinonStub;
->>>>>>> ce3d521b
+    let chatStreamButtonStub: sinon.SinonStub;
+    let mockTextDocument: { languageId: string };
+    let mockActiveTextEditor: vscode.TextEditor | undefined;
 
     const sampleConnectionUri = "file:///path/to/sample.sql";
 
@@ -47,65 +45,6 @@
         sandbox.stub(telemetry, "sendActionEvent");
         sandbox.stub(telemetry, "sendErrorEvent");
 
-<<<<<<< HEAD
-        // Mock TextDocument
-        mockTextDocument = TypeMoq.Mock.ofType<vscode.TextDocument>();
-        mockTextDocument.setup((x) => x.languageId).returns(() => "sql");
-
-        // Mock TextEditor
-        mockActiveTextEditor = TypeMoq.Mock.ofType<vscode.TextEditor>();
-        mockActiveTextEditor.setup((x) => x.document).returns(() => mockTextDocument.object);
-
-        // Mock ConnectionInfo with minimal required properties
-        mockConnectionInfo = TypeMoq.Mock.ofType<ConnectionInfo>();
-        mockConnectionInfo
-            .setup((x) => x.credentials)
-            .returns(
-                () =>
-                    ({
-                        server: "localhost",
-                        database: "testdb",
-                        authenticationType: "Integrated",
-                        user: "testuser",
-                        // eslint-disable-next-line @typescript-eslint/no-explicit-any
-                    }) as any,
-            );
-
-        // Mock ConnectionManager
-        mockConnectionManager = TypeMoq.Mock.ofType<ConnectionManager>();
-        mockConnectionManager
-            .setup((x) => x.getConnectionInfo(TypeMoq.It.isAny()))
-            .returns(() => mockConnectionInfo.object);
-        mockConnectionManager
-            .setup((x) => x.getServerInfo(TypeMoq.It.isAny()))
-            .returns(
-                () =>
-                    ({
-                        serverVersion: "15.0.2000.5",
-                        serverEdition: "Standard Edition",
-                        isCloud: false,
-                        // eslint-disable-next-line @typescript-eslint/no-explicit-any
-                    }) as any,
-            );
-        mockConnectionManager
-            .setup((x) => x.disconnect(TypeMoq.It.isAny()))
-            .returns(() => Promise.resolve(true));
-
-        // Mock MainController
-        mockMainController = TypeMoq.Mock.ofType<MainController>();
-        mockMainController
-            .setup((x) => x.connectionManager)
-            .returns(() => mockConnectionManager.object);
-        mockMainController.setup((x) => x.onNewConnection()).returns(() => Promise.resolve(true));
-        mockMainController.setup((x) => x.onChooseDatabase()).returns(() => Promise.resolve(true));
-
-        // Mock ChatResponseStream
-        mockChatStream = TypeMoq.Mock.ofType<vscode.ChatResponseStream>();
-        mockChatStream.setup((x) => x.markdown(TypeMoq.It.isAny())).returns(() => undefined);
-
-        // Mock ChatRequest
-        mockChatRequest = TypeMoq.Mock.ofType<vscode.ChatRequest>();
-=======
         connectionInfo = {
             credentials: {
                 server: "localhost",
@@ -129,13 +68,23 @@
             .stub(mockMainController, "connectionManager")
             .get(() => mockConnectionManager as unknown as ConnectionManager);
         mockMainController.onNewConnection.resolves(true);
+        mockMainController.onNewQueryWithConnection.resolves(true);
         mockMainController.onChooseDatabase.resolves(true);
 
         chatStreamMarkdownStub = sandbox.stub();
+        chatStreamButtonStub = sandbox.stub();
         chatStream = {
             markdown: chatStreamMarkdownStub,
+            button: chatStreamButtonStub,
         } as unknown as vscode.ChatResponseStream;
->>>>>>> ce3d521b
+
+        // Mock TextDocument
+        mockTextDocument = { languageId: "sql" };
+
+        // Mock TextEditor
+        mockActiveTextEditor = {
+            document: mockTextDocument,
+        } as vscode.TextEditor;
     });
 
     function createChatRequest(command?: string): vscode.ChatRequest {
@@ -238,9 +187,9 @@
             expect(result.handled).to.be.true;
             expect(result.errorMessage).to.be.undefined;
             // Should show error message via stream
-            mockChatStream.verify((x) => x.markdown(TypeMoq.It.isAny()), TypeMoq.Times.once());
+            expect(chatStreamMarkdownStub).to.have.been.calledOnce;
             // Should show connection button
-            mockChatStream.verify((x) => x.button(TypeMoq.It.isAny()), TypeMoq.Times.once());
+            expect(chatStreamButtonStub).to.have.been.calledOnce;
         });
 
         test("connect command executes successfully", async () => {
@@ -255,16 +204,11 @@
 
             expect(result.handled).to.be.true;
             expect(result.errorMessage).to.be.undefined;
-<<<<<<< HEAD
-            mockMainController.verify(
-                (x) => x.onNewQueryWithConnection(undefined, true),
-                TypeMoq.Times.once(),
-            );
-            mockChatStream.verify((x) => x.markdown(TypeMoq.It.isAny()), TypeMoq.Times.once());
-=======
-            expect(mockMainController.onNewConnection).to.have.been.calledOnce;
+            expect(mockMainController.onNewQueryWithConnection).to.have.been.calledOnceWithExactly(
+                undefined,
+                true,
+            );
             expect(chatStreamMarkdownStub).to.have.been.calledOnce;
->>>>>>> ce3d521b
         });
 
         test("disconnect command executes successfully with connection", async () => {
@@ -317,64 +261,43 @@
         });
 
         test("help command shows capabilities and button when disconnected", async () => {
-            mockChatRequest.setup((x) => x.command).returns(() => "help");
-            mockConnectionManager
-                .setup((x) => x.getConnectionInfo(TypeMoq.It.isAny()))
-                .returns(() => undefined); // No connection
-
-            const result = await handleChatCommand(
-                mockChatRequest.object,
-                mockChatStream.object,
-                mockMainController.object,
+            const chatRequest = createChatRequest("help");
+            mockConnectionManager.getConnectionInfo.returns(undefined as unknown as ConnectionInfo);
+
+            const result = await handleChatCommand(
+                chatRequest,
+                chatStream,
+                mockMainController as unknown as MainController,
                 undefined, // No connection URI
             );
 
             expect(result.handled).to.be.true;
             expect(result.errorMessage).to.be.undefined;
             // Should show welcome message and all capabilities
-            mockChatStream.verify(
-                (x) => x.markdown(TypeMoq.It.isAny()),
-                TypeMoq.Times.atLeastOnce(),
-            );
+            expect(chatStreamMarkdownStub).to.have.been.called;
             // Should show connection button since not connected
-            mockChatStream.verify(
-                (x) =>
-                    x.button(
-                        TypeMoq.It.is(
-                            (btn) => btn.command === "mssql.copilot.newQueryWithConnection",
-                        ),
-                    ),
-                TypeMoq.Times.once(),
-            );
+            expect(chatStreamButtonStub).to.have.been.calledOnce;
+            const buttonCall = chatStreamButtonStub.getCall(0);
+            expect(buttonCall.args[0].command).to.equal("mssql.copilot.newQueryWithConnection");
         });
 
         test("help command does not show button when connected", async () => {
-            mockChatRequest.setup((x) => x.command).returns(() => "help");
-
-            const result = await handleChatCommand(
-                mockChatRequest.object,
-                mockChatStream.object,
-                mockMainController.object,
+            const chatRequest = createChatRequest("help");
+            mockConnectionManager.getConnectionInfo.returns(connectionInfo);
+
+            const result = await handleChatCommand(
+                chatRequest,
+                chatStream,
+                mockMainController as unknown as MainController,
                 sampleConnectionUri, // Has connection
             );
 
             expect(result.handled).to.be.true;
             expect(result.errorMessage).to.be.undefined;
             // Should show welcome message and all capabilities
-            mockChatStream.verify(
-                (x) => x.markdown(TypeMoq.It.isAny()),
-                TypeMoq.Times.atLeastOnce(),
-            );
+            expect(chatStreamMarkdownStub).to.have.been.called;
             // Should NOT show connection button since already connected
-            mockChatStream.verify(
-                (x) =>
-                    x.button(
-                        TypeMoq.It.is(
-                            (btn) => btn.command === "mssql.copilot.newQueryWithConnection",
-                        ),
-                    ),
-                TypeMoq.Times.never(),
-            );
+            expect(chatStreamButtonStub).to.not.have.been.called;
         });
 
         test("listServers command executes successfully", async () => {
@@ -478,7 +401,7 @@
     suite("getConnectionButtonInfo Tests", () => {
         test("returns 'Connect' label when SQL editor is active", () => {
             // Set up active editor with SQL language
-            sandbox.stub(vscode.window, "activeTextEditor").value(mockActiveTextEditor.object);
+            sandbox.stub(vscode.window, "activeTextEditor").value(mockActiveTextEditor);
 
             const buttonInfo = getConnectionButtonInfo();
 
@@ -500,9 +423,10 @@
 
         test("returns 'Open SQL editor and connect' when active editor is not SQL", () => {
             // Active editor with non-SQL language
-            mockTextDocument.reset();
-            mockTextDocument.setup((x) => x.languageId).returns(() => "typescript");
-            sandbox.stub(vscode.window, "activeTextEditor").value(mockActiveTextEditor.object);
+            const nonSqlEditor = {
+                document: { languageId: "typescript" },
+            } as vscode.TextEditor;
+            sandbox.stub(vscode.window, "activeTextEditor").value(nonSqlEditor);
 
             const buttonInfo = getConnectionButtonInfo();
 

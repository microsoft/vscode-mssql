--- conflicted
+++ resolved
@@ -21,11 +21,7 @@
     workspaceState: vscode.Memento;
     globalState: vscode.Memento;
     extensionPath: string;
-<<<<<<< HEAD
-    storagePath;
-=======
     storagePath: string;
->>>>>>> ded15541
     globalStoragePath: string;
     logPath: string;
 

/*---------------------------------------------------------------------------------------------
 *  Copyright (c) Microsoft Corporation. All rights reserved.
 *  Licensed under the MIT License. See License.txt in the project root for license information.
 *--------------------------------------------------------------------------------------------*/

import { ElectronApplication, Page } from "@playwright/test";
import { launchVsCodeWithMssqlExtension } from "./utils/launchVscodeWithMsSqlExt";
import { screenshotOnFailure } from "./utils/screenshotOnError";
import {
    addDatabaseConnection,
    enterTextIntoQueryEditor,
    executeQuery,
    openNewQueryEditor,
} from "./utils/testHelpers";
import {
    getAuthenticationType,
    getDatabaseName,
    getPassword,
    getProfileName,
    getSavePassword,
    getServerName,
    getUserName,
} from "./utils/envConfigReader";
import { test, expect } from "./baseFixtures";

test.describe("MSSQL Extension - Query Execution", async () => {
    let vsCodeApp: ElectronApplication;
    let vsCodePage: Page;
    let serverName: string;
    let databaseName: string;
    let authType: string;
    let userName: string;
    let password: string;
    let savePassword: string;
    let profileName: string;

    test.beforeAll(async () => {
<<<<<<< HEAD
        // launch with new ui turned off
=======
        // Launch with new UI off
>>>>>>> c17e83ca
        const { electronApp, page } =
            await launchVsCodeWithMssqlExtension(true);
        vsCodeApp = electronApp;
        vsCodePage = page;

        serverName = getServerName();
        databaseName = getDatabaseName();
        authType = getAuthenticationType();
        userName = getUserName();
        password = getPassword();
        savePassword = getSavePassword();
        profileName = getProfileName();
        await addDatabaseConnection(
            vsCodePage,
            serverName,
            databaseName,
            authType,
            userName,
            password,
            savePassword,
            profileName,
        );
    });

    test("Create table, insert data, and execute query", async () => {
        await openNewQueryEditor(vsCodePage, profileName, password);

        const createTestDB = "CREATE DATABASE TestDB;";
        await enterTextIntoQueryEditor(vsCodePage, createTestDB);
        await executeQuery(vsCodePage);

        await openNewQueryEditor(vsCodePage, profileName, password);

        const sqlScript = `
USE TestDB;
CREATE TABLE TestTable (ID INT PRIMARY KEY, Name VARCHAR(50), Age INT);
INSERT INTO TestTable (ID, Name, Age) VALUES (1, 'Doe', 30);
SELECT Name FROM TestTable;`;

        await enterTextIntoQueryEditor(vsCodePage, sqlScript);
        await executeQuery(vsCodePage);

        const nameQueryResult = await vsCodePage.getByText("Doe");
        await expect(nameQueryResult).toBeVisible({ timeout: 10000 });
    });

    test.afterEach(async ({}, testInfo) => {
        await screenshotOnFailure(vsCodePage, testInfo);
    });

    test.afterAll(async () => {
        await openNewQueryEditor(vsCodePage, profileName, password);
        const dropTestDatabaseScript = `
USE master
ALTER DATABASE TestDB SET SINGLE_USER WITH ROLLBACK IMMEDIATE
DROP DATABASE TestDB;`;
        await enterTextIntoQueryEditor(vsCodePage, dropTestDatabaseScript);
        await executeQuery(vsCodePage);

        await new Promise((resolve) => setTimeout(resolve, 10 * 1000));

        await vsCodeApp.close();
    });
});<|MERGE_RESOLUTION|>--- conflicted
+++ resolved
@@ -35,11 +35,7 @@
     let profileName: string;
 
     test.beforeAll(async () => {
-<<<<<<< HEAD
-        // launch with new ui turned off
-=======
         // Launch with new UI off
->>>>>>> c17e83ca
         const { electronApp, page } =
             await launchVsCodeWithMssqlExtension(true);
         vsCodeApp = electronApp;

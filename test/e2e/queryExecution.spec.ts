/*---------------------------------------------------------------------------------------------
 *  Copyright (c) Microsoft Corporation. All rights reserved.
 *  Licensed under the MIT License. See License.txt in the project root for license information.
 *--------------------------------------------------------------------------------------------*/

import { ElectronApplication, Page } from "@playwright/test";
import { launchVsCodeWithMssqlExtension } from "./utils/launchVscodeWithMsSqlExt";
import { screenshot, screenshotOnFailure } from "./utils/screenshotUtils";
import {
    addDatabaseConnection,
    enterTextIntoQueryEditor,
    executeQuery,
    openNewQueryEditor,
} from "./utils/testHelpers";
import {
    getAuthenticationType,
    getDatabaseName,
    getPassword,
    getProfileName,
    getSavePassword,
    getServerName,
    getUserName,
} from "./utils/envConfigReader";
import { test, expect } from "./baseFixtures";

test.describe("MSSQL Extension - Query Execution", async () => {
    let vsCodeApp: ElectronApplication;
    let vsCodePage: Page;
    let serverName: string;
    let databaseName: string;
    let authType: string;
    let userName: string;
    let password: string;
    let savePassword: boolean;
    let profileName: string;

    test.beforeAll(async ({}, testInfo) => {
        // Launch with new UI off
        const { electronApp, page } = await launchVsCodeWithMssqlExtension({
            useNewUI: false,
        });
        vsCodeApp = electronApp;
        vsCodePage = page;

        serverName = getServerName();
        databaseName = getDatabaseName();
        authType = getAuthenticationType();
        userName = getUserName();
        password = getPassword();
        savePassword = getSavePassword();
        profileName = getProfileName();
        await addDatabaseConnection(
            vsCodePage,
            serverName,
            databaseName,
            authType,
            userName,
            password,
            savePassword,
            profileName,
        );
    });
    test.beforeEach(async ({}, testInfo) => {
        await screenshot(vsCodePage, testInfo, "BeforeEach");
    });

<<<<<<< HEAD
    test.beforeEach(async ({}, testInfo) => {
        await screenshot(vsCodePage, testInfo, "BeforeEach");
    });

=======
>>>>>>> 8ea1f1ca
    test("Create table, insert data, and execute query", async ({}, testInfo) => {
        await openNewQueryEditor(vsCodePage, profileName, password);
        await screenshot(vsCodePage, testInfo, "NewEditorOpened");

        const createTestDB = "CREATE DATABASE TestDB;";
        await enterTextIntoQueryEditor(vsCodePage, createTestDB);
        await screenshot(vsCodePage, testInfo, "CreateDbTyped");
        await executeQuery(vsCodePage);
        await screenshot(vsCodePage, testInfo, "CreateDbExecuted");

        await screenshot(vsCodePage, testInfo, "NewEditorOpened2");
        await openNewQueryEditor(vsCodePage, profileName, password);

        const sqlScript = `
USE TestDB;
CREATE TABLE TestTable (ID INT PRIMARY KEY, Name VARCHAR(50), Age INT);
INSERT INTO TestTable (ID, Name, Age) VALUES (1, 'Doe', 30);
SELECT Name FROM TestTable;`;

        await enterTextIntoQueryEditor(vsCodePage, sqlScript);
        await screenshot(vsCodePage, testInfo, "CreateTableTyped");
        await executeQuery(vsCodePage);
        await screenshot(vsCodePage, testInfo, "CreateTableExecuted");

        const nameQueryResult = await vsCodePage.getByText("Doe");
        await expect(nameQueryResult).toBeVisible({ timeout: 10000 });
    });

    test.afterEach(async ({}, testInfo) => {
        await screenshotOnFailure(vsCodePage, testInfo);
    });

    test.afterAll(async () => {
        await openNewQueryEditor(vsCodePage, profileName, password);
        const dropTestDatabaseScript = `
USE master
ALTER DATABASE TestDB SET SINGLE_USER WITH ROLLBACK IMMEDIATE
DROP DATABASE TestDB;`;
        await enterTextIntoQueryEditor(vsCodePage, dropTestDatabaseScript);
        await executeQuery(vsCodePage);

        await new Promise((resolve) => setTimeout(resolve, 10 * 1000));

        await vsCodeApp.close();
    });
});<|MERGE_RESOLUTION|>--- conflicted
+++ resolved
@@ -34,7 +34,7 @@
     let savePassword: boolean;
     let profileName: string;
 
-    test.beforeAll(async ({}, testInfo) => {
+    test.beforeAll(async ({}, _testInfo) => {
         // Launch with new UI off
         const { electronApp, page } = await launchVsCodeWithMssqlExtension({
             useNewUI: false,
@@ -60,17 +60,11 @@
             profileName,
         );
     });
+
     test.beforeEach(async ({}, testInfo) => {
         await screenshot(vsCodePage, testInfo, "BeforeEach");
     });
 
-<<<<<<< HEAD
-    test.beforeEach(async ({}, testInfo) => {
-        await screenshot(vsCodePage, testInfo, "BeforeEach");
-    });
-
-=======
->>>>>>> 8ea1f1ca
     test("Create table, insert data, and execute query", async ({}, testInfo) => {
         await openNewQueryEditor(vsCodePage, profileName, password);
         await screenshot(vsCodePage, testInfo, "NewEditorOpened");

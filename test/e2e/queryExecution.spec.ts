<<<<<<< HEAD
/*---------------------------------------------------------------------------------------------
 *  Copyright (c) Microsoft Corporation. All rights reserved.
 *  Licensed under the MIT License. See License.txt in the project root for license information.
 *--------------------------------------------------------------------------------------------*/

import { ElectronApplication, expect, Page, test } from '@playwright/test';
import { launchVsCodeWithMssqlExtension } from './utils/launchVscodeWithMsSqlExt';
import { screenshotOnFailure } from './utils/screenshotOnError';
import { addDatabaseConnection, executeCommand, wait } from './utils/testHelpers';
import { getAuthenticationType, getDatabaseName, getPassword, getProfileName, getSavePassword, getServerName, getUserName } from './utils/envConfigReader';

test.describe('MSSQL Extension - Query Execution', async () => {
	let vsCodeApp: ElectronApplication;
	let vsCodePage: Page;
	let serverName: string;
	let databaseName: string;
	let authType: string;
	let userName: string;
	let password: string;
	let savePassword: string;
	let profileName: string;

	test.beforeAll(async () => {
		const { electronApp, page } = await launchVsCodeWithMssqlExtension();
		vsCodeApp = electronApp;
		vsCodePage = page;

		serverName = getServerName();
		databaseName = getDatabaseName();
		authType = getAuthenticationType();
		userName = getUserName();
		password = getPassword();
		savePassword = getSavePassword();
		profileName = getProfileName();
		await addDatabaseConnection(vsCodePage, serverName, databaseName, authType, userName, password, savePassword, profileName);
	});

	test('Create table, insert data, and execute query', async () => {

		//Making sure the connection is added
		if (profileName) {
			await vsCodePage.locator(`div[aria-label="${profileName}"]`);
		}
		else {
			await vsCodePage.getByText(`${serverName}`);
		}

		await executeCommand(vsCodePage, 'MS SQL: New Query'); // Open new query editor
		await vsCodePage.keyboard.press('Enter'); // Select the created connection. It should be the first on the list
		const sqlScript = `select * from sys.all_objects;`; // SQL script to execute
		await vsCodePage.fill('textarea[class="inputarea monaco-mouse-cursor-text"]', sqlScript); // Fill the query editor with the script
		await vsCodePage.click('.action-label.codicon.codicon-debug-start'); // Execute the query
		await wait(2000); // waiting for the connections picker to appear
		await vsCodePage.keyboard.press('Enter'); // Select the created connection. It should be the first on the list
		if (password && savePassword === 'No') {
			await vsCodePage.fill('.input.empty[aria-label="input"]', password); // Fill the box password
			await vsCodePage.keyboard.press('Enter'); // Continue
		}
		await expect(await vsCodePage.locator('.grid')).not.toBeNull(); // Wait for the results to appear
	});

	test.afterEach(async ({ }, testInfo) => {
		await screenshotOnFailure(vsCodePage, testInfo);
	});

	test.afterAll(async () => {
		await vsCodeApp.close();
	});
});
=======
/*---------------------------------------------------------------------------------------------
 *  Copyright (c) Microsoft Corporation. All rights reserved.
 *  Licensed under the MIT License. See License.txt in the project root for license information.
 *--------------------------------------------------------------------------------------------*/

import { ElectronApplication, expect, Page, test } from '@playwright/test';
import { launchVsCodeWithMssqlExtension } from './utils/launchVscodeWithMsSqlExt';
import { screenshotOnFailure } from './utils/screenshotOnError';
import { addDatabaseConnection, enterTextIntoQueryEditor, executeQuery, openNewQueryEditor } from './utils/testHelpers';
import { getAuthenticationType, getDatabaseName, getPassword, getProfileName, getSavePassword, getServerName, getUserName } from './utils/envConfigReader';

test.describe('MSSQL Extension - Query Execution', async () => {
	let vsCodeApp: ElectronApplication;
	let vsCodePage: Page;
	let serverName: string;
	let databaseName: string;
	let authType: string;
	let userName: string;
	let password: string;
	let savePassword: string;
	let profileName: string;

	test.beforeAll(async () => {
		const { electronApp, page } = await launchVsCodeWithMssqlExtension();
		vsCodeApp = electronApp;
		vsCodePage = page;

		serverName = getServerName();
		databaseName = getDatabaseName();
		authType = getAuthenticationType();
		userName = getUserName();
		password = getPassword();
		savePassword = getSavePassword();
		profileName = getProfileName();
		await addDatabaseConnection(vsCodePage, serverName, databaseName, authType, userName, password, savePassword, profileName);
	});

	test('Create table, insert data, and execute query', async () => {
		await openNewQueryEditor(vsCodePage, profileName, password);

		const createTestDB = 'CREATE DATABASE TestDB;';
		await enterTextIntoQueryEditor(vsCodePage, createTestDB);
		await executeQuery(vsCodePage);

		await openNewQueryEditor(vsCodePage, profileName, password);

 		const sqlScript = `
USE TestDB;
CREATE TABLE TestTable (ID INT PRIMARY KEY, Name VARCHAR(50), Age INT);
INSERT INTO TestTable (ID, Name, Age) VALUES (1, 'Doe', 30);
SELECT Name FROM TestTable;`;

		await enterTextIntoQueryEditor(vsCodePage, sqlScript);
		await executeQuery(vsCodePage);

		const nameQueryResult = await vsCodePage.getByText('Doe');
		await expect(nameQueryResult).toBeVisible({ timeout: 10000 });
	});

	test.afterEach(async ({ }, testInfo) => {
		await screenshotOnFailure(vsCodePage, testInfo);
	});

	test.afterAll(async () => {
		await openNewQueryEditor(vsCodePage, profileName, password);
		const dropTestDatabaseScript = `
USE master
ALTER DATABASE TestDB SET SINGLE_USER WITH ROLLBACK IMMEDIATE
DROP DATABASE TestDB;`;
		await enterTextIntoQueryEditor(vsCodePage, dropTestDatabaseScript);
		await executeQuery(vsCodePage);

		await new Promise(resolve => setTimeout(resolve, 10 * 1000));

		await vsCodeApp.close();
	});
});
>>>>>>> c3b803a8
<|MERGE_RESOLUTION|>--- conflicted
+++ resolved
@@ -1,74 +1,3 @@
-<<<<<<< HEAD
-/*---------------------------------------------------------------------------------------------
- *  Copyright (c) Microsoft Corporation. All rights reserved.
- *  Licensed under the MIT License. See License.txt in the project root for license information.
- *--------------------------------------------------------------------------------------------*/
-
-import { ElectronApplication, expect, Page, test } from '@playwright/test';
-import { launchVsCodeWithMssqlExtension } from './utils/launchVscodeWithMsSqlExt';
-import { screenshotOnFailure } from './utils/screenshotOnError';
-import { addDatabaseConnection, executeCommand, wait } from './utils/testHelpers';
-import { getAuthenticationType, getDatabaseName, getPassword, getProfileName, getSavePassword, getServerName, getUserName } from './utils/envConfigReader';
-
-test.describe('MSSQL Extension - Query Execution', async () => {
-	let vsCodeApp: ElectronApplication;
-	let vsCodePage: Page;
-	let serverName: string;
-	let databaseName: string;
-	let authType: string;
-	let userName: string;
-	let password: string;
-	let savePassword: string;
-	let profileName: string;
-
-	test.beforeAll(async () => {
-		const { electronApp, page } = await launchVsCodeWithMssqlExtension();
-		vsCodeApp = electronApp;
-		vsCodePage = page;
-
-		serverName = getServerName();
-		databaseName = getDatabaseName();
-		authType = getAuthenticationType();
-		userName = getUserName();
-		password = getPassword();
-		savePassword = getSavePassword();
-		profileName = getProfileName();
-		await addDatabaseConnection(vsCodePage, serverName, databaseName, authType, userName, password, savePassword, profileName);
-	});
-
-	test('Create table, insert data, and execute query', async () => {
-
-		//Making sure the connection is added
-		if (profileName) {
-			await vsCodePage.locator(`div[aria-label="${profileName}"]`);
-		}
-		else {
-			await vsCodePage.getByText(`${serverName}`);
-		}
-
-		await executeCommand(vsCodePage, 'MS SQL: New Query'); // Open new query editor
-		await vsCodePage.keyboard.press('Enter'); // Select the created connection. It should be the first on the list
-		const sqlScript = `select * from sys.all_objects;`; // SQL script to execute
-		await vsCodePage.fill('textarea[class="inputarea monaco-mouse-cursor-text"]', sqlScript); // Fill the query editor with the script
-		await vsCodePage.click('.action-label.codicon.codicon-debug-start'); // Execute the query
-		await wait(2000); // waiting for the connections picker to appear
-		await vsCodePage.keyboard.press('Enter'); // Select the created connection. It should be the first on the list
-		if (password && savePassword === 'No') {
-			await vsCodePage.fill('.input.empty[aria-label="input"]', password); // Fill the box password
-			await vsCodePage.keyboard.press('Enter'); // Continue
-		}
-		await expect(await vsCodePage.locator('.grid')).not.toBeNull(); // Wait for the results to appear
-	});
-
-	test.afterEach(async ({ }, testInfo) => {
-		await screenshotOnFailure(vsCodePage, testInfo);
-	});
-
-	test.afterAll(async () => {
-		await vsCodeApp.close();
-	});
-});
-=======
 /*---------------------------------------------------------------------------------------------
  *  Copyright (c) Microsoft Corporation. All rights reserved.
  *  Licensed under the MIT License. See License.txt in the project root for license information.
@@ -145,5 +74,4 @@
 
 		await vsCodeApp.close();
 	});
-});
->>>>>>> c3b803a8
+});
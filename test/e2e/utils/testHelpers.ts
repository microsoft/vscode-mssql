<<<<<<< HEAD
/*---------------------------------------------------------------------------------------------
 *  Copyright (c) Microsoft Corporation. All rights reserved.
 *  Licensed under the MIT License. See License.txt in the project root for license information.
 *--------------------------------------------------------------------------------------------*/

import { Page } from "@playwright/test";
import { mssqlActivityBarButton } from "./commonSelectors";

/**
 * Add a new database connection in the SQL Explorer
 * @param vscodePage electron page for vscode instance
 * @param serverName server name
 * @param databaseName database name
 * @param authType authentication type
 * @param userName user name
 * @param password password
 * @param savePassword save password
 * @param profileName profile name
 */
export async function addDatabaseConnection(vscodePage: Page, serverName: string, databaseName: string, authType: string, userName: string, password: string, savePassword: string, profileName: string): Promise<void> {
	await clickAddConnection(vscodePage);

	await vscodePage.fill('input[aria-label="input"]', `${serverName}`);
	await vscodePage.keyboard.press('Enter');

	if (databaseName) {
		await vscodePage.fill('input[aria-label="input"]', `${databaseName}`);
	}
	await vscodePage.keyboard.press('Enter');

	await vscodePage.fill('input[aria-label="input"]', `${authType}`);
	await vscodePage.keyboard.press('Enter');

	if (authType === 'SQL Login') {
		await vscodePage.fill('input[aria-label="input"]', `${userName}`);
		await vscodePage.keyboard.press('Enter');
		await vscodePage.fill('input[aria-label="input"]', `${password}`);
		await vscodePage.keyboard.press('Enter');
		await vscodePage.fill('input[aria-label="input"]', `${savePassword}`);
		await vscodePage.keyboard.press('Enter');
	}

	if (profileName) {
		await vscodePage.fill('input[aria-label="input"]', `${profileName}`);
	}
	await vscodePage.keyboard.press('Enter');
	await enableTrustServerCertificate(vscodePage);
}

/**
 * Click on the 'Add Connection' button in the SQL Explorer
 * @param vscodePage vscodePage electron page for vscode instance
 */
export async function clickAddConnection(vscodePage: Page): Promise<void> {
	await openSqlExplorer(vscodePage);
	await vscodePage.waitForSelector('div[aria-label="Connections Section"]');
	await vscodePage.focus('div[aria-label="Connections Section"]');
	await vscodePage.click('.action-label.codicon.codicon-add');
}

/**
 * If the SQL Explorer is not visible, click on the SQL Explorer button to open it
 * @param vscodePage electron page for vscode instance
 */
export async function openSqlExplorer(vscodePage: Page): Promise<void> {
	if (!(await isSqlExplorerVisible(vscodePage))) {
		await vscodePage.click(mssqlActivityBarButton);
	}
}

/**
 * Checks if the SQL Explorer is visible
 * @param vscodePage
 * @returns true if the SQL Explorer is visible, false otherwise
 */
export async function isSqlExplorerVisible(vscodePage: Page): Promise<boolean> {
	return vscodePage.isVisible(`.action-item.icon.checked > ${mssqlActivityBarButton}`);
}

/**
 * Wait for the notification to appear and click on the 'Trust Server Certificate' button
 * @param vscodePage electron page for vscode instance
 */
export async function enableTrustServerCertificate(vscodePage: Page): Promise<void> {
	try{
	await vscodePage.waitForSelector('.notification-list-item-buttons-container > a[class="monaco-button monaco-text-button"]');
	await vscodePage.click('.notification-list-item-buttons-container > a[class="monaco-button monaco-text-button"]');
	}catch(e){
		console.log('Notification not found');
	}
}

/**
 * Wait for a specified time
 * @param ms time in milliseconds
 */
export async function wait(ms: number): Promise<void> {
	await new Promise(r => setTimeout(r, ms));
}

/**
 * Execute a command in vscode command pallette
 * @param vscodePage electron page for vscode instance
 * @param command command to be executed. Do not include the '>' symbol. For better results, use the exact command name eg: 'MS SQL: New Query'
 */
export async function executeCommand(vscodePage: Page, command: string): Promise<void> {
	// Starting command pallette
	vscodePage.keyboard.press('F1');
	await vscodePage.waitForSelector('input[class="input"]');
	// Type the command in the input box
	await vscodePage.fill('input[class="input"]', `> ${command}`);
	// Click on the command
	await vscodePage.keyboard.press('Enter');
}
=======
/*---------------------------------------------------------------------------------------------
 *  Copyright (c) Microsoft Corporation. All rights reserved.
 *  Licensed under the MIT License. See License.txt in the project root for license information.
 *--------------------------------------------------------------------------------------------*/

import { expect, Page } from "@playwright/test";

export async function addDatabaseConnection(vsCodePage: Page, serverName: string, databaseName: string, authType: string, userName: string, password: string, savePassword: string, profileName: string): Promise<void> {
	// wait for 5 seconds for the extension to load
	await new Promise(resolve => setTimeout(resolve, 5 * 1000));

	const addConnectionButton = await vsCodePage.locator('div[aria-label="Add Connection"]');
	let isConnectionButtonVisible = await addConnectionButton.isVisible();
	if (!isConnectionButtonVisible) {
		await vsCodePage.click('a[aria-label="SQL Server (Ctrl+Alt+D)"]');
	}

	await expect(addConnectionButton).toBeVisible({ timeout: 10000 });
	await addConnectionButton.click();

	await vsCodePage.fill('input[aria-label="input"]', `${serverName}`);
	await vsCodePage.keyboard.press('Enter');

	if (databaseName) {
		await vsCodePage.fill('input[aria-label="input"]', `${databaseName}`);
	}
	await vsCodePage.keyboard.press('Enter');

	await vsCodePage.fill('input[aria-label="input"]', `${authType}`);
	await vsCodePage.keyboard.press('Enter');

	if (authType === 'SQL Login') {
		await vsCodePage.fill('input[aria-label="input"]', `${userName}`);
		await vsCodePage.keyboard.press('Enter');

		await vsCodePage.fill('input[aria-label="input"]', `${password}`);
		await vsCodePage.keyboard.press('Enter');

		await vsCodePage.fill('input[aria-label="input"]', `${savePassword}`);
		await vsCodePage.keyboard.press('Enter');
	}

	if (profileName) {
		await vsCodePage.fill('input[aria-label="input"]', `${profileName}`);
	}
	await vsCodePage.keyboard.press('Enter');

	await new Promise(resolve => setTimeout(resolve, 1 * 1000));

	const enableTrustServerCertificateButton = await vsCodePage.getByText('Enable Trust Server Certificate');
	const isEnableTrustButtonVisible = await enableTrustServerCertificateButton.isVisible({ timeout: 3 * 1000 });
	if (isEnableTrustButtonVisible) {
		await enableTrustServerCertificateButton.click();
	}
}

export async function openNewQueryEditor(vsCodePage: Page, profileName: string, password: string): Promise<void> {
	await vsCodePage.keyboard.press('Control+P');
	await waitForCommandPaletteToBeVisible(vsCodePage);
	await vsCodePage.keyboard.type('>MS SQL: New Query');
	await waitForCommandPaletteToBeVisible(vsCodePage);
	await vsCodePage.keyboard.press('Enter');
	await waitForCommandPaletteToBeVisible(vsCodePage);
	await vsCodePage.keyboard.type(profileName);
	await waitForCommandPaletteToBeVisible(vsCodePage);
	await vsCodePage.keyboard.press('Enter');
	await waitForCommandPaletteToBeVisible(vsCodePage);
	await vsCodePage.keyboard.type(password);
	await vsCodePage.keyboard.press('Enter');

	await new Promise(resolve => setTimeout(resolve, 1 * 1000));
	await vsCodePage.keyboard.press('Escape');
}

export async function disconnect(vsCodePage: Page): Promise<void> {
	await vsCodePage.keyboard.press('Control+P');
	await vsCodePage.keyboard.type('>MS SQL: Disconnect');
	// await new Promise(resolve => setTimeout(resolve, 1 * 1000));
	await vsCodePage.keyboard.press('Enter');
}

export async function executeQuery(vsCodePage: Page): Promise<void> {
	await vsCodePage.click('a[aria-label="Execute Query (Ctrl+Shift+E)"]');
}

export async function enterTextIntoQueryEditor(vsCodePage: Page, text: string): Promise<void> {
	await vsCodePage.fill('textarea[class="inputarea monaco-mouse-cursor-text"]', text);
}

export async function waitForCommandPaletteToBeVisible(vsCodePage: Page): Promise<void> {
	const commandPaletteInput = vsCodePage.locator('input[aria-label="input"]');
	await expect(commandPaletteInput).toBeVisible();
}
>>>>>>> c3b803a8
<|MERGE_RESOLUTION|>--- conflicted
+++ resolved
@@ -1,210 +1,93 @@
-<<<<<<< HEAD
-/*---------------------------------------------------------------------------------------------
- *  Copyright (c) Microsoft Corporation. All rights reserved.
- *  Licensed under the MIT License. See License.txt in the project root for license information.
- *--------------------------------------------------------------------------------------------*/
-
-import { Page } from "@playwright/test";
-import { mssqlActivityBarButton } from "./commonSelectors";
-
-/**
- * Add a new database connection in the SQL Explorer
- * @param vscodePage electron page for vscode instance
- * @param serverName server name
- * @param databaseName database name
- * @param authType authentication type
- * @param userName user name
- * @param password password
- * @param savePassword save password
- * @param profileName profile name
- */
-export async function addDatabaseConnection(vscodePage: Page, serverName: string, databaseName: string, authType: string, userName: string, password: string, savePassword: string, profileName: string): Promise<void> {
-	await clickAddConnection(vscodePage);
-
-	await vscodePage.fill('input[aria-label="input"]', `${serverName}`);
-	await vscodePage.keyboard.press('Enter');
-
-	if (databaseName) {
-		await vscodePage.fill('input[aria-label="input"]', `${databaseName}`);
-	}
-	await vscodePage.keyboard.press('Enter');
-
-	await vscodePage.fill('input[aria-label="input"]', `${authType}`);
-	await vscodePage.keyboard.press('Enter');
-
-	if (authType === 'SQL Login') {
-		await vscodePage.fill('input[aria-label="input"]', `${userName}`);
-		await vscodePage.keyboard.press('Enter');
-		await vscodePage.fill('input[aria-label="input"]', `${password}`);
-		await vscodePage.keyboard.press('Enter');
-		await vscodePage.fill('input[aria-label="input"]', `${savePassword}`);
-		await vscodePage.keyboard.press('Enter');
-	}
-
-	if (profileName) {
-		await vscodePage.fill('input[aria-label="input"]', `${profileName}`);
-	}
-	await vscodePage.keyboard.press('Enter');
-	await enableTrustServerCertificate(vscodePage);
-}
-
-/**
- * Click on the 'Add Connection' button in the SQL Explorer
- * @param vscodePage vscodePage electron page for vscode instance
- */
-export async function clickAddConnection(vscodePage: Page): Promise<void> {
-	await openSqlExplorer(vscodePage);
-	await vscodePage.waitForSelector('div[aria-label="Connections Section"]');
-	await vscodePage.focus('div[aria-label="Connections Section"]');
-	await vscodePage.click('.action-label.codicon.codicon-add');
-}
-
-/**
- * If the SQL Explorer is not visible, click on the SQL Explorer button to open it
- * @param vscodePage electron page for vscode instance
- */
-export async function openSqlExplorer(vscodePage: Page): Promise<void> {
-	if (!(await isSqlExplorerVisible(vscodePage))) {
-		await vscodePage.click(mssqlActivityBarButton);
-	}
-}
-
-/**
- * Checks if the SQL Explorer is visible
- * @param vscodePage
- * @returns true if the SQL Explorer is visible, false otherwise
- */
-export async function isSqlExplorerVisible(vscodePage: Page): Promise<boolean> {
-	return vscodePage.isVisible(`.action-item.icon.checked > ${mssqlActivityBarButton}`);
-}
-
-/**
- * Wait for the notification to appear and click on the 'Trust Server Certificate' button
- * @param vscodePage electron page for vscode instance
- */
-export async function enableTrustServerCertificate(vscodePage: Page): Promise<void> {
-	try{
-	await vscodePage.waitForSelector('.notification-list-item-buttons-container > a[class="monaco-button monaco-text-button"]');
-	await vscodePage.click('.notification-list-item-buttons-container > a[class="monaco-button monaco-text-button"]');
-	}catch(e){
-		console.log('Notification not found');
-	}
-}
-
-/**
- * Wait for a specified time
- * @param ms time in milliseconds
- */
-export async function wait(ms: number): Promise<void> {
-	await new Promise(r => setTimeout(r, ms));
-}
-
-/**
- * Execute a command in vscode command pallette
- * @param vscodePage electron page for vscode instance
- * @param command command to be executed. Do not include the '>' symbol. For better results, use the exact command name eg: 'MS SQL: New Query'
- */
-export async function executeCommand(vscodePage: Page, command: string): Promise<void> {
-	// Starting command pallette
-	vscodePage.keyboard.press('F1');
-	await vscodePage.waitForSelector('input[class="input"]');
-	// Type the command in the input box
-	await vscodePage.fill('input[class="input"]', `> ${command}`);
-	// Click on the command
-	await vscodePage.keyboard.press('Enter');
-}
-=======
-/*---------------------------------------------------------------------------------------------
- *  Copyright (c) Microsoft Corporation. All rights reserved.
- *  Licensed under the MIT License. See License.txt in the project root for license information.
- *--------------------------------------------------------------------------------------------*/
-
-import { expect, Page } from "@playwright/test";
-
-export async function addDatabaseConnection(vsCodePage: Page, serverName: string, databaseName: string, authType: string, userName: string, password: string, savePassword: string, profileName: string): Promise<void> {
-	// wait for 5 seconds for the extension to load
-	await new Promise(resolve => setTimeout(resolve, 5 * 1000));
-
-	const addConnectionButton = await vsCodePage.locator('div[aria-label="Add Connection"]');
-	let isConnectionButtonVisible = await addConnectionButton.isVisible();
-	if (!isConnectionButtonVisible) {
-		await vsCodePage.click('a[aria-label="SQL Server (Ctrl+Alt+D)"]');
-	}
-
-	await expect(addConnectionButton).toBeVisible({ timeout: 10000 });
-	await addConnectionButton.click();
-
-	await vsCodePage.fill('input[aria-label="input"]', `${serverName}`);
-	await vsCodePage.keyboard.press('Enter');
-
-	if (databaseName) {
-		await vsCodePage.fill('input[aria-label="input"]', `${databaseName}`);
-	}
-	await vsCodePage.keyboard.press('Enter');
-
-	await vsCodePage.fill('input[aria-label="input"]', `${authType}`);
-	await vsCodePage.keyboard.press('Enter');
-
-	if (authType === 'SQL Login') {
-		await vsCodePage.fill('input[aria-label="input"]', `${userName}`);
-		await vsCodePage.keyboard.press('Enter');
-
-		await vsCodePage.fill('input[aria-label="input"]', `${password}`);
-		await vsCodePage.keyboard.press('Enter');
-
-		await vsCodePage.fill('input[aria-label="input"]', `${savePassword}`);
-		await vsCodePage.keyboard.press('Enter');
-	}
-
-	if (profileName) {
-		await vsCodePage.fill('input[aria-label="input"]', `${profileName}`);
-	}
-	await vsCodePage.keyboard.press('Enter');
-
-	await new Promise(resolve => setTimeout(resolve, 1 * 1000));
-
-	const enableTrustServerCertificateButton = await vsCodePage.getByText('Enable Trust Server Certificate');
-	const isEnableTrustButtonVisible = await enableTrustServerCertificateButton.isVisible({ timeout: 3 * 1000 });
-	if (isEnableTrustButtonVisible) {
-		await enableTrustServerCertificateButton.click();
-	}
-}
-
-export async function openNewQueryEditor(vsCodePage: Page, profileName: string, password: string): Promise<void> {
-	await vsCodePage.keyboard.press('Control+P');
-	await waitForCommandPaletteToBeVisible(vsCodePage);
-	await vsCodePage.keyboard.type('>MS SQL: New Query');
-	await waitForCommandPaletteToBeVisible(vsCodePage);
-	await vsCodePage.keyboard.press('Enter');
-	await waitForCommandPaletteToBeVisible(vsCodePage);
-	await vsCodePage.keyboard.type(profileName);
-	await waitForCommandPaletteToBeVisible(vsCodePage);
-	await vsCodePage.keyboard.press('Enter');
-	await waitForCommandPaletteToBeVisible(vsCodePage);
-	await vsCodePage.keyboard.type(password);
-	await vsCodePage.keyboard.press('Enter');
-
-	await new Promise(resolve => setTimeout(resolve, 1 * 1000));
-	await vsCodePage.keyboard.press('Escape');
-}
-
-export async function disconnect(vsCodePage: Page): Promise<void> {
-	await vsCodePage.keyboard.press('Control+P');
-	await vsCodePage.keyboard.type('>MS SQL: Disconnect');
-	// await new Promise(resolve => setTimeout(resolve, 1 * 1000));
-	await vsCodePage.keyboard.press('Enter');
-}
-
-export async function executeQuery(vsCodePage: Page): Promise<void> {
-	await vsCodePage.click('a[aria-label="Execute Query (Ctrl+Shift+E)"]');
-}
-
-export async function enterTextIntoQueryEditor(vsCodePage: Page, text: string): Promise<void> {
-	await vsCodePage.fill('textarea[class="inputarea monaco-mouse-cursor-text"]', text);
-}
-
-export async function waitForCommandPaletteToBeVisible(vsCodePage: Page): Promise<void> {
-	const commandPaletteInput = vsCodePage.locator('input[aria-label="input"]');
-	await expect(commandPaletteInput).toBeVisible();
-}
->>>>>>> c3b803a8
+/*---------------------------------------------------------------------------------------------
+ *  Copyright (c) Microsoft Corporation. All rights reserved.
+ *  Licensed under the MIT License. See License.txt in the project root for license information.
+ *--------------------------------------------------------------------------------------------*/
+
+import { expect, Page } from "@playwright/test";
+
+export async function addDatabaseConnection(vsCodePage: Page, serverName: string, databaseName: string, authType: string, userName: string, password: string, savePassword: string, profileName: string): Promise<void> {
+	// wait for 5 seconds for the extension to load
+	await new Promise(resolve => setTimeout(resolve, 5 * 1000));
+
+	const addConnectionButton = await vsCodePage.locator('div[aria-label="Add Connection"]');
+	let isConnectionButtonVisible = await addConnectionButton.isVisible();
+	if (!isConnectionButtonVisible) {
+		await vsCodePage.click('a[aria-label="SQL Server (Ctrl+Alt+D)"]');
+	}
+
+	await expect(addConnectionButton).toBeVisible({ timeout: 10000 });
+	await addConnectionButton.click();
+
+	await vsCodePage.fill('input[aria-label="input"]', `${serverName}`);
+	await vsCodePage.keyboard.press('Enter');
+
+	if (databaseName) {
+		await vsCodePage.fill('input[aria-label="input"]', `${databaseName}`);
+	}
+	await vsCodePage.keyboard.press('Enter');
+
+	await vsCodePage.fill('input[aria-label="input"]', `${authType}`);
+	await vsCodePage.keyboard.press('Enter');
+
+	if (authType === 'SQL Login') {
+		await vsCodePage.fill('input[aria-label="input"]', `${userName}`);
+		await vsCodePage.keyboard.press('Enter');
+
+		await vsCodePage.fill('input[aria-label="input"]', `${password}`);
+		await vsCodePage.keyboard.press('Enter');
+
+		await vsCodePage.fill('input[aria-label="input"]', `${savePassword}`);
+		await vsCodePage.keyboard.press('Enter');
+	}
+
+	if (profileName) {
+		await vsCodePage.fill('input[aria-label="input"]', `${profileName}`);
+	}
+	await vsCodePage.keyboard.press('Enter');
+
+	await new Promise(resolve => setTimeout(resolve, 1 * 1000));
+
+	const enableTrustServerCertificateButton = await vsCodePage.getByText('Enable Trust Server Certificate');
+	const isEnableTrustButtonVisible = await enableTrustServerCertificateButton.isVisible({ timeout: 3 * 1000 });
+	if (isEnableTrustButtonVisible) {
+		await enableTrustServerCertificateButton.click();
+	}
+}
+
+export async function openNewQueryEditor(vsCodePage: Page, profileName: string, password: string): Promise<void> {
+	await vsCodePage.keyboard.press('Control+P');
+	await waitForCommandPaletteToBeVisible(vsCodePage);
+	await vsCodePage.keyboard.type('>MS SQL: New Query');
+	await waitForCommandPaletteToBeVisible(vsCodePage);
+	await vsCodePage.keyboard.press('Enter');
+	await waitForCommandPaletteToBeVisible(vsCodePage);
+	await vsCodePage.keyboard.type(profileName);
+	await waitForCommandPaletteToBeVisible(vsCodePage);
+	await vsCodePage.keyboard.press('Enter');
+	await waitForCommandPaletteToBeVisible(vsCodePage);
+	await vsCodePage.keyboard.type(password);
+	await vsCodePage.keyboard.press('Enter');
+
+	await new Promise(resolve => setTimeout(resolve, 1 * 1000));
+	await vsCodePage.keyboard.press('Escape');
+}
+
+export async function disconnect(vsCodePage: Page): Promise<void> {
+	await vsCodePage.keyboard.press('Control+P');
+	await vsCodePage.keyboard.type('>MS SQL: Disconnect');
+	// await new Promise(resolve => setTimeout(resolve, 1 * 1000));
+	await vsCodePage.keyboard.press('Enter');
+}
+
+export async function executeQuery(vsCodePage: Page): Promise<void> {
+	await vsCodePage.click('a[aria-label="Execute Query (Ctrl+Shift+E)"]');
+}
+
+export async function enterTextIntoQueryEditor(vsCodePage: Page, text: string): Promise<void> {
+	await vsCodePage.fill('textarea[class="inputarea monaco-mouse-cursor-text"]', text);
+}
+
+export async function waitForCommandPaletteToBeVisible(vsCodePage: Page): Promise<void> {
+	const commandPaletteInput = vsCodePage.locator('input[aria-label="input"]');
+	await expect(commandPaletteInput).toBeVisible();
+}
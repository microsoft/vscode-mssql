--- conflicted
+++ resolved
@@ -1,99 +1,46 @@
-<<<<<<< HEAD
-/*---------------------------------------------------------------------------------------------
- *  Copyright (c) Microsoft Corporation. All rights reserved.
- *  Licensed under the MIT License. See License.txt in the project root for license information.
- *--------------------------------------------------------------------------------------------*/
-
-import { ElectronApplication, Page, Locator, test, expect } from '@playwright/test';
-import { launchVsCodeWithMssqlExtension } from './utils/launchVscodeWithMsSqlExt';
-import { screenshotOnFailure } from './utils/screenshotOnError';
-import { getServerName, getDatabaseName, getAuthenticationType, getUserName, getPassword, getProfileName, getSavePassword } from './utils/envConfigReader';
-import { addDatabaseConnection } from './utils/testHelpers';
-
-test.describe('MSSQL Extension - Database Connection', async () => {
-	let vsCodeApp: ElectronApplication;
-	let vsCodePage: Page;
-
-	test.beforeAll(async () => {
-		const { electronApp, page } = await launchVsCodeWithMssqlExtension();
-		vsCodeApp = electronApp;
-		vsCodePage = page;
-	});
-
-	test('Connect to local SQL Database', async () => {
-		const serverName = getServerName();
-		const databaseName = getDatabaseName();
-		const authType = getAuthenticationType();
-		const userName = getUserName();
-		const password = getPassword();
-		const savePassword = getSavePassword();
-		const profileName = getProfileName();
-
-		await addDatabaseConnection(vsCodePage, serverName, databaseName, authType, userName, password, savePassword, profileName);
-
-		let addedSqlConnection: Locator;
-		if (profileName) {
-			addedSqlConnection = await vsCodePage.locator(`div[aria-label="${profileName}"]`);
-		}
-		else {
-			addedSqlConnection = await vsCodePage.getByText(`${serverName}`);
-		}
-		await expect(addedSqlConnection).not.toBeNull();
-	});
-
-	test.afterEach(async ({ }, testInfo) => {
-		await screenshotOnFailure(vsCodePage, testInfo);
-	});
-
-	test.afterAll(async () => {
-		await vsCodeApp.close();
-	});
-});
-=======
-/*---------------------------------------------------------------------------------------------
- *  Copyright (c) Microsoft Corporation. All rights reserved.
- *  Licensed under the MIT License. See License.txt in the project root for license information.
- *--------------------------------------------------------------------------------------------*/
-
-import { ElectronApplication, Page, test, expect } from '@playwright/test';
-import { launchVsCodeWithMssqlExtension } from './utils/launchVscodeWithMsSqlExt';
-import { screenshotOnFailure } from './utils/screenshotOnError';
-import { getServerName, getDatabaseName, getAuthenticationType, getUserName, getPassword, getProfileName, getSavePassword } from './utils/envConfigReader';
-import { addDatabaseConnection, disconnect, openNewQueryEditor } from './utils/testHelpers';
-
-test.describe('MSSQL Extension - Database Connection', async () => {
-	let vsCodeApp: ElectronApplication;
-	let vsCodePage: Page;
-
-	test.beforeAll(async () => {
-		const { electronApp, page } = await launchVsCodeWithMssqlExtension();
-		vsCodeApp = electronApp;
-		vsCodePage = page;
-	});
-
-	test('Connect to local SQL Database, and disconnect', async () => {
-		const serverName = getServerName();
-		const databaseName = getDatabaseName();
-		const authType = getAuthenticationType();
-		const userName = getUserName();
-		const password = getPassword();
-		const savePassword = getSavePassword();
-		const profileName = getProfileName();
-		await addDatabaseConnection(vsCodePage, serverName, databaseName, authType, userName, password, savePassword, profileName);
-
-		await openNewQueryEditor(vsCodePage, profileName, password);
-		await disconnect(vsCodePage);
-
-		const disconnectedStatus = await vsCodePage.getByText('Disconnected');
-		await expect(disconnectedStatus).toBeVisible({ timeout: 10 * 1000 });
-	});
-
-	test.afterEach(async ({ }, testInfo) => {
-		await screenshotOnFailure(vsCodePage, testInfo);
-	});
-
-	test.afterAll(async () => {
-		await vsCodeApp.close();
-	});
-});
->>>>>>> c3b803a8
+/*---------------------------------------------------------------------------------------------
+ *  Copyright (c) Microsoft Corporation. All rights reserved.
+ *  Licensed under the MIT License. See License.txt in the project root for license information.
+ *--------------------------------------------------------------------------------------------*/
+
+import { ElectronApplication, Page, test, expect } from '@playwright/test';
+import { launchVsCodeWithMssqlExtension } from './utils/launchVscodeWithMsSqlExt';
+import { screenshotOnFailure } from './utils/screenshotOnError';
+import { getServerName, getDatabaseName, getAuthenticationType, getUserName, getPassword, getProfileName, getSavePassword } from './utils/envConfigReader';
+import { addDatabaseConnection, disconnect, openNewQueryEditor } from './utils/testHelpers';
+
+test.describe('MSSQL Extension - Database Connection', async () => {
+	let vsCodeApp: ElectronApplication;
+	let vsCodePage: Page;
+
+	test.beforeAll(async () => {
+		const { electronApp, page } = await launchVsCodeWithMssqlExtension();
+		vsCodeApp = electronApp;
+		vsCodePage = page;
+	});
+
+	test('Connect to local SQL Database, and disconnect', async () => {
+		const serverName = getServerName();
+		const databaseName = getDatabaseName();
+		const authType = getAuthenticationType();
+		const userName = getUserName();
+		const password = getPassword();
+		const savePassword = getSavePassword();
+		const profileName = getProfileName();
+		await addDatabaseConnection(vsCodePage, serverName, databaseName, authType, userName, password, savePassword, profileName);
+
+		await openNewQueryEditor(vsCodePage, profileName, password);
+		await disconnect(vsCodePage);
+
+		const disconnectedStatus = await vsCodePage.getByText('Disconnected');
+		await expect(disconnectedStatus).toBeVisible({ timeout: 10 * 1000 });
+	});
+
+	test.afterEach(async ({ }, testInfo) => {
+		await screenshotOnFailure(vsCodePage, testInfo);
+	});
+
+	test.afterAll(async () => {
+		await vsCodeApp.close();
+	});
+});
--- conflicted
+++ resolved
@@ -27,11 +27,7 @@
     let vsCodePage: Page;
 
     test.beforeAll(async () => {
-<<<<<<< HEAD
-        // launch with new ui turned off
-=======
         // Launch with new UI off
->>>>>>> c17e83ca
         const { electronApp, page } =
             await launchVsCodeWithMssqlExtension(true);
         vsCodeApp = electronApp;

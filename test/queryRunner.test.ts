--- conflicted
+++ resolved
@@ -114,11 +114,7 @@
             }]
         };
 
-<<<<<<< HEAD
-=======
-        testSqlOutputContentProvider.setup(x => x.updateContent(TypeMoq.It.isAny()));
         testStatusView.setup(x => x.executingQuery(TypeMoq.It.isAny()));
->>>>>>> 2ac7b1ab
         testStatusView.setup(x => x.executedQuery(TypeMoq.It.isAny()));
         let queryRunner = new QueryRunner(
             '',
@@ -129,13 +125,10 @@
             testQueryNotificationHandler.object,
             testVscodeWrapper.object
         );
-<<<<<<< HEAD
         queryRunner.uri = '';
         queryRunner.dataResolveReject = {resolve: () => {
             resolveRan = true;
         }};
-=======
->>>>>>> 2ac7b1ab
         queryRunner.handleResult(result);
         testStatusView.verify(x => x.executedQuery(TypeMoq.It.isAnyString()), TypeMoq.Times.once());
         assert.equal(resolveRan, true);

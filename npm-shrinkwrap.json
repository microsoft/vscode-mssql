--- conflicted
+++ resolved
@@ -60,11 +60,7 @@
     },
     "applicationinsights": {
       "version": "0.15.19",
-<<<<<<< HEAD
-      "from": "applicationinsights@>=0.15.9 <0.16.0",
-=======
       "from": "applicationinsights@>=0.15.0 <0.16.0",
->>>>>>> 7d5a1e7d
       "resolved": "https://registry.npmjs.org/applicationinsights/-/applicationinsights-0.15.19.tgz"
     },
     "archy": {
@@ -752,38 +748,6 @@
       "version": "1.0.2",
       "from": "core-util-is@>=1.0.0 <1.1.0",
       "resolved": "https://registry.npmjs.org/core-util-is/-/core-util-is-1.0.2.tgz"
-    },
-    "coveralls": {
-      "version": "2.11.15",
-      "from": "coveralls@>=2.11.15 <3.0.0",
-      "resolved": "https://registry.npmjs.org/coveralls/-/coveralls-2.11.15.tgz",
-      "dev": true,
-      "dependencies": {
-        "form-data": {
-          "version": "2.0.0",
-          "from": "form-data@>=2.0.0 <2.1.0",
-          "resolved": "https://registry.npmjs.org/form-data/-/form-data-2.0.0.tgz",
-          "dev": true
-        },
-        "minimist": {
-          "version": "1.2.0",
-          "from": "minimist@1.2.0",
-          "resolved": "https://registry.npmjs.org/minimist/-/minimist-1.2.0.tgz",
-          "dev": true
-        },
-        "node-uuid": {
-          "version": "1.4.7",
-          "from": "node-uuid@>=1.4.7 <1.5.0",
-          "resolved": "https://registry.npmjs.org/node-uuid/-/node-uuid-1.4.7.tgz",
-          "dev": true
-        },
-        "request": {
-          "version": "2.75.0",
-          "from": "request@2.75.0",
-          "resolved": "https://registry.npmjs.org/request/-/request-2.75.0.tgz",
-          "dev": true
-        }
-      }
     },
     "cryptiles": {
       "version": "2.0.5",
@@ -1962,11 +1926,7 @@
         },
         "node-uuid": {
           "version": "1.4.7",
-<<<<<<< HEAD
-          "from": "node-uuid@~1.4.0",
-=======
           "from": "node-uuid@>=1.4.0 <1.5.0",
->>>>>>> 7d5a1e7d
           "resolved": "https://registry.npmjs.org/node-uuid/-/node-uuid-1.4.7.tgz",
           "dev": true
         },
@@ -2822,15 +2782,9 @@
       "dev": true
     },
     "js-yaml": {
-<<<<<<< HEAD
-      "version": "3.6.1",
-      "from": "js-yaml@3.6.1",
-      "resolved": "https://registry.npmjs.org/js-yaml/-/js-yaml-3.6.1.tgz",
-=======
       "version": "3.7.0",
       "from": "js-yaml@>=3.0.0 <4.0.0",
       "resolved": "https://registry.npmjs.org/js-yaml/-/js-yaml-3.7.0.tgz",
->>>>>>> 7d5a1e7d
       "dev": true
     },
     "jsbn": {
@@ -3029,15 +2983,6 @@
       "from": "lcid@>=1.0.0 <2.0.0",
       "resolved": "https://registry.npmjs.org/lcid/-/lcid-1.0.0.tgz",
       "dev": true
-<<<<<<< HEAD
-    },
-    "lcov-parse": {
-      "version": "0.0.10",
-      "from": "lcov-parse@0.0.10",
-      "resolved": "https://registry.npmjs.org/lcov-parse/-/lcov-parse-0.0.10.tgz",
-      "dev": true
-=======
->>>>>>> 7d5a1e7d
     },
     "levn": {
       "version": "0.2.5",
@@ -3355,15 +3300,6 @@
         }
       }
     },
-<<<<<<< HEAD
-    "log-driver": {
-      "version": "1.2.5",
-      "from": "log-driver@1.2.5",
-      "resolved": "https://registry.npmjs.org/log-driver/-/log-driver-1.2.5.tgz",
-      "dev": true
-    },
-=======
->>>>>>> 7d5a1e7d
     "log4js": {
       "version": "0.6.38",
       "from": "log4js@>=0.6.31 <0.7.0",

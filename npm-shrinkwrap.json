{
  "name": "mssql",
  "version": "1.6.0",
  "lockfileVersion": 1,
  "requires": true,
  "dependencies": {
    "@angular/common": {
      "version": "2.1.2",
      "resolved": "https://registry.npmjs.org/@angular/common/-/common-2.1.2.tgz",
      "integrity": "sha1-XFs3wh1uVz3vFnD0OWLCYryb6C4="
    },
    "@angular/compiler": {
      "version": "2.1.2",
      "resolved": "https://registry.npmjs.org/@angular/compiler/-/compiler-2.1.2.tgz",
      "integrity": "sha1-vSpsVY3lNQvdQ6qOjedXlDrAHSo="
    },
    "@angular/core": {
      "version": "2.1.2",
      "resolved": "https://registry.npmjs.org/@angular/core/-/core-2.1.2.tgz",
      "integrity": "sha1-zjlSFkPz2XvFkj1aeqdmBOlz2sg="
    },
    "@angular/forms": {
      "version": "2.1.2",
      "resolved": "https://registry.npmjs.org/@angular/forms/-/forms-2.1.2.tgz",
      "integrity": "sha1-xVU56l2m1g9kR185OSrl3Xan6ZA="
    },
    "@angular/http": {
      "version": "2.1.2",
      "resolved": "https://registry.npmjs.org/@angular/http/-/http-2.1.2.tgz",
      "integrity": "sha1-UKqWw7aKRLmOP4N4hsluWTDrVDo="
    },
    "@angular/platform-browser": {
      "version": "2.1.2",
      "resolved": "https://registry.npmjs.org/@angular/platform-browser/-/platform-browser-2.1.2.tgz",
      "integrity": "sha1-HwfDpWaKwjgacyT5ABUh3u3hWbw="
    },
    "@angular/platform-browser-dynamic": {
      "version": "2.1.2",
      "resolved": "https://registry.npmjs.org/@angular/platform-browser-dynamic/-/platform-browser-dynamic-2.1.2.tgz",
      "integrity": "sha1-PVG0lM/gopNUyMHyg2mINnmYKvQ="
    },
    "@angular/router": {
      "version": "3.1.2",
      "resolved": "https://registry.npmjs.org/@angular/router/-/router-3.1.2.tgz",
      "integrity": "sha1-EEbJQ6znlQJ+LlBX34yJfalo/NY="
    },
    "@angular/upgrade": {
      "version": "2.1.2",
      "resolved": "https://registry.npmjs.org/@angular/upgrade/-/upgrade-2.1.2.tgz",
      "integrity": "sha1-/JQj+H/K5BigrjuNVsYV2TVj1E8="
    },
    "@babel/code-frame": {
      "version": "7.0.0",
      "resolved": "https://registry.npmjs.org/@babel/code-frame/-/code-frame-7.0.0.tgz",
      "integrity": "sha512-OfC2uemaknXr87bdLUkWog7nYuliM9Ij5HUcajsVcMCpQrcLmtxRbVFTIqmcSkSeYRBFBRxs2FiUqFJDLdiebA==",
      "dev": true,
      "requires": {
        "@babel/highlight": "^7.0.0"
      }
    },
    "@babel/highlight": {
      "version": "7.0.0",
      "resolved": "https://registry.npmjs.org/@babel/highlight/-/highlight-7.0.0.tgz",
      "integrity": "sha512-UFMC4ZeFC48Tpvj7C8UgLvtkaUuovQX+5xNWrsIoMG8o2z+XFKjKaN9iVmS84dPwVN00W4wPmqvYoZF3EGAsfw==",
      "dev": true,
      "requires": {
        "chalk": "^2.0.0",
        "esutils": "^2.0.2",
        "js-tokens": "^4.0.0"
      },
      "dependencies": {
        "ansi-styles": {
          "version": "3.2.1",
          "resolved": "https://registry.npmjs.org/ansi-styles/-/ansi-styles-3.2.1.tgz",
          "integrity": "sha512-VT0ZI6kZRdTh8YyJw3SMbYm/u+NqfsAxEpWO0Pf9sq8/e94WxxOpPKx9FR1FlyCtOVDNOQ+8ntlqFxiRc+r5qA==",
          "dev": true,
          "requires": {
            "color-convert": "^1.9.0"
          }
        },
        "chalk": {
          "version": "2.4.2",
          "resolved": "https://registry.npmjs.org/chalk/-/chalk-2.4.2.tgz",
          "integrity": "sha512-Mti+f9lpJNcwF4tWV8/OrTTtF1gZi+f8FqlyAdouralcFWFQWF2+NgCHShjkCb+IFBLq9buZwE1xckQU4peSuQ==",
          "dev": true,
          "requires": {
            "ansi-styles": "^3.2.1",
            "escape-string-regexp": "^1.0.5",
            "supports-color": "^5.3.0"
          }
        },
        "has-flag": {
          "version": "3.0.0",
          "resolved": "https://registry.npmjs.org/has-flag/-/has-flag-3.0.0.tgz",
          "integrity": "sha1-tdRU3CGZriJWmfNGfloH87lVuv0=",
          "dev": true
        },
        "js-tokens": {
          "version": "4.0.0",
          "resolved": "https://registry.npmjs.org/js-tokens/-/js-tokens-4.0.0.tgz",
          "integrity": "sha512-RdJUflcE3cUzKiMqQgsCu06FPu9UdIJO0beYbPhHN4k6apgJtifcoCtT9bcxOpYBtpD2kCM6Sbzg4CausW/PKQ==",
          "dev": true
        },
        "supports-color": {
          "version": "5.5.0",
          "resolved": "https://registry.npmjs.org/supports-color/-/supports-color-5.5.0.tgz",
          "integrity": "sha512-QjVjwdXIt408MIiAqCX4oUKsgU2EqAGzs2Ppkm4aQYbjm+ZEWEcW4SfFNTr4uMNZma0ey4f5lgLrkB0aX0QMow==",
          "dev": true,
          "requires": {
            "has-flag": "^3.0.0"
          }
        }
      }
    },
    "@gulp-sourcemaps/map-sources": {
      "version": "1.0.0",
      "resolved": "https://registry.npmjs.org/@gulp-sourcemaps/map-sources/-/map-sources-1.0.0.tgz",
      "integrity": "sha1-iQrnxdjId/bThIYCFazp1+yUW9o=",
      "dev": true,
      "requires": {
        "normalize-path": "^2.0.1",
        "through2": "^2.0.3"
      }
    },
    "@types/ejs": {
      "version": "2.6.3",
      "resolved": "https://registry.npmjs.org/@types/ejs/-/ejs-2.6.3.tgz",
      "integrity": "sha512-/F+qQ0Fr0Dr1YvHjX+FCvbba4sQ27RdCPDqmP/si0e1v1GOkbQ3VRBvZPSQM7NoQ3iz3SyiJVscCP2f0vKuIhQ==",
      "dev": true
    },
    "@types/fancy-log": {
      "version": "1.3.0",
      "resolved": "https://registry.npmjs.org/@types/fancy-log/-/fancy-log-1.3.0.tgz",
      "integrity": "sha512-mQjDxyOM1Cpocd+vm1kZBP7smwKZ4TNokFeds9LV7OZibmPJFEzY3+xZMrKfUdNT71lv8GoCPD6upKwHxubClw==",
      "dev": true
    },
    "@types/jquery": {
      "version": "3.3.31",
      "resolved": "https://registry.npmjs.org/@types/jquery/-/jquery-3.3.31.tgz",
      "integrity": "sha512-Lz4BAJihoFw5nRzKvg4nawXPzutkv7wmfQ5121avptaSIXlDNJCUuxZxX/G+9EVidZGuO0UBlk+YjKbwRKJigg==",
      "requires": {
        "@types/sizzle": "*"
      }
    },
    "@types/jqueryui": {
      "version": "1.12.7",
      "resolved": "https://registry.npmjs.org/@types/jqueryui/-/jqueryui-1.12.7.tgz",
      "integrity": "sha512-MpHuknhR20kBNsDA2VAM6WZGc+CMApzfKfTZuzMOH2dEUzo5POPGicfGJ647wvl2T6ZgQKPCSWmCUhna3XpX0Q==",
      "requires": {
        "@types/jquery": "*"
      }
    },
    "@types/mocha": {
      "version": "5.2.7",
      "resolved": "https://registry.npmjs.org/@types/mocha/-/mocha-5.2.7.tgz",
      "integrity": "sha512-NYrtPht0wGzhwe9+/idPaBB+TqkY9AhTvOLMkThm0IoEfLaiVQZwBwyJ5puCkO3AUCWrmcoePjp2mbFocKy4SQ==",
      "dev": true
    },
    "@types/node": {
      "version": "10.12.11",
      "resolved": "https://registry.npmjs.org/@types/node/-/node-10.12.11.tgz",
      "integrity": "sha512-3iIOhNiPGTdcUNVCv9e5G7GotfvJJe2pc9w2UgDXlUwnxSZ3RgcUocIU+xYm+rTU54jIKih998QE4dMOyMN1NQ==",
      "dev": true
    },
    "@types/semver": {
      "version": "5.5.0",
      "resolved": "https://registry.npmjs.org/@types/semver/-/semver-5.5.0.tgz",
      "integrity": "sha512-41qEJgBH/TWgo5NFSvBCJ1qkoi3Q6ONSF2avrHq1LVEZfYpdHmj0y9SuTK+u9ZhG1sYQKBL1AWXKyLWP4RaUoQ==",
      "dev": true
    },
    "@types/sizzle": {
      "version": "2.3.2",
      "resolved": "https://registry.npmjs.org/@types/sizzle/-/sizzle-2.3.2.tgz",
      "integrity": "sha512-7EJYyKTL7tFR8+gDbB6Wwz/arpGa0Mywk1TJbNzKzHtzbwVmY4HR9WqS5VV7dsBUKQmPNr192jHr/VpBluj/hg=="
    },
    "@types/tmp": {
      "version": "0.0.28",
      "resolved": "https://registry.npmjs.org/@types/tmp/-/tmp-0.0.28.tgz",
      "integrity": "sha1-lNgpy28DWv7VEp/ZLE8ng9XBK/U=",
      "dev": true
    },
    "@types/underscore": {
      "version": "1.8.3",
      "resolved": "https://registry.npmjs.org/@types/underscore/-/underscore-1.8.3.tgz",
      "integrity": "sha512-DP70788BXjp9+CKArXOUlNkZaXa+rHonDpbqH3/74ez16dLL5z2/bMT37etbln5J+H9M07NbRUyduDIoTM2tnw==",
      "dev": true
    },
    "abbrev": {
      "version": "1.0.9",
      "resolved": "https://registry.npmjs.org/abbrev/-/abbrev-1.0.9.tgz",
      "integrity": "sha1-kbR5JYinc4wl813W9jdSovh3YTU=",
      "dev": true
    },
    "accepts": {
      "version": "1.3.5",
      "resolved": "https://registry.npmjs.org/accepts/-/accepts-1.3.5.tgz",
      "integrity": "sha1-63d99gEXI6OxTopywIBcjoZ0a9I=",
      "requires": {
        "mime-types": "~2.1.18",
        "negotiator": "0.6.1"
      }
    },
    "acorn": {
      "version": "4.0.13",
      "resolved": "https://registry.npmjs.org/acorn/-/acorn-4.0.13.tgz",
      "integrity": "sha1-EFSVrlNh1pe9GVyCUZLhrX8lN4c=",
      "dev": true
    },
    "after": {
      "version": "0.8.2",
      "resolved": "https://registry.npmjs.org/after/-/after-0.8.2.tgz",
      "integrity": "sha1-/ts5T58OAqqXaOcCvaI7UF+ufh8=",
      "dev": true
    },
    "agent-base": {
      "version": "4.2.1",
      "resolved": "https://registry.npmjs.org/agent-base/-/agent-base-4.2.1.tgz",
      "integrity": "sha512-JVwXMr9nHYTUXsBFKUqhJwvlcYU/blreOEUkhNR2eXZIvwd+c+o5V4MgDPKWnMS/56awN3TRzIP+KoPn+roQtg==",
      "requires": {
        "es6-promisify": "^5.0.0"
      }
    },
    "ajv": {
      "version": "6.6.1",
      "resolved": "https://registry.npmjs.org/ajv/-/ajv-6.6.1.tgz",
      "integrity": "sha512-ZoJjft5B+EJBjUyu9C9Hc0OZyPZSSlOF+plzouTrg6UlA8f+e/n8NIgBFG/9tppJtpPWfthHakK7juJdNDODww==",
      "requires": {
        "fast-deep-equal": "^2.0.1",
        "fast-json-stable-stringify": "^2.0.0",
        "json-schema-traverse": "^0.4.1",
        "uri-js": "^4.2.2"
      }
    },
    "align-text": {
      "version": "0.1.4",
      "resolved": "https://registry.npmjs.org/align-text/-/align-text-0.1.4.tgz",
      "integrity": "sha1-DNkKVhCT810KmSVsIrcGlDP60Rc=",
      "dev": true,
      "requires": {
        "kind-of": "^3.0.2",
        "longest": "^1.0.1",
        "repeat-string": "^1.5.2"
      },
      "dependencies": {
        "kind-of": {
          "version": "3.2.2",
          "resolved": "https://registry.npmjs.org/kind-of/-/kind-of-3.2.2.tgz",
          "integrity": "sha1-MeohpzS6ubuw8yRm2JOupR5KPGQ=",
          "dev": true,
          "requires": {
            "is-buffer": "^1.1.5"
          }
        }
      }
    },
    "amdefine": {
      "version": "1.0.1",
      "resolved": "https://registry.npmjs.org/amdefine/-/amdefine-1.0.1.tgz",
      "integrity": "sha1-SlKCrBZHKek2Gbz9OtFR+BfOkfU=",
      "dev": true
    },
    "angular-in-memory-web-api": {
      "version": "0.1.17",
      "resolved": "https://registry.npmjs.org/angular-in-memory-web-api/-/angular-in-memory-web-api-0.1.17.tgz",
      "integrity": "sha1-jO+rjU4v7HDMmaPkrLge/RvRfL8="
    },
    "angular2-slickgrid": {
      "version": "github:microsoft/angular2-slickgrid#0365d983475f25d6c51303638ef741b33b759421",
      "from": "github:microsoft/angular2-slickgrid#packaging"
    },
    "ansi-colors": {
      "version": "1.1.0",
      "resolved": "http://registry.npmjs.org/ansi-colors/-/ansi-colors-1.1.0.tgz",
      "integrity": "sha512-SFKX67auSNoVR38N3L+nvsPjOE0bybKTYbkf5tRvushrAPQ9V75huw0ZxBkKVeRU9kqH3d6HA4xTckbwZ4ixmA==",
      "dev": true,
      "requires": {
        "ansi-wrap": "^0.1.0"
      }
    },
    "ansi-cyan": {
      "version": "0.1.1",
      "resolved": "https://registry.npmjs.org/ansi-cyan/-/ansi-cyan-0.1.1.tgz",
      "integrity": "sha1-U4rlKK+JgvKK4w2G8vF0VtJgmHM=",
      "dev": true,
      "requires": {
        "ansi-wrap": "0.1.0"
      }
    },
    "ansi-gray": {
      "version": "0.1.1",
      "resolved": "https://registry.npmjs.org/ansi-gray/-/ansi-gray-0.1.1.tgz",
      "integrity": "sha1-KWLPVOyXksSFEKPetSRDaGHvclE=",
      "dev": true,
      "requires": {
        "ansi-wrap": "0.1.0"
      }
    },
    "ansi-red": {
      "version": "0.1.1",
      "resolved": "https://registry.npmjs.org/ansi-red/-/ansi-red-0.1.1.tgz",
      "integrity": "sha1-jGOPnRCAgAo1PJwoyKgcpHBdlGw=",
      "dev": true,
      "requires": {
        "ansi-wrap": "0.1.0"
      }
    },
    "ansi-regex": {
      "version": "2.1.1",
      "resolved": "https://registry.npmjs.org/ansi-regex/-/ansi-regex-2.1.1.tgz",
      "integrity": "sha1-w7M6te42DYbg5ijwRorn7yfWVN8=",
      "dev": true
    },
    "ansi-styles": {
      "version": "2.2.1",
      "resolved": "https://registry.npmjs.org/ansi-styles/-/ansi-styles-2.2.1.tgz",
      "integrity": "sha1-tDLdM1i2NM914eRmQ2gkBTPB3b4=",
      "dev": true
    },
    "ansi-wrap": {
      "version": "0.1.0",
      "resolved": "https://registry.npmjs.org/ansi-wrap/-/ansi-wrap-0.1.0.tgz",
      "integrity": "sha1-qCJQ3bABXponyoLoLqYDu/pF768=",
      "dev": true
    },
    "anymatch": {
      "version": "2.0.0",
      "resolved": "https://registry.npmjs.org/anymatch/-/anymatch-2.0.0.tgz",
      "integrity": "sha512-5teOsQWABXHHBFP9y3skS5P3d/WfWXpv3FUpy+LorMrNYaT9pI4oLMQX7jzQ2KklNpGpWHzdCXTDT2Y3XGlZBw==",
      "dev": true,
      "requires": {
        "micromatch": "^3.1.4",
        "normalize-path": "^2.1.1"
      }
    },
    "append-buffer": {
      "version": "1.0.2",
      "resolved": "https://registry.npmjs.org/append-buffer/-/append-buffer-1.0.2.tgz",
      "integrity": "sha1-2CIM9GYIFSXv6lBhTz3mUU36WPE=",
      "dev": true,
      "requires": {
        "buffer-equal": "^1.0.0"
      }
    },
    "applicationinsights": {
      "version": "1.2.0",
      "resolved": "https://registry.npmjs.org/applicationinsights/-/applicationinsights-1.2.0.tgz",
      "integrity": "sha512-zb2id/cGdapn7sSH9rotgzic7Cje9k9zb+e9RrrQxG2GuOPPN0kD03FqO8qIAd3HvdtefQY3tTZXbQKo0qtmKw==",
      "requires": {
        "cls-hooked": "^4.2.2",
        "continuation-local-storage": "^3.2.1",
        "diagnostic-channel": "0.2.0",
        "diagnostic-channel-publishers": "0.3.0"
      },
      "dependencies": {
        "diagnostic-channel-publishers": {
          "version": "0.3.0",
          "resolved": "https://registry.npmjs.org/diagnostic-channel-publishers/-/diagnostic-channel-publishers-0.3.0.tgz",
          "integrity": "sha512-tylBZM/ZJ+ismlyop3g9ejI/0+bR/3BTo06fcE4wxq6cJZOe6XMABgRUZ+QUs+0WSnuglxmJ8Wwamnl01tV+Gw=="
        }
      }
    },
    "archy": {
      "version": "1.0.0",
      "resolved": "https://registry.npmjs.org/archy/-/archy-1.0.0.tgz",
      "integrity": "sha1-+cjBN1fMHde8N5rHeyxipcKGjEA=",
      "dev": true
    },
    "argparse": {
      "version": "1.0.10",
      "resolved": "https://registry.npmjs.org/argparse/-/argparse-1.0.10.tgz",
      "integrity": "sha512-o5Roy6tNG4SL/FOkCAN6RzjiakZS25RLYFrcMttJqbdd8BWrnA+fGz57iN5Pb06pvBGvl5gQ0B48dJlslXvoTg==",
      "dev": true,
      "requires": {
        "sprintf-js": "~1.0.2"
      }
    },
    "arr-diff": {
      "version": "4.0.0",
      "resolved": "https://registry.npmjs.org/arr-diff/-/arr-diff-4.0.0.tgz",
      "integrity": "sha1-1kYQdP6/7HHn4VI1dhoyml3HxSA=",
      "dev": true
    },
    "arr-filter": {
      "version": "1.1.2",
      "resolved": "https://registry.npmjs.org/arr-filter/-/arr-filter-1.1.2.tgz",
      "integrity": "sha1-Q/3d0JHo7xGqTEXZzcGOLf8XEe4=",
      "dev": true,
      "requires": {
        "make-iterator": "^1.0.0"
      }
    },
    "arr-flatten": {
      "version": "1.1.0",
      "resolved": "https://registry.npmjs.org/arr-flatten/-/arr-flatten-1.1.0.tgz",
      "integrity": "sha512-L3hKV5R/p5o81R7O02IGnwpDmkp6E982XhtbuwSe3O4qOtMMMtodicASA1Cny2U+aCXcNpml+m4dPsvsJ3jatg==",
      "dev": true
    },
    "arr-map": {
      "version": "2.0.2",
      "resolved": "https://registry.npmjs.org/arr-map/-/arr-map-2.0.2.tgz",
      "integrity": "sha1-Onc0X/wc814qkYJWAfnljy4kysQ=",
      "dev": true,
      "requires": {
        "make-iterator": "^1.0.0"
      }
    },
    "arr-union": {
      "version": "3.1.0",
      "resolved": "https://registry.npmjs.org/arr-union/-/arr-union-3.1.0.tgz",
      "integrity": "sha1-45sJrqne+Gao8gbiiK9jkZuuOcQ=",
      "dev": true
    },
    "array-differ": {
      "version": "1.0.0",
      "resolved": "https://registry.npmjs.org/array-differ/-/array-differ-1.0.0.tgz",
      "integrity": "sha1-7/UuN1gknTO+QCuLuOVkuytdQDE=",
      "dev": true
    },
    "array-each": {
      "version": "1.0.1",
      "resolved": "https://registry.npmjs.org/array-each/-/array-each-1.0.1.tgz",
      "integrity": "sha1-p5SvDAWrF1KEbudTofIRoFugxE8=",
      "dev": true
    },
    "array-find-index": {
      "version": "1.0.2",
      "resolved": "https://registry.npmjs.org/array-find-index/-/array-find-index-1.0.2.tgz",
      "integrity": "sha1-3wEKoSh+Fku9pvlyOwqWoexBh6E=",
      "dev": true
    },
    "array-flatten": {
      "version": "1.1.1",
      "resolved": "https://registry.npmjs.org/array-flatten/-/array-flatten-1.1.1.tgz",
      "integrity": "sha1-ml9pkFGx5wczKPKgCJaLZOopVdI="
    },
    "array-initial": {
      "version": "1.1.0",
      "resolved": "https://registry.npmjs.org/array-initial/-/array-initial-1.1.0.tgz",
      "integrity": "sha1-L6dLJnOTccOUe9enrcc74zSz15U=",
      "dev": true,
      "requires": {
        "array-slice": "^1.0.0",
        "is-number": "^4.0.0"
      },
      "dependencies": {
        "is-number": {
          "version": "4.0.0",
          "resolved": "https://registry.npmjs.org/is-number/-/is-number-4.0.0.tgz",
          "integrity": "sha512-rSklcAIlf1OmFdyAqbnWTLVelsQ58uvZ66S/ZyawjWqIviTWCjg2PzVGw8WUA+nNuPTqb4wgA+NszrJ+08LlgQ==",
          "dev": true
        }
      }
    },
    "array-last": {
      "version": "1.3.0",
      "resolved": "https://registry.npmjs.org/array-last/-/array-last-1.3.0.tgz",
      "integrity": "sha512-eOCut5rXlI6aCOS7Z7kCplKRKyiFQ6dHFBem4PwlwKeNFk2/XxTrhRh5T9PyaEWGy/NHTZWbY+nsZlNFJu9rYg==",
      "dev": true,
      "requires": {
        "is-number": "^4.0.0"
      },
      "dependencies": {
        "is-number": {
          "version": "4.0.0",
          "resolved": "https://registry.npmjs.org/is-number/-/is-number-4.0.0.tgz",
          "integrity": "sha512-rSklcAIlf1OmFdyAqbnWTLVelsQ58uvZ66S/ZyawjWqIviTWCjg2PzVGw8WUA+nNuPTqb4wgA+NszrJ+08LlgQ==",
          "dev": true
        }
      }
    },
    "array-slice": {
      "version": "1.1.0",
      "resolved": "https://registry.npmjs.org/array-slice/-/array-slice-1.1.0.tgz",
      "integrity": "sha512-B1qMD3RBP7O8o0H2KbrXDyB0IccejMF15+87Lvlor12ONPRHP6gTjXMNkt/d3ZuOGbAe66hFmaCfECI24Ufp6w==",
      "dev": true
    },
    "array-sort": {
      "version": "1.0.0",
      "resolved": "https://registry.npmjs.org/array-sort/-/array-sort-1.0.0.tgz",
      "integrity": "sha512-ihLeJkonmdiAsD7vpgN3CRcx2J2S0TiYW+IS/5zHBI7mKUq3ySvBdzzBfD236ubDBQFiiyG3SWCPc+msQ9KoYg==",
      "dev": true,
      "requires": {
        "default-compare": "^1.0.0",
        "get-value": "^2.0.6",
        "kind-of": "^5.0.2"
      },
      "dependencies": {
        "kind-of": {
          "version": "5.1.0",
          "resolved": "https://registry.npmjs.org/kind-of/-/kind-of-5.1.0.tgz",
          "integrity": "sha512-NGEErnH6F2vUuXDh+OlbcKW7/wOcfdRHaZ7VWtqCztfHri/++YKmP51OdWeGPuqCOba6kk2OTe5d02VmTB80Pw==",
          "dev": true
        }
      }
    },
    "array-union": {
      "version": "1.0.2",
      "resolved": "https://registry.npmjs.org/array-union/-/array-union-1.0.2.tgz",
      "integrity": "sha1-mjRBDk9OPaI96jdb5b5w8kd47Dk=",
      "dev": true,
      "requires": {
        "array-uniq": "^1.0.1"
      }
    },
    "array-uniq": {
      "version": "1.0.3",
      "resolved": "https://registry.npmjs.org/array-uniq/-/array-uniq-1.0.3.tgz",
      "integrity": "sha1-r2rId6Jcx/dOBYiUdThY39sk/bY=",
      "dev": true
    },
    "array-unique": {
      "version": "0.3.2",
      "resolved": "https://registry.npmjs.org/array-unique/-/array-unique-0.3.2.tgz",
      "integrity": "sha1-qJS3XUvE9s1nnvMkSp/Y9Gri1Cg=",
      "dev": true
    },
    "arraybuffer.slice": {
      "version": "0.0.6",
      "resolved": "https://registry.npmjs.org/arraybuffer.slice/-/arraybuffer.slice-0.0.6.tgz",
      "integrity": "sha1-8zshWfBTKj8xB6JywMz70a0peco=",
      "dev": true
    },
    "arrify": {
      "version": "1.0.1",
      "resolved": "https://registry.npmjs.org/arrify/-/arrify-1.0.1.tgz",
      "integrity": "sha1-iYUI2iIm84DfkEcoRWhJwVAaSw0=",
      "dev": true
    },
    "asn1": {
      "version": "0.2.4",
      "resolved": "https://registry.npmjs.org/asn1/-/asn1-0.2.4.tgz",
      "integrity": "sha512-jxwzQpLQjSmWXgwaCZE9Nz+glAG01yF1QnWgbhGwHI5A6FRIEY6IVqtHhIepHqI7/kyEyQEagBC5mBEFlIYvdg==",
      "requires": {
        "safer-buffer": "~2.1.0"
      }
    },
    "assert": {
      "version": "1.5.0",
      "resolved": "https://registry.npmjs.org/assert/-/assert-1.5.0.tgz",
      "integrity": "sha512-EDsgawzwoun2CZkCgtxJbv392v4nbk9XDD06zI+kQYoBM/3RBWLlEyJARDOmhAAosBjWACEkKL6S+lIZtcAubA==",
      "dev": true,
      "requires": {
        "object-assign": "^4.1.1",
        "util": "0.10.3"
      }
    },
    "assert-plus": {
      "version": "1.0.0",
      "resolved": "https://registry.npmjs.org/assert-plus/-/assert-plus-1.0.0.tgz",
      "integrity": "sha1-8S4PPF13sLHN2RRpQuTpbB5N1SU="
    },
    "assertion-error": {
      "version": "1.1.0",
      "resolved": "https://registry.npmjs.org/assertion-error/-/assertion-error-1.1.0.tgz",
      "integrity": "sha512-jgsaNduz+ndvGyFt3uSuWqvy4lCnIJiovtouQN5JZHOKCS2QuhEdbcQHFhVksz2N2U9hXJo8odG7ETyWlEeuDw==",
      "dev": true
    },
    "assign-symbols": {
      "version": "1.0.0",
      "resolved": "https://registry.npmjs.org/assign-symbols/-/assign-symbols-1.0.0.tgz",
      "integrity": "sha1-WWZ/QfrdTyDMvCu5a41Pf3jsA2c=",
      "dev": true
    },
    "async": {
      "version": "1.5.2",
      "resolved": "http://registry.npmjs.org/async/-/async-1.5.2.tgz",
      "integrity": "sha1-7GphrlZIDAw8skHJVhjiCJL5Zyo=",
      "dev": true
    },
    "async-done": {
      "version": "1.3.2",
      "resolved": "https://registry.npmjs.org/async-done/-/async-done-1.3.2.tgz",
      "integrity": "sha512-uYkTP8dw2og1tu1nmza1n1CMW0qb8gWWlwqMmLb7MhBVs4BXrFziT6HXUd+/RlRA/i4H9AkofYloUbs1fwMqlw==",
      "dev": true,
      "requires": {
        "end-of-stream": "^1.1.0",
        "once": "^1.3.2",
        "process-nextick-args": "^2.0.0",
        "stream-exhaust": "^1.0.1"
      }
    },
    "async-each": {
      "version": "1.0.1",
      "resolved": "https://registry.npmjs.org/async-each/-/async-each-1.0.1.tgz",
      "integrity": "sha1-GdOGodntxufByF04iu28xW0zYC0=",
      "dev": true
    },
    "async-hook-jl": {
      "version": "1.7.6",
      "resolved": "https://registry.npmjs.org/async-hook-jl/-/async-hook-jl-1.7.6.tgz",
      "integrity": "sha512-gFaHkFfSxTjvoxDMYqDuGHlcRyUuamF8s+ZTtJdDzqjws4mCt7v0vuV79/E2Wr2/riMQgtG4/yUtXWs1gZ7JMg==",
      "requires": {
        "stack-chain": "^1.3.7"
      }
    },
    "async-limiter": {
      "version": "1.0.0",
      "resolved": "https://registry.npmjs.org/async-limiter/-/async-limiter-1.0.0.tgz",
      "integrity": "sha512-jp/uFnooOiO+L211eZOoSyzpOITMXx1rBITauYykG3BRYPu8h0UcxsPNB04RR5vo4Tyz3+ay17tR6JVf9qzYWg=="
    },
    "async-listener": {
      "version": "0.6.10",
      "resolved": "https://registry.npmjs.org/async-listener/-/async-listener-0.6.10.tgz",
      "integrity": "sha512-gpuo6xOyF4D5DE5WvyqZdPA3NGhiT6Qf07l7DCB0wwDEsLvDIbCr6j9S5aj5Ch96dLace5tXVzWBZkxU/c5ohw==",
      "requires": {
        "semver": "^5.3.0",
        "shimmer": "^1.1.0"
      },
      "dependencies": {
        "semver": {
          "version": "5.6.0",
          "resolved": "https://registry.npmjs.org/semver/-/semver-5.6.0.tgz",
          "integrity": "sha512-RS9R6R35NYgQn++fkDWaOmqGoj4Ek9gGs+DPxNUZKuwE183xjJroKvyo1IzVFeXvUrvmALy6FWD5xrdJT25gMg=="
        }
      }
    },
    "async-settle": {
      "version": "1.0.0",
      "resolved": "https://registry.npmjs.org/async-settle/-/async-settle-1.0.0.tgz",
      "integrity": "sha1-HQqRS7Aldb7IqPOnTlCA9yssDGs=",
      "dev": true,
      "requires": {
        "async-done": "^1.2.2"
      }
    },
    "asynckit": {
      "version": "0.4.0",
      "resolved": "https://registry.npmjs.org/asynckit/-/asynckit-0.4.0.tgz",
      "integrity": "sha1-x57Zf380y48robyXkLzDZkdLS3k="
    },
    "atob": {
      "version": "2.1.2",
      "resolved": "https://registry.npmjs.org/atob/-/atob-2.1.2.tgz",
      "integrity": "sha512-Wm6ukoaOGJi/73p/cl2GvLjTI5JM1k/O14isD73YML8StrH/7/lRFgmg8nICZgD3bZZvjwCGxtMOD3wWNAu8cg==",
      "dev": true
    },
    "aws-sign2": {
      "version": "0.7.0",
      "resolved": "https://registry.npmjs.org/aws-sign2/-/aws-sign2-0.7.0.tgz",
      "integrity": "sha1-tG6JCTSpWR8tL2+G1+ap8bP+dqg="
    },
    "aws4": {
      "version": "1.8.0",
      "resolved": "https://registry.npmjs.org/aws4/-/aws4-1.8.0.tgz",
      "integrity": "sha512-ReZxvNHIOv88FlT7rxcXIIC0fPt4KZqZbOlivyWtXLt8ESx84zd3kMC6iK5jVeS2qt+g7ftS7ye4fi06X5rtRQ=="
    },
    "babel-code-frame": {
      "version": "6.26.0",
      "resolved": "https://registry.npmjs.org/babel-code-frame/-/babel-code-frame-6.26.0.tgz",
      "integrity": "sha1-Y/1D99weO7fONZR9uP42mj9Yx0s=",
      "dev": true,
      "requires": {
        "chalk": "^1.1.3",
        "esutils": "^2.0.2",
        "js-tokens": "^3.0.2"
      }
    },
    "babel-core": {
      "version": "6.26.3",
      "resolved": "https://registry.npmjs.org/babel-core/-/babel-core-6.26.3.tgz",
      "integrity": "sha512-6jyFLuDmeidKmUEb3NM+/yawG0M2bDZ9Z1qbZP59cyHLz8kYGKYwpJP0UwUKKUiTRNvxfLesJnTedqczP7cTDA==",
      "dev": true,
      "requires": {
        "babel-code-frame": "^6.26.0",
        "babel-generator": "^6.26.0",
        "babel-helpers": "^6.24.1",
        "babel-messages": "^6.23.0",
        "babel-register": "^6.26.0",
        "babel-runtime": "^6.26.0",
        "babel-template": "^6.26.0",
        "babel-traverse": "^6.26.0",
        "babel-types": "^6.26.0",
        "babylon": "^6.18.0",
        "convert-source-map": "^1.5.1",
        "debug": "^2.6.9",
        "json5": "^0.5.1",
        "lodash": "^4.17.4",
        "minimatch": "^3.0.4",
        "path-is-absolute": "^1.0.1",
        "private": "^0.1.8",
        "slash": "^1.0.0",
        "source-map": "^0.5.7"
      },
      "dependencies": {
        "lodash": {
          "version": "4.17.11",
          "resolved": "https://registry.npmjs.org/lodash/-/lodash-4.17.11.tgz",
          "integrity": "sha512-cQKh8igo5QUhZ7lg38DYWAxMvjSAKG0A8wGSVimP07SIUEK2UO+arSRKbRZWtelMtN5V0Hkwh5ryOto/SshYIg==",
          "dev": true
        }
      }
    },
    "babel-generator": {
      "version": "6.26.1",
      "resolved": "https://registry.npmjs.org/babel-generator/-/babel-generator-6.26.1.tgz",
      "integrity": "sha512-HyfwY6ApZj7BYTcJURpM5tznulaBvyio7/0d4zFOeMPUmfxkCjHocCuoLa2SAGzBI8AREcH3eP3758F672DppA==",
      "dev": true,
      "requires": {
        "babel-messages": "^6.23.0",
        "babel-runtime": "^6.26.0",
        "babel-types": "^6.26.0",
        "detect-indent": "^4.0.0",
        "jsesc": "^1.3.0",
        "lodash": "^4.17.4",
        "source-map": "^0.5.7",
        "trim-right": "^1.0.1"
      },
      "dependencies": {
        "detect-indent": {
          "version": "4.0.0",
          "resolved": "https://registry.npmjs.org/detect-indent/-/detect-indent-4.0.0.tgz",
          "integrity": "sha1-920GQ1LN9Docts5hnE7jqUdd4gg=",
          "dev": true,
          "requires": {
            "repeating": "^2.0.0"
          }
        },
        "lodash": {
          "version": "4.17.11",
          "resolved": "https://registry.npmjs.org/lodash/-/lodash-4.17.11.tgz",
          "integrity": "sha512-cQKh8igo5QUhZ7lg38DYWAxMvjSAKG0A8wGSVimP07SIUEK2UO+arSRKbRZWtelMtN5V0Hkwh5ryOto/SshYIg==",
          "dev": true
        }
      }
    },
    "babel-helper-hoist-variables": {
      "version": "6.24.1",
      "resolved": "https://registry.npmjs.org/babel-helper-hoist-variables/-/babel-helper-hoist-variables-6.24.1.tgz",
      "integrity": "sha1-HssnaJydJVE+rbyZFKc/VAi+enY=",
      "dev": true,
      "requires": {
        "babel-runtime": "^6.22.0",
        "babel-types": "^6.24.1"
      }
    },
    "babel-helpers": {
      "version": "6.24.1",
      "resolved": "https://registry.npmjs.org/babel-helpers/-/babel-helpers-6.24.1.tgz",
      "integrity": "sha1-NHHenK7DiOXIUOWX5Yom3fN2ArI=",
      "dev": true,
      "requires": {
        "babel-runtime": "^6.22.0",
        "babel-template": "^6.24.1"
      }
    },
    "babel-messages": {
      "version": "6.23.0",
      "resolved": "https://registry.npmjs.org/babel-messages/-/babel-messages-6.23.0.tgz",
      "integrity": "sha1-8830cDhYA1sqKVHG7F7fbGLyYw4=",
      "dev": true,
      "requires": {
        "babel-runtime": "^6.22.0"
      }
    },
    "babel-plugin-transform-cjs-system-wrapper": {
      "version": "0.3.0",
      "resolved": "https://registry.npmjs.org/babel-plugin-transform-cjs-system-wrapper/-/babel-plugin-transform-cjs-system-wrapper-0.3.0.tgz",
      "integrity": "sha1-9XWfKb7NNW+qt69SyZzejnutCyE=",
      "dev": true,
      "requires": {
        "babel-template": "^6.9.0"
      }
    },
    "babel-plugin-transform-es2015-modules-systemjs": {
      "version": "6.24.1",
      "resolved": "https://registry.npmjs.org/babel-plugin-transform-es2015-modules-systemjs/-/babel-plugin-transform-es2015-modules-systemjs-6.24.1.tgz",
      "integrity": "sha1-/4mhQrkRmpBhlfXxBuzzBdlAfSM=",
      "dev": true,
      "requires": {
        "babel-helper-hoist-variables": "^6.24.1",
        "babel-runtime": "^6.22.0",
        "babel-template": "^6.24.1"
      }
    },
    "babel-plugin-transform-global-system-wrapper": {
      "version": "0.0.1",
      "resolved": "https://registry.npmjs.org/babel-plugin-transform-global-system-wrapper/-/babel-plugin-transform-global-system-wrapper-0.0.1.tgz",
      "integrity": "sha1-r7RpzsDgRom5/n6LH9KA/JSm2PI=",
      "dev": true,
      "requires": {
        "babel-template": "^6.9.0"
      }
    },
    "babel-plugin-transform-system-register": {
      "version": "0.0.1",
      "resolved": "https://registry.npmjs.org/babel-plugin-transform-system-register/-/babel-plugin-transform-system-register-0.0.1.tgz",
      "integrity": "sha1-nf9AOQwnY6xRjwsq18XqT2WlviU=",
      "dev": true
    },
    "babel-register": {
      "version": "6.26.0",
      "resolved": "https://registry.npmjs.org/babel-register/-/babel-register-6.26.0.tgz",
      "integrity": "sha1-btAhFz4vy0htestFxgCahW9kcHE=",
      "dev": true,
      "requires": {
        "babel-core": "^6.26.0",
        "babel-runtime": "^6.26.0",
        "core-js": "^2.5.0",
        "home-or-tmp": "^2.0.0",
        "lodash": "^4.17.4",
        "mkdirp": "^0.5.1",
        "source-map-support": "^0.4.15"
      },
      "dependencies": {
        "lodash": {
          "version": "4.17.11",
          "resolved": "https://registry.npmjs.org/lodash/-/lodash-4.17.11.tgz",
          "integrity": "sha512-cQKh8igo5QUhZ7lg38DYWAxMvjSAKG0A8wGSVimP07SIUEK2UO+arSRKbRZWtelMtN5V0Hkwh5ryOto/SshYIg==",
          "dev": true
        }
      }
    },
    "babel-runtime": {
      "version": "6.26.0",
      "resolved": "https://registry.npmjs.org/babel-runtime/-/babel-runtime-6.26.0.tgz",
      "integrity": "sha1-llxwWGaOgrVde/4E/yM3vItWR/4=",
      "dev": true,
      "requires": {
        "core-js": "^2.4.0",
        "regenerator-runtime": "^0.11.0"
      }
    },
    "babel-template": {
      "version": "6.26.0",
      "resolved": "https://registry.npmjs.org/babel-template/-/babel-template-6.26.0.tgz",
      "integrity": "sha1-3gPi0WOWsGn0bdn/+FIfsaDjXgI=",
      "dev": true,
      "requires": {
        "babel-runtime": "^6.26.0",
        "babel-traverse": "^6.26.0",
        "babel-types": "^6.26.0",
        "babylon": "^6.18.0",
        "lodash": "^4.17.4"
      },
      "dependencies": {
        "lodash": {
          "version": "4.17.11",
          "resolved": "https://registry.npmjs.org/lodash/-/lodash-4.17.11.tgz",
          "integrity": "sha512-cQKh8igo5QUhZ7lg38DYWAxMvjSAKG0A8wGSVimP07SIUEK2UO+arSRKbRZWtelMtN5V0Hkwh5ryOto/SshYIg==",
          "dev": true
        }
      }
    },
    "babel-traverse": {
      "version": "6.26.0",
      "resolved": "https://registry.npmjs.org/babel-traverse/-/babel-traverse-6.26.0.tgz",
      "integrity": "sha1-RqnL1+3MYsjlwGTi0tjQ9ANXZu4=",
      "dev": true,
      "requires": {
        "babel-code-frame": "^6.26.0",
        "babel-messages": "^6.23.0",
        "babel-runtime": "^6.26.0",
        "babel-types": "^6.26.0",
        "babylon": "^6.18.0",
        "debug": "^2.6.8",
        "globals": "^9.18.0",
        "invariant": "^2.2.2",
        "lodash": "^4.17.4"
      },
      "dependencies": {
        "lodash": {
          "version": "4.17.11",
          "resolved": "https://registry.npmjs.org/lodash/-/lodash-4.17.11.tgz",
          "integrity": "sha512-cQKh8igo5QUhZ7lg38DYWAxMvjSAKG0A8wGSVimP07SIUEK2UO+arSRKbRZWtelMtN5V0Hkwh5ryOto/SshYIg==",
          "dev": true
        }
      }
    },
    "babel-types": {
      "version": "6.26.0",
      "resolved": "https://registry.npmjs.org/babel-types/-/babel-types-6.26.0.tgz",
      "integrity": "sha1-o7Bz+Uq0nrb6Vc1lInozQ4BjJJc=",
      "dev": true,
      "requires": {
        "babel-runtime": "^6.26.0",
        "esutils": "^2.0.2",
        "lodash": "^4.17.4",
        "to-fast-properties": "^1.0.3"
      },
      "dependencies": {
        "lodash": {
          "version": "4.17.11",
          "resolved": "https://registry.npmjs.org/lodash/-/lodash-4.17.11.tgz",
          "integrity": "sha512-cQKh8igo5QUhZ7lg38DYWAxMvjSAKG0A8wGSVimP07SIUEK2UO+arSRKbRZWtelMtN5V0Hkwh5ryOto/SshYIg==",
          "dev": true
        }
      }
    },
    "babylon": {
      "version": "6.18.0",
      "resolved": "https://registry.npmjs.org/babylon/-/babylon-6.18.0.tgz",
      "integrity": "sha512-q/UEjfGJ2Cm3oKV71DJz9d25TPnq5rhBVL2Q4fA5wcC3jcrdn7+SssEybFIxwAvvP+YCsCYNKughoF33GxgycQ==",
      "dev": true
    },
    "bach": {
      "version": "1.2.0",
      "resolved": "https://registry.npmjs.org/bach/-/bach-1.2.0.tgz",
      "integrity": "sha1-Szzpa/JxNPeaG0FKUcFONMO9mIA=",
      "dev": true,
      "requires": {
        "arr-filter": "^1.1.1",
        "arr-flatten": "^1.0.1",
        "arr-map": "^2.0.0",
        "array-each": "^1.0.0",
        "array-initial": "^1.0.0",
        "array-last": "^1.1.1",
        "async-done": "^1.2.2",
        "async-settle": "^1.0.0",
        "now-and-later": "^2.0.0"
      }
    },
    "backo2": {
      "version": "1.0.2",
      "resolved": "https://registry.npmjs.org/backo2/-/backo2-1.0.2.tgz",
      "integrity": "sha1-MasayLEpNjRj41s+u2n038+6eUc=",
      "dev": true
    },
    "balanced-match": {
      "version": "1.0.0",
      "resolved": "https://registry.npmjs.org/balanced-match/-/balanced-match-1.0.0.tgz",
      "integrity": "sha1-ibTRmasr7kneFk6gK4nORi1xt2c="
    },
    "base": {
      "version": "0.11.2",
      "resolved": "https://registry.npmjs.org/base/-/base-0.11.2.tgz",
      "integrity": "sha512-5T6P4xPgpp0YDFvSWwEZ4NoE3aM4QBQXDzmVbraCkFj8zHM+mba8SyqB5DbZWyR7mYHo6Y7BdQo3MoA4m0TeQg==",
      "dev": true,
      "requires": {
        "cache-base": "^1.0.1",
        "class-utils": "^0.3.5",
        "component-emitter": "^1.2.1",
        "define-property": "^1.0.0",
        "isobject": "^3.0.1",
        "mixin-deep": "^1.2.0",
        "pascalcase": "^0.1.1"
      },
      "dependencies": {
        "define-property": {
          "version": "1.0.0",
          "resolved": "https://registry.npmjs.org/define-property/-/define-property-1.0.0.tgz",
          "integrity": "sha1-dp66rz9KY6rTr56NMEybvnm/sOY=",
          "dev": true,
          "requires": {
            "is-descriptor": "^1.0.0"
          }
        },
        "is-accessor-descriptor": {
          "version": "1.0.0",
          "resolved": "https://registry.npmjs.org/is-accessor-descriptor/-/is-accessor-descriptor-1.0.0.tgz",
          "integrity": "sha512-m5hnHTkcVsPfqx3AKlyttIPb7J+XykHvJP2B9bZDjlhLIoEq4XoK64Vg7boZlVWYK6LUY94dYPEE7Lh0ZkZKcQ==",
          "dev": true,
          "requires": {
            "kind-of": "^6.0.0"
          }
        },
        "is-data-descriptor": {
          "version": "1.0.0",
          "resolved": "https://registry.npmjs.org/is-data-descriptor/-/is-data-descriptor-1.0.0.tgz",
          "integrity": "sha512-jbRXy1FmtAoCjQkVmIVYwuuqDFUbaOeDjmed1tOGPrsMhtJA4rD9tkgA0F1qJ3gRFRXcHYVkdeaP50Q5rE/jLQ==",
          "dev": true,
          "requires": {
            "kind-of": "^6.0.0"
          }
        },
        "is-descriptor": {
          "version": "1.0.2",
          "resolved": "https://registry.npmjs.org/is-descriptor/-/is-descriptor-1.0.2.tgz",
          "integrity": "sha512-2eis5WqQGV7peooDyLmNEPUrps9+SXX5c9pL3xEB+4e9HnGuDa7mB7kHxHw4CbqS9k1T2hOH3miL8n8WtiYVtg==",
          "dev": true,
          "requires": {
            "is-accessor-descriptor": "^1.0.0",
            "is-data-descriptor": "^1.0.0",
            "kind-of": "^6.0.2"
          }
        }
      }
    },
    "base64-arraybuffer": {
      "version": "0.1.5",
      "resolved": "https://registry.npmjs.org/base64-arraybuffer/-/base64-arraybuffer-0.1.5.tgz",
      "integrity": "sha1-c5JncZI7Whl0etZmqlzUv5xunOg=",
      "dev": true
    },
    "base64-js": {
      "version": "0.0.8",
      "resolved": "https://registry.npmjs.org/base64-js/-/base64-js-0.0.8.tgz",
      "integrity": "sha1-EQHpVE9KdrG8OybUUsqW16NeeXg="
    },
    "base64id": {
      "version": "1.0.0",
      "resolved": "https://registry.npmjs.org/base64id/-/base64id-1.0.0.tgz",
      "integrity": "sha1-R2iMuZu2gE8OBtPnY7HDLlfY5rY=",
      "dev": true
    },
    "bcrypt-pbkdf": {
      "version": "1.0.2",
      "resolved": "https://registry.npmjs.org/bcrypt-pbkdf/-/bcrypt-pbkdf-1.0.2.tgz",
      "integrity": "sha1-pDAdOJtqQ/m2f/PKEaP2Y342Dp4=",
      "requires": {
        "tweetnacl": "^0.14.3"
      }
    },
    "beeper": {
      "version": "1.1.1",
      "resolved": "https://registry.npmjs.org/beeper/-/beeper-1.1.1.tgz",
      "integrity": "sha1-5tXqjF2tABMEpwsiY4RH9pyy+Ak=",
      "dev": true
    },
    "better-assert": {
      "version": "1.0.2",
      "resolved": "https://registry.npmjs.org/better-assert/-/better-assert-1.0.2.tgz",
      "integrity": "sha1-QIZrnhueC1W0gYlDEeaPr/rrxSI=",
      "dev": true,
      "requires": {
        "callsite": "1.0.0"
      }
    },
    "binary-extensions": {
      "version": "1.12.0",
      "resolved": "https://registry.npmjs.org/binary-extensions/-/binary-extensions-1.12.0.tgz",
      "integrity": "sha512-DYWGk01lDcxeS/K9IHPGWfT8PsJmbXRtRd2Sx72Tnb8pcYZQFF1oSDb8hJtS1vhp212q1Rzi5dUf9+nq0o9UIg==",
      "dev": true
    },
    "bl": {
      "version": "1.2.2",
      "resolved": "http://registry.npmjs.org/bl/-/bl-1.2.2.tgz",
      "integrity": "sha512-e8tQYnZodmebYDWGH7KMRvtzKXaJHx3BbilrgZCfvyLUYdKpK1t5PSPmpkny/SgiTSCnjfLW7v5rlONXVFkQEA==",
      "requires": {
        "readable-stream": "^2.3.5",
        "safe-buffer": "^5.1.1"
      }
    },
    "blob": {
      "version": "0.0.4",
      "resolved": "http://registry.npmjs.org/blob/-/blob-0.0.4.tgz",
      "integrity": "sha1-vPEwUspURj8w+fx+lbmkdjCpSSE=",
      "dev": true
    },
    "bluebird": {
      "version": "2.11.0",
      "resolved": "http://registry.npmjs.org/bluebird/-/bluebird-2.11.0.tgz",
      "integrity": "sha1-U0uQM8AiyVecVro7Plpcqvu2UOE="
    },
    "body-parser": {
      "version": "1.18.3",
      "resolved": "https://registry.npmjs.org/body-parser/-/body-parser-1.18.3.tgz",
      "integrity": "sha1-WykhmP/dVTs6DyDe0FkrlWlVyLQ=",
      "requires": {
        "bytes": "3.0.0",
        "content-type": "~1.0.4",
        "debug": "2.6.9",
        "depd": "~1.1.2",
        "http-errors": "~1.6.3",
        "iconv-lite": "0.4.23",
        "on-finished": "~2.3.0",
        "qs": "6.5.2",
        "raw-body": "2.3.3",
        "type-is": "~1.6.16"
      }
    },
    "boolbase": {
      "version": "1.0.0",
      "resolved": "https://registry.npmjs.org/boolbase/-/boolbase-1.0.0.tgz",
      "integrity": "sha1-aN/1++YMUes3cl6p4+0xDcwed24=",
      "dev": true
    },
    "boom": {
      "version": "2.10.1",
      "resolved": "http://registry.npmjs.org/boom/-/boom-2.10.1.tgz",
      "integrity": "sha1-OciRjO/1eZ+D+UkqhI9iWt0Mdm8=",
      "dev": true,
      "requires": {
        "hoek": "2.x.x"
      }
    },
    "brace-expansion": {
      "version": "1.1.11",
      "resolved": "https://registry.npmjs.org/brace-expansion/-/brace-expansion-1.1.11.tgz",
      "integrity": "sha512-iCuPHDFgrHX7H2vEI/5xpz07zSHB00TpugqhmYtVmMO6518mCuRMoOYFldEBl0g187ufozdaHgWKcYFb61qGiA==",
      "requires": {
        "balanced-match": "^1.0.0",
        "concat-map": "0.0.1"
      }
    },
    "braces": {
      "version": "2.3.2",
      "resolved": "https://registry.npmjs.org/braces/-/braces-2.3.2.tgz",
      "integrity": "sha512-aNdbnj9P8PjdXU4ybaWLK2IF3jc/EoDYbC7AazW6to3TRsfXxscC9UXOB5iDiEQrkyIbWp2SLQda4+QAa7nc3w==",
      "dev": true,
      "requires": {
        "arr-flatten": "^1.1.0",
        "array-unique": "^0.3.2",
        "extend-shallow": "^2.0.1",
        "fill-range": "^4.0.0",
        "isobject": "^3.0.1",
        "repeat-element": "^1.1.2",
        "snapdragon": "^0.8.1",
        "snapdragon-node": "^2.0.1",
        "split-string": "^3.0.2",
        "to-regex": "^3.0.1"
      },
      "dependencies": {
        "extend-shallow": {
          "version": "2.0.1",
          "resolved": "https://registry.npmjs.org/extend-shallow/-/extend-shallow-2.0.1.tgz",
          "integrity": "sha1-Ua99YUrZqfYQ6huvu5idaxxWiQ8=",
          "dev": true,
          "requires": {
            "is-extendable": "^0.1.0"
          }
        }
      }
    },
    "browser-stdout": {
      "version": "1.3.1",
      "resolved": "https://registry.npmjs.org/browser-stdout/-/browser-stdout-1.3.1.tgz",
      "integrity": "sha512-qhAVI1+Av2X7qelOfAIYwXONood6XlZE/fXaBSmW/T5SzLAmCgzi+eiWE7fUvbHaeNBQH13UftjpXxsfLkMpgw==",
      "dev": true
    },
    "buffer": {
      "version": "3.6.0",
      "resolved": "http://registry.npmjs.org/buffer/-/buffer-3.6.0.tgz",
      "integrity": "sha1-pyyTb3e5a/UvX357RnGAYoVR3vs=",
      "requires": {
        "base64-js": "0.0.8",
        "ieee754": "^1.1.4",
        "isarray": "^1.0.0"
      }
    },
    "buffer-alloc": {
      "version": "1.2.0",
      "resolved": "https://registry.npmjs.org/buffer-alloc/-/buffer-alloc-1.2.0.tgz",
      "integrity": "sha512-CFsHQgjtW1UChdXgbyJGtnm+O/uLQeZdtbDo8mfUgYXCHSM1wgrVxXm6bSyrUuErEb+4sYVGCzASBRot7zyrow==",
      "requires": {
        "buffer-alloc-unsafe": "^1.1.0",
        "buffer-fill": "^1.0.0"
      }
    },
    "buffer-alloc-unsafe": {
      "version": "1.1.0",
      "resolved": "https://registry.npmjs.org/buffer-alloc-unsafe/-/buffer-alloc-unsafe-1.1.0.tgz",
      "integrity": "sha512-TEM2iMIEQdJ2yjPJoSIsldnleVaAk1oW3DBVUykyOLsEsFmEc9kn+SFFPz+gl54KQNxlDnAwCXosOS9Okx2xAg=="
    },
    "buffer-crc32": {
      "version": "0.2.13",
      "resolved": "https://registry.npmjs.org/buffer-crc32/-/buffer-crc32-0.2.13.tgz",
      "integrity": "sha1-DTM+PwDqxQqhRUq9MO+MKl2ackI="
    },
    "buffer-equal": {
      "version": "1.0.0",
      "resolved": "https://registry.npmjs.org/buffer-equal/-/buffer-equal-1.0.0.tgz",
      "integrity": "sha1-WWFrSYME1Var1GaWayLu2j7KX74=",
      "dev": true
    },
    "buffer-fill": {
      "version": "1.0.0",
      "resolved": "https://registry.npmjs.org/buffer-fill/-/buffer-fill-1.0.0.tgz",
      "integrity": "sha1-+PeLdniYiO858gXNY39o5wISKyw="
    },
    "buffer-from": {
      "version": "1.1.1",
      "resolved": "https://registry.npmjs.org/buffer-from/-/buffer-from-1.1.1.tgz",
      "integrity": "sha512-MQcXEUbCKtEo7bhqEs6560Hyd4XaovZlO/k9V3hjVUF/zwW7KBVdSK4gIt/bzwS9MbR5qob+F5jusZsb0YQK2A==",
      "dev": true
    },
    "builtin-modules": {
      "version": "1.1.1",
      "resolved": "https://registry.npmjs.org/builtin-modules/-/builtin-modules-1.1.1.tgz",
      "integrity": "sha1-Jw8HbFpywC9bZaR9+Uxf46J4iS8=",
      "dev": true
    },
    "bytes": {
      "version": "3.0.0",
      "resolved": "https://registry.npmjs.org/bytes/-/bytes-3.0.0.tgz",
      "integrity": "sha1-0ygVQE1olpn4Wk6k+odV3ROpYEg="
    },
    "cache-base": {
      "version": "1.0.1",
      "resolved": "https://registry.npmjs.org/cache-base/-/cache-base-1.0.1.tgz",
      "integrity": "sha512-AKcdTnFSWATd5/GCPRxr2ChwIJ85CeyrEyjRHlKxQ56d4XJMGym0uAiKn0xbLOGOl3+yRpOTi484dVCEc5AUzQ==",
      "dev": true,
      "requires": {
        "collection-visit": "^1.0.0",
        "component-emitter": "^1.2.1",
        "get-value": "^2.0.6",
        "has-value": "^1.0.0",
        "isobject": "^3.0.1",
        "set-value": "^2.0.0",
        "to-object-path": "^0.3.0",
        "union-value": "^1.0.0",
        "unset-value": "^1.0.0"
      }
    },
    "callsite": {
      "version": "1.0.0",
      "resolved": "https://registry.npmjs.org/callsite/-/callsite-1.0.0.tgz",
      "integrity": "sha1-KAOY5dZkvXQDi28JBRU+borxvCA=",
      "dev": true
    },
    "camelcase": {
      "version": "3.0.0",
      "resolved": "https://registry.npmjs.org/camelcase/-/camelcase-3.0.0.tgz",
      "integrity": "sha1-MvxLn82vhF/N9+c7uXysImHwqwo=",
      "dev": true
    },
    "camelcase-keys": {
      "version": "2.1.0",
      "resolved": "http://registry.npmjs.org/camelcase-keys/-/camelcase-keys-2.1.0.tgz",
      "integrity": "sha1-MIvur/3ygRkFHvodkyITyRuPkuc=",
      "dev": true,
      "requires": {
        "camelcase": "^2.0.0",
        "map-obj": "^1.0.0"
      },
      "dependencies": {
        "camelcase": {
          "version": "2.1.1",
          "resolved": "https://registry.npmjs.org/camelcase/-/camelcase-2.1.1.tgz",
          "integrity": "sha1-fB0W1nmhu+WcoCys7PsBHiAfWh8=",
          "dev": true
        }
      }
    },
    "caseless": {
      "version": "0.12.0",
      "resolved": "https://registry.npmjs.org/caseless/-/caseless-0.12.0.tgz",
      "integrity": "sha1-G2gcIf+EAzyCZUMJBolCDRhxUdw="
    },
    "center-align": {
      "version": "0.1.3",
      "resolved": "https://registry.npmjs.org/center-align/-/center-align-0.1.3.tgz",
      "integrity": "sha1-qg0yYptu6XIgBBHL1EYckHvCt60=",
      "dev": true,
      "requires": {
        "align-text": "^0.1.3",
        "lazy-cache": "^1.0.3"
      }
    },
    "chai": {
      "version": "3.5.0",
      "resolved": "http://registry.npmjs.org/chai/-/chai-3.5.0.tgz",
      "integrity": "sha1-TQJjewZ/6Vi9v906QOxW/vc3Mkc=",
      "dev": true,
      "requires": {
        "assertion-error": "^1.0.1",
        "deep-eql": "^0.1.3",
        "type-detect": "^1.0.0"
      }
    },
    "chalk": {
      "version": "1.1.3",
      "resolved": "http://registry.npmjs.org/chalk/-/chalk-1.1.3.tgz",
      "integrity": "sha1-qBFcVeSnAv5NFQq9OHKCKn4J/Jg=",
      "dev": true,
      "requires": {
        "ansi-styles": "^2.2.1",
        "escape-string-regexp": "^1.0.2",
        "has-ansi": "^2.0.0",
        "strip-ansi": "^3.0.0",
        "supports-color": "^2.0.0"
      }
    },
    "cheerio": {
      "version": "1.0.0-rc.2",
      "resolved": "https://registry.npmjs.org/cheerio/-/cheerio-1.0.0-rc.2.tgz",
      "integrity": "sha1-S59TqBsn5NXawxwP/Qz6A8xoMNs=",
      "dev": true,
      "requires": {
        "css-select": "~1.2.0",
        "dom-serializer": "~0.1.0",
        "entities": "~1.1.1",
        "htmlparser2": "^3.9.1",
        "lodash": "^4.15.0",
        "parse5": "^3.0.1"
      },
      "dependencies": {
        "lodash": {
          "version": "4.17.11",
          "resolved": "https://registry.npmjs.org/lodash/-/lodash-4.17.11.tgz",
          "integrity": "sha512-cQKh8igo5QUhZ7lg38DYWAxMvjSAKG0A8wGSVimP07SIUEK2UO+arSRKbRZWtelMtN5V0Hkwh5ryOto/SshYIg==",
          "dev": true
        }
      }
    },
    "chokidar": {
<<<<<<< HEAD
      "version": "2.1.8",
      "resolved": "https://registry.npmjs.org/chokidar/-/chokidar-2.1.8.tgz",
      "integrity": "sha512-ZmZUazfOzf0Nve7duiCKD23PFSCs4JPoYyccjUFF3aQkQadqBhfzhjkwBH2mNOG9cTBwhamM37EIsIkZw3nRgg==",
=======
      "version": "2.1.6",
      "resolved": "https://registry.npmjs.org/chokidar/-/chokidar-2.1.6.tgz",
      "integrity": "sha512-V2jUo67OKkc6ySiRpJrjlpJKl9kDuG+Xb8VgsGzb+aEouhgS1D0weyPU4lEzdAcsCAvrih2J2BqyXqHWvVLw5g==",
>>>>>>> 169a7f14
      "dev": true,
      "requires": {
        "anymatch": "^2.0.0",
        "async-each": "^1.0.1",
        "braces": "^2.3.2",
        "fsevents": "^1.2.7",
        "glob-parent": "^3.1.0",
        "inherits": "^2.0.3",
        "is-binary-path": "^1.0.0",
        "is-glob": "^4.0.0",
        "normalize-path": "^3.0.0",
        "path-is-absolute": "^1.0.0",
        "readdirp": "^2.2.1",
        "upath": "^1.1.1"
      },
      "dependencies": {
        "fsevents": {
          "version": "1.2.9",
          "resolved": "https://registry.npmjs.org/fsevents/-/fsevents-1.2.9.tgz",
          "integrity": "sha512-oeyj2H3EjjonWcFjD5NvZNE9Rqe4UW+nQBU2HNeKw0koVLEFIhtyETyAakeAM3de7Z/SW5kcA+fZUait9EApnw==",
          "dev": true,
          "optional": true,
          "requires": {
            "nan": "^2.12.1",
            "node-pre-gyp": "^0.12.0"
          },
          "dependencies": {
            "abbrev": {
              "version": "1.1.1",
              "bundled": true,
              "dev": true,
              "optional": true
            },
            "ansi-regex": {
              "version": "2.1.1",
              "bundled": true,
              "dev": true,
              "optional": true
            },
            "aproba": {
              "version": "1.2.0",
              "bundled": true,
              "dev": true,
              "optional": true
            },
            "are-we-there-yet": {
              "version": "1.1.5",
              "bundled": true,
              "dev": true,
              "optional": true,
              "requires": {
                "delegates": "^1.0.0",
                "readable-stream": "^2.0.6"
              }
            },
            "balanced-match": {
              "version": "1.0.0",
              "bundled": true,
              "dev": true,
              "optional": true
            },
            "brace-expansion": {
              "version": "1.1.11",
              "bundled": true,
              "dev": true,
              "optional": true,
              "requires": {
                "balanced-match": "^1.0.0",
                "concat-map": "0.0.1"
              }
            },
            "chownr": {
              "version": "1.1.1",
              "bundled": true,
              "dev": true,
              "optional": true
            },
            "code-point-at": {
              "version": "1.1.0",
              "bundled": true,
              "dev": true,
              "optional": true
            },
            "concat-map": {
              "version": "0.0.1",
              "bundled": true,
              "dev": true,
              "optional": true
            },
            "console-control-strings": {
              "version": "1.1.0",
              "bundled": true,
              "dev": true,
              "optional": true
            },
            "core-util-is": {
              "version": "1.0.2",
              "bundled": true,
              "dev": true,
              "optional": true
            },
            "debug": {
              "version": "4.1.1",
              "bundled": true,
              "dev": true,
              "optional": true,
              "requires": {
                "ms": "^2.1.1"
              }
            },
            "deep-extend": {
              "version": "0.6.0",
              "bundled": true,
              "dev": true,
              "optional": true
            },
            "delegates": {
              "version": "1.0.0",
              "bundled": true,
              "dev": true,
              "optional": true
            },
            "detect-libc": {
              "version": "1.0.3",
              "bundled": true,
              "dev": true,
              "optional": true
            },
            "fs-minipass": {
              "version": "1.2.5",
              "bundled": true,
              "dev": true,
              "optional": true,
              "requires": {
                "minipass": "^2.2.1"
              }
            },
            "fs.realpath": {
              "version": "1.0.0",
              "bundled": true,
              "dev": true,
              "optional": true
            },
            "gauge": {
              "version": "2.7.4",
              "bundled": true,
              "dev": true,
              "optional": true,
              "requires": {
                "aproba": "^1.0.3",
                "console-control-strings": "^1.0.0",
                "has-unicode": "^2.0.0",
                "object-assign": "^4.1.0",
                "signal-exit": "^3.0.0",
                "string-width": "^1.0.1",
                "strip-ansi": "^3.0.1",
                "wide-align": "^1.1.0"
              }
            },
            "glob": {
              "version": "7.1.3",
              "bundled": true,
              "dev": true,
              "optional": true,
              "requires": {
                "fs.realpath": "^1.0.0",
                "inflight": "^1.0.4",
                "inherits": "2",
                "minimatch": "^3.0.4",
                "once": "^1.3.0",
                "path-is-absolute": "^1.0.0"
              }
            },
            "has-unicode": {
              "version": "2.0.1",
              "bundled": true,
              "dev": true,
              "optional": true
            },
            "iconv-lite": {
              "version": "0.4.24",
              "bundled": true,
              "dev": true,
              "optional": true,
              "requires": {
                "safer-buffer": ">= 2.1.2 < 3"
              }
            },
            "ignore-walk": {
              "version": "3.0.1",
              "bundled": true,
              "dev": true,
              "optional": true,
              "requires": {
                "minimatch": "^3.0.4"
              }
            },
            "inflight": {
              "version": "1.0.6",
              "bundled": true,
              "dev": true,
              "optional": true,
              "requires": {
                "once": "^1.3.0",
                "wrappy": "1"
              }
            },
            "inherits": {
              "version": "2.0.3",
              "bundled": true,
              "dev": true,
              "optional": true
            },
            "ini": {
              "version": "1.3.5",
              "bundled": true,
              "dev": true,
              "optional": true
            },
            "is-fullwidth-code-point": {
              "version": "1.0.0",
              "bundled": true,
              "dev": true,
              "optional": true,
              "requires": {
                "number-is-nan": "^1.0.0"
              }
            },
            "isarray": {
              "version": "1.0.0",
              "bundled": true,
              "dev": true,
              "optional": true
            },
            "minimatch": {
              "version": "3.0.4",
              "bundled": true,
              "dev": true,
              "optional": true,
              "requires": {
                "brace-expansion": "^1.1.7"
              }
            },
            "minimist": {
              "version": "0.0.8",
              "bundled": true,
              "dev": true,
              "optional": true
            },
            "minipass": {
              "version": "2.3.5",
              "bundled": true,
              "dev": true,
              "optional": true,
              "requires": {
                "safe-buffer": "^5.1.2",
                "yallist": "^3.0.0"
              }
            },
            "minizlib": {
              "version": "1.2.1",
              "bundled": true,
              "dev": true,
              "optional": true,
              "requires": {
                "minipass": "^2.2.1"
              }
            },
            "mkdirp": {
              "version": "0.5.1",
              "bundled": true,
              "dev": true,
              "optional": true,
              "requires": {
                "minimist": "0.0.8"
              }
            },
            "ms": {
              "version": "2.1.1",
              "bundled": true,
              "dev": true,
              "optional": true
            },
            "needle": {
              "version": "2.3.0",
              "bundled": true,
              "dev": true,
              "optional": true,
              "requires": {
                "debug": "^4.1.0",
                "iconv-lite": "^0.4.4",
                "sax": "^1.2.4"
              }
            },
            "node-pre-gyp": {
              "version": "0.12.0",
              "bundled": true,
              "dev": true,
              "optional": true,
              "requires": {
                "detect-libc": "^1.0.2",
                "mkdirp": "^0.5.1",
                "needle": "^2.2.1",
                "nopt": "^4.0.1",
                "npm-packlist": "^1.1.6",
                "npmlog": "^4.0.2",
                "rc": "^1.2.7",
                "rimraf": "^2.6.1",
                "semver": "^5.3.0",
                "tar": "^4"
              }
            },
            "nopt": {
              "version": "4.0.1",
              "bundled": true,
              "dev": true,
              "optional": true,
              "requires": {
                "abbrev": "1",
                "osenv": "^0.1.4"
              }
            },
            "npm-bundled": {
              "version": "1.0.6",
              "bundled": true,
              "dev": true,
              "optional": true
            },
            "npm-packlist": {
              "version": "1.4.1",
              "bundled": true,
              "dev": true,
              "optional": true,
              "requires": {
                "ignore-walk": "^3.0.1",
                "npm-bundled": "^1.0.1"
              }
            },
            "npmlog": {
              "version": "4.1.2",
              "bundled": true,
              "dev": true,
              "optional": true,
              "requires": {
                "are-we-there-yet": "~1.1.2",
                "console-control-strings": "~1.1.0",
                "gauge": "~2.7.3",
                "set-blocking": "~2.0.0"
              }
            },
            "number-is-nan": {
              "version": "1.0.1",
              "bundled": true,
              "dev": true,
              "optional": true
            },
            "object-assign": {
              "version": "4.1.1",
              "bundled": true,
              "dev": true,
              "optional": true
            },
            "once": {
              "version": "1.4.0",
              "bundled": true,
              "dev": true,
              "optional": true,
              "requires": {
                "wrappy": "1"
              }
            },
            "os-homedir": {
              "version": "1.0.2",
              "bundled": true,
              "dev": true,
              "optional": true
            },
            "os-tmpdir": {
              "version": "1.0.2",
              "bundled": true,
              "dev": true,
              "optional": true
            },
            "osenv": {
              "version": "0.1.5",
              "bundled": true,
              "dev": true,
              "optional": true,
              "requires": {
                "os-homedir": "^1.0.0",
                "os-tmpdir": "^1.0.0"
              }
            },
            "path-is-absolute": {
              "version": "1.0.1",
              "bundled": true,
              "dev": true,
              "optional": true
            },
            "process-nextick-args": {
              "version": "2.0.0",
              "bundled": true,
              "dev": true,
              "optional": true
            },
            "rc": {
              "version": "1.2.8",
              "bundled": true,
              "dev": true,
              "optional": true,
              "requires": {
                "deep-extend": "^0.6.0",
                "ini": "~1.3.0",
                "minimist": "^1.2.0",
                "strip-json-comments": "~2.0.1"
              },
              "dependencies": {
                "minimist": {
                  "version": "1.2.0",
                  "bundled": true,
                  "dev": true,
                  "optional": true
                }
              }
            },
            "readable-stream": {
              "version": "2.3.6",
              "bundled": true,
              "dev": true,
              "optional": true,
              "requires": {
                "core-util-is": "~1.0.0",
                "inherits": "~2.0.3",
                "isarray": "~1.0.0",
                "process-nextick-args": "~2.0.0",
                "safe-buffer": "~5.1.1",
                "string_decoder": "~1.1.1",
                "util-deprecate": "~1.0.1"
              }
            },
            "rimraf": {
              "version": "2.6.3",
              "bundled": true,
              "dev": true,
              "optional": true,
              "requires": {
                "glob": "^7.1.3"
              }
            },
            "safe-buffer": {
              "version": "5.1.2",
              "bundled": true,
              "dev": true,
              "optional": true
            },
            "safer-buffer": {
              "version": "2.1.2",
              "bundled": true,
              "dev": true,
              "optional": true
            },
            "sax": {
              "version": "1.2.4",
              "bundled": true,
              "dev": true,
              "optional": true
            },
            "semver": {
              "version": "5.7.0",
              "bundled": true,
              "dev": true,
              "optional": true
            },
            "set-blocking": {
              "version": "2.0.0",
              "bundled": true,
              "dev": true,
              "optional": true
            },
            "signal-exit": {
              "version": "3.0.2",
              "bundled": true,
              "dev": true,
              "optional": true
            },
            "string-width": {
              "version": "1.0.2",
              "bundled": true,
              "dev": true,
              "optional": true,
              "requires": {
                "code-point-at": "^1.0.0",
                "is-fullwidth-code-point": "^1.0.0",
                "strip-ansi": "^3.0.0"
              }
            },
            "string_decoder": {
              "version": "1.1.1",
              "bundled": true,
              "dev": true,
              "optional": true,
              "requires": {
                "safe-buffer": "~5.1.0"
              }
            },
            "strip-ansi": {
              "version": "3.0.1",
              "bundled": true,
              "dev": true,
              "optional": true,
              "requires": {
                "ansi-regex": "^2.0.0"
              }
            },
            "strip-json-comments": {
              "version": "2.0.1",
              "bundled": true,
              "dev": true,
              "optional": true
            },
            "tar": {
              "version": "4.4.8",
              "bundled": true,
              "dev": true,
              "optional": true,
              "requires": {
                "chownr": "^1.1.1",
                "fs-minipass": "^1.2.5",
                "minipass": "^2.3.4",
                "minizlib": "^1.1.1",
                "mkdirp": "^0.5.0",
                "safe-buffer": "^5.1.2",
                "yallist": "^3.0.2"
              }
            },
            "util-deprecate": {
              "version": "1.0.2",
              "bundled": true,
              "dev": true,
              "optional": true
            },
            "wide-align": {
              "version": "1.1.3",
              "bundled": true,
              "dev": true,
              "optional": true,
              "requires": {
                "string-width": "^1.0.2 || 2"
              }
            },
            "wrappy": {
              "version": "1.0.2",
              "bundled": true,
              "dev": true,
              "optional": true
            },
            "yallist": {
              "version": "3.0.3",
              "bundled": true,
              "dev": true,
              "optional": true
            }
          }
        },
        "nan": {
          "version": "2.14.0",
          "resolved": "https://registry.npmjs.org/nan/-/nan-2.14.0.tgz",
          "integrity": "sha512-INOFj37C7k3AfaNTtX8RhsTw7qRy7eLET14cROi9+5HAVbbHuIWUHEauBv5qT4Av2tWasiTY1Jw6puUNqRJXQg==",
          "dev": true,
          "optional": true
        },
        "normalize-path": {
          "version": "3.0.0",
          "resolved": "https://registry.npmjs.org/normalize-path/-/normalize-path-3.0.0.tgz",
          "integrity": "sha512-6eZs5Ls3WtCisHWp9S2GUy8dqkpGi4BVSz3GaqiE6ezub0512ESztXUwUB6C6IKbQkY2Pnb/mD4WYojCRwcwLA==",
          "dev": true
        }
      }
    },
    "circular-json": {
      "version": "0.3.3",
      "resolved": "https://registry.npmjs.org/circular-json/-/circular-json-0.3.3.tgz",
      "integrity": "sha512-UZK3NBx2Mca+b5LsG7bY183pHWt5Y1xts4P3Pz7ENTwGVnJOUWbRb3ocjvX7hx9tq/yTAdclXm9sZ38gNuem4A==",
      "dev": true
    },
    "class-utils": {
      "version": "0.3.6",
      "resolved": "https://registry.npmjs.org/class-utils/-/class-utils-0.3.6.tgz",
      "integrity": "sha512-qOhPa/Fj7s6TY8H8esGu5QNpMMQxz79h+urzrNYN6mn+9BnxlDGf5QZ+XeCDsxSjPqsSR56XOZOJmpeurnLMeg==",
      "dev": true,
      "requires": {
        "arr-union": "^3.1.0",
        "define-property": "^0.2.5",
        "isobject": "^3.0.0",
        "static-extend": "^0.1.1"
      },
      "dependencies": {
        "define-property": {
          "version": "0.2.5",
          "resolved": "https://registry.npmjs.org/define-property/-/define-property-0.2.5.tgz",
          "integrity": "sha1-w1se+RjsPJkPmlvFe+BKrOxcgRY=",
          "dev": true,
          "requires": {
            "is-descriptor": "^0.1.0"
          }
        }
      }
    },
    "clean-css": {
      "version": "3.4.28",
      "resolved": "https://registry.npmjs.org/clean-css/-/clean-css-3.4.28.tgz",
      "integrity": "sha1-vxlF6C/ICPVWlebd6uwBQA79A/8=",
      "dev": true,
      "requires": {
        "commander": "2.8.x",
        "source-map": "0.4.x"
      },
      "dependencies": {
        "source-map": {
          "version": "0.4.4",
          "resolved": "http://registry.npmjs.org/source-map/-/source-map-0.4.4.tgz",
          "integrity": "sha1-66T12pwNyZneaAMti092FzZSA2s=",
          "dev": true,
          "requires": {
            "amdefine": ">=0.0.4"
          }
        }
      }
    },
    "cliui": {
      "version": "3.2.0",
      "resolved": "https://registry.npmjs.org/cliui/-/cliui-3.2.0.tgz",
      "integrity": "sha1-EgYBU3qRbSmUD5NNo7SNWFo5IT0=",
      "dev": true,
      "requires": {
        "string-width": "^1.0.1",
        "strip-ansi": "^3.0.1",
        "wrap-ansi": "^2.0.0"
      }
    },
    "clone": {
      "version": "2.1.2",
      "resolved": "https://registry.npmjs.org/clone/-/clone-2.1.2.tgz",
      "integrity": "sha1-G39Ln1kfHo+DZwQBYANFoCiHQ18=",
      "dev": true
    },
    "clone-buffer": {
      "version": "1.0.0",
      "resolved": "https://registry.npmjs.org/clone-buffer/-/clone-buffer-1.0.0.tgz",
      "integrity": "sha1-4+JbIHrE5wGvch4staFnksrD3Fg=",
      "dev": true
    },
    "clone-stats": {
      "version": "1.0.0",
      "resolved": "https://registry.npmjs.org/clone-stats/-/clone-stats-1.0.0.tgz",
      "integrity": "sha1-s3gt/4u1R04Yuba/D9/ngvh3doA=",
      "dev": true
    },
    "cloneable-readable": {
      "version": "1.1.2",
      "resolved": "https://registry.npmjs.org/cloneable-readable/-/cloneable-readable-1.1.2.tgz",
      "integrity": "sha512-Bq6+4t+lbM8vhTs/Bef5c5AdEMtapp/iFb6+s4/Hh9MVTt8OLKH7ZOOZSCT+Ys7hsHvqv0GuMPJ1lnQJVHvxpg==",
      "dev": true,
      "requires": {
        "inherits": "^2.0.1",
        "process-nextick-args": "^2.0.0",
        "readable-stream": "^2.3.5"
      }
    },
    "cls-hooked": {
      "version": "4.2.2",
      "resolved": "https://registry.npmjs.org/cls-hooked/-/cls-hooked-4.2.2.tgz",
      "integrity": "sha512-J4Xj5f5wq/4jAvcdgoGsL3G103BtWpZrMo8NEinRltN+xpTZdI+M38pyQqhuFU/P792xkMFvnKSf+Lm81U1bxw==",
      "requires": {
        "async-hook-jl": "^1.7.6",
        "emitter-listener": "^1.0.1",
        "semver": "^5.4.1"
      },
      "dependencies": {
        "semver": {
          "version": "5.6.0",
          "resolved": "https://registry.npmjs.org/semver/-/semver-5.6.0.tgz",
          "integrity": "sha512-RS9R6R35NYgQn++fkDWaOmqGoj4Ek9gGs+DPxNUZKuwE183xjJroKvyo1IzVFeXvUrvmALy6FWD5xrdJT25gMg=="
        }
      }
    },
    "code-point-at": {
      "version": "1.1.0",
      "resolved": "https://registry.npmjs.org/code-point-at/-/code-point-at-1.1.0.tgz",
      "integrity": "sha1-DQcLTQQ6W+ozovGkDi7bPZpMz3c=",
      "dev": true
    },
    "collection-map": {
      "version": "1.0.0",
      "resolved": "https://registry.npmjs.org/collection-map/-/collection-map-1.0.0.tgz",
      "integrity": "sha1-rqDwb40mx4DCt1SUOFVEsiVa8Yw=",
      "dev": true,
      "requires": {
        "arr-map": "^2.0.2",
        "for-own": "^1.0.0",
        "make-iterator": "^1.0.0"
      }
    },
    "collection-visit": {
      "version": "1.0.0",
      "resolved": "https://registry.npmjs.org/collection-visit/-/collection-visit-1.0.0.tgz",
      "integrity": "sha1-S8A3PBZLwykbTTaMgpzxqApZ3KA=",
      "dev": true,
      "requires": {
        "map-visit": "^1.0.0",
        "object-visit": "^1.0.0"
      }
    },
    "color-convert": {
      "version": "1.9.3",
      "resolved": "https://registry.npmjs.org/color-convert/-/color-convert-1.9.3.tgz",
      "integrity": "sha512-QfAUtd+vFdAtFQcC8CCyYt1fYWxSqAiK2cSD6zDB8N3cpsEBAvRxp9zOGg6G/SHHJYAT88/az/IuDGALsNVbGg==",
      "dev": true,
      "requires": {
        "color-name": "1.1.3"
      }
    },
    "color-name": {
      "version": "1.1.3",
      "resolved": "https://registry.npmjs.org/color-name/-/color-name-1.1.3.tgz",
      "integrity": "sha1-p9BVi9icQveV3UIyj3QIMcpTvCU=",
      "dev": true
    },
    "color-support": {
      "version": "1.1.3",
      "resolved": "https://registry.npmjs.org/color-support/-/color-support-1.1.3.tgz",
      "integrity": "sha512-qiBjkpbMLO/HL68y+lh4q0/O1MZFj2RX6X/KmMa3+gJD3z+WwI1ZzDHysvqHGS3mP6mznPckpXmw1nI9cJjyRg==",
      "dev": true
    },
    "colors": {
      "version": "1.3.2",
      "resolved": "https://registry.npmjs.org/colors/-/colors-1.3.2.tgz",
      "integrity": "sha512-rhP0JSBGYvpcNQj4s5AdShMeE5ahMop96cTeDl/v9qQQm2fYClE2QXZRi8wLzc+GmXSxdIqqbOIAhyObEXDbfQ==",
      "dev": true
    },
    "combine-lists": {
      "version": "1.0.1",
      "resolved": "https://registry.npmjs.org/combine-lists/-/combine-lists-1.0.1.tgz",
      "integrity": "sha1-RYwH4J4NkA/Ci3Cj/sLazR0st/Y=",
      "dev": true,
      "requires": {
        "lodash": "^4.5.0"
      },
      "dependencies": {
        "lodash": {
          "version": "4.17.11",
          "resolved": "https://registry.npmjs.org/lodash/-/lodash-4.17.11.tgz",
          "integrity": "sha512-cQKh8igo5QUhZ7lg38DYWAxMvjSAKG0A8wGSVimP07SIUEK2UO+arSRKbRZWtelMtN5V0Hkwh5ryOto/SshYIg==",
          "dev": true
        }
      }
    },
    "combined-stream": {
      "version": "1.0.7",
      "resolved": "https://registry.npmjs.org/combined-stream/-/combined-stream-1.0.7.tgz",
      "integrity": "sha512-brWl9y6vOB1xYPZcpZde3N9zDByXTosAeMDo4p1wzo6UMOX4vumB+TP1RZ76sfE6Md68Q0NJSrE/gbezd4Ul+w==",
      "requires": {
        "delayed-stream": "~1.0.0"
      }
    },
    "commander": {
      "version": "2.8.1",
      "resolved": "http://registry.npmjs.org/commander/-/commander-2.8.1.tgz",
      "integrity": "sha1-Br42f+v9oMMwqh4qBy09yXYkJdQ=",
      "requires": {
        "graceful-readlink": ">= 1.0.0"
      }
    },
    "comment-json": {
      "version": "1.1.3",
      "resolved": "https://registry.npmjs.org/comment-json/-/comment-json-1.1.3.tgz",
      "integrity": "sha1-aYbDMw/uDEyeAMI5jNYa+l2PI54=",
      "requires": {
        "json-parser": "^1.0.0"
      }
    },
    "component-bind": {
      "version": "1.0.0",
      "resolved": "https://registry.npmjs.org/component-bind/-/component-bind-1.0.0.tgz",
      "integrity": "sha1-AMYIq33Nk4l8AAllGx06jh5zu9E=",
      "dev": true
    },
    "component-emitter": {
      "version": "1.2.1",
      "resolved": "https://registry.npmjs.org/component-emitter/-/component-emitter-1.2.1.tgz",
      "integrity": "sha1-E3kY1teCg/ffemt8WmPhQOaUJeY=",
      "dev": true
    },
    "component-inherit": {
      "version": "0.0.3",
      "resolved": "https://registry.npmjs.org/component-inherit/-/component-inherit-0.0.3.tgz",
      "integrity": "sha1-ZF/ErfWLcrZJ1crmUTVhnbJv8UM=",
      "dev": true
    },
    "concat-map": {
      "version": "0.0.1",
      "resolved": "https://registry.npmjs.org/concat-map/-/concat-map-0.0.1.tgz",
      "integrity": "sha1-2Klr13/Wjfd5OnMDajug1UBdR3s="
    },
    "concat-stream": {
      "version": "1.6.2",
      "resolved": "https://registry.npmjs.org/concat-stream/-/concat-stream-1.6.2.tgz",
      "integrity": "sha512-27HBghJxjiZtIk3Ycvn/4kbJk/1uZuJFfuPEns6LaEvpvG1f0hTea8lilrouyo9mVc2GWdcEZ8OLoGmSADlrCw==",
      "dev": true,
      "requires": {
        "buffer-from": "^1.0.0",
        "inherits": "^2.0.3",
        "readable-stream": "^2.2.2",
        "typedarray": "^0.0.6"
      }
    },
    "concat-with-sourcemaps": {
      "version": "1.1.0",
      "resolved": "https://registry.npmjs.org/concat-with-sourcemaps/-/concat-with-sourcemaps-1.1.0.tgz",
      "integrity": "sha512-4gEjHJFT9e+2W/77h/DS5SGUgwDaOwprX8L/gl5+3ixnzkVJJsZWDSelmN3Oilw3LNDZjZV0yqH1hLG3k6nghg==",
      "dev": true,
      "requires": {
        "source-map": "^0.6.1"
      },
      "dependencies": {
        "source-map": {
          "version": "0.6.1",
          "resolved": "https://registry.npmjs.org/source-map/-/source-map-0.6.1.tgz",
          "integrity": "sha512-UjgapumWlbMhkBgzT7Ykc5YXUT46F0iKu8SGXq0bcwP5dz/h0Plj6enJqjz1Zbq2l5WaqYnrVbwWOWMyF3F47g==",
          "dev": true
        }
      }
    },
    "config-chain": {
      "version": "1.1.12",
      "resolved": "https://registry.npmjs.org/config-chain/-/config-chain-1.1.12.tgz",
      "integrity": "sha512-a1eOIcu8+7lUInge4Rpf/n4Krkf3Dd9lqhljRzII1/Zno/kRtUWnznPO3jOKBmTEktkt3fkxisUcivoj0ebzoA==",
      "dev": true,
      "requires": {
        "ini": "^1.3.4",
        "proto-list": "~1.2.1"
      }
    },
    "connect": {
      "version": "3.6.6",
      "resolved": "https://registry.npmjs.org/connect/-/connect-3.6.6.tgz",
      "integrity": "sha1-Ce/2xVr3I24TcTWnJXSFi2eG9SQ=",
      "dev": true,
      "requires": {
        "debug": "2.6.9",
        "finalhandler": "1.1.0",
        "parseurl": "~1.3.2",
        "utils-merge": "1.0.1"
      },
      "dependencies": {
        "finalhandler": {
          "version": "1.1.0",
          "resolved": "https://registry.npmjs.org/finalhandler/-/finalhandler-1.1.0.tgz",
          "integrity": "sha1-zgtoVbRYU+eRsvzGgARtiCU91/U=",
          "dev": true,
          "requires": {
            "debug": "2.6.9",
            "encodeurl": "~1.0.1",
            "escape-html": "~1.0.3",
            "on-finished": "~2.3.0",
            "parseurl": "~1.3.2",
            "statuses": "~1.3.1",
            "unpipe": "~1.0.0"
          }
        },
        "statuses": {
          "version": "1.3.1",
          "resolved": "https://registry.npmjs.org/statuses/-/statuses-1.3.1.tgz",
          "integrity": "sha1-+vUbnrdKrvOzrPStX2Gr8ky3uT4=",
          "dev": true
        }
      }
    },
    "content-disposition": {
      "version": "0.5.2",
      "resolved": "https://registry.npmjs.org/content-disposition/-/content-disposition-0.5.2.tgz",
      "integrity": "sha1-DPaLud318r55YcOoUXjLhdunjLQ="
    },
    "content-type": {
      "version": "1.0.4",
      "resolved": "https://registry.npmjs.org/content-type/-/content-type-1.0.4.tgz",
      "integrity": "sha512-hIP3EEPs8tB9AT1L+NUqtwOAps4mk2Zob89MWXMHjHWg9milF/j4osnnQLXBCBFBk/tvIG/tUc9mOUJiPBhPXA=="
    },
    "continuation-local-storage": {
      "version": "3.2.1",
      "resolved": "https://registry.npmjs.org/continuation-local-storage/-/continuation-local-storage-3.2.1.tgz",
      "integrity": "sha512-jx44cconVqkCEEyLSKWwkvUXwO561jXMa3LPjTPsm5QR22PA0/mhe33FT4Xb5y74JDvt/Cq+5lm8S8rskLv9ZA==",
      "requires": {
        "async-listener": "^0.6.0",
        "emitter-listener": "^1.1.1"
      }
    },
    "convert-source-map": {
      "version": "1.6.0",
      "resolved": "https://registry.npmjs.org/convert-source-map/-/convert-source-map-1.6.0.tgz",
      "integrity": "sha512-eFu7XigvxdZ1ETfbgPBohgyQ/Z++C0eEhTor0qRwBw9unw+L0/6V8wkSuGgzdThkiS5lSpdptOQPD8Ak40a+7A==",
      "dev": true,
      "requires": {
        "safe-buffer": "~5.1.1"
      }
    },
    "cookie": {
      "version": "0.3.1",
      "resolved": "https://registry.npmjs.org/cookie/-/cookie-0.3.1.tgz",
      "integrity": "sha1-5+Ch+e9DtMi6klxcWpboBtFoc7s="
    },
    "cookie-signature": {
      "version": "1.0.6",
      "resolved": "https://registry.npmjs.org/cookie-signature/-/cookie-signature-1.0.6.tgz",
      "integrity": "sha1-4wOogrNCzD7oylE6eZmXNNqzriw="
    },
    "copy-descriptor": {
      "version": "0.1.1",
      "resolved": "https://registry.npmjs.org/copy-descriptor/-/copy-descriptor-0.1.1.tgz",
      "integrity": "sha1-Z29us8OZl8LuGsOpJP1hJHSPV40=",
      "dev": true
    },
    "copy-paste": {
      "version": "1.3.0",
      "resolved": "https://registry.npmjs.org/copy-paste/-/copy-paste-1.3.0.tgz",
      "integrity": "sha1-p+bEocKP3t8rCB5yuX3y75X0ce0=",
      "dev": true,
      "requires": {
        "iconv-lite": "^0.4.8",
        "sync-exec": "~0.6.x"
      }
    },
    "copy-props": {
      "version": "2.0.4",
      "resolved": "https://registry.npmjs.org/copy-props/-/copy-props-2.0.4.tgz",
      "integrity": "sha512-7cjuUME+p+S3HZlbllgsn2CDwS+5eCCX16qBgNC4jgSTf49qR1VKy/Zhl400m0IQXl/bPGEVqncgUUMjrr4s8A==",
      "dev": true,
      "requires": {
        "each-props": "^1.3.0",
        "is-plain-object": "^2.0.1"
      }
    },
    "core-js": {
      "version": "2.5.7",
      "resolved": "https://registry.npmjs.org/core-js/-/core-js-2.5.7.tgz",
      "integrity": "sha512-RszJCAxg/PP6uzXVXL6BsxSXx/B05oJAQ2vkJRjyjrEcNVycaqOmNb5OTxZPE3xa5gwZduqza6L9JOCenh/Ecw=="
    },
    "core-util-is": {
      "version": "1.0.2",
      "resolved": "https://registry.npmjs.org/core-util-is/-/core-util-is-1.0.2.tgz",
      "integrity": "sha1-tf1UIgqivFq1eqtxQMlAdUUDwac="
    },
    "coveralls": {
      "version": "2.13.3",
      "resolved": "https://registry.npmjs.org/coveralls/-/coveralls-2.13.3.tgz",
      "integrity": "sha512-iiAmn+l1XqRwNLXhW8Rs5qHZRFMYp9ZIPjEOVRpC/c4so6Y/f4/lFi0FfR5B9cCqgyhkJ5cZmbvcVRfP8MHchw==",
      "dev": true,
      "requires": {
        "js-yaml": "3.6.1",
        "lcov-parse": "0.0.10",
        "log-driver": "1.2.5",
        "minimist": "1.2.0",
        "request": "2.79.0"
      },
      "dependencies": {
        "assert-plus": {
          "version": "0.2.0",
          "resolved": "https://registry.npmjs.org/assert-plus/-/assert-plus-0.2.0.tgz",
          "integrity": "sha1-104bh+ev/A24qttwIfP+SBAasjQ=",
          "dev": true
        },
        "aws-sign2": {
          "version": "0.6.0",
          "resolved": "https://registry.npmjs.org/aws-sign2/-/aws-sign2-0.6.0.tgz",
          "integrity": "sha1-FDQt0428yU0OW4fXY81jYSwOeU8=",
          "dev": true
        },
        "caseless": {
          "version": "0.11.0",
          "resolved": "https://registry.npmjs.org/caseless/-/caseless-0.11.0.tgz",
          "integrity": "sha1-cVuW6phBWTzDMGeSP17GDr2k99c=",
          "dev": true
        },
        "commander": {
          "version": "2.19.0",
          "resolved": "https://registry.npmjs.org/commander/-/commander-2.19.0.tgz",
          "integrity": "sha512-6tvAOO+D6OENvRAh524Dh9jcfKTYDQAqvqezbCW82xj5X0pSrcpxtvRKHLG0yBY6SD7PSDrJaj+0AiOcKVd1Xg==",
          "dev": true
        },
        "form-data": {
          "version": "2.1.4",
          "resolved": "https://registry.npmjs.org/form-data/-/form-data-2.1.4.tgz",
          "integrity": "sha1-M8GDrPGTJ27KqYFDpp6Uv+4XUNE=",
          "dev": true,
          "requires": {
            "asynckit": "^0.4.0",
            "combined-stream": "^1.0.5",
            "mime-types": "^2.1.12"
          }
        },
        "har-validator": {
          "version": "2.0.6",
          "resolved": "http://registry.npmjs.org/har-validator/-/har-validator-2.0.6.tgz",
          "integrity": "sha1-zcvAgYgmWtEZtqWnyKtw7s+10n0=",
          "dev": true,
          "requires": {
            "chalk": "^1.1.1",
            "commander": "^2.9.0",
            "is-my-json-valid": "^2.12.4",
            "pinkie-promise": "^2.0.0"
          }
        },
        "http-signature": {
          "version": "1.1.1",
          "resolved": "https://registry.npmjs.org/http-signature/-/http-signature-1.1.1.tgz",
          "integrity": "sha1-33LiZwZs0Kxn+3at+OE0qPvPkb8=",
          "dev": true,
          "requires": {
            "assert-plus": "^0.2.0",
            "jsprim": "^1.2.2",
            "sshpk": "^1.7.0"
          }
        },
        "oauth-sign": {
          "version": "0.8.2",
          "resolved": "https://registry.npmjs.org/oauth-sign/-/oauth-sign-0.8.2.tgz",
          "integrity": "sha1-Rqarfwrq2N6unsBWV4C31O/rnUM=",
          "dev": true
        },
        "punycode": {
          "version": "1.4.1",
          "resolved": "https://registry.npmjs.org/punycode/-/punycode-1.4.1.tgz",
          "integrity": "sha1-wNWmOycYgArY4esPpSachN1BhF4=",
          "dev": true
        },
        "qs": {
          "version": "6.3.2",
          "resolved": "https://registry.npmjs.org/qs/-/qs-6.3.2.tgz",
          "integrity": "sha1-51vV9uJoEioqDgvaYwslUMFmUCw=",
          "dev": true
        },
        "request": {
          "version": "2.79.0",
          "resolved": "http://registry.npmjs.org/request/-/request-2.79.0.tgz",
          "integrity": "sha1-Tf5b9r6LjNw3/Pk+BLZVd3InEN4=",
          "dev": true,
          "requires": {
            "aws-sign2": "~0.6.0",
            "aws4": "^1.2.1",
            "caseless": "~0.11.0",
            "combined-stream": "~1.0.5",
            "extend": "~3.0.0",
            "forever-agent": "~0.6.1",
            "form-data": "~2.1.1",
            "har-validator": "~2.0.6",
            "hawk": "~3.1.3",
            "http-signature": "~1.1.0",
            "is-typedarray": "~1.0.0",
            "isstream": "~0.1.2",
            "json-stringify-safe": "~5.0.1",
            "mime-types": "~2.1.7",
            "oauth-sign": "~0.8.1",
            "qs": "~6.3.0",
            "stringstream": "~0.0.4",
            "tough-cookie": "~2.3.0",
            "tunnel-agent": "~0.4.1",
            "uuid": "^3.0.0"
          }
        },
        "tough-cookie": {
          "version": "2.3.4",
          "resolved": "http://registry.npmjs.org/tough-cookie/-/tough-cookie-2.3.4.tgz",
          "integrity": "sha512-TZ6TTfI5NtZnuyy/Kecv+CnoROnyXn2DN97LontgQpCwsX2XyLYCC0ENhYkehSOwAp8rTQKc/NUIF7BkQ5rKLA==",
          "dev": true,
          "requires": {
            "punycode": "^1.4.1"
          }
        },
        "tunnel-agent": {
          "version": "0.4.3",
          "resolved": "https://registry.npmjs.org/tunnel-agent/-/tunnel-agent-0.4.3.tgz",
          "integrity": "sha1-Y3PbdpCf5XDgjXNYM2Xtgop07us=",
          "dev": true
        }
      }
    },
    "cryptiles": {
      "version": "2.0.5",
      "resolved": "http://registry.npmjs.org/cryptiles/-/cryptiles-2.0.5.tgz",
      "integrity": "sha1-O9/s3GCBR8HGcgL6KR59ylnqo7g=",
      "dev": true,
      "requires": {
        "boom": "2.x.x"
      }
    },
    "css": {
      "version": "2.2.4",
      "resolved": "https://registry.npmjs.org/css/-/css-2.2.4.tgz",
      "integrity": "sha512-oUnjmWpy0niI3x/mPL8dVEI1l7MnG3+HHyRPHf+YFSbK+svOhXpmSOcDURUh2aOCgl2grzrOPt1nHLuCVFULLw==",
      "dev": true,
      "requires": {
        "inherits": "^2.0.3",
        "source-map": "^0.6.1",
        "source-map-resolve": "^0.5.2",
        "urix": "^0.1.0"
      },
      "dependencies": {
        "source-map": {
          "version": "0.6.1",
          "resolved": "https://registry.npmjs.org/source-map/-/source-map-0.6.1.tgz",
          "integrity": "sha512-UjgapumWlbMhkBgzT7Ykc5YXUT46F0iKu8SGXq0bcwP5dz/h0Plj6enJqjz1Zbq2l5WaqYnrVbwWOWMyF3F47g==",
          "dev": true
        }
      }
    },
    "css-select": {
      "version": "1.2.0",
      "resolved": "https://registry.npmjs.org/css-select/-/css-select-1.2.0.tgz",
      "integrity": "sha1-KzoRBTnFNV8c2NMUYj6HCxIeyFg=",
      "dev": true,
      "requires": {
        "boolbase": "~1.0.0",
        "css-what": "2.1",
        "domutils": "1.5.1",
        "nth-check": "~1.0.1"
      }
    },
    "css-what": {
      "version": "2.1.3",
      "resolved": "https://registry.npmjs.org/css-what/-/css-what-2.1.3.tgz",
      "integrity": "sha512-a+EPoD+uZiNfh+5fxw2nO9QwFa6nJe2Or35fGY6Ipw1R3R4AGz1d1TEZrCegvw2YTmZ0jXirGYlzxxpYSHwpEg==",
      "dev": true
    },
    "ctype": {
      "version": "0.5.3",
      "resolved": "http://registry.npmjs.org/ctype/-/ctype-0.5.3.tgz",
      "integrity": "sha1-gsGMJGH3QRTvFsE1IkrQuRRMoS8=",
      "dev": true
    },
    "currently-unhandled": {
      "version": "0.4.1",
      "resolved": "https://registry.npmjs.org/currently-unhandled/-/currently-unhandled-0.4.1.tgz",
      "integrity": "sha1-mI3zP+qxke95mmE2nddsF635V+o=",
      "dev": true,
      "requires": {
        "array-find-index": "^1.0.1"
      }
    },
    "custom-event": {
      "version": "1.0.1",
      "resolved": "https://registry.npmjs.org/custom-event/-/custom-event-1.0.1.tgz",
      "integrity": "sha1-XQKkaFCt8bSjF5RqOSj8y1v9BCU=",
      "dev": true
    },
    "d": {
      "version": "1.0.0",
      "resolved": "http://registry.npmjs.org/d/-/d-1.0.0.tgz",
      "integrity": "sha1-dUu1v+VUUdpppYuU1F9MWwRi1Y8=",
      "dev": true,
      "requires": {
        "es5-ext": "^0.10.9"
      }
    },
    "dashdash": {
      "version": "1.14.1",
      "resolved": "https://registry.npmjs.org/dashdash/-/dashdash-1.14.1.tgz",
      "integrity": "sha1-hTz6D3y+L+1d4gMmuN1YEDX24vA=",
      "requires": {
        "assert-plus": "^1.0.0"
      }
    },
    "data-uri-to-buffer": {
      "version": "0.0.4",
      "resolved": "https://registry.npmjs.org/data-uri-to-buffer/-/data-uri-to-buffer-0.0.4.tgz",
      "integrity": "sha1-RuE6udqOMJdFyNAc5UchPr2y/j8=",
      "dev": true
    },
    "dateformat": {
      "version": "2.2.0",
      "resolved": "https://registry.npmjs.org/dateformat/-/dateformat-2.2.0.tgz",
      "integrity": "sha1-QGXiATz5+5Ft39gu+1Bq1MZ2kGI=",
      "dev": true
    },
    "debug": {
      "version": "2.6.9",
      "resolved": "https://registry.npmjs.org/debug/-/debug-2.6.9.tgz",
      "integrity": "sha512-bC7ElrdJaJnPbAP+1EotYvqZsb3ecl5wi6Bfi6BJTUcNowp6cvspg0jXznRTKDjm/E7AdgFBVeAPVMNcKGsHMA==",
      "requires": {
        "ms": "2.0.0"
      }
    },
    "debug-fabulous": {
      "version": "0.0.4",
      "resolved": "https://registry.npmjs.org/debug-fabulous/-/debug-fabulous-0.0.4.tgz",
      "integrity": "sha1-+gccXYdIRoVCSAdCHKSxawsaB2M=",
      "dev": true,
      "requires": {
        "debug": "2.X",
        "lazy-debug-legacy": "0.0.X",
        "object-assign": "4.1.0"
      },
      "dependencies": {
        "object-assign": {
          "version": "4.1.0",
          "resolved": "https://registry.npmjs.org/object-assign/-/object-assign-4.1.0.tgz",
          "integrity": "sha1-ejs9DpgGPUP0wD8uiubNUahog6A=",
          "dev": true
        }
      }
    },
    "decache": {
      "version": "4.5.0",
      "resolved": "https://registry.npmjs.org/decache/-/decache-4.5.0.tgz",
      "integrity": "sha512-XLFg1feTf4cZ5MBxJWEkvQTo7m5PiYF7oNkCGT/ibytYOUGucLBr+WZB+cbyK+6Z4wpazFbrmoUAU0+/6DC/2w==",
      "dev": true,
      "requires": {
        "callsite": "^1.0.0"
      }
    },
    "decamelize": {
      "version": "1.2.0",
      "resolved": "https://registry.npmjs.org/decamelize/-/decamelize-1.2.0.tgz",
      "integrity": "sha1-9lNNFRSCabIDUue+4m9QH5oZEpA=",
      "dev": true
    },
    "decode-uri-component": {
      "version": "0.2.0",
      "resolved": "https://registry.npmjs.org/decode-uri-component/-/decode-uri-component-0.2.0.tgz",
      "integrity": "sha1-6zkTMzRYd1y4TNGh+uBiEGu4dUU=",
      "dev": true
    },
    "decompress": {
      "version": "4.2.0",
      "resolved": "https://registry.npmjs.org/decompress/-/decompress-4.2.0.tgz",
      "integrity": "sha1-eu3YVCflqS2s/lVnSnxQXpbQH50=",
      "requires": {
        "decompress-tar": "^4.0.0",
        "decompress-tarbz2": "^4.0.0",
        "decompress-targz": "^4.0.0",
        "decompress-unzip": "^4.0.1",
        "graceful-fs": "^4.1.10",
        "make-dir": "^1.0.0",
        "pify": "^2.3.0",
        "strip-dirs": "^2.0.0"
      }
    },
    "decompress-tar": {
      "version": "4.1.1",
      "resolved": "https://registry.npmjs.org/decompress-tar/-/decompress-tar-4.1.1.tgz",
      "integrity": "sha512-JdJMaCrGpB5fESVyxwpCx4Jdj2AagLmv3y58Qy4GE6HMVjWz1FeVQk1Ct4Kye7PftcdOo/7U7UKzYBJgqnGeUQ==",
      "requires": {
        "file-type": "^5.2.0",
        "is-stream": "^1.1.0",
        "tar-stream": "^1.5.2"
      }
    },
    "decompress-tarbz2": {
      "version": "4.1.1",
      "resolved": "https://registry.npmjs.org/decompress-tarbz2/-/decompress-tarbz2-4.1.1.tgz",
      "integrity": "sha512-s88xLzf1r81ICXLAVQVzaN6ZmX4A6U4z2nMbOwobxkLoIIfjVMBg7TeguTUXkKeXni795B6y5rnvDw7rxhAq9A==",
      "requires": {
        "decompress-tar": "^4.1.0",
        "file-type": "^6.1.0",
        "is-stream": "^1.1.0",
        "seek-bzip": "^1.0.5",
        "unbzip2-stream": "^1.0.9"
      },
      "dependencies": {
        "file-type": {
          "version": "6.2.0",
          "resolved": "https://registry.npmjs.org/file-type/-/file-type-6.2.0.tgz",
          "integrity": "sha512-YPcTBDV+2Tm0VqjybVd32MHdlEGAtuxS3VAYsumFokDSMG+ROT5wawGlnHDoz7bfMcMDt9hxuXvXwoKUx2fkOg=="
        }
      }
    },
    "decompress-targz": {
      "version": "4.1.1",
      "resolved": "https://registry.npmjs.org/decompress-targz/-/decompress-targz-4.1.1.tgz",
      "integrity": "sha512-4z81Znfr6chWnRDNfFNqLwPvm4db3WuZkqV+UgXQzSngG3CEKdBkw5jrv3axjjL96glyiiKjsxJG3X6WBZwX3w==",
      "requires": {
        "decompress-tar": "^4.1.1",
        "file-type": "^5.2.0",
        "is-stream": "^1.1.0"
      }
    },
    "decompress-unzip": {
      "version": "4.0.1",
      "resolved": "https://registry.npmjs.org/decompress-unzip/-/decompress-unzip-4.0.1.tgz",
      "integrity": "sha1-3qrM39FK6vhVePczroIQ+bSEj2k=",
      "requires": {
        "file-type": "^3.8.0",
        "get-stream": "^2.2.0",
        "pify": "^2.3.0",
        "yauzl": "^2.4.2"
      },
      "dependencies": {
        "file-type": {
          "version": "3.9.0",
          "resolved": "http://registry.npmjs.org/file-type/-/file-type-3.9.0.tgz",
          "integrity": "sha1-JXoHg4TR24CHvESdEH1SpSZyuek="
        }
      }
    },
    "deep-eql": {
      "version": "0.1.3",
      "resolved": "http://registry.npmjs.org/deep-eql/-/deep-eql-0.1.3.tgz",
      "integrity": "sha1-71WKyrjeJSBs1xOQbXTlaTDrafI=",
      "dev": true,
      "requires": {
        "type-detect": "0.1.1"
      },
      "dependencies": {
        "type-detect": {
          "version": "0.1.1",
          "resolved": "https://registry.npmjs.org/type-detect/-/type-detect-0.1.1.tgz",
          "integrity": "sha1-C6XsKohWQORw6k6FBZcZANrFiCI=",
          "dev": true
        }
      }
    },
    "deep-is": {
      "version": "0.1.3",
      "resolved": "https://registry.npmjs.org/deep-is/-/deep-is-0.1.3.tgz",
      "integrity": "sha1-s2nW+128E+7PUk+RsHD+7cNXzzQ=",
      "dev": true
    },
    "deepmerge": {
      "version": "2.2.1",
      "resolved": "https://registry.npmjs.org/deepmerge/-/deepmerge-2.2.1.tgz",
      "integrity": "sha512-R9hc1Xa/NOBi9WRVUWg19rl1UB7Tt4kuPd+thNJgFZoxXsTz7ncaPaeIm+40oSGuP33DfMb4sZt1QIGiJzC4EA==",
      "dev": true
    },
    "default-compare": {
      "version": "1.0.0",
      "resolved": "https://registry.npmjs.org/default-compare/-/default-compare-1.0.0.tgz",
      "integrity": "sha512-QWfXlM0EkAbqOCbD/6HjdwT19j7WCkMyiRhWilc4H9/5h/RzTF9gv5LYh1+CmDV5d1rki6KAWLtQale0xt20eQ==",
      "dev": true,
      "requires": {
        "kind-of": "^5.0.2"
      },
      "dependencies": {
        "kind-of": {
          "version": "5.1.0",
          "resolved": "https://registry.npmjs.org/kind-of/-/kind-of-5.1.0.tgz",
          "integrity": "sha512-NGEErnH6F2vUuXDh+OlbcKW7/wOcfdRHaZ7VWtqCztfHri/++YKmP51OdWeGPuqCOba6kk2OTe5d02VmTB80Pw==",
          "dev": true
        }
      }
    },
    "default-resolution": {
      "version": "2.0.0",
      "resolved": "https://registry.npmjs.org/default-resolution/-/default-resolution-2.0.0.tgz",
      "integrity": "sha1-vLgrqnKtebQmp2cy8aga1t8m1oQ=",
      "dev": true
    },
    "define-properties": {
      "version": "1.1.3",
      "resolved": "https://registry.npmjs.org/define-properties/-/define-properties-1.1.3.tgz",
      "integrity": "sha512-3MqfYKj2lLzdMSf8ZIZE/V+Zuy+BgD6f164e8K2w7dgnpKArBDerGYpM46IYYcjnkdPNMjPk9A6VFB8+3SKlXQ==",
      "dev": true,
      "requires": {
        "object-keys": "^1.0.12"
      }
    },
    "define-property": {
      "version": "2.0.2",
      "resolved": "https://registry.npmjs.org/define-property/-/define-property-2.0.2.tgz",
      "integrity": "sha512-jwK2UV4cnPpbcG7+VRARKTZPUWowwXA8bzH5NP6ud0oeAxyYPuGZUAC7hMugpCdz4BeSZl2Dl9k66CHJ/46ZYQ==",
      "dev": true,
      "requires": {
        "is-descriptor": "^1.0.2",
        "isobject": "^3.0.1"
      },
      "dependencies": {
        "is-accessor-descriptor": {
          "version": "1.0.0",
          "resolved": "https://registry.npmjs.org/is-accessor-descriptor/-/is-accessor-descriptor-1.0.0.tgz",
          "integrity": "sha512-m5hnHTkcVsPfqx3AKlyttIPb7J+XykHvJP2B9bZDjlhLIoEq4XoK64Vg7boZlVWYK6LUY94dYPEE7Lh0ZkZKcQ==",
          "dev": true,
          "requires": {
            "kind-of": "^6.0.0"
          }
        },
        "is-data-descriptor": {
          "version": "1.0.0",
          "resolved": "https://registry.npmjs.org/is-data-descriptor/-/is-data-descriptor-1.0.0.tgz",
          "integrity": "sha512-jbRXy1FmtAoCjQkVmIVYwuuqDFUbaOeDjmed1tOGPrsMhtJA4rD9tkgA0F1qJ3gRFRXcHYVkdeaP50Q5rE/jLQ==",
          "dev": true,
          "requires": {
            "kind-of": "^6.0.0"
          }
        },
        "is-descriptor": {
          "version": "1.0.2",
          "resolved": "https://registry.npmjs.org/is-descriptor/-/is-descriptor-1.0.2.tgz",
          "integrity": "sha512-2eis5WqQGV7peooDyLmNEPUrps9+SXX5c9pL3xEB+4e9HnGuDa7mB7kHxHw4CbqS9k1T2hOH3miL8n8WtiYVtg==",
          "dev": true,
          "requires": {
            "is-accessor-descriptor": "^1.0.0",
            "is-data-descriptor": "^1.0.0",
            "kind-of": "^6.0.2"
          }
        }
      }
    },
    "del": {
      "version": "2.2.2",
      "resolved": "https://registry.npmjs.org/del/-/del-2.2.2.tgz",
      "integrity": "sha1-wSyYHQZ4RshLyvhiz/kw2Qf/0ag=",
      "dev": true,
      "requires": {
        "globby": "^5.0.0",
        "is-path-cwd": "^1.0.0",
        "is-path-in-cwd": "^1.0.0",
        "object-assign": "^4.0.1",
        "pify": "^2.0.0",
        "pinkie-promise": "^2.0.0",
        "rimraf": "^2.2.8"
      }
    },
    "delayed-stream": {
      "version": "1.0.0",
      "resolved": "https://registry.npmjs.org/delayed-stream/-/delayed-stream-1.0.0.tgz",
      "integrity": "sha1-3zrhmayt+31ECqrgsp4icrJOxhk="
    },
    "denodeify": {
      "version": "1.2.1",
      "resolved": "https://registry.npmjs.org/denodeify/-/denodeify-1.2.1.tgz",
      "integrity": "sha1-OjYof1A05pnnV3kBBSwubJQlFjE=",
      "dev": true
    },
    "depd": {
      "version": "1.1.2",
      "resolved": "https://registry.npmjs.org/depd/-/depd-1.1.2.tgz",
      "integrity": "sha1-m81S4UwJd2PnSbJ0xDRu0uVgtak="
    },
    "destroy": {
      "version": "1.0.4",
      "resolved": "https://registry.npmjs.org/destroy/-/destroy-1.0.4.tgz",
      "integrity": "sha1-l4hXRCxEdJ5CBmE+N5RiBYJqvYA="
    },
    "detect-file": {
      "version": "1.0.0",
      "resolved": "https://registry.npmjs.org/detect-file/-/detect-file-1.0.0.tgz",
      "integrity": "sha1-8NZtA2cqglyxtzvbP+YjEMjlUrc=",
      "dev": true
    },
    "detect-indent": {
      "version": "5.0.0",
      "resolved": "https://registry.npmjs.org/detect-indent/-/detect-indent-5.0.0.tgz",
      "integrity": "sha1-OHHMCmoALow+Wzz38zYmRnXwa50=",
      "dev": true
    },
    "detect-newline": {
      "version": "2.1.0",
      "resolved": "https://registry.npmjs.org/detect-newline/-/detect-newline-2.1.0.tgz",
      "integrity": "sha1-9B8cEL5LAOh7XxPaaAdZ8sW/0+I=",
      "dev": true
    },
    "di": {
      "version": "0.0.1",
      "resolved": "https://registry.npmjs.org/di/-/di-0.0.1.tgz",
      "integrity": "sha1-gGZJMmzqp8qjMG112YXqJ0i6kTw=",
      "dev": true
    },
    "diagnostic-channel": {
      "version": "0.2.0",
      "resolved": "https://registry.npmjs.org/diagnostic-channel/-/diagnostic-channel-0.2.0.tgz",
      "integrity": "sha1-zJmvlhLCP7H/8TYSxy8sv6qNWhc=",
      "requires": {
        "semver": "^5.3.0"
      },
      "dependencies": {
        "semver": {
          "version": "5.6.0",
          "resolved": "https://registry.npmjs.org/semver/-/semver-5.6.0.tgz",
          "integrity": "sha512-RS9R6R35NYgQn++fkDWaOmqGoj4Ek9gGs+DPxNUZKuwE183xjJroKvyo1IzVFeXvUrvmALy6FWD5xrdJT25gMg=="
        }
      }
    },
    "diagnostic-channel-publishers": {
      "version": "0.2.1",
      "resolved": "https://registry.npmjs.org/diagnostic-channel-publishers/-/diagnostic-channel-publishers-0.2.1.tgz",
      "integrity": "sha1-ji1geottef6IC1SLxYzGvrKIxPM="
    },
    "diff": {
      "version": "1.0.7",
      "resolved": "https://registry.npmjs.org/diff/-/diff-1.0.7.tgz",
      "integrity": "sha1-JLuwAcSn1VIhaefKvbLCgU7ZHPQ=",
      "dev": true
    },
    "dom-serialize": {
      "version": "2.2.1",
      "resolved": "https://registry.npmjs.org/dom-serialize/-/dom-serialize-2.2.1.tgz",
      "integrity": "sha1-ViromZ9Evl6jB29UGdzVnrQ6yVs=",
      "dev": true,
      "requires": {
        "custom-event": "~1.0.0",
        "ent": "~2.2.0",
        "extend": "^3.0.0",
        "void-elements": "^2.0.0"
      }
    },
    "dom-serializer": {
      "version": "0.1.1",
      "resolved": "https://registry.npmjs.org/dom-serializer/-/dom-serializer-0.1.1.tgz",
      "integrity": "sha512-l0IU0pPzLWSHBcieZbpOKgkIn3ts3vAh7ZuFyXNwJxJXk/c4Gwj9xaTJwIDVQCXawWD0qb3IzMGH5rglQaO0XA==",
      "dev": true,
      "requires": {
        "domelementtype": "^1.3.0",
        "entities": "^1.1.1"
      }
    },
    "domelementtype": {
      "version": "1.3.1",
      "resolved": "https://registry.npmjs.org/domelementtype/-/domelementtype-1.3.1.tgz",
      "integrity": "sha512-BSKB+TSpMpFI/HOxCNr1O8aMOTZ8hT3pM3GQ0w/mWRmkhEDSFJkkyzz4XQsBV44BChwGkrDfMyjVD0eA2aFV3w==",
      "dev": true
    },
    "domhandler": {
      "version": "2.4.2",
      "resolved": "https://registry.npmjs.org/domhandler/-/domhandler-2.4.2.tgz",
      "integrity": "sha512-JiK04h0Ht5u/80fdLMCEmV4zkNh2BcoMFBmZ/91WtYZ8qVXSKjiw7fXMgFPnHcSZgOo3XdinHvmnDUeMf5R4wA==",
      "dev": true,
      "requires": {
        "domelementtype": "1"
      }
    },
    "domutils": {
      "version": "1.5.1",
      "resolved": "https://registry.npmjs.org/domutils/-/domutils-1.5.1.tgz",
      "integrity": "sha1-3NhIiib1Y9YQeeSMn3t+Mjc2gs8=",
      "dev": true,
      "requires": {
        "dom-serializer": "0",
        "domelementtype": "1"
      }
    },
    "duplexer": {
      "version": "0.1.1",
      "resolved": "http://registry.npmjs.org/duplexer/-/duplexer-0.1.1.tgz",
      "integrity": "sha1-rOb/gIwc5mtX0ev5eXessCM0z8E=",
      "dev": true
    },
    "duplexer2": {
      "version": "0.0.2",
      "resolved": "https://registry.npmjs.org/duplexer2/-/duplexer2-0.0.2.tgz",
      "integrity": "sha1-xhTc9n4vsUmVqRcR5aYX6KYKMds=",
      "dev": true,
      "requires": {
        "readable-stream": "~1.1.9"
      },
      "dependencies": {
        "isarray": {
          "version": "0.0.1",
          "resolved": "https://registry.npmjs.org/isarray/-/isarray-0.0.1.tgz",
          "integrity": "sha1-ihis/Kmo9Bd+Cav8YDiTmwXR7t8=",
          "dev": true
        },
        "readable-stream": {
          "version": "1.1.14",
          "resolved": "http://registry.npmjs.org/readable-stream/-/readable-stream-1.1.14.tgz",
          "integrity": "sha1-fPTFTvZI44EwhMY23SB54WbAgdk=",
          "dev": true,
          "requires": {
            "core-util-is": "~1.0.0",
            "inherits": "~2.0.1",
            "isarray": "0.0.1",
            "string_decoder": "~0.10.x"
          }
        },
        "string_decoder": {
          "version": "0.10.31",
          "resolved": "http://registry.npmjs.org/string_decoder/-/string_decoder-0.10.31.tgz",
          "integrity": "sha1-YuIDvEF2bGwoyfyEMB2rHFMQ+pQ=",
          "dev": true
        }
      }
    },
    "duplexify": {
      "version": "3.6.1",
      "resolved": "https://registry.npmjs.org/duplexify/-/duplexify-3.6.1.tgz",
      "integrity": "sha512-vM58DwdnKmty+FSPzT14K9JXb90H+j5emaR4KYbr2KTIz00WHGbWOe5ghQTx233ZCLZtrGDALzKwcjEtSt35mA==",
      "dev": true,
      "requires": {
        "end-of-stream": "^1.0.0",
        "inherits": "^2.0.1",
        "readable-stream": "^2.0.0",
        "stream-shift": "^1.0.0"
      }
    },
    "each-props": {
      "version": "1.3.2",
      "resolved": "https://registry.npmjs.org/each-props/-/each-props-1.3.2.tgz",
      "integrity": "sha512-vV0Hem3zAGkJAyU7JSjixeU66rwdynTAa1vofCrSA5fEln+m67Az9CcnkVD776/fsN/UjIWmBDoNRS6t6G9RfA==",
      "dev": true,
      "requires": {
        "is-plain-object": "^2.0.1",
        "object.defaults": "^1.1.0"
      }
    },
    "eachr": {
      "version": "3.2.0",
      "resolved": "https://registry.npmjs.org/eachr/-/eachr-3.2.0.tgz",
      "integrity": "sha1-LDXkPqCGUW95l8+At6pk1VpKRIQ=",
      "requires": {
        "editions": "^1.1.1",
        "typechecker": "^4.3.0"
      }
    },
    "ecc-jsbn": {
      "version": "0.1.2",
      "resolved": "https://registry.npmjs.org/ecc-jsbn/-/ecc-jsbn-0.1.2.tgz",
      "integrity": "sha1-OoOpBOVDUyh4dMVkt1SThoSamMk=",
      "requires": {
        "jsbn": "~0.1.0",
        "safer-buffer": "^2.1.0"
      }
    },
    "editions": {
      "version": "1.3.4",
      "resolved": "https://registry.npmjs.org/editions/-/editions-1.3.4.tgz",
      "integrity": "sha512-gzao+mxnYDzIysXKMQi/+M1mjy/rjestjg6OPoYTtI+3Izp23oiGZitsl9lPDPiTGXbcSIk1iJWhliSaglxnUg=="
    },
    "editorconfig": {
      "version": "0.15.2",
      "resolved": "https://registry.npmjs.org/editorconfig/-/editorconfig-0.15.2.tgz",
      "integrity": "sha512-GWjSI19PVJAM9IZRGOS+YKI8LN+/sjkSjNyvxL5ucqP9/IqtYNXBaQ/6c/hkPNYQHyOHra2KoXZI/JVpuqwmcQ==",
      "dev": true,
      "requires": {
        "@types/node": "^10.11.7",
        "@types/semver": "^5.5.0",
        "commander": "^2.19.0",
        "lru-cache": "^4.1.3",
        "semver": "^5.6.0",
        "sigmund": "^1.0.1"
      },
      "dependencies": {
        "commander": {
          "version": "2.19.0",
          "resolved": "https://registry.npmjs.org/commander/-/commander-2.19.0.tgz",
          "integrity": "sha512-6tvAOO+D6OENvRAh524Dh9jcfKTYDQAqvqezbCW82xj5X0pSrcpxtvRKHLG0yBY6SD7PSDrJaj+0AiOcKVd1Xg==",
          "dev": true
        },
        "semver": {
          "version": "5.6.0",
          "resolved": "https://registry.npmjs.org/semver/-/semver-5.6.0.tgz",
          "integrity": "sha512-RS9R6R35NYgQn++fkDWaOmqGoj4Ek9gGs+DPxNUZKuwE183xjJroKvyo1IzVFeXvUrvmALy6FWD5xrdJT25gMg==",
          "dev": true
        }
      }
    },
    "ee-first": {
      "version": "1.1.1",
      "resolved": "https://registry.npmjs.org/ee-first/-/ee-first-1.1.1.tgz",
      "integrity": "sha1-WQxhFWsK4vTwJVcyoViyZrxWsh0="
    },
    "ejs": {
      "version": "2.6.2",
      "resolved": "https://registry.npmjs.org/ejs/-/ejs-2.6.2.tgz",
      "integrity": "sha512-PcW2a0tyTuPHz3tWyYqtK6r1fZ3gp+3Sop8Ph+ZYN81Ob5rwmbHEzaqs10N3BEsaGTkh/ooniXK+WwszGlc2+Q=="
    },
    "emitter-listener": {
      "version": "1.1.2",
      "resolved": "https://registry.npmjs.org/emitter-listener/-/emitter-listener-1.1.2.tgz",
      "integrity": "sha512-Bt1sBAGFHY9DKY+4/2cV6izcKJUf5T7/gkdmkxzX/qv9CcGH8xSwVRW5mtX03SWJtRTWSOpzCuWN9rBFYZepZQ==",
      "requires": {
        "shimmer": "^1.2.0"
      }
    },
    "encodeurl": {
      "version": "1.0.2",
      "resolved": "https://registry.npmjs.org/encodeurl/-/encodeurl-1.0.2.tgz",
      "integrity": "sha1-rT/0yG7C0CkyL1oCw6mmBslbP1k="
    },
    "end-of-stream": {
      "version": "1.4.1",
      "resolved": "https://registry.npmjs.org/end-of-stream/-/end-of-stream-1.4.1.tgz",
      "integrity": "sha512-1MkrZNvWTKCaigbn+W15elq2BB/L22nqrSY5DKlo3X6+vclJm8Bb5djXJBmEX6fS3+zCh/F4VBK5Z2KxJt4s2Q==",
      "requires": {
        "once": "^1.4.0"
      }
    },
    "engine.io": {
      "version": "1.8.3",
      "resolved": "https://registry.npmjs.org/engine.io/-/engine.io-1.8.3.tgz",
      "integrity": "sha1-jef5eJXSDTm4X4ju7nd7K9QrE9Q=",
      "dev": true,
      "requires": {
        "accepts": "1.3.3",
        "base64id": "1.0.0",
        "cookie": "0.3.1",
        "debug": "2.3.3",
        "engine.io-parser": "1.3.2",
        "ws": "1.1.2"
      },
      "dependencies": {
        "accepts": {
          "version": "1.3.3",
          "resolved": "https://registry.npmjs.org/accepts/-/accepts-1.3.3.tgz",
          "integrity": "sha1-w8p0NJOGSMPg2cHjKN1otiLChMo=",
          "dev": true,
          "requires": {
            "mime-types": "~2.1.11",
            "negotiator": "0.6.1"
          }
        },
        "debug": {
          "version": "2.3.3",
          "resolved": "http://registry.npmjs.org/debug/-/debug-2.3.3.tgz",
          "integrity": "sha1-QMRT5n5uE8kB3ewxeviYbNqe/4w=",
          "dev": true,
          "requires": {
            "ms": "0.7.2"
          }
        },
        "ms": {
          "version": "0.7.2",
          "resolved": "http://registry.npmjs.org/ms/-/ms-0.7.2.tgz",
          "integrity": "sha1-riXPJRKziFodldfwN4aNhDESR2U=",
          "dev": true
        },
        "ws": {
          "version": "1.1.2",
          "resolved": "https://registry.npmjs.org/ws/-/ws-1.1.2.tgz",
          "integrity": "sha1-iiRPoFJAHgjJiGz0SoUYnh/UBn8=",
          "dev": true,
          "requires": {
            "options": ">=0.0.5",
            "ultron": "1.0.x"
          }
        }
      }
    },
    "engine.io-client": {
      "version": "1.8.3",
      "resolved": "https://registry.npmjs.org/engine.io-client/-/engine.io-client-1.8.3.tgz",
      "integrity": "sha1-F5jtk0USRkU9TG9jXXogH+lA1as=",
      "dev": true,
      "requires": {
        "component-emitter": "1.2.1",
        "component-inherit": "0.0.3",
        "debug": "2.3.3",
        "engine.io-parser": "1.3.2",
        "has-cors": "1.1.0",
        "indexof": "0.0.1",
        "parsejson": "0.0.3",
        "parseqs": "0.0.5",
        "parseuri": "0.0.5",
        "ws": "1.1.2",
        "xmlhttprequest-ssl": "1.5.3",
        "yeast": "0.1.2"
      },
      "dependencies": {
        "debug": {
          "version": "2.3.3",
          "resolved": "http://registry.npmjs.org/debug/-/debug-2.3.3.tgz",
          "integrity": "sha1-QMRT5n5uE8kB3ewxeviYbNqe/4w=",
          "dev": true,
          "requires": {
            "ms": "0.7.2"
          }
        },
        "ms": {
          "version": "0.7.2",
          "resolved": "http://registry.npmjs.org/ms/-/ms-0.7.2.tgz",
          "integrity": "sha1-riXPJRKziFodldfwN4aNhDESR2U=",
          "dev": true
        },
        "ws": {
          "version": "1.1.2",
          "resolved": "https://registry.npmjs.org/ws/-/ws-1.1.2.tgz",
          "integrity": "sha1-iiRPoFJAHgjJiGz0SoUYnh/UBn8=",
          "dev": true,
          "requires": {
            "options": ">=0.0.5",
            "ultron": "1.0.x"
          }
        }
      }
    },
    "engine.io-parser": {
      "version": "1.3.2",
      "resolved": "http://registry.npmjs.org/engine.io-parser/-/engine.io-parser-1.3.2.tgz",
      "integrity": "sha1-k3sHnwAH0Ik+xW1GyyILjLQ1Igo=",
      "dev": true,
      "requires": {
        "after": "0.8.2",
        "arraybuffer.slice": "0.0.6",
        "base64-arraybuffer": "0.1.5",
        "blob": "0.0.4",
        "has-binary": "0.1.7",
        "wtf-8": "1.0.0"
      }
    },
    "ent": {
      "version": "2.2.0",
      "resolved": "https://registry.npmjs.org/ent/-/ent-2.2.0.tgz",
      "integrity": "sha1-6WQhkyWiHQX0RGai9obtbOX13R0=",
      "dev": true
    },
    "entities": {
      "version": "1.1.2",
      "resolved": "https://registry.npmjs.org/entities/-/entities-1.1.2.tgz",
      "integrity": "sha512-f2LZMYl1Fzu7YSBKg+RoROelpOaNrcGmE9AZubeDfrCEia483oW4MI4VyFd5VNHIgQ/7qm1I0wUHK1eJnn2y2w==",
      "dev": true
    },
    "errlop": {
      "version": "1.0.3",
      "resolved": "https://registry.npmjs.org/errlop/-/errlop-1.0.3.tgz",
      "integrity": "sha512-5VTnt0yikY4LlQEfCXVSqfE6oLj1HVM4zVSvAKMnoYjL/zrb6nqiLowZS4XlG7xENfyj7lpYWvT+wfSCr6dtlA==",
      "requires": {
        "editions": "^1.3.4"
      }
    },
    "error-ex": {
      "version": "1.3.2",
      "resolved": "https://registry.npmjs.org/error-ex/-/error-ex-1.3.2.tgz",
      "integrity": "sha512-7dFHNmqeFSEt2ZBsCriorKnn3Z2pj+fd9kmI6QoWw4//DL+icEBfc0U7qJCisqrTsKTjw4fNFy2pW9OqStD84g==",
      "requires": {
        "is-arrayish": "^0.2.1"
      }
    },
    "es5-ext": {
      "version": "0.10.46",
      "resolved": "https://registry.npmjs.org/es5-ext/-/es5-ext-0.10.46.tgz",
      "integrity": "sha512-24XxRvJXNFwEMpJb3nOkiRJKRoupmjYmOPVlI65Qy2SrtxwOTB+g6ODjBKOtwEHbYrhWRty9xxOWLNdClT2djw==",
      "dev": true,
      "requires": {
        "es6-iterator": "~2.0.3",
        "es6-symbol": "~3.1.1",
        "next-tick": "1"
      }
    },
    "es6-iterator": {
      "version": "2.0.3",
      "resolved": "https://registry.npmjs.org/es6-iterator/-/es6-iterator-2.0.3.tgz",
      "integrity": "sha1-p96IkUGgWpSwhUQDstCg+/qY87c=",
      "dev": true,
      "requires": {
        "d": "1",
        "es5-ext": "^0.10.35",
        "es6-symbol": "^3.1.1"
      }
    },
    "es6-promise": {
      "version": "4.2.5",
      "resolved": "https://registry.npmjs.org/es6-promise/-/es6-promise-4.2.5.tgz",
      "integrity": "sha512-n6wvpdE43VFtJq+lUDYDBFUwV8TZbuGXLV4D6wKafg13ldznKsyEvatubnmUe31zcvelSzOHF+XbaT+Bl9ObDg=="
    },
    "es6-promisify": {
      "version": "5.0.0",
      "resolved": "http://registry.npmjs.org/es6-promisify/-/es6-promisify-5.0.0.tgz",
      "integrity": "sha1-UQnWLz5W6pZ8S2NQWu8IKRyKUgM=",
      "requires": {
        "es6-promise": "^4.0.3"
      }
    },
    "es6-symbol": {
      "version": "3.1.1",
      "resolved": "https://registry.npmjs.org/es6-symbol/-/es6-symbol-3.1.1.tgz",
      "integrity": "sha1-vwDvT9q2uhtG7Le2KbTH7VcVzHc=",
      "dev": true,
      "requires": {
        "d": "1",
        "es5-ext": "~0.10.14"
      }
    },
    "es6-template-strings": {
      "version": "2.0.1",
      "resolved": "https://registry.npmjs.org/es6-template-strings/-/es6-template-strings-2.0.1.tgz",
      "integrity": "sha1-sWbGpiVi9Hi7d3X2ypYQOlmbSyw=",
      "dev": true,
      "requires": {
        "es5-ext": "^0.10.12",
        "esniff": "^1.1"
      }
    },
    "es6-weak-map": {
      "version": "2.0.3",
      "resolved": "https://registry.npmjs.org/es6-weak-map/-/es6-weak-map-2.0.3.tgz",
      "integrity": "sha512-p5um32HOTO1kP+w7PRnB+5lQ43Z6muuMuIMffvDN8ZB4GcnjLBV6zGStpbASIMk4DCAvEaamhe2zhyCb/QXXsA==",
      "dev": true,
      "requires": {
        "d": "1",
        "es5-ext": "^0.10.46",
        "es6-iterator": "^2.0.3",
        "es6-symbol": "^3.1.1"
      }
    },
    "escape-html": {
      "version": "1.0.3",
      "resolved": "https://registry.npmjs.org/escape-html/-/escape-html-1.0.3.tgz",
      "integrity": "sha1-Aljq5NPQwJdN4cFpGI7wBR0dGYg="
    },
    "escape-string-regexp": {
      "version": "1.0.5",
      "resolved": "https://registry.npmjs.org/escape-string-regexp/-/escape-string-regexp-1.0.5.tgz",
      "integrity": "sha1-G2HAViGQqN/2rjuyzwIAyhMLhtQ="
    },
    "escodegen": {
      "version": "1.7.1",
      "resolved": "https://registry.npmjs.org/escodegen/-/escodegen-1.7.1.tgz",
      "integrity": "sha1-MOz89mypjcZ80v0WKr626vqM5vw=",
      "dev": true,
      "requires": {
        "esprima": "^1.2.2",
        "estraverse": "^1.9.1",
        "esutils": "^2.0.2",
        "optionator": "^0.5.0",
        "source-map": "~0.2.0"
      },
      "dependencies": {
        "esprima": {
          "version": "1.2.5",
          "resolved": "https://registry.npmjs.org/esprima/-/esprima-1.2.5.tgz",
          "integrity": "sha1-CZNQL+r2aBODJXVvMPmlH+7sEek=",
          "dev": true
        },
        "source-map": {
          "version": "0.2.0",
          "resolved": "http://registry.npmjs.org/source-map/-/source-map-0.2.0.tgz",
          "integrity": "sha1-2rc/vPwrqBm03gO9b26qSBZLP50=",
          "dev": true,
          "optional": true,
          "requires": {
            "amdefine": ">=0.0.4"
          }
        }
      }
    },
    "esniff": {
      "version": "1.1.0",
      "resolved": "https://registry.npmjs.org/esniff/-/esniff-1.1.0.tgz",
      "integrity": "sha1-xmhJIp+RRk3t4uDUAgHtar9l8qw=",
      "dev": true,
      "requires": {
        "d": "1",
        "es5-ext": "^0.10.12"
      }
    },
    "esprima": {
      "version": "2.7.3",
      "resolved": "https://registry.npmjs.org/esprima/-/esprima-2.7.3.tgz",
      "integrity": "sha1-luO3DVd59q1JzQMmc9HDEnZ7pYE="
    },
    "estraverse": {
      "version": "1.9.3",
      "resolved": "https://registry.npmjs.org/estraverse/-/estraverse-1.9.3.tgz",
      "integrity": "sha1-r2fy3JIlgkFZUJJgkaQAXSnJu0Q=",
      "dev": true
    },
    "esutils": {
      "version": "2.0.2",
      "resolved": "https://registry.npmjs.org/esutils/-/esutils-2.0.2.tgz",
      "integrity": "sha1-Cr9PHKpbyx96nYrMbepPqqBLrJs=",
      "dev": true
    },
    "etag": {
      "version": "1.8.1",
      "resolved": "https://registry.npmjs.org/etag/-/etag-1.8.1.tgz",
      "integrity": "sha1-Qa4u62XvpiJorr/qg6x9eSmbCIc="
    },
    "event-stream": {
      "version": "3.1.7",
      "resolved": "http://registry.npmjs.org/event-stream/-/event-stream-3.1.7.tgz",
      "integrity": "sha1-tMVAAS0P4UmEIPPYlGAI22OTw3o=",
      "dev": true,
      "requires": {
        "duplexer": "~0.1.1",
        "from": "~0",
        "map-stream": "~0.1.0",
        "pause-stream": "0.0.11",
        "split": "0.2",
        "stream-combiner": "~0.0.4",
        "through": "~2.3.1"
      }
    },
    "eventemitter3": {
      "version": "3.1.0",
      "resolved": "https://registry.npmjs.org/eventemitter3/-/eventemitter3-3.1.0.tgz",
      "integrity": "sha512-ivIvhpq/Y0uSjcHDcOIccjmYjGLcP09MFGE7ysAwkAvkXfpZlC985pH2/ui64DKazbTW/4kN3yqozUxlXzI6cA==",
      "dev": true
    },
    "expand-braces": {
      "version": "0.1.2",
      "resolved": "https://registry.npmjs.org/expand-braces/-/expand-braces-0.1.2.tgz",
      "integrity": "sha1-SIsdHSRRyz06axks/AMPRMWFX+o=",
      "dev": true,
      "requires": {
        "array-slice": "^0.2.3",
        "array-unique": "^0.2.1",
        "braces": "^0.1.2"
      },
      "dependencies": {
        "array-slice": {
          "version": "0.2.3",
          "resolved": "https://registry.npmjs.org/array-slice/-/array-slice-0.2.3.tgz",
          "integrity": "sha1-3Tz7gO15c6dRF82sabC5nshhhvU=",
          "dev": true
        },
        "array-unique": {
          "version": "0.2.1",
          "resolved": "https://registry.npmjs.org/array-unique/-/array-unique-0.2.1.tgz",
          "integrity": "sha1-odl8yvy8JiXMcPrc6zalDFiwGlM=",
          "dev": true
        },
        "braces": {
          "version": "0.1.5",
          "resolved": "https://registry.npmjs.org/braces/-/braces-0.1.5.tgz",
          "integrity": "sha1-wIVxEIUpHYt1/ddOqw+FlygHEeY=",
          "dev": true,
          "requires": {
            "expand-range": "^0.1.0"
          }
        },
        "expand-range": {
          "version": "0.1.1",
          "resolved": "http://registry.npmjs.org/expand-range/-/expand-range-0.1.1.tgz",
          "integrity": "sha1-TLjtoJk8pW+k9B/ELzy7TMrf8EQ=",
          "dev": true,
          "requires": {
            "is-number": "^0.1.1",
            "repeat-string": "^0.2.2"
          }
        },
        "is-number": {
          "version": "0.1.1",
          "resolved": "https://registry.npmjs.org/is-number/-/is-number-0.1.1.tgz",
          "integrity": "sha1-aaevEWlj1HIG7JvZtIoUIW8eOAY=",
          "dev": true
        },
        "repeat-string": {
          "version": "0.2.2",
          "resolved": "https://registry.npmjs.org/repeat-string/-/repeat-string-0.2.2.tgz",
          "integrity": "sha1-x6jTI2BoNiBZp+RlH8aITosftK4=",
          "dev": true
        }
      }
    },
    "expand-brackets": {
      "version": "2.1.4",
      "resolved": "https://registry.npmjs.org/expand-brackets/-/expand-brackets-2.1.4.tgz",
      "integrity": "sha1-t3c14xXOMPa27/D4OwQVGiJEliI=",
      "dev": true,
      "requires": {
        "debug": "^2.3.3",
        "define-property": "^0.2.5",
        "extend-shallow": "^2.0.1",
        "posix-character-classes": "^0.1.0",
        "regex-not": "^1.0.0",
        "snapdragon": "^0.8.1",
        "to-regex": "^3.0.1"
      },
      "dependencies": {
        "define-property": {
          "version": "0.2.5",
          "resolved": "https://registry.npmjs.org/define-property/-/define-property-0.2.5.tgz",
          "integrity": "sha1-w1se+RjsPJkPmlvFe+BKrOxcgRY=",
          "dev": true,
          "requires": {
            "is-descriptor": "^0.1.0"
          }
        },
        "extend-shallow": {
          "version": "2.0.1",
          "resolved": "https://registry.npmjs.org/extend-shallow/-/extend-shallow-2.0.1.tgz",
          "integrity": "sha1-Ua99YUrZqfYQ6huvu5idaxxWiQ8=",
          "dev": true,
          "requires": {
            "is-extendable": "^0.1.0"
          }
        }
      }
    },
    "expand-range": {
      "version": "1.8.2",
      "resolved": "http://registry.npmjs.org/expand-range/-/expand-range-1.8.2.tgz",
      "integrity": "sha1-opnv/TNf4nIeuujiV+x5ZE/IUzc=",
      "dev": true,
      "requires": {
        "fill-range": "^2.1.0"
      },
      "dependencies": {
        "fill-range": {
          "version": "2.2.4",
          "resolved": "https://registry.npmjs.org/fill-range/-/fill-range-2.2.4.tgz",
          "integrity": "sha512-cnrcCbj01+j2gTG921VZPnHbjmdAf8oQV/iGeV2kZxGSyfYjjTyY79ErsK1WJWMpw6DaApEX72binqJE+/d+5Q==",
          "dev": true,
          "requires": {
            "is-number": "^2.1.0",
            "isobject": "^2.0.0",
            "randomatic": "^3.0.0",
            "repeat-element": "^1.1.2",
            "repeat-string": "^1.5.2"
          }
        },
        "is-number": {
          "version": "2.1.0",
          "resolved": "https://registry.npmjs.org/is-number/-/is-number-2.1.0.tgz",
          "integrity": "sha1-Afy7s5NGOlSPL0ZszhbezknbkI8=",
          "dev": true,
          "requires": {
            "kind-of": "^3.0.2"
          }
        },
        "isobject": {
          "version": "2.1.0",
          "resolved": "https://registry.npmjs.org/isobject/-/isobject-2.1.0.tgz",
          "integrity": "sha1-8GVWEJaj8dou9GJy+BXIQNh+DIk=",
          "dev": true,
          "requires": {
            "isarray": "1.0.0"
          }
        },
        "kind-of": {
          "version": "3.2.2",
          "resolved": "https://registry.npmjs.org/kind-of/-/kind-of-3.2.2.tgz",
          "integrity": "sha1-MeohpzS6ubuw8yRm2JOupR5KPGQ=",
          "dev": true,
          "requires": {
            "is-buffer": "^1.1.5"
          }
        }
      }
    },
    "expand-tilde": {
      "version": "2.0.2",
      "resolved": "https://registry.npmjs.org/expand-tilde/-/expand-tilde-2.0.2.tgz",
      "integrity": "sha1-l+gBqgUt8CRU3kawK/YhZCzchQI=",
      "dev": true,
      "requires": {
        "homedir-polyfill": "^1.0.1"
      }
    },
    "express": {
      "version": "4.16.4",
      "resolved": "https://registry.npmjs.org/express/-/express-4.16.4.tgz",
      "integrity": "sha512-j12Uuyb4FMrd/qQAm6uCHAkPtO8FDTRJZBDd5D2KOL2eLaz1yUNdUB/NOIyq0iU4q4cFarsUCrnFDPBcnksuOg==",
      "requires": {
        "accepts": "~1.3.5",
        "array-flatten": "1.1.1",
        "body-parser": "1.18.3",
        "content-disposition": "0.5.2",
        "content-type": "~1.0.4",
        "cookie": "0.3.1",
        "cookie-signature": "1.0.6",
        "debug": "2.6.9",
        "depd": "~1.1.2",
        "encodeurl": "~1.0.2",
        "escape-html": "~1.0.3",
        "etag": "~1.8.1",
        "finalhandler": "1.1.1",
        "fresh": "0.5.2",
        "merge-descriptors": "1.0.1",
        "methods": "~1.1.2",
        "on-finished": "~2.3.0",
        "parseurl": "~1.3.2",
        "path-to-regexp": "0.1.7",
        "proxy-addr": "~2.0.4",
        "qs": "6.5.2",
        "range-parser": "~1.2.0",
        "safe-buffer": "5.1.2",
        "send": "0.16.2",
        "serve-static": "1.13.2",
        "setprototypeof": "1.1.0",
        "statuses": "~1.4.0",
        "type-is": "~1.6.16",
        "utils-merge": "1.0.1",
        "vary": "~1.1.2"
      },
      "dependencies": {
        "statuses": {
          "version": "1.4.0",
          "resolved": "https://registry.npmjs.org/statuses/-/statuses-1.4.0.tgz",
          "integrity": "sha512-zhSCtt8v2NDrRlPQpCNtw/heZLtfUDqxBM1udqikb/Hbk52LK4nQSwr10u77iopCW5LsyHpuXS0GnEc48mLeew=="
        }
      }
    },
    "extend": {
      "version": "3.0.2",
      "resolved": "https://registry.npmjs.org/extend/-/extend-3.0.2.tgz",
      "integrity": "sha512-fjquC59cD7CyW6urNXK0FBufkZcoiGG80wTuPujX590cB5Ttln20E2UB4S/WARVqhXffZl2LNgS+gQdPIIim/g=="
    },
    "extend-shallow": {
      "version": "3.0.2",
      "resolved": "https://registry.npmjs.org/extend-shallow/-/extend-shallow-3.0.2.tgz",
      "integrity": "sha1-Jqcarwc7OfshJxcnRhMcJwQCjbg=",
      "dev": true,
      "requires": {
        "assign-symbols": "^1.0.0",
        "is-extendable": "^1.0.1"
      },
      "dependencies": {
        "is-extendable": {
          "version": "1.0.1",
          "resolved": "https://registry.npmjs.org/is-extendable/-/is-extendable-1.0.1.tgz",
          "integrity": "sha512-arnXMxT1hhoKo9k1LZdmlNyJdDDfy2v0fXjFlmok4+i8ul/6WlbVge9bhM74OpNPQPMGUToDtz+KXa1PneJxOA==",
          "dev": true,
          "requires": {
            "is-plain-object": "^2.0.4"
          }
        }
      }
    },
    "extglob": {
      "version": "2.0.4",
      "resolved": "https://registry.npmjs.org/extglob/-/extglob-2.0.4.tgz",
      "integrity": "sha512-Nmb6QXkELsuBr24CJSkilo6UHHgbekK5UiZgfE6UHD3Eb27YC6oD+bhcT+tJ6cl8dmsgdQxnWlcry8ksBIBLpw==",
      "dev": true,
      "requires": {
        "array-unique": "^0.3.2",
        "define-property": "^1.0.0",
        "expand-brackets": "^2.1.4",
        "extend-shallow": "^2.0.1",
        "fragment-cache": "^0.2.1",
        "regex-not": "^1.0.0",
        "snapdragon": "^0.8.1",
        "to-regex": "^3.0.1"
      },
      "dependencies": {
        "define-property": {
          "version": "1.0.0",
          "resolved": "https://registry.npmjs.org/define-property/-/define-property-1.0.0.tgz",
          "integrity": "sha1-dp66rz9KY6rTr56NMEybvnm/sOY=",
          "dev": true,
          "requires": {
            "is-descriptor": "^1.0.0"
          }
        },
        "extend-shallow": {
          "version": "2.0.1",
          "resolved": "https://registry.npmjs.org/extend-shallow/-/extend-shallow-2.0.1.tgz",
          "integrity": "sha1-Ua99YUrZqfYQ6huvu5idaxxWiQ8=",
          "dev": true,
          "requires": {
            "is-extendable": "^0.1.0"
          }
        },
        "is-accessor-descriptor": {
          "version": "1.0.0",
          "resolved": "https://registry.npmjs.org/is-accessor-descriptor/-/is-accessor-descriptor-1.0.0.tgz",
          "integrity": "sha512-m5hnHTkcVsPfqx3AKlyttIPb7J+XykHvJP2B9bZDjlhLIoEq4XoK64Vg7boZlVWYK6LUY94dYPEE7Lh0ZkZKcQ==",
          "dev": true,
          "requires": {
            "kind-of": "^6.0.0"
          }
        },
        "is-data-descriptor": {
          "version": "1.0.0",
          "resolved": "https://registry.npmjs.org/is-data-descriptor/-/is-data-descriptor-1.0.0.tgz",
          "integrity": "sha512-jbRXy1FmtAoCjQkVmIVYwuuqDFUbaOeDjmed1tOGPrsMhtJA4rD9tkgA0F1qJ3gRFRXcHYVkdeaP50Q5rE/jLQ==",
          "dev": true,
          "requires": {
            "kind-of": "^6.0.0"
          }
        },
        "is-descriptor": {
          "version": "1.0.2",
          "resolved": "https://registry.npmjs.org/is-descriptor/-/is-descriptor-1.0.2.tgz",
          "integrity": "sha512-2eis5WqQGV7peooDyLmNEPUrps9+SXX5c9pL3xEB+4e9HnGuDa7mB7kHxHw4CbqS9k1T2hOH3miL8n8WtiYVtg==",
          "dev": true,
          "requires": {
            "is-accessor-descriptor": "^1.0.0",
            "is-data-descriptor": "^1.0.0",
            "kind-of": "^6.0.2"
          }
        }
      }
    },
    "extract-opts": {
      "version": "3.3.1",
      "resolved": "https://registry.npmjs.org/extract-opts/-/extract-opts-3.3.1.tgz",
      "integrity": "sha1-WrvtyYwNUgLjJ4cn+Rktfghsa+E=",
      "requires": {
        "eachr": "^3.2.0",
        "editions": "^1.1.1",
        "typechecker": "^4.3.0"
      }
    },
    "extsprintf": {
      "version": "1.3.0",
      "resolved": "https://registry.npmjs.org/extsprintf/-/extsprintf-1.3.0.tgz",
      "integrity": "sha1-lpGEQOMEGnpBT4xS48V06zw+HgU="
    },
    "fancy-log": {
      "version": "1.3.3",
      "resolved": "https://registry.npmjs.org/fancy-log/-/fancy-log-1.3.3.tgz",
      "integrity": "sha512-k9oEhlyc0FrVh25qYuSELjr8oxsCoc4/LEZfg2iJJrfEk/tZL9bCoJE47gqAvI2m/AUjluCS4+3I0eTx8n3AEw==",
      "dev": true,
      "requires": {
        "ansi-gray": "^0.1.1",
        "color-support": "^1.1.3",
        "parse-node-version": "^1.0.0",
        "time-stamp": "^1.0.0"
      }
    },
    "fast-deep-equal": {
      "version": "2.0.1",
      "resolved": "https://registry.npmjs.org/fast-deep-equal/-/fast-deep-equal-2.0.1.tgz",
      "integrity": "sha1-ewUhjd+WZ79/Nwv3/bLLFf3Qqkk="
    },
    "fast-json-stable-stringify": {
      "version": "2.0.0",
      "resolved": "https://registry.npmjs.org/fast-json-stable-stringify/-/fast-json-stable-stringify-2.0.0.tgz",
      "integrity": "sha1-1RQsDK7msRifh9OnYREGT4bIu/I="
    },
    "fast-levenshtein": {
      "version": "1.0.7",
      "resolved": "https://registry.npmjs.org/fast-levenshtein/-/fast-levenshtein-1.0.7.tgz",
      "integrity": "sha1-AXjc3uAjuSkFGTrwlZ6KdjnP3Lk=",
      "dev": true
    },
    "fd-slicer": {
      "version": "1.1.0",
      "resolved": "https://registry.npmjs.org/fd-slicer/-/fd-slicer-1.1.0.tgz",
      "integrity": "sha1-JcfInLH5B3+IkbvmHY85Dq4lbx4=",
      "requires": {
        "pend": "~1.2.0"
      }
    },
    "figures": {
      "version": "1.7.0",
      "resolved": "https://registry.npmjs.org/figures/-/figures-1.7.0.tgz",
      "integrity": "sha1-y+Hjr/zxzUS4DK3+0o3Hk6lwHS4=",
      "requires": {
        "escape-string-regexp": "^1.0.5",
        "object-assign": "^4.1.0"
      }
    },
    "file-type": {
      "version": "5.2.0",
      "resolved": "https://registry.npmjs.org/file-type/-/file-type-5.2.0.tgz",
      "integrity": "sha1-LdvqfHP/42No365J3DOMBYwritY="
    },
    "filename-regex": {
      "version": "2.0.1",
      "resolved": "https://registry.npmjs.org/filename-regex/-/filename-regex-2.0.1.tgz",
      "integrity": "sha1-wcS5vuPglyXdsQa3XB4wH+LxiyY=",
      "dev": true
    },
    "fileset": {
      "version": "0.2.1",
      "resolved": "https://registry.npmjs.org/fileset/-/fileset-0.2.1.tgz",
      "integrity": "sha1-WI74lzxmI7KnbfRlEFaWuWqsgGc=",
      "dev": true,
      "requires": {
        "glob": "5.x",
        "minimatch": "2.x"
      },
      "dependencies": {
        "glob": {
          "version": "5.0.15",
          "resolved": "https://registry.npmjs.org/glob/-/glob-5.0.15.tgz",
          "integrity": "sha1-G8k2ueAvSmA/zCIuz3Yz0wuLk7E=",
          "dev": true,
          "requires": {
            "inflight": "^1.0.4",
            "inherits": "2",
            "minimatch": "2 || 3",
            "once": "^1.3.0",
            "path-is-absolute": "^1.0.0"
          }
        },
        "minimatch": {
          "version": "2.0.10",
          "resolved": "https://registry.npmjs.org/minimatch/-/minimatch-2.0.10.tgz",
          "integrity": "sha1-jQh8OcazjAAbl/ynzm0OHoCvusc=",
          "dev": true,
          "requires": {
            "brace-expansion": "^1.0.0"
          }
        }
      }
    },
    "fill-range": {
      "version": "4.0.0",
      "resolved": "https://registry.npmjs.org/fill-range/-/fill-range-4.0.0.tgz",
      "integrity": "sha1-1USBHUKPmOsGpj3EAtJAPDKMOPc=",
      "dev": true,
      "requires": {
        "extend-shallow": "^2.0.1",
        "is-number": "^3.0.0",
        "repeat-string": "^1.6.1",
        "to-regex-range": "^2.1.0"
      },
      "dependencies": {
        "extend-shallow": {
          "version": "2.0.1",
          "resolved": "https://registry.npmjs.org/extend-shallow/-/extend-shallow-2.0.1.tgz",
          "integrity": "sha1-Ua99YUrZqfYQ6huvu5idaxxWiQ8=",
          "dev": true,
          "requires": {
            "is-extendable": "^0.1.0"
          }
        }
      }
    },
    "finalhandler": {
      "version": "1.1.1",
      "resolved": "http://registry.npmjs.org/finalhandler/-/finalhandler-1.1.1.tgz",
      "integrity": "sha512-Y1GUDo39ez4aHAw7MysnUD5JzYX+WaIj8I57kO3aEPT1fFRL4sr7mjei97FgnwhAyyzRYmQZaTHb2+9uZ1dPtg==",
      "requires": {
        "debug": "2.6.9",
        "encodeurl": "~1.0.2",
        "escape-html": "~1.0.3",
        "on-finished": "~2.3.0",
        "parseurl": "~1.3.2",
        "statuses": "~1.4.0",
        "unpipe": "~1.0.0"
      },
      "dependencies": {
        "statuses": {
          "version": "1.4.0",
          "resolved": "https://registry.npmjs.org/statuses/-/statuses-1.4.0.tgz",
          "integrity": "sha512-zhSCtt8v2NDrRlPQpCNtw/heZLtfUDqxBM1udqikb/Hbk52LK4nQSwr10u77iopCW5LsyHpuXS0GnEc48mLeew=="
        }
      }
    },
    "find-up": {
      "version": "1.1.2",
      "resolved": "https://registry.npmjs.org/find-up/-/find-up-1.1.2.tgz",
      "integrity": "sha1-ay6YIrGizgpgq2TWEOzK1TyyTQ8=",
      "dev": true,
      "requires": {
        "path-exists": "^2.0.0",
        "pinkie-promise": "^2.0.0"
      }
    },
    "findup-sync": {
      "version": "3.0.0",
      "resolved": "https://registry.npmjs.org/findup-sync/-/findup-sync-3.0.0.tgz",
      "integrity": "sha512-YbffarhcicEhOrm4CtrwdKBdCuz576RLdhJDsIfvNtxUuhdRet1qZcsMjqbePtAseKdAnDyM/IyXbu7PRPRLYg==",
      "dev": true,
      "requires": {
        "detect-file": "^1.0.0",
        "is-glob": "^4.0.0",
        "micromatch": "^3.0.4",
        "resolve-dir": "^1.0.1"
      }
    },
    "fined": {
      "version": "1.2.0",
      "resolved": "https://registry.npmjs.org/fined/-/fined-1.2.0.tgz",
      "integrity": "sha512-ZYDqPLGxDkDhDZBjZBb+oD1+j0rA4E0pXY50eplAAOPg2N/gUBSSk5IM1/QhPfyVo19lJ+CvXpqfvk+b2p/8Ng==",
      "dev": true,
      "requires": {
        "expand-tilde": "^2.0.2",
        "is-plain-object": "^2.0.3",
        "object.defaults": "^1.1.0",
        "object.pick": "^1.2.0",
        "parse-filepath": "^1.0.1"
      }
    },
    "first-chunk-stream": {
      "version": "1.0.0",
      "resolved": "https://registry.npmjs.org/first-chunk-stream/-/first-chunk-stream-1.0.0.tgz",
      "integrity": "sha1-Wb+1DNkF9g18OUzT2ayqtOatk04=",
      "dev": true
    },
    "flagged-respawn": {
      "version": "1.0.1",
      "resolved": "https://registry.npmjs.org/flagged-respawn/-/flagged-respawn-1.0.1.tgz",
      "integrity": "sha512-lNaHNVymajmk0OJMBn8fVUAU1BtDeKIqKoVhk4xAALB57aALg6b4W0MfJ/cUE0g9YBXy5XhSlPIpYIJ7HaY/3Q==",
      "dev": true
    },
    "flush-write-stream": {
      "version": "1.1.1",
      "resolved": "https://registry.npmjs.org/flush-write-stream/-/flush-write-stream-1.1.1.tgz",
      "integrity": "sha512-3Z4XhFZ3992uIq0XOqb9AreonueSYphE6oYbpt5+3u06JWklbsPkNv3ZKkP9Bz/r+1MWCaMoSQ28P85+1Yc77w==",
      "dev": true,
      "requires": {
        "inherits": "^2.0.3",
        "readable-stream": "^2.3.6"
      }
    },
    "follow-redirects": {
      "version": "1.5.10",
      "resolved": "https://registry.npmjs.org/follow-redirects/-/follow-redirects-1.5.10.tgz",
      "integrity": "sha512-0V5l4Cizzvqt5D44aTXbFZz+FtyXV1vrDN6qrelxtfYQKW0KO0W2T/hkE8xvGa/540LkZlkaUjO4ailYTFtHVQ==",
      "dev": true,
      "requires": {
        "debug": "=3.1.0"
      },
      "dependencies": {
        "debug": {
          "version": "3.1.0",
          "resolved": "https://registry.npmjs.org/debug/-/debug-3.1.0.tgz",
          "integrity": "sha512-OX8XqP7/1a9cqkxYw2yXss15f26NKWBpDXQd0/uK/KPqdQhxbPa994hnzjcE2VqQpDslf55723cKPUOGSmMY3g==",
          "dev": true,
          "requires": {
            "ms": "2.0.0"
          }
        }
      }
    },
    "for-in": {
      "version": "1.0.2",
      "resolved": "https://registry.npmjs.org/for-in/-/for-in-1.0.2.tgz",
      "integrity": "sha1-gQaNKVqBQuwKxybG4iAMMPttXoA=",
      "dev": true
    },
    "for-own": {
      "version": "1.0.0",
      "resolved": "https://registry.npmjs.org/for-own/-/for-own-1.0.0.tgz",
      "integrity": "sha1-xjMy9BXO3EsE2/5wz4NklMU8tEs=",
      "dev": true,
      "requires": {
        "for-in": "^1.0.1"
      }
    },
    "forever-agent": {
      "version": "0.6.1",
      "resolved": "https://registry.npmjs.org/forever-agent/-/forever-agent-0.6.1.tgz",
      "integrity": "sha1-+8cfDEGt6zf5bFd60e1C2P2sypE="
    },
    "form-data": {
      "version": "2.3.3",
      "resolved": "https://registry.npmjs.org/form-data/-/form-data-2.3.3.tgz",
      "integrity": "sha512-1lLKB2Mu3aGP1Q/2eCOx0fNbRMe7XdwktwOruhfqqd0rIJWwN4Dh+E3hrPSlDCXnSR7UtZ1N38rVXm+6+MEhJQ==",
      "requires": {
        "asynckit": "^0.4.0",
        "combined-stream": "^1.0.6",
        "mime-types": "^2.1.12"
      }
    },
    "forwarded": {
      "version": "0.1.2",
      "resolved": "https://registry.npmjs.org/forwarded/-/forwarded-0.1.2.tgz",
      "integrity": "sha1-mMI9qxF1ZXuMBXPozszZGw/xjIQ="
    },
    "fragment-cache": {
      "version": "0.2.1",
      "resolved": "https://registry.npmjs.org/fragment-cache/-/fragment-cache-0.2.1.tgz",
      "integrity": "sha1-QpD60n8T6Jvn8zeZxrxaCr//DRk=",
      "dev": true,
      "requires": {
        "map-cache": "^0.2.2"
      }
    },
    "fresh": {
      "version": "0.5.2",
      "resolved": "https://registry.npmjs.org/fresh/-/fresh-0.5.2.tgz",
      "integrity": "sha1-PYyt2Q2XZWn6g1qx+OSyOhBWBac="
    },
    "from": {
      "version": "0.1.7",
      "resolved": "https://registry.npmjs.org/from/-/from-0.1.7.tgz",
      "integrity": "sha1-g8YK/Fi5xWmXAH7Rp2izqzA6RP4=",
      "dev": true
    },
    "fs-access": {
      "version": "1.0.1",
      "resolved": "http://registry.npmjs.org/fs-access/-/fs-access-1.0.1.tgz",
      "integrity": "sha1-1qh/JiJxzv6+wwxVNAf7mV2od3o=",
      "dev": true,
      "requires": {
        "null-check": "^1.0.0"
      }
    },
    "fs-constants": {
      "version": "1.0.0",
      "resolved": "https://registry.npmjs.org/fs-constants/-/fs-constants-1.0.0.tgz",
      "integrity": "sha512-y6OAwoSIf7FyjMIv94u+b5rdheZEjzR63GTyZJm5qh4Bi+2YgwLCcI/fPFZkL5PSixOt6ZNKm+w+Hfp/Bciwow=="
    },
    "fs-extra": {
      "version": "0.26.7",
      "resolved": "http://registry.npmjs.org/fs-extra/-/fs-extra-0.26.7.tgz",
      "integrity": "sha1-muH92UiXeY7at20JGM9C0MMYT6k=",
      "requires": {
        "graceful-fs": "^4.1.2",
        "jsonfile": "^2.1.0",
        "klaw": "^1.0.0",
        "path-is-absolute": "^1.0.0",
        "rimraf": "^2.2.8"
      }
    },
    "fs-extra-promise": {
      "version": "0.3.1",
      "resolved": "https://registry.npmjs.org/fs-extra-promise/-/fs-extra-promise-0.3.1.tgz",
      "integrity": "sha1-3Umx4hNVJPUZ7Y6fX04DkTyOQUs=",
      "requires": {
        "bluebird": "^2.10.1",
        "fs-extra": "^0.26.2"
      }
    },
    "fs-mkdirp-stream": {
      "version": "1.0.0",
      "resolved": "https://registry.npmjs.org/fs-mkdirp-stream/-/fs-mkdirp-stream-1.0.0.tgz",
      "integrity": "sha1-C3gV/DIBxqaeFNuYzgmMFpNSWes=",
      "dev": true,
      "requires": {
        "graceful-fs": "^4.1.11",
        "through2": "^2.0.3"
      }
    },
    "fs.realpath": {
      "version": "1.0.0",
      "resolved": "https://registry.npmjs.org/fs.realpath/-/fs.realpath-1.0.0.tgz",
      "integrity": "sha1-FQStJSMVjKpA20onh8sBQRmU6k8="
    },
    "fsevents": {
      "version": "1.2.4",
      "resolved": "https://registry.npmjs.org/fsevents/-/fsevents-1.2.4.tgz",
      "integrity": "sha512-z8H8/diyk76B7q5wg+Ud0+CqzcAF3mBBI/bA5ne5zrRUUIvNkJY//D3BqyH571KuAC4Nr7Rw7CjWX4r0y9DvNg==",
      "dev": true,
      "optional": true,
      "requires": {
        "nan": "^2.9.2",
        "node-pre-gyp": "^0.10.0"
      },
      "dependencies": {
        "abbrev": {
          "version": "1.1.1",
          "bundled": true,
          "dev": true,
          "optional": true
        },
        "ansi-regex": {
          "version": "2.1.1",
          "bundled": true,
          "dev": true,
          "optional": true
        },
        "aproba": {
          "version": "1.2.0",
          "bundled": true,
          "dev": true,
          "optional": true
        },
        "are-we-there-yet": {
          "version": "1.1.4",
          "bundled": true,
          "dev": true,
          "optional": true,
          "requires": {
            "delegates": "^1.0.0",
            "readable-stream": "^2.0.6"
          }
        },
        "balanced-match": {
          "version": "1.0.0",
          "bundled": true,
          "dev": true,
          "optional": true
        },
        "brace-expansion": {
          "version": "1.1.11",
          "bundled": true,
          "dev": true,
          "optional": true,
          "requires": {
            "balanced-match": "1.0.0",
            "concat-map": "0.0.1"
          }
        },
        "chownr": {
          "version": "1.0.1",
          "bundled": true,
          "dev": true,
          "optional": true
        },
        "code-point-at": {
          "version": "1.1.0",
          "bundled": true,
          "dev": true,
          "optional": true
        },
        "concat-map": {
          "version": "0.0.1",
          "bundled": true,
          "dev": true,
          "optional": true
        },
        "console-control-strings": {
          "version": "1.1.0",
          "bundled": true,
          "dev": true,
          "optional": true
        },
        "core-util-is": {
          "version": "1.0.2",
          "bundled": true,
          "dev": true,
          "optional": true
        },
        "debug": {
          "version": "2.6.9",
          "bundled": true,
          "dev": true,
          "optional": true,
          "requires": {
            "ms": "2.0.0"
          }
        },
        "deep-extend": {
          "version": "0.5.1",
          "bundled": true,
          "dev": true,
          "optional": true
        },
        "delegates": {
          "version": "1.0.0",
          "bundled": true,
          "dev": true,
          "optional": true
        },
        "detect-libc": {
          "version": "1.0.3",
          "bundled": true,
          "dev": true,
          "optional": true
        },
        "fs-minipass": {
          "version": "1.2.5",
          "bundled": true,
          "dev": true,
          "optional": true,
          "requires": {
            "minipass": "^2.2.1"
          }
        },
        "fs.realpath": {
          "version": "1.0.0",
          "bundled": true,
          "dev": true,
          "optional": true
        },
        "gauge": {
          "version": "2.7.4",
          "bundled": true,
          "dev": true,
          "optional": true,
          "requires": {
            "aproba": "^1.0.3",
            "console-control-strings": "^1.0.0",
            "has-unicode": "^2.0.0",
            "object-assign": "^4.1.0",
            "signal-exit": "^3.0.0",
            "string-width": "^1.0.1",
            "strip-ansi": "^3.0.1",
            "wide-align": "^1.1.0"
          }
        },
        "glob": {
          "version": "7.1.2",
          "bundled": true,
          "dev": true,
          "optional": true,
          "requires": {
            "fs.realpath": "^1.0.0",
            "inflight": "^1.0.4",
            "inherits": "2",
            "minimatch": "^3.0.4",
            "once": "^1.3.0",
            "path-is-absolute": "^1.0.0"
          }
        },
        "has-unicode": {
          "version": "2.0.1",
          "bundled": true,
          "dev": true,
          "optional": true
        },
        "iconv-lite": {
          "version": "0.4.21",
          "bundled": true,
          "dev": true,
          "optional": true,
          "requires": {
            "safer-buffer": "^2.1.0"
          }
        },
        "ignore-walk": {
          "version": "3.0.1",
          "bundled": true,
          "dev": true,
          "optional": true,
          "requires": {
            "minimatch": "^3.0.4"
          }
        },
        "inflight": {
          "version": "1.0.6",
          "bundled": true,
          "dev": true,
          "optional": true,
          "requires": {
            "once": "^1.3.0",
            "wrappy": "1"
          }
        },
        "inherits": {
          "version": "2.0.3",
          "bundled": true,
          "dev": true,
          "optional": true
        },
        "ini": {
          "version": "1.3.5",
          "bundled": true,
          "dev": true,
          "optional": true
        },
        "is-fullwidth-code-point": {
          "version": "1.0.0",
          "bundled": true,
          "dev": true,
          "optional": true,
          "requires": {
            "number-is-nan": "^1.0.0"
          }
        },
        "isarray": {
          "version": "1.0.0",
          "bundled": true,
          "dev": true,
          "optional": true
        },
        "minimatch": {
          "version": "3.0.4",
          "bundled": true,
          "dev": true,
          "optional": true,
          "requires": {
            "brace-expansion": "^1.1.7"
          }
        },
        "minimist": {
          "version": "0.0.8",
          "bundled": true,
          "dev": true,
          "optional": true
        },
        "minipass": {
          "version": "2.2.4",
          "bundled": true,
          "dev": true,
          "optional": true,
          "requires": {
            "safe-buffer": "^5.1.1",
            "yallist": "^3.0.0"
          }
        },
        "minizlib": {
          "version": "1.1.0",
          "bundled": true,
          "dev": true,
          "optional": true,
          "requires": {
            "minipass": "^2.2.1"
          }
        },
        "mkdirp": {
          "version": "0.5.1",
          "bundled": true,
          "dev": true,
          "optional": true,
          "requires": {
            "minimist": "0.0.8"
          }
        },
        "ms": {
          "version": "2.0.0",
          "bundled": true,
          "dev": true,
          "optional": true
        },
        "needle": {
          "version": "2.2.0",
          "bundled": true,
          "dev": true,
          "optional": true,
          "requires": {
            "debug": "^2.1.2",
            "iconv-lite": "^0.4.4",
            "sax": "^1.2.4"
          }
        },
        "node-pre-gyp": {
          "version": "0.10.0",
          "bundled": true,
          "dev": true,
          "optional": true,
          "requires": {
            "detect-libc": "^1.0.2",
            "mkdirp": "^0.5.1",
            "needle": "^2.2.0",
            "nopt": "^4.0.1",
            "npm-packlist": "^1.1.6",
            "npmlog": "^4.0.2",
            "rc": "^1.1.7",
            "rimraf": "^2.6.1",
            "semver": "^5.3.0",
            "tar": "^4"
          }
        },
        "nopt": {
          "version": "4.0.1",
          "bundled": true,
          "dev": true,
          "optional": true,
          "requires": {
            "abbrev": "1",
            "osenv": "^0.1.4"
          }
        },
        "npm-bundled": {
          "version": "1.0.3",
          "bundled": true,
          "dev": true,
          "optional": true
        },
        "npm-packlist": {
          "version": "1.1.10",
          "bundled": true,
          "dev": true,
          "optional": true,
          "requires": {
            "ignore-walk": "^3.0.1",
            "npm-bundled": "^1.0.1"
          }
        },
        "npmlog": {
          "version": "4.1.2",
          "bundled": true,
          "dev": true,
          "optional": true,
          "requires": {
            "are-we-there-yet": "~1.1.2",
            "console-control-strings": "~1.1.0",
            "gauge": "~2.7.3",
            "set-blocking": "~2.0.0"
          }
        },
        "number-is-nan": {
          "version": "1.0.1",
          "bundled": true,
          "dev": true,
          "optional": true
        },
        "object-assign": {
          "version": "4.1.1",
          "bundled": true,
          "dev": true,
          "optional": true
        },
        "once": {
          "version": "1.4.0",
          "bundled": true,
          "dev": true,
          "optional": true,
          "requires": {
            "wrappy": "1"
          }
        },
        "os-homedir": {
          "version": "1.0.2",
          "bundled": true,
          "dev": true,
          "optional": true
        },
        "os-tmpdir": {
          "version": "1.0.2",
          "bundled": true,
          "dev": true,
          "optional": true
        },
        "osenv": {
          "version": "0.1.5",
          "bundled": true,
          "dev": true,
          "optional": true,
          "requires": {
            "os-homedir": "^1.0.0",
            "os-tmpdir": "^1.0.0"
          }
        },
        "path-is-absolute": {
          "version": "1.0.1",
          "bundled": true,
          "dev": true,
          "optional": true
        },
        "process-nextick-args": {
          "version": "2.0.0",
          "bundled": true,
          "dev": true,
          "optional": true
        },
        "rc": {
          "version": "1.2.7",
          "bundled": true,
          "dev": true,
          "optional": true,
          "requires": {
            "deep-extend": "^0.5.1",
            "ini": "~1.3.0",
            "minimist": "^1.2.0",
            "strip-json-comments": "~2.0.1"
          },
          "dependencies": {
            "minimist": {
              "version": "1.2.0",
              "bundled": true,
              "dev": true,
              "optional": true
            }
          }
        },
        "readable-stream": {
          "version": "2.3.6",
          "bundled": true,
          "dev": true,
          "optional": true,
          "requires": {
            "core-util-is": "~1.0.0",
            "inherits": "~2.0.3",
            "isarray": "~1.0.0",
            "process-nextick-args": "~2.0.0",
            "safe-buffer": "~5.1.1",
            "string_decoder": "~1.1.1",
            "util-deprecate": "~1.0.1"
          }
        },
        "rimraf": {
          "version": "2.6.2",
          "bundled": true,
          "dev": true,
          "optional": true,
          "requires": {
            "glob": "^7.0.5"
          }
        },
        "safe-buffer": {
          "version": "5.1.1",
          "bundled": true,
          "dev": true,
          "optional": true
        },
        "safer-buffer": {
          "version": "2.1.2",
          "bundled": true,
          "dev": true,
          "optional": true
        },
        "sax": {
          "version": "1.2.4",
          "bundled": true,
          "dev": true,
          "optional": true
        },
        "semver": {
          "version": "5.5.0",
          "bundled": true,
          "dev": true,
          "optional": true
        },
        "set-blocking": {
          "version": "2.0.0",
          "bundled": true,
          "dev": true,
          "optional": true
        },
        "signal-exit": {
          "version": "3.0.2",
          "bundled": true,
          "dev": true,
          "optional": true
        },
        "string-width": {
          "version": "1.0.2",
          "bundled": true,
          "dev": true,
          "optional": true,
          "requires": {
            "code-point-at": "^1.0.0",
            "is-fullwidth-code-point": "^1.0.0",
            "strip-ansi": "^3.0.0"
          }
        },
        "string_decoder": {
          "version": "1.1.1",
          "bundled": true,
          "dev": true,
          "optional": true,
          "requires": {
            "safe-buffer": "~5.1.0"
          }
        },
        "strip-ansi": {
          "version": "3.0.1",
          "bundled": true,
          "dev": true,
          "optional": true,
          "requires": {
            "ansi-regex": "^2.0.0"
          }
        },
        "strip-json-comments": {
          "version": "2.0.1",
          "bundled": true,
          "dev": true,
          "optional": true
        },
        "tar": {
          "version": "4.4.1",
          "bundled": true,
          "dev": true,
          "optional": true,
          "requires": {
            "chownr": "^1.0.1",
            "fs-minipass": "^1.2.5",
            "minipass": "^2.2.4",
            "minizlib": "^1.1.0",
            "mkdirp": "^0.5.0",
            "safe-buffer": "^5.1.1",
            "yallist": "^3.0.2"
          }
        },
        "util-deprecate": {
          "version": "1.0.2",
          "bundled": true,
          "dev": true,
          "optional": true
        },
        "wide-align": {
          "version": "1.1.2",
          "bundled": true,
          "dev": true,
          "optional": true,
          "requires": {
            "string-width": "^1.0.2"
          }
        },
        "wrappy": {
          "version": "1.0.2",
          "bundled": true,
          "dev": true,
          "optional": true
        },
        "yallist": {
          "version": "3.0.2",
          "bundled": true,
          "dev": true,
          "optional": true
        }
      }
    },
    "function-bind": {
      "version": "1.1.1",
      "resolved": "https://registry.npmjs.org/function-bind/-/function-bind-1.1.1.tgz",
      "integrity": "sha512-yIovAzMX49sF8Yl58fSCWJ5svSLuaibPxXQJFLmBObTuCr0Mf1KiPopGM9NiFjiYBCbfaa2Fh6breQ6ANVTI0A==",
      "dev": true
    },
    "generate-function": {
      "version": "2.3.1",
      "resolved": "https://registry.npmjs.org/generate-function/-/generate-function-2.3.1.tgz",
      "integrity": "sha512-eeB5GfMNeevm/GRYq20ShmsaGcmI81kIX2K9XQx5miC8KdHaC6Jm0qQ8ZNeGOi7wYB8OsdxKs+Y2oVuTFuVwKQ==",
      "dev": true,
      "requires": {
        "is-property": "^1.0.2"
      }
    },
    "generate-object-property": {
      "version": "1.2.0",
      "resolved": "https://registry.npmjs.org/generate-object-property/-/generate-object-property-1.2.0.tgz",
      "integrity": "sha1-nA4cQDCM6AT0eDYYuTf6iPmdUNA=",
      "dev": true,
      "requires": {
        "is-property": "^1.0.0"
      }
    },
    "get-caller-file": {
      "version": "1.0.3",
      "resolved": "https://registry.npmjs.org/get-caller-file/-/get-caller-file-1.0.3.tgz",
      "integrity": "sha512-3t6rVToeoZfYSGd8YoLFR2DJkiQrIiUrGcjvFX2mDw3bn6k2OtwHN0TNCLbBO+w8qTvimhDkv+LSscbJY1vE6w==",
      "dev": true
    },
    "get-stdin": {
      "version": "4.0.1",
      "resolved": "https://registry.npmjs.org/get-stdin/-/get-stdin-4.0.1.tgz",
      "integrity": "sha1-uWjGsKBDhDJJAui/Gl3zJXmkUP4=",
      "dev": true
    },
    "get-stream": {
      "version": "2.3.1",
      "resolved": "http://registry.npmjs.org/get-stream/-/get-stream-2.3.1.tgz",
      "integrity": "sha1-Xzj5PzRgCWZu4BUKBUFn+Rvdld4=",
      "requires": {
        "object-assign": "^4.0.1",
        "pinkie-promise": "^2.0.0"
      }
    },
    "get-value": {
      "version": "2.0.6",
      "resolved": "https://registry.npmjs.org/get-value/-/get-value-2.0.6.tgz",
      "integrity": "sha1-3BXKHGcjh8p2vTesCjlbogQqLCg=",
      "dev": true
    },
    "getmac": {
      "version": "1.2.1",
      "resolved": "http://registry.npmjs.org/getmac/-/getmac-1.2.1.tgz",
      "integrity": "sha1-DQlf0GJ4UAQ+rB3PoLEgu9wUJtE=",
      "requires": {
        "extract-opts": "^3.2.0"
      }
    },
    "getpass": {
      "version": "0.1.7",
      "resolved": "https://registry.npmjs.org/getpass/-/getpass-0.1.7.tgz",
      "integrity": "sha1-Xv+OPmhNVprkyysSgmBOi6YhSfo=",
      "requires": {
        "assert-plus": "^1.0.0"
      }
    },
    "glob": {
      "version": "7.1.3",
      "resolved": "https://registry.npmjs.org/glob/-/glob-7.1.3.tgz",
      "integrity": "sha512-vcfuiIxogLV4DlGBHIUOwI0IbrJ8HWPc4MU7HzviGeNho/UJDfi6B5p3sHeWIQ0KGIU0Jpxi5ZHxemQfLkkAwQ==",
      "requires": {
        "fs.realpath": "^1.0.0",
        "inflight": "^1.0.4",
        "inherits": "2",
        "minimatch": "^3.0.4",
        "once": "^1.3.0",
        "path-is-absolute": "^1.0.0"
      }
    },
    "glob-base": {
      "version": "0.3.0",
      "resolved": "https://registry.npmjs.org/glob-base/-/glob-base-0.3.0.tgz",
      "integrity": "sha1-27Fk9iIbHAscz4Kuoyi0l98Oo8Q=",
      "dev": true,
      "requires": {
        "glob-parent": "^2.0.0",
        "is-glob": "^2.0.0"
      },
      "dependencies": {
        "glob-parent": {
          "version": "2.0.0",
          "resolved": "https://registry.npmjs.org/glob-parent/-/glob-parent-2.0.0.tgz",
          "integrity": "sha1-gTg9ctsFT8zPUzbaqQLxgvbtuyg=",
          "dev": true,
          "requires": {
            "is-glob": "^2.0.0"
          }
        },
        "is-extglob": {
          "version": "1.0.0",
          "resolved": "https://registry.npmjs.org/is-extglob/-/is-extglob-1.0.0.tgz",
          "integrity": "sha1-rEaBd8SUNAWgkvyPKXYMb/xiBsA=",
          "dev": true
        },
        "is-glob": {
          "version": "2.0.1",
          "resolved": "https://registry.npmjs.org/is-glob/-/is-glob-2.0.1.tgz",
          "integrity": "sha1-0Jb5JqPe1WAPP9/ZEZjLCIjC2GM=",
          "dev": true,
          "requires": {
            "is-extglob": "^1.0.0"
          }
        }
      }
    },
    "glob-parent": {
      "version": "3.1.0",
      "resolved": "https://registry.npmjs.org/glob-parent/-/glob-parent-3.1.0.tgz",
      "integrity": "sha1-nmr2KZ2NO9K9QEMIMr0RPfkGxa4=",
      "dev": true,
      "requires": {
        "is-glob": "^3.1.0",
        "path-dirname": "^1.0.0"
      },
      "dependencies": {
        "is-glob": {
          "version": "3.1.0",
          "resolved": "https://registry.npmjs.org/is-glob/-/is-glob-3.1.0.tgz",
          "integrity": "sha1-e6WuJCF4BKxwcHuWkiVnSGzD6Eo=",
          "dev": true,
          "requires": {
            "is-extglob": "^2.1.0"
          }
        }
      }
    },
    "glob-stream": {
      "version": "6.1.0",
      "resolved": "https://registry.npmjs.org/glob-stream/-/glob-stream-6.1.0.tgz",
      "integrity": "sha1-cEXJlBOz65SIjYOrRtC0BMx73eQ=",
      "dev": true,
      "requires": {
        "extend": "^3.0.0",
        "glob": "^7.1.1",
        "glob-parent": "^3.1.0",
        "is-negated-glob": "^1.0.0",
        "ordered-read-streams": "^1.0.0",
        "pumpify": "^1.3.5",
        "readable-stream": "^2.1.5",
        "remove-trailing-separator": "^1.0.1",
        "to-absolute-glob": "^2.0.0",
        "unique-stream": "^2.0.2"
      }
    },
    "glob-watcher": {
      "version": "5.0.3",
      "resolved": "https://registry.npmjs.org/glob-watcher/-/glob-watcher-5.0.3.tgz",
      "integrity": "sha512-8tWsULNEPHKQ2MR4zXuzSmqbdyV5PtwwCaWSGQ1WwHsJ07ilNeN1JB8ntxhckbnpSHaf9dXFUHzIWvm1I13dsg==",
      "dev": true,
      "requires": {
        "anymatch": "^2.0.0",
        "async-done": "^1.2.0",
        "chokidar": "^2.0.0",
        "is-negated-glob": "^1.0.0",
        "just-debounce": "^1.0.0",
        "object.defaults": "^1.1.0"
      }
    },
    "global-modules": {
      "version": "1.0.0",
      "resolved": "https://registry.npmjs.org/global-modules/-/global-modules-1.0.0.tgz",
      "integrity": "sha512-sKzpEkf11GpOFuw0Zzjzmt4B4UZwjOcG757PPvrfhxcLFbq0wpsgpOqxpxtxFiCG4DtG93M6XRVbF2oGdev7bg==",
      "dev": true,
      "requires": {
        "global-prefix": "^1.0.1",
        "is-windows": "^1.0.1",
        "resolve-dir": "^1.0.0"
      }
    },
    "global-prefix": {
      "version": "1.0.2",
      "resolved": "https://registry.npmjs.org/global-prefix/-/global-prefix-1.0.2.tgz",
      "integrity": "sha1-2/dDxsFJklk8ZVVoy2btMsASLr4=",
      "dev": true,
      "requires": {
        "expand-tilde": "^2.0.2",
        "homedir-polyfill": "^1.0.1",
        "ini": "^1.3.4",
        "is-windows": "^1.0.1",
        "which": "^1.2.14"
      }
    },
    "globals": {
      "version": "9.18.0",
      "resolved": "https://registry.npmjs.org/globals/-/globals-9.18.0.tgz",
      "integrity": "sha512-S0nG3CLEQiY/ILxqtztTWH/3iRRdyBLw6KMDxnKMchrtbj2OFmehVh0WUCfW3DUrIgx/qFrJPICrq4Z4sTR9UQ==",
      "dev": true
    },
    "globby": {
      "version": "5.0.0",
      "resolved": "http://registry.npmjs.org/globby/-/globby-5.0.0.tgz",
      "integrity": "sha1-69hGZ8oNuzMLmbz8aOrCvFQ3Dg0=",
      "dev": true,
      "requires": {
        "array-union": "^1.0.1",
        "arrify": "^1.0.0",
        "glob": "^7.0.3",
        "object-assign": "^4.0.1",
        "pify": "^2.0.0",
        "pinkie-promise": "^2.0.0"
      }
    },
    "glogg": {
      "version": "1.0.1",
      "resolved": "https://registry.npmjs.org/glogg/-/glogg-1.0.1.tgz",
      "integrity": "sha512-ynYqXLoluBKf9XGR1gA59yEJisIL7YHEH4xr3ZziHB5/yl4qWfaK8Js9jGe6gBGCSCKVqiyO30WnRZADvemUNw==",
      "dev": true,
      "requires": {
        "sparkles": "^1.0.0"
      }
    },
    "graceful-fs": {
      "version": "4.1.15",
      "resolved": "https://registry.npmjs.org/graceful-fs/-/graceful-fs-4.1.15.tgz",
      "integrity": "sha512-6uHUhOPEBgQ24HM+r6b/QwWfZq+yiFcipKFrOFiBEnWdy5sdzYoi+pJeQaPI5qOLRFqWmAXUPQNsielzdLoecA=="
    },
    "graceful-readlink": {
      "version": "1.0.1",
      "resolved": "https://registry.npmjs.org/graceful-readlink/-/graceful-readlink-1.0.1.tgz",
      "integrity": "sha1-TK+tdrxi8C+gObL5Tpo906ORpyU="
    },
    "growl": {
      "version": "1.10.5",
      "resolved": "https://registry.npmjs.org/growl/-/growl-1.10.5.tgz",
      "integrity": "sha512-qBr4OuELkhPenW6goKVXiv47US3clb3/IbuWF9KNKEijAy9oeHxU9IgzjvJhHkUzhaj7rOUD7+YGWqUjLp5oSA==",
      "dev": true
    },
    "gulp": {
      "version": "github:gulpjs/gulp#55eb23a268dcc7340bb40808600fd4802848c06f",
      "from": "github:gulpjs/gulp#v4.0.0",
      "dev": true,
      "requires": {
        "glob-watcher": "^5.0.0",
        "gulp-cli": "^2.0.0",
        "undertaker": "^1.0.0",
        "vinyl-fs": "^3.0.0"
      },
      "dependencies": {
        "gulp-cli": {
          "version": "2.2.0",
          "resolved": "https://registry.npmjs.org/gulp-cli/-/gulp-cli-2.2.0.tgz",
          "integrity": "sha512-rGs3bVYHdyJpLqR0TUBnlcZ1O5O++Zs4bA0ajm+zr3WFCfiSLjGwoCBqFs18wzN+ZxahT9DkOK5nDf26iDsWjA==",
          "dev": true,
          "requires": {
            "ansi-colors": "^1.0.1",
            "archy": "^1.0.0",
            "array-sort": "^1.0.0",
            "color-support": "^1.1.3",
            "concat-stream": "^1.6.0",
            "copy-props": "^2.0.1",
            "fancy-log": "^1.3.2",
            "gulplog": "^1.0.0",
            "interpret": "^1.1.0",
            "isobject": "^3.0.1",
            "liftoff": "^3.1.0",
            "matchdep": "^2.0.0",
            "mute-stdout": "^1.0.0",
            "pretty-hrtime": "^1.0.0",
            "replace-homedir": "^1.0.0",
            "semver-greatest-satisfied-range": "^1.1.0",
            "v8flags": "^3.0.1",
            "yargs": "^7.1.0"
          }
        },
        "yargs": {
          "version": "7.1.0",
          "resolved": "https://registry.npmjs.org/yargs/-/yargs-7.1.0.tgz",
          "integrity": "sha1-a6MY6xaWFyf10oT46gA+jWFU0Mg=",
          "dev": true,
          "requires": {
            "camelcase": "^3.0.0",
            "cliui": "^3.2.0",
            "decamelize": "^1.1.1",
            "get-caller-file": "^1.0.1",
            "os-locale": "^1.4.0",
            "read-pkg-up": "^1.0.1",
            "require-directory": "^2.1.1",
            "require-main-filename": "^1.0.1",
            "set-blocking": "^2.0.0",
            "string-width": "^1.0.2",
            "which-module": "^1.0.0",
            "y18n": "^3.2.1",
            "yargs-parser": "^5.0.0"
          }
        }
      }
    },
    "gulp-clean-css": {
      "version": "2.3.2",
      "resolved": "http://registry.npmjs.org/gulp-clean-css/-/gulp-clean-css-2.3.2.tgz",
      "integrity": "sha1-dBB2nER0wSzNVemOp0sYmNQorNA=",
      "dev": true,
      "requires": {
        "clean-css": "^3.4.23",
        "gulp-util": "^3.0.7",
        "object-assign": "^4.1.0",
        "through2": "^2.0.3",
        "vinyl-sourcemaps-apply": "^0.2.1"
      }
    },
    "gulp-concat": {
      "version": "2.6.1",
      "resolved": "https://registry.npmjs.org/gulp-concat/-/gulp-concat-2.6.1.tgz",
      "integrity": "sha1-Yz0WyV2IUEYorQJmVmPO5aR5M1M=",
      "dev": true,
      "requires": {
        "concat-with-sourcemaps": "^1.0.0",
        "through2": "^2.0.0",
        "vinyl": "^2.0.0"
      }
    },
    "gulp-filter": {
      "version": "5.1.0",
      "resolved": "https://registry.npmjs.org/gulp-filter/-/gulp-filter-5.1.0.tgz",
      "integrity": "sha1-oF4Rr/sHz33PQafeHLe2OsN4PnM=",
      "dev": true,
      "requires": {
        "multimatch": "^2.0.0",
        "plugin-error": "^0.1.2",
        "streamfilter": "^1.0.5"
      }
    },
    "gulp-install": {
      "version": "0.6.0",
      "resolved": "https://registry.npmjs.org/gulp-install/-/gulp-install-0.6.0.tgz",
      "integrity": "sha1-EVQfEfxfehnhjLPvjq255kuOVKo=",
      "dev": true,
      "requires": {
        "gulp-util": "^3.0.4",
        "through2": "^2.0.0",
        "which": "^1.0.9"
      }
    },
    "gulp-istanbul-report": {
      "version": "0.0.1",
      "resolved": "https://registry.npmjs.org/gulp-istanbul-report/-/gulp-istanbul-report-0.0.1.tgz",
      "integrity": "sha1-5sZYjksDD2Eaa9k4LKWiOAFw3k8=",
      "dev": true,
      "requires": {
        "gulp-util": "^3.0.1",
        "istanbul": "^0.3.5",
        "lodash": "^2.4.1",
        "through": "^2.3.6"
      },
      "dependencies": {
        "esprima": {
          "version": "2.5.0",
          "resolved": "https://registry.npmjs.org/esprima/-/esprima-2.5.0.tgz",
          "integrity": "sha1-84ekb9NEwbGjm6+MIL+0O20AWMw=",
          "dev": true
        },
        "istanbul": {
          "version": "0.3.22",
          "resolved": "https://registry.npmjs.org/istanbul/-/istanbul-0.3.22.tgz",
          "integrity": "sha1-PhZNhQIf4ZyYXR8OfvDD4i0BLrY=",
          "dev": true,
          "requires": {
            "abbrev": "1.0.x",
            "async": "1.x",
            "escodegen": "1.7.x",
            "esprima": "2.5.x",
            "fileset": "0.2.x",
            "handlebars": "^4.0.1",
            "js-yaml": "3.x",
            "mkdirp": "0.5.x",
            "nopt": "3.x",
            "once": "1.x",
            "resolve": "1.1.x",
            "supports-color": "^3.1.0",
            "which": "^1.1.1",
            "wordwrap": "^1.0.0"
          }
        },
        "resolve": {
          "version": "1.1.7",
          "resolved": "https://registry.npmjs.org/resolve/-/resolve-1.1.7.tgz",
          "integrity": "sha1-IDEU2CrSxe2ejgQRs5ModeiJ6Xs=",
          "dev": true
        },
        "supports-color": {
          "version": "3.2.3",
          "resolved": "https://registry.npmjs.org/supports-color/-/supports-color-3.2.3.tgz",
          "integrity": "sha1-ZawFBLOVQXHYpklGsq48u4pfVPY=",
          "dev": true,
          "requires": {
            "has-flag": "^1.0.0"
          }
        }
      }
    },
    "gulp-json-editor": {
      "version": "2.4.3",
      "resolved": "https://registry.npmjs.org/gulp-json-editor/-/gulp-json-editor-2.4.3.tgz",
      "integrity": "sha512-cSYh93dbSxIEXiuC0eHUBkrAJA0jS7pWGZ/x0uUt0Hu1xxUt5QuT7C2+wJE0q2YWtlOTz/lxD+HFHP15/Th7lg==",
      "dev": true,
      "requires": {
        "deepmerge": "^2.2.1",
        "detect-indent": "^5.0.0",
        "js-beautify": "^1.8.8",
        "plugin-error": "^1.0.1",
        "through2": "^3.0.0"
      },
      "dependencies": {
        "plugin-error": {
          "version": "1.0.1",
          "resolved": "https://registry.npmjs.org/plugin-error/-/plugin-error-1.0.1.tgz",
          "integrity": "sha512-L1zP0dk7vGweZME2i+EeakvUNqSrdiI3F91TwEoYiGrAfUXmVv6fJIq4g82PAXxNsWOp0J7ZqQy/3Szz0ajTxA==",
          "dev": true,
          "requires": {
            "ansi-colors": "^1.0.1",
            "arr-diff": "^4.0.0",
            "arr-union": "^3.1.0",
            "extend-shallow": "^3.0.2"
          }
        },
        "through2": {
          "version": "3.0.0",
          "resolved": "https://registry.npmjs.org/through2/-/through2-3.0.0.tgz",
          "integrity": "sha512-8B+sevlqP4OiCjonI1Zw03Sf8PuV1eRsYQgLad5eonILOdyeRsY27A/2Ze8IlvlMvq31OH+3fz/styI7Ya62yQ==",
          "dev": true,
          "requires": {
            "readable-stream": "2 || 3",
            "xtend": "~4.0.1"
          }
        }
      }
    },
    "gulp-remote-src": {
      "version": "0.4.1",
      "resolved": "http://registry.npmjs.org/gulp-remote-src/-/gulp-remote-src-0.4.1.tgz",
      "integrity": "sha1-bDYATlcijJ3wL76pcnqGFrr4c1U=",
      "dev": true,
      "requires": {
        "event-stream": "~3.1.5",
        "node.extend": "~1.1.2",
        "request": "~2.58.0",
        "through2": "~0.5.1",
        "vinyl": "~0.2.3"
      },
      "dependencies": {
        "asn1": {
          "version": "0.1.11",
          "resolved": "https://registry.npmjs.org/asn1/-/asn1-0.1.11.tgz",
          "integrity": "sha1-VZvhg3bQik7E2+gId9J4GGObLfc=",
          "dev": true
        },
        "assert-plus": {
          "version": "0.1.5",
          "resolved": "https://registry.npmjs.org/assert-plus/-/assert-plus-0.1.5.tgz",
          "integrity": "sha1-7nQAlBMALYTOxyGcasgRgS5yMWA=",
          "dev": true
        },
        "async": {
          "version": "2.6.1",
          "resolved": "https://registry.npmjs.org/async/-/async-2.6.1.tgz",
          "integrity": "sha512-fNEiL2+AZt6AlAw/29Cr0UDe4sRAHCpEHh54WMz+Bb7QfNcFw4h3loofyJpLeQs4Yx7yuqu/2dLgM5hKOs6HlQ==",
          "dev": true,
          "requires": {
            "lodash": "^4.17.10"
          }
        },
        "aws-sign2": {
          "version": "0.5.0",
          "resolved": "https://registry.npmjs.org/aws-sign2/-/aws-sign2-0.5.0.tgz",
          "integrity": "sha1-xXED96F/wDfwLXwuZLYC6iI/fWM=",
          "dev": true
        },
        "bl": {
          "version": "0.9.5",
          "resolved": "http://registry.npmjs.org/bl/-/bl-0.9.5.tgz",
          "integrity": "sha1-wGt5evCF6gC8Unr8jvzxHeIjIFQ=",
          "dev": true,
          "requires": {
            "readable-stream": "~1.0.26"
          }
        },
        "caseless": {
          "version": "0.10.0",
          "resolved": "https://registry.npmjs.org/caseless/-/caseless-0.10.0.tgz",
          "integrity": "sha1-7WsnGa3NH9GPWNwIHA8aW0OWOQk=",
          "dev": true
        },
        "clone-stats": {
          "version": "0.0.1",
          "resolved": "https://registry.npmjs.org/clone-stats/-/clone-stats-0.0.1.tgz",
          "integrity": "sha1-uI+UqCzzi4eR1YBG6kAprYjKmdE=",
          "dev": true
        },
        "extend": {
          "version": "2.0.2",
          "resolved": "https://registry.npmjs.org/extend/-/extend-2.0.2.tgz",
          "integrity": "sha512-AgFD4VU+lVLP6vjnlNfF7OeInLTyeyckCNPEsuxz1vi786UuK/nk6ynPuhn/h+Ju9++TQyr5EpLRI14fc1QtTQ==",
          "dev": true
        },
        "form-data": {
          "version": "1.0.1",
          "resolved": "http://registry.npmjs.org/form-data/-/form-data-1.0.1.tgz",
          "integrity": "sha1-rjFduaSQf6BlUCMEpm13M0de43w=",
          "dev": true,
          "requires": {
            "async": "^2.0.1",
            "combined-stream": "^1.0.5",
            "mime-types": "^2.1.11"
          },
          "dependencies": {
            "mime-types": {
              "version": "2.1.21",
              "resolved": "https://registry.npmjs.org/mime-types/-/mime-types-2.1.21.tgz",
              "integrity": "sha512-3iL6DbwpyLzjR3xHSFNFeb9Nz/M8WDkX33t1GFQnFOllWk8pOrh/LSrB5OXlnlW5P9LH73X6loW/eogc+F5lJg==",
              "dev": true,
              "requires": {
                "mime-db": "~1.37.0"
              }
            }
          }
        },
        "har-validator": {
          "version": "1.8.0",
          "resolved": "http://registry.npmjs.org/har-validator/-/har-validator-1.8.0.tgz",
          "integrity": "sha1-2DhCsOtMQ1lgrrEIoGejqpTA7rI=",
          "dev": true,
          "requires": {
            "bluebird": "^2.9.30",
            "chalk": "^1.0.0",
            "commander": "^2.8.1",
            "is-my-json-valid": "^2.12.0"
          }
        },
        "hawk": {
          "version": "2.3.1",
          "resolved": "http://registry.npmjs.org/hawk/-/hawk-2.3.1.tgz",
          "integrity": "sha1-HnMc45RH+h0PbXB/e87r7A/R7B8=",
          "dev": true,
          "requires": {
            "boom": "2.x.x",
            "cryptiles": "2.x.x",
            "hoek": "2.x.x",
            "sntp": "1.x.x"
          }
        },
        "http-signature": {
          "version": "0.11.0",
          "resolved": "https://registry.npmjs.org/http-signature/-/http-signature-0.11.0.tgz",
          "integrity": "sha1-F5bPZ6ABrVzWhJ3KCZFIXwkIn+Y=",
          "dev": true,
          "requires": {
            "asn1": "0.1.11",
            "assert-plus": "^0.1.5",
            "ctype": "0.5.3"
          }
        },
        "isarray": {
          "version": "0.0.1",
          "resolved": "https://registry.npmjs.org/isarray/-/isarray-0.0.1.tgz",
          "integrity": "sha1-ihis/Kmo9Bd+Cav8YDiTmwXR7t8=",
          "dev": true
        },
        "lodash": {
          "version": "4.17.11",
          "resolved": "https://registry.npmjs.org/lodash/-/lodash-4.17.11.tgz",
          "integrity": "sha512-cQKh8igo5QUhZ7lg38DYWAxMvjSAKG0A8wGSVimP07SIUEK2UO+arSRKbRZWtelMtN5V0Hkwh5ryOto/SshYIg==",
          "dev": true
        },
        "mime-types": {
          "version": "2.0.14",
          "resolved": "http://registry.npmjs.org/mime-types/-/mime-types-2.0.14.tgz",
          "integrity": "sha1-MQ4VnbI+B3+Lsit0jav6SVcUCqY=",
          "dev": true,
          "requires": {
            "mime-db": "~1.12.0"
          },
          "dependencies": {
            "mime-db": {
              "version": "1.12.0",
              "resolved": "http://registry.npmjs.org/mime-db/-/mime-db-1.12.0.tgz",
              "integrity": "sha1-PQxjGA9FjrENMlqqN9fFiuMS6dc=",
              "dev": true
            }
          }
        },
        "node-uuid": {
          "version": "1.4.8",
          "resolved": "https://registry.npmjs.org/node-uuid/-/node-uuid-1.4.8.tgz",
          "integrity": "sha1-sEDrCSOWivq/jTL7HxfxFn/auQc=",
          "dev": true
        },
        "oauth-sign": {
          "version": "0.8.2",
          "resolved": "https://registry.npmjs.org/oauth-sign/-/oauth-sign-0.8.2.tgz",
          "integrity": "sha1-Rqarfwrq2N6unsBWV4C31O/rnUM=",
          "dev": true
        },
        "qs": {
          "version": "3.1.0",
          "resolved": "http://registry.npmjs.org/qs/-/qs-3.1.0.tgz",
          "integrity": "sha1-0OmudFIzoS3EP7TzBVu6RGJhFTw=",
          "dev": true
        },
        "readable-stream": {
          "version": "1.0.34",
          "resolved": "http://registry.npmjs.org/readable-stream/-/readable-stream-1.0.34.tgz",
          "integrity": "sha1-Elgg40vIQtLyqq+v5MKRbuMsFXw=",
          "dev": true,
          "requires": {
            "core-util-is": "~1.0.0",
            "inherits": "~2.0.1",
            "isarray": "0.0.1",
            "string_decoder": "~0.10.x"
          }
        },
        "request": {
          "version": "2.58.0",
          "resolved": "http://registry.npmjs.org/request/-/request-2.58.0.tgz",
          "integrity": "sha1-tfScC5Sqt/rTiGEqH7atA7bMFYA=",
          "dev": true,
          "requires": {
            "aws-sign2": "~0.5.0",
            "bl": "~0.9.0",
            "caseless": "~0.10.0",
            "combined-stream": "~1.0.1",
            "extend": "~2.0.1",
            "forever-agent": "~0.6.0",
            "form-data": "~1.0.0-rc1",
            "har-validator": "^1.6.1",
            "hawk": "~2.3.0",
            "http-signature": "~0.11.0",
            "isstream": "~0.1.1",
            "json-stringify-safe": "~5.0.0",
            "mime-types": "~2.0.1",
            "node-uuid": "~1.4.0",
            "oauth-sign": "~0.8.0",
            "qs": "~3.1.0",
            "stringstream": "~0.0.4",
            "tough-cookie": ">=0.12.0",
            "tunnel-agent": "~0.4.0"
          }
        },
        "string_decoder": {
          "version": "0.10.31",
          "resolved": "http://registry.npmjs.org/string_decoder/-/string_decoder-0.10.31.tgz",
          "integrity": "sha1-YuIDvEF2bGwoyfyEMB2rHFMQ+pQ=",
          "dev": true
        },
        "through2": {
          "version": "0.5.1",
          "resolved": "http://registry.npmjs.org/through2/-/through2-0.5.1.tgz",
          "integrity": "sha1-390BLrnHAOIyP9M084rGIqs3Lac=",
          "dev": true,
          "requires": {
            "readable-stream": "~1.0.17",
            "xtend": "~3.0.0"
          }
        },
        "tunnel-agent": {
          "version": "0.4.3",
          "resolved": "https://registry.npmjs.org/tunnel-agent/-/tunnel-agent-0.4.3.tgz",
          "integrity": "sha1-Y3PbdpCf5XDgjXNYM2Xtgop07us=",
          "dev": true
        },
        "vinyl": {
          "version": "0.2.3",
          "resolved": "https://registry.npmjs.org/vinyl/-/vinyl-0.2.3.tgz",
          "integrity": "sha1-vKk4IJWC7FpJrVOKAPofEl5RMlI=",
          "dev": true,
          "requires": {
            "clone-stats": "~0.0.1"
          }
        },
        "xtend": {
          "version": "3.0.0",
          "resolved": "https://registry.npmjs.org/xtend/-/xtend-3.0.0.tgz",
          "integrity": "sha1-XM50B7r2Qsunvs2laBEcST9ZZlo=",
          "dev": true
        }
      }
    },
    "gulp-rename": {
      "version": "1.4.0",
      "resolved": "https://registry.npmjs.org/gulp-rename/-/gulp-rename-1.4.0.tgz",
      "integrity": "sha512-swzbIGb/arEoFK89tPY58vg3Ok1bw+d35PfUNwWqdo7KM4jkmuGA78JiDNqR+JeZFaeeHnRg9N7aihX3YPmsyg==",
      "dev": true
    },
    "gulp-shell": {
      "version": "0.5.2",
      "resolved": "https://registry.npmjs.org/gulp-shell/-/gulp-shell-0.5.2.tgz",
      "integrity": "sha1-pJWcoGUa0ce7/nCy0K27tOGuqY0=",
      "dev": true,
      "requires": {
        "async": "^1.5.0",
        "gulp-util": "^3.0.7",
        "lodash": "^4.0.0",
        "through2": "^2.0.0"
      },
      "dependencies": {
        "lodash": {
          "version": "4.17.11",
          "resolved": "https://registry.npmjs.org/lodash/-/lodash-4.17.11.tgz",
          "integrity": "sha512-cQKh8igo5QUhZ7lg38DYWAxMvjSAKG0A8wGSVimP07SIUEK2UO+arSRKbRZWtelMtN5V0Hkwh5ryOto/SshYIg==",
          "dev": true
        }
      }
    },
    "gulp-sourcemaps": {
      "version": "1.12.1",
      "resolved": "https://registry.npmjs.org/gulp-sourcemaps/-/gulp-sourcemaps-1.12.1.tgz",
      "integrity": "sha1-tDfR89mAzyboEYSCNxjOFa5ll7Y=",
      "dev": true,
      "requires": {
        "@gulp-sourcemaps/map-sources": "1.X",
        "acorn": "4.X",
        "convert-source-map": "1.X",
        "css": "2.X",
        "debug-fabulous": "0.0.X",
        "detect-newline": "2.X",
        "graceful-fs": "4.X",
        "source-map": "~0.6.0",
        "strip-bom": "2.X",
        "through2": "2.X",
        "vinyl": "1.X"
      },
      "dependencies": {
        "clone": {
          "version": "1.0.4",
          "resolved": "https://registry.npmjs.org/clone/-/clone-1.0.4.tgz",
          "integrity": "sha1-2jCcwmPfFZlMaIypAheco8fNfH4=",
          "dev": true
        },
        "clone-stats": {
          "version": "0.0.1",
          "resolved": "https://registry.npmjs.org/clone-stats/-/clone-stats-0.0.1.tgz",
          "integrity": "sha1-uI+UqCzzi4eR1YBG6kAprYjKmdE=",
          "dev": true
        },
        "replace-ext": {
          "version": "0.0.1",
          "resolved": "https://registry.npmjs.org/replace-ext/-/replace-ext-0.0.1.tgz",
          "integrity": "sha1-KbvZIHinOfC8zitO5B6DeVNSKSQ=",
          "dev": true
        },
        "source-map": {
          "version": "0.6.1",
          "resolved": "https://registry.npmjs.org/source-map/-/source-map-0.6.1.tgz",
          "integrity": "sha512-UjgapumWlbMhkBgzT7Ykc5YXUT46F0iKu8SGXq0bcwP5dz/h0Plj6enJqjz1Zbq2l5WaqYnrVbwWOWMyF3F47g==",
          "dev": true
        },
        "vinyl": {
          "version": "1.2.0",
          "resolved": "https://registry.npmjs.org/vinyl/-/vinyl-1.2.0.tgz",
          "integrity": "sha1-XIgDbPVl5d8FVYv8kR+GVt8hiIQ=",
          "dev": true,
          "requires": {
            "clone": "^1.0.0",
            "clone-stats": "^0.0.1",
            "replace-ext": "0.0.1"
          }
        }
      }
    },
    "gulp-tslint": {
      "version": "8.1.4",
      "resolved": "https://registry.npmjs.org/gulp-tslint/-/gulp-tslint-8.1.4.tgz",
      "integrity": "sha512-wBoZIEMJRz9urHwolsvQpngA9l931p6g/Liwz1b/KrsVP6jEBFZv/o0NS1TFCQZi/l8mXxz8+v3twhf4HOXxPQ==",
      "dev": true,
      "requires": {
        "@types/fancy-log": "1.3.0",
        "ansi-colors": "^1.0.1",
        "fancy-log": "1.3.3",
        "map-stream": "~0.0.7",
        "plugin-error": "1.0.1",
        "through": "~2.3.8"
      },
      "dependencies": {
        "map-stream": {
          "version": "0.0.7",
          "resolved": "https://registry.npmjs.org/map-stream/-/map-stream-0.0.7.tgz",
          "integrity": "sha1-ih8HiW2CsQkmvTdEokIACfiJdKg=",
          "dev": true
        },
        "plugin-error": {
          "version": "1.0.1",
          "resolved": "https://registry.npmjs.org/plugin-error/-/plugin-error-1.0.1.tgz",
          "integrity": "sha512-L1zP0dk7vGweZME2i+EeakvUNqSrdiI3F91TwEoYiGrAfUXmVv6fJIq4g82PAXxNsWOp0J7ZqQy/3Szz0ajTxA==",
          "dev": true,
          "requires": {
            "ansi-colors": "^1.0.1",
            "arr-diff": "^4.0.0",
            "arr-union": "^3.1.0",
            "extend-shallow": "^3.0.2"
          }
        }
      }
    },
    "gulp-typescript": {
      "version": "3.2.4",
      "resolved": "https://registry.npmjs.org/gulp-typescript/-/gulp-typescript-3.2.4.tgz",
      "integrity": "sha512-bZosNvbUGzFA4bjjWoUPyjU5vfgJSzlYKkU0Jutbsrj+td8yvtqxethhqfzB9MwyamaUODIuidj5gIytZ523Bw==",
      "dev": true,
      "requires": {
        "gulp-util": "~3.0.7",
        "source-map": "~0.5.3",
        "through2": "~2.0.1",
        "vinyl-fs": "~2.4.3"
      },
      "dependencies": {
        "arr-diff": {
          "version": "2.0.0",
          "resolved": "https://registry.npmjs.org/arr-diff/-/arr-diff-2.0.0.tgz",
          "integrity": "sha1-jzuCf5Vai9ZpaX5KQlasPOrjVs8=",
          "dev": true,
          "requires": {
            "arr-flatten": "^1.0.1"
          }
        },
        "array-unique": {
          "version": "0.2.1",
          "resolved": "https://registry.npmjs.org/array-unique/-/array-unique-0.2.1.tgz",
          "integrity": "sha1-odl8yvy8JiXMcPrc6zalDFiwGlM=",
          "dev": true
        },
        "braces": {
          "version": "1.8.5",
          "resolved": "https://registry.npmjs.org/braces/-/braces-1.8.5.tgz",
          "integrity": "sha1-uneWLhLf+WnWt2cR6RS3N4V79qc=",
          "dev": true,
          "requires": {
            "expand-range": "^1.8.1",
            "preserve": "^0.2.0",
            "repeat-element": "^1.1.2"
          }
        },
        "clone": {
          "version": "1.0.4",
          "resolved": "https://registry.npmjs.org/clone/-/clone-1.0.4.tgz",
          "integrity": "sha1-2jCcwmPfFZlMaIypAheco8fNfH4=",
          "dev": true
        },
        "clone-stats": {
          "version": "0.0.1",
          "resolved": "https://registry.npmjs.org/clone-stats/-/clone-stats-0.0.1.tgz",
          "integrity": "sha1-uI+UqCzzi4eR1YBG6kAprYjKmdE=",
          "dev": true
        },
        "expand-brackets": {
          "version": "0.1.5",
          "resolved": "https://registry.npmjs.org/expand-brackets/-/expand-brackets-0.1.5.tgz",
          "integrity": "sha1-3wcoTjQqgHzXM6xa9yQR5YHRF3s=",
          "dev": true,
          "requires": {
            "is-posix-bracket": "^0.1.0"
          }
        },
        "extend-shallow": {
          "version": "2.0.1",
          "resolved": "https://registry.npmjs.org/extend-shallow/-/extend-shallow-2.0.1.tgz",
          "integrity": "sha1-Ua99YUrZqfYQ6huvu5idaxxWiQ8=",
          "dev": true,
          "requires": {
            "is-extendable": "^0.1.0"
          }
        },
        "extglob": {
          "version": "0.3.2",
          "resolved": "https://registry.npmjs.org/extglob/-/extglob-0.3.2.tgz",
          "integrity": "sha1-Lhj/PS9JqydlzskCPwEdqo2DSaE=",
          "dev": true,
          "requires": {
            "is-extglob": "^1.0.0"
          }
        },
        "glob": {
          "version": "5.0.15",
          "resolved": "https://registry.npmjs.org/glob/-/glob-5.0.15.tgz",
          "integrity": "sha1-G8k2ueAvSmA/zCIuz3Yz0wuLk7E=",
          "dev": true,
          "requires": {
            "inflight": "^1.0.4",
            "inherits": "2",
            "minimatch": "2 || 3",
            "once": "^1.3.0",
            "path-is-absolute": "^1.0.0"
          }
        },
        "glob-stream": {
          "version": "5.3.5",
          "resolved": "https://registry.npmjs.org/glob-stream/-/glob-stream-5.3.5.tgz",
          "integrity": "sha1-pVZlqajM3EGRWofHAeMtTgFvrSI=",
          "dev": true,
          "requires": {
            "extend": "^3.0.0",
            "glob": "^5.0.3",
            "glob-parent": "^3.0.0",
            "micromatch": "^2.3.7",
            "ordered-read-streams": "^0.3.0",
            "through2": "^0.6.0",
            "to-absolute-glob": "^0.1.1",
            "unique-stream": "^2.0.2"
          },
          "dependencies": {
            "readable-stream": {
              "version": "1.0.34",
              "resolved": "http://registry.npmjs.org/readable-stream/-/readable-stream-1.0.34.tgz",
              "integrity": "sha1-Elgg40vIQtLyqq+v5MKRbuMsFXw=",
              "dev": true,
              "requires": {
                "core-util-is": "~1.0.0",
                "inherits": "~2.0.1",
                "isarray": "0.0.1",
                "string_decoder": "~0.10.x"
              }
            },
            "through2": {
              "version": "0.6.5",
              "resolved": "http://registry.npmjs.org/through2/-/through2-0.6.5.tgz",
              "integrity": "sha1-QaucZ7KdVyCQcUEOHXp6lozTrUg=",
              "dev": true,
              "requires": {
                "readable-stream": ">=1.0.33-1 <1.1.0-0",
                "xtend": ">=4.0.0 <4.1.0-0"
              }
            }
          }
        },
        "gulp-sourcemaps": {
          "version": "1.6.0",
          "resolved": "https://registry.npmjs.org/gulp-sourcemaps/-/gulp-sourcemaps-1.6.0.tgz",
          "integrity": "sha1-uG/zSdgBzrVuHZ59x7vLS33uYAw=",
          "dev": true,
          "requires": {
            "convert-source-map": "^1.1.1",
            "graceful-fs": "^4.1.2",
            "strip-bom": "^2.0.0",
            "through2": "^2.0.0",
            "vinyl": "^1.0.0"
          }
        },
        "is-extglob": {
          "version": "1.0.0",
          "resolved": "https://registry.npmjs.org/is-extglob/-/is-extglob-1.0.0.tgz",
          "integrity": "sha1-rEaBd8SUNAWgkvyPKXYMb/xiBsA=",
          "dev": true
        },
        "is-glob": {
          "version": "2.0.1",
          "resolved": "https://registry.npmjs.org/is-glob/-/is-glob-2.0.1.tgz",
          "integrity": "sha1-0Jb5JqPe1WAPP9/ZEZjLCIjC2GM=",
          "dev": true,
          "requires": {
            "is-extglob": "^1.0.0"
          }
        },
        "is-valid-glob": {
          "version": "0.3.0",
          "resolved": "https://registry.npmjs.org/is-valid-glob/-/is-valid-glob-0.3.0.tgz",
          "integrity": "sha1-1LVcafUYhvm2XHDWwmItN+KfSP4=",
          "dev": true
        },
        "isarray": {
          "version": "0.0.1",
          "resolved": "https://registry.npmjs.org/isarray/-/isarray-0.0.1.tgz",
          "integrity": "sha1-ihis/Kmo9Bd+Cav8YDiTmwXR7t8=",
          "dev": true
        },
        "kind-of": {
          "version": "3.2.2",
          "resolved": "https://registry.npmjs.org/kind-of/-/kind-of-3.2.2.tgz",
          "integrity": "sha1-MeohpzS6ubuw8yRm2JOupR5KPGQ=",
          "dev": true,
          "requires": {
            "is-buffer": "^1.1.5"
          }
        },
        "micromatch": {
          "version": "2.3.11",
          "resolved": "https://registry.npmjs.org/micromatch/-/micromatch-2.3.11.tgz",
          "integrity": "sha1-hmd8l9FyCzY0MdBNDRUpO9OMFWU=",
          "dev": true,
          "requires": {
            "arr-diff": "^2.0.0",
            "array-unique": "^0.2.1",
            "braces": "^1.8.2",
            "expand-brackets": "^0.1.4",
            "extglob": "^0.3.1",
            "filename-regex": "^2.0.0",
            "is-extglob": "^1.0.0",
            "is-glob": "^2.0.1",
            "kind-of": "^3.0.2",
            "normalize-path": "^2.0.1",
            "object.omit": "^2.0.0",
            "parse-glob": "^3.0.4",
            "regex-cache": "^0.4.2"
          }
        },
        "ordered-read-streams": {
          "version": "0.3.0",
          "resolved": "https://registry.npmjs.org/ordered-read-streams/-/ordered-read-streams-0.3.0.tgz",
          "integrity": "sha1-cTfmmzKYuzQiR6G77jiByA4v14s=",
          "dev": true,
          "requires": {
            "is-stream": "^1.0.1",
            "readable-stream": "^2.0.1"
          }
        },
        "replace-ext": {
          "version": "0.0.1",
          "resolved": "https://registry.npmjs.org/replace-ext/-/replace-ext-0.0.1.tgz",
          "integrity": "sha1-KbvZIHinOfC8zitO5B6DeVNSKSQ=",
          "dev": true
        },
        "string_decoder": {
          "version": "0.10.31",
          "resolved": "http://registry.npmjs.org/string_decoder/-/string_decoder-0.10.31.tgz",
          "integrity": "sha1-YuIDvEF2bGwoyfyEMB2rHFMQ+pQ=",
          "dev": true
        },
        "to-absolute-glob": {
          "version": "0.1.1",
          "resolved": "https://registry.npmjs.org/to-absolute-glob/-/to-absolute-glob-0.1.1.tgz",
          "integrity": "sha1-HN+kcqnvUMI57maZm2YsoOs5k38=",
          "dev": true,
          "requires": {
            "extend-shallow": "^2.0.1"
          }
        },
        "vinyl": {
          "version": "1.2.0",
          "resolved": "https://registry.npmjs.org/vinyl/-/vinyl-1.2.0.tgz",
          "integrity": "sha1-XIgDbPVl5d8FVYv8kR+GVt8hiIQ=",
          "dev": true,
          "requires": {
            "clone": "^1.0.0",
            "clone-stats": "^0.0.1",
            "replace-ext": "0.0.1"
          }
        },
        "vinyl-fs": {
          "version": "2.4.4",
          "resolved": "https://registry.npmjs.org/vinyl-fs/-/vinyl-fs-2.4.4.tgz",
          "integrity": "sha1-vm/zJwy1Xf19MGNkDegfJddTIjk=",
          "dev": true,
          "requires": {
            "duplexify": "^3.2.0",
            "glob-stream": "^5.3.2",
            "graceful-fs": "^4.0.0",
            "gulp-sourcemaps": "1.6.0",
            "is-valid-glob": "^0.3.0",
            "lazystream": "^1.0.0",
            "lodash.isequal": "^4.0.0",
            "merge-stream": "^1.0.0",
            "mkdirp": "^0.5.0",
            "object-assign": "^4.0.0",
            "readable-stream": "^2.0.4",
            "strip-bom": "^2.0.0",
            "strip-bom-stream": "^1.0.0",
            "through2": "^2.0.0",
            "through2-filter": "^2.0.0",
            "vali-date": "^1.0.0",
            "vinyl": "^1.0.0"
          }
        }
      }
    },
    "gulp-uglify": {
      "version": "2.1.2",
      "resolved": "https://registry.npmjs.org/gulp-uglify/-/gulp-uglify-2.1.2.tgz",
      "integrity": "sha1-bbhbHQ7mPRgFhZK2WGSdZcLsRUE=",
      "dev": true,
      "requires": {
        "gulplog": "^1.0.0",
        "has-gulplog": "^0.1.0",
        "lodash": "^4.13.1",
        "make-error-cause": "^1.1.1",
        "through2": "^2.0.0",
        "uglify-js": "~2.8.10",
        "uglify-save-license": "^0.4.1",
        "vinyl-sourcemaps-apply": "^0.2.0"
      },
      "dependencies": {
        "camelcase": {
          "version": "1.2.1",
          "resolved": "https://registry.npmjs.org/camelcase/-/camelcase-1.2.1.tgz",
          "integrity": "sha1-m7UwTS4LVmmLLHWLCKPqqdqlijk=",
          "dev": true
        },
        "cliui": {
          "version": "2.1.0",
          "resolved": "https://registry.npmjs.org/cliui/-/cliui-2.1.0.tgz",
          "integrity": "sha1-S0dXYP+AJkx2LDoXGQMukcf+oNE=",
          "dev": true,
          "requires": {
            "center-align": "^0.1.1",
            "right-align": "^0.1.1",
            "wordwrap": "0.0.2"
          }
        },
        "lodash": {
          "version": "4.17.11",
          "resolved": "https://registry.npmjs.org/lodash/-/lodash-4.17.11.tgz",
          "integrity": "sha512-cQKh8igo5QUhZ7lg38DYWAxMvjSAKG0A8wGSVimP07SIUEK2UO+arSRKbRZWtelMtN5V0Hkwh5ryOto/SshYIg==",
          "dev": true
        },
        "uglify-js": {
          "version": "2.8.29",
          "resolved": "https://registry.npmjs.org/uglify-js/-/uglify-js-2.8.29.tgz",
          "integrity": "sha1-KcVzMUgFe7Th913zW3qcty5qWd0=",
          "dev": true,
          "requires": {
            "source-map": "~0.5.1",
            "uglify-to-browserify": "~1.0.0",
            "yargs": "~3.10.0"
          }
        },
        "wordwrap": {
          "version": "0.0.2",
          "resolved": "https://registry.npmjs.org/wordwrap/-/wordwrap-0.0.2.tgz",
          "integrity": "sha1-t5Zpu0LstAn4PVg8rVLKF+qhZD8=",
          "dev": true
        },
        "yargs": {
          "version": "3.10.0",
          "resolved": "https://registry.npmjs.org/yargs/-/yargs-3.10.0.tgz",
          "integrity": "sha1-9+572FfdfB0tOMDnTvvWgdFDH9E=",
          "dev": true,
          "requires": {
            "camelcase": "^1.0.2",
            "cliui": "^2.1.0",
            "decamelize": "^1.0.0",
            "window-size": "0.1.0"
          }
        }
      }
    },
    "gulp-util": {
      "version": "3.0.8",
      "resolved": "https://registry.npmjs.org/gulp-util/-/gulp-util-3.0.8.tgz",
      "integrity": "sha1-AFTh50RQLifATBh8PsxQXdVLu08=",
      "dev": true,
      "requires": {
        "array-differ": "^1.0.0",
        "array-uniq": "^1.0.2",
        "beeper": "^1.0.0",
        "chalk": "^1.0.0",
        "dateformat": "^2.0.0",
        "fancy-log": "^1.1.0",
        "gulplog": "^1.0.0",
        "has-gulplog": "^0.1.0",
        "lodash._reescape": "^3.0.0",
        "lodash._reevaluate": "^3.0.0",
        "lodash._reinterpolate": "^3.0.0",
        "lodash.template": "^3.0.0",
        "minimist": "^1.1.0",
        "multipipe": "^0.1.2",
        "object-assign": "^3.0.0",
        "replace-ext": "0.0.1",
        "through2": "^2.0.0",
        "vinyl": "^0.5.0"
      },
      "dependencies": {
        "clone": {
          "version": "1.0.4",
          "resolved": "https://registry.npmjs.org/clone/-/clone-1.0.4.tgz",
          "integrity": "sha1-2jCcwmPfFZlMaIypAheco8fNfH4=",
          "dev": true
        },
        "clone-stats": {
          "version": "0.0.1",
          "resolved": "https://registry.npmjs.org/clone-stats/-/clone-stats-0.0.1.tgz",
          "integrity": "sha1-uI+UqCzzi4eR1YBG6kAprYjKmdE=",
          "dev": true
        },
        "object-assign": {
          "version": "3.0.0",
          "resolved": "https://registry.npmjs.org/object-assign/-/object-assign-3.0.0.tgz",
          "integrity": "sha1-m+3VygiXlJvKR+f/QIBi1Un1h/I=",
          "dev": true
        },
        "replace-ext": {
          "version": "0.0.1",
          "resolved": "https://registry.npmjs.org/replace-ext/-/replace-ext-0.0.1.tgz",
          "integrity": "sha1-KbvZIHinOfC8zitO5B6DeVNSKSQ=",
          "dev": true
        },
        "vinyl": {
          "version": "0.5.3",
          "resolved": "https://registry.npmjs.org/vinyl/-/vinyl-0.5.3.tgz",
          "integrity": "sha1-sEVbOPxeDPMNQyUTLkYZcMIJHN4=",
          "dev": true,
          "requires": {
            "clone": "^1.0.0",
            "clone-stats": "^0.0.1",
            "replace-ext": "0.0.1"
          }
        }
      }
    },
    "gulplog": {
      "version": "1.0.0",
      "resolved": "https://registry.npmjs.org/gulplog/-/gulplog-1.0.0.tgz",
      "integrity": "sha1-4oxNRdBey77YGDY86PnFkmIp/+U=",
      "dev": true,
      "requires": {
        "glogg": "^1.0.0"
      }
    },
    "handlebars": {
      "version": "4.0.12",
      "resolved": "https://registry.npmjs.org/handlebars/-/handlebars-4.0.12.tgz",
      "integrity": "sha512-RhmTekP+FZL+XNhwS1Wf+bTTZpdLougwt5pcgA1tuz6Jcx0fpH/7z0qd71RKnZHBCxIRBHfBOnio4gViPemNzA==",
      "dev": true,
      "requires": {
        "async": "^2.5.0",
        "optimist": "^0.6.1",
        "source-map": "^0.6.1",
        "uglify-js": "^3.1.4"
      },
      "dependencies": {
        "async": {
          "version": "2.6.1",
          "resolved": "https://registry.npmjs.org/async/-/async-2.6.1.tgz",
          "integrity": "sha512-fNEiL2+AZt6AlAw/29Cr0UDe4sRAHCpEHh54WMz+Bb7QfNcFw4h3loofyJpLeQs4Yx7yuqu/2dLgM5hKOs6HlQ==",
          "dev": true,
          "requires": {
            "lodash": "^4.17.10"
          }
        },
        "commander": {
          "version": "2.17.1",
          "resolved": "https://registry.npmjs.org/commander/-/commander-2.17.1.tgz",
          "integrity": "sha512-wPMUt6FnH2yzG95SA6mzjQOEKUU3aLaDEmzs1ti+1E9h+CsrZghRlqEM/EJ4KscsQVG8uNN4uVreUeT8+drlgg==",
          "dev": true,
          "optional": true
        },
        "lodash": {
          "version": "4.17.11",
          "resolved": "https://registry.npmjs.org/lodash/-/lodash-4.17.11.tgz",
          "integrity": "sha512-cQKh8igo5QUhZ7lg38DYWAxMvjSAKG0A8wGSVimP07SIUEK2UO+arSRKbRZWtelMtN5V0Hkwh5ryOto/SshYIg==",
          "dev": true
        },
        "source-map": {
          "version": "0.6.1",
          "resolved": "https://registry.npmjs.org/source-map/-/source-map-0.6.1.tgz",
          "integrity": "sha512-UjgapumWlbMhkBgzT7Ykc5YXUT46F0iKu8SGXq0bcwP5dz/h0Plj6enJqjz1Zbq2l5WaqYnrVbwWOWMyF3F47g==",
          "dev": true
        },
        "uglify-js": {
          "version": "3.4.9",
          "resolved": "https://registry.npmjs.org/uglify-js/-/uglify-js-3.4.9.tgz",
          "integrity": "sha512-8CJsbKOtEbnJsTyv6LE6m6ZKniqMiFWmm9sRbopbkGs3gMPPfd3Fh8iIA4Ykv5MgaTbqHr4BaoGLJLZNhsrW1Q==",
          "dev": true,
          "optional": true,
          "requires": {
            "commander": "~2.17.1",
            "source-map": "~0.6.1"
          }
        }
      }
    },
    "har-schema": {
      "version": "2.0.0",
      "resolved": "https://registry.npmjs.org/har-schema/-/har-schema-2.0.0.tgz",
      "integrity": "sha1-qUwiJOvKwEeCoNkDVSHyRzW37JI="
    },
    "har-validator": {
      "version": "5.1.3",
      "resolved": "https://registry.npmjs.org/har-validator/-/har-validator-5.1.3.tgz",
      "integrity": "sha512-sNvOCzEQNr/qrvJgc3UG/kD4QtlHycrzwS+6mfTrrSq97BvaYcPZZI1ZSqGSPR73Cxn4LKTD4PttRwfU7jWq5g==",
      "requires": {
        "ajv": "^6.5.5",
        "har-schema": "^2.0.0"
      }
    },
    "has": {
      "version": "1.0.3",
      "resolved": "https://registry.npmjs.org/has/-/has-1.0.3.tgz",
      "integrity": "sha512-f2dvO0VU6Oej7RkWJGrehjbzMAjFp5/VKPp5tTpWIV4JHHZK1/BxbFRtf/siA2SWTe09caDmVtYYzWEIbBS4zw==",
      "dev": true,
      "requires": {
        "function-bind": "^1.1.1"
      }
    },
    "has-ansi": {
      "version": "2.0.0",
      "resolved": "https://registry.npmjs.org/has-ansi/-/has-ansi-2.0.0.tgz",
      "integrity": "sha1-NPUEnOHs3ysGSa8+8k5F7TVBbZE=",
      "dev": true,
      "requires": {
        "ansi-regex": "^2.0.0"
      }
    },
    "has-binary": {
      "version": "0.1.7",
      "resolved": "https://registry.npmjs.org/has-binary/-/has-binary-0.1.7.tgz",
      "integrity": "sha1-aOYesWIQyVRaClzOBqhzkS/h5ow=",
      "dev": true,
      "requires": {
        "isarray": "0.0.1"
      },
      "dependencies": {
        "isarray": {
          "version": "0.0.1",
          "resolved": "https://registry.npmjs.org/isarray/-/isarray-0.0.1.tgz",
          "integrity": "sha1-ihis/Kmo9Bd+Cav8YDiTmwXR7t8=",
          "dev": true
        }
      }
    },
    "has-cors": {
      "version": "1.1.0",
      "resolved": "https://registry.npmjs.org/has-cors/-/has-cors-1.1.0.tgz",
      "integrity": "sha1-XkdHk/fqmEPRu5nCPu9J/xJv/zk=",
      "dev": true
    },
    "has-flag": {
      "version": "1.0.0",
      "resolved": "https://registry.npmjs.org/has-flag/-/has-flag-1.0.0.tgz",
      "integrity": "sha1-nZ55MWXOAXoA8AQYxD+UKnsdEfo=",
      "dev": true
    },
    "has-gulplog": {
      "version": "0.1.0",
      "resolved": "https://registry.npmjs.org/has-gulplog/-/has-gulplog-0.1.0.tgz",
      "integrity": "sha1-ZBTIKRNpfaUVkDl9r7EvIpZ4Ec4=",
      "dev": true,
      "requires": {
        "sparkles": "^1.0.0"
      }
    },
    "has-symbols": {
      "version": "1.0.0",
      "resolved": "https://registry.npmjs.org/has-symbols/-/has-symbols-1.0.0.tgz",
      "integrity": "sha1-uhqPGvKg/DllD1yFA2dwQSIGO0Q=",
      "dev": true
    },
    "has-value": {
      "version": "1.0.0",
      "resolved": "https://registry.npmjs.org/has-value/-/has-value-1.0.0.tgz",
      "integrity": "sha1-GLKB2lhbHFxR3vJMkw7SmgvmsXc=",
      "dev": true,
      "requires": {
        "get-value": "^2.0.6",
        "has-values": "^1.0.0",
        "isobject": "^3.0.0"
      }
    },
    "has-values": {
      "version": "1.0.0",
      "resolved": "https://registry.npmjs.org/has-values/-/has-values-1.0.0.tgz",
      "integrity": "sha1-lbC2P+whRmGab+V/51Yo1aOe/k8=",
      "dev": true,
      "requires": {
        "is-number": "^3.0.0",
        "kind-of": "^4.0.0"
      },
      "dependencies": {
        "kind-of": {
          "version": "4.0.0",
          "resolved": "https://registry.npmjs.org/kind-of/-/kind-of-4.0.0.tgz",
          "integrity": "sha1-IIE989cSkosgc3hpGkUGb65y3Vc=",
          "dev": true,
          "requires": {
            "is-buffer": "^1.1.5"
          }
        }
      }
    },
    "hawk": {
      "version": "3.1.3",
      "resolved": "http://registry.npmjs.org/hawk/-/hawk-3.1.3.tgz",
      "integrity": "sha1-B4REvXwWQLD+VA0sm3PVlnjo4cQ=",
      "dev": true,
      "requires": {
        "boom": "2.x.x",
        "cryptiles": "2.x.x",
        "hoek": "2.x.x",
        "sntp": "1.x.x"
      }
    },
    "he": {
      "version": "1.1.1",
      "resolved": "https://registry.npmjs.org/he/-/he-1.1.1.tgz",
      "integrity": "sha1-k0EP0hsAlzUVH4howvJx80J+I/0=",
      "dev": true
    },
    "hoek": {
      "version": "2.16.3",
      "resolved": "http://registry.npmjs.org/hoek/-/hoek-2.16.3.tgz",
      "integrity": "sha1-ILt0A9POo5jpHcRxCo/xuCdKJe0=",
      "dev": true
    },
    "home-or-tmp": {
      "version": "2.0.0",
      "resolved": "https://registry.npmjs.org/home-or-tmp/-/home-or-tmp-2.0.0.tgz",
      "integrity": "sha1-42w/LSyufXRqhX440Y1fMqeILbg=",
      "dev": true,
      "requires": {
        "os-homedir": "^1.0.0",
        "os-tmpdir": "^1.0.1"
      }
    },
    "homedir-polyfill": {
      "version": "1.0.3",
      "resolved": "https://registry.npmjs.org/homedir-polyfill/-/homedir-polyfill-1.0.3.tgz",
      "integrity": "sha512-eSmmWE5bZTK2Nou4g0AI3zZ9rswp7GRKoKXS1BLUkvPviOqs4YTN1djQIqrXy9k5gEtdLPy86JjRwsNM9tnDcA==",
      "dev": true,
      "requires": {
        "parse-passwd": "^1.0.0"
      }
    },
    "hosted-git-info": {
      "version": "2.7.1",
      "resolved": "https://registry.npmjs.org/hosted-git-info/-/hosted-git-info-2.7.1.tgz",
      "integrity": "sha512-7T/BxH19zbcCTa8XkMlbK5lTo1WtgkFi3GvdWEyNuc4Vex7/9Dqbnpsf4JMydcfj9HCg4zUWFTL3Za6lapg5/w==",
      "dev": true
    },
    "htmlparser2": {
      "version": "3.10.1",
      "resolved": "https://registry.npmjs.org/htmlparser2/-/htmlparser2-3.10.1.tgz",
      "integrity": "sha512-IgieNijUMbkDovyoKObU1DUhm1iwNYE/fuifEoEHfd1oZKZDaONBSkal7Y01shxsM49R4XaMdGez3WnF9UfiCQ==",
      "dev": true,
      "requires": {
        "domelementtype": "^1.3.1",
        "domhandler": "^2.3.0",
        "domutils": "^1.5.1",
        "entities": "^1.1.1",
        "inherits": "^2.0.1",
        "readable-stream": "^3.1.1"
      },
      "dependencies": {
        "readable-stream": {
          "version": "3.2.0",
          "resolved": "https://registry.npmjs.org/readable-stream/-/readable-stream-3.2.0.tgz",
          "integrity": "sha512-RV20kLjdmpZuTF1INEb9IA3L68Nmi+Ri7ppZqo78wj//Pn62fCoJyV9zalccNzDD/OuJpMG4f+pfMl8+L6QdGw==",
          "dev": true,
          "requires": {
            "inherits": "^2.0.3",
            "string_decoder": "^1.1.1",
            "util-deprecate": "^1.0.1"
          }
        }
      }
    },
    "http-errors": {
      "version": "1.6.3",
      "resolved": "http://registry.npmjs.org/http-errors/-/http-errors-1.6.3.tgz",
      "integrity": "sha1-i1VoC7S+KDoLW/TqLjhYC+HZMg0=",
      "requires": {
        "depd": "~1.1.2",
        "inherits": "2.0.3",
        "setprototypeof": "1.1.0",
        "statuses": ">= 1.4.0 < 2"
      }
    },
    "http-proxy": {
      "version": "1.17.0",
      "resolved": "https://registry.npmjs.org/http-proxy/-/http-proxy-1.17.0.tgz",
      "integrity": "sha512-Taqn+3nNvYRfJ3bGvKfBSRwy1v6eePlm3oc/aWVxZp57DQr5Eq3xhKJi7Z4hZpS8PC3H4qI+Yly5EmFacGuA/g==",
      "dev": true,
      "requires": {
        "eventemitter3": "^3.0.0",
        "follow-redirects": "^1.0.0",
        "requires-port": "^1.0.0"
      }
    },
    "http-proxy-agent": {
      "version": "2.1.0",
      "resolved": "https://registry.npmjs.org/http-proxy-agent/-/http-proxy-agent-2.1.0.tgz",
      "integrity": "sha512-qwHbBLV7WviBl0rQsOzH6o5lwyOIvwp/BdFnvVxXORldu5TmjFfjzBcWUWS5kWAZhmv+JtiDhSuQCp4sBfbIgg==",
      "requires": {
        "agent-base": "4",
        "debug": "3.1.0"
      },
      "dependencies": {
        "debug": {
          "version": "3.1.0",
          "resolved": "https://registry.npmjs.org/debug/-/debug-3.1.0.tgz",
          "integrity": "sha512-OX8XqP7/1a9cqkxYw2yXss15f26NKWBpDXQd0/uK/KPqdQhxbPa994hnzjcE2VqQpDslf55723cKPUOGSmMY3g==",
          "requires": {
            "ms": "2.0.0"
          }
        }
      }
    },
    "http-signature": {
      "version": "1.2.0",
      "resolved": "https://registry.npmjs.org/http-signature/-/http-signature-1.2.0.tgz",
      "integrity": "sha1-muzZJRFHcvPZW2WmCruPfBj7rOE=",
      "requires": {
        "assert-plus": "^1.0.0",
        "jsprim": "^1.2.2",
        "sshpk": "^1.7.0"
      }
    },
    "https-proxy-agent": {
      "version": "2.2.1",
      "resolved": "https://registry.npmjs.org/https-proxy-agent/-/https-proxy-agent-2.2.1.tgz",
      "integrity": "sha512-HPCTS1LW51bcyMYbxUIOO4HEOlQ1/1qRaFWcyxvwaqUS9TY88aoEuHUY33kuAh1YhVVaDQhLZsnPd+XNARWZlQ==",
      "requires": {
        "agent-base": "^4.1.0",
        "debug": "^3.1.0"
      },
      "dependencies": {
        "debug": {
          "version": "3.2.6",
          "resolved": "https://registry.npmjs.org/debug/-/debug-3.2.6.tgz",
          "integrity": "sha512-mel+jf7nrtEl5Pn1Qx46zARXKDpBbvzezse7p7LqINmdoIk8PYP5SySaxEmYv6TZ0JyEKA1hsCId6DIhgITtWQ==",
          "requires": {
            "ms": "^2.1.1"
          }
        },
        "ms": {
          "version": "2.1.1",
          "resolved": "https://registry.npmjs.org/ms/-/ms-2.1.1.tgz",
          "integrity": "sha512-tgp+dl5cGk28utYktBsrFqA7HKgrhgPsg6Z/EfhWI4gl1Hwq8B/GmY/0oXZ6nF8hDVesS/FpnYaD/kOWhYQvyg=="
        }
      }
    },
    "iconv-lite": {
      "version": "0.4.23",
      "resolved": "https://registry.npmjs.org/iconv-lite/-/iconv-lite-0.4.23.tgz",
      "integrity": "sha512-neyTUVFtahjf0mB3dZT77u+8O0QB89jFdnBkd5P1JgYPbPaia3gXXOVL2fq8VyU2gMMD7SaN7QukTB/pmXYvDA==",
      "requires": {
        "safer-buffer": ">= 2.1.2 < 3"
      }
    },
    "ieee754": {
      "version": "1.1.12",
      "resolved": "https://registry.npmjs.org/ieee754/-/ieee754-1.1.12.tgz",
      "integrity": "sha512-GguP+DRY+pJ3soyIiGPTvdiVXjZ+DbXOxGpXn3eMvNW4x4irjqXm4wHKscC+TfxSJ0yw/S1F24tqdMNsMZTiLA=="
    },
    "indent-string": {
      "version": "2.1.0",
      "resolved": "https://registry.npmjs.org/indent-string/-/indent-string-2.1.0.tgz",
      "integrity": "sha1-ji1INIdCEhtKghi3oTfppSBJ3IA=",
      "dev": true,
      "requires": {
        "repeating": "^2.0.0"
      }
    },
    "indexof": {
      "version": "0.0.1",
      "resolved": "https://registry.npmjs.org/indexof/-/indexof-0.0.1.tgz",
      "integrity": "sha1-gtwzbSMrkGIXnQWrMpOmYFn9Q10=",
      "dev": true
    },
    "inflight": {
      "version": "1.0.6",
      "resolved": "https://registry.npmjs.org/inflight/-/inflight-1.0.6.tgz",
      "integrity": "sha1-Sb1jMdfQLQwJvJEKEHW6gWW1bfk=",
      "requires": {
        "once": "^1.3.0",
        "wrappy": "1"
      }
    },
    "inherits": {
      "version": "2.0.3",
      "resolved": "https://registry.npmjs.org/inherits/-/inherits-2.0.3.tgz",
      "integrity": "sha1-Yzwsg+PaQqUC9SRmAiSA9CCCYd4="
    },
    "ini": {
      "version": "1.3.5",
      "resolved": "https://registry.npmjs.org/ini/-/ini-1.3.5.tgz",
      "integrity": "sha512-RZY5huIKCMRWDUqZlEi72f/lmXKMvuszcMBduliQ3nnWbx9X/ZBQO7DijMEYS9EhHBb2qacRUMtC7svLwe0lcw==",
      "dev": true
    },
    "interpret": {
      "version": "1.2.0",
      "resolved": "https://registry.npmjs.org/interpret/-/interpret-1.2.0.tgz",
      "integrity": "sha512-mT34yGKMNceBQUoVn7iCDKDntA7SC6gycMAWzGx1z/CMCTV7b2AAtXlo3nRyHZ1FelRkQbQjprHSYGwzLtkVbw==",
      "dev": true
    },
    "invariant": {
      "version": "2.2.4",
      "resolved": "https://registry.npmjs.org/invariant/-/invariant-2.2.4.tgz",
      "integrity": "sha512-phJfQVBuaJM5raOpJjSfkiD6BpbCE4Ns//LaXl6wGYtUBY83nWS6Rf9tXm2e8VaK60JEjYldbPif/A2B1C2gNA==",
      "dev": true,
      "requires": {
        "loose-envify": "^1.0.0"
      }
    },
    "invert-kv": {
      "version": "1.0.0",
      "resolved": "https://registry.npmjs.org/invert-kv/-/invert-kv-1.0.0.tgz",
      "integrity": "sha1-EEqOSqym09jNFXqO+L+rLXo//bY=",
      "dev": true
    },
    "ipaddr.js": {
      "version": "1.8.0",
      "resolved": "https://registry.npmjs.org/ipaddr.js/-/ipaddr.js-1.8.0.tgz",
      "integrity": "sha1-6qM9bd16zo9/b+DJygRA5wZzix4="
    },
    "is": {
      "version": "3.2.1",
      "resolved": "https://registry.npmjs.org/is/-/is-3.2.1.tgz",
      "integrity": "sha1-0Kwq1V63sL7JJqUmb2xmKqqD3KU=",
      "dev": true
    },
    "is-absolute": {
      "version": "1.0.0",
      "resolved": "https://registry.npmjs.org/is-absolute/-/is-absolute-1.0.0.tgz",
      "integrity": "sha512-dOWoqflvcydARa360Gvv18DZ/gRuHKi2NU/wU5X1ZFzdYfH29nkiNZsF3mp4OJ3H4yo9Mx8A/uAGNzpzPN3yBA==",
      "dev": true,
      "requires": {
        "is-relative": "^1.0.0",
        "is-windows": "^1.0.1"
      }
    },
    "is-accessor-descriptor": {
      "version": "0.1.6",
      "resolved": "https://registry.npmjs.org/is-accessor-descriptor/-/is-accessor-descriptor-0.1.6.tgz",
      "integrity": "sha1-qeEss66Nh2cn7u84Q/igiXtcmNY=",
      "dev": true,
      "requires": {
        "kind-of": "^3.0.2"
      },
      "dependencies": {
        "kind-of": {
          "version": "3.2.2",
          "resolved": "https://registry.npmjs.org/kind-of/-/kind-of-3.2.2.tgz",
          "integrity": "sha1-MeohpzS6ubuw8yRm2JOupR5KPGQ=",
          "dev": true,
          "requires": {
            "is-buffer": "^1.1.5"
          }
        }
      }
    },
    "is-arrayish": {
      "version": "0.2.1",
      "resolved": "https://registry.npmjs.org/is-arrayish/-/is-arrayish-0.2.1.tgz",
      "integrity": "sha1-d8mYQFJ6qOyxqLppe4BkWnqSap0="
    },
    "is-binary-path": {
      "version": "1.0.1",
      "resolved": "https://registry.npmjs.org/is-binary-path/-/is-binary-path-1.0.1.tgz",
      "integrity": "sha1-dfFmQrSA8YenEcgUFh/TpKdlWJg=",
      "dev": true,
      "requires": {
        "binary-extensions": "^1.0.0"
      }
    },
    "is-buffer": {
      "version": "1.1.6",
      "resolved": "https://registry.npmjs.org/is-buffer/-/is-buffer-1.1.6.tgz",
      "integrity": "sha512-NcdALwpXkTm5Zvvbk7owOUSvVvBKDgKP5/ewfXEznmQFfs4ZRmanOeKBTjRVjka3QFoN6XJ+9F3USqfHqTaU5w==",
      "dev": true
    },
    "is-builtin-module": {
      "version": "1.0.0",
      "resolved": "http://registry.npmjs.org/is-builtin-module/-/is-builtin-module-1.0.0.tgz",
      "integrity": "sha1-VAVy0096wxGfj3bDDLwbHgN6/74=",
      "dev": true,
      "requires": {
        "builtin-modules": "^1.0.0"
      }
    },
    "is-data-descriptor": {
      "version": "0.1.4",
      "resolved": "https://registry.npmjs.org/is-data-descriptor/-/is-data-descriptor-0.1.4.tgz",
      "integrity": "sha1-C17mSDiOLIYCgueT8YVv7D8wG1Y=",
      "dev": true,
      "requires": {
        "kind-of": "^3.0.2"
      },
      "dependencies": {
        "kind-of": {
          "version": "3.2.2",
          "resolved": "https://registry.npmjs.org/kind-of/-/kind-of-3.2.2.tgz",
          "integrity": "sha1-MeohpzS6ubuw8yRm2JOupR5KPGQ=",
          "dev": true,
          "requires": {
            "is-buffer": "^1.1.5"
          }
        }
      }
    },
    "is-descriptor": {
      "version": "0.1.6",
      "resolved": "https://registry.npmjs.org/is-descriptor/-/is-descriptor-0.1.6.tgz",
      "integrity": "sha512-avDYr0SB3DwO9zsMov0gKCESFYqCnE4hq/4z3TdUlukEy5t9C0YRq7HLrsN52NAcqXKaepeCD0n+B0arnVG3Hg==",
      "dev": true,
      "requires": {
        "is-accessor-descriptor": "^0.1.6",
        "is-data-descriptor": "^0.1.4",
        "kind-of": "^5.0.0"
      },
      "dependencies": {
        "kind-of": {
          "version": "5.1.0",
          "resolved": "https://registry.npmjs.org/kind-of/-/kind-of-5.1.0.tgz",
          "integrity": "sha512-NGEErnH6F2vUuXDh+OlbcKW7/wOcfdRHaZ7VWtqCztfHri/++YKmP51OdWeGPuqCOba6kk2OTe5d02VmTB80Pw==",
          "dev": true
        }
      }
    },
    "is-dotfile": {
      "version": "1.0.3",
      "resolved": "https://registry.npmjs.org/is-dotfile/-/is-dotfile-1.0.3.tgz",
      "integrity": "sha1-pqLzL/0t+wT1yiXs0Pa4PPeYoeE=",
      "dev": true
    },
    "is-equal-shallow": {
      "version": "0.1.3",
      "resolved": "https://registry.npmjs.org/is-equal-shallow/-/is-equal-shallow-0.1.3.tgz",
      "integrity": "sha1-IjgJj8Ih3gvPpdnqxMRdY4qhxTQ=",
      "dev": true,
      "requires": {
        "is-primitive": "^2.0.0"
      }
    },
    "is-extendable": {
      "version": "0.1.1",
      "resolved": "https://registry.npmjs.org/is-extendable/-/is-extendable-0.1.1.tgz",
      "integrity": "sha1-YrEQ4omkcUGOPsNqYX1HLjAd/Ik=",
      "dev": true
    },
    "is-extglob": {
      "version": "2.1.1",
      "resolved": "https://registry.npmjs.org/is-extglob/-/is-extglob-2.1.1.tgz",
      "integrity": "sha1-qIwCU1eR8C7TfHahueqXc8gz+MI=",
      "dev": true
    },
    "is-finite": {
      "version": "1.0.2",
      "resolved": "https://registry.npmjs.org/is-finite/-/is-finite-1.0.2.tgz",
      "integrity": "sha1-zGZ3aVYCvlUO8R6LSqYwU0K20Ko=",
      "dev": true,
      "requires": {
        "number-is-nan": "^1.0.0"
      }
    },
    "is-fullwidth-code-point": {
      "version": "1.0.0",
      "resolved": "https://registry.npmjs.org/is-fullwidth-code-point/-/is-fullwidth-code-point-1.0.0.tgz",
      "integrity": "sha1-754xOG8DGn8NZDr4L95QxFfvAMs=",
      "dev": true,
      "requires": {
        "number-is-nan": "^1.0.0"
      }
    },
    "is-glob": {
      "version": "4.0.1",
      "resolved": "https://registry.npmjs.org/is-glob/-/is-glob-4.0.1.tgz",
      "integrity": "sha512-5G0tKtBTFImOqDnLB2hG6Bp2qcKEFduo4tZu9MT/H6NQv/ghhy30o55ufafxJ/LdH79LLs2Kfrn85TLKyA7BUg==",
      "dev": true,
      "requires": {
        "is-extglob": "^2.1.1"
      }
    },
    "is-my-ip-valid": {
      "version": "1.0.0",
      "resolved": "https://registry.npmjs.org/is-my-ip-valid/-/is-my-ip-valid-1.0.0.tgz",
      "integrity": "sha512-gmh/eWXROncUzRnIa1Ubrt5b8ep/MGSnfAUI3aRp+sqTCs1tv1Isl8d8F6JmkN3dXKc3ehZMrtiPN9eL03NuaQ==",
      "dev": true
    },
    "is-my-json-valid": {
      "version": "2.19.0",
      "resolved": "https://registry.npmjs.org/is-my-json-valid/-/is-my-json-valid-2.19.0.tgz",
      "integrity": "sha512-mG0f/unGX1HZ5ep4uhRaPOS8EkAY8/j6mDRMJrutq4CqhoJWYp7qAlonIPy3TV7p3ju4TK9fo/PbnoksWmsp5Q==",
      "dev": true,
      "requires": {
        "generate-function": "^2.0.0",
        "generate-object-property": "^1.1.0",
        "is-my-ip-valid": "^1.0.0",
        "jsonpointer": "^4.0.0",
        "xtend": "^4.0.0"
      }
    },
    "is-natural-number": {
      "version": "4.0.1",
      "resolved": "https://registry.npmjs.org/is-natural-number/-/is-natural-number-4.0.1.tgz",
      "integrity": "sha1-q5124dtM7VHjXeDHLr7PCfc0zeg="
    },
    "is-negated-glob": {
      "version": "1.0.0",
      "resolved": "https://registry.npmjs.org/is-negated-glob/-/is-negated-glob-1.0.0.tgz",
      "integrity": "sha1-aRC8pdqMleeEtXUbl2z1oQ/uNtI=",
      "dev": true
    },
    "is-number": {
      "version": "3.0.0",
      "resolved": "https://registry.npmjs.org/is-number/-/is-number-3.0.0.tgz",
      "integrity": "sha1-JP1iAaR4LPUFYcgQJ2r8fRLXEZU=",
      "dev": true,
      "requires": {
        "kind-of": "^3.0.2"
      },
      "dependencies": {
        "kind-of": {
          "version": "3.2.2",
          "resolved": "https://registry.npmjs.org/kind-of/-/kind-of-3.2.2.tgz",
          "integrity": "sha1-MeohpzS6ubuw8yRm2JOupR5KPGQ=",
          "dev": true,
          "requires": {
            "is-buffer": "^1.1.5"
          }
        }
      }
    },
    "is-path-cwd": {
      "version": "1.0.0",
      "resolved": "https://registry.npmjs.org/is-path-cwd/-/is-path-cwd-1.0.0.tgz",
      "integrity": "sha1-0iXsIxMuie3Tj9p2dHLmLmXxEG0=",
      "dev": true
    },
    "is-path-in-cwd": {
      "version": "1.0.1",
      "resolved": "https://registry.npmjs.org/is-path-in-cwd/-/is-path-in-cwd-1.0.1.tgz",
      "integrity": "sha512-FjV1RTW48E7CWM7eE/J2NJvAEEVektecDBVBE5Hh3nM1Jd0kvhHtX68Pr3xsDf857xt3Y4AkwVULK1Vku62aaQ==",
      "dev": true,
      "requires": {
        "is-path-inside": "^1.0.0"
      }
    },
    "is-path-inside": {
      "version": "1.0.1",
      "resolved": "https://registry.npmjs.org/is-path-inside/-/is-path-inside-1.0.1.tgz",
      "integrity": "sha1-jvW33lBDej/cprToZe96pVy0gDY=",
      "dev": true,
      "requires": {
        "path-is-inside": "^1.0.1"
      }
    },
    "is-plain-object": {
      "version": "2.0.4",
      "resolved": "https://registry.npmjs.org/is-plain-object/-/is-plain-object-2.0.4.tgz",
      "integrity": "sha512-h5PpgXkWitc38BBMYawTYMWJHFZJVnBquFE57xFpjB8pJFiF6gZ+bU+WyI/yqXiFR5mdLsgYNaPe8uao6Uv9Og==",
      "dev": true,
      "requires": {
        "isobject": "^3.0.1"
      }
    },
    "is-posix-bracket": {
      "version": "0.1.1",
      "resolved": "https://registry.npmjs.org/is-posix-bracket/-/is-posix-bracket-0.1.1.tgz",
      "integrity": "sha1-MzTceXdDaOkvAW5vvAqI9c1ua8Q=",
      "dev": true
    },
    "is-primitive": {
      "version": "2.0.0",
      "resolved": "https://registry.npmjs.org/is-primitive/-/is-primitive-2.0.0.tgz",
      "integrity": "sha1-IHurkWOEmcB7Kt8kCkGochADRXU=",
      "dev": true
    },
    "is-property": {
      "version": "1.0.2",
      "resolved": "https://registry.npmjs.org/is-property/-/is-property-1.0.2.tgz",
      "integrity": "sha1-V/4cTkhHTt1lsJkR8msc1Ald2oQ=",
      "dev": true
    },
    "is-relative": {
      "version": "1.0.0",
      "resolved": "https://registry.npmjs.org/is-relative/-/is-relative-1.0.0.tgz",
      "integrity": "sha512-Kw/ReK0iqwKeu0MITLFuj0jbPAmEiOsIwyIXvvbfa6QfmN9pkD1M+8pdk7Rl/dTKbH34/XBFMbgD4iMJhLQbGA==",
      "dev": true,
      "requires": {
        "is-unc-path": "^1.0.0"
      }
    },
    "is-stream": {
      "version": "1.1.0",
      "resolved": "https://registry.npmjs.org/is-stream/-/is-stream-1.1.0.tgz",
      "integrity": "sha1-EtSj3U5o4Lec6428hBc66A2RykQ="
    },
    "is-typedarray": {
      "version": "1.0.0",
      "resolved": "https://registry.npmjs.org/is-typedarray/-/is-typedarray-1.0.0.tgz",
      "integrity": "sha1-5HnICFjfDBsR3dppQPlgEfzaSpo="
    },
    "is-unc-path": {
      "version": "1.0.0",
      "resolved": "https://registry.npmjs.org/is-unc-path/-/is-unc-path-1.0.0.tgz",
      "integrity": "sha512-mrGpVd0fs7WWLfVsStvgF6iEJnbjDFZh9/emhRDcGWTduTfNHd9CHeUwH3gYIjdbwo4On6hunkztwOaAw0yllQ==",
      "dev": true,
      "requires": {
        "unc-path-regex": "^0.1.2"
      }
    },
    "is-utf8": {
      "version": "0.2.1",
      "resolved": "https://registry.npmjs.org/is-utf8/-/is-utf8-0.2.1.tgz",
      "integrity": "sha1-Sw2hRCEE0bM2NA6AeX6GXPOffXI=",
      "dev": true
    },
    "is-valid-glob": {
      "version": "1.0.0",
      "resolved": "https://registry.npmjs.org/is-valid-glob/-/is-valid-glob-1.0.0.tgz",
      "integrity": "sha1-Kb8+/3Ab4tTTFdusw5vDn+j2Aao=",
      "dev": true
    },
    "is-windows": {
      "version": "1.0.2",
      "resolved": "https://registry.npmjs.org/is-windows/-/is-windows-1.0.2.tgz",
      "integrity": "sha512-eXK1UInq2bPmjyX6e3VHIzMLobc4J94i4AWn+Hpq3OU5KkrRC96OAcR3PRJ/pGu6m8TRnBHP9dkXQVsT/COVIA==",
      "dev": true
    },
    "isarray": {
      "version": "1.0.0",
      "resolved": "https://registry.npmjs.org/isarray/-/isarray-1.0.0.tgz",
      "integrity": "sha1-u5NdSFgsuhaMBoNJV6VKPgcSTxE="
    },
    "isbinaryfile": {
      "version": "3.0.3",
      "resolved": "https://registry.npmjs.org/isbinaryfile/-/isbinaryfile-3.0.3.tgz",
      "integrity": "sha512-8cJBL5tTd2OS0dM4jz07wQd5g0dCCqIhUxPIGtZfa5L6hWlvV5MHTITy/DBAsF+Oe2LS1X3krBUhNwaGUWpWxw==",
      "dev": true,
      "requires": {
        "buffer-alloc": "^1.2.0"
      }
    },
    "isexe": {
      "version": "2.0.0",
      "resolved": "https://registry.npmjs.org/isexe/-/isexe-2.0.0.tgz",
      "integrity": "sha1-6PvzdNxVb/iUehDcsFctYz8s+hA=",
      "dev": true
    },
    "isobject": {
      "version": "3.0.1",
      "resolved": "https://registry.npmjs.org/isobject/-/isobject-3.0.1.tgz",
      "integrity": "sha1-TkMekrEalzFjaqH5yNHMvP2reN8=",
      "dev": true
    },
    "isstream": {
      "version": "0.1.2",
      "resolved": "https://registry.npmjs.org/isstream/-/isstream-0.1.2.tgz",
      "integrity": "sha1-R+Y/evVa+m+S4VAOaQ64uFKcCZo="
    },
    "istanbul": {
      "version": "0.4.5",
      "resolved": "https://registry.npmjs.org/istanbul/-/istanbul-0.4.5.tgz",
      "integrity": "sha1-ZcfXPUxNqE1POsMQuRj7C4Azczs=",
      "dev": true,
      "requires": {
        "abbrev": "1.0.x",
        "async": "1.x",
        "escodegen": "1.8.x",
        "esprima": "2.7.x",
        "glob": "^5.0.15",
        "handlebars": "^4.0.1",
        "js-yaml": "3.x",
        "mkdirp": "0.5.x",
        "nopt": "3.x",
        "once": "1.x",
        "resolve": "1.1.x",
        "supports-color": "^3.1.0",
        "which": "^1.1.1",
        "wordwrap": "^1.0.0"
      },
      "dependencies": {
        "escodegen": {
          "version": "1.8.1",
          "resolved": "https://registry.npmjs.org/escodegen/-/escodegen-1.8.1.tgz",
          "integrity": "sha1-WltTr0aTEQvrsIZ6o0MN07cKEBg=",
          "dev": true,
          "requires": {
            "esprima": "^2.7.1",
            "estraverse": "^1.9.1",
            "esutils": "^2.0.2",
            "optionator": "^0.8.1",
            "source-map": "~0.2.0"
          }
        },
        "fast-levenshtein": {
          "version": "2.0.6",
          "resolved": "https://registry.npmjs.org/fast-levenshtein/-/fast-levenshtein-2.0.6.tgz",
          "integrity": "sha1-PYpcZog6FqMMqGQ+hR8Zuqd5eRc=",
          "dev": true
        },
        "glob": {
          "version": "5.0.15",
          "resolved": "https://registry.npmjs.org/glob/-/glob-5.0.15.tgz",
          "integrity": "sha1-G8k2ueAvSmA/zCIuz3Yz0wuLk7E=",
          "dev": true,
          "requires": {
            "inflight": "^1.0.4",
            "inherits": "2",
            "minimatch": "2 || 3",
            "once": "^1.3.0",
            "path-is-absolute": "^1.0.0"
          }
        },
        "levn": {
          "version": "0.3.0",
          "resolved": "https://registry.npmjs.org/levn/-/levn-0.3.0.tgz",
          "integrity": "sha1-OwmSTt+fCDwEkP3UwLxEIeBHZO4=",
          "dev": true,
          "requires": {
            "prelude-ls": "~1.1.2",
            "type-check": "~0.3.2"
          }
        },
        "optionator": {
          "version": "0.8.2",
          "resolved": "https://registry.npmjs.org/optionator/-/optionator-0.8.2.tgz",
          "integrity": "sha1-NkxeQJ0/TWMB1sC0wFu6UBgK62Q=",
          "dev": true,
          "requires": {
            "deep-is": "~0.1.3",
            "fast-levenshtein": "~2.0.4",
            "levn": "~0.3.0",
            "prelude-ls": "~1.1.2",
            "type-check": "~0.3.2",
            "wordwrap": "~1.0.0"
          }
        },
        "resolve": {
          "version": "1.1.7",
          "resolved": "https://registry.npmjs.org/resolve/-/resolve-1.1.7.tgz",
          "integrity": "sha1-IDEU2CrSxe2ejgQRs5ModeiJ6Xs=",
          "dev": true
        },
        "source-map": {
          "version": "0.2.0",
          "resolved": "http://registry.npmjs.org/source-map/-/source-map-0.2.0.tgz",
          "integrity": "sha1-2rc/vPwrqBm03gO9b26qSBZLP50=",
          "dev": true,
          "optional": true,
          "requires": {
            "amdefine": ">=0.0.4"
          }
        },
        "supports-color": {
          "version": "3.2.3",
          "resolved": "https://registry.npmjs.org/supports-color/-/supports-color-3.2.3.tgz",
          "integrity": "sha1-ZawFBLOVQXHYpklGsq48u4pfVPY=",
          "dev": true,
          "requires": {
            "has-flag": "^1.0.0"
          }
        }
      }
    },
    "jasmine-core": {
      "version": "2.4.1",
      "resolved": "http://registry.npmjs.org/jasmine-core/-/jasmine-core-2.4.1.tgz",
      "integrity": "sha1-b4OrOg8WlRcizgfSBsdz1XzIOL4=",
      "dev": true
    },
    "jquery": {
      "version": "3.4.1",
      "resolved": "https://registry.npmjs.org/jquery/-/jquery-3.4.1.tgz",
      "integrity": "sha512-36+AdBzCL+y6qjw5Tx7HgzeGCzC81MDDgaUP8ld2zhx58HdqXGoBd+tHdrBMiyjGQs0Hxs/MLZTu/eHNJJuWPw=="
    },
    "jquery-ui": {
      "version": "1.12.1",
      "resolved": "https://registry.npmjs.org/jquery-ui/-/jquery-ui-1.12.1.tgz",
      "integrity": "sha1-vLQEXI3QU5wTS8FIjN0+dop6nlE="
    },
    "js-beautify": {
      "version": "1.8.8",
      "resolved": "https://registry.npmjs.org/js-beautify/-/js-beautify-1.8.8.tgz",
      "integrity": "sha512-qVNq7ZZ7ZbLdzorvSlRDadS0Rh5oyItaE95v6I4wbbuSiijxn7SnnsV6dvKlcXuO2jX7lK8tn9fBulx34K/Ejg==",
      "dev": true,
      "requires": {
        "config-chain": "~1.1.5",
        "editorconfig": "^0.15.0",
        "mkdirp": "~0.5.0",
        "nopt": "~4.0.1"
      },
      "dependencies": {
        "nopt": {
          "version": "4.0.1",
          "resolved": "https://registry.npmjs.org/nopt/-/nopt-4.0.1.tgz",
          "integrity": "sha1-0NRoWv1UFRk8jHUFYC0NF81kR00=",
          "dev": true,
          "requires": {
            "abbrev": "1",
            "osenv": "^0.1.4"
          }
        }
      }
    },
    "js-tokens": {
      "version": "3.0.2",
      "resolved": "https://registry.npmjs.org/js-tokens/-/js-tokens-3.0.2.tgz",
      "integrity": "sha1-mGbfOVECEw449/mWvOtlRDIJwls=",
      "dev": true
    },
    "js-yaml": {
      "version": "3.6.1",
      "resolved": "https://registry.npmjs.org/js-yaml/-/js-yaml-3.6.1.tgz",
      "integrity": "sha1-bl/mfYsgXOTSL60Ft3geja3MSzA=",
      "dev": true,
      "requires": {
        "argparse": "^1.0.7",
        "esprima": "^2.6.0"
      }
    },
    "jsbn": {
      "version": "0.1.1",
      "resolved": "https://registry.npmjs.org/jsbn/-/jsbn-0.1.1.tgz",
      "integrity": "sha1-peZUwuWi3rXyAdls77yoDA7y9RM="
    },
    "jsesc": {
      "version": "1.3.0",
      "resolved": "http://registry.npmjs.org/jsesc/-/jsesc-1.3.0.tgz",
      "integrity": "sha1-RsP+yMGJKxKwgz25vHYiF226s0s=",
      "dev": true
    },
    "json-parser": {
      "version": "1.1.5",
      "resolved": "https://registry.npmjs.org/json-parser/-/json-parser-1.1.5.tgz",
      "integrity": "sha1-5i7FJh0aal/CDoEqMgdAxtkAVnc=",
      "requires": {
        "esprima": "^2.7.0"
      }
    },
    "json-schema": {
      "version": "0.2.3",
      "resolved": "https://registry.npmjs.org/json-schema/-/json-schema-0.2.3.tgz",
      "integrity": "sha1-tIDIkuWaLwWVTOcnvT8qTogvnhM="
    },
    "json-schema-traverse": {
      "version": "0.4.1",
      "resolved": "https://registry.npmjs.org/json-schema-traverse/-/json-schema-traverse-0.4.1.tgz",
      "integrity": "sha512-xbbCH5dCYU5T8LcEhhuh7HJ88HXuW3qsI3Y0zOZFKfZEHcpWiHU/Jxzk629Brsab/mMiHQti9wMP+845RPe3Vg=="
    },
    "json-stable-stringify": {
      "version": "1.0.1",
      "resolved": "https://registry.npmjs.org/json-stable-stringify/-/json-stable-stringify-1.0.1.tgz",
      "integrity": "sha1-mnWdOcXy/1A/1TAGRu1EX4jE+a8=",
      "dev": true,
      "requires": {
        "jsonify": "~0.0.0"
      }
    },
    "json-stringify-safe": {
      "version": "5.0.1",
      "resolved": "https://registry.npmjs.org/json-stringify-safe/-/json-stringify-safe-5.0.1.tgz",
      "integrity": "sha1-Epai1Y/UXxmg9s4B1lcB4sc1tus="
    },
    "json3": {
      "version": "3.3.2",
      "resolved": "https://registry.npmjs.org/json3/-/json3-3.3.2.tgz",
      "integrity": "sha1-PAQ0dD35Pi9cQq7nsZvLSDV19OE=",
      "dev": true
    },
    "json5": {
      "version": "0.5.1",
      "resolved": "http://registry.npmjs.org/json5/-/json5-0.5.1.tgz",
      "integrity": "sha1-Hq3nrMASA0rYTiOWdn6tn6VJWCE=",
      "dev": true
    },
    "jsonc-parser": {
      "version": "1.0.3",
      "resolved": "https://registry.npmjs.org/jsonc-parser/-/jsonc-parser-1.0.3.tgz",
      "integrity": "sha512-hk/69oAeaIzchq/v3lS50PXuzn5O2ynldopMC+SWBql7J2WtdptfB9dy8Y7+Og5rPkTCpn83zTiO8FMcqlXJ/g=="
    },
    "jsonfile": {
      "version": "2.4.0",
      "resolved": "http://registry.npmjs.org/jsonfile/-/jsonfile-2.4.0.tgz",
      "integrity": "sha1-NzaitCi4e72gzIO1P6PWM6NcKug=",
      "requires": {
        "graceful-fs": "^4.1.6"
      }
    },
    "jsonify": {
      "version": "0.0.0",
      "resolved": "https://registry.npmjs.org/jsonify/-/jsonify-0.0.0.tgz",
      "integrity": "sha1-LHS27kHZPKUbe1qu6PUDYx0lKnM=",
      "dev": true
    },
    "jsonpointer": {
      "version": "4.0.1",
      "resolved": "https://registry.npmjs.org/jsonpointer/-/jsonpointer-4.0.1.tgz",
      "integrity": "sha1-T9kss04OnbPInIYi7PUfm5eMbLk=",
      "dev": true
    },
    "jsprim": {
      "version": "1.4.1",
      "resolved": "https://registry.npmjs.org/jsprim/-/jsprim-1.4.1.tgz",
      "integrity": "sha1-MT5mvB5cwG5Di8G3SZwuXFastqI=",
      "requires": {
        "assert-plus": "1.0.0",
        "extsprintf": "1.3.0",
        "json-schema": "0.2.3",
        "verror": "1.10.0"
      }
    },
    "just-debounce": {
      "version": "1.0.0",
      "resolved": "https://registry.npmjs.org/just-debounce/-/just-debounce-1.0.0.tgz",
      "integrity": "sha1-h/zPrv/AtozRnVX2cilD+SnqNeo=",
      "dev": true
    },
    "karma": {
      "version": "1.7.1",
      "resolved": "https://registry.npmjs.org/karma/-/karma-1.7.1.tgz",
      "integrity": "sha512-k5pBjHDhmkdaUccnC7gE3mBzZjcxyxYsYVaqiL2G5AqlfLyBO5nw2VdNK+O16cveEPd/gIOWULH7gkiYYwVNHg==",
      "dev": true,
      "requires": {
        "bluebird": "^3.3.0",
        "body-parser": "^1.16.1",
        "chokidar": "^1.4.1",
        "colors": "^1.1.0",
        "combine-lists": "^1.0.0",
        "connect": "^3.6.0",
        "core-js": "^2.2.0",
        "di": "^0.0.1",
        "dom-serialize": "^2.2.0",
        "expand-braces": "^0.1.1",
        "glob": "^7.1.1",
        "graceful-fs": "^4.1.2",
        "http-proxy": "^1.13.0",
        "isbinaryfile": "^3.0.0",
        "lodash": "^3.8.0",
        "log4js": "^0.6.31",
        "mime": "^1.3.4",
        "minimatch": "^3.0.2",
        "optimist": "^0.6.1",
        "qjobs": "^1.1.4",
        "range-parser": "^1.2.0",
        "rimraf": "^2.6.0",
        "safe-buffer": "^5.0.1",
        "socket.io": "1.7.3",
        "source-map": "^0.5.3",
        "tmp": "0.0.31",
        "useragent": "^2.1.12"
      },
      "dependencies": {
        "anymatch": {
          "version": "1.3.2",
          "resolved": "https://registry.npmjs.org/anymatch/-/anymatch-1.3.2.tgz",
          "integrity": "sha512-0XNayC8lTHQ2OI8aljNCN3sSx6hsr/1+rlcDAotXJR7C1oZZHCNsfpbKwMjRA3Uqb5tF1Rae2oloTr4xpq+WjA==",
          "dev": true,
          "requires": {
            "micromatch": "^2.1.5",
            "normalize-path": "^2.0.0"
          }
        },
        "arr-diff": {
          "version": "2.0.0",
          "resolved": "https://registry.npmjs.org/arr-diff/-/arr-diff-2.0.0.tgz",
          "integrity": "sha1-jzuCf5Vai9ZpaX5KQlasPOrjVs8=",
          "dev": true,
          "requires": {
            "arr-flatten": "^1.0.1"
          }
        },
        "array-unique": {
          "version": "0.2.1",
          "resolved": "https://registry.npmjs.org/array-unique/-/array-unique-0.2.1.tgz",
          "integrity": "sha1-odl8yvy8JiXMcPrc6zalDFiwGlM=",
          "dev": true
        },
        "bluebird": {
          "version": "3.5.3",
          "resolved": "https://registry.npmjs.org/bluebird/-/bluebird-3.5.3.tgz",
          "integrity": "sha512-/qKPUQlaW1OyR51WeCPBvRnAlnZFUJkCSG5HzGnuIqhgyJtF+T94lFnn33eiazjRm2LAHVy2guNnaq48X9SJuw==",
          "dev": true
        },
        "braces": {
          "version": "1.8.5",
          "resolved": "https://registry.npmjs.org/braces/-/braces-1.8.5.tgz",
          "integrity": "sha1-uneWLhLf+WnWt2cR6RS3N4V79qc=",
          "dev": true,
          "requires": {
            "expand-range": "^1.8.1",
            "preserve": "^0.2.0",
            "repeat-element": "^1.1.2"
          }
        },
        "chokidar": {
          "version": "1.7.0",
          "resolved": "https://registry.npmjs.org/chokidar/-/chokidar-1.7.0.tgz",
          "integrity": "sha1-eY5ol3gVHIB2tLNg5e3SjNortGg=",
          "dev": true,
          "requires": {
            "anymatch": "^1.3.0",
            "async-each": "^1.0.0",
            "fsevents": "^1.0.0",
            "glob-parent": "^2.0.0",
            "inherits": "^2.0.1",
            "is-binary-path": "^1.0.0",
            "is-glob": "^2.0.0",
            "path-is-absolute": "^1.0.0",
            "readdirp": "^2.0.0"
          }
        },
        "expand-brackets": {
          "version": "0.1.5",
          "resolved": "https://registry.npmjs.org/expand-brackets/-/expand-brackets-0.1.5.tgz",
          "integrity": "sha1-3wcoTjQqgHzXM6xa9yQR5YHRF3s=",
          "dev": true,
          "requires": {
            "is-posix-bracket": "^0.1.0"
          }
        },
        "extglob": {
          "version": "0.3.2",
          "resolved": "https://registry.npmjs.org/extglob/-/extglob-0.3.2.tgz",
          "integrity": "sha1-Lhj/PS9JqydlzskCPwEdqo2DSaE=",
          "dev": true,
          "requires": {
            "is-extglob": "^1.0.0"
          }
        },
        "glob-parent": {
          "version": "2.0.0",
          "resolved": "https://registry.npmjs.org/glob-parent/-/glob-parent-2.0.0.tgz",
          "integrity": "sha1-gTg9ctsFT8zPUzbaqQLxgvbtuyg=",
          "dev": true,
          "requires": {
            "is-glob": "^2.0.0"
          }
        },
        "is-extglob": {
          "version": "1.0.0",
          "resolved": "https://registry.npmjs.org/is-extglob/-/is-extglob-1.0.0.tgz",
          "integrity": "sha1-rEaBd8SUNAWgkvyPKXYMb/xiBsA=",
          "dev": true
        },
        "is-glob": {
          "version": "2.0.1",
          "resolved": "https://registry.npmjs.org/is-glob/-/is-glob-2.0.1.tgz",
          "integrity": "sha1-0Jb5JqPe1WAPP9/ZEZjLCIjC2GM=",
          "dev": true,
          "requires": {
            "is-extglob": "^1.0.0"
          }
        },
        "kind-of": {
          "version": "3.2.2",
          "resolved": "https://registry.npmjs.org/kind-of/-/kind-of-3.2.2.tgz",
          "integrity": "sha1-MeohpzS6ubuw8yRm2JOupR5KPGQ=",
          "dev": true,
          "requires": {
            "is-buffer": "^1.1.5"
          }
        },
        "lodash": {
          "version": "3.10.1",
          "resolved": "http://registry.npmjs.org/lodash/-/lodash-3.10.1.tgz",
          "integrity": "sha1-W/Rejkm6QYnhfUgnid/RW9FAt7Y=",
          "dev": true
        },
        "micromatch": {
          "version": "2.3.11",
          "resolved": "https://registry.npmjs.org/micromatch/-/micromatch-2.3.11.tgz",
          "integrity": "sha1-hmd8l9FyCzY0MdBNDRUpO9OMFWU=",
          "dev": true,
          "requires": {
            "arr-diff": "^2.0.0",
            "array-unique": "^0.2.1",
            "braces": "^1.8.2",
            "expand-brackets": "^0.1.4",
            "extglob": "^0.3.1",
            "filename-regex": "^2.0.0",
            "is-extglob": "^1.0.0",
            "is-glob": "^2.0.1",
            "kind-of": "^3.0.2",
            "normalize-path": "^2.0.1",
            "object.omit": "^2.0.0",
            "parse-glob": "^3.0.4",
            "regex-cache": "^0.4.2"
          }
        },
        "tmp": {
          "version": "0.0.31",
          "resolved": "https://registry.npmjs.org/tmp/-/tmp-0.0.31.tgz",
          "integrity": "sha1-jzirlDjhcxXl29izZX6L+yd65Kc=",
          "dev": true,
          "requires": {
            "os-tmpdir": "~1.0.1"
          }
        }
      }
    },
    "karma-chrome-launcher": {
      "version": "2.2.0",
      "resolved": "https://registry.npmjs.org/karma-chrome-launcher/-/karma-chrome-launcher-2.2.0.tgz",
      "integrity": "sha512-uf/ZVpAabDBPvdPdveyk1EPgbnloPvFFGgmRhYLTDH7gEB4nZdSBk8yTU47w1g/drLSx5uMOkjKk7IWKfWg/+w==",
      "dev": true,
      "requires": {
        "fs-access": "^1.0.0",
        "which": "^1.2.1"
      }
    },
    "karma-coverage": {
      "version": "1.1.2",
      "resolved": "https://registry.npmjs.org/karma-coverage/-/karma-coverage-1.1.2.tgz",
      "integrity": "sha512-eQawj4Cl3z/CjxslYy9ariU4uDh7cCNFZHNWXWRpl0pNeblY/4wHR7M7boTYXWrn9bY0z2pZmr11eKje/S/hIw==",
      "dev": true,
      "requires": {
        "dateformat": "^1.0.6",
        "istanbul": "^0.4.0",
        "lodash": "^4.17.0",
        "minimatch": "^3.0.0",
        "source-map": "^0.5.1"
      },
      "dependencies": {
        "dateformat": {
          "version": "1.0.12",
          "resolved": "https://registry.npmjs.org/dateformat/-/dateformat-1.0.12.tgz",
          "integrity": "sha1-nxJLZ1lMk3/3BpMuSmQsyo27/uk=",
          "dev": true,
          "requires": {
            "get-stdin": "^4.0.1",
            "meow": "^3.3.0"
          }
        },
        "lodash": {
          "version": "4.17.11",
          "resolved": "https://registry.npmjs.org/lodash/-/lodash-4.17.11.tgz",
          "integrity": "sha512-cQKh8igo5QUhZ7lg38DYWAxMvjSAKG0A8wGSVimP07SIUEK2UO+arSRKbRZWtelMtN5V0Hkwh5ryOto/SshYIg==",
          "dev": true
        }
      }
    },
    "karma-htmlfile-reporter": {
      "version": "0.3.7",
      "resolved": "https://registry.npmjs.org/karma-htmlfile-reporter/-/karma-htmlfile-reporter-0.3.7.tgz",
      "integrity": "sha512-1Ryh11QJinRGf3BTUOYaPsjVtz8tK87grhOQCtdq8bt7z0sYd1lxTwC6QmH+aQS7T2pe/qfdoDdFF/Vo/96dRA==",
      "dev": true,
      "requires": {
        "xmlbuilder": "^10.0.0"
      },
      "dependencies": {
        "xmlbuilder": {
          "version": "10.1.1",
          "resolved": "https://registry.npmjs.org/xmlbuilder/-/xmlbuilder-10.1.1.tgz",
          "integrity": "sha512-OyzrcFLL/nb6fMGHbiRDuPup9ljBycsdCypwuyg5AAHvyWzGfChJpCXMG88AGTIMFhGZ9RccFN1e6lhg3hkwKg==",
          "dev": true
        }
      }
    },
    "karma-jasmine": {
      "version": "1.1.2",
      "resolved": "https://registry.npmjs.org/karma-jasmine/-/karma-jasmine-1.1.2.tgz",
      "integrity": "sha1-OU8rJf+0pkS5rabyLUQ+L9CIhsM=",
      "dev": true
    },
    "karma-jasmine-html-reporter": {
      "version": "0.2.2",
      "resolved": "http://registry.npmjs.org/karma-jasmine-html-reporter/-/karma-jasmine-html-reporter-0.2.2.tgz",
      "integrity": "sha1-SKjl7xiAdhfuK14zwRlMNbQ5Ukw=",
      "dev": true,
      "requires": {
        "karma-jasmine": "^1.0.2"
      }
    },
    "karma-junit-reporter": {
      "version": "1.2.0",
      "resolved": "https://registry.npmjs.org/karma-junit-reporter/-/karma-junit-reporter-1.2.0.tgz",
      "integrity": "sha1-T5xAzt+xo5X4rvh2q/lhiZF8Y5Y=",
      "dev": true,
      "requires": {
        "path-is-absolute": "^1.0.0",
        "xmlbuilder": "8.2.2"
      }
    },
    "karma-remap-istanbul": {
      "version": "0.2.2",
      "resolved": "https://registry.npmjs.org/karma-remap-istanbul/-/karma-remap-istanbul-0.2.2.tgz",
      "integrity": "sha1-HN9shaVcayDpxxScCoxVUzA42dk=",
      "dev": true,
      "requires": {
        "istanbul": "^0.4.3",
        "remap-istanbul": "^0.6.4"
      }
    },
    "kind-of": {
      "version": "6.0.2",
      "resolved": "https://registry.npmjs.org/kind-of/-/kind-of-6.0.2.tgz",
      "integrity": "sha512-s5kLOcnH0XqDO+FvuaLX8DDjZ18CGFk7VygH40QoKPUQhW4e2rvM0rwUq0t8IQDOwYSeLK01U90OjzBTme2QqA==",
      "dev": true
    },
    "klaw": {
      "version": "1.3.1",
      "resolved": "https://registry.npmjs.org/klaw/-/klaw-1.3.1.tgz",
      "integrity": "sha1-QIhDO0azsbolnXh4XY6W9zugJDk=",
      "requires": {
        "graceful-fs": "^4.1.9"
      }
    },
    "last-run": {
      "version": "1.1.1",
      "resolved": "https://registry.npmjs.org/last-run/-/last-run-1.1.1.tgz",
      "integrity": "sha1-RblpQsF7HHnHchmCWbqUO+v4yls=",
      "dev": true,
      "requires": {
        "default-resolution": "^2.0.0",
        "es6-weak-map": "^2.0.1"
      }
    },
    "lazy-cache": {
      "version": "1.0.4",
      "resolved": "https://registry.npmjs.org/lazy-cache/-/lazy-cache-1.0.4.tgz",
      "integrity": "sha1-odePw6UEdMuAhF07O24dpJpEbo4=",
      "dev": true
    },
    "lazy-debug-legacy": {
      "version": "0.0.1",
      "resolved": "https://registry.npmjs.org/lazy-debug-legacy/-/lazy-debug-legacy-0.0.1.tgz",
      "integrity": "sha1-U3cWwHduTPeePtG2IfdljCkRsbE=",
      "dev": true
    },
    "lazystream": {
      "version": "1.0.0",
      "resolved": "https://registry.npmjs.org/lazystream/-/lazystream-1.0.0.tgz",
      "integrity": "sha1-9plf4PggOS9hOWvolGJAe7dxaOQ=",
      "dev": true,
      "requires": {
        "readable-stream": "^2.0.5"
      }
    },
    "lcid": {
      "version": "1.0.0",
      "resolved": "https://registry.npmjs.org/lcid/-/lcid-1.0.0.tgz",
      "integrity": "sha1-MIrMr6C8SDo4Z7S28rlQYlHRuDU=",
      "dev": true,
      "requires": {
        "invert-kv": "^1.0.0"
      }
    },
    "lcov-parse": {
      "version": "0.0.10",
      "resolved": "https://registry.npmjs.org/lcov-parse/-/lcov-parse-0.0.10.tgz",
      "integrity": "sha1-GwuP+ayceIklBYK3C3ExXZ2m2aM=",
      "dev": true
    },
    "lead": {
      "version": "1.0.0",
      "resolved": "https://registry.npmjs.org/lead/-/lead-1.0.0.tgz",
      "integrity": "sha1-bxT5mje+Op3XhPVJVpDlkDRm7kI=",
      "dev": true,
      "requires": {
        "flush-write-stream": "^1.0.2"
      }
    },
    "levn": {
      "version": "0.2.5",
      "resolved": "https://registry.npmjs.org/levn/-/levn-0.2.5.tgz",
      "integrity": "sha1-uo0znQykphDjo/FFucr0iAcVUFQ=",
      "dev": true,
      "requires": {
        "prelude-ls": "~1.1.0",
        "type-check": "~0.3.1"
      }
    },
    "liftoff": {
      "version": "3.1.0",
      "resolved": "https://registry.npmjs.org/liftoff/-/liftoff-3.1.0.tgz",
      "integrity": "sha512-DlIPlJUkCV0Ips2zf2pJP0unEoT1kwYhiiPUGF3s/jtxTCjziNLoiVVh+jqWOWeFi6mmwQ5fNxvAUyPad4Dfog==",
      "dev": true,
      "requires": {
        "extend": "^3.0.0",
        "findup-sync": "^3.0.0",
        "fined": "^1.0.1",
        "flagged-respawn": "^1.0.0",
        "is-plain-object": "^2.0.4",
        "object.map": "^1.0.0",
        "rechoir": "^0.6.2",
        "resolve": "^1.1.7"
      }
    },
    "linkify-it": {
      "version": "2.1.0",
      "resolved": "https://registry.npmjs.org/linkify-it/-/linkify-it-2.1.0.tgz",
      "integrity": "sha512-4REs8/062kV2DSHxNfq5183zrqXMl7WP0WzABH9IeJI+NLm429FgE1PDecltYfnOoFDFlZGh2T8PfZn0r+GTRg==",
      "dev": true,
      "requires": {
        "uc.micro": "^1.0.1"
      }
    },
    "load-json-file": {
      "version": "1.1.0",
      "resolved": "http://registry.npmjs.org/load-json-file/-/load-json-file-1.1.0.tgz",
      "integrity": "sha1-lWkFcI1YtLq0wiYbBPWfMcmTdMA=",
      "dev": true,
      "requires": {
        "graceful-fs": "^4.1.2",
        "parse-json": "^2.2.0",
        "pify": "^2.0.0",
        "pinkie-promise": "^2.0.0",
        "strip-bom": "^2.0.0"
      }
    },
    "lodash": {
      "version": "2.4.2",
      "resolved": "http://registry.npmjs.org/lodash/-/lodash-2.4.2.tgz",
      "integrity": "sha1-+t2DS5aDBz2hebPq5tnA0VBT9z4=",
      "dev": true
    },
    "lodash._basecopy": {
      "version": "3.0.1",
      "resolved": "https://registry.npmjs.org/lodash._basecopy/-/lodash._basecopy-3.0.1.tgz",
      "integrity": "sha1-jaDmqHbPNEwK2KVIghEd08XHyjY=",
      "dev": true
    },
    "lodash._basetostring": {
      "version": "3.0.1",
      "resolved": "https://registry.npmjs.org/lodash._basetostring/-/lodash._basetostring-3.0.1.tgz",
      "integrity": "sha1-0YYdh3+CSlL2aYMtyvPuFVZqB9U=",
      "dev": true
    },
    "lodash._basevalues": {
      "version": "3.0.0",
      "resolved": "https://registry.npmjs.org/lodash._basevalues/-/lodash._basevalues-3.0.0.tgz",
      "integrity": "sha1-W3dXYoAr3j0yl1A+JjAIIP32Ybc=",
      "dev": true
    },
    "lodash._getnative": {
      "version": "3.9.1",
      "resolved": "https://registry.npmjs.org/lodash._getnative/-/lodash._getnative-3.9.1.tgz",
      "integrity": "sha1-VwvH3t5G1hzc3mh9ZdPuy6o6r/U=",
      "dev": true
    },
    "lodash._isiterateecall": {
      "version": "3.0.9",
      "resolved": "https://registry.npmjs.org/lodash._isiterateecall/-/lodash._isiterateecall-3.0.9.tgz",
      "integrity": "sha1-UgOte6Ql+uhCRg5pbbnPPmqsBXw=",
      "dev": true
    },
    "lodash._reescape": {
      "version": "3.0.0",
      "resolved": "https://registry.npmjs.org/lodash._reescape/-/lodash._reescape-3.0.0.tgz",
      "integrity": "sha1-Kx1vXf4HyKNVdT5fJ/rH8c3hYWo=",
      "dev": true
    },
    "lodash._reevaluate": {
      "version": "3.0.0",
      "resolved": "https://registry.npmjs.org/lodash._reevaluate/-/lodash._reevaluate-3.0.0.tgz",
      "integrity": "sha1-WLx0xAZklTrgsSTYBpltrKQx4u0=",
      "dev": true
    },
    "lodash._reinterpolate": {
      "version": "3.0.0",
      "resolved": "https://registry.npmjs.org/lodash._reinterpolate/-/lodash._reinterpolate-3.0.0.tgz",
      "integrity": "sha1-DM8tiRZq8Ds2Y8eWU4t1rG4RTZ0=",
      "dev": true
    },
    "lodash._root": {
      "version": "3.0.1",
      "resolved": "https://registry.npmjs.org/lodash._root/-/lodash._root-3.0.1.tgz",
      "integrity": "sha1-+6HEUkwZ7ppfgTa0YJ8BfPTe1pI=",
      "dev": true
    },
    "lodash.escape": {
      "version": "3.2.0",
      "resolved": "https://registry.npmjs.org/lodash.escape/-/lodash.escape-3.2.0.tgz",
      "integrity": "sha1-mV7g3BjBtIzJLv+ucaEKq1tIdpg=",
      "dev": true,
      "requires": {
        "lodash._root": "^3.0.0"
      }
    },
    "lodash.isarguments": {
      "version": "3.1.0",
      "resolved": "https://registry.npmjs.org/lodash.isarguments/-/lodash.isarguments-3.1.0.tgz",
      "integrity": "sha1-L1c9hcaiQon/AGY7SRwdM4/zRYo=",
      "dev": true
    },
    "lodash.isarray": {
      "version": "3.0.4",
      "resolved": "https://registry.npmjs.org/lodash.isarray/-/lodash.isarray-3.0.4.tgz",
      "integrity": "sha1-eeTriMNqgSKvhvhEqpvNhRtfu1U=",
      "dev": true
    },
    "lodash.isequal": {
      "version": "4.5.0",
      "resolved": "https://registry.npmjs.org/lodash.isequal/-/lodash.isequal-4.5.0.tgz",
      "integrity": "sha1-QVxEePK8wwEgwizhDtMib30+GOA=",
      "dev": true
    },
    "lodash.keys": {
      "version": "3.1.2",
      "resolved": "https://registry.npmjs.org/lodash.keys/-/lodash.keys-3.1.2.tgz",
      "integrity": "sha1-TbwEcrFWvlCgsoaFXRvQsMZWCYo=",
      "dev": true,
      "requires": {
        "lodash._getnative": "^3.0.0",
        "lodash.isarguments": "^3.0.0",
        "lodash.isarray": "^3.0.0"
      }
    },
    "lodash.restparam": {
      "version": "3.6.1",
      "resolved": "https://registry.npmjs.org/lodash.restparam/-/lodash.restparam-3.6.1.tgz",
      "integrity": "sha1-k2pOMJ7zMKdkXtQUWYbIWuWyCAU=",
      "dev": true
    },
    "lodash.template": {
      "version": "3.6.2",
      "resolved": "https://registry.npmjs.org/lodash.template/-/lodash.template-3.6.2.tgz",
      "integrity": "sha1-+M3sxhaaJVvpCYrosMU9N4kx0U8=",
      "dev": true,
      "requires": {
        "lodash._basecopy": "^3.0.0",
        "lodash._basetostring": "^3.0.0",
        "lodash._basevalues": "^3.0.0",
        "lodash._isiterateecall": "^3.0.0",
        "lodash._reinterpolate": "^3.0.0",
        "lodash.escape": "^3.0.0",
        "lodash.keys": "^3.0.0",
        "lodash.restparam": "^3.0.0",
        "lodash.templatesettings": "^3.0.0"
      }
    },
    "lodash.templatesettings": {
      "version": "3.1.1",
      "resolved": "https://registry.npmjs.org/lodash.templatesettings/-/lodash.templatesettings-3.1.1.tgz",
      "integrity": "sha1-+zB4RHU7Zrnxr6VOJix0UwfbqOU=",
      "dev": true,
      "requires": {
        "lodash._reinterpolate": "^3.0.0",
        "lodash.escape": "^3.0.0"
      }
    },
    "log-driver": {
      "version": "1.2.5",
      "resolved": "https://registry.npmjs.org/log-driver/-/log-driver-1.2.5.tgz",
      "integrity": "sha1-euTsJXMC/XkNVXyxDJcQDYV7AFY=",
      "dev": true
    },
    "log4js": {
      "version": "0.6.38",
      "resolved": "http://registry.npmjs.org/log4js/-/log4js-0.6.38.tgz",
      "integrity": "sha1-LElBFmldb7JUgJQ9P8hy5mKlIv0=",
      "dev": true,
      "requires": {
        "readable-stream": "~1.0.2",
        "semver": "~4.3.3"
      },
      "dependencies": {
        "isarray": {
          "version": "0.0.1",
          "resolved": "https://registry.npmjs.org/isarray/-/isarray-0.0.1.tgz",
          "integrity": "sha1-ihis/Kmo9Bd+Cav8YDiTmwXR7t8=",
          "dev": true
        },
        "readable-stream": {
          "version": "1.0.34",
          "resolved": "http://registry.npmjs.org/readable-stream/-/readable-stream-1.0.34.tgz",
          "integrity": "sha1-Elgg40vIQtLyqq+v5MKRbuMsFXw=",
          "dev": true,
          "requires": {
            "core-util-is": "~1.0.0",
            "inherits": "~2.0.1",
            "isarray": "0.0.1",
            "string_decoder": "~0.10.x"
          }
        },
        "semver": {
          "version": "4.3.6",
          "resolved": "http://registry.npmjs.org/semver/-/semver-4.3.6.tgz",
          "integrity": "sha1-MAvG4OhjdPe6YQaLWx7NV/xlMto=",
          "dev": true
        },
        "string_decoder": {
          "version": "0.10.31",
          "resolved": "http://registry.npmjs.org/string_decoder/-/string_decoder-0.10.31.tgz",
          "integrity": "sha1-YuIDvEF2bGwoyfyEMB2rHFMQ+pQ=",
          "dev": true
        }
      }
    },
    "longest": {
      "version": "1.0.1",
      "resolved": "https://registry.npmjs.org/longest/-/longest-1.0.1.tgz",
      "integrity": "sha1-MKCy2jj3N3DoKUoNIuZiXtd9AJc=",
      "dev": true
    },
    "loose-envify": {
      "version": "1.4.0",
      "resolved": "https://registry.npmjs.org/loose-envify/-/loose-envify-1.4.0.tgz",
      "integrity": "sha512-lyuxPGr/Wfhrlem2CL/UcnUc1zcqKAImBDzukY7Y5F/yQiNdko6+fRLevlw1HgMySw7f611UIY408EtxRSoK3Q==",
      "dev": true,
      "requires": {
        "js-tokens": "^3.0.0 || ^4.0.0"
      }
    },
    "loud-rejection": {
      "version": "1.6.0",
      "resolved": "https://registry.npmjs.org/loud-rejection/-/loud-rejection-1.6.0.tgz",
      "integrity": "sha1-W0b4AUft7leIcPCG0Eghz5mOVR8=",
      "dev": true,
      "requires": {
        "currently-unhandled": "^0.4.1",
        "signal-exit": "^3.0.0"
      }
    },
    "lru-cache": {
      "version": "4.1.5",
      "resolved": "https://registry.npmjs.org/lru-cache/-/lru-cache-4.1.5.tgz",
      "integrity": "sha512-sWZlbEP2OsHNkXrMl5GYk/jKk70MBng6UU4YI/qGDYbgf6YbP4EvmqISbXCoJiRKs+1bSpFHVgQxvJ17F2li5g==",
      "dev": true,
      "requires": {
        "pseudomap": "^1.0.2",
        "yallist": "^2.1.2"
      }
    },
    "make-dir": {
      "version": "1.3.0",
      "resolved": "https://registry.npmjs.org/make-dir/-/make-dir-1.3.0.tgz",
      "integrity": "sha512-2w31R7SJtieJJnQtGc7RVL2StM2vGYVfqUOvUDxH6bC6aJTxPxTF0GnIgCyu7tjockiUWAYQRbxa7vKn34s5sQ==",
      "requires": {
        "pify": "^3.0.0"
      },
      "dependencies": {
        "pify": {
          "version": "3.0.0",
          "resolved": "https://registry.npmjs.org/pify/-/pify-3.0.0.tgz",
          "integrity": "sha1-5aSs0sEB/fPZpNB/DbxNtJ3SgXY="
        }
      }
    },
    "make-error": {
      "version": "1.3.5",
      "resolved": "https://registry.npmjs.org/make-error/-/make-error-1.3.5.tgz",
      "integrity": "sha512-c3sIjNUow0+8swNwVpqoH4YCShKNFkMaw6oH1mNS2haDZQqkeZFlHS3dhoeEbKKmJB4vXpJucU6oH75aDYeE9g==",
      "dev": true
    },
    "make-error-cause": {
      "version": "1.2.2",
      "resolved": "https://registry.npmjs.org/make-error-cause/-/make-error-cause-1.2.2.tgz",
      "integrity": "sha1-3wOI/NCzeBbf8KX7gQiTl3fcvJ0=",
      "dev": true,
      "requires": {
        "make-error": "^1.2.0"
      }
    },
    "make-iterator": {
      "version": "1.0.1",
      "resolved": "https://registry.npmjs.org/make-iterator/-/make-iterator-1.0.1.tgz",
      "integrity": "sha512-pxiuXh0iVEq7VM7KMIhs5gxsfxCux2URptUQaXo4iZZJxBAzTPOLE2BumO5dbfVYq/hBJFBR/a1mFDmOx5AGmw==",
      "dev": true,
      "requires": {
        "kind-of": "^6.0.2"
      }
    },
    "map-cache": {
      "version": "0.2.2",
      "resolved": "https://registry.npmjs.org/map-cache/-/map-cache-0.2.2.tgz",
      "integrity": "sha1-wyq9C9ZSXZsFFkW7TyasXcmKDb8=",
      "dev": true
    },
    "map-obj": {
      "version": "1.0.1",
      "resolved": "https://registry.npmjs.org/map-obj/-/map-obj-1.0.1.tgz",
      "integrity": "sha1-2TPOuSBdgr3PSIb2dCvcK03qFG0=",
      "dev": true
    },
    "map-stream": {
      "version": "0.1.0",
      "resolved": "http://registry.npmjs.org/map-stream/-/map-stream-0.1.0.tgz",
      "integrity": "sha1-5WqpTEyAVaFkBKBnS3jyFffI4ZQ=",
      "dev": true
    },
    "map-visit": {
      "version": "1.0.0",
      "resolved": "https://registry.npmjs.org/map-visit/-/map-visit-1.0.0.tgz",
      "integrity": "sha1-7Nyo8TFE5mDxtb1B8S80edmN+48=",
      "dev": true,
      "requires": {
        "object-visit": "^1.0.0"
      }
    },
    "markdown-it": {
      "version": "8.4.2",
      "resolved": "https://registry.npmjs.org/markdown-it/-/markdown-it-8.4.2.tgz",
      "integrity": "sha512-GcRz3AWTqSUphY3vsUqQSFMbgR38a4Lh3GWlHRh/7MRwz8mcu9n2IO7HOh+bXHrR9kOPDl5RNCaEsrneb+xhHQ==",
      "dev": true,
      "requires": {
        "argparse": "^1.0.7",
        "entities": "~1.1.1",
        "linkify-it": "^2.0.0",
        "mdurl": "^1.0.1",
        "uc.micro": "^1.0.5"
      }
    },
    "matchdep": {
      "version": "2.0.0",
      "resolved": "https://registry.npmjs.org/matchdep/-/matchdep-2.0.0.tgz",
      "integrity": "sha1-xvNINKDY28OzfCfui7yyfHd1WC4=",
      "dev": true,
      "requires": {
        "findup-sync": "^2.0.0",
        "micromatch": "^3.0.4",
        "resolve": "^1.4.0",
        "stack-trace": "0.0.10"
      },
      "dependencies": {
        "findup-sync": {
          "version": "2.0.0",
          "resolved": "https://registry.npmjs.org/findup-sync/-/findup-sync-2.0.0.tgz",
          "integrity": "sha1-kyaxSIwi0aYIhlCoaQGy2akKLLw=",
          "dev": true,
          "requires": {
            "detect-file": "^1.0.0",
            "is-glob": "^3.1.0",
            "micromatch": "^3.0.4",
            "resolve-dir": "^1.0.1"
          }
        },
        "is-glob": {
          "version": "3.1.0",
          "resolved": "https://registry.npmjs.org/is-glob/-/is-glob-3.1.0.tgz",
          "integrity": "sha1-e6WuJCF4BKxwcHuWkiVnSGzD6Eo=",
          "dev": true,
          "requires": {
            "is-extglob": "^2.1.0"
          }
        }
      }
    },
    "math-random": {
      "version": "1.0.1",
      "resolved": "https://registry.npmjs.org/math-random/-/math-random-1.0.1.tgz",
      "integrity": "sha1-izqsWIuKZuSXXjzepn97sylgH6w=",
      "dev": true
    },
    "mdurl": {
      "version": "1.0.1",
      "resolved": "https://registry.npmjs.org/mdurl/-/mdurl-1.0.1.tgz",
      "integrity": "sha1-/oWy7HWlkDfyrf7BAP1sYBdhFS4=",
      "dev": true
    },
    "media-typer": {
      "version": "0.3.0",
      "resolved": "http://registry.npmjs.org/media-typer/-/media-typer-0.3.0.tgz",
      "integrity": "sha1-hxDXrwqmJvj/+hzgAWhUUmMlV0g="
    },
    "meow": {
      "version": "3.7.0",
      "resolved": "http://registry.npmjs.org/meow/-/meow-3.7.0.tgz",
      "integrity": "sha1-cstmi0JSKCkKu/qFaJJYcwioAfs=",
      "dev": true,
      "requires": {
        "camelcase-keys": "^2.0.0",
        "decamelize": "^1.1.2",
        "loud-rejection": "^1.0.0",
        "map-obj": "^1.0.1",
        "minimist": "^1.1.3",
        "normalize-package-data": "^2.3.4",
        "object-assign": "^4.0.1",
        "read-pkg-up": "^1.0.1",
        "redent": "^1.0.0",
        "trim-newlines": "^1.0.0"
      }
    },
    "merge-descriptors": {
      "version": "1.0.1",
      "resolved": "https://registry.npmjs.org/merge-descriptors/-/merge-descriptors-1.0.1.tgz",
      "integrity": "sha1-sAqqVW3YtEVoFQ7J0blT8/kMu2E="
    },
    "merge-stream": {
      "version": "1.0.1",
      "resolved": "https://registry.npmjs.org/merge-stream/-/merge-stream-1.0.1.tgz",
      "integrity": "sha1-QEEgLVCKNCugAXQAjfDCUbjBNeE=",
      "dev": true,
      "requires": {
        "readable-stream": "^2.0.1"
      }
    },
    "methods": {
      "version": "1.1.2",
      "resolved": "https://registry.npmjs.org/methods/-/methods-1.1.2.tgz",
      "integrity": "sha1-VSmk1nZUE07cxSZmVoNbD4Ua/O4="
    },
    "micromatch": {
      "version": "3.1.10",
      "resolved": "https://registry.npmjs.org/micromatch/-/micromatch-3.1.10.tgz",
      "integrity": "sha512-MWikgl9n9M3w+bpsY3He8L+w9eF9338xRl8IAO5viDizwSzziFEyUzo2xrrloB64ADbTf8uA8vRqqttDTOmccg==",
      "dev": true,
      "requires": {
        "arr-diff": "^4.0.0",
        "array-unique": "^0.3.2",
        "braces": "^2.3.1",
        "define-property": "^2.0.2",
        "extend-shallow": "^3.0.2",
        "extglob": "^2.0.4",
        "fragment-cache": "^0.2.1",
        "kind-of": "^6.0.2",
        "nanomatch": "^1.2.9",
        "object.pick": "^1.3.0",
        "regex-not": "^1.0.0",
        "snapdragon": "^0.8.1",
        "to-regex": "^3.0.2"
      }
    },
    "mime": {
      "version": "1.4.1",
      "resolved": "https://registry.npmjs.org/mime/-/mime-1.4.1.tgz",
      "integrity": "sha512-KI1+qOZu5DcW6wayYHSzR/tXKCDC5Om4s1z2QJjDULzLcmf3DvzS7oluY4HCTrc+9FiKmWUgeNLg7W3uIQvxtQ=="
    },
    "mime-db": {
      "version": "1.37.0",
      "resolved": "https://registry.npmjs.org/mime-db/-/mime-db-1.37.0.tgz",
      "integrity": "sha512-R3C4db6bgQhlIhPU48fUtdVmKnflq+hRdad7IyKhtFj06VPNVdk2RhiYL3UjQIlso8L+YxAtFkobT0VK+S/ybg=="
    },
    "mime-types": {
      "version": "2.1.21",
      "resolved": "https://registry.npmjs.org/mime-types/-/mime-types-2.1.21.tgz",
      "integrity": "sha512-3iL6DbwpyLzjR3xHSFNFeb9Nz/M8WDkX33t1GFQnFOllWk8pOrh/LSrB5OXlnlW5P9LH73X6loW/eogc+F5lJg==",
      "requires": {
        "mime-db": "~1.37.0"
      }
    },
    "minimatch": {
      "version": "3.0.4",
      "resolved": "https://registry.npmjs.org/minimatch/-/minimatch-3.0.4.tgz",
      "integrity": "sha512-yJHVQEhyqPLUTgt9B83PXu6W3rx4MvvHvSUvToogpwoGDOUQ+yDrR0HRot+yOCdCO7u4hX3pWft6kWBBcqh0UA==",
      "requires": {
        "brace-expansion": "^1.1.7"
      }
    },
    "minimist": {
      "version": "1.2.0",
      "resolved": "http://registry.npmjs.org/minimist/-/minimist-1.2.0.tgz",
      "integrity": "sha1-o1AIsg9BOD7sH7kU9M1d95omQoQ=",
      "dev": true
    },
    "mixin-deep": {
      "version": "1.3.1",
      "resolved": "https://registry.npmjs.org/mixin-deep/-/mixin-deep-1.3.1.tgz",
      "integrity": "sha512-8ZItLHeEgaqEvd5lYBXfm4EZSFCX29Jb9K+lAHhDKzReKBQKj3R+7NOF6tjqYi9t4oI8VUfaWITJQm86wnXGNQ==",
      "dev": true,
      "requires": {
        "for-in": "^1.0.2",
        "is-extendable": "^1.0.1"
      },
      "dependencies": {
        "is-extendable": {
          "version": "1.0.1",
          "resolved": "https://registry.npmjs.org/is-extendable/-/is-extendable-1.0.1.tgz",
          "integrity": "sha512-arnXMxT1hhoKo9k1LZdmlNyJdDDfy2v0fXjFlmok4+i8ul/6WlbVge9bhM74OpNPQPMGUToDtz+KXa1PneJxOA==",
          "dev": true,
          "requires": {
            "is-plain-object": "^2.0.4"
          }
        }
      }
    },
    "mkdirp": {
      "version": "0.5.1",
      "resolved": "http://registry.npmjs.org/mkdirp/-/mkdirp-0.5.1.tgz",
      "integrity": "sha1-MAV0OOrGz3+MR2fzhkjWaX11yQM=",
      "dev": true,
      "requires": {
        "minimist": "0.0.8"
      },
      "dependencies": {
        "minimist": {
          "version": "0.0.8",
          "resolved": "http://registry.npmjs.org/minimist/-/minimist-0.0.8.tgz",
          "integrity": "sha1-hX/Kv8M5fSYluCKCYuhqp6ARsF0=",
          "dev": true
        }
      }
    },
    "mocha": {
      "version": "5.2.0",
      "resolved": "https://registry.npmjs.org/mocha/-/mocha-5.2.0.tgz",
      "integrity": "sha512-2IUgKDhc3J7Uug+FxMXuqIyYzH7gJjXECKe/w43IGgQHTSj3InJi+yAA7T24L9bQMRKiUEHxEX37G5JpVUGLcQ==",
      "dev": true,
      "requires": {
        "browser-stdout": "1.3.1",
        "commander": "2.15.1",
        "debug": "3.1.0",
        "diff": "3.5.0",
        "escape-string-regexp": "1.0.5",
        "glob": "7.1.2",
        "growl": "1.10.5",
        "he": "1.1.1",
        "minimatch": "3.0.4",
        "mkdirp": "0.5.1",
        "supports-color": "5.4.0"
      },
      "dependencies": {
        "commander": {
          "version": "2.15.1",
          "resolved": "http://registry.npmjs.org/commander/-/commander-2.15.1.tgz",
          "integrity": "sha512-VlfT9F3V0v+jr4yxPc5gg9s62/fIVWsd2Bk2iD435um1NlGMYdVCq+MjcXnhYq2icNOizHr1kK+5TI6H0Hy0ag==",
          "dev": true
        },
        "debug": {
          "version": "3.1.0",
          "resolved": "https://registry.npmjs.org/debug/-/debug-3.1.0.tgz",
          "integrity": "sha512-OX8XqP7/1a9cqkxYw2yXss15f26NKWBpDXQd0/uK/KPqdQhxbPa994hnzjcE2VqQpDslf55723cKPUOGSmMY3g==",
          "dev": true,
          "requires": {
            "ms": "2.0.0"
          }
        },
        "diff": {
          "version": "3.5.0",
          "resolved": "https://registry.npmjs.org/diff/-/diff-3.5.0.tgz",
          "integrity": "sha512-A46qtFgd+g7pDZinpnwiRJtxbC1hpgf0uzP3iG89scHk0AUC7A1TGxf5OiiOUv/JMZR8GOt8hL900hV0bOy5xA==",
          "dev": true
        },
        "glob": {
          "version": "7.1.2",
          "resolved": "https://registry.npmjs.org/glob/-/glob-7.1.2.tgz",
          "integrity": "sha512-MJTUg1kjuLeQCJ+ccE4Vpa6kKVXkPYJ2mOCQyUuKLcLQsdrMCpBPUi8qVE6+YuaJkozeA9NusTAw3hLr8Xe5EQ==",
          "dev": true,
          "requires": {
            "fs.realpath": "^1.0.0",
            "inflight": "^1.0.4",
            "inherits": "2",
            "minimatch": "^3.0.4",
            "once": "^1.3.0",
            "path-is-absolute": "^1.0.0"
          }
        },
        "has-flag": {
          "version": "3.0.0",
          "resolved": "https://registry.npmjs.org/has-flag/-/has-flag-3.0.0.tgz",
          "integrity": "sha1-tdRU3CGZriJWmfNGfloH87lVuv0=",
          "dev": true
        },
        "supports-color": {
          "version": "5.4.0",
          "resolved": "https://registry.npmjs.org/supports-color/-/supports-color-5.4.0.tgz",
          "integrity": "sha512-zjaXglF5nnWpsq470jSv6P9DwPvgLkuapYmfDm3JWOm0vkNTVF2tI4UrN2r6jH1qM/uc/WtxYY1hYoA2dOKj5w==",
          "dev": true,
          "requires": {
            "has-flag": "^3.0.0"
          }
        }
      }
    },
    "moment": {
      "version": "2.24.0",
      "resolved": "https://registry.npmjs.org/moment/-/moment-2.24.0.tgz",
      "integrity": "sha512-bV7f+6l2QigeBBZSM/6yTNq4P2fNpSWj/0e7jQcy87A8e7o2nAfP/34/2ky5Vw4B9S446EtIhodAzkFCcR4dQg=="
    },
    "ms": {
      "version": "2.0.0",
      "resolved": "https://registry.npmjs.org/ms/-/ms-2.0.0.tgz",
      "integrity": "sha1-VgiurfwAvmwpAd9fmGF4jeDVl8g="
    },
    "multimatch": {
      "version": "2.1.0",
      "resolved": "https://registry.npmjs.org/multimatch/-/multimatch-2.1.0.tgz",
      "integrity": "sha1-nHkGoi+0wCkZ4vX3UWG0zb1LKis=",
      "dev": true,
      "requires": {
        "array-differ": "^1.0.0",
        "array-union": "^1.0.1",
        "arrify": "^1.0.0",
        "minimatch": "^3.0.0"
      }
    },
    "multipipe": {
      "version": "0.1.2",
      "resolved": "https://registry.npmjs.org/multipipe/-/multipipe-0.1.2.tgz",
      "integrity": "sha1-Ko8t33Du1WTf8tV/HhoTfZ8FB4s=",
      "dev": true,
      "requires": {
        "duplexer2": "0.0.2"
      }
    },
    "mute-stdout": {
      "version": "1.0.1",
      "resolved": "https://registry.npmjs.org/mute-stdout/-/mute-stdout-1.0.1.tgz",
      "integrity": "sha512-kDcwXR4PS7caBpuRYYBUz9iVixUk3anO3f5OYFiIPwK/20vCzKCHyKoulbiDY1S53zD2bxUpxN/IJ+TnXjfvxg==",
      "dev": true
    },
    "mute-stream": {
      "version": "0.0.8",
      "resolved": "https://registry.npmjs.org/mute-stream/-/mute-stream-0.0.8.tgz",
      "integrity": "sha512-nnbWWOkoWyUsTjKrhgD0dcz22mdkSnpYqbEjIm2nhwhuxlSkpywJmBo8h0ZqJdkp73mb90SssHkN4rsRaBAfAA==",
      "dev": true
    },
    "nan": {
      "version": "2.11.1",
      "resolved": "https://registry.npmjs.org/nan/-/nan-2.11.1.tgz",
      "integrity": "sha512-iji6k87OSXa0CcrLl9z+ZiYSuR2o+c0bGuNmXdrhTQTakxytAFsC56SArGYoiHlJlFoHSnvmhpceZJaXkVuOtA==",
      "dev": true,
      "optional": true
    },
    "nanomatch": {
      "version": "1.2.13",
      "resolved": "https://registry.npmjs.org/nanomatch/-/nanomatch-1.2.13.tgz",
      "integrity": "sha512-fpoe2T0RbHwBTBUOftAfBPaDEi06ufaUai0mE6Yn1kacc3SnTErfb/h+X94VXzI64rKFHYImXSvdwGGCmwOqCA==",
      "dev": true,
      "requires": {
        "arr-diff": "^4.0.0",
        "array-unique": "^0.3.2",
        "define-property": "^2.0.2",
        "extend-shallow": "^3.0.2",
        "fragment-cache": "^0.2.1",
        "is-windows": "^1.0.2",
        "kind-of": "^6.0.2",
        "object.pick": "^1.3.0",
        "regex-not": "^1.0.0",
        "snapdragon": "^0.8.1",
        "to-regex": "^3.0.1"
      }
    },
    "negotiator": {
      "version": "0.6.1",
      "resolved": "https://registry.npmjs.org/negotiator/-/negotiator-0.6.1.tgz",
      "integrity": "sha1-KzJxhOiZIQEXeyhWP7XnECrNDKk="
    },
    "next-tick": {
      "version": "1.0.0",
      "resolved": "http://registry.npmjs.org/next-tick/-/next-tick-1.0.0.tgz",
      "integrity": "sha1-yobR/ogoFpsBICCOPchCS524NCw=",
      "dev": true
    },
    "node.extend": {
      "version": "1.1.8",
      "resolved": "https://registry.npmjs.org/node.extend/-/node.extend-1.1.8.tgz",
      "integrity": "sha512-L/dvEBwyg3UowwqOUTyDsGBU6kjBQOpOhshio9V3i3BMPv5YUb9+mWNN8MK0IbWqT0AqaTSONZf0aTuMMahWgA==",
      "dev": true,
      "requires": {
        "has": "^1.0.3",
        "is": "^3.2.1"
      }
    },
    "nopt": {
      "version": "3.0.6",
      "resolved": "https://registry.npmjs.org/nopt/-/nopt-3.0.6.tgz",
      "integrity": "sha1-xkZdvwirzU2zWTF/eaxopkayj/k=",
      "dev": true,
      "requires": {
        "abbrev": "1"
      }
    },
    "normalize-package-data": {
      "version": "2.4.0",
      "resolved": "https://registry.npmjs.org/normalize-package-data/-/normalize-package-data-2.4.0.tgz",
      "integrity": "sha512-9jjUFbTPfEy3R/ad/2oNbKtW9Hgovl5O1FvFWKkKblNXoN/Oou6+9+KKohPK13Yc3/TyunyWhJp6gvRNR/PPAw==",
      "dev": true,
      "requires": {
        "hosted-git-info": "^2.1.4",
        "is-builtin-module": "^1.0.0",
        "semver": "2 || 3 || 4 || 5",
        "validate-npm-package-license": "^3.0.1"
      },
      "dependencies": {
        "semver": {
          "version": "5.7.0",
          "resolved": "https://registry.npmjs.org/semver/-/semver-5.7.0.tgz",
          "integrity": "sha512-Ya52jSX2u7QKghxeoFGpLwCtGlt7j0oY9DYb5apt9nPlJ42ID+ulTXESnt/qAQcoSERyZ5sl3LDIOw0nAn/5DA==",
          "dev": true
        }
      }
    },
    "normalize-path": {
      "version": "2.1.1",
      "resolved": "https://registry.npmjs.org/normalize-path/-/normalize-path-2.1.1.tgz",
      "integrity": "sha1-GrKLVW4Zg2Oowab35vogE3/mrtk=",
      "dev": true,
      "requires": {
        "remove-trailing-separator": "^1.0.1"
      }
    },
    "now-and-later": {
      "version": "2.0.1",
      "resolved": "https://registry.npmjs.org/now-and-later/-/now-and-later-2.0.1.tgz",
      "integrity": "sha512-KGvQ0cB70AQfg107Xvs/Fbu+dGmZoTRJp2TaPwcwQm3/7PteUyN2BCgk8KBMPGBUXZdVwyWS8fDCGFygBm19UQ==",
      "dev": true,
      "requires": {
        "once": "^1.3.2"
      }
    },
    "nth-check": {
      "version": "1.0.2",
      "resolved": "https://registry.npmjs.org/nth-check/-/nth-check-1.0.2.tgz",
      "integrity": "sha512-WeBOdju8SnzPN5vTUJYxYUxLeXpCaVP5i5e0LF8fg7WORF2Wd7wFX/pk0tYZk7s8T+J7VLy0Da6J1+wCT0AtHg==",
      "dev": true,
      "requires": {
        "boolbase": "~1.0.0"
      }
    },
    "null-check": {
      "version": "1.0.0",
      "resolved": "https://registry.npmjs.org/null-check/-/null-check-1.0.0.tgz",
      "integrity": "sha1-l33/1xdgErnsMNKjnbXPcqBDnt0=",
      "dev": true
    },
    "number-is-nan": {
      "version": "1.0.1",
      "resolved": "https://registry.npmjs.org/number-is-nan/-/number-is-nan-1.0.1.tgz",
      "integrity": "sha1-CXtgK1NCKlIsGvuHkDGDNpQaAR0=",
      "dev": true
    },
    "oauth-sign": {
      "version": "0.9.0",
      "resolved": "https://registry.npmjs.org/oauth-sign/-/oauth-sign-0.9.0.tgz",
      "integrity": "sha512-fexhUFFPTGV8ybAtSIGbV6gOkSv8UtRbDBnAyLQw4QPKkgNlsH2ByPGtMUqdWkos6YCRmAqViwgZrJc/mRDzZQ=="
    },
    "object-assign": {
      "version": "4.1.1",
      "resolved": "https://registry.npmjs.org/object-assign/-/object-assign-4.1.1.tgz",
      "integrity": "sha1-IQmtx5ZYh8/AXLvUQsrIv7s2CGM="
    },
    "object-component": {
      "version": "0.0.3",
      "resolved": "https://registry.npmjs.org/object-component/-/object-component-0.0.3.tgz",
      "integrity": "sha1-8MaapQ78lbhmwYb0AKM3acsvEpE=",
      "dev": true
    },
    "object-copy": {
      "version": "0.1.0",
      "resolved": "https://registry.npmjs.org/object-copy/-/object-copy-0.1.0.tgz",
      "integrity": "sha1-fn2Fi3gb18mRpBupde04EnVOmYw=",
      "dev": true,
      "requires": {
        "copy-descriptor": "^0.1.0",
        "define-property": "^0.2.5",
        "kind-of": "^3.0.3"
      },
      "dependencies": {
        "define-property": {
          "version": "0.2.5",
          "resolved": "https://registry.npmjs.org/define-property/-/define-property-0.2.5.tgz",
          "integrity": "sha1-w1se+RjsPJkPmlvFe+BKrOxcgRY=",
          "dev": true,
          "requires": {
            "is-descriptor": "^0.1.0"
          }
        },
        "kind-of": {
          "version": "3.2.2",
          "resolved": "https://registry.npmjs.org/kind-of/-/kind-of-3.2.2.tgz",
          "integrity": "sha1-MeohpzS6ubuw8yRm2JOupR5KPGQ=",
          "dev": true,
          "requires": {
            "is-buffer": "^1.1.5"
          }
        }
      }
    },
    "object-keys": {
      "version": "1.1.1",
      "resolved": "https://registry.npmjs.org/object-keys/-/object-keys-1.1.1.tgz",
      "integrity": "sha512-NuAESUOUMrlIXOfHKzD6bpPu3tYt3xvjNdRIQ+FeT0lNb4K8WR70CaDxhuNguS2XG+GjkyMwOzsN5ZktImfhLA==",
      "dev": true
    },
    "object-visit": {
      "version": "1.0.1",
      "resolved": "https://registry.npmjs.org/object-visit/-/object-visit-1.0.1.tgz",
      "integrity": "sha1-95xEk68MU3e1n+OdOV5BBC3QRbs=",
      "dev": true,
      "requires": {
        "isobject": "^3.0.0"
      }
    },
    "object.assign": {
      "version": "4.1.0",
      "resolved": "https://registry.npmjs.org/object.assign/-/object.assign-4.1.0.tgz",
      "integrity": "sha512-exHJeq6kBKj58mqGyTQ9DFvrZC/eR6OwxzoM9YRoGBqrXYonaFyGiFMuc9VZrXf7DarreEwMpurG3dd+CNyW5w==",
      "dev": true,
      "requires": {
        "define-properties": "^1.1.2",
        "function-bind": "^1.1.1",
        "has-symbols": "^1.0.0",
        "object-keys": "^1.0.11"
      }
    },
    "object.defaults": {
      "version": "1.1.0",
      "resolved": "https://registry.npmjs.org/object.defaults/-/object.defaults-1.1.0.tgz",
      "integrity": "sha1-On+GgzS0B96gbaFtiNXNKeQ1/s8=",
      "dev": true,
      "requires": {
        "array-each": "^1.0.1",
        "array-slice": "^1.0.0",
        "for-own": "^1.0.0",
        "isobject": "^3.0.0"
      }
    },
    "object.map": {
      "version": "1.0.1",
      "resolved": "https://registry.npmjs.org/object.map/-/object.map-1.0.1.tgz",
      "integrity": "sha1-z4Plncj8wK1fQlDh94s7gb2AHTc=",
      "dev": true,
      "requires": {
        "for-own": "^1.0.0",
        "make-iterator": "^1.0.0"
      }
    },
    "object.omit": {
      "version": "2.0.1",
      "resolved": "https://registry.npmjs.org/object.omit/-/object.omit-2.0.1.tgz",
      "integrity": "sha1-Gpx0SCnznbuFjHbKNXmuKlTr0fo=",
      "dev": true,
      "requires": {
        "for-own": "^0.1.4",
        "is-extendable": "^0.1.1"
      },
      "dependencies": {
        "for-own": {
          "version": "0.1.5",
          "resolved": "https://registry.npmjs.org/for-own/-/for-own-0.1.5.tgz",
          "integrity": "sha1-UmXGgaTylNq78XyVCbZ2OqhFEM4=",
          "dev": true,
          "requires": {
            "for-in": "^1.0.1"
          }
        }
      }
    },
    "object.pick": {
      "version": "1.3.0",
      "resolved": "https://registry.npmjs.org/object.pick/-/object.pick-1.3.0.tgz",
      "integrity": "sha1-h6EKxMFpS9Lhy/U1kaZhQftd10c=",
      "dev": true,
      "requires": {
        "isobject": "^3.0.1"
      }
    },
    "object.reduce": {
      "version": "1.0.1",
      "resolved": "https://registry.npmjs.org/object.reduce/-/object.reduce-1.0.1.tgz",
      "integrity": "sha1-b+NI8qx/oPlcpiEiZZkJaCW7A60=",
      "dev": true,
      "requires": {
        "for-own": "^1.0.0",
        "make-iterator": "^1.0.0"
      }
    },
    "on-finished": {
      "version": "2.3.0",
      "resolved": "https://registry.npmjs.org/on-finished/-/on-finished-2.3.0.tgz",
      "integrity": "sha1-IPEzZIGwg811M3mSoWlxqi2QaUc=",
      "requires": {
        "ee-first": "1.1.1"
      }
    },
    "once": {
      "version": "1.4.0",
      "resolved": "https://registry.npmjs.org/once/-/once-1.4.0.tgz",
      "integrity": "sha1-WDsap3WWHUsROsF9nFC6753Xa9E=",
      "requires": {
        "wrappy": "1"
      }
    },
    "opener": {
      "version": "1.4.2",
      "resolved": "http://registry.npmjs.org/opener/-/opener-1.4.2.tgz",
      "integrity": "sha1-syWCCABCr4aAw4mkmRdbTFT/9SM="
    },
    "optimist": {
      "version": "0.6.1",
      "resolved": "https://registry.npmjs.org/optimist/-/optimist-0.6.1.tgz",
      "integrity": "sha1-2j6nRob6IaGaERwybpDrFaAZZoY=",
      "dev": true,
      "requires": {
        "minimist": "~0.0.1",
        "wordwrap": "~0.0.2"
      },
      "dependencies": {
        "minimist": {
          "version": "0.0.10",
          "resolved": "http://registry.npmjs.org/minimist/-/minimist-0.0.10.tgz",
          "integrity": "sha1-3j+YVD2/lggr5IrRoMfNqDYwHc8=",
          "dev": true
        },
        "wordwrap": {
          "version": "0.0.3",
          "resolved": "https://registry.npmjs.org/wordwrap/-/wordwrap-0.0.3.tgz",
          "integrity": "sha1-o9XabNXAvAAI03I0u68b7WMFkQc=",
          "dev": true
        }
      }
    },
    "optionator": {
      "version": "0.5.0",
      "resolved": "https://registry.npmjs.org/optionator/-/optionator-0.5.0.tgz",
      "integrity": "sha1-t1qJlaLUF98ltuTjhi9QqohlE2g=",
      "dev": true,
      "requires": {
        "deep-is": "~0.1.2",
        "fast-levenshtein": "~1.0.0",
        "levn": "~0.2.5",
        "prelude-ls": "~1.1.1",
        "type-check": "~0.3.1",
        "wordwrap": "~0.0.2"
      },
      "dependencies": {
        "wordwrap": {
          "version": "0.0.3",
          "resolved": "https://registry.npmjs.org/wordwrap/-/wordwrap-0.0.3.tgz",
          "integrity": "sha1-o9XabNXAvAAI03I0u68b7WMFkQc=",
          "dev": true
        }
      }
    },
    "options": {
      "version": "0.0.6",
      "resolved": "https://registry.npmjs.org/options/-/options-0.0.6.tgz",
      "integrity": "sha1-7CLTEoBrtT5zF3Pnza788cZDEo8=",
      "dev": true
    },
    "ordered-read-streams": {
      "version": "1.0.1",
      "resolved": "https://registry.npmjs.org/ordered-read-streams/-/ordered-read-streams-1.0.1.tgz",
      "integrity": "sha1-d8DLN8QVJdZBZtmQ/61+xqDhNj4=",
      "dev": true,
      "requires": {
        "readable-stream": "^2.0.1"
      }
    },
    "os-homedir": {
      "version": "1.0.2",
      "resolved": "http://registry.npmjs.org/os-homedir/-/os-homedir-1.0.2.tgz",
      "integrity": "sha1-/7xJiDNuDoM94MFox+8VISGqf7M=",
      "dev": true
    },
    "os-locale": {
      "version": "1.4.0",
      "resolved": "http://registry.npmjs.org/os-locale/-/os-locale-1.4.0.tgz",
      "integrity": "sha1-IPnxeuKe00XoveWDsT0gCYA8FNk=",
      "dev": true,
      "requires": {
        "lcid": "^1.0.0"
      }
    },
    "os-tmpdir": {
      "version": "1.0.2",
      "resolved": "http://registry.npmjs.org/os-tmpdir/-/os-tmpdir-1.0.2.tgz",
      "integrity": "sha1-u+Z0BseaqFxc/sdm/lc0VV36EnQ="
    },
    "osenv": {
      "version": "0.1.5",
      "resolved": "https://registry.npmjs.org/osenv/-/osenv-0.1.5.tgz",
      "integrity": "sha512-0CWcCECdMVc2Rw3U5w9ZjqX6ga6ubk1xDVKxtBQPK7wis/0F2r9T6k4ydGYhecl7YUBxBVxhL5oisPsNxAPe2g==",
      "dev": true,
      "requires": {
        "os-homedir": "^1.0.0",
        "os-tmpdir": "^1.0.0"
      }
    },
    "parse-filepath": {
      "version": "1.0.2",
      "resolved": "https://registry.npmjs.org/parse-filepath/-/parse-filepath-1.0.2.tgz",
      "integrity": "sha1-pjISf1Oq89FYdvWHLz/6x2PWyJE=",
      "dev": true,
      "requires": {
        "is-absolute": "^1.0.0",
        "map-cache": "^0.2.0",
        "path-root": "^0.1.1"
      }
    },
    "parse-glob": {
      "version": "3.0.4",
      "resolved": "https://registry.npmjs.org/parse-glob/-/parse-glob-3.0.4.tgz",
      "integrity": "sha1-ssN2z7EfNVE7rdFz7wu246OIORw=",
      "dev": true,
      "requires": {
        "glob-base": "^0.3.0",
        "is-dotfile": "^1.0.0",
        "is-extglob": "^1.0.0",
        "is-glob": "^2.0.0"
      },
      "dependencies": {
        "is-extglob": {
          "version": "1.0.0",
          "resolved": "https://registry.npmjs.org/is-extglob/-/is-extglob-1.0.0.tgz",
          "integrity": "sha1-rEaBd8SUNAWgkvyPKXYMb/xiBsA=",
          "dev": true
        },
        "is-glob": {
          "version": "2.0.1",
          "resolved": "https://registry.npmjs.org/is-glob/-/is-glob-2.0.1.tgz",
          "integrity": "sha1-0Jb5JqPe1WAPP9/ZEZjLCIjC2GM=",
          "dev": true,
          "requires": {
            "is-extglob": "^1.0.0"
          }
        }
      }
    },
    "parse-json": {
      "version": "2.2.0",
      "resolved": "https://registry.npmjs.org/parse-json/-/parse-json-2.2.0.tgz",
      "integrity": "sha1-9ID0BDTvgHQfhGkJn43qGPVaTck=",
      "dev": true,
      "requires": {
        "error-ex": "^1.2.0"
      }
    },
    "parse-node-version": {
      "version": "1.0.0",
      "resolved": "https://registry.npmjs.org/parse-node-version/-/parse-node-version-1.0.0.tgz",
      "integrity": "sha512-02GTVHD1u0nWc20n2G7WX/PgdhNFG04j5fi1OkaJzPWLTcf6vh6229Lta1wTmXG/7Dg42tCssgkccVt7qvd8Kg==",
      "dev": true
    },
    "parse-passwd": {
      "version": "1.0.0",
      "resolved": "https://registry.npmjs.org/parse-passwd/-/parse-passwd-1.0.0.tgz",
      "integrity": "sha1-bVuTSkVpk7I9N/QKOC1vFmao5cY=",
      "dev": true
    },
    "parse-semver": {
      "version": "1.1.1",
      "resolved": "https://registry.npmjs.org/parse-semver/-/parse-semver-1.1.1.tgz",
      "integrity": "sha1-mkr9bfBj3Egm+T+6SpnPIj9mbLg=",
      "dev": true,
      "requires": {
        "semver": "^5.1.0"
      },
      "dependencies": {
        "semver": {
          "version": "5.6.0",
          "resolved": "https://registry.npmjs.org/semver/-/semver-5.6.0.tgz",
          "integrity": "sha512-RS9R6R35NYgQn++fkDWaOmqGoj4Ek9gGs+DPxNUZKuwE183xjJroKvyo1IzVFeXvUrvmALy6FWD5xrdJT25gMg==",
          "dev": true
        }
      }
    },
    "parse5": {
      "version": "3.0.3",
      "resolved": "https://registry.npmjs.org/parse5/-/parse5-3.0.3.tgz",
      "integrity": "sha512-rgO9Zg5LLLkfJF9E6CCmXlSE4UVceloys8JrFqCcHloC3usd/kJCyPDwH2SOlzix2j3xaP9sUX3e8+kvkuleAA==",
      "dev": true,
      "requires": {
        "@types/node": "*"
      }
    },
    "parsejson": {
      "version": "0.0.3",
      "resolved": "https://registry.npmjs.org/parsejson/-/parsejson-0.0.3.tgz",
      "integrity": "sha1-q343WfIJ7OmUN5c/fQ8fZK4OZKs=",
      "dev": true,
      "requires": {
        "better-assert": "~1.0.0"
      }
    },
    "parseqs": {
      "version": "0.0.5",
      "resolved": "https://registry.npmjs.org/parseqs/-/parseqs-0.0.5.tgz",
      "integrity": "sha1-1SCKNzjkZ2bikbouoXNoSSGouJ0=",
      "dev": true,
      "requires": {
        "better-assert": "~1.0.0"
      }
    },
    "parseuri": {
      "version": "0.0.5",
      "resolved": "https://registry.npmjs.org/parseuri/-/parseuri-0.0.5.tgz",
      "integrity": "sha1-gCBKUNTbt3m/3G6+J3jZDkvOMgo=",
      "dev": true,
      "requires": {
        "better-assert": "~1.0.0"
      }
    },
    "parseurl": {
      "version": "1.3.2",
      "resolved": "https://registry.npmjs.org/parseurl/-/parseurl-1.3.2.tgz",
      "integrity": "sha1-/CidTtiZMRlGDBViUyYs3I3mW/M="
    },
    "pascalcase": {
      "version": "0.1.1",
      "resolved": "https://registry.npmjs.org/pascalcase/-/pascalcase-0.1.1.tgz",
      "integrity": "sha1-s2PlXoAGym/iF4TS2yK9FdeRfxQ=",
      "dev": true
    },
    "path-dirname": {
      "version": "1.0.2",
      "resolved": "https://registry.npmjs.org/path-dirname/-/path-dirname-1.0.2.tgz",
      "integrity": "sha1-zDPSTVJeCZpTiMAzbG4yuRYGCeA=",
      "dev": true
    },
    "path-exists": {
      "version": "2.1.0",
      "resolved": "https://registry.npmjs.org/path-exists/-/path-exists-2.1.0.tgz",
      "integrity": "sha1-D+tsZPD8UY2adU3V77YscCJ2H0s=",
      "dev": true,
      "requires": {
        "pinkie-promise": "^2.0.0"
      }
    },
    "path-is-absolute": {
      "version": "1.0.1",
      "resolved": "http://registry.npmjs.org/path-is-absolute/-/path-is-absolute-1.0.1.tgz",
      "integrity": "sha1-F0uSaHNVNP+8es5r9TpanhtcX18="
    },
    "path-is-inside": {
      "version": "1.0.2",
      "resolved": "https://registry.npmjs.org/path-is-inside/-/path-is-inside-1.0.2.tgz",
      "integrity": "sha1-NlQX3t5EQw0cEa9hAn+s8HS9/FM=",
      "dev": true
    },
    "path-parse": {
      "version": "1.0.6",
      "resolved": "https://registry.npmjs.org/path-parse/-/path-parse-1.0.6.tgz",
      "integrity": "sha512-GSmOT2EbHrINBf9SR7CDELwlJ8AENk3Qn7OikK4nFYAu3Ote2+JYNVvkpAEQm3/TLNEJFD/xZJjzyxg3KBWOzw==",
      "dev": true
    },
    "path-root": {
      "version": "0.1.1",
      "resolved": "https://registry.npmjs.org/path-root/-/path-root-0.1.1.tgz",
      "integrity": "sha1-mkpoFMrBwM1zNgqV8yCDyOpHRbc=",
      "dev": true,
      "requires": {
        "path-root-regex": "^0.1.0"
      }
    },
    "path-root-regex": {
      "version": "0.1.2",
      "resolved": "https://registry.npmjs.org/path-root-regex/-/path-root-regex-0.1.2.tgz",
      "integrity": "sha1-v8zcjfWxLcUsi0PsONGNcsBLqW0=",
      "dev": true
    },
    "path-to-regexp": {
      "version": "0.1.7",
      "resolved": "https://registry.npmjs.org/path-to-regexp/-/path-to-regexp-0.1.7.tgz",
      "integrity": "sha1-32BBeABfUi8V60SQ5yR6G/qmf4w="
    },
    "path-type": {
      "version": "1.1.0",
      "resolved": "https://registry.npmjs.org/path-type/-/path-type-1.1.0.tgz",
      "integrity": "sha1-WcRPfuSR2nBNpBXaWkBwuk+P5EE=",
      "dev": true,
      "requires": {
        "graceful-fs": "^4.1.2",
        "pify": "^2.0.0",
        "pinkie-promise": "^2.0.0"
      }
    },
    "pause-stream": {
      "version": "0.0.11",
      "resolved": "http://registry.npmjs.org/pause-stream/-/pause-stream-0.0.11.tgz",
      "integrity": "sha1-/lo0sMvOErWqaitAPuLnO2AvFEU=",
      "dev": true,
      "requires": {
        "through": "~2.3"
      }
    },
    "pend": {
      "version": "1.2.0",
      "resolved": "https://registry.npmjs.org/pend/-/pend-1.2.0.tgz",
      "integrity": "sha1-elfrVQpng/kRUzH89GY9XI4AelA="
    },
    "performance-now": {
      "version": "2.1.0",
      "resolved": "https://registry.npmjs.org/performance-now/-/performance-now-2.1.0.tgz",
      "integrity": "sha1-Ywn04OX6kT7BxpMHrjZLSzd8nns="
    },
    "pify": {
      "version": "2.3.0",
      "resolved": "http://registry.npmjs.org/pify/-/pify-2.3.0.tgz",
      "integrity": "sha1-7RQaasBDqEnqWISY59yosVMw6Qw="
    },
    "pinkie": {
      "version": "2.0.4",
      "resolved": "https://registry.npmjs.org/pinkie/-/pinkie-2.0.4.tgz",
      "integrity": "sha1-clVrgM+g1IqXToDnckjoDtT3+HA="
    },
    "pinkie-promise": {
      "version": "2.0.1",
      "resolved": "https://registry.npmjs.org/pinkie-promise/-/pinkie-promise-2.0.1.tgz",
      "integrity": "sha1-ITXW36ejWMBprJsXh3YogihFD/o=",
      "requires": {
        "pinkie": "^2.0.0"
      }
    },
    "plist": {
      "version": "2.1.0",
      "resolved": "https://registry.npmjs.org/plist/-/plist-2.1.0.tgz",
      "integrity": "sha1-V8zbeggh3yGDEhejytVOPhRqECU=",
      "requires": {
        "base64-js": "1.2.0",
        "xmlbuilder": "8.2.2",
        "xmldom": "0.1.x"
      },
      "dependencies": {
        "base64-js": {
          "version": "1.2.0",
          "resolved": "https://registry.npmjs.org/base64-js/-/base64-js-1.2.0.tgz",
          "integrity": "sha1-o5mS1yNYSBGYK+XikLtqU9hnAPE="
        }
      }
    },
    "plugin-error": {
      "version": "0.1.2",
      "resolved": "https://registry.npmjs.org/plugin-error/-/plugin-error-0.1.2.tgz",
      "integrity": "sha1-O5uzM1zPAPQl4HQ34ZJ2ln2kes4=",
      "dev": true,
      "requires": {
        "ansi-cyan": "^0.1.1",
        "ansi-red": "^0.1.1",
        "arr-diff": "^1.0.1",
        "arr-union": "^2.0.1",
        "extend-shallow": "^1.1.2"
      },
      "dependencies": {
        "arr-diff": {
          "version": "1.1.0",
          "resolved": "https://registry.npmjs.org/arr-diff/-/arr-diff-1.1.0.tgz",
          "integrity": "sha1-aHwydYFjWI/vfeezb6vklesaOZo=",
          "dev": true,
          "requires": {
            "arr-flatten": "^1.0.1",
            "array-slice": "^0.2.3"
          }
        },
        "arr-union": {
          "version": "2.1.0",
          "resolved": "https://registry.npmjs.org/arr-union/-/arr-union-2.1.0.tgz",
          "integrity": "sha1-IPnqtexw9cfSFbEHexw5Fh0pLH0=",
          "dev": true
        },
        "array-slice": {
          "version": "0.2.3",
          "resolved": "https://registry.npmjs.org/array-slice/-/array-slice-0.2.3.tgz",
          "integrity": "sha1-3Tz7gO15c6dRF82sabC5nshhhvU=",
          "dev": true
        },
        "extend-shallow": {
          "version": "1.1.4",
          "resolved": "https://registry.npmjs.org/extend-shallow/-/extend-shallow-1.1.4.tgz",
          "integrity": "sha1-Gda/lN/AnXa6cR85uHLSH/TdkHE=",
          "dev": true,
          "requires": {
            "kind-of": "^1.1.0"
          }
        },
        "kind-of": {
          "version": "1.1.0",
          "resolved": "http://registry.npmjs.org/kind-of/-/kind-of-1.1.0.tgz",
          "integrity": "sha1-FAo9LUGjbS78+pN3tiwk+ElaXEQ=",
          "dev": true
        }
      }
    },
    "pm-mocha-jenkins-reporter": {
      "version": "0.2.6",
      "resolved": "https://registry.npmjs.org/pm-mocha-jenkins-reporter/-/pm-mocha-jenkins-reporter-0.2.6.tgz",
      "integrity": "sha1-FyOsCKoqK8vE95B5DYFILrBpb44=",
      "dev": true,
      "requires": {
        "colors": "^1.1.2",
        "diff": "1.0.7",
        "mkdirp": "0.5.0",
        "mocha": ">=2.0.0"
      },
      "dependencies": {
        "minimist": {
          "version": "0.0.8",
          "resolved": "http://registry.npmjs.org/minimist/-/minimist-0.0.8.tgz",
          "integrity": "sha1-hX/Kv8M5fSYluCKCYuhqp6ARsF0=",
          "dev": true
        },
        "mkdirp": {
          "version": "0.5.0",
          "resolved": "http://registry.npmjs.org/mkdirp/-/mkdirp-0.5.0.tgz",
          "integrity": "sha1-HXMHam35hs2TROFecfzAWkyavxI=",
          "dev": true,
          "requires": {
            "minimist": "0.0.8"
          }
        }
      }
    },
    "posix-character-classes": {
      "version": "0.1.1",
      "resolved": "https://registry.npmjs.org/posix-character-classes/-/posix-character-classes-0.1.1.tgz",
      "integrity": "sha1-AerA/jta9xoqbAL+q7jB/vfgDqs=",
      "dev": true
    },
    "postinstall-build": {
      "version": "2.1.3",
      "resolved": "http://registry.npmjs.org/postinstall-build/-/postinstall-build-2.1.3.tgz",
      "integrity": "sha1-nRiGqylJYZ9MIGr74a6pXevkXJQ=",
      "dev": true
    },
    "prelude-ls": {
      "version": "1.1.2",
      "resolved": "https://registry.npmjs.org/prelude-ls/-/prelude-ls-1.1.2.tgz",
      "integrity": "sha1-IZMqVJ9eUv/ZqCf1cOBL5iqX2lQ=",
      "dev": true
    },
    "preserve": {
      "version": "0.2.0",
      "resolved": "https://registry.npmjs.org/preserve/-/preserve-0.2.0.tgz",
      "integrity": "sha1-gV7R9uvGWSb4ZbMQwHE7yzMVzks=",
      "dev": true
    },
    "pretty-data": {
      "version": "0.40.0",
      "resolved": "https://registry.npmjs.org/pretty-data/-/pretty-data-0.40.0.tgz",
      "integrity": "sha1-Vyqo6iNGdGerlLa1Jmpv2cj93XI="
    },
    "pretty-hrtime": {
      "version": "1.0.3",
      "resolved": "https://registry.npmjs.org/pretty-hrtime/-/pretty-hrtime-1.0.3.tgz",
      "integrity": "sha1-t+PqQkNaTJsnWdmeDyAesZWALuE=",
      "dev": true
    },
    "private": {
      "version": "0.1.8",
      "resolved": "https://registry.npmjs.org/private/-/private-0.1.8.tgz",
      "integrity": "sha512-VvivMrbvd2nKkiG38qjULzlc+4Vx4wm/whI9pQD35YrARNnhxeiRktSOhSukRLFNlzg6Br/cJPet5J/u19r/mg==",
      "dev": true
    },
    "process-nextick-args": {
      "version": "2.0.0",
      "resolved": "https://registry.npmjs.org/process-nextick-args/-/process-nextick-args-2.0.0.tgz",
      "integrity": "sha512-MtEC1TqN0EU5nephaJ4rAtThHtC86dNN9qCuEhtshvpVBkAW5ZO7BASN9REnF9eoXGcRub+pFuKEpOHE+HbEMw=="
    },
    "proto-list": {
      "version": "1.2.4",
      "resolved": "https://registry.npmjs.org/proto-list/-/proto-list-1.2.4.tgz",
      "integrity": "sha1-IS1b/hMYMGpCD2QCuOJv85ZHqEk=",
      "dev": true
    },
    "proxy-addr": {
      "version": "2.0.4",
      "resolved": "https://registry.npmjs.org/proxy-addr/-/proxy-addr-2.0.4.tgz",
      "integrity": "sha512-5erio2h9jp5CHGwcybmxmVqHmnCBZeewlfJ0pex+UW7Qny7OOZXTtH56TGNyBizkgiOwhJtMKrVzDTeKcySZwA==",
      "requires": {
        "forwarded": "~0.1.2",
        "ipaddr.js": "1.8.0"
      }
    },
    "pseudomap": {
      "version": "1.0.2",
      "resolved": "https://registry.npmjs.org/pseudomap/-/pseudomap-1.0.2.tgz",
      "integrity": "sha1-8FKijacOYYkX7wqKw0wa5aaChrM=",
      "dev": true
    },
    "psl": {
      "version": "1.1.29",
      "resolved": "https://registry.npmjs.org/psl/-/psl-1.1.29.tgz",
      "integrity": "sha512-AeUmQ0oLN02flVHXWh9sSJF7mcdFq0ppid/JkErufc3hGIV/AMa8Fo9VgDo/cT2jFdOWoFvHp90qqBH54W+gjQ=="
    },
    "pump": {
      "version": "2.0.1",
      "resolved": "https://registry.npmjs.org/pump/-/pump-2.0.1.tgz",
      "integrity": "sha512-ruPMNRkN3MHP1cWJc9OWr+T/xDP0jhXYCLfJcBuX54hhfIBnaQmAUMfDcG4DM5UMWByBbJY69QSphm3jtDKIkA==",
      "dev": true,
      "requires": {
        "end-of-stream": "^1.1.0",
        "once": "^1.3.1"
      }
    },
    "pumpify": {
      "version": "1.5.1",
      "resolved": "https://registry.npmjs.org/pumpify/-/pumpify-1.5.1.tgz",
      "integrity": "sha512-oClZI37HvuUJJxSKKrC17bZ9Cu0ZYhEAGPsPUy9KlMUmv9dKX2o77RUmq7f3XjIxbwyGwYzbzQ1L2Ks8sIradQ==",
      "dev": true,
      "requires": {
        "duplexify": "^3.6.0",
        "inherits": "^2.0.3",
        "pump": "^2.0.0"
      }
    },
    "punycode": {
      "version": "2.1.1",
      "resolved": "https://registry.npmjs.org/punycode/-/punycode-2.1.1.tgz",
      "integrity": "sha512-XRsRjdf+j5ml+y/6GKHPZbrF/8p2Yga0JPtdqTIY2Xe5ohJPD9saDJJLPvp9+NSBprVvevdXZybnj2cv8OEd0A=="
    },
    "q": {
      "version": "1.5.1",
      "resolved": "https://registry.npmjs.org/q/-/q-1.5.1.tgz",
      "integrity": "sha1-fjL3W0E4EpHQRhHxvxQQmsAGUdc=",
      "dev": true
    },
    "qjobs": {
      "version": "1.2.0",
      "resolved": "https://registry.npmjs.org/qjobs/-/qjobs-1.2.0.tgz",
      "integrity": "sha512-8YOJEHtxpySA3fFDyCRxA+UUV+fA+rTWnuWvylOK/NCjhY+b4ocCtmu8TtsWb+mYeU+GCHf/S66KZF/AsteKHg==",
      "dev": true
    },
    "qs": {
      "version": "6.5.2",
      "resolved": "https://registry.npmjs.org/qs/-/qs-6.5.2.tgz",
      "integrity": "sha512-N5ZAX4/LxJmF+7wN74pUD6qAh9/wnvdQcjq9TZjevvXzSUo7bfmw91saqMjzGS2xq91/odN2dW/WOl7qQHNDGA=="
    },
    "querystringify": {
      "version": "2.1.1",
      "resolved": "https://registry.npmjs.org/querystringify/-/querystringify-2.1.1.tgz",
      "integrity": "sha512-w7fLxIRCRT7U8Qu53jQnJyPkYZIaR4n5151KMfcJlO/A9397Wxb1amJvROTK6TOnp7PfoAmg/qXiNHI+08jRfA==",
      "dev": true
    },
    "randomatic": {
      "version": "3.1.1",
      "resolved": "https://registry.npmjs.org/randomatic/-/randomatic-3.1.1.tgz",
      "integrity": "sha512-TuDE5KxZ0J461RVjrJZCJc+J+zCkTb1MbH9AQUq68sMhOMcy9jLcb3BrZKgp9q9Ncltdg4QVqWrH02W2EFFVYw==",
      "dev": true,
      "requires": {
        "is-number": "^4.0.0",
        "kind-of": "^6.0.0",
        "math-random": "^1.0.1"
      },
      "dependencies": {
        "is-number": {
          "version": "4.0.0",
          "resolved": "https://registry.npmjs.org/is-number/-/is-number-4.0.0.tgz",
          "integrity": "sha512-rSklcAIlf1OmFdyAqbnWTLVelsQ58uvZ66S/ZyawjWqIviTWCjg2PzVGw8WUA+nNuPTqb4wgA+NszrJ+08LlgQ==",
          "dev": true
        }
      }
    },
    "range-parser": {
      "version": "1.2.0",
      "resolved": "https://registry.npmjs.org/range-parser/-/range-parser-1.2.0.tgz",
      "integrity": "sha1-9JvmtIeJTdxA3MlKMi9hEJLgDV4="
    },
    "rangy": {
      "version": "1.3.0",
      "resolved": "https://registry.npmjs.org/rangy/-/rangy-1.3.0.tgz",
      "integrity": "sha1-t8mnCuoF5djNx0qNTIJz1pcnGQQ="
    },
    "raw-body": {
      "version": "2.3.3",
      "resolved": "https://registry.npmjs.org/raw-body/-/raw-body-2.3.3.tgz",
      "integrity": "sha512-9esiElv1BrZoI3rCDuOuKCBRbuApGGaDPQfjSflGxdy4oyzqghxu6klEkkVIvBje+FF0BX9coEv8KqW6X/7njw==",
      "requires": {
        "bytes": "3.0.0",
        "http-errors": "1.6.3",
        "iconv-lite": "0.4.23",
        "unpipe": "1.0.0"
      }
    },
    "read": {
      "version": "1.0.7",
      "resolved": "https://registry.npmjs.org/read/-/read-1.0.7.tgz",
      "integrity": "sha1-s9oZvQUkMal2cdRKQmNK33ELQMQ=",
      "dev": true,
      "requires": {
        "mute-stream": "~0.0.4"
      }
    },
    "read-pkg": {
      "version": "1.1.0",
      "resolved": "https://registry.npmjs.org/read-pkg/-/read-pkg-1.1.0.tgz",
      "integrity": "sha1-9f+qXs0pyzHAR0vKfXVra7KePyg=",
      "dev": true,
      "requires": {
        "load-json-file": "^1.0.0",
        "normalize-package-data": "^2.3.2",
        "path-type": "^1.0.0"
      }
    },
    "read-pkg-up": {
      "version": "1.0.1",
      "resolved": "https://registry.npmjs.org/read-pkg-up/-/read-pkg-up-1.0.1.tgz",
      "integrity": "sha1-nWPBMnbAZZGNV/ACpX9AobZD+wI=",
      "dev": true,
      "requires": {
        "find-up": "^1.0.0",
        "read-pkg": "^1.0.0"
      }
    },
    "readable-stream": {
      "version": "2.3.6",
      "resolved": "http://registry.npmjs.org/readable-stream/-/readable-stream-2.3.6.tgz",
      "integrity": "sha512-tQtKA9WIAhBF3+VLAseyMqZeBjW0AHJoxOtYqSUZNJxauErmLbVm2FW1y+J/YA9dUrAC39ITejlZWhVIwawkKw==",
      "requires": {
        "core-util-is": "~1.0.0",
        "inherits": "~2.0.3",
        "isarray": "~1.0.0",
        "process-nextick-args": "~2.0.0",
        "safe-buffer": "~5.1.1",
        "string_decoder": "~1.1.1",
        "util-deprecate": "~1.0.1"
      }
    },
    "readdirp": {
      "version": "2.2.1",
      "resolved": "https://registry.npmjs.org/readdirp/-/readdirp-2.2.1.tgz",
      "integrity": "sha512-1JU/8q+VgFZyxwrJ+SVIOsh+KywWGpds3NTqikiKpDMZWScmAYyKIgqkO+ARvNWJfXeXR1zxz7aHF4u4CyH6vQ==",
      "dev": true,
      "requires": {
        "graceful-fs": "^4.1.11",
        "micromatch": "^3.1.10",
        "readable-stream": "^2.0.2"
      }
    },
    "rechoir": {
      "version": "0.6.2",
      "resolved": "https://registry.npmjs.org/rechoir/-/rechoir-0.6.2.tgz",
      "integrity": "sha1-hSBLVNuoLVdC4oyWdW70OvUOM4Q=",
      "dev": true,
      "requires": {
        "resolve": "^1.1.6"
      }
    },
    "redent": {
      "version": "1.0.0",
      "resolved": "https://registry.npmjs.org/redent/-/redent-1.0.0.tgz",
      "integrity": "sha1-z5Fqsf1fHxbfsggi3W7H9zDCr94=",
      "dev": true,
      "requires": {
        "indent-string": "^2.1.0",
        "strip-indent": "^1.0.1"
      }
    },
    "reflect-metadata": {
      "version": "0.1.12",
      "resolved": "https://registry.npmjs.org/reflect-metadata/-/reflect-metadata-0.1.12.tgz",
      "integrity": "sha512-n+IyV+nGz3+0q3/Yf1ra12KpCyi001bi4XFxSjbiWWjfqb52iTTtpGXmCCAOWWIAn9KEuFZKGqBERHmrtScZ3A=="
    },
    "regenerator-runtime": {
      "version": "0.11.1",
      "resolved": "https://registry.npmjs.org/regenerator-runtime/-/regenerator-runtime-0.11.1.tgz",
      "integrity": "sha512-MguG95oij0fC3QV3URf4V2SDYGJhJnJGqvIIgdECeODCT98wSWDAJ94SSuVpYQUoTcGUIL6L4yNB7j1DFFHSBg==",
      "dev": true
    },
    "regex-cache": {
      "version": "0.4.4",
      "resolved": "https://registry.npmjs.org/regex-cache/-/regex-cache-0.4.4.tgz",
      "integrity": "sha512-nVIZwtCjkC9YgvWkpM55B5rBhBYRZhAaJbgcFYXXsHnbZ9UZI9nnVWYZpBlCqv9ho2eZryPnWrZGsOdPwVWXWQ==",
      "dev": true,
      "requires": {
        "is-equal-shallow": "^0.1.3"
      }
    },
    "regex-not": {
      "version": "1.0.2",
      "resolved": "https://registry.npmjs.org/regex-not/-/regex-not-1.0.2.tgz",
      "integrity": "sha512-J6SDjUgDxQj5NusnOtdFxDwN/+HWykR8GELwctJ7mdqhcyy1xEc4SRFHUXvxTp661YaVKAjfRLZ9cCqS6tn32A==",
      "dev": true,
      "requires": {
        "extend-shallow": "^3.0.2",
        "safe-regex": "^1.1.0"
      }
    },
    "remap-istanbul": {
      "version": "0.6.4",
      "resolved": "http://registry.npmjs.org/remap-istanbul/-/remap-istanbul-0.6.4.tgz",
      "integrity": "sha1-rFUe/xqmQVBLTzGNAwPdph47tpU=",
      "dev": true,
      "requires": {
        "amdefine": "1.0.0",
        "gulp-util": "3.0.7",
        "istanbul": "0.4.3",
        "source-map": ">=0.5.6",
        "through2": "2.0.1"
      },
      "dependencies": {
        "amdefine": {
          "version": "1.0.0",
          "resolved": "https://registry.npmjs.org/amdefine/-/amdefine-1.0.0.tgz",
          "integrity": "sha1-/RdHRwDLXMnCtwnwvp0jzjwZjDM=",
          "dev": true
        },
        "clone": {
          "version": "1.0.4",
          "resolved": "https://registry.npmjs.org/clone/-/clone-1.0.4.tgz",
          "integrity": "sha1-2jCcwmPfFZlMaIypAheco8fNfH4=",
          "dev": true
        },
        "clone-stats": {
          "version": "0.0.1",
          "resolved": "https://registry.npmjs.org/clone-stats/-/clone-stats-0.0.1.tgz",
          "integrity": "sha1-uI+UqCzzi4eR1YBG6kAprYjKmdE=",
          "dev": true
        },
        "dateformat": {
          "version": "1.0.12",
          "resolved": "https://registry.npmjs.org/dateformat/-/dateformat-1.0.12.tgz",
          "integrity": "sha1-nxJLZ1lMk3/3BpMuSmQsyo27/uk=",
          "dev": true,
          "requires": {
            "get-stdin": "^4.0.1",
            "meow": "^3.3.0"
          }
        },
        "escodegen": {
          "version": "1.8.1",
          "resolved": "https://registry.npmjs.org/escodegen/-/escodegen-1.8.1.tgz",
          "integrity": "sha1-WltTr0aTEQvrsIZ6o0MN07cKEBg=",
          "dev": true,
          "requires": {
            "esprima": "^2.7.1",
            "estraverse": "^1.9.1",
            "esutils": "^2.0.2",
            "optionator": "^0.8.1",
            "source-map": "~0.2.0"
          },
          "dependencies": {
            "source-map": {
              "version": "0.2.0",
              "resolved": "http://registry.npmjs.org/source-map/-/source-map-0.2.0.tgz",
              "integrity": "sha1-2rc/vPwrqBm03gO9b26qSBZLP50=",
              "dev": true,
              "optional": true,
              "requires": {
                "amdefine": ">=0.0.4"
              }
            }
          }
        },
        "fast-levenshtein": {
          "version": "2.0.6",
          "resolved": "https://registry.npmjs.org/fast-levenshtein/-/fast-levenshtein-2.0.6.tgz",
          "integrity": "sha1-PYpcZog6FqMMqGQ+hR8Zuqd5eRc=",
          "dev": true
        },
        "gulp-util": {
          "version": "3.0.7",
          "resolved": "https://registry.npmjs.org/gulp-util/-/gulp-util-3.0.7.tgz",
          "integrity": "sha1-eJJcS4+LSQBawBoBHFV+YhiUHLs=",
          "dev": true,
          "requires": {
            "array-differ": "^1.0.0",
            "array-uniq": "^1.0.2",
            "beeper": "^1.0.0",
            "chalk": "^1.0.0",
            "dateformat": "^1.0.11",
            "fancy-log": "^1.1.0",
            "gulplog": "^1.0.0",
            "has-gulplog": "^0.1.0",
            "lodash._reescape": "^3.0.0",
            "lodash._reevaluate": "^3.0.0",
            "lodash._reinterpolate": "^3.0.0",
            "lodash.template": "^3.0.0",
            "minimist": "^1.1.0",
            "multipipe": "^0.1.2",
            "object-assign": "^3.0.0",
            "replace-ext": "0.0.1",
            "through2": "^2.0.0",
            "vinyl": "^0.5.0"
          }
        },
        "istanbul": {
          "version": "0.4.3",
          "resolved": "https://registry.npmjs.org/istanbul/-/istanbul-0.4.3.tgz",
          "integrity": "sha1-W3FO4K5JOsXvIEuZ84crzu9z1To=",
          "dev": true,
          "requires": {
            "abbrev": "1.0.x",
            "async": "1.x",
            "escodegen": "1.8.x",
            "esprima": "2.7.x",
            "fileset": "0.2.x",
            "handlebars": "^4.0.1",
            "js-yaml": "3.x",
            "mkdirp": "0.5.x",
            "nopt": "3.x",
            "once": "1.x",
            "resolve": "1.1.x",
            "supports-color": "^3.1.0",
            "which": "^1.1.1",
            "wordwrap": "^1.0.0"
          }
        },
        "levn": {
          "version": "0.3.0",
          "resolved": "https://registry.npmjs.org/levn/-/levn-0.3.0.tgz",
          "integrity": "sha1-OwmSTt+fCDwEkP3UwLxEIeBHZO4=",
          "dev": true,
          "requires": {
            "prelude-ls": "~1.1.2",
            "type-check": "~0.3.2"
          }
        },
        "object-assign": {
          "version": "3.0.0",
          "resolved": "https://registry.npmjs.org/object-assign/-/object-assign-3.0.0.tgz",
          "integrity": "sha1-m+3VygiXlJvKR+f/QIBi1Un1h/I=",
          "dev": true
        },
        "optionator": {
          "version": "0.8.2",
          "resolved": "https://registry.npmjs.org/optionator/-/optionator-0.8.2.tgz",
          "integrity": "sha1-NkxeQJ0/TWMB1sC0wFu6UBgK62Q=",
          "dev": true,
          "requires": {
            "deep-is": "~0.1.3",
            "fast-levenshtein": "~2.0.4",
            "levn": "~0.3.0",
            "prelude-ls": "~1.1.2",
            "type-check": "~0.3.2",
            "wordwrap": "~1.0.0"
          }
        },
        "process-nextick-args": {
          "version": "1.0.7",
          "resolved": "https://registry.npmjs.org/process-nextick-args/-/process-nextick-args-1.0.7.tgz",
          "integrity": "sha1-FQ4gt1ZZCtP5EJPyWk8q2L/zC6M=",
          "dev": true
        },
        "readable-stream": {
          "version": "2.0.6",
          "resolved": "http://registry.npmjs.org/readable-stream/-/readable-stream-2.0.6.tgz",
          "integrity": "sha1-j5A0HmilPMySh4jaz80Rs265t44=",
          "dev": true,
          "requires": {
            "core-util-is": "~1.0.0",
            "inherits": "~2.0.1",
            "isarray": "~1.0.0",
            "process-nextick-args": "~1.0.6",
            "string_decoder": "~0.10.x",
            "util-deprecate": "~1.0.1"
          }
        },
        "replace-ext": {
          "version": "0.0.1",
          "resolved": "https://registry.npmjs.org/replace-ext/-/replace-ext-0.0.1.tgz",
          "integrity": "sha1-KbvZIHinOfC8zitO5B6DeVNSKSQ=",
          "dev": true
        },
        "resolve": {
          "version": "1.1.7",
          "resolved": "https://registry.npmjs.org/resolve/-/resolve-1.1.7.tgz",
          "integrity": "sha1-IDEU2CrSxe2ejgQRs5ModeiJ6Xs=",
          "dev": true
        },
        "string_decoder": {
          "version": "0.10.31",
          "resolved": "http://registry.npmjs.org/string_decoder/-/string_decoder-0.10.31.tgz",
          "integrity": "sha1-YuIDvEF2bGwoyfyEMB2rHFMQ+pQ=",
          "dev": true
        },
        "supports-color": {
          "version": "3.2.3",
          "resolved": "https://registry.npmjs.org/supports-color/-/supports-color-3.2.3.tgz",
          "integrity": "sha1-ZawFBLOVQXHYpklGsq48u4pfVPY=",
          "dev": true,
          "requires": {
            "has-flag": "^1.0.0"
          }
        },
        "through2": {
          "version": "2.0.1",
          "resolved": "http://registry.npmjs.org/through2/-/through2-2.0.1.tgz",
          "integrity": "sha1-OE51MU1J8y3hLuu4E2uOtrXVnak=",
          "dev": true,
          "requires": {
            "readable-stream": "~2.0.0",
            "xtend": "~4.0.0"
          }
        },
        "vinyl": {
          "version": "0.5.3",
          "resolved": "https://registry.npmjs.org/vinyl/-/vinyl-0.5.3.tgz",
          "integrity": "sha1-sEVbOPxeDPMNQyUTLkYZcMIJHN4=",
          "dev": true,
          "requires": {
            "clone": "^1.0.0",
            "clone-stats": "^0.0.1",
            "replace-ext": "0.0.1"
          }
        }
      }
    },
    "remove-bom-buffer": {
      "version": "3.0.0",
      "resolved": "https://registry.npmjs.org/remove-bom-buffer/-/remove-bom-buffer-3.0.0.tgz",
      "integrity": "sha512-8v2rWhaakv18qcvNeli2mZ/TMTL2nEyAKRvzo1WtnZBl15SHyEhrCu2/xKlJyUFKHiHgfXIyuY6g2dObJJycXQ==",
      "dev": true,
      "requires": {
        "is-buffer": "^1.1.5",
        "is-utf8": "^0.2.1"
      }
    },
    "remove-bom-stream": {
      "version": "1.2.0",
      "resolved": "https://registry.npmjs.org/remove-bom-stream/-/remove-bom-stream-1.2.0.tgz",
      "integrity": "sha1-BfGlk/FuQuH7kOv1nejlaVJflSM=",
      "dev": true,
      "requires": {
        "remove-bom-buffer": "^3.0.0",
        "safe-buffer": "^5.1.0",
        "through2": "^2.0.3"
      }
    },
    "remove-trailing-separator": {
      "version": "1.1.0",
      "resolved": "https://registry.npmjs.org/remove-trailing-separator/-/remove-trailing-separator-1.1.0.tgz",
      "integrity": "sha1-wkvOKig62tW8P1jg1IJJuSN52O8=",
      "dev": true
    },
    "repeat-element": {
      "version": "1.1.3",
      "resolved": "https://registry.npmjs.org/repeat-element/-/repeat-element-1.1.3.tgz",
      "integrity": "sha512-ahGq0ZnV5m5XtZLMb+vP76kcAM5nkLqk0lpqAuojSKGgQtn4eRi4ZZGm2olo2zKFH+sMsWaqOCW1dqAnOru72g==",
      "dev": true
    },
    "repeat-string": {
      "version": "1.6.1",
      "resolved": "https://registry.npmjs.org/repeat-string/-/repeat-string-1.6.1.tgz",
      "integrity": "sha1-jcrkcOHIirwtYA//Sndihtp15jc=",
      "dev": true
    },
    "repeating": {
      "version": "2.0.1",
      "resolved": "https://registry.npmjs.org/repeating/-/repeating-2.0.1.tgz",
      "integrity": "sha1-UhTFOpJtNVJwdSf7q0FdvAjQbdo=",
      "dev": true,
      "requires": {
        "is-finite": "^1.0.0"
      }
    },
    "replace-ext": {
      "version": "1.0.0",
      "resolved": "https://registry.npmjs.org/replace-ext/-/replace-ext-1.0.0.tgz",
      "integrity": "sha1-3mMSg3P8v3w8z6TeWkgMRaZ5WOs=",
      "dev": true
    },
    "replace-homedir": {
      "version": "1.0.0",
      "resolved": "https://registry.npmjs.org/replace-homedir/-/replace-homedir-1.0.0.tgz",
      "integrity": "sha1-6H9tUTuSjd6AgmDBK+f+xv9ueYw=",
      "dev": true,
      "requires": {
        "homedir-polyfill": "^1.0.1",
        "is-absolute": "^1.0.0",
        "remove-trailing-separator": "^1.1.0"
      }
    },
    "request": {
      "version": "2.88.0",
      "resolved": "https://registry.npmjs.org/request/-/request-2.88.0.tgz",
      "integrity": "sha512-NAqBSrijGLZdM0WZNsInLJpkJokL72XYjUpnB0iwsRgxh7dB6COrHnTBNwN0E+lHDAJzu7kLAkDeY08z2/A0hg==",
      "requires": {
        "aws-sign2": "~0.7.0",
        "aws4": "^1.8.0",
        "caseless": "~0.12.0",
        "combined-stream": "~1.0.6",
        "extend": "~3.0.2",
        "forever-agent": "~0.6.1",
        "form-data": "~2.3.2",
        "har-validator": "~5.1.0",
        "http-signature": "~1.2.0",
        "is-typedarray": "~1.0.0",
        "isstream": "~0.1.2",
        "json-stringify-safe": "~5.0.1",
        "mime-types": "~2.1.19",
        "oauth-sign": "~0.9.0",
        "performance-now": "^2.1.0",
        "qs": "~6.5.2",
        "safe-buffer": "^5.1.2",
        "tough-cookie": "~2.4.3",
        "tunnel-agent": "^0.6.0",
        "uuid": "^3.3.2"
      }
    },
    "require-directory": {
      "version": "2.1.1",
      "resolved": "https://registry.npmjs.org/require-directory/-/require-directory-2.1.1.tgz",
      "integrity": "sha1-jGStX9MNqxyXbiNE/+f3kqam30I=",
      "dev": true
    },
    "require-main-filename": {
      "version": "1.0.1",
      "resolved": "https://registry.npmjs.org/require-main-filename/-/require-main-filename-1.0.1.tgz",
      "integrity": "sha1-l/cXtp1IeE9fUmpsWqj/3aBVpNE=",
      "dev": true
    },
    "requires-port": {
      "version": "1.0.0",
      "resolved": "https://registry.npmjs.org/requires-port/-/requires-port-1.0.0.tgz",
      "integrity": "sha1-kl0mAdOaxIXgkc8NpcbmlNw9yv8=",
      "dev": true
    },
    "resolve": {
      "version": "1.8.1",
      "resolved": "https://registry.npmjs.org/resolve/-/resolve-1.8.1.tgz",
      "integrity": "sha512-AicPrAC7Qu1JxPCZ9ZgCZlY35QgFnNqc+0LtbRNxnVw4TXvjQ72wnuL9JQcEBgXkI9JM8MsT9kaQoHcpCRJOYA==",
      "dev": true,
      "requires": {
        "path-parse": "^1.0.5"
      }
    },
    "resolve-dir": {
      "version": "1.0.1",
      "resolved": "https://registry.npmjs.org/resolve-dir/-/resolve-dir-1.0.1.tgz",
      "integrity": "sha1-eaQGRMNivoLybv/nOcm7U4IEb0M=",
      "dev": true,
      "requires": {
        "expand-tilde": "^2.0.0",
        "global-modules": "^1.0.0"
      }
    },
    "resolve-options": {
      "version": "1.1.0",
      "resolved": "https://registry.npmjs.org/resolve-options/-/resolve-options-1.1.0.tgz",
      "integrity": "sha1-MrueOcBtZzONyTeMDW1gdFZq0TE=",
      "dev": true,
      "requires": {
        "value-or-function": "^3.0.0"
      }
    },
    "resolve-url": {
      "version": "0.2.1",
      "resolved": "https://registry.npmjs.org/resolve-url/-/resolve-url-0.2.1.tgz",
      "integrity": "sha1-LGN/53yJOv0qZj/iGqkIAGjiBSo=",
      "dev": true
    },
    "ret": {
      "version": "0.1.15",
      "resolved": "https://registry.npmjs.org/ret/-/ret-0.1.15.tgz",
      "integrity": "sha512-TTlYpa+OL+vMMNG24xSlQGEJ3B/RzEfUlLct7b5G/ytav+wPrplCpVMFuwzXbkecJrb6IYo1iFb0S9v37754mg==",
      "dev": true
    },
    "right-align": {
      "version": "0.1.3",
      "resolved": "https://registry.npmjs.org/right-align/-/right-align-0.1.3.tgz",
      "integrity": "sha1-YTObci/mo1FWiSENJOFMlhSGE+8=",
      "dev": true,
      "requires": {
        "align-text": "^0.1.1"
      }
    },
    "rimraf": {
      "version": "2.6.2",
      "resolved": "https://registry.npmjs.org/rimraf/-/rimraf-2.6.2.tgz",
      "integrity": "sha512-lreewLK/BlghmxtfH36YYVg1i8IAce4TI7oao75I1g245+6BctqTVQiBP3YUJ9C6DQOXJmkYR9X9fCLtCOJc5w==",
      "requires": {
        "glob": "^7.0.5"
      }
    },
    "rollup": {
      "version": "0.36.4",
      "resolved": "http://registry.npmjs.org/rollup/-/rollup-0.36.4.tgz",
      "integrity": "sha1-oiRJTFOGwdc9OPe7hvafXrARo9I=",
      "dev": true,
      "requires": {
        "source-map-support": "^0.4.0"
      }
    },
    "rsvp": {
      "version": "3.6.2",
      "resolved": "https://registry.npmjs.org/rsvp/-/rsvp-3.6.2.tgz",
      "integrity": "sha512-OfWGQTb9vnwRjwtA2QwpG2ICclHC3pgXZO5xt8H2EfgDquO0qVdSb5T88L4qJVAEugbS56pAuV4XZM58UX8ulw==",
      "dev": true
    },
    "rxjs": {
      "version": "5.0.0-beta.12",
      "resolved": "https://registry.npmjs.org/rxjs/-/rxjs-5.0.0-beta.12.tgz",
      "integrity": "sha1-zf3i2MRjnSCud5S/+P3fMtp60zc=",
      "requires": {
        "symbol-observable": "^1.0.1"
      }
    },
    "safe-buffer": {
      "version": "5.1.2",
      "resolved": "https://registry.npmjs.org/safe-buffer/-/safe-buffer-5.1.2.tgz",
      "integrity": "sha512-Gd2UZBJDkXlY7GbJxfsE8/nvKkUEU1G38c1siN6QP6a9PT9MmHB8GnpscSmMJSoF8LOIrt8ud/wPtojys4G6+g=="
    },
    "safe-regex": {
      "version": "1.1.0",
      "resolved": "http://registry.npmjs.org/safe-regex/-/safe-regex-1.1.0.tgz",
      "integrity": "sha1-QKNmnzsHfR6UPURinhV91IAjvy4=",
      "dev": true,
      "requires": {
        "ret": "~0.1.10"
      }
    },
    "safer-buffer": {
      "version": "2.1.2",
      "resolved": "https://registry.npmjs.org/safer-buffer/-/safer-buffer-2.1.2.tgz",
      "integrity": "sha512-YZo3K82SD7Riyi0E1EQPojLz7kpepnSQI9IyPbHHg1XXXevb5dJI7tpyN2ADxGcQbHG7vcyRHk0cbwqcQriUtg=="
    },
    "seek-bzip": {
      "version": "1.0.5",
      "resolved": "https://registry.npmjs.org/seek-bzip/-/seek-bzip-1.0.5.tgz",
      "integrity": "sha1-z+kXyz0nS8/6x5J1ivUxc+sfq9w=",
      "requires": {
        "commander": "~2.8.1"
      }
    },
    "semver": {
      "version": "https://registry.npmjs.org/semver/-/semver-5.0.3.tgz",
      "integrity": "sha512-5OkOBiw69xqmxOFIXwXsiY1HlE+om8nNptg1ZIf95fzcnfgOv2fLm7pmmGbRJsjJIqPpW5Kwy4wpDBTz5wQlUw=="
    },
    "semver-greatest-satisfied-range": {
      "version": "1.1.0",
      "resolved": "https://registry.npmjs.org/semver-greatest-satisfied-range/-/semver-greatest-satisfied-range-1.1.0.tgz",
      "integrity": "sha1-E+jCZYq5aRywzXEJMkAoDTb3els=",
      "dev": true,
      "requires": {
        "sver-compat": "^1.5.0"
      }
    },
    "send": {
      "version": "0.16.2",
      "resolved": "https://registry.npmjs.org/send/-/send-0.16.2.tgz",
      "integrity": "sha512-E64YFPUssFHEFBvpbbjr44NCLtI1AohxQ8ZSiJjQLskAdKuriYEP6VyGEsRDH8ScozGpkaX1BGvhanqCwkcEZw==",
      "requires": {
        "debug": "2.6.9",
        "depd": "~1.1.2",
        "destroy": "~1.0.4",
        "encodeurl": "~1.0.2",
        "escape-html": "~1.0.3",
        "etag": "~1.8.1",
        "fresh": "0.5.2",
        "http-errors": "~1.6.2",
        "mime": "1.4.1",
        "ms": "2.0.0",
        "on-finished": "~2.3.0",
        "range-parser": "~1.2.0",
        "statuses": "~1.4.0"
      },
      "dependencies": {
        "statuses": {
          "version": "1.4.0",
          "resolved": "https://registry.npmjs.org/statuses/-/statuses-1.4.0.tgz",
          "integrity": "sha512-zhSCtt8v2NDrRlPQpCNtw/heZLtfUDqxBM1udqikb/Hbk52LK4nQSwr10u77iopCW5LsyHpuXS0GnEc48mLeew=="
        }
      }
    },
    "serve-static": {
      "version": "1.13.2",
      "resolved": "https://registry.npmjs.org/serve-static/-/serve-static-1.13.2.tgz",
      "integrity": "sha512-p/tdJrO4U387R9oMjb1oj7qSMaMfmOyd4j9hOFoxZe2baQszgHcSWjuya/CiT5kgZZKRudHNOA0pYXOl8rQ5nw==",
      "requires": {
        "encodeurl": "~1.0.2",
        "escape-html": "~1.0.3",
        "parseurl": "~1.3.2",
        "send": "0.16.2"
      }
    },
    "set-blocking": {
      "version": "2.0.0",
      "resolved": "https://registry.npmjs.org/set-blocking/-/set-blocking-2.0.0.tgz",
      "integrity": "sha1-BF+XgtARrppoA93TgrJDkrPYkPc=",
      "dev": true
    },
    "set-value": {
      "version": "2.0.0",
      "resolved": "https://registry.npmjs.org/set-value/-/set-value-2.0.0.tgz",
      "integrity": "sha512-hw0yxk9GT/Hr5yJEYnHNKYXkIA8mVJgd9ditYZCe16ZczcaELYYcfvaXesNACk2O8O0nTiPQcQhGUQj8JLzeeg==",
      "dev": true,
      "requires": {
        "extend-shallow": "^2.0.1",
        "is-extendable": "^0.1.1",
        "is-plain-object": "^2.0.3",
        "split-string": "^3.0.1"
      },
      "dependencies": {
        "extend-shallow": {
          "version": "2.0.1",
          "resolved": "https://registry.npmjs.org/extend-shallow/-/extend-shallow-2.0.1.tgz",
          "integrity": "sha1-Ua99YUrZqfYQ6huvu5idaxxWiQ8=",
          "dev": true,
          "requires": {
            "is-extendable": "^0.1.0"
          }
        }
      }
    },
    "setprototypeof": {
      "version": "1.1.0",
      "resolved": "https://registry.npmjs.org/setprototypeof/-/setprototypeof-1.1.0.tgz",
      "integrity": "sha512-BvE/TwpZX4FXExxOxZyRGQQv651MSwmWKZGqvmPcRIjDqWub67kTKuIMx43cZZrS/cBBzwBcNDWoFxt2XEFIpQ=="
    },
    "shimmer": {
      "version": "1.2.1",
      "resolved": "https://registry.npmjs.org/shimmer/-/shimmer-1.2.1.tgz",
      "integrity": "sha512-sQTKC1Re/rM6XyFM6fIAGHRPVGvyXfgzIDvzoq608vM+jeyVD0Tu1E6Np0Kc2zAIFWIj963V2800iF/9LPieQw=="
    },
    "sigmund": {
      "version": "1.0.1",
      "resolved": "https://registry.npmjs.org/sigmund/-/sigmund-1.0.1.tgz",
      "integrity": "sha1-P/IfGYytIXX587eBhT/ZTQ0ZtZA=",
      "dev": true
    },
    "signal-exit": {
      "version": "3.0.2",
      "resolved": "https://registry.npmjs.org/signal-exit/-/signal-exit-3.0.2.tgz",
      "integrity": "sha1-tf3AjxKH6hF4Yo5BXiUTK3NkbG0=",
      "dev": true
    },
    "slash": {
      "version": "1.0.0",
      "resolved": "https://registry.npmjs.org/slash/-/slash-1.0.0.tgz",
      "integrity": "sha1-xB8vbDn8FtHNF61LXYlhFK5HDVU=",
      "dev": true
    },
    "slickgrid": {
      "version": "github:anthonydresser/SlickGrid#bdf93b113385502f9402170261390dc9065f2715",
      "from": "github:anthonydresser/SlickGrid#2.3.23-2",
      "requires": {
        "jquery": ">=1.8.0",
        "jquery-ui": ">=1.8.0"
      }
    },
    "snapdragon": {
      "version": "0.8.2",
      "resolved": "https://registry.npmjs.org/snapdragon/-/snapdragon-0.8.2.tgz",
      "integrity": "sha512-FtyOnWN/wCHTVXOMwvSv26d+ko5vWlIDD6zoUJ7LW8vh+ZBC8QdljveRP+crNrtBwioEUWy/4dMtbBjA4ioNlg==",
      "dev": true,
      "requires": {
        "base": "^0.11.1",
        "debug": "^2.2.0",
        "define-property": "^0.2.5",
        "extend-shallow": "^2.0.1",
        "map-cache": "^0.2.2",
        "source-map": "^0.5.6",
        "source-map-resolve": "^0.5.0",
        "use": "^3.1.0"
      },
      "dependencies": {
        "define-property": {
          "version": "0.2.5",
          "resolved": "https://registry.npmjs.org/define-property/-/define-property-0.2.5.tgz",
          "integrity": "sha1-w1se+RjsPJkPmlvFe+BKrOxcgRY=",
          "dev": true,
          "requires": {
            "is-descriptor": "^0.1.0"
          }
        },
        "extend-shallow": {
          "version": "2.0.1",
          "resolved": "https://registry.npmjs.org/extend-shallow/-/extend-shallow-2.0.1.tgz",
          "integrity": "sha1-Ua99YUrZqfYQ6huvu5idaxxWiQ8=",
          "dev": true,
          "requires": {
            "is-extendable": "^0.1.0"
          }
        }
      }
    },
    "snapdragon-node": {
      "version": "2.1.1",
      "resolved": "https://registry.npmjs.org/snapdragon-node/-/snapdragon-node-2.1.1.tgz",
      "integrity": "sha512-O27l4xaMYt/RSQ5TR3vpWCAB5Kb/czIcqUFOM/C4fYcLnbZUc1PkjTAMjof2pBWaSTwOUd6qUHcFGVGj7aIwnw==",
      "dev": true,
      "requires": {
        "define-property": "^1.0.0",
        "isobject": "^3.0.0",
        "snapdragon-util": "^3.0.1"
      },
      "dependencies": {
        "define-property": {
          "version": "1.0.0",
          "resolved": "https://registry.npmjs.org/define-property/-/define-property-1.0.0.tgz",
          "integrity": "sha1-dp66rz9KY6rTr56NMEybvnm/sOY=",
          "dev": true,
          "requires": {
            "is-descriptor": "^1.0.0"
          }
        },
        "is-accessor-descriptor": {
          "version": "1.0.0",
          "resolved": "https://registry.npmjs.org/is-accessor-descriptor/-/is-accessor-descriptor-1.0.0.tgz",
          "integrity": "sha512-m5hnHTkcVsPfqx3AKlyttIPb7J+XykHvJP2B9bZDjlhLIoEq4XoK64Vg7boZlVWYK6LUY94dYPEE7Lh0ZkZKcQ==",
          "dev": true,
          "requires": {
            "kind-of": "^6.0.0"
          }
        },
        "is-data-descriptor": {
          "version": "1.0.0",
          "resolved": "https://registry.npmjs.org/is-data-descriptor/-/is-data-descriptor-1.0.0.tgz",
          "integrity": "sha512-jbRXy1FmtAoCjQkVmIVYwuuqDFUbaOeDjmed1tOGPrsMhtJA4rD9tkgA0F1qJ3gRFRXcHYVkdeaP50Q5rE/jLQ==",
          "dev": true,
          "requires": {
            "kind-of": "^6.0.0"
          }
        },
        "is-descriptor": {
          "version": "1.0.2",
          "resolved": "https://registry.npmjs.org/is-descriptor/-/is-descriptor-1.0.2.tgz",
          "integrity": "sha512-2eis5WqQGV7peooDyLmNEPUrps9+SXX5c9pL3xEB+4e9HnGuDa7mB7kHxHw4CbqS9k1T2hOH3miL8n8WtiYVtg==",
          "dev": true,
          "requires": {
            "is-accessor-descriptor": "^1.0.0",
            "is-data-descriptor": "^1.0.0",
            "kind-of": "^6.0.2"
          }
        }
      }
    },
    "snapdragon-util": {
      "version": "3.0.1",
      "resolved": "https://registry.npmjs.org/snapdragon-util/-/snapdragon-util-3.0.1.tgz",
      "integrity": "sha512-mbKkMdQKsjX4BAL4bRYTj21edOf8cN7XHdYUJEe+Zn99hVEYcMvKPct1IqNe7+AZPirn8BCDOQBHQZknqmKlZQ==",
      "dev": true,
      "requires": {
        "kind-of": "^3.2.0"
      },
      "dependencies": {
        "kind-of": {
          "version": "3.2.2",
          "resolved": "https://registry.npmjs.org/kind-of/-/kind-of-3.2.2.tgz",
          "integrity": "sha1-MeohpzS6ubuw8yRm2JOupR5KPGQ=",
          "dev": true,
          "requires": {
            "is-buffer": "^1.1.5"
          }
        }
      }
    },
    "sntp": {
      "version": "1.0.9",
      "resolved": "http://registry.npmjs.org/sntp/-/sntp-1.0.9.tgz",
      "integrity": "sha1-ZUEYTMkK7qbG57NeJlkIJEPGYZg=",
      "dev": true,
      "requires": {
        "hoek": "2.x.x"
      }
    },
    "socket.io": {
      "version": "1.7.3",
      "resolved": "https://registry.npmjs.org/socket.io/-/socket.io-1.7.3.tgz",
      "integrity": "sha1-uK+cq6AJSeVo42nxMn6pvp6iRhs=",
      "dev": true,
      "requires": {
        "debug": "2.3.3",
        "engine.io": "1.8.3",
        "has-binary": "0.1.7",
        "object-assign": "4.1.0",
        "socket.io-adapter": "0.5.0",
        "socket.io-client": "1.7.3",
        "socket.io-parser": "2.3.1"
      },
      "dependencies": {
        "debug": {
          "version": "2.3.3",
          "resolved": "http://registry.npmjs.org/debug/-/debug-2.3.3.tgz",
          "integrity": "sha1-QMRT5n5uE8kB3ewxeviYbNqe/4w=",
          "dev": true,
          "requires": {
            "ms": "0.7.2"
          }
        },
        "ms": {
          "version": "0.7.2",
          "resolved": "http://registry.npmjs.org/ms/-/ms-0.7.2.tgz",
          "integrity": "sha1-riXPJRKziFodldfwN4aNhDESR2U=",
          "dev": true
        },
        "object-assign": {
          "version": "4.1.0",
          "resolved": "https://registry.npmjs.org/object-assign/-/object-assign-4.1.0.tgz",
          "integrity": "sha1-ejs9DpgGPUP0wD8uiubNUahog6A=",
          "dev": true
        }
      }
    },
    "socket.io-adapter": {
      "version": "0.5.0",
      "resolved": "https://registry.npmjs.org/socket.io-adapter/-/socket.io-adapter-0.5.0.tgz",
      "integrity": "sha1-y21LuL7IHhB4uZZ3+c7QBGBmu4s=",
      "dev": true,
      "requires": {
        "debug": "2.3.3",
        "socket.io-parser": "2.3.1"
      },
      "dependencies": {
        "debug": {
          "version": "2.3.3",
          "resolved": "http://registry.npmjs.org/debug/-/debug-2.3.3.tgz",
          "integrity": "sha1-QMRT5n5uE8kB3ewxeviYbNqe/4w=",
          "dev": true,
          "requires": {
            "ms": "0.7.2"
          }
        },
        "ms": {
          "version": "0.7.2",
          "resolved": "http://registry.npmjs.org/ms/-/ms-0.7.2.tgz",
          "integrity": "sha1-riXPJRKziFodldfwN4aNhDESR2U=",
          "dev": true
        }
      }
    },
    "socket.io-client": {
      "version": "1.7.3",
      "resolved": "https://registry.npmjs.org/socket.io-client/-/socket.io-client-1.7.3.tgz",
      "integrity": "sha1-sw6GqhDV7zVGYBwJzeR2Xjgdo3c=",
      "dev": true,
      "requires": {
        "backo2": "1.0.2",
        "component-bind": "1.0.0",
        "component-emitter": "1.2.1",
        "debug": "2.3.3",
        "engine.io-client": "1.8.3",
        "has-binary": "0.1.7",
        "indexof": "0.0.1",
        "object-component": "0.0.3",
        "parseuri": "0.0.5",
        "socket.io-parser": "2.3.1",
        "to-array": "0.1.4"
      },
      "dependencies": {
        "debug": {
          "version": "2.3.3",
          "resolved": "http://registry.npmjs.org/debug/-/debug-2.3.3.tgz",
          "integrity": "sha1-QMRT5n5uE8kB3ewxeviYbNqe/4w=",
          "dev": true,
          "requires": {
            "ms": "0.7.2"
          }
        },
        "ms": {
          "version": "0.7.2",
          "resolved": "http://registry.npmjs.org/ms/-/ms-0.7.2.tgz",
          "integrity": "sha1-riXPJRKziFodldfwN4aNhDESR2U=",
          "dev": true
        }
      }
    },
    "socket.io-parser": {
      "version": "2.3.1",
      "resolved": "http://registry.npmjs.org/socket.io-parser/-/socket.io-parser-2.3.1.tgz",
      "integrity": "sha1-3VMgJRA85Clpcya+/WQAX8/ltKA=",
      "dev": true,
      "requires": {
        "component-emitter": "1.1.2",
        "debug": "2.2.0",
        "isarray": "0.0.1",
        "json3": "3.3.2"
      },
      "dependencies": {
        "component-emitter": {
          "version": "1.1.2",
          "resolved": "https://registry.npmjs.org/component-emitter/-/component-emitter-1.1.2.tgz",
          "integrity": "sha1-KWWU8nU9qmOZbSrwjRWpURbJrsM=",
          "dev": true
        },
        "debug": {
          "version": "2.2.0",
          "resolved": "http://registry.npmjs.org/debug/-/debug-2.2.0.tgz",
          "integrity": "sha1-+HBX6ZWxofauaklgZkE3vFbwOdo=",
          "dev": true,
          "requires": {
            "ms": "0.7.1"
          }
        },
        "isarray": {
          "version": "0.0.1",
          "resolved": "https://registry.npmjs.org/isarray/-/isarray-0.0.1.tgz",
          "integrity": "sha1-ihis/Kmo9Bd+Cav8YDiTmwXR7t8=",
          "dev": true
        },
        "ms": {
          "version": "0.7.1",
          "resolved": "http://registry.npmjs.org/ms/-/ms-0.7.1.tgz",
          "integrity": "sha1-nNE8A62/8ltl7/3nzoZO6VIBcJg=",
          "dev": true
        }
      }
    },
    "source-map": {
      "version": "0.5.7",
      "resolved": "https://registry.npmjs.org/source-map/-/source-map-0.5.7.tgz",
      "integrity": "sha1-igOdLRAh0i0eoUyA2OpGi6LvP8w=",
      "dev": true
    },
    "source-map-resolve": {
      "version": "0.5.2",
      "resolved": "https://registry.npmjs.org/source-map-resolve/-/source-map-resolve-0.5.2.tgz",
      "integrity": "sha512-MjqsvNwyz1s0k81Goz/9vRBe9SZdB09Bdw+/zYyO+3CuPk6fouTaxscHkgtE8jKvf01kVfl8riHzERQ/kefaSA==",
      "dev": true,
      "requires": {
        "atob": "^2.1.1",
        "decode-uri-component": "^0.2.0",
        "resolve-url": "^0.2.1",
        "source-map-url": "^0.4.0",
        "urix": "^0.1.0"
      }
    },
    "source-map-support": {
      "version": "0.4.18",
      "resolved": "https://registry.npmjs.org/source-map-support/-/source-map-support-0.4.18.tgz",
      "integrity": "sha512-try0/JqxPLF9nOjvSta7tVondkP5dwgyLDjVoyMDlmjugT2lRZ1OfsrYTkCd2hkDnJTKRbO/Rl3orm8vlsUzbA==",
      "dev": true,
      "requires": {
        "source-map": "^0.5.6"
      }
    },
    "source-map-url": {
      "version": "0.4.0",
      "resolved": "https://registry.npmjs.org/source-map-url/-/source-map-url-0.4.0.tgz",
      "integrity": "sha1-PpNdfd1zYxuXZZlW1VEo6HtQhKM=",
      "dev": true
    },
    "sparkles": {
      "version": "1.0.1",
      "resolved": "https://registry.npmjs.org/sparkles/-/sparkles-1.0.1.tgz",
      "integrity": "sha512-dSO0DDYUahUt/0/pD/Is3VIm5TGJjludZ0HVymmhYF6eNA53PVLhnUk0znSYbH8IYBuJdCE+1luR22jNLMaQdw==",
      "dev": true
    },
    "spdx-correct": {
      "version": "3.0.2",
      "resolved": "https://registry.npmjs.org/spdx-correct/-/spdx-correct-3.0.2.tgz",
      "integrity": "sha512-q9hedtzyXHr5S0A1vEPoK/7l8NpfkFYTq6iCY+Pno2ZbdZR6WexZFtqeVGkGxW3TEJMN914Z55EnAGMmenlIQQ==",
      "dev": true,
      "requires": {
        "spdx-expression-parse": "^3.0.0",
        "spdx-license-ids": "^3.0.0"
      }
    },
    "spdx-exceptions": {
      "version": "2.2.0",
      "resolved": "https://registry.npmjs.org/spdx-exceptions/-/spdx-exceptions-2.2.0.tgz",
      "integrity": "sha512-2XQACfElKi9SlVb1CYadKDXvoajPgBVPn/gOQLrTvHdElaVhr7ZEbqJaRnJLVNeaI4cMEAgVCeBMKF6MWRDCRA==",
      "dev": true
    },
    "spdx-expression-parse": {
      "version": "3.0.0",
      "resolved": "https://registry.npmjs.org/spdx-expression-parse/-/spdx-expression-parse-3.0.0.tgz",
      "integrity": "sha512-Yg6D3XpRD4kkOmTpdgbUiEJFKghJH03fiC1OPll5h/0sO6neh2jqRDVHOQ4o/LMea0tgCkbMgea5ip/e+MkWyg==",
      "dev": true,
      "requires": {
        "spdx-exceptions": "^2.1.0",
        "spdx-license-ids": "^3.0.0"
      }
    },
    "spdx-license-ids": {
      "version": "3.0.2",
      "resolved": "https://registry.npmjs.org/spdx-license-ids/-/spdx-license-ids-3.0.2.tgz",
      "integrity": "sha512-qky9CVt0lVIECkEsYbNILVnPvycuEBkXoMFLRWsREkomQLevYhtRKC+R91a5TOAQ3bCMjikRwhyaRqj1VYatYg==",
      "dev": true
    },
    "split": {
      "version": "0.2.10",
      "resolved": "http://registry.npmjs.org/split/-/split-0.2.10.tgz",
      "integrity": "sha1-Zwl8YB1pfOE2j0GPBs0gHPBSGlc=",
      "dev": true,
      "requires": {
        "through": "2"
      }
    },
    "split-string": {
      "version": "3.1.0",
      "resolved": "https://registry.npmjs.org/split-string/-/split-string-3.1.0.tgz",
      "integrity": "sha512-NzNVhJDYpwceVVii8/Hu6DKfD2G+NrQHlS/V/qgv763EYudVwEcMQNxd2lh+0VrUByXN/oJkl5grOhYWvQUYiw==",
      "dev": true,
      "requires": {
        "extend-shallow": "^3.0.0"
      }
    },
    "sprintf-js": {
      "version": "1.0.3",
      "resolved": "https://registry.npmjs.org/sprintf-js/-/sprintf-js-1.0.3.tgz",
      "integrity": "sha1-BOaSb2YolTVPPdAVIDYzuFcpfiw=",
      "dev": true
    },
    "sshpk": {
      "version": "1.15.2",
      "resolved": "https://registry.npmjs.org/sshpk/-/sshpk-1.15.2.tgz",
      "integrity": "sha512-Ra/OXQtuh0/enyl4ETZAfTaeksa6BXks5ZcjpSUNrjBr0DvrJKX+1fsKDPpT9TBXgHAFsa4510aNVgI8g/+SzA==",
      "requires": {
        "asn1": "~0.2.3",
        "assert-plus": "^1.0.0",
        "bcrypt-pbkdf": "^1.0.0",
        "dashdash": "^1.12.0",
        "ecc-jsbn": "~0.1.1",
        "getpass": "^0.1.1",
        "jsbn": "~0.1.0",
        "safer-buffer": "^2.0.2",
        "tweetnacl": "~0.14.0"
      }
    },
    "stack-chain": {
      "version": "1.3.7",
      "resolved": "https://registry.npmjs.org/stack-chain/-/stack-chain-1.3.7.tgz",
      "integrity": "sha1-0ZLJ/06moiyUxN1FkXHj8AzqEoU="
    },
    "stack-trace": {
      "version": "0.0.10",
      "resolved": "https://registry.npmjs.org/stack-trace/-/stack-trace-0.0.10.tgz",
      "integrity": "sha1-VHxws0fo0ytOEI6hoqFZ5f3eGcA=",
      "dev": true
    },
    "static-extend": {
      "version": "0.1.2",
      "resolved": "https://registry.npmjs.org/static-extend/-/static-extend-0.1.2.tgz",
      "integrity": "sha1-YICcOcv/VTNyJv1eC1IPNB8ftcY=",
      "dev": true,
      "requires": {
        "define-property": "^0.2.5",
        "object-copy": "^0.1.0"
      },
      "dependencies": {
        "define-property": {
          "version": "0.2.5",
          "resolved": "https://registry.npmjs.org/define-property/-/define-property-0.2.5.tgz",
          "integrity": "sha1-w1se+RjsPJkPmlvFe+BKrOxcgRY=",
          "dev": true,
          "requires": {
            "is-descriptor": "^0.1.0"
          }
        }
      }
    },
    "statuses": {
      "version": "1.5.0",
      "resolved": "https://registry.npmjs.org/statuses/-/statuses-1.5.0.tgz",
      "integrity": "sha1-Fhx9rBd2Wf2YEfQ3cfqZOBR4Yow="
    },
    "stream-combiner": {
      "version": "0.0.4",
      "resolved": "http://registry.npmjs.org/stream-combiner/-/stream-combiner-0.0.4.tgz",
      "integrity": "sha1-TV5DPBhSYd3mI8o/RMWGvPXErRQ=",
      "dev": true,
      "requires": {
        "duplexer": "~0.1.1"
      }
    },
    "stream-exhaust": {
      "version": "1.0.2",
      "resolved": "https://registry.npmjs.org/stream-exhaust/-/stream-exhaust-1.0.2.tgz",
      "integrity": "sha512-b/qaq/GlBK5xaq1yrK9/zFcyRSTNxmcZwFLGSTG0mXgZl/4Z6GgiyYOXOvY7N3eEvFRAG1bkDRz5EPGSvPYQlw==",
      "dev": true
    },
    "stream-shift": {
      "version": "1.0.0",
      "resolved": "https://registry.npmjs.org/stream-shift/-/stream-shift-1.0.0.tgz",
      "integrity": "sha1-1cdSgl5TZ+eG944Y5EXqIjoVWVI=",
      "dev": true
    },
    "streamfilter": {
      "version": "1.0.7",
      "resolved": "https://registry.npmjs.org/streamfilter/-/streamfilter-1.0.7.tgz",
      "integrity": "sha512-Gk6KZM+yNA1JpW0KzlZIhjo3EaBJDkYfXtYSbOwNIQ7Zd6006E6+sCFlW1NDvFG/vnXhKmw6TJJgiEQg/8lXfQ==",
      "dev": true,
      "requires": {
        "readable-stream": "^2.0.2"
      }
    },
    "string-width": {
      "version": "1.0.2",
      "resolved": "https://registry.npmjs.org/string-width/-/string-width-1.0.2.tgz",
      "integrity": "sha1-EYvfW4zcUaKn5w0hHgfisLmxB9M=",
      "dev": true,
      "requires": {
        "code-point-at": "^1.0.0",
        "is-fullwidth-code-point": "^1.0.0",
        "strip-ansi": "^3.0.0"
      }
    },
    "string_decoder": {
      "version": "1.1.1",
      "resolved": "http://registry.npmjs.org/string_decoder/-/string_decoder-1.1.1.tgz",
      "integrity": "sha512-n/ShnvDi6FHbbVfviro+WojiFzv+s8MPMHBczVePfUpDJLwoLT0ht1l4YwBCbi8pJAveEEdnkHyPyTP/mzRfwg==",
      "requires": {
        "safe-buffer": "~5.1.0"
      }
    },
    "stringstream": {
      "version": "0.0.6",
      "resolved": "https://registry.npmjs.org/stringstream/-/stringstream-0.0.6.tgz",
      "integrity": "sha512-87GEBAkegbBcweToUrdzf3eLhWNg06FJTebl4BVJz/JgWy8CvEr9dRtX5qWphiynMSQlxxi+QqN0z5T32SLlhA==",
      "dev": true
    },
    "strip-ansi": {
      "version": "3.0.1",
      "resolved": "http://registry.npmjs.org/strip-ansi/-/strip-ansi-3.0.1.tgz",
      "integrity": "sha1-ajhfuIU9lS1f8F0Oiq+UJ43GPc8=",
      "dev": true,
      "requires": {
        "ansi-regex": "^2.0.0"
      }
    },
    "strip-bom": {
      "version": "2.0.0",
      "resolved": "https://registry.npmjs.org/strip-bom/-/strip-bom-2.0.0.tgz",
      "integrity": "sha1-YhmoVhZSBJHzV4i9vxRHqZx+aw4=",
      "dev": true,
      "requires": {
        "is-utf8": "^0.2.0"
      }
    },
    "strip-bom-stream": {
      "version": "1.0.0",
      "resolved": "https://registry.npmjs.org/strip-bom-stream/-/strip-bom-stream-1.0.0.tgz",
      "integrity": "sha1-5xRDmFd9Uaa+0PoZlPoF9D/ZiO4=",
      "dev": true,
      "requires": {
        "first-chunk-stream": "^1.0.0",
        "strip-bom": "^2.0.0"
      }
    },
    "strip-dirs": {
      "version": "2.1.0",
      "resolved": "https://registry.npmjs.org/strip-dirs/-/strip-dirs-2.1.0.tgz",
      "integrity": "sha512-JOCxOeKLm2CAS73y/U4ZeZPTkE+gNVCzKt7Eox84Iej1LT/2pTWYpZKJuxwQpvX1LiZb1xokNR7RLfuBAa7T3g==",
      "requires": {
        "is-natural-number": "^4.0.1"
      }
    },
    "strip-indent": {
      "version": "1.0.1",
      "resolved": "https://registry.npmjs.org/strip-indent/-/strip-indent-1.0.1.tgz",
      "integrity": "sha1-DHlipq3vp7vUrDZkYKY4VSrhoKI=",
      "dev": true,
      "requires": {
        "get-stdin": "^4.0.1"
      }
    },
    "supports-color": {
      "version": "2.0.0",
      "resolved": "https://registry.npmjs.org/supports-color/-/supports-color-2.0.0.tgz",
      "integrity": "sha1-U10EXOa2Nj+kARcIRimZXp3zJMc=",
      "dev": true
    },
    "sver-compat": {
      "version": "1.5.0",
      "resolved": "https://registry.npmjs.org/sver-compat/-/sver-compat-1.5.0.tgz",
      "integrity": "sha1-PPh9/rTQe0o/FIJ7wYaz/QxkXNg=",
      "dev": true,
      "requires": {
        "es6-iterator": "^2.0.1",
        "es6-symbol": "^3.1.1"
      }
    },
    "symbol-observable": {
      "version": "1.2.0",
      "resolved": "https://registry.npmjs.org/symbol-observable/-/symbol-observable-1.2.0.tgz",
      "integrity": "sha512-e900nM8RRtGhlV36KGEU9k65K3mPb1WV70OdjfxlG2EAuM1noi/E/BaW/uMhL7bPEssK8QV57vN3esixjUvcXQ=="
    },
    "sync-exec": {
      "version": "0.6.2",
      "resolved": "https://registry.npmjs.org/sync-exec/-/sync-exec-0.6.2.tgz",
      "integrity": "sha1-cX0izFPwzh3vVZQ2LzqJouu5EQU=",
      "dev": true,
      "optional": true
    },
    "systemjs": {
      "version": "0.19.40",
      "resolved": "https://registry.npmjs.org/systemjs/-/systemjs-0.19.40.tgz",
      "integrity": "sha1-FY9kqfTvVBp/2mtA5SfuRrbFTNA=",
      "requires": {
        "when": "^3.7.5"
      }
    },
    "systemjs-builder": {
      "version": "0.15.36",
      "resolved": "https://registry.npmjs.org/systemjs-builder/-/systemjs-builder-0.15.36.tgz",
      "integrity": "sha1-MLAjctQifPN4gPWA/mfLTtt/FCA=",
      "dev": true,
      "requires": {
        "babel-core": "^6.9.0",
        "babel-plugin-transform-cjs-system-wrapper": "^0.3.0",
        "babel-plugin-transform-es2015-modules-systemjs": "^6.6.5",
        "babel-plugin-transform-global-system-wrapper": "0.0.1",
        "babel-plugin-transform-system-register": "0.0.1",
        "bluebird": "^3.3.4",
        "data-uri-to-buffer": "0.0.4",
        "es6-template-strings": "^2.0.0",
        "glob": "^7.0.3",
        "mkdirp": "^0.5.1",
        "rollup": "^0.36.3",
        "source-map": "^0.5.3",
        "systemjs": "^0.19.43",
        "traceur": "0.0.105",
        "uglify-js": "~2.7.5"
      },
      "dependencies": {
        "async": {
          "version": "0.2.10",
          "resolved": "http://registry.npmjs.org/async/-/async-0.2.10.tgz",
          "integrity": "sha1-trvgsGdLnXGXCMo43owjfLUmw9E=",
          "dev": true
        },
        "bluebird": {
          "version": "3.5.3",
          "resolved": "https://registry.npmjs.org/bluebird/-/bluebird-3.5.3.tgz",
          "integrity": "sha512-/qKPUQlaW1OyR51WeCPBvRnAlnZFUJkCSG5HzGnuIqhgyJtF+T94lFnn33eiazjRm2LAHVy2guNnaq48X9SJuw==",
          "dev": true
        },
        "camelcase": {
          "version": "1.2.1",
          "resolved": "https://registry.npmjs.org/camelcase/-/camelcase-1.2.1.tgz",
          "integrity": "sha1-m7UwTS4LVmmLLHWLCKPqqdqlijk=",
          "dev": true
        },
        "cliui": {
          "version": "2.1.0",
          "resolved": "https://registry.npmjs.org/cliui/-/cliui-2.1.0.tgz",
          "integrity": "sha1-S0dXYP+AJkx2LDoXGQMukcf+oNE=",
          "dev": true,
          "requires": {
            "center-align": "^0.1.1",
            "right-align": "^0.1.1",
            "wordwrap": "0.0.2"
          }
        },
        "systemjs": {
          "version": "0.19.47",
          "resolved": "https://registry.npmjs.org/systemjs/-/systemjs-0.19.47.tgz",
          "integrity": "sha1-yMk5NxgPP1SBx2nNJyB2P7SjHG8=",
          "dev": true,
          "requires": {
            "when": "^3.7.5"
          }
        },
        "uglify-js": {
          "version": "2.7.5",
          "resolved": "http://registry.npmjs.org/uglify-js/-/uglify-js-2.7.5.tgz",
          "integrity": "sha1-RhLAx7qu4rp8SH3kkErhIgefLKg=",
          "dev": true,
          "requires": {
            "async": "~0.2.6",
            "source-map": "~0.5.1",
            "uglify-to-browserify": "~1.0.0",
            "yargs": "~3.10.0"
          }
        },
        "wordwrap": {
          "version": "0.0.2",
          "resolved": "https://registry.npmjs.org/wordwrap/-/wordwrap-0.0.2.tgz",
          "integrity": "sha1-t5Zpu0LstAn4PVg8rVLKF+qhZD8=",
          "dev": true
        },
        "yargs": {
          "version": "3.10.0",
          "resolved": "http://registry.npmjs.org/yargs/-/yargs-3.10.0.tgz",
          "integrity": "sha1-9+572FfdfB0tOMDnTvvWgdFDH9E=",
          "dev": true,
          "requires": {
            "camelcase": "^1.0.2",
            "cliui": "^2.1.0",
            "decamelize": "^1.0.0",
            "window-size": "0.1.0"
          }
        }
      }
    },
    "systemjs-plugin-json": {
      "version": "0.2.3",
      "resolved": "https://registry.npmjs.org/systemjs-plugin-json/-/systemjs-plugin-json-0.2.3.tgz",
      "integrity": "sha1-jiYq4HWgIRGhPt+s7R0VbYu7gQY="
    },
    "tar-stream": {
      "version": "1.6.2",
      "resolved": "https://registry.npmjs.org/tar-stream/-/tar-stream-1.6.2.tgz",
      "integrity": "sha512-rzS0heiNf8Xn7/mpdSVVSMAWAoy9bfb1WOTYC78Z0UQKeKa/CWS8FOq0lKGNa8DWKAn9gxjCvMLYc5PGXYlK2A==",
      "requires": {
        "bl": "^1.0.0",
        "buffer-alloc": "^1.2.0",
        "end-of-stream": "^1.0.0",
        "fs-constants": "^1.0.0",
        "readable-stream": "^2.3.0",
        "to-buffer": "^1.1.1",
        "xtend": "^4.0.0"
      }
    },
    "through": {
      "version": "2.3.8",
      "resolved": "http://registry.npmjs.org/through/-/through-2.3.8.tgz",
      "integrity": "sha1-DdTJ/6q8NXlgsbckEV1+Doai4fU="
    },
    "through2": {
      "version": "2.0.5",
      "resolved": "https://registry.npmjs.org/through2/-/through2-2.0.5.tgz",
      "integrity": "sha512-/mrRod8xqpA+IHSLyGCQ2s8SPHiCDEeQJSep1jqLYeEUClOFG2Qsh+4FU6G9VeqpZnGW/Su8LQGc4YKni5rYSQ==",
      "dev": true,
      "requires": {
        "readable-stream": "~2.3.6",
        "xtend": "~4.0.1"
      }
    },
    "through2-filter": {
      "version": "2.0.0",
      "resolved": "https://registry.npmjs.org/through2-filter/-/through2-filter-2.0.0.tgz",
      "integrity": "sha1-YLxVoNrLdghdsfna6Zq0P4PWIuw=",
      "dev": true,
      "requires": {
        "through2": "~2.0.0",
        "xtend": "~4.0.0"
      }
    },
    "time-stamp": {
      "version": "1.1.0",
      "resolved": "https://registry.npmjs.org/time-stamp/-/time-stamp-1.1.0.tgz",
      "integrity": "sha1-dkpaEa9QVhkhsTPztE5hhofg9cM=",
      "dev": true
    },
    "tmp": {
      "version": "0.0.28",
      "resolved": "https://registry.npmjs.org/tmp/-/tmp-0.0.28.tgz",
      "integrity": "sha1-Fyc1t/YU6nrzlmT6hM8N5OUV0SA=",
      "requires": {
        "os-tmpdir": "~1.0.1"
      }
    },
    "to-absolute-glob": {
      "version": "2.0.2",
      "resolved": "https://registry.npmjs.org/to-absolute-glob/-/to-absolute-glob-2.0.2.tgz",
      "integrity": "sha1-GGX0PZ50sIItufFFt4z/fQ98hJs=",
      "dev": true,
      "requires": {
        "is-absolute": "^1.0.0",
        "is-negated-glob": "^1.0.0"
      }
    },
    "to-array": {
      "version": "0.1.4",
      "resolved": "https://registry.npmjs.org/to-array/-/to-array-0.1.4.tgz",
      "integrity": "sha1-F+bBH3PdTz10zaek/zI46a2b+JA=",
      "dev": true
    },
    "to-buffer": {
      "version": "1.1.1",
      "resolved": "https://registry.npmjs.org/to-buffer/-/to-buffer-1.1.1.tgz",
      "integrity": "sha512-lx9B5iv7msuFYE3dytT+KE5tap+rNYw+K4jVkb9R/asAb+pbBSM17jtunHplhBe6RRJdZx3Pn2Jph24O32mOVg=="
    },
    "to-fast-properties": {
      "version": "1.0.3",
      "resolved": "https://registry.npmjs.org/to-fast-properties/-/to-fast-properties-1.0.3.tgz",
      "integrity": "sha1-uDVx+k2MJbguIxsG46MFXeTKGkc=",
      "dev": true
    },
    "to-object-path": {
      "version": "0.3.0",
      "resolved": "https://registry.npmjs.org/to-object-path/-/to-object-path-0.3.0.tgz",
      "integrity": "sha1-KXWIt7Dn4KwI4E5nL4XB9JmeF68=",
      "dev": true,
      "requires": {
        "kind-of": "^3.0.2"
      },
      "dependencies": {
        "kind-of": {
          "version": "3.2.2",
          "resolved": "https://registry.npmjs.org/kind-of/-/kind-of-3.2.2.tgz",
          "integrity": "sha1-MeohpzS6ubuw8yRm2JOupR5KPGQ=",
          "dev": true,
          "requires": {
            "is-buffer": "^1.1.5"
          }
        }
      }
    },
    "to-regex": {
      "version": "3.0.2",
      "resolved": "https://registry.npmjs.org/to-regex/-/to-regex-3.0.2.tgz",
      "integrity": "sha512-FWtleNAtZ/Ki2qtqej2CXTOayOH9bHDQF+Q48VpWyDXjbYxA4Yz8iDB31zXOBUlOHHKidDbqGVrTUvQMPmBGBw==",
      "dev": true,
      "requires": {
        "define-property": "^2.0.2",
        "extend-shallow": "^3.0.2",
        "regex-not": "^1.0.2",
        "safe-regex": "^1.1.0"
      }
    },
    "to-regex-range": {
      "version": "2.1.1",
      "resolved": "https://registry.npmjs.org/to-regex-range/-/to-regex-range-2.1.1.tgz",
      "integrity": "sha1-fIDBe53+vlmeJzZ+DU3VWQFB2zg=",
      "dev": true,
      "requires": {
        "is-number": "^3.0.0",
        "repeat-string": "^1.6.1"
      }
    },
    "to-through": {
      "version": "2.0.0",
      "resolved": "https://registry.npmjs.org/to-through/-/to-through-2.0.0.tgz",
      "integrity": "sha1-/JKtq6ByZHvAtn1rA2ZKoZUJOvY=",
      "dev": true,
      "requires": {
        "through2": "^2.0.3"
      }
    },
    "tough-cookie": {
      "version": "2.4.3",
      "resolved": "https://registry.npmjs.org/tough-cookie/-/tough-cookie-2.4.3.tgz",
      "integrity": "sha512-Q5srk/4vDM54WJsJio3XNn6K2sCG+CQ8G5Wz6bZhRZoAe/+TxjWB/GlFAnYEbkYVlON9FMk/fE3h2RLpPXo4lQ==",
      "requires": {
        "psl": "^1.1.24",
        "punycode": "^1.4.1"
      },
      "dependencies": {
        "punycode": {
          "version": "1.4.1",
          "resolved": "https://registry.npmjs.org/punycode/-/punycode-1.4.1.tgz",
          "integrity": "sha1-wNWmOycYgArY4esPpSachN1BhF4="
        }
      }
    },
    "traceur": {
      "version": "0.0.105",
      "resolved": "https://registry.npmjs.org/traceur/-/traceur-0.0.105.tgz",
      "integrity": "sha1-XPne6D1rd4YcPWxE1ThZrterBHk=",
      "dev": true,
      "requires": {
        "commander": "2.9.x",
        "glob": "5.0.x",
        "rsvp": "^3.0.13",
        "semver": "^4.3.3",
        "source-map-support": "~0.2.8"
      },
      "dependencies": {
        "commander": {
          "version": "2.9.0",
          "resolved": "http://registry.npmjs.org/commander/-/commander-2.9.0.tgz",
          "integrity": "sha1-nJkJQXbhIkDLItbFFGCYQA/g99Q=",
          "dev": true,
          "requires": {
            "graceful-readlink": ">= 1.0.0"
          }
        },
        "glob": {
          "version": "5.0.15",
          "resolved": "https://registry.npmjs.org/glob/-/glob-5.0.15.tgz",
          "integrity": "sha1-G8k2ueAvSmA/zCIuz3Yz0wuLk7E=",
          "dev": true,
          "requires": {
            "inflight": "^1.0.4",
            "inherits": "2",
            "minimatch": "2 || 3",
            "once": "^1.3.0",
            "path-is-absolute": "^1.0.0"
          }
        },
        "semver": {
          "version": "4.3.6",
          "resolved": "http://registry.npmjs.org/semver/-/semver-4.3.6.tgz",
          "integrity": "sha1-MAvG4OhjdPe6YQaLWx7NV/xlMto=",
          "dev": true
        },
        "source-map": {
          "version": "0.1.32",
          "resolved": "http://registry.npmjs.org/source-map/-/source-map-0.1.32.tgz",
          "integrity": "sha1-yLbBZ3l7pHQKjqMyUhYv8IWRsmY=",
          "dev": true,
          "requires": {
            "amdefine": ">=0.0.4"
          }
        },
        "source-map-support": {
          "version": "0.2.10",
          "resolved": "https://registry.npmjs.org/source-map-support/-/source-map-support-0.2.10.tgz",
          "integrity": "sha1-6lo5AKHByyUJagrozFwrSxDe09w=",
          "dev": true,
          "requires": {
            "source-map": "0.1.32"
          }
        }
      }
    },
    "trim-newlines": {
      "version": "1.0.0",
      "resolved": "https://registry.npmjs.org/trim-newlines/-/trim-newlines-1.0.0.tgz",
      "integrity": "sha1-WIeWa7WCpFA6QetST301ARgVphM=",
      "dev": true
    },
    "trim-right": {
      "version": "1.0.1",
      "resolved": "https://registry.npmjs.org/trim-right/-/trim-right-1.0.1.tgz",
      "integrity": "sha1-yy4SAwZ+DI3h9hQJS5/kVwTqYAM=",
      "dev": true
    },
    "tslib": {
      "version": "1.9.3",
      "resolved": "https://registry.npmjs.org/tslib/-/tslib-1.9.3.tgz",
      "integrity": "sha512-4krF8scpejhaOgqzBEcGM7yDIEfi0/8+8zDRZhNZZ2kjmHJ4hv3zCbQWxoJGz1iw5U0Jl0nma13xzHXcncMavQ==",
      "dev": true
    },
    "tslint": {
      "version": "5.16.0",
      "resolved": "https://registry.npmjs.org/tslint/-/tslint-5.16.0.tgz",
      "integrity": "sha512-UxG2yNxJ5pgGwmMzPMYh/CCnCnh0HfPgtlVRDs1ykZklufFBL1ZoTlWFRz2NQjcoEiDoRp+JyT0lhBbbH/obyA==",
      "dev": true,
      "requires": {
        "@babel/code-frame": "^7.0.0",
        "builtin-modules": "^1.1.1",
        "chalk": "^2.3.0",
        "commander": "^2.12.1",
        "diff": "^3.2.0",
        "glob": "^7.1.1",
        "js-yaml": "^3.13.0",
        "minimatch": "^3.0.4",
        "mkdirp": "^0.5.1",
        "resolve": "^1.3.2",
        "semver": "^5.3.0",
        "tslib": "^1.8.0",
        "tsutils": "^2.29.0"
      },
      "dependencies": {
        "ansi-styles": {
          "version": "3.2.1",
          "resolved": "https://registry.npmjs.org/ansi-styles/-/ansi-styles-3.2.1.tgz",
          "integrity": "sha512-VT0ZI6kZRdTh8YyJw3SMbYm/u+NqfsAxEpWO0Pf9sq8/e94WxxOpPKx9FR1FlyCtOVDNOQ+8ntlqFxiRc+r5qA==",
          "dev": true,
          "requires": {
            "color-convert": "^1.9.0"
          }
        },
        "chalk": {
          "version": "2.4.2",
          "resolved": "https://registry.npmjs.org/chalk/-/chalk-2.4.2.tgz",
          "integrity": "sha512-Mti+f9lpJNcwF4tWV8/OrTTtF1gZi+f8FqlyAdouralcFWFQWF2+NgCHShjkCb+IFBLq9buZwE1xckQU4peSuQ==",
          "dev": true,
          "requires": {
            "ansi-styles": "^3.2.1",
            "escape-string-regexp": "^1.0.5",
            "supports-color": "^5.3.0"
          }
        },
        "commander": {
          "version": "2.20.0",
          "resolved": "https://registry.npmjs.org/commander/-/commander-2.20.0.tgz",
          "integrity": "sha512-7j2y+40w61zy6YC2iRNpUe/NwhNyoXrYpHMrSunaMG64nRnaf96zO/KMQR4OyN/UnE5KLyEBnKHd4aG3rskjpQ==",
          "dev": true
        },
        "diff": {
          "version": "3.5.0",
          "resolved": "https://registry.npmjs.org/diff/-/diff-3.5.0.tgz",
          "integrity": "sha512-A46qtFgd+g7pDZinpnwiRJtxbC1hpgf0uzP3iG89scHk0AUC7A1TGxf5OiiOUv/JMZR8GOt8hL900hV0bOy5xA==",
          "dev": true
        },
        "esprima": {
          "version": "4.0.1",
          "resolved": "https://registry.npmjs.org/esprima/-/esprima-4.0.1.tgz",
          "integrity": "sha512-eGuFFw7Upda+g4p+QHvnW0RyTX/SVeJBDM/gCtMARO0cLuT2HcEKnTPvhjV6aGeqrCB/sbNop0Kszm0jsaWU4A==",
          "dev": true
        },
        "has-flag": {
          "version": "3.0.0",
          "resolved": "https://registry.npmjs.org/has-flag/-/has-flag-3.0.0.tgz",
          "integrity": "sha1-tdRU3CGZriJWmfNGfloH87lVuv0=",
          "dev": true
        },
        "js-yaml": {
          "version": "3.13.1",
          "resolved": "https://registry.npmjs.org/js-yaml/-/js-yaml-3.13.1.tgz",
          "integrity": "sha512-YfbcO7jXDdyj0DGxYVSlSeQNHbD7XPWvrVWeVUujrQEoZzWJIRrCPoyk6kL6IAjAG2IolMK4T0hNUe0HOUs5Jw==",
          "dev": true,
          "requires": {
            "argparse": "^1.0.7",
            "esprima": "^4.0.0"
          }
        },
        "semver": {
          "version": "5.7.0",
          "resolved": "https://registry.npmjs.org/semver/-/semver-5.7.0.tgz",
          "integrity": "sha512-Ya52jSX2u7QKghxeoFGpLwCtGlt7j0oY9DYb5apt9nPlJ42ID+ulTXESnt/qAQcoSERyZ5sl3LDIOw0nAn/5DA==",
          "dev": true
        },
        "supports-color": {
          "version": "5.5.0",
          "resolved": "https://registry.npmjs.org/supports-color/-/supports-color-5.5.0.tgz",
          "integrity": "sha512-QjVjwdXIt408MIiAqCX4oUKsgU2EqAGzs2Ppkm4aQYbjm+ZEWEcW4SfFNTr4uMNZma0ey4f5lgLrkB0aX0QMow==",
          "dev": true,
          "requires": {
            "has-flag": "^3.0.0"
          }
        },
        "tsutils": {
          "version": "2.29.0",
          "resolved": "https://registry.npmjs.org/tsutils/-/tsutils-2.29.0.tgz",
          "integrity": "sha512-g5JVHCIJwzfISaXpXE1qvNalca5Jwob6FjI4AoPlqMusJ6ftFE7IkkFoMhVLRgK+4Kx3gkzb8UZK5t5yTTvEmA==",
          "dev": true,
          "requires": {
            "tslib": "^1.8.1"
          }
        }
      }
    },
    "tslint-microsoft-contrib": {
      "version": "5.2.0",
      "resolved": "https://registry.npmjs.org/tslint-microsoft-contrib/-/tslint-microsoft-contrib-5.2.0.tgz",
      "integrity": "sha512-gHVEIkTcMB9lS6UPEgEznV5ZmyhDs/aHyBS9E89S8aJiK1qLv22DmfCcda53S024T+WQkGAhLHUQF4Qn4nzCAA==",
      "dev": true,
      "requires": {
        "tsutils": "^2.12.1 <2.29.0"
      }
    },
    "tsutils": {
      "version": "2.28.0",
      "resolved": "https://registry.npmjs.org/tsutils/-/tsutils-2.28.0.tgz",
      "integrity": "sha512-bh5nAtW0tuhvOJnx1GLRn5ScraRLICGyJV5wJhtRWOLsxW70Kk5tZtpK3O/hW6LDnqKS9mlUMPZj9fEMJ0gxqA==",
      "dev": true,
      "requires": {
        "tslib": "^1.8.1"
      }
    },
    "tunnel": {
      "version": "0.0.4",
      "resolved": "https://registry.npmjs.org/tunnel/-/tunnel-0.0.4.tgz",
      "integrity": "sha1-LTeFoVjBdMmhbcLARuxfxfF0IhM=",
      "dev": true
    },
    "tunnel-agent": {
      "version": "0.6.0",
      "resolved": "https://registry.npmjs.org/tunnel-agent/-/tunnel-agent-0.6.0.tgz",
      "integrity": "sha1-J6XeoGs2sEoKmWZ3SykIaPD8QP0=",
      "requires": {
        "safe-buffer": "^5.0.1"
      }
    },
    "tweetnacl": {
      "version": "0.14.5",
      "resolved": "https://registry.npmjs.org/tweetnacl/-/tweetnacl-0.14.5.tgz",
      "integrity": "sha1-WuaBd/GS1EViadEIr6k/+HQ/T2Q="
    },
    "type-check": {
      "version": "0.3.2",
      "resolved": "https://registry.npmjs.org/type-check/-/type-check-0.3.2.tgz",
      "integrity": "sha1-WITKtRLPHTVeP7eE8wgEsrUg23I=",
      "dev": true,
      "requires": {
        "prelude-ls": "~1.1.2"
      }
    },
    "type-detect": {
      "version": "1.0.0",
      "resolved": "https://registry.npmjs.org/type-detect/-/type-detect-1.0.0.tgz",
      "integrity": "sha1-diIXzAbbJY7EiQihKY6LlRIejqI=",
      "dev": true
    },
    "type-is": {
      "version": "1.6.16",
      "resolved": "https://registry.npmjs.org/type-is/-/type-is-1.6.16.tgz",
      "integrity": "sha512-HRkVv/5qY2G6I8iab9cI7v1bOIdhm94dVjQCPFElW9W+3GeDOSHmy2EBYe4VTApuzolPcmgFTN3ftVJRKR2J9Q==",
      "requires": {
        "media-typer": "0.3.0",
        "mime-types": "~2.1.18"
      }
    },
    "typechecker": {
      "version": "4.6.0",
      "resolved": "https://registry.npmjs.org/typechecker/-/typechecker-4.6.0.tgz",
      "integrity": "sha512-83OrXpyP3LNr7aRbLkt2nkjE/d7q8su8/uRvrKxCpswqVCVGOgyaKpaz8/MTjQqBYe4eLNuJ44pNakFZKqyPMA==",
      "requires": {
        "editions": "^2.0.2"
      },
      "dependencies": {
        "editions": {
          "version": "2.1.0",
          "resolved": "https://registry.npmjs.org/editions/-/editions-2.1.0.tgz",
          "integrity": "sha512-yKrimWcvOXcYXtqsOeebbMLynm9qbYVd0005wveGU2biPxJaJoxA0jtaZrxiMe3mAanLr5lxoYFVz5zjv9JdnA==",
          "requires": {
            "errlop": "^1.0.3",
            "semver": "^5.6.0"
          }
        },
        "semver": {
          "version": "5.6.0",
          "resolved": "https://registry.npmjs.org/semver/-/semver-5.6.0.tgz",
          "integrity": "sha512-RS9R6R35NYgQn++fkDWaOmqGoj4Ek9gGs+DPxNUZKuwE183xjJroKvyo1IzVFeXvUrvmALy6FWD5xrdJT25gMg=="
        }
      }
    },
    "typed-rest-client": {
      "version": "0.9.0",
      "resolved": "https://registry.npmjs.org/typed-rest-client/-/typed-rest-client-0.9.0.tgz",
      "integrity": "sha1-92jMDcP06VDwbgSCXDaz54NKofI=",
      "dev": true,
      "requires": {
        "tunnel": "0.0.4",
        "underscore": "1.8.3"
      },
      "dependencies": {
        "underscore": {
          "version": "1.8.3",
          "resolved": "https://registry.npmjs.org/underscore/-/underscore-1.8.3.tgz",
          "integrity": "sha1-Tz+1OxBuYJf8+ctBCfKl6b36UCI=",
          "dev": true
        }
      }
    },
    "typedarray": {
      "version": "0.0.6",
      "resolved": "https://registry.npmjs.org/typedarray/-/typedarray-0.0.6.tgz",
      "integrity": "sha1-hnrHTjhkGHsdPUfZlqeOxciDB3c=",
      "dev": true
    },
    "typemoq": {
      "version": "1.8.0",
      "resolved": "https://registry.npmjs.org/typemoq/-/typemoq-1.8.0.tgz",
      "integrity": "sha512-oLB1ozDHDy8udKQnlLmo3SA8sU+ZV+xGKJ6gIcHmfYuCdJ4g0j0YfGyZquFUrv+R6vGbb3r61hUIM3mJWtBNEw==",
      "dev": true,
      "requires": {
        "circular-json": "^0.3.1",
        "lodash": "^4.16.4",
        "postinstall-build": "^2.1.3"
      },
      "dependencies": {
        "lodash": {
          "version": "4.17.11",
          "resolved": "https://registry.npmjs.org/lodash/-/lodash-4.17.11.tgz",
          "integrity": "sha512-cQKh8igo5QUhZ7lg38DYWAxMvjSAKG0A8wGSVimP07SIUEK2UO+arSRKbRZWtelMtN5V0Hkwh5ryOto/SshYIg==",
          "dev": true
        }
      }
    },
    "typescript": {
      "version": "3.5.3",
      "resolved": "https://registry.npmjs.org/typescript/-/typescript-3.5.3.tgz",
      "integrity": "sha512-ACzBtm/PhXBDId6a6sDJfroT2pOWt/oOnk4/dElG5G33ZL776N3Y6/6bKZJBFpd+b05F3Ct9qDjMeJmRWtE2/g==",
      "dev": true
    },
    "uc.micro": {
      "version": "1.0.6",
      "resolved": "https://registry.npmjs.org/uc.micro/-/uc.micro-1.0.6.tgz",
      "integrity": "sha512-8Y75pvTYkLJW2hWQHXxoqRgV7qb9B+9vFEtidML+7koHUFapnVJAZ6cKs+Qjz5Aw3aZWHMC6u0wJE3At+nSGwA==",
      "dev": true
    },
    "uglify-js": {
      "version": "github:mishoo/UglifyJS2#278577f3cb75e72320564805ee91be63e5f9c806",
      "from": "github:mishoo/UglifyJS2#harmony-v2.8.22",
      "dev": true,
      "requires": {
        "source-map": "~0.5.1",
        "uglify-to-browserify": "~1.0.0",
        "yargs": "~3.10.0"
      },
      "dependencies": {
        "camelcase": {
          "version": "1.2.1",
          "resolved": "https://registry.npmjs.org/camelcase/-/camelcase-1.2.1.tgz",
          "integrity": "sha1-m7UwTS4LVmmLLHWLCKPqqdqlijk=",
          "dev": true
        },
        "cliui": {
          "version": "2.1.0",
          "resolved": "https://registry.npmjs.org/cliui/-/cliui-2.1.0.tgz",
          "integrity": "sha1-S0dXYP+AJkx2LDoXGQMukcf+oNE=",
          "dev": true,
          "requires": {
            "center-align": "^0.1.1",
            "right-align": "^0.1.1",
            "wordwrap": "0.0.2"
          }
        },
        "wordwrap": {
          "version": "0.0.2",
          "resolved": "https://registry.npmjs.org/wordwrap/-/wordwrap-0.0.2.tgz",
          "integrity": "sha1-t5Zpu0LstAn4PVg8rVLKF+qhZD8=",
          "dev": true
        },
        "yargs": {
          "version": "3.10.0",
          "resolved": "https://registry.npmjs.org/yargs/-/yargs-3.10.0.tgz",
          "integrity": "sha1-9+572FfdfB0tOMDnTvvWgdFDH9E=",
          "dev": true,
          "requires": {
            "camelcase": "^1.0.2",
            "cliui": "^2.1.0",
            "decamelize": "^1.0.0",
            "window-size": "0.1.0"
          }
        }
      }
    },
    "uglify-save-license": {
      "version": "0.4.1",
      "resolved": "https://registry.npmjs.org/uglify-save-license/-/uglify-save-license-0.4.1.tgz",
      "integrity": "sha1-lXJsF8xv0XHDYX479NjYKqjEzOE=",
      "dev": true
    },
    "uglify-to-browserify": {
      "version": "1.0.2",
      "resolved": "https://registry.npmjs.org/uglify-to-browserify/-/uglify-to-browserify-1.0.2.tgz",
      "integrity": "sha1-bgkk1r2mta/jSeOabWMoUKD4grc=",
      "dev": true
    },
    "ultron": {
      "version": "1.0.2",
      "resolved": "https://registry.npmjs.org/ultron/-/ultron-1.0.2.tgz",
      "integrity": "sha1-rOEWq1V80Zc4ak6I9GhTeMiy5Po=",
      "dev": true
    },
    "unbzip2-stream": {
      "version": "1.3.1",
      "resolved": "https://registry.npmjs.org/unbzip2-stream/-/unbzip2-stream-1.3.1.tgz",
      "integrity": "sha512-fIZnvdjblYs7Cru/xC6tCPVhz7JkYcVQQkePwMLyQELzYTds2Xn8QefPVnvdVhhZqubxNA1cASXEH5wcK0Bucw==",
      "requires": {
        "buffer": "^3.0.1",
        "through": "^2.3.6"
      }
    },
    "unc-path-regex": {
      "version": "0.1.2",
      "resolved": "https://registry.npmjs.org/unc-path-regex/-/unc-path-regex-0.1.2.tgz",
      "integrity": "sha1-5z3T17DXxe2G+6xrCufYxqadUPo=",
      "dev": true
    },
    "underscore": {
      "version": "1.9.1",
      "resolved": "https://registry.npmjs.org/underscore/-/underscore-1.9.1.tgz",
      "integrity": "sha512-5/4etnCkd9c8gwgowi5/om/mYO5ajCaOgdzj/oW+0eQV9WxKBDZw5+ycmKmeaTXjInS/W0BzpGLo2xR2aBwZdg=="
    },
    "undertaker": {
      "version": "1.2.1",
      "resolved": "https://registry.npmjs.org/undertaker/-/undertaker-1.2.1.tgz",
      "integrity": "sha512-71WxIzDkgYk9ZS+spIB8iZXchFhAdEo2YU8xYqBYJ39DIUIqziK78ftm26eecoIY49X0J2MLhG4hr18Yp6/CMA==",
      "dev": true,
      "requires": {
        "arr-flatten": "^1.0.1",
        "arr-map": "^2.0.0",
        "bach": "^1.0.0",
        "collection-map": "^1.0.0",
        "es6-weak-map": "^2.0.1",
        "last-run": "^1.1.0",
        "object.defaults": "^1.0.0",
        "object.reduce": "^1.0.0",
        "undertaker-registry": "^1.0.0"
      }
    },
    "undertaker-registry": {
      "version": "1.0.1",
      "resolved": "https://registry.npmjs.org/undertaker-registry/-/undertaker-registry-1.0.1.tgz",
      "integrity": "sha1-XkvaMI5KiirlhPm5pDWaSZglzFA=",
      "dev": true
    },
    "union-value": {
      "version": "1.0.0",
      "resolved": "https://registry.npmjs.org/union-value/-/union-value-1.0.0.tgz",
      "integrity": "sha1-XHHDTLW61dzr4+oM0IIHulqhrqQ=",
      "dev": true,
      "requires": {
        "arr-union": "^3.1.0",
        "get-value": "^2.0.6",
        "is-extendable": "^0.1.1",
        "set-value": "^0.4.3"
      },
      "dependencies": {
        "extend-shallow": {
          "version": "2.0.1",
          "resolved": "https://registry.npmjs.org/extend-shallow/-/extend-shallow-2.0.1.tgz",
          "integrity": "sha1-Ua99YUrZqfYQ6huvu5idaxxWiQ8=",
          "dev": true,
          "requires": {
            "is-extendable": "^0.1.0"
          }
        },
        "set-value": {
          "version": "0.4.3",
          "resolved": "https://registry.npmjs.org/set-value/-/set-value-0.4.3.tgz",
          "integrity": "sha1-fbCPnT0i3H945Trzw79GZuzfzPE=",
          "dev": true,
          "requires": {
            "extend-shallow": "^2.0.1",
            "is-extendable": "^0.1.1",
            "is-plain-object": "^2.0.1",
            "to-object-path": "^0.3.0"
          }
        }
      }
    },
    "unique-stream": {
      "version": "2.2.1",
      "resolved": "https://registry.npmjs.org/unique-stream/-/unique-stream-2.2.1.tgz",
      "integrity": "sha1-WqADz76Uxf+GbE59ZouxxNuts2k=",
      "dev": true,
      "requires": {
        "json-stable-stringify": "^1.0.0",
        "through2-filter": "^2.0.0"
      }
    },
    "unpipe": {
      "version": "1.0.0",
      "resolved": "https://registry.npmjs.org/unpipe/-/unpipe-1.0.0.tgz",
      "integrity": "sha1-sr9O6FFKrmFltIF4KdIbLvSZBOw="
    },
    "unset-value": {
      "version": "1.0.0",
      "resolved": "https://registry.npmjs.org/unset-value/-/unset-value-1.0.0.tgz",
      "integrity": "sha1-g3aHP30jNRef+x5vw6jtDfyKtVk=",
      "dev": true,
      "requires": {
        "has-value": "^0.3.1",
        "isobject": "^3.0.0"
      },
      "dependencies": {
        "has-value": {
          "version": "0.3.1",
          "resolved": "https://registry.npmjs.org/has-value/-/has-value-0.3.1.tgz",
          "integrity": "sha1-ex9YutpiyoJ+wKIHgCVlSEWZXh8=",
          "dev": true,
          "requires": {
            "get-value": "^2.0.3",
            "has-values": "^0.1.4",
            "isobject": "^2.0.0"
          },
          "dependencies": {
            "isobject": {
              "version": "2.1.0",
              "resolved": "https://registry.npmjs.org/isobject/-/isobject-2.1.0.tgz",
              "integrity": "sha1-8GVWEJaj8dou9GJy+BXIQNh+DIk=",
              "dev": true,
              "requires": {
                "isarray": "1.0.0"
              }
            }
          }
        },
        "has-values": {
          "version": "0.1.4",
          "resolved": "https://registry.npmjs.org/has-values/-/has-values-0.1.4.tgz",
          "integrity": "sha1-bWHeldkd/Km5oCCJrThL/49it3E=",
          "dev": true
        }
      }
    },
    "upath": {
      "version": "1.1.2",
      "resolved": "https://registry.npmjs.org/upath/-/upath-1.1.2.tgz",
      "integrity": "sha512-kXpym8nmDmlCBr7nKdIx8P2jNBa+pBpIUFRnKJ4dr8htyYGJFokkr2ZvERRtUN+9SY+JqXouNgUPtv6JQva/2Q==",
      "dev": true
    },
    "uri-js": {
      "version": "4.2.2",
      "resolved": "https://registry.npmjs.org/uri-js/-/uri-js-4.2.2.tgz",
      "integrity": "sha512-KY9Frmirql91X2Qgjry0Wd4Y+YTdrdZheS8TFwvkbLWf/G5KNJDCh6pKL5OZctEW4+0Baa5idK2ZQuELRwPznQ==",
      "requires": {
        "punycode": "^2.1.0"
      }
    },
    "urix": {
      "version": "0.1.0",
      "resolved": "https://registry.npmjs.org/urix/-/urix-0.1.0.tgz",
      "integrity": "sha1-2pN/emLiH+wf0Y1Js1wpNQZ6bHI=",
      "dev": true
    },
    "url-join": {
      "version": "1.1.0",
      "resolved": "https://registry.npmjs.org/url-join/-/url-join-1.1.0.tgz",
      "integrity": "sha1-dBxsL0WWxIMNZxhGCSDQySIC3Hg=",
      "dev": true
    },
    "url-parse": {
      "version": "1.4.4",
      "resolved": "https://registry.npmjs.org/url-parse/-/url-parse-1.4.4.tgz",
      "integrity": "sha512-/92DTTorg4JjktLNLe6GPS2/RvAd/RGr6LuktmWSMLEOa6rjnlrFXNgSbSmkNvCoL2T028A0a1JaJLzRMlFoHg==",
      "dev": true,
      "requires": {
        "querystringify": "^2.0.0",
        "requires-port": "^1.0.0"
      }
    },
    "use": {
      "version": "3.1.1",
      "resolved": "https://registry.npmjs.org/use/-/use-3.1.1.tgz",
      "integrity": "sha512-cwESVXlO3url9YWlFW/TA9cshCEhtu7IKJ/p5soJ/gGpj7vbvFrAY/eIioQ6Dw23KjZhYgiIo8HOs1nQ2vr/oQ==",
      "dev": true
    },
    "useragent": {
      "version": "2.3.0",
      "resolved": "https://registry.npmjs.org/useragent/-/useragent-2.3.0.tgz",
      "integrity": "sha512-4AoH4pxuSvHCjqLO04sU6U/uE65BYza8l/KKBS0b0hnUPWi+cQ2BpeTEwejCSx9SPV5/U03nniDTrWx5NrmKdw==",
      "dev": true,
      "requires": {
        "lru-cache": "4.1.x",
        "tmp": "0.0.x"
      }
    },
    "util": {
      "version": "0.10.3",
      "resolved": "https://registry.npmjs.org/util/-/util-0.10.3.tgz",
      "integrity": "sha1-evsa/lCAUkZInj23/g7TeTNqwPk=",
      "dev": true,
      "requires": {
        "inherits": "2.0.1"
      },
      "dependencies": {
        "inherits": {
          "version": "2.0.1",
          "resolved": "https://registry.npmjs.org/inherits/-/inherits-2.0.1.tgz",
          "integrity": "sha1-sX0I0ya0Qj5Wjv9xn5GwscvfafE=",
          "dev": true
        }
      }
    },
    "util-deprecate": {
      "version": "1.0.2",
      "resolved": "https://registry.npmjs.org/util-deprecate/-/util-deprecate-1.0.2.tgz",
      "integrity": "sha1-RQ1Nyfpw3nMnYvvS1KKJgUGaDM8="
    },
    "utils-merge": {
      "version": "1.0.1",
      "resolved": "https://registry.npmjs.org/utils-merge/-/utils-merge-1.0.1.tgz",
      "integrity": "sha1-n5VxD1CiZ5R7LMwSR0HBAoQn5xM="
    },
    "uuid": {
      "version": "3.3.2",
      "resolved": "https://registry.npmjs.org/uuid/-/uuid-3.3.2.tgz",
      "integrity": "sha512-yXJmeNaw3DnnKAOKJE51sL/ZaYfWJRl1pK9dr19YFCu0ObS231AB1/LbqTKRAQ5kw8A90rA6fr4riOUpTZvQZA=="
    },
    "v8flags": {
      "version": "3.1.3",
      "resolved": "https://registry.npmjs.org/v8flags/-/v8flags-3.1.3.tgz",
      "integrity": "sha512-amh9CCg3ZxkzQ48Mhcb8iX7xpAfYJgePHxWMQCBWECpOSqJUXgY26ncA61UTV0BkPqfhcy6mzwCIoP4ygxpW8w==",
      "dev": true,
      "requires": {
        "homedir-polyfill": "^1.0.1"
      }
    },
    "vali-date": {
      "version": "1.0.0",
      "resolved": "https://registry.npmjs.org/vali-date/-/vali-date-1.0.0.tgz",
      "integrity": "sha1-G5BKWWCfsyjvB4E4Qgk09rhnCaY=",
      "dev": true
    },
    "validate-npm-package-license": {
      "version": "3.0.4",
      "resolved": "https://registry.npmjs.org/validate-npm-package-license/-/validate-npm-package-license-3.0.4.tgz",
      "integrity": "sha512-DpKm2Ui/xN7/HQKCtpZxoRWBhZ9Z0kqtygG8XCgNQ8ZlDnxuQmWhj566j8fN4Cu3/JmbhsDo7fcAJq4s9h27Ew==",
      "dev": true,
      "requires": {
        "spdx-correct": "^3.0.0",
        "spdx-expression-parse": "^3.0.0"
      }
    },
    "value-or-function": {
      "version": "3.0.0",
      "resolved": "https://registry.npmjs.org/value-or-function/-/value-or-function-3.0.0.tgz",
      "integrity": "sha1-HCQ6ULWVwb5Up1S/7OhWO5/42BM=",
      "dev": true
    },
    "vary": {
      "version": "1.1.2",
      "resolved": "https://registry.npmjs.org/vary/-/vary-1.1.2.tgz",
      "integrity": "sha1-IpnwLG3tMNSllhsLn3RSShj2NPw="
    },
    "verror": {
      "version": "1.10.0",
      "resolved": "https://registry.npmjs.org/verror/-/verror-1.10.0.tgz",
      "integrity": "sha1-OhBcoXBTr1XW4nDB+CiGguGNpAA=",
      "requires": {
        "assert-plus": "^1.0.0",
        "core-util-is": "1.0.2",
        "extsprintf": "^1.2.0"
      }
    },
    "vinyl": {
      "version": "2.2.0",
      "resolved": "https://registry.npmjs.org/vinyl/-/vinyl-2.2.0.tgz",
      "integrity": "sha512-MBH+yP0kC/GQ5GwBqrTPTzEfiiLjta7hTtvQtbxBgTeSXsmKQRQecjibMbxIXzVT3Y9KJK+drOz1/k+vsu8Nkg==",
      "dev": true,
      "requires": {
        "clone": "^2.1.1",
        "clone-buffer": "^1.0.0",
        "clone-stats": "^1.0.0",
        "cloneable-readable": "^1.0.0",
        "remove-trailing-separator": "^1.0.1",
        "replace-ext": "^1.0.0"
      }
    },
    "vinyl-fs": {
      "version": "3.0.3",
      "resolved": "https://registry.npmjs.org/vinyl-fs/-/vinyl-fs-3.0.3.tgz",
      "integrity": "sha512-vIu34EkyNyJxmP0jscNzWBSygh7VWhqun6RmqVfXePrOwi9lhvRs//dOaGOTRUQr4tx7/zd26Tk5WeSVZitgng==",
      "dev": true,
      "requires": {
        "fs-mkdirp-stream": "^1.0.0",
        "glob-stream": "^6.1.0",
        "graceful-fs": "^4.0.0",
        "is-valid-glob": "^1.0.0",
        "lazystream": "^1.0.0",
        "lead": "^1.0.0",
        "object.assign": "^4.0.4",
        "pumpify": "^1.3.5",
        "readable-stream": "^2.3.3",
        "remove-bom-buffer": "^3.0.0",
        "remove-bom-stream": "^1.2.0",
        "resolve-options": "^1.1.0",
        "through2": "^2.0.0",
        "to-through": "^2.0.0",
        "value-or-function": "^3.0.0",
        "vinyl": "^2.0.0",
        "vinyl-sourcemap": "^1.1.0"
      }
    },
    "vinyl-sourcemap": {
      "version": "1.1.0",
      "resolved": "https://registry.npmjs.org/vinyl-sourcemap/-/vinyl-sourcemap-1.1.0.tgz",
      "integrity": "sha1-kqgAWTo4cDqM2xHYswCtS+Y7PhY=",
      "dev": true,
      "requires": {
        "append-buffer": "^1.0.2",
        "convert-source-map": "^1.5.0",
        "graceful-fs": "^4.1.6",
        "normalize-path": "^2.1.1",
        "now-and-later": "^2.0.0",
        "remove-bom-buffer": "^3.0.0",
        "vinyl": "^2.0.0"
      }
    },
    "vinyl-sourcemaps-apply": {
      "version": "0.2.1",
      "resolved": "https://registry.npmjs.org/vinyl-sourcemaps-apply/-/vinyl-sourcemaps-apply-0.2.1.tgz",
      "integrity": "sha1-q2VJ1h0XLCsbh75cUI0jnI74dwU=",
      "dev": true,
      "requires": {
        "source-map": "^0.5.1"
      }
    },
    "void-elements": {
      "version": "2.0.1",
      "resolved": "https://registry.npmjs.org/void-elements/-/void-elements-2.0.1.tgz",
      "integrity": "sha1-wGavtYK7HLQSjWDqkjkulNXp2+w=",
      "dev": true
    },
    "vsce": {
      "version": "1.58.0",
      "resolved": "https://registry.npmjs.org/vsce/-/vsce-1.58.0.tgz",
      "integrity": "sha512-4QDcY2ig4u+2/Bx+ipIua4ZQm3P19QjQu9IYNNNRHRt0We3P30qi5JLDaJz2Ihg9ixHniPOtebxfEbpMlimG7w==",
      "dev": true,
      "requires": {
        "chalk": "^2.4.2",
        "cheerio": "^1.0.0-rc.1",
        "commander": "^2.8.1",
        "denodeify": "^1.2.1",
        "glob": "^7.0.6",
        "lodash": "^4.17.10",
        "markdown-it": "^8.3.1",
        "mime": "^1.3.4",
        "minimatch": "^3.0.3",
        "osenv": "^0.1.3",
        "parse-semver": "^1.1.1",
        "read": "^1.0.7",
        "semver": "^5.1.0",
        "tmp": "0.0.29",
        "url-join": "^1.1.0",
        "vso-node-api": "6.1.2-preview",
        "yauzl": "^2.3.1",
        "yazl": "^2.2.2"
      },
      "dependencies": {
        "ansi-styles": {
          "version": "3.2.1",
          "resolved": "https://registry.npmjs.org/ansi-styles/-/ansi-styles-3.2.1.tgz",
          "integrity": "sha512-VT0ZI6kZRdTh8YyJw3SMbYm/u+NqfsAxEpWO0Pf9sq8/e94WxxOpPKx9FR1FlyCtOVDNOQ+8ntlqFxiRc+r5qA==",
          "dev": true,
          "requires": {
            "color-convert": "^1.9.0"
          }
        },
        "chalk": {
          "version": "2.4.2",
          "resolved": "https://registry.npmjs.org/chalk/-/chalk-2.4.2.tgz",
          "integrity": "sha512-Mti+f9lpJNcwF4tWV8/OrTTtF1gZi+f8FqlyAdouralcFWFQWF2+NgCHShjkCb+IFBLq9buZwE1xckQU4peSuQ==",
          "dev": true,
          "requires": {
            "ansi-styles": "^3.2.1",
            "escape-string-regexp": "^1.0.5",
            "supports-color": "^5.3.0"
          }
        },
        "has-flag": {
          "version": "3.0.0",
          "resolved": "https://registry.npmjs.org/has-flag/-/has-flag-3.0.0.tgz",
          "integrity": "sha1-tdRU3CGZriJWmfNGfloH87lVuv0=",
          "dev": true
        },
        "lodash": {
          "version": "4.17.11",
          "resolved": "https://registry.npmjs.org/lodash/-/lodash-4.17.11.tgz",
          "integrity": "sha512-cQKh8igo5QUhZ7lg38DYWAxMvjSAKG0A8wGSVimP07SIUEK2UO+arSRKbRZWtelMtN5V0Hkwh5ryOto/SshYIg==",
          "dev": true
        },
        "semver": {
          "version": "5.6.0",
          "resolved": "https://registry.npmjs.org/semver/-/semver-5.6.0.tgz",
          "integrity": "sha512-RS9R6R35NYgQn++fkDWaOmqGoj4Ek9gGs+DPxNUZKuwE183xjJroKvyo1IzVFeXvUrvmALy6FWD5xrdJT25gMg==",
          "dev": true
        },
        "supports-color": {
          "version": "5.5.0",
          "resolved": "https://registry.npmjs.org/supports-color/-/supports-color-5.5.0.tgz",
          "integrity": "sha512-QjVjwdXIt408MIiAqCX4oUKsgU2EqAGzs2Ppkm4aQYbjm+ZEWEcW4SfFNTr4uMNZma0ey4f5lgLrkB0aX0QMow==",
          "dev": true,
          "requires": {
            "has-flag": "^3.0.0"
          }
        },
        "tmp": {
          "version": "0.0.29",
          "resolved": "https://registry.npmjs.org/tmp/-/tmp-0.0.29.tgz",
          "integrity": "sha1-8lEl/w3Z2jzLDC3Tce4SiLuRKMA=",
          "dev": true,
          "requires": {
            "os-tmpdir": "~1.0.1"
          }
        }
      }
    },
    "vscode": {
      "version": "1.1.33",
      "resolved": "https://registry.npmjs.org/vscode/-/vscode-1.1.33.tgz",
      "integrity": "sha512-sXedp2oF6y4ZvqrrFiZpeMzaCLSWV+PpYkIxjG/iYquNZ9KrLL2LujltGxPLvzn49xu2sZkyC+avVNFgcJD1Iw==",
      "dev": true,
      "requires": {
        "glob": "^7.1.2",
        "mocha": "^4.0.1",
        "request": "^2.88.0",
        "semver": "^5.4.1",
        "source-map-support": "^0.5.0",
        "url-parse": "^1.4.4",
        "vscode-test": "^0.1.4"
      },
      "dependencies": {
        "browser-stdout": {
          "version": "1.3.0",
          "resolved": "https://registry.npmjs.org/browser-stdout/-/browser-stdout-1.3.0.tgz",
          "integrity": "sha1-81HTKWnTL6XXpVZxVCY9korjvR8=",
          "dev": true
        },
        "commander": {
          "version": "2.11.0",
          "resolved": "https://registry.npmjs.org/commander/-/commander-2.11.0.tgz",
          "integrity": "sha512-b0553uYA5YAEGgyYIGYROzKQ7X5RAqedkfjiZxwi0kL1g3bOaBNNZfYkzt/CL0umgD5wc9Jec2FbB98CjkMRvQ==",
          "dev": true
        },
        "debug": {
          "version": "3.1.0",
          "resolved": "https://registry.npmjs.org/debug/-/debug-3.1.0.tgz",
          "integrity": "sha512-OX8XqP7/1a9cqkxYw2yXss15f26NKWBpDXQd0/uK/KPqdQhxbPa994hnzjcE2VqQpDslf55723cKPUOGSmMY3g==",
          "dev": true,
          "requires": {
            "ms": "2.0.0"
          }
        },
        "diff": {
          "version": "3.3.1",
          "resolved": "https://registry.npmjs.org/diff/-/diff-3.3.1.tgz",
          "integrity": "sha512-MKPHZDMB0o6yHyDryUOScqZibp914ksXwAMYMTHj6KO8UeKsRYNJD3oNCKjTqZon+V488P7N/HzXF8t7ZR95ww==",
          "dev": true
        },
        "growl": {
          "version": "1.10.3",
          "resolved": "https://registry.npmjs.org/growl/-/growl-1.10.3.tgz",
          "integrity": "sha512-hKlsbA5Vu3xsh1Cg3J7jSmX/WaW6A5oBeqzM88oNbCRQFz+zUaXm6yxS4RVytp1scBoJzSYl4YAEOQIt6O8V1Q==",
          "dev": true
        },
        "has-flag": {
          "version": "2.0.0",
          "resolved": "https://registry.npmjs.org/has-flag/-/has-flag-2.0.0.tgz",
          "integrity": "sha1-6CB68cx7MNRGzHC3NLXovhj4jVE=",
          "dev": true
        },
        "mocha": {
          "version": "4.1.0",
          "resolved": "https://registry.npmjs.org/mocha/-/mocha-4.1.0.tgz",
          "integrity": "sha512-0RVnjg1HJsXY2YFDoTNzcc1NKhYuXKRrBAG2gDygmJJA136Cs2QlRliZG1mA0ap7cuaT30mw16luAeln+4RiNA==",
          "dev": true,
          "requires": {
            "browser-stdout": "1.3.0",
            "commander": "2.11.0",
            "debug": "3.1.0",
            "diff": "3.3.1",
            "escape-string-regexp": "1.0.5",
            "glob": "7.1.2",
            "growl": "1.10.3",
            "he": "1.1.1",
            "mkdirp": "0.5.1",
            "supports-color": "4.4.0"
          },
          "dependencies": {
            "glob": {
              "version": "7.1.2",
              "resolved": "https://registry.npmjs.org/glob/-/glob-7.1.2.tgz",
              "integrity": "sha512-MJTUg1kjuLeQCJ+ccE4Vpa6kKVXkPYJ2mOCQyUuKLcLQsdrMCpBPUi8qVE6+YuaJkozeA9NusTAw3hLr8Xe5EQ==",
              "dev": true,
              "requires": {
                "fs.realpath": "^1.0.0",
                "inflight": "^1.0.4",
                "inherits": "2",
                "minimatch": "^3.0.4",
                "once": "^1.3.0",
                "path-is-absolute": "^1.0.0"
              }
            }
          }
        },
        "semver": {
          "version": "5.7.0",
          "resolved": "https://registry.npmjs.org/semver/-/semver-5.7.0.tgz",
          "integrity": "sha512-Ya52jSX2u7QKghxeoFGpLwCtGlt7j0oY9DYb5apt9nPlJ42ID+ulTXESnt/qAQcoSERyZ5sl3LDIOw0nAn/5DA==",
          "dev": true
        },
        "source-map": {
          "version": "0.6.1",
          "resolved": "https://registry.npmjs.org/source-map/-/source-map-0.6.1.tgz",
          "integrity": "sha512-UjgapumWlbMhkBgzT7Ykc5YXUT46F0iKu8SGXq0bcwP5dz/h0Plj6enJqjz1Zbq2l5WaqYnrVbwWOWMyF3F47g==",
          "dev": true
        },
        "source-map-support": {
          "version": "0.5.12",
          "resolved": "https://registry.npmjs.org/source-map-support/-/source-map-support-0.5.12.tgz",
          "integrity": "sha512-4h2Pbvyy15EE02G+JOZpUCmqWJuqrs+sEkzewTm++BPi7Hvn/HwcqLAcNxYAyI0x13CpPPn+kMjl+hplXMHITQ==",
          "dev": true,
          "requires": {
            "buffer-from": "^1.0.0",
            "source-map": "^0.6.0"
          }
        },
        "supports-color": {
          "version": "4.4.0",
          "resolved": "https://registry.npmjs.org/supports-color/-/supports-color-4.4.0.tgz",
          "integrity": "sha512-rKC3+DyXWgK0ZLKwmRsrkyHVZAjNkfzeehuFWdGGcqGDTZFH73+RH6S/RDAAxl9GusSjZSUWYLmT9N5pzXFOXQ==",
          "dev": true,
          "requires": {
            "has-flag": "^2.0.0"
          }
        }
      }
    },
    "vscode-extension-telemetry": {
      "version": "0.1.1",
      "resolved": "https://registry.npmjs.org/vscode-extension-telemetry/-/vscode-extension-telemetry-0.1.1.tgz",
      "integrity": "sha512-TkKKG/B/J94DP5qf6xWB4YaqlhWDg6zbbqVx7Bz//stLQNnfE9XS1xm3f6fl24c5+bnEK0/wHgMgZYKIKxPeUA==",
      "requires": {
        "applicationinsights": "1.0.8"
      },
      "dependencies": {
        "applicationinsights": {
          "version": "1.0.8",
          "resolved": "https://registry.npmjs.org/applicationinsights/-/applicationinsights-1.0.8.tgz",
          "integrity": "sha512-KzOOGdphOS/lXWMFZe5440LUdFbrLpMvh2SaRxn7BmiI550KAoSb2gIhiq6kJZ9Ir3AxRRztjhzif+e5P5IXIg==",
          "requires": {
            "diagnostic-channel": "0.2.0",
            "diagnostic-channel-publishers": "0.2.1",
            "zone.js": "0.7.6"
          },
          "dependencies": {
            "zone.js": {
              "version": "0.7.6",
              "resolved": "https://registry.npmjs.org/zone.js/-/zone.js-0.7.6.tgz",
              "integrity": "sha1-+7w50+AmHQmG8boGMG6zrrDSIAk="
            }
          }
        }
      }
    },
    "vscode-jsonrpc": {
      "version": "4.0.0",
      "resolved": "https://registry.npmjs.org/vscode-jsonrpc/-/vscode-jsonrpc-4.0.0.tgz",
      "integrity": "sha512-perEnXQdQOJMTDFNv+UF3h1Y0z4iSiaN9jIlb0OqIYgosPCZGYh/MCUlkFtV2668PL69lRDO32hmvL2yiidUYg=="
    },
    "vscode-languageclient": {
      "version": "5.2.1",
      "resolved": "https://registry.npmjs.org/vscode-languageclient/-/vscode-languageclient-5.2.1.tgz",
      "integrity": "sha512-7jrS/9WnV0ruqPamN1nE7qCxn0phkH5LjSgSp9h6qoJGoeAKzwKz/PF6M+iGA/aklx4GLZg1prddhEPQtuXI1Q==",
      "requires": {
        "semver": "^5.5.0",
        "vscode-languageserver-protocol": "3.14.1"
      },
      "dependencies": {
        "semver": {
          "version": "5.7.0",
          "resolved": "https://registry.npmjs.org/semver/-/semver-5.7.0.tgz",
          "integrity": "sha512-Ya52jSX2u7QKghxeoFGpLwCtGlt7j0oY9DYb5apt9nPlJ42ID+ulTXESnt/qAQcoSERyZ5sl3LDIOw0nAn/5DA=="
        }
      }
    },
    "vscode-languageserver-protocol": {
      "version": "3.14.1",
      "resolved": "https://registry.npmjs.org/vscode-languageserver-protocol/-/vscode-languageserver-protocol-3.14.1.tgz",
      "integrity": "sha512-IL66BLb2g20uIKog5Y2dQ0IiigW0XKrvmWiOvc0yXw80z3tMEzEnHjaGAb3ENuU7MnQqgnYJ1Cl2l9RvNgDi4g==",
      "requires": {
        "vscode-jsonrpc": "^4.0.0",
        "vscode-languageserver-types": "3.14.0"
      }
    },
    "vscode-languageserver-types": {
      "version": "3.14.0",
      "resolved": "https://registry.npmjs.org/vscode-languageserver-types/-/vscode-languageserver-types-3.14.0.tgz",
      "integrity": "sha512-lTmS6AlAlMHOvPQemVwo3CezxBp0sNB95KNPkqp3Nxd5VFEnuG1ByM0zlRWos0zjO3ZWtkvhal0COgiV1xIA4A=="
    },
    "vscode-nls": {
      "version": "2.0.2",
      "resolved": "https://registry.npmjs.org/vscode-nls/-/vscode-nls-2.0.2.tgz",
      "integrity": "sha1-gIUiOAhEuK0VNJmvXDsDkhrqAto="
    },
    "vscode-nls-dev": {
      "version": "https://github.com/Raymondd/vscode-nls-dev/releases/download/2.0.2/build.tar.gz",
      "integrity": "sha512-U8SoBs3upxlVvuxNNQqZJilypQsd4a7rRdHllp3NRKAZGzL8SXLoICZBCKpFDfmGKEAYYdTogf8iOB3CD78UaQ==",
      "dev": true,
      "requires": {
        "clone": "^1.0.2",
        "event-stream": "^3.3.2",
        "glob": "^6.0.4",
        "gulp-util": "^3.0.7",
        "source-map": "^0.5.3",
        "typescript": "^2.0.3",
        "vinyl": "^1.1.1",
        "yargs": "^3.32.0"
      },
      "dependencies": {
        "camelcase": {
          "version": "2.1.1",
          "resolved": "https://registry.npmjs.org/camelcase/-/camelcase-2.1.1.tgz",
          "integrity": "sha1-fB0W1nmhu+WcoCys7PsBHiAfWh8=",
          "dev": true
        },
        "clone": {
          "version": "1.0.4",
          "resolved": "https://registry.npmjs.org/clone/-/clone-1.0.4.tgz",
          "integrity": "sha1-2jCcwmPfFZlMaIypAheco8fNfH4=",
          "dev": true
        },
        "clone-stats": {
          "version": "0.0.1",
          "resolved": "https://registry.npmjs.org/clone-stats/-/clone-stats-0.0.1.tgz",
          "integrity": "sha1-uI+UqCzzi4eR1YBG6kAprYjKmdE=",
          "dev": true
        },
        "event-stream": {
          "version": "3.3.5",
          "resolved": "https://registry.npmjs.org/event-stream/-/event-stream-3.3.5.tgz",
          "integrity": "sha512-vyibDcu5JL20Me1fP734QBH/kenBGLZap2n0+XXM7mvuUPzJ20Ydqj1aKcIeMdri1p+PU+4yAKugjN8KCVst+g==",
          "dev": true,
          "requires": {
            "duplexer": "^0.1.1",
            "from": "^0.1.7",
            "map-stream": "0.0.7",
            "pause-stream": "^0.0.11",
            "split": "^1.0.1",
            "stream-combiner": "^0.2.2",
            "through": "^2.3.8"
          }
        },
        "glob": {
          "version": "6.0.4",
          "resolved": "https://registry.npmjs.org/glob/-/glob-6.0.4.tgz",
          "integrity": "sha1-DwiGD2oVUSey+t1PnOJLGqtuTSI=",
          "dev": true,
          "requires": {
            "inflight": "^1.0.4",
            "inherits": "2",
            "minimatch": "2 || 3",
            "once": "^1.3.0",
            "path-is-absolute": "^1.0.0"
          }
        },
        "map-stream": {
          "version": "0.0.7",
          "resolved": "https://registry.npmjs.org/map-stream/-/map-stream-0.0.7.tgz",
          "integrity": "sha1-ih8HiW2CsQkmvTdEokIACfiJdKg=",
          "dev": true
        },
        "replace-ext": {
          "version": "0.0.1",
          "resolved": "https://registry.npmjs.org/replace-ext/-/replace-ext-0.0.1.tgz",
          "integrity": "sha1-KbvZIHinOfC8zitO5B6DeVNSKSQ=",
          "dev": true
        },
        "split": {
          "version": "1.0.1",
          "resolved": "https://registry.npmjs.org/split/-/split-1.0.1.tgz",
          "integrity": "sha512-mTyOoPbrivtXnwnIxZRFYRrPNtEFKlpB2fvjSnCQUiAA6qAZzqwna5envK4uk6OIeP17CsdF3rSBGYVBsU0Tkg==",
          "dev": true,
          "requires": {
            "through": "2"
          }
        },
        "stream-combiner": {
          "version": "0.2.2",
          "resolved": "http://registry.npmjs.org/stream-combiner/-/stream-combiner-0.2.2.tgz",
          "integrity": "sha1-rsjLrBd7Vrb0+kec7YwZEs7lKFg=",
          "dev": true,
          "requires": {
            "duplexer": "~0.1.1",
            "through": "~2.3.4"
          }
        },
        "typescript": {
          "version": "2.9.2",
          "resolved": "https://registry.npmjs.org/typescript/-/typescript-2.9.2.tgz",
          "integrity": "sha512-Gr4p6nFNaoufRIY4NMdpQRNmgxVIGMs4Fcu/ujdYk3nAZqk7supzBE9idmvfZIlH/Cuj//dvi+019qEue9lV0w==",
          "dev": true
        },
        "vinyl": {
          "version": "1.2.0",
          "resolved": "https://registry.npmjs.org/vinyl/-/vinyl-1.2.0.tgz",
          "integrity": "sha1-XIgDbPVl5d8FVYv8kR+GVt8hiIQ=",
          "dev": true,
          "requires": {
            "clone": "^1.0.0",
            "clone-stats": "^0.0.1",
            "replace-ext": "0.0.1"
          }
        },
        "window-size": {
          "version": "0.1.4",
          "resolved": "https://registry.npmjs.org/window-size/-/window-size-0.1.4.tgz",
          "integrity": "sha1-+OGqHuWlPsW/FR/6CXQqatdpeHY=",
          "dev": true
        },
        "yargs": {
          "version": "3.32.0",
          "resolved": "https://registry.npmjs.org/yargs/-/yargs-3.32.0.tgz",
          "integrity": "sha1-AwiOnr+edWtpdRYR0qXvWRSCyZU=",
          "dev": true,
          "requires": {
            "camelcase": "^2.0.1",
            "cliui": "^3.0.3",
            "decamelize": "^1.1.1",
            "os-locale": "^1.4.0",
            "string-width": "^1.0.1",
            "window-size": "^0.1.4",
            "y18n": "^3.2.0"
          }
        }
      }
    },
    "vscode-test": {
      "version": "0.1.5",
      "resolved": "https://registry.npmjs.org/vscode-test/-/vscode-test-0.1.5.tgz",
      "integrity": "sha512-s+lbF1Dtasc0yXVB9iQTexBe2JK6HJAUJe3fWezHKIjq+xRw5ZwCMEMBaonFIPy7s95qg2HPTRDR5W4h4kbxGw==",
      "dev": true,
      "requires": {
        "http-proxy-agent": "^2.1.0",
        "https-proxy-agent": "^2.2.1"
      }
    },
    "vso-node-api": {
      "version": "6.1.2-preview",
      "resolved": "https://registry.npmjs.org/vso-node-api/-/vso-node-api-6.1.2-preview.tgz",
      "integrity": "sha1-qrNUbfJFHs2JTgcbuZtd8Zxfp48=",
      "dev": true,
      "requires": {
        "q": "^1.0.1",
        "tunnel": "0.0.4",
        "typed-rest-client": "^0.9.0",
        "underscore": "^1.8.3"
      }
    },
    "when": {
      "version": "3.7.8",
      "resolved": "https://registry.npmjs.org/when/-/when-3.7.8.tgz",
      "integrity": "sha1-xxMLan6gRpPoQs3J56Hyqjmjn4I="
    },
    "which": {
      "version": "1.3.1",
      "resolved": "https://registry.npmjs.org/which/-/which-1.3.1.tgz",
      "integrity": "sha512-HxJdYWq1MTIQbJ3nw0cqssHoTNU267KlrDuGZ1WYlxDStUtKUhOaJmh112/TZmHxxUfuJqPXSOm7tDyas0OSIQ==",
      "dev": true,
      "requires": {
        "isexe": "^2.0.0"
      }
    },
    "which-module": {
      "version": "1.0.0",
      "resolved": "https://registry.npmjs.org/which-module/-/which-module-1.0.0.tgz",
      "integrity": "sha1-u6Y8qGGUiZT/MHc2CJ47lgJsKk8=",
      "dev": true
    },
    "window-size": {
      "version": "0.1.0",
      "resolved": "https://registry.npmjs.org/window-size/-/window-size-0.1.0.tgz",
      "integrity": "sha1-VDjNLqk7IC76Ohn+iIeu58lPnJ0=",
      "dev": true
    },
    "wordwrap": {
      "version": "1.0.0",
      "resolved": "https://registry.npmjs.org/wordwrap/-/wordwrap-1.0.0.tgz",
      "integrity": "sha1-J1hIEIkUVqQXHI0CJkQa3pDLyus=",
      "dev": true
    },
    "wrap-ansi": {
      "version": "2.1.0",
      "resolved": "http://registry.npmjs.org/wrap-ansi/-/wrap-ansi-2.1.0.tgz",
      "integrity": "sha1-2Pw9KE3QV5T+hJc8rs3Rz4JP3YU=",
      "dev": true,
      "requires": {
        "string-width": "^1.0.1",
        "strip-ansi": "^3.0.1"
      }
    },
    "wrappy": {
      "version": "1.0.2",
      "resolved": "https://registry.npmjs.org/wrappy/-/wrappy-1.0.2.tgz",
      "integrity": "sha1-tSQ9jz7BqjXxNkYFvA0QNuMKtp8="
    },
    "ws": {
      "version": "7.0.1",
      "resolved": "https://registry.npmjs.org/ws/-/ws-7.0.1.tgz",
      "integrity": "sha512-ILHfMbuqLJvnSgYXLgy4kMntroJpe8hT41dOVWM8bxRuw6TK4mgMp9VJUNsZTEc5Bh+Mbs0DJT4M0N+wBG9l9A==",
      "requires": {
        "async-limiter": "^1.0.0"
      }
    },
    "wtf-8": {
      "version": "1.0.0",
      "resolved": "https://registry.npmjs.org/wtf-8/-/wtf-8-1.0.0.tgz",
      "integrity": "sha1-OS2LotDxw00e4tYw8V0O+2jhBIo=",
      "dev": true
    },
    "xmlbuilder": {
      "version": "8.2.2",
      "resolved": "http://registry.npmjs.org/xmlbuilder/-/xmlbuilder-8.2.2.tgz",
      "integrity": "sha1-aSSGc0ELS6QuGmE2VR0pIjNap3M="
    },
    "xmldom": {
      "version": "0.1.27",
      "resolved": "https://registry.npmjs.org/xmldom/-/xmldom-0.1.27.tgz",
      "integrity": "sha1-1QH5ezvbQDr4757MIFcxh6rawOk="
    },
    "xmlhttprequest-ssl": {
      "version": "1.5.3",
      "resolved": "https://registry.npmjs.org/xmlhttprequest-ssl/-/xmlhttprequest-ssl-1.5.3.tgz",
      "integrity": "sha1-GFqIjATspGw+QHDZn3tJ3jUomS0=",
      "dev": true
    },
    "xtend": {
      "version": "4.0.1",
      "resolved": "https://registry.npmjs.org/xtend/-/xtend-4.0.1.tgz",
      "integrity": "sha1-pcbVMr5lbiPbgg77lDofBJmNY68="
    },
    "y18n": {
      "version": "3.2.1",
      "resolved": "https://registry.npmjs.org/y18n/-/y18n-3.2.1.tgz",
      "integrity": "sha1-bRX7qITAhnnA136I53WegR4H+kE=",
      "dev": true
    },
    "yallist": {
      "version": "2.1.2",
      "resolved": "https://registry.npmjs.org/yallist/-/yallist-2.1.2.tgz",
      "integrity": "sha1-HBH5IY8HYImkfdUS+TxmmaaoHVI=",
      "dev": true
    },
    "yargs": {
      "version": "https://registry.npmjs.org/yargs/-/yargs-3.32.0.tgz",
      "integrity": "sha512-ONJZiimStfZzhKamYvR/xvmgW3uEkAUFSP91y2caTEPhzF6uP2JfPiVZcq66b/YR0C3uitxSV7+T1x8p5bkmMg==",
      "dev": true,
      "requires": {
        "camelcase": "^2.0.1",
        "cliui": "^3.0.3",
        "decamelize": "^1.1.1",
        "os-locale": "^1.4.0",
        "string-width": "^1.0.1",
        "window-size": "^0.1.4",
        "y18n": "^3.2.0"
      },
      "dependencies": {
        "camelcase": {
          "version": "2.1.1",
          "resolved": "https://registry.npmjs.org/camelcase/-/camelcase-2.1.1.tgz",
          "integrity": "sha1-fB0W1nmhu+WcoCys7PsBHiAfWh8=",
          "dev": true
        },
        "window-size": {
          "version": "0.1.4",
          "resolved": "https://registry.npmjs.org/window-size/-/window-size-0.1.4.tgz",
          "integrity": "sha1-+OGqHuWlPsW/FR/6CXQqatdpeHY=",
          "dev": true
        }
      }
    },
    "yargs-parser": {
      "version": "5.0.0",
      "resolved": "https://registry.npmjs.org/yargs-parser/-/yargs-parser-5.0.0.tgz",
      "integrity": "sha1-J17PDX/+Bcd+ZOfIbkzZS/DhIoo=",
      "dev": true,
      "requires": {
        "camelcase": "^3.0.0"
      }
    },
    "yauzl": {
      "version": "2.10.0",
      "resolved": "https://registry.npmjs.org/yauzl/-/yauzl-2.10.0.tgz",
      "integrity": "sha1-x+sXyT4RLLEIb6bY5R+wZnt5pfk=",
      "requires": {
        "buffer-crc32": "~0.2.3",
        "fd-slicer": "~1.1.0"
      }
    },
    "yazl": {
      "version": "2.5.0",
      "resolved": "https://registry.npmjs.org/yazl/-/yazl-2.5.0.tgz",
      "integrity": "sha512-rgptqKwX/f1/7bIRF1FHb4HGsP5k11QyxBpDl1etUDfNpTa7CNjDOYNPFnIaEzZ9dRq0c47IEJS+sy+T39JCLw==",
      "dev": true,
      "requires": {
        "buffer-crc32": "~0.2.3"
      }
    },
    "yeast": {
      "version": "0.1.2",
      "resolved": "https://registry.npmjs.org/yeast/-/yeast-0.1.2.tgz",
      "integrity": "sha1-AI4G2AlDIMNy28L47XagymyKxBk=",
      "dev": true
    },
    "zone.js": {
      "version": "0.6.26",
      "resolved": "https://registry.npmjs.org/zone.js/-/zone.js-0.6.26.tgz",
      "integrity": "sha1-BnwTuLgCI6ibYuncgmgPCXYsRjY="
    }
  }
}<|MERGE_RESOLUTION|>--- conflicted
+++ resolved
@@ -1283,15 +1283,9 @@
       }
     },
     "chokidar": {
-<<<<<<< HEAD
       "version": "2.1.8",
       "resolved": "https://registry.npmjs.org/chokidar/-/chokidar-2.1.8.tgz",
       "integrity": "sha512-ZmZUazfOzf0Nve7duiCKD23PFSCs4JPoYyccjUFF3aQkQadqBhfzhjkwBH2mNOG9cTBwhamM37EIsIkZw3nRgg==",
-=======
-      "version": "2.1.6",
-      "resolved": "https://registry.npmjs.org/chokidar/-/chokidar-2.1.6.tgz",
-      "integrity": "sha512-V2jUo67OKkc6ySiRpJrjlpJKl9kDuG+Xb8VgsGzb+aEouhgS1D0weyPU4lEzdAcsCAvrih2J2BqyXqHWvVLw5g==",
->>>>>>> 169a7f14
       "dev": true,
       "requires": {
         "anymatch": "^2.0.0",

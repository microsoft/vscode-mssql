{
  "name": "mssql",
  "version": "1.7.0",
  "lockfileVersion": 1,
  "requires": true,
  "dependencies": {
    "@angular/common": {
      "version": "2.1.2",
      "resolved": "https://registry.npmjs.org/@angular/common/-/common-2.1.2.tgz",
      "integrity": "sha1-XFs3wh1uVz3vFnD0OWLCYryb6C4="
    },
    "@angular/compiler": {
      "version": "2.1.2",
      "resolved": "https://registry.npmjs.org/@angular/compiler/-/compiler-2.1.2.tgz",
      "integrity": "sha1-vSpsVY3lNQvdQ6qOjedXlDrAHSo="
    },
    "@angular/core": {
      "version": "2.1.2",
      "resolved": "https://registry.npmjs.org/@angular/core/-/core-2.1.2.tgz",
      "integrity": "sha1-zjlSFkPz2XvFkj1aeqdmBOlz2sg="
    },
    "@angular/forms": {
      "version": "2.1.2",
      "resolved": "https://registry.npmjs.org/@angular/forms/-/forms-2.1.2.tgz",
      "integrity": "sha1-xVU56l2m1g9kR185OSrl3Xan6ZA="
    },
    "@angular/http": {
      "version": "2.1.2",
      "resolved": "https://registry.npmjs.org/@angular/http/-/http-2.1.2.tgz",
      "integrity": "sha1-UKqWw7aKRLmOP4N4hsluWTDrVDo="
    },
    "@angular/platform-browser": {
      "version": "2.1.2",
      "resolved": "https://registry.npmjs.org/@angular/platform-browser/-/platform-browser-2.1.2.tgz",
      "integrity": "sha1-HwfDpWaKwjgacyT5ABUh3u3hWbw="
    },
    "@angular/platform-browser-dynamic": {
      "version": "2.1.2",
      "resolved": "https://registry.npmjs.org/@angular/platform-browser-dynamic/-/platform-browser-dynamic-2.1.2.tgz",
      "integrity": "sha1-PVG0lM/gopNUyMHyg2mINnmYKvQ="
    },
    "@angular/router": {
      "version": "3.1.2",
      "resolved": "https://registry.npmjs.org/@angular/router/-/router-3.1.2.tgz",
      "integrity": "sha1-EEbJQ6znlQJ+LlBX34yJfalo/NY="
    },
    "@angular/upgrade": {
      "version": "2.1.2",
      "resolved": "https://registry.npmjs.org/@angular/upgrade/-/upgrade-2.1.2.tgz",
      "integrity": "sha1-/JQj+H/K5BigrjuNVsYV2TVj1E8="
    },
    "@babel/code-frame": {
      "version": "7.0.0",
      "resolved": "https://registry.npmjs.org/@babel/code-frame/-/code-frame-7.0.0.tgz",
      "integrity": "sha512-OfC2uemaknXr87bdLUkWog7nYuliM9Ij5HUcajsVcMCpQrcLmtxRbVFTIqmcSkSeYRBFBRxs2FiUqFJDLdiebA==",
      "dev": true,
      "requires": {
        "@babel/highlight": "^7.0.0"
      }
    },
    "@babel/highlight": {
      "version": "7.0.0",
      "resolved": "https://registry.npmjs.org/@babel/highlight/-/highlight-7.0.0.tgz",
      "integrity": "sha512-UFMC4ZeFC48Tpvj7C8UgLvtkaUuovQX+5xNWrsIoMG8o2z+XFKjKaN9iVmS84dPwVN00W4wPmqvYoZF3EGAsfw==",
      "dev": true,
      "requires": {
        "chalk": "^2.0.0",
        "esutils": "^2.0.2",
        "js-tokens": "^4.0.0"
      },
      "dependencies": {
        "ansi-styles": {
          "version": "3.2.1",
          "resolved": "https://registry.npmjs.org/ansi-styles/-/ansi-styles-3.2.1.tgz",
          "integrity": "sha512-VT0ZI6kZRdTh8YyJw3SMbYm/u+NqfsAxEpWO0Pf9sq8/e94WxxOpPKx9FR1FlyCtOVDNOQ+8ntlqFxiRc+r5qA==",
          "dev": true,
          "requires": {
            "color-convert": "^1.9.0"
          }
        },
        "chalk": {
          "version": "2.4.2",
          "resolved": "https://registry.npmjs.org/chalk/-/chalk-2.4.2.tgz",
          "integrity": "sha512-Mti+f9lpJNcwF4tWV8/OrTTtF1gZi+f8FqlyAdouralcFWFQWF2+NgCHShjkCb+IFBLq9buZwE1xckQU4peSuQ==",
          "dev": true,
          "requires": {
            "ansi-styles": "^3.2.1",
            "escape-string-regexp": "^1.0.5",
            "supports-color": "^5.3.0"
          }
        },
        "has-flag": {
          "version": "3.0.0",
          "resolved": "https://registry.npmjs.org/has-flag/-/has-flag-3.0.0.tgz",
          "integrity": "sha1-tdRU3CGZriJWmfNGfloH87lVuv0=",
          "dev": true
        },
        "js-tokens": {
          "version": "4.0.0",
          "resolved": "https://registry.npmjs.org/js-tokens/-/js-tokens-4.0.0.tgz",
          "integrity": "sha512-RdJUflcE3cUzKiMqQgsCu06FPu9UdIJO0beYbPhHN4k6apgJtifcoCtT9bcxOpYBtpD2kCM6Sbzg4CausW/PKQ==",
          "dev": true
        },
        "supports-color": {
          "version": "5.5.0",
          "resolved": "https://registry.npmjs.org/supports-color/-/supports-color-5.5.0.tgz",
          "integrity": "sha512-QjVjwdXIt408MIiAqCX4oUKsgU2EqAGzs2Ppkm4aQYbjm+ZEWEcW4SfFNTr4uMNZma0ey4f5lgLrkB0aX0QMow==",
          "dev": true,
          "requires": {
            "has-flag": "^3.0.0"
          }
        }
      }
    },
    "@gulp-sourcemaps/map-sources": {
      "version": "1.0.0",
      "resolved": "https://registry.npmjs.org/@gulp-sourcemaps/map-sources/-/map-sources-1.0.0.tgz",
      "integrity": "sha1-iQrnxdjId/bThIYCFazp1+yUW9o=",
      "dev": true,
      "requires": {
        "normalize-path": "^2.0.1",
        "through2": "^2.0.3"
      }
    },
    "@types/ejs": {
      "version": "2.6.3",
      "resolved": "https://registry.npmjs.org/@types/ejs/-/ejs-2.6.3.tgz",
      "integrity": "sha512-/F+qQ0Fr0Dr1YvHjX+FCvbba4sQ27RdCPDqmP/si0e1v1GOkbQ3VRBvZPSQM7NoQ3iz3SyiJVscCP2f0vKuIhQ==",
      "dev": true
    },
    "@types/fancy-log": {
      "version": "1.3.0",
      "resolved": "https://registry.npmjs.org/@types/fancy-log/-/fancy-log-1.3.0.tgz",
      "integrity": "sha512-mQjDxyOM1Cpocd+vm1kZBP7smwKZ4TNokFeds9LV7OZibmPJFEzY3+xZMrKfUdNT71lv8GoCPD6upKwHxubClw==",
      "dev": true
    },
    "@types/jquery": {
      "version": "3.3.31",
      "resolved": "https://registry.npmjs.org/@types/jquery/-/jquery-3.3.31.tgz",
      "integrity": "sha512-Lz4BAJihoFw5nRzKvg4nawXPzutkv7wmfQ5121avptaSIXlDNJCUuxZxX/G+9EVidZGuO0UBlk+YjKbwRKJigg==",
      "requires": {
        "@types/sizzle": "*"
      }
    },
    "@types/jqueryui": {
      "version": "1.12.7",
      "resolved": "https://registry.npmjs.org/@types/jqueryui/-/jqueryui-1.12.7.tgz",
      "integrity": "sha512-MpHuknhR20kBNsDA2VAM6WZGc+CMApzfKfTZuzMOH2dEUzo5POPGicfGJ647wvl2T6ZgQKPCSWmCUhna3XpX0Q==",
      "requires": {
        "@types/jquery": "*"
      }
    },
    "@types/mocha": {
      "version": "5.2.7",
      "resolved": "https://registry.npmjs.org/@types/mocha/-/mocha-5.2.7.tgz",
      "integrity": "sha512-NYrtPht0wGzhwe9+/idPaBB+TqkY9AhTvOLMkThm0IoEfLaiVQZwBwyJ5puCkO3AUCWrmcoePjp2mbFocKy4SQ==",
      "dev": true
    },
    "@types/node": {
      "version": "10.12.11",
      "resolved": "https://registry.npmjs.org/@types/node/-/node-10.12.11.tgz",
      "integrity": "sha512-3iIOhNiPGTdcUNVCv9e5G7GotfvJJe2pc9w2UgDXlUwnxSZ3RgcUocIU+xYm+rTU54jIKih998QE4dMOyMN1NQ==",
      "dev": true
    },
    "@types/semver": {
      "version": "5.5.0",
      "resolved": "https://registry.npmjs.org/@types/semver/-/semver-5.5.0.tgz",
      "integrity": "sha512-41qEJgBH/TWgo5NFSvBCJ1qkoi3Q6ONSF2avrHq1LVEZfYpdHmj0y9SuTK+u9ZhG1sYQKBL1AWXKyLWP4RaUoQ==",
      "dev": true
    },
    "@types/sizzle": {
      "version": "2.3.2",
      "resolved": "https://registry.npmjs.org/@types/sizzle/-/sizzle-2.3.2.tgz",
      "integrity": "sha512-7EJYyKTL7tFR8+gDbB6Wwz/arpGa0Mywk1TJbNzKzHtzbwVmY4HR9WqS5VV7dsBUKQmPNr192jHr/VpBluj/hg=="
    },
    "@types/tmp": {
      "version": "0.0.28",
      "resolved": "https://registry.npmjs.org/@types/tmp/-/tmp-0.0.28.tgz",
      "integrity": "sha1-lNgpy28DWv7VEp/ZLE8ng9XBK/U=",
      "dev": true
    },
    "@types/underscore": {
      "version": "1.8.3",
      "resolved": "https://registry.npmjs.org/@types/underscore/-/underscore-1.8.3.tgz",
      "integrity": "sha512-DP70788BXjp9+CKArXOUlNkZaXa+rHonDpbqH3/74ez16dLL5z2/bMT37etbln5J+H9M07NbRUyduDIoTM2tnw==",
      "dev": true
    },
    "abbrev": {
      "version": "1.0.9",
      "resolved": "https://registry.npmjs.org/abbrev/-/abbrev-1.0.9.tgz",
      "integrity": "sha1-kbR5JYinc4wl813W9jdSovh3YTU=",
      "dev": true
    },
    "accepts": {
      "version": "1.3.5",
      "resolved": "https://registry.npmjs.org/accepts/-/accepts-1.3.5.tgz",
      "integrity": "sha1-63d99gEXI6OxTopywIBcjoZ0a9I=",
      "requires": {
        "mime-types": "~2.1.18",
        "negotiator": "0.6.1"
      }
    },
    "acorn": {
      "version": "4.0.13",
      "resolved": "https://registry.npmjs.org/acorn/-/acorn-4.0.13.tgz",
      "integrity": "sha1-EFSVrlNh1pe9GVyCUZLhrX8lN4c=",
      "dev": true
    },
    "after": {
      "version": "0.8.2",
      "resolved": "https://registry.npmjs.org/after/-/after-0.8.2.tgz",
      "integrity": "sha1-/ts5T58OAqqXaOcCvaI7UF+ufh8=",
      "dev": true
    },
    "agent-base": {
      "version": "4.2.1",
      "resolved": "https://registry.npmjs.org/agent-base/-/agent-base-4.2.1.tgz",
      "integrity": "sha512-JVwXMr9nHYTUXsBFKUqhJwvlcYU/blreOEUkhNR2eXZIvwd+c+o5V4MgDPKWnMS/56awN3TRzIP+KoPn+roQtg==",
      "requires": {
        "es6-promisify": "^5.0.0"
      }
    },
    "ajv": {
      "version": "6.6.1",
      "resolved": "https://registry.npmjs.org/ajv/-/ajv-6.6.1.tgz",
      "integrity": "sha512-ZoJjft5B+EJBjUyu9C9Hc0OZyPZSSlOF+plzouTrg6UlA8f+e/n8NIgBFG/9tppJtpPWfthHakK7juJdNDODww==",
      "requires": {
        "fast-deep-equal": "^2.0.1",
        "fast-json-stable-stringify": "^2.0.0",
        "json-schema-traverse": "^0.4.1",
        "uri-js": "^4.2.2"
      }
    },
    "align-text": {
      "version": "0.1.4",
      "resolved": "https://registry.npmjs.org/align-text/-/align-text-0.1.4.tgz",
      "integrity": "sha1-DNkKVhCT810KmSVsIrcGlDP60Rc=",
      "dev": true,
      "requires": {
        "kind-of": "^3.0.2",
        "longest": "^1.0.1",
        "repeat-string": "^1.5.2"
      },
      "dependencies": {
        "kind-of": {
          "version": "3.2.2",
          "resolved": "https://registry.npmjs.org/kind-of/-/kind-of-3.2.2.tgz",
          "integrity": "sha1-MeohpzS6ubuw8yRm2JOupR5KPGQ=",
          "dev": true,
          "requires": {
            "is-buffer": "^1.1.5"
          }
        }
      }
    },
    "amdefine": {
      "version": "1.0.1",
      "resolved": "https://registry.npmjs.org/amdefine/-/amdefine-1.0.1.tgz",
      "integrity": "sha1-SlKCrBZHKek2Gbz9OtFR+BfOkfU=",
      "dev": true
    },
    "angular-in-memory-web-api": {
      "version": "0.1.13",
      "resolved": "https://registry.npmjs.org/angular-in-memory-web-api/-/angular-in-memory-web-api-0.1.13.tgz",
      "integrity": "sha1-JKirr+jsZH+Y7jJpvggy0werJA8="
    },
    "angular2-slickgrid": {
<<<<<<< HEAD
      "version": "github:microsoft/angular2-slickgrid#d4716d9718df5012437cf2b52fcddde70089582d",
      "from": "github:microsoft/angular2-slickgrid#1.2.2"
=======
      "version": "github:microsoft/angular2-slickgrid#ab2bb2f0af7bdc4948724f18aa555ab218450d2f",
      "from": "github:microsoft/angular2-slickgrid#1.2.2-patch1"
>>>>>>> f05e983d
    },
    "ansi-colors": {
      "version": "1.1.0",
      "resolved": "http://registry.npmjs.org/ansi-colors/-/ansi-colors-1.1.0.tgz",
      "integrity": "sha512-SFKX67auSNoVR38N3L+nvsPjOE0bybKTYbkf5tRvushrAPQ9V75huw0ZxBkKVeRU9kqH3d6HA4xTckbwZ4ixmA==",
      "dev": true,
      "requires": {
        "ansi-wrap": "^0.1.0"
      }
    },
    "ansi-cyan": {
      "version": "0.1.1",
      "resolved": "https://registry.npmjs.org/ansi-cyan/-/ansi-cyan-0.1.1.tgz",
      "integrity": "sha1-U4rlKK+JgvKK4w2G8vF0VtJgmHM=",
      "dev": true,
      "requires": {
        "ansi-wrap": "0.1.0"
      }
    },
    "ansi-gray": {
      "version": "0.1.1",
      "resolved": "https://registry.npmjs.org/ansi-gray/-/ansi-gray-0.1.1.tgz",
      "integrity": "sha1-KWLPVOyXksSFEKPetSRDaGHvclE=",
      "dev": true,
      "requires": {
        "ansi-wrap": "0.1.0"
      }
    },
    "ansi-red": {
      "version": "0.1.1",
      "resolved": "https://registry.npmjs.org/ansi-red/-/ansi-red-0.1.1.tgz",
      "integrity": "sha1-jGOPnRCAgAo1PJwoyKgcpHBdlGw=",
      "dev": true,
      "requires": {
        "ansi-wrap": "0.1.0"
      }
    },
    "ansi-regex": {
      "version": "2.1.1",
      "resolved": "https://registry.npmjs.org/ansi-regex/-/ansi-regex-2.1.1.tgz",
      "integrity": "sha1-w7M6te42DYbg5ijwRorn7yfWVN8=",
      "dev": true
    },
    "ansi-styles": {
      "version": "2.2.1",
      "resolved": "https://registry.npmjs.org/ansi-styles/-/ansi-styles-2.2.1.tgz",
      "integrity": "sha1-tDLdM1i2NM914eRmQ2gkBTPB3b4=",
      "dev": true
    },
    "ansi-wrap": {
      "version": "0.1.0",
      "resolved": "https://registry.npmjs.org/ansi-wrap/-/ansi-wrap-0.1.0.tgz",
      "integrity": "sha1-qCJQ3bABXponyoLoLqYDu/pF768=",
      "dev": true
    },
    "anymatch": {
      "version": "2.0.0",
      "resolved": "https://registry.npmjs.org/anymatch/-/anymatch-2.0.0.tgz",
      "integrity": "sha512-5teOsQWABXHHBFP9y3skS5P3d/WfWXpv3FUpy+LorMrNYaT9pI4oLMQX7jzQ2KklNpGpWHzdCXTDT2Y3XGlZBw==",
      "dev": true,
      "requires": {
        "micromatch": "^3.1.4",
        "normalize-path": "^2.1.1"
      }
    },
    "append-buffer": {
      "version": "1.0.2",
      "resolved": "https://registry.npmjs.org/append-buffer/-/append-buffer-1.0.2.tgz",
      "integrity": "sha1-2CIM9GYIFSXv6lBhTz3mUU36WPE=",
      "dev": true,
      "requires": {
        "buffer-equal": "^1.0.0"
      }
    },
    "applicationinsights": {
      "version": "1.2.0",
      "resolved": "https://registry.npmjs.org/applicationinsights/-/applicationinsights-1.2.0.tgz",
      "integrity": "sha512-zb2id/cGdapn7sSH9rotgzic7Cje9k9zb+e9RrrQxG2GuOPPN0kD03FqO8qIAd3HvdtefQY3tTZXbQKo0qtmKw==",
      "requires": {
        "cls-hooked": "^4.2.2",
        "continuation-local-storage": "^3.2.1",
        "diagnostic-channel": "0.2.0",
        "diagnostic-channel-publishers": "0.3.0"
      },
      "dependencies": {
        "diagnostic-channel-publishers": {
          "version": "0.3.0",
          "resolved": "https://registry.npmjs.org/diagnostic-channel-publishers/-/diagnostic-channel-publishers-0.3.0.tgz",
          "integrity": "sha512-tylBZM/ZJ+ismlyop3g9ejI/0+bR/3BTo06fcE4wxq6cJZOe6XMABgRUZ+QUs+0WSnuglxmJ8Wwamnl01tV+Gw=="
        }
      }
    },
    "archy": {
      "version": "1.0.0",
      "resolved": "https://registry.npmjs.org/archy/-/archy-1.0.0.tgz",
      "integrity": "sha1-+cjBN1fMHde8N5rHeyxipcKGjEA=",
      "dev": true
    },
    "argparse": {
      "version": "1.0.10",
      "resolved": "https://registry.npmjs.org/argparse/-/argparse-1.0.10.tgz",
      "integrity": "sha512-o5Roy6tNG4SL/FOkCAN6RzjiakZS25RLYFrcMttJqbdd8BWrnA+fGz57iN5Pb06pvBGvl5gQ0B48dJlslXvoTg==",
      "dev": true,
      "requires": {
        "sprintf-js": "~1.0.2"
      }
    },
    "arr-diff": {
      "version": "4.0.0",
      "resolved": "https://registry.npmjs.org/arr-diff/-/arr-diff-4.0.0.tgz",
      "integrity": "sha1-1kYQdP6/7HHn4VI1dhoyml3HxSA=",
      "dev": true
    },
    "arr-filter": {
      "version": "1.1.2",
      "resolved": "https://registry.npmjs.org/arr-filter/-/arr-filter-1.1.2.tgz",
      "integrity": "sha1-Q/3d0JHo7xGqTEXZzcGOLf8XEe4=",
      "dev": true,
      "requires": {
        "make-iterator": "^1.0.0"
      }
    },
    "arr-flatten": {
      "version": "1.1.0",
      "resolved": "https://registry.npmjs.org/arr-flatten/-/arr-flatten-1.1.0.tgz",
      "integrity": "sha512-L3hKV5R/p5o81R7O02IGnwpDmkp6E982XhtbuwSe3O4qOtMMMtodicASA1Cny2U+aCXcNpml+m4dPsvsJ3jatg==",
      "dev": true
    },
    "arr-map": {
      "version": "2.0.2",
      "resolved": "https://registry.npmjs.org/arr-map/-/arr-map-2.0.2.tgz",
      "integrity": "sha1-Onc0X/wc814qkYJWAfnljy4kysQ=",
      "dev": true,
      "requires": {
        "make-iterator": "^1.0.0"
      }
    },
    "arr-union": {
      "version": "3.1.0",
      "resolved": "https://registry.npmjs.org/arr-union/-/arr-union-3.1.0.tgz",
      "integrity": "sha1-45sJrqne+Gao8gbiiK9jkZuuOcQ=",
      "dev": true
    },
    "array-differ": {
      "version": "1.0.0",
      "resolved": "https://registry.npmjs.org/array-differ/-/array-differ-1.0.0.tgz",
      "integrity": "sha1-7/UuN1gknTO+QCuLuOVkuytdQDE=",
      "dev": true
    },
    "array-each": {
      "version": "1.0.1",
      "resolved": "https://registry.npmjs.org/array-each/-/array-each-1.0.1.tgz",
      "integrity": "sha1-p5SvDAWrF1KEbudTofIRoFugxE8=",
      "dev": true
    },
    "array-find-index": {
      "version": "1.0.2",
      "resolved": "https://registry.npmjs.org/array-find-index/-/array-find-index-1.0.2.tgz",
      "integrity": "sha1-3wEKoSh+Fku9pvlyOwqWoexBh6E=",
      "dev": true
    },
    "array-flatten": {
      "version": "1.1.1",
      "resolved": "https://registry.npmjs.org/array-flatten/-/array-flatten-1.1.1.tgz",
      "integrity": "sha1-ml9pkFGx5wczKPKgCJaLZOopVdI="
    },
    "array-initial": {
      "version": "1.1.0",
      "resolved": "https://registry.npmjs.org/array-initial/-/array-initial-1.1.0.tgz",
      "integrity": "sha1-L6dLJnOTccOUe9enrcc74zSz15U=",
      "dev": true,
      "requires": {
        "array-slice": "^1.0.0",
        "is-number": "^4.0.0"
      },
      "dependencies": {
        "is-number": {
          "version": "4.0.0",
          "resolved": "https://registry.npmjs.org/is-number/-/is-number-4.0.0.tgz",
          "integrity": "sha512-rSklcAIlf1OmFdyAqbnWTLVelsQ58uvZ66S/ZyawjWqIviTWCjg2PzVGw8WUA+nNuPTqb4wgA+NszrJ+08LlgQ==",
          "dev": true
        }
      }
    },
    "array-last": {
      "version": "1.3.0",
      "resolved": "https://registry.npmjs.org/array-last/-/array-last-1.3.0.tgz",
      "integrity": "sha512-eOCut5rXlI6aCOS7Z7kCplKRKyiFQ6dHFBem4PwlwKeNFk2/XxTrhRh5T9PyaEWGy/NHTZWbY+nsZlNFJu9rYg==",
      "dev": true,
      "requires": {
        "is-number": "^4.0.0"
      },
      "dependencies": {
        "is-number": {
          "version": "4.0.0",
          "resolved": "https://registry.npmjs.org/is-number/-/is-number-4.0.0.tgz",
          "integrity": "sha512-rSklcAIlf1OmFdyAqbnWTLVelsQ58uvZ66S/ZyawjWqIviTWCjg2PzVGw8WUA+nNuPTqb4wgA+NszrJ+08LlgQ==",
          "dev": true
        }
      }
    },
    "array-slice": {
      "version": "1.1.0",
      "resolved": "https://registry.npmjs.org/array-slice/-/array-slice-1.1.0.tgz",
      "integrity": "sha512-B1qMD3RBP7O8o0H2KbrXDyB0IccejMF15+87Lvlor12ONPRHP6gTjXMNkt/d3ZuOGbAe66hFmaCfECI24Ufp6w==",
      "dev": true
    },
    "array-sort": {
      "version": "1.0.0",
      "resolved": "https://registry.npmjs.org/array-sort/-/array-sort-1.0.0.tgz",
      "integrity": "sha512-ihLeJkonmdiAsD7vpgN3CRcx2J2S0TiYW+IS/5zHBI7mKUq3ySvBdzzBfD236ubDBQFiiyG3SWCPc+msQ9KoYg==",
      "dev": true,
      "requires": {
        "default-compare": "^1.0.0",
        "get-value": "^2.0.6",
        "kind-of": "^5.0.2"
      },
      "dependencies": {
        "kind-of": {
          "version": "5.1.0",
          "resolved": "https://registry.npmjs.org/kind-of/-/kind-of-5.1.0.tgz",
          "integrity": "sha512-NGEErnH6F2vUuXDh+OlbcKW7/wOcfdRHaZ7VWtqCztfHri/++YKmP51OdWeGPuqCOba6kk2OTe5d02VmTB80Pw==",
          "dev": true
        }
      }
    },
    "array-union": {
      "version": "1.0.2",
      "resolved": "https://registry.npmjs.org/array-union/-/array-union-1.0.2.tgz",
      "integrity": "sha1-mjRBDk9OPaI96jdb5b5w8kd47Dk=",
      "dev": true,
      "requires": {
        "array-uniq": "^1.0.1"
      }
    },
    "array-uniq": {
      "version": "1.0.3",
      "resolved": "https://registry.npmjs.org/array-uniq/-/array-uniq-1.0.3.tgz",
      "integrity": "sha1-r2rId6Jcx/dOBYiUdThY39sk/bY=",
      "dev": true
    },
    "array-unique": {
      "version": "0.3.2",
      "resolved": "https://registry.npmjs.org/array-unique/-/array-unique-0.3.2.tgz",
      "integrity": "sha1-qJS3XUvE9s1nnvMkSp/Y9Gri1Cg=",
      "dev": true
    },
    "arraybuffer.slice": {
      "version": "0.0.6",
      "resolved": "https://registry.npmjs.org/arraybuffer.slice/-/arraybuffer.slice-0.0.6.tgz",
      "integrity": "sha1-8zshWfBTKj8xB6JywMz70a0peco=",
      "dev": true
    },
    "arrify": {
      "version": "1.0.1",
      "resolved": "https://registry.npmjs.org/arrify/-/arrify-1.0.1.tgz",
      "integrity": "sha1-iYUI2iIm84DfkEcoRWhJwVAaSw0=",
      "dev": true
    },
    "asn1": {
      "version": "0.2.4",
      "resolved": "https://registry.npmjs.org/asn1/-/asn1-0.2.4.tgz",
      "integrity": "sha512-jxwzQpLQjSmWXgwaCZE9Nz+glAG01yF1QnWgbhGwHI5A6FRIEY6IVqtHhIepHqI7/kyEyQEagBC5mBEFlIYvdg==",
      "requires": {
        "safer-buffer": "~2.1.0"
      }
    },
    "assert": {
      "version": "1.5.0",
      "resolved": "https://registry.npmjs.org/assert/-/assert-1.5.0.tgz",
      "integrity": "sha512-EDsgawzwoun2CZkCgtxJbv392v4nbk9XDD06zI+kQYoBM/3RBWLlEyJARDOmhAAosBjWACEkKL6S+lIZtcAubA==",
      "dev": true,
      "requires": {
        "object-assign": "^4.1.1",
        "util": "0.10.3"
      }
    },
    "assert-plus": {
      "version": "1.0.0",
      "resolved": "https://registry.npmjs.org/assert-plus/-/assert-plus-1.0.0.tgz",
      "integrity": "sha1-8S4PPF13sLHN2RRpQuTpbB5N1SU="
    },
    "assertion-error": {
      "version": "1.1.0",
      "resolved": "https://registry.npmjs.org/assertion-error/-/assertion-error-1.1.0.tgz",
      "integrity": "sha512-jgsaNduz+ndvGyFt3uSuWqvy4lCnIJiovtouQN5JZHOKCS2QuhEdbcQHFhVksz2N2U9hXJo8odG7ETyWlEeuDw==",
      "dev": true
    },
    "assign-symbols": {
      "version": "1.0.0",
      "resolved": "https://registry.npmjs.org/assign-symbols/-/assign-symbols-1.0.0.tgz",
      "integrity": "sha1-WWZ/QfrdTyDMvCu5a41Pf3jsA2c=",
      "dev": true
    },
    "async": {
      "version": "1.5.2",
      "resolved": "http://registry.npmjs.org/async/-/async-1.5.2.tgz",
      "integrity": "sha1-7GphrlZIDAw8skHJVhjiCJL5Zyo=",
      "dev": true
    },
    "async-done": {
      "version": "1.3.2",
      "resolved": "https://registry.npmjs.org/async-done/-/async-done-1.3.2.tgz",
      "integrity": "sha512-uYkTP8dw2og1tu1nmza1n1CMW0qb8gWWlwqMmLb7MhBVs4BXrFziT6HXUd+/RlRA/i4H9AkofYloUbs1fwMqlw==",
      "dev": true,
      "requires": {
        "end-of-stream": "^1.1.0",
        "once": "^1.3.2",
        "process-nextick-args": "^2.0.0",
        "stream-exhaust": "^1.0.1"
      }
    },
    "async-each": {
      "version": "1.0.1",
      "resolved": "https://registry.npmjs.org/async-each/-/async-each-1.0.1.tgz",
      "integrity": "sha1-GdOGodntxufByF04iu28xW0zYC0=",
      "dev": true
    },
    "async-hook-jl": {
      "version": "1.7.6",
      "resolved": "https://registry.npmjs.org/async-hook-jl/-/async-hook-jl-1.7.6.tgz",
      "integrity": "sha512-gFaHkFfSxTjvoxDMYqDuGHlcRyUuamF8s+ZTtJdDzqjws4mCt7v0vuV79/E2Wr2/riMQgtG4/yUtXWs1gZ7JMg==",
      "requires": {
        "stack-chain": "^1.3.7"
      }
    },
    "async-limiter": {
      "version": "1.0.0",
      "resolved": "https://registry.npmjs.org/async-limiter/-/async-limiter-1.0.0.tgz",
      "integrity": "sha512-jp/uFnooOiO+L211eZOoSyzpOITMXx1rBITauYykG3BRYPu8h0UcxsPNB04RR5vo4Tyz3+ay17tR6JVf9qzYWg=="
    },
    "async-listener": {
      "version": "0.6.10",
      "resolved": "https://registry.npmjs.org/async-listener/-/async-listener-0.6.10.tgz",
      "integrity": "sha512-gpuo6xOyF4D5DE5WvyqZdPA3NGhiT6Qf07l7DCB0wwDEsLvDIbCr6j9S5aj5Ch96dLace5tXVzWBZkxU/c5ohw==",
      "requires": {
        "semver": "^5.3.0",
        "shimmer": "^1.1.0"
      },
      "dependencies": {
        "semver": {
          "version": "5.6.0",
          "resolved": "https://registry.npmjs.org/semver/-/semver-5.6.0.tgz",
          "integrity": "sha512-RS9R6R35NYgQn++fkDWaOmqGoj4Ek9gGs+DPxNUZKuwE183xjJroKvyo1IzVFeXvUrvmALy6FWD5xrdJT25gMg=="
        }
      }
    },
    "async-settle": {
      "version": "1.0.0",
      "resolved": "https://registry.npmjs.org/async-settle/-/async-settle-1.0.0.tgz",
      "integrity": "sha1-HQqRS7Aldb7IqPOnTlCA9yssDGs=",
      "dev": true,
      "requires": {
        "async-done": "^1.2.2"
      }
    },
    "asynckit": {
      "version": "0.4.0",
      "resolved": "https://registry.npmjs.org/asynckit/-/asynckit-0.4.0.tgz",
      "integrity": "sha1-x57Zf380y48robyXkLzDZkdLS3k="
    },
    "atob": {
      "version": "2.1.2",
      "resolved": "https://registry.npmjs.org/atob/-/atob-2.1.2.tgz",
      "integrity": "sha512-Wm6ukoaOGJi/73p/cl2GvLjTI5JM1k/O14isD73YML8StrH/7/lRFgmg8nICZgD3bZZvjwCGxtMOD3wWNAu8cg==",
      "dev": true
    },
    "aws-sign2": {
      "version": "0.7.0",
      "resolved": "https://registry.npmjs.org/aws-sign2/-/aws-sign2-0.7.0.tgz",
      "integrity": "sha1-tG6JCTSpWR8tL2+G1+ap8bP+dqg="
    },
    "aws4": {
      "version": "1.8.0",
      "resolved": "https://registry.npmjs.org/aws4/-/aws4-1.8.0.tgz",
      "integrity": "sha512-ReZxvNHIOv88FlT7rxcXIIC0fPt4KZqZbOlivyWtXLt8ESx84zd3kMC6iK5jVeS2qt+g7ftS7ye4fi06X5rtRQ=="
    },
    "babel-code-frame": {
      "version": "6.26.0",
      "resolved": "https://registry.npmjs.org/babel-code-frame/-/babel-code-frame-6.26.0.tgz",
      "integrity": "sha1-Y/1D99weO7fONZR9uP42mj9Yx0s=",
      "dev": true,
      "requires": {
        "chalk": "^1.1.3",
        "esutils": "^2.0.2",
        "js-tokens": "^3.0.2"
      }
    },
    "babel-core": {
      "version": "6.26.3",
      "resolved": "https://registry.npmjs.org/babel-core/-/babel-core-6.26.3.tgz",
      "integrity": "sha512-6jyFLuDmeidKmUEb3NM+/yawG0M2bDZ9Z1qbZP59cyHLz8kYGKYwpJP0UwUKKUiTRNvxfLesJnTedqczP7cTDA==",
      "dev": true,
      "requires": {
        "babel-code-frame": "^6.26.0",
        "babel-generator": "^6.26.0",
        "babel-helpers": "^6.24.1",
        "babel-messages": "^6.23.0",
        "babel-register": "^6.26.0",
        "babel-runtime": "^6.26.0",
        "babel-template": "^6.26.0",
        "babel-traverse": "^6.26.0",
        "babel-types": "^6.26.0",
        "babylon": "^6.18.0",
        "convert-source-map": "^1.5.1",
        "debug": "^2.6.9",
        "json5": "^0.5.1",
        "lodash": "^4.17.4",
        "minimatch": "^3.0.4",
        "path-is-absolute": "^1.0.1",
        "private": "^0.1.8",
        "slash": "^1.0.0",
        "source-map": "^0.5.7"
      },
      "dependencies": {
        "lodash": {
          "version": "4.17.11",
          "resolved": "https://registry.npmjs.org/lodash/-/lodash-4.17.11.tgz",
          "integrity": "sha512-cQKh8igo5QUhZ7lg38DYWAxMvjSAKG0A8wGSVimP07SIUEK2UO+arSRKbRZWtelMtN5V0Hkwh5ryOto/SshYIg==",
          "dev": true
        }
      }
    },
    "babel-generator": {
      "version": "6.26.1",
      "resolved": "https://registry.npmjs.org/babel-generator/-/babel-generator-6.26.1.tgz",
      "integrity": "sha512-HyfwY6ApZj7BYTcJURpM5tznulaBvyio7/0d4zFOeMPUmfxkCjHocCuoLa2SAGzBI8AREcH3eP3758F672DppA==",
      "dev": true,
      "requires": {
        "babel-messages": "^6.23.0",
        "babel-runtime": "^6.26.0",
        "babel-types": "^6.26.0",
        "detect-indent": "^4.0.0",
        "jsesc": "^1.3.0",
        "lodash": "^4.17.4",
        "source-map": "^0.5.7",
        "trim-right": "^1.0.1"
      },
      "dependencies": {
        "detect-indent": {
          "version": "4.0.0",
          "resolved": "https://registry.npmjs.org/detect-indent/-/detect-indent-4.0.0.tgz",
          "integrity": "sha1-920GQ1LN9Docts5hnE7jqUdd4gg=",
          "dev": true,
          "requires": {
            "repeating": "^2.0.0"
          }
        },
        "lodash": {
          "version": "4.17.11",
          "resolved": "https://registry.npmjs.org/lodash/-/lodash-4.17.11.tgz",
          "integrity": "sha512-cQKh8igo5QUhZ7lg38DYWAxMvjSAKG0A8wGSVimP07SIUEK2UO+arSRKbRZWtelMtN5V0Hkwh5ryOto/SshYIg==",
          "dev": true
        }
      }
    },
    "babel-helper-hoist-variables": {
      "version": "6.24.1",
      "resolved": "https://registry.npmjs.org/babel-helper-hoist-variables/-/babel-helper-hoist-variables-6.24.1.tgz",
      "integrity": "sha1-HssnaJydJVE+rbyZFKc/VAi+enY=",
      "dev": true,
      "requires": {
        "babel-runtime": "^6.22.0",
        "babel-types": "^6.24.1"
      }
    },
    "babel-helpers": {
      "version": "6.24.1",
      "resolved": "https://registry.npmjs.org/babel-helpers/-/babel-helpers-6.24.1.tgz",
      "integrity": "sha1-NHHenK7DiOXIUOWX5Yom3fN2ArI=",
      "dev": true,
      "requires": {
        "babel-runtime": "^6.22.0",
        "babel-template": "^6.24.1"
      }
    },
    "babel-messages": {
      "version": "6.23.0",
      "resolved": "https://registry.npmjs.org/babel-messages/-/babel-messages-6.23.0.tgz",
      "integrity": "sha1-8830cDhYA1sqKVHG7F7fbGLyYw4=",
      "dev": true,
      "requires": {
        "babel-runtime": "^6.22.0"
      }
    },
    "babel-plugin-transform-cjs-system-wrapper": {
      "version": "0.3.0",
      "resolved": "https://registry.npmjs.org/babel-plugin-transform-cjs-system-wrapper/-/babel-plugin-transform-cjs-system-wrapper-0.3.0.tgz",
      "integrity": "sha1-9XWfKb7NNW+qt69SyZzejnutCyE=",
      "dev": true,
      "requires": {
        "babel-template": "^6.9.0"
      }
    },
    "babel-plugin-transform-es2015-modules-systemjs": {
      "version": "6.24.1",
      "resolved": "https://registry.npmjs.org/babel-plugin-transform-es2015-modules-systemjs/-/babel-plugin-transform-es2015-modules-systemjs-6.24.1.tgz",
      "integrity": "sha1-/4mhQrkRmpBhlfXxBuzzBdlAfSM=",
      "dev": true,
      "requires": {
        "babel-helper-hoist-variables": "^6.24.1",
        "babel-runtime": "^6.22.0",
        "babel-template": "^6.24.1"
      }
    },
    "babel-plugin-transform-global-system-wrapper": {
      "version": "0.0.1",
      "resolved": "https://registry.npmjs.org/babel-plugin-transform-global-system-wrapper/-/babel-plugin-transform-global-system-wrapper-0.0.1.tgz",
      "integrity": "sha1-r7RpzsDgRom5/n6LH9KA/JSm2PI=",
      "dev": true,
      "requires": {
        "babel-template": "^6.9.0"
      }
    },
    "babel-plugin-transform-system-register": {
      "version": "0.0.1",
      "resolved": "https://registry.npmjs.org/babel-plugin-transform-system-register/-/babel-plugin-transform-system-register-0.0.1.tgz",
      "integrity": "sha1-nf9AOQwnY6xRjwsq18XqT2WlviU=",
      "dev": true
    },
    "babel-register": {
      "version": "6.26.0",
      "resolved": "https://registry.npmjs.org/babel-register/-/babel-register-6.26.0.tgz",
      "integrity": "sha1-btAhFz4vy0htestFxgCahW9kcHE=",
      "dev": true,
      "requires": {
        "babel-core": "^6.26.0",
        "babel-runtime": "^6.26.0",
        "core-js": "^2.5.0",
        "home-or-tmp": "^2.0.0",
        "lodash": "^4.17.4",
        "mkdirp": "^0.5.1",
        "source-map-support": "^0.4.15"
      },
      "dependencies": {
        "lodash": {
          "version": "4.17.11",
          "resolved": "https://registry.npmjs.org/lodash/-/lodash-4.17.11.tgz",
          "integrity": "sha512-cQKh8igo5QUhZ7lg38DYWAxMvjSAKG0A8wGSVimP07SIUEK2UO+arSRKbRZWtelMtN5V0Hkwh5ryOto/SshYIg==",
          "dev": true
        }
      }
    },
    "babel-runtime": {
      "version": "6.26.0",
      "resolved": "https://registry.npmjs.org/babel-runtime/-/babel-runtime-6.26.0.tgz",
      "integrity": "sha1-llxwWGaOgrVde/4E/yM3vItWR/4=",
      "dev": true,
      "requires": {
        "core-js": "^2.4.0",
        "regenerator-runtime": "^0.11.0"
      }
    },
    "babel-template": {
      "version": "6.26.0",
      "resolved": "https://registry.npmjs.org/babel-template/-/babel-template-6.26.0.tgz",
      "integrity": "sha1-3gPi0WOWsGn0bdn/+FIfsaDjXgI=",
      "dev": true,
      "requires": {
        "babel-runtime": "^6.26.0",
        "babel-traverse": "^6.26.0",
        "babel-types": "^6.26.0",
        "babylon": "^6.18.0",
        "lodash": "^4.17.4"
      },
      "dependencies": {
        "lodash": {
          "version": "4.17.11",
          "resolved": "https://registry.npmjs.org/lodash/-/lodash-4.17.11.tgz",
          "integrity": "sha512-cQKh8igo5QUhZ7lg38DYWAxMvjSAKG0A8wGSVimP07SIUEK2UO+arSRKbRZWtelMtN5V0Hkwh5ryOto/SshYIg==",
          "dev": true
        }
      }
    },
    "babel-traverse": {
      "version": "6.26.0",
      "resolved": "https://registry.npmjs.org/babel-traverse/-/babel-traverse-6.26.0.tgz",
      "integrity": "sha1-RqnL1+3MYsjlwGTi0tjQ9ANXZu4=",
      "dev": true,
      "requires": {
        "babel-code-frame": "^6.26.0",
        "babel-messages": "^6.23.0",
        "babel-runtime": "^6.26.0",
        "babel-types": "^6.26.0",
        "babylon": "^6.18.0",
        "debug": "^2.6.8",
        "globals": "^9.18.0",
        "invariant": "^2.2.2",
        "lodash": "^4.17.4"
      },
      "dependencies": {
        "lodash": {
          "version": "4.17.11",
          "resolved": "https://registry.npmjs.org/lodash/-/lodash-4.17.11.tgz",
          "integrity": "sha512-cQKh8igo5QUhZ7lg38DYWAxMvjSAKG0A8wGSVimP07SIUEK2UO+arSRKbRZWtelMtN5V0Hkwh5ryOto/SshYIg==",
          "dev": true
        }
      }
    },
    "babel-types": {
      "version": "6.26.0",
      "resolved": "https://registry.npmjs.org/babel-types/-/babel-types-6.26.0.tgz",
      "integrity": "sha1-o7Bz+Uq0nrb6Vc1lInozQ4BjJJc=",
      "dev": true,
      "requires": {
        "babel-runtime": "^6.26.0",
        "esutils": "^2.0.2",
        "lodash": "^4.17.4",
        "to-fast-properties": "^1.0.3"
      },
      "dependencies": {
        "lodash": {
          "version": "4.17.11",
          "resolved": "https://registry.npmjs.org/lodash/-/lodash-4.17.11.tgz",
          "integrity": "sha512-cQKh8igo5QUhZ7lg38DYWAxMvjSAKG0A8wGSVimP07SIUEK2UO+arSRKbRZWtelMtN5V0Hkwh5ryOto/SshYIg==",
          "dev": true
        }
      }
    },
    "babylon": {
      "version": "6.18.0",
      "resolved": "https://registry.npmjs.org/babylon/-/babylon-6.18.0.tgz",
      "integrity": "sha512-q/UEjfGJ2Cm3oKV71DJz9d25TPnq5rhBVL2Q4fA5wcC3jcrdn7+SssEybFIxwAvvP+YCsCYNKughoF33GxgycQ==",
      "dev": true
    },
    "bach": {
      "version": "1.2.0",
      "resolved": "https://registry.npmjs.org/bach/-/bach-1.2.0.tgz",
      "integrity": "sha1-Szzpa/JxNPeaG0FKUcFONMO9mIA=",
      "dev": true,
      "requires": {
        "arr-filter": "^1.1.1",
        "arr-flatten": "^1.0.1",
        "arr-map": "^2.0.0",
        "array-each": "^1.0.0",
        "array-initial": "^1.0.0",
        "array-last": "^1.1.1",
        "async-done": "^1.2.2",
        "async-settle": "^1.0.0",
        "now-and-later": "^2.0.0"
      }
    },
    "backo2": {
      "version": "1.0.2",
      "resolved": "https://registry.npmjs.org/backo2/-/backo2-1.0.2.tgz",
      "integrity": "sha1-MasayLEpNjRj41s+u2n038+6eUc=",
      "dev": true
    },
    "balanced-match": {
      "version": "1.0.0",
      "resolved": "https://registry.npmjs.org/balanced-match/-/balanced-match-1.0.0.tgz",
      "integrity": "sha1-ibTRmasr7kneFk6gK4nORi1xt2c="
    },
    "base": {
      "version": "0.11.2",
      "resolved": "https://registry.npmjs.org/base/-/base-0.11.2.tgz",
      "integrity": "sha512-5T6P4xPgpp0YDFvSWwEZ4NoE3aM4QBQXDzmVbraCkFj8zHM+mba8SyqB5DbZWyR7mYHo6Y7BdQo3MoA4m0TeQg==",
      "dev": true,
      "requires": {
        "cache-base": "^1.0.1",
        "class-utils": "^0.3.5",
        "component-emitter": "^1.2.1",
        "define-property": "^1.0.0",
        "isobject": "^3.0.1",
        "mixin-deep": "^1.2.0",
        "pascalcase": "^0.1.1"
      },
      "dependencies": {
        "define-property": {
          "version": "1.0.0",
          "resolved": "https://registry.npmjs.org/define-property/-/define-property-1.0.0.tgz",
          "integrity": "sha1-dp66rz9KY6rTr56NMEybvnm/sOY=",
          "dev": true,
          "requires": {
            "is-descriptor": "^1.0.0"
          }
        },
        "is-accessor-descriptor": {
          "version": "1.0.0",
          "resolved": "https://registry.npmjs.org/is-accessor-descriptor/-/is-accessor-descriptor-1.0.0.tgz",
          "integrity": "sha512-m5hnHTkcVsPfqx3AKlyttIPb7J+XykHvJP2B9bZDjlhLIoEq4XoK64Vg7boZlVWYK6LUY94dYPEE7Lh0ZkZKcQ==",
          "dev": true,
          "requires": {
            "kind-of": "^6.0.0"
          }
        },
        "is-data-descriptor": {
          "version": "1.0.0",
          "resolved": "https://registry.npmjs.org/is-data-descriptor/-/is-data-descriptor-1.0.0.tgz",
          "integrity": "sha512-jbRXy1FmtAoCjQkVmIVYwuuqDFUbaOeDjmed1tOGPrsMhtJA4rD9tkgA0F1qJ3gRFRXcHYVkdeaP50Q5rE/jLQ==",
          "dev": true,
          "requires": {
            "kind-of": "^6.0.0"
          }
        },
        "is-descriptor": {
          "version": "1.0.2",
          "resolved": "https://registry.npmjs.org/is-descriptor/-/is-descriptor-1.0.2.tgz",
          "integrity": "sha512-2eis5WqQGV7peooDyLmNEPUrps9+SXX5c9pL3xEB+4e9HnGuDa7mB7kHxHw4CbqS9k1T2hOH3miL8n8WtiYVtg==",
          "dev": true,
          "requires": {
            "is-accessor-descriptor": "^1.0.0",
            "is-data-descriptor": "^1.0.0",
            "kind-of": "^6.0.2"
          }
        }
      }
    },
    "base64-arraybuffer": {
      "version": "0.1.5",
      "resolved": "https://registry.npmjs.org/base64-arraybuffer/-/base64-arraybuffer-0.1.5.tgz",
      "integrity": "sha1-c5JncZI7Whl0etZmqlzUv5xunOg=",
      "dev": true
    },
    "base64-js": {
      "version": "0.0.8",
      "resolved": "https://registry.npmjs.org/base64-js/-/base64-js-0.0.8.tgz",
      "integrity": "sha1-EQHpVE9KdrG8OybUUsqW16NeeXg="
    },
    "base64id": {
      "version": "1.0.0",
      "resolved": "https://registry.npmjs.org/base64id/-/base64id-1.0.0.tgz",
      "integrity": "sha1-R2iMuZu2gE8OBtPnY7HDLlfY5rY=",
      "dev": true
    },
    "bcrypt-pbkdf": {
      "version": "1.0.2",
      "resolved": "https://registry.npmjs.org/bcrypt-pbkdf/-/bcrypt-pbkdf-1.0.2.tgz",
      "integrity": "sha1-pDAdOJtqQ/m2f/PKEaP2Y342Dp4=",
      "requires": {
        "tweetnacl": "^0.14.3"
      }
    },
    "beeper": {
      "version": "1.1.1",
      "resolved": "https://registry.npmjs.org/beeper/-/beeper-1.1.1.tgz",
      "integrity": "sha1-5tXqjF2tABMEpwsiY4RH9pyy+Ak=",
      "dev": true
    },
    "better-assert": {
      "version": "1.0.2",
      "resolved": "https://registry.npmjs.org/better-assert/-/better-assert-1.0.2.tgz",
      "integrity": "sha1-QIZrnhueC1W0gYlDEeaPr/rrxSI=",
      "dev": true,
      "requires": {
        "callsite": "1.0.0"
      }
    },
    "binary-extensions": {
      "version": "1.12.0",
      "resolved": "https://registry.npmjs.org/binary-extensions/-/binary-extensions-1.12.0.tgz",
      "integrity": "sha512-DYWGk01lDcxeS/K9IHPGWfT8PsJmbXRtRd2Sx72Tnb8pcYZQFF1oSDb8hJtS1vhp212q1Rzi5dUf9+nq0o9UIg==",
      "dev": true
    },
    "bl": {
      "version": "1.2.2",
      "resolved": "http://registry.npmjs.org/bl/-/bl-1.2.2.tgz",
      "integrity": "sha512-e8tQYnZodmebYDWGH7KMRvtzKXaJHx3BbilrgZCfvyLUYdKpK1t5PSPmpkny/SgiTSCnjfLW7v5rlONXVFkQEA==",
      "requires": {
        "readable-stream": "^2.3.5",
        "safe-buffer": "^5.1.1"
      }
    },
    "blob": {
      "version": "0.0.4",
      "resolved": "http://registry.npmjs.org/blob/-/blob-0.0.4.tgz",
      "integrity": "sha1-vPEwUspURj8w+fx+lbmkdjCpSSE=",
      "dev": true
    },
    "bluebird": {
      "version": "2.11.0",
      "resolved": "http://registry.npmjs.org/bluebird/-/bluebird-2.11.0.tgz",
      "integrity": "sha1-U0uQM8AiyVecVro7Plpcqvu2UOE="
    },
    "body-parser": {
      "version": "1.18.3",
      "resolved": "https://registry.npmjs.org/body-parser/-/body-parser-1.18.3.tgz",
      "integrity": "sha1-WykhmP/dVTs6DyDe0FkrlWlVyLQ=",
      "requires": {
        "bytes": "3.0.0",
        "content-type": "~1.0.4",
        "debug": "2.6.9",
        "depd": "~1.1.2",
        "http-errors": "~1.6.3",
        "iconv-lite": "0.4.23",
        "on-finished": "~2.3.0",
        "qs": "6.5.2",
        "raw-body": "2.3.3",
        "type-is": "~1.6.16"
      }
    },
    "boolbase": {
      "version": "1.0.0",
      "resolved": "https://registry.npmjs.org/boolbase/-/boolbase-1.0.0.tgz",
      "integrity": "sha1-aN/1++YMUes3cl6p4+0xDcwed24=",
      "dev": true
    },
    "boom": {
      "version": "2.10.1",
      "resolved": "http://registry.npmjs.org/boom/-/boom-2.10.1.tgz",
      "integrity": "sha1-OciRjO/1eZ+D+UkqhI9iWt0Mdm8=",
      "dev": true,
      "requires": {
        "hoek": "2.x.x"
      }
    },
    "brace-expansion": {
      "version": "1.1.11",
      "resolved": "https://registry.npmjs.org/brace-expansion/-/brace-expansion-1.1.11.tgz",
      "integrity": "sha512-iCuPHDFgrHX7H2vEI/5xpz07zSHB00TpugqhmYtVmMO6518mCuRMoOYFldEBl0g187ufozdaHgWKcYFb61qGiA==",
      "requires": {
        "balanced-match": "^1.0.0",
        "concat-map": "0.0.1"
      }
    },
    "braces": {
      "version": "2.3.2",
      "resolved": "https://registry.npmjs.org/braces/-/braces-2.3.2.tgz",
      "integrity": "sha512-aNdbnj9P8PjdXU4ybaWLK2IF3jc/EoDYbC7AazW6to3TRsfXxscC9UXOB5iDiEQrkyIbWp2SLQda4+QAa7nc3w==",
      "dev": true,
      "requires": {
        "arr-flatten": "^1.1.0",
        "array-unique": "^0.3.2",
        "extend-shallow": "^2.0.1",
        "fill-range": "^4.0.0",
        "isobject": "^3.0.1",
        "repeat-element": "^1.1.2",
        "snapdragon": "^0.8.1",
        "snapdragon-node": "^2.0.1",
        "split-string": "^3.0.2",
        "to-regex": "^3.0.1"
      },
      "dependencies": {
        "extend-shallow": {
          "version": "2.0.1",
          "resolved": "https://registry.npmjs.org/extend-shallow/-/extend-shallow-2.0.1.tgz",
          "integrity": "sha1-Ua99YUrZqfYQ6huvu5idaxxWiQ8=",
          "dev": true,
          "requires": {
            "is-extendable": "^0.1.0"
          }
        }
      }
    },
    "browser-stdout": {
      "version": "1.3.1",
      "resolved": "https://registry.npmjs.org/browser-stdout/-/browser-stdout-1.3.1.tgz",
      "integrity": "sha512-qhAVI1+Av2X7qelOfAIYwXONood6XlZE/fXaBSmW/T5SzLAmCgzi+eiWE7fUvbHaeNBQH13UftjpXxsfLkMpgw==",
      "dev": true
    },
    "buffer": {
      "version": "3.6.0",
      "resolved": "http://registry.npmjs.org/buffer/-/buffer-3.6.0.tgz",
      "integrity": "sha1-pyyTb3e5a/UvX357RnGAYoVR3vs=",
      "requires": {
        "base64-js": "0.0.8",
        "ieee754": "^1.1.4",
        "isarray": "^1.0.0"
      }
    },
    "buffer-alloc": {
      "version": "1.2.0",
      "resolved": "https://registry.npmjs.org/buffer-alloc/-/buffer-alloc-1.2.0.tgz",
      "integrity": "sha512-CFsHQgjtW1UChdXgbyJGtnm+O/uLQeZdtbDo8mfUgYXCHSM1wgrVxXm6bSyrUuErEb+4sYVGCzASBRot7zyrow==",
      "requires": {
        "buffer-alloc-unsafe": "^1.1.0",
        "buffer-fill": "^1.0.0"
      }
    },
    "buffer-alloc-unsafe": {
      "version": "1.1.0",
      "resolved": "https://registry.npmjs.org/buffer-alloc-unsafe/-/buffer-alloc-unsafe-1.1.0.tgz",
      "integrity": "sha512-TEM2iMIEQdJ2yjPJoSIsldnleVaAk1oW3DBVUykyOLsEsFmEc9kn+SFFPz+gl54KQNxlDnAwCXosOS9Okx2xAg=="
    },
    "buffer-crc32": {
      "version": "0.2.13",
      "resolved": "https://registry.npmjs.org/buffer-crc32/-/buffer-crc32-0.2.13.tgz",
      "integrity": "sha1-DTM+PwDqxQqhRUq9MO+MKl2ackI="
    },
    "buffer-equal": {
      "version": "1.0.0",
      "resolved": "https://registry.npmjs.org/buffer-equal/-/buffer-equal-1.0.0.tgz",
      "integrity": "sha1-WWFrSYME1Var1GaWayLu2j7KX74=",
      "dev": true
    },
    "buffer-fill": {
      "version": "1.0.0",
      "resolved": "https://registry.npmjs.org/buffer-fill/-/buffer-fill-1.0.0.tgz",
      "integrity": "sha1-+PeLdniYiO858gXNY39o5wISKyw="
    },
    "buffer-from": {
      "version": "1.1.1",
      "resolved": "https://registry.npmjs.org/buffer-from/-/buffer-from-1.1.1.tgz",
      "integrity": "sha512-MQcXEUbCKtEo7bhqEs6560Hyd4XaovZlO/k9V3hjVUF/zwW7KBVdSK4gIt/bzwS9MbR5qob+F5jusZsb0YQK2A==",
      "dev": true
    },
    "builtin-modules": {
      "version": "1.1.1",
      "resolved": "https://registry.npmjs.org/builtin-modules/-/builtin-modules-1.1.1.tgz",
      "integrity": "sha1-Jw8HbFpywC9bZaR9+Uxf46J4iS8=",
      "dev": true
    },
    "bytes": {
      "version": "3.0.0",
      "resolved": "https://registry.npmjs.org/bytes/-/bytes-3.0.0.tgz",
      "integrity": "sha1-0ygVQE1olpn4Wk6k+odV3ROpYEg="
    },
    "cache-base": {
      "version": "1.0.1",
      "resolved": "https://registry.npmjs.org/cache-base/-/cache-base-1.0.1.tgz",
      "integrity": "sha512-AKcdTnFSWATd5/GCPRxr2ChwIJ85CeyrEyjRHlKxQ56d4XJMGym0uAiKn0xbLOGOl3+yRpOTi484dVCEc5AUzQ==",
      "dev": true,
      "requires": {
        "collection-visit": "^1.0.0",
        "component-emitter": "^1.2.1",
        "get-value": "^2.0.6",
        "has-value": "^1.0.0",
        "isobject": "^3.0.1",
        "set-value": "^2.0.0",
        "to-object-path": "^0.3.0",
        "union-value": "^1.0.0",
        "unset-value": "^1.0.0"
      }
    },
    "callsite": {
      "version": "1.0.0",
      "resolved": "https://registry.npmjs.org/callsite/-/callsite-1.0.0.tgz",
      "integrity": "sha1-KAOY5dZkvXQDi28JBRU+borxvCA=",
      "dev": true
    },
    "camelcase": {
      "version": "3.0.0",
      "resolved": "https://registry.npmjs.org/camelcase/-/camelcase-3.0.0.tgz",
      "integrity": "sha1-MvxLn82vhF/N9+c7uXysImHwqwo=",
      "dev": true
    },
    "camelcase-keys": {
      "version": "2.1.0",
      "resolved": "http://registry.npmjs.org/camelcase-keys/-/camelcase-keys-2.1.0.tgz",
      "integrity": "sha1-MIvur/3ygRkFHvodkyITyRuPkuc=",
      "dev": true,
      "requires": {
        "camelcase": "^2.0.0",
        "map-obj": "^1.0.0"
      },
      "dependencies": {
        "camelcase": {
          "version": "2.1.1",
          "resolved": "https://registry.npmjs.org/camelcase/-/camelcase-2.1.1.tgz",
          "integrity": "sha1-fB0W1nmhu+WcoCys7PsBHiAfWh8=",
          "dev": true
        }
      }
    },
    "caseless": {
      "version": "0.12.0",
      "resolved": "https://registry.npmjs.org/caseless/-/caseless-0.12.0.tgz",
      "integrity": "sha1-G2gcIf+EAzyCZUMJBolCDRhxUdw="
    },
    "center-align": {
      "version": "0.1.3",
      "resolved": "https://registry.npmjs.org/center-align/-/center-align-0.1.3.tgz",
      "integrity": "sha1-qg0yYptu6XIgBBHL1EYckHvCt60=",
      "dev": true,
      "requires": {
        "align-text": "^0.1.3",
        "lazy-cache": "^1.0.3"
      }
    },
    "chai": {
      "version": "3.5.0",
      "resolved": "http://registry.npmjs.org/chai/-/chai-3.5.0.tgz",
      "integrity": "sha1-TQJjewZ/6Vi9v906QOxW/vc3Mkc=",
      "dev": true,
      "requires": {
        "assertion-error": "^1.0.1",
        "deep-eql": "^0.1.3",
        "type-detect": "^1.0.0"
      }
    },
    "chalk": {
      "version": "1.1.3",
      "resolved": "http://registry.npmjs.org/chalk/-/chalk-1.1.3.tgz",
      "integrity": "sha1-qBFcVeSnAv5NFQq9OHKCKn4J/Jg=",
      "dev": true,
      "requires": {
        "ansi-styles": "^2.2.1",
        "escape-string-regexp": "^1.0.2",
        "has-ansi": "^2.0.0",
        "strip-ansi": "^3.0.0",
        "supports-color": "^2.0.0"
      }
    },
    "cheerio": {
      "version": "1.0.0-rc.2",
      "resolved": "https://registry.npmjs.org/cheerio/-/cheerio-1.0.0-rc.2.tgz",
      "integrity": "sha1-S59TqBsn5NXawxwP/Qz6A8xoMNs=",
      "dev": true,
      "requires": {
        "css-select": "~1.2.0",
        "dom-serializer": "~0.1.0",
        "entities": "~1.1.1",
        "htmlparser2": "^3.9.1",
        "lodash": "^4.15.0",
        "parse5": "^3.0.1"
      },
      "dependencies": {
        "lodash": {
          "version": "4.17.11",
          "resolved": "https://registry.npmjs.org/lodash/-/lodash-4.17.11.tgz",
          "integrity": "sha512-cQKh8igo5QUhZ7lg38DYWAxMvjSAKG0A8wGSVimP07SIUEK2UO+arSRKbRZWtelMtN5V0Hkwh5ryOto/SshYIg==",
          "dev": true
        }
      }
    },
    "chokidar": {
      "version": "2.1.8",
      "resolved": "https://registry.npmjs.org/chokidar/-/chokidar-2.1.8.tgz",
      "integrity": "sha512-ZmZUazfOzf0Nve7duiCKD23PFSCs4JPoYyccjUFF3aQkQadqBhfzhjkwBH2mNOG9cTBwhamM37EIsIkZw3nRgg==",
      "dev": true,
      "requires": {
        "anymatch": "^2.0.0",
        "async-each": "^1.0.1",
        "braces": "^2.3.2",
        "fsevents": "^1.2.7",
        "glob-parent": "^3.1.0",
        "inherits": "^2.0.3",
        "is-binary-path": "^1.0.0",
        "is-glob": "^4.0.0",
        "normalize-path": "^3.0.0",
        "path-is-absolute": "^1.0.0",
        "readdirp": "^2.2.1",
        "upath": "^1.1.1"
      },
      "dependencies": {
        "fsevents": {
          "version": "1.2.9",
          "resolved": "https://registry.npmjs.org/fsevents/-/fsevents-1.2.9.tgz",
          "integrity": "sha512-oeyj2H3EjjonWcFjD5NvZNE9Rqe4UW+nQBU2HNeKw0koVLEFIhtyETyAakeAM3de7Z/SW5kcA+fZUait9EApnw==",
          "dev": true,
          "optional": true,
          "requires": {
            "nan": "^2.12.1",
            "node-pre-gyp": "^0.12.0"
          },
          "dependencies": {
            "abbrev": {
              "version": "1.1.1",
              "bundled": true,
              "dev": true,
              "optional": true
            },
            "ansi-regex": {
              "version": "2.1.1",
              "bundled": true,
              "dev": true,
              "optional": true
            },
            "aproba": {
              "version": "1.2.0",
              "bundled": true,
              "dev": true,
              "optional": true
            },
            "are-we-there-yet": {
              "version": "1.1.5",
              "bundled": true,
              "dev": true,
              "optional": true,
              "requires": {
                "delegates": "^1.0.0",
                "readable-stream": "^2.0.6"
              }
            },
            "balanced-match": {
              "version": "1.0.0",
              "bundled": true,
              "dev": true,
              "optional": true
            },
            "brace-expansion": {
              "version": "1.1.11",
              "bundled": true,
              "dev": true,
              "optional": true,
              "requires": {
                "balanced-match": "^1.0.0",
                "concat-map": "0.0.1"
              }
            },
            "chownr": {
              "version": "1.1.1",
              "bundled": true,
              "dev": true,
              "optional": true
            },
            "code-point-at": {
              "version": "1.1.0",
              "bundled": true,
              "dev": true,
              "optional": true
            },
            "concat-map": {
              "version": "0.0.1",
              "bundled": true,
              "dev": true,
              "optional": true
            },
            "console-control-strings": {
              "version": "1.1.0",
              "bundled": true,
              "dev": true,
              "optional": true
            },
            "core-util-is": {
              "version": "1.0.2",
              "bundled": true,
              "dev": true,
              "optional": true
            },
            "debug": {
              "version": "4.1.1",
              "bundled": true,
              "dev": true,
              "optional": true,
              "requires": {
                "ms": "^2.1.1"
              }
            },
            "deep-extend": {
              "version": "0.6.0",
              "bundled": true,
              "dev": true,
              "optional": true
            },
            "delegates": {
              "version": "1.0.0",
              "bundled": true,
              "dev": true,
              "optional": true
            },
            "detect-libc": {
              "version": "1.0.3",
              "bundled": true,
              "dev": true,
              "optional": true
            },
            "fs-minipass": {
              "version": "1.2.5",
              "bundled": true,
              "dev": true,
              "optional": true,
              "requires": {
                "minipass": "^2.2.1"
              }
            },
            "fs.realpath": {
              "version": "1.0.0",
              "bundled": true,
              "dev": true,
              "optional": true
            },
            "gauge": {
              "version": "2.7.4",
              "bundled": true,
              "dev": true,
              "optional": true,
              "requires": {
                "aproba": "^1.0.3",
                "console-control-strings": "^1.0.0",
                "has-unicode": "^2.0.0",
                "object-assign": "^4.1.0",
                "signal-exit": "^3.0.0",
                "string-width": "^1.0.1",
                "strip-ansi": "^3.0.1",
                "wide-align": "^1.1.0"
              }
            },
            "glob": {
              "version": "7.1.3",
              "bundled": true,
              "dev": true,
              "optional": true,
              "requires": {
                "fs.realpath": "^1.0.0",
                "inflight": "^1.0.4",
                "inherits": "2",
                "minimatch": "^3.0.4",
                "once": "^1.3.0",
                "path-is-absolute": "^1.0.0"
              }
            },
            "has-unicode": {
              "version": "2.0.1",
              "bundled": true,
              "dev": true,
              "optional": true
            },
            "iconv-lite": {
              "version": "0.4.24",
              "bundled": true,
              "dev": true,
              "optional": true,
              "requires": {
                "safer-buffer": ">= 2.1.2 < 3"
              }
            },
            "ignore-walk": {
              "version": "3.0.1",
              "bundled": true,
              "dev": true,
              "optional": true,
              "requires": {
                "minimatch": "^3.0.4"
              }
            },
            "inflight": {
              "version": "1.0.6",
              "bundled": true,
              "dev": true,
              "optional": true,
              "requires": {
                "once": "^1.3.0",
                "wrappy": "1"
              }
            },
            "inherits": {
              "version": "2.0.3",
              "bundled": true,
              "dev": true,
              "optional": true
            },
            "ini": {
              "version": "1.3.5",
              "bundled": true,
              "dev": true,
              "optional": true
            },
            "is-fullwidth-code-point": {
              "version": "1.0.0",
              "bundled": true,
              "dev": true,
              "optional": true,
              "requires": {
                "number-is-nan": "^1.0.0"
              }
            },
            "isarray": {
              "version": "1.0.0",
              "bundled": true,
              "dev": true,
              "optional": true
            },
            "minimatch": {
              "version": "3.0.4",
              "bundled": true,
              "dev": true,
              "optional": true,
              "requires": {
                "brace-expansion": "^1.1.7"
              }
            },
            "minimist": {
              "version": "0.0.8",
              "bundled": true,
              "dev": true,
              "optional": true
            },
            "minipass": {
              "version": "2.3.5",
              "bundled": true,
              "dev": true,
              "optional": true,
              "requires": {
                "safe-buffer": "^5.1.2",
                "yallist": "^3.0.0"
              }
            },
            "minizlib": {
              "version": "1.2.1",
              "bundled": true,
              "dev": true,
              "optional": true,
              "requires": {
                "minipass": "^2.2.1"
              }
            },
            "mkdirp": {
              "version": "0.5.1",
              "bundled": true,
              "dev": true,
              "optional": true,
              "requires": {
                "minimist": "0.0.8"
              }
            },
            "ms": {
              "version": "2.1.1",
              "bundled": true,
              "dev": true,
              "optional": true
            },
            "needle": {
              "version": "2.3.0",
              "bundled": true,
              "dev": true,
              "optional": true,
              "requires": {
                "debug": "^4.1.0",
                "iconv-lite": "^0.4.4",
                "sax": "^1.2.4"
              }
            },
            "node-pre-gyp": {
              "version": "0.12.0",
              "bundled": true,
              "dev": true,
              "optional": true,
              "requires": {
                "detect-libc": "^1.0.2",
                "mkdirp": "^0.5.1",
                "needle": "^2.2.1",
                "nopt": "^4.0.1",
                "npm-packlist": "^1.1.6",
                "npmlog": "^4.0.2",
                "rc": "^1.2.7",
                "rimraf": "^2.6.1",
                "semver": "^5.3.0",
                "tar": "^4"
              }
            },
            "nopt": {
              "version": "4.0.1",
              "bundled": true,
              "dev": true,
              "optional": true,
              "requires": {
                "abbrev": "1",
                "osenv": "^0.1.4"
              }
            },
            "npm-bundled": {
              "version": "1.0.6",
              "bundled": true,
              "dev": true,
              "optional": true
            },
            "npm-packlist": {
              "version": "1.4.1",
              "bundled": true,
              "dev": true,
              "optional": true,
              "requires": {
                "ignore-walk": "^3.0.1",
                "npm-bundled": "^1.0.1"
              }
            },
            "npmlog": {
              "version": "4.1.2",
              "bundled": true,
              "dev": true,
              "optional": true,
              "requires": {
                "are-we-there-yet": "~1.1.2",
                "console-control-strings": "~1.1.0",
                "gauge": "~2.7.3",
                "set-blocking": "~2.0.0"
              }
            },
            "number-is-nan": {
              "version": "1.0.1",
              "bundled": true,
              "dev": true,
              "optional": true
            },
            "object-assign": {
              "version": "4.1.1",
              "bundled": true,
              "dev": true,
              "optional": true
            },
            "once": {
              "version": "1.4.0",
              "bundled": true,
              "dev": true,
              "optional": true,
              "requires": {
                "wrappy": "1"
              }
            },
            "os-homedir": {
              "version": "1.0.2",
              "bundled": true,
              "dev": true,
              "optional": true
            },
            "os-tmpdir": {
              "version": "1.0.2",
              "bundled": true,
              "dev": true,
              "optional": true
            },
            "osenv": {
              "version": "0.1.5",
              "bundled": true,
              "dev": true,
              "optional": true,
              "requires": {
                "os-homedir": "^1.0.0",
                "os-tmpdir": "^1.0.0"
              }
            },
            "path-is-absolute": {
              "version": "1.0.1",
              "bundled": true,
              "dev": true,
              "optional": true
            },
            "process-nextick-args": {
              "version": "2.0.0",
              "bundled": true,
              "dev": true,
              "optional": true
            },
            "rc": {
              "version": "1.2.8",
              "bundled": true,
              "dev": true,
              "optional": true,
              "requires": {
                "deep-extend": "^0.6.0",
                "ini": "~1.3.0",
                "minimist": "^1.2.0",
                "strip-json-comments": "~2.0.1"
              },
              "dependencies": {
                "minimist": {
                  "version": "1.2.0",
                  "bundled": true,
                  "dev": true,
                  "optional": true
                }
              }
            },
            "readable-stream": {
              "version": "2.3.6",
              "bundled": true,
              "dev": true,
              "optional": true,
              "requires": {
                "core-util-is": "~1.0.0",
                "inherits": "~2.0.3",
                "isarray": "~1.0.0",
                "process-nextick-args": "~2.0.0",
                "safe-buffer": "~5.1.1",
                "string_decoder": "~1.1.1",
                "util-deprecate": "~1.0.1"
              }
            },
            "rimraf": {
              "version": "2.6.3",
              "bundled": true,
              "dev": true,
              "optional": true,
              "requires": {
                "glob": "^7.1.3"
              }
            },
            "safe-buffer": {
              "version": "5.1.2",
              "bundled": true,
              "dev": true,
              "optional": true
            },
            "safer-buffer": {
              "version": "2.1.2",
              "bundled": true,
              "dev": true,
              "optional": true
            },
            "sax": {
              "version": "1.2.4",
              "bundled": true,
              "dev": true,
              "optional": true
            },
            "semver": {
              "version": "5.7.0",
              "bundled": true,
              "dev": true,
              "optional": true
            },
            "set-blocking": {
              "version": "2.0.0",
              "bundled": true,
              "dev": true,
              "optional": true
            },
            "signal-exit": {
              "version": "3.0.2",
              "bundled": true,
              "dev": true,
              "optional": true
            },
            "string-width": {
              "version": "1.0.2",
              "bundled": true,
              "dev": true,
              "optional": true,
              "requires": {
                "code-point-at": "^1.0.0",
                "is-fullwidth-code-point": "^1.0.0",
                "strip-ansi": "^3.0.0"
              }
            },
            "string_decoder": {
              "version": "1.1.1",
              "bundled": true,
              "dev": true,
              "optional": true,
              "requires": {
                "safe-buffer": "~5.1.0"
              }
            },
            "strip-ansi": {
              "version": "3.0.1",
              "bundled": true,
              "dev": true,
              "optional": true,
              "requires": {
                "ansi-regex": "^2.0.0"
              }
            },
            "strip-json-comments": {
              "version": "2.0.1",
              "bundled": true,
              "dev": true,
              "optional": true
            },
            "tar": {
              "version": "4.4.8",
              "bundled": true,
              "dev": true,
              "optional": true,
              "requires": {
                "chownr": "^1.1.1",
                "fs-minipass": "^1.2.5",
                "minipass": "^2.3.4",
                "minizlib": "^1.1.1",
                "mkdirp": "^0.5.0",
                "safe-buffer": "^5.1.2",
                "yallist": "^3.0.2"
              }
            },
            "util-deprecate": {
              "version": "1.0.2",
              "bundled": true,
              "dev": true,
              "optional": true
            },
            "wide-align": {
              "version": "1.1.3",
              "bundled": true,
              "dev": true,
              "optional": true,
              "requires": {
                "string-width": "^1.0.2 || 2"
              }
            },
            "wrappy": {
              "version": "1.0.2",
              "bundled": true,
              "dev": true,
              "optional": true
            },
            "yallist": {
              "version": "3.0.3",
              "bundled": true,
              "dev": true,
              "optional": true
            }
          }
        },
        "nan": {
          "version": "2.14.0",
          "resolved": "https://registry.npmjs.org/nan/-/nan-2.14.0.tgz",
          "integrity": "sha512-INOFj37C7k3AfaNTtX8RhsTw7qRy7eLET14cROi9+5HAVbbHuIWUHEauBv5qT4Av2tWasiTY1Jw6puUNqRJXQg==",
          "dev": true,
          "optional": true
        },
        "normalize-path": {
          "version": "3.0.0",
          "resolved": "https://registry.npmjs.org/normalize-path/-/normalize-path-3.0.0.tgz",
          "integrity": "sha512-6eZs5Ls3WtCisHWp9S2GUy8dqkpGi4BVSz3GaqiE6ezub0512ESztXUwUB6C6IKbQkY2Pnb/mD4WYojCRwcwLA==",
          "dev": true
        }
      }
    },
    "circular-json": {
      "version": "0.3.3",
      "resolved": "https://registry.npmjs.org/circular-json/-/circular-json-0.3.3.tgz",
      "integrity": "sha512-UZK3NBx2Mca+b5LsG7bY183pHWt5Y1xts4P3Pz7ENTwGVnJOUWbRb3ocjvX7hx9tq/yTAdclXm9sZ38gNuem4A==",
      "dev": true
    },
    "class-utils": {
      "version": "0.3.6",
      "resolved": "https://registry.npmjs.org/class-utils/-/class-utils-0.3.6.tgz",
      "integrity": "sha512-qOhPa/Fj7s6TY8H8esGu5QNpMMQxz79h+urzrNYN6mn+9BnxlDGf5QZ+XeCDsxSjPqsSR56XOZOJmpeurnLMeg==",
      "dev": true,
      "requires": {
        "arr-union": "^3.1.0",
        "define-property": "^0.2.5",
        "isobject": "^3.0.0",
        "static-extend": "^0.1.1"
      },
      "dependencies": {
        "define-property": {
          "version": "0.2.5",
          "resolved": "https://registry.npmjs.org/define-property/-/define-property-0.2.5.tgz",
          "integrity": "sha1-w1se+RjsPJkPmlvFe+BKrOxcgRY=",
          "dev": true,
          "requires": {
            "is-descriptor": "^0.1.0"
          }
        }
      }
    },
    "clean-css": {
      "version": "3.4.28",
      "resolved": "https://registry.npmjs.org/clean-css/-/clean-css-3.4.28.tgz",
      "integrity": "sha1-vxlF6C/ICPVWlebd6uwBQA79A/8=",
      "dev": true,
      "requires": {
        "commander": "2.8.x",
        "source-map": "0.4.x"
      },
      "dependencies": {
        "source-map": {
          "version": "0.4.4",
          "resolved": "http://registry.npmjs.org/source-map/-/source-map-0.4.4.tgz",
          "integrity": "sha1-66T12pwNyZneaAMti092FzZSA2s=",
          "dev": true,
          "requires": {
            "amdefine": ">=0.0.4"
          }
        }
      }
    },
    "cliui": {
      "version": "3.2.0",
      "resolved": "https://registry.npmjs.org/cliui/-/cliui-3.2.0.tgz",
      "integrity": "sha1-EgYBU3qRbSmUD5NNo7SNWFo5IT0=",
      "dev": true,
      "requires": {
        "string-width": "^1.0.1",
        "strip-ansi": "^3.0.1",
        "wrap-ansi": "^2.0.0"
      }
    },
    "clone": {
      "version": "2.1.2",
      "resolved": "https://registry.npmjs.org/clone/-/clone-2.1.2.tgz",
      "integrity": "sha1-G39Ln1kfHo+DZwQBYANFoCiHQ18=",
      "dev": true
    },
    "clone-buffer": {
      "version": "1.0.0",
      "resolved": "https://registry.npmjs.org/clone-buffer/-/clone-buffer-1.0.0.tgz",
      "integrity": "sha1-4+JbIHrE5wGvch4staFnksrD3Fg=",
      "dev": true
    },
    "clone-stats": {
      "version": "1.0.0",
      "resolved": "https://registry.npmjs.org/clone-stats/-/clone-stats-1.0.0.tgz",
      "integrity": "sha1-s3gt/4u1R04Yuba/D9/ngvh3doA=",
      "dev": true
    },
    "cloneable-readable": {
      "version": "1.1.2",
      "resolved": "https://registry.npmjs.org/cloneable-readable/-/cloneable-readable-1.1.2.tgz",
      "integrity": "sha512-Bq6+4t+lbM8vhTs/Bef5c5AdEMtapp/iFb6+s4/Hh9MVTt8OLKH7ZOOZSCT+Ys7hsHvqv0GuMPJ1lnQJVHvxpg==",
      "dev": true,
      "requires": {
        "inherits": "^2.0.1",
        "process-nextick-args": "^2.0.0",
        "readable-stream": "^2.3.5"
      }
    },
    "cls-hooked": {
      "version": "4.2.2",
      "resolved": "https://registry.npmjs.org/cls-hooked/-/cls-hooked-4.2.2.tgz",
      "integrity": "sha512-J4Xj5f5wq/4jAvcdgoGsL3G103BtWpZrMo8NEinRltN+xpTZdI+M38pyQqhuFU/P792xkMFvnKSf+Lm81U1bxw==",
      "requires": {
        "async-hook-jl": "^1.7.6",
        "emitter-listener": "^1.0.1",
        "semver": "^5.4.1"
      },
      "dependencies": {
        "semver": {
          "version": "5.6.0",
          "resolved": "https://registry.npmjs.org/semver/-/semver-5.6.0.tgz",
          "integrity": "sha512-RS9R6R35NYgQn++fkDWaOmqGoj4Ek9gGs+DPxNUZKuwE183xjJroKvyo1IzVFeXvUrvmALy6FWD5xrdJT25gMg=="
        }
      }
    },
    "code-point-at": {
      "version": "1.1.0",
      "resolved": "https://registry.npmjs.org/code-point-at/-/code-point-at-1.1.0.tgz",
      "integrity": "sha1-DQcLTQQ6W+ozovGkDi7bPZpMz3c=",
      "dev": true
    },
    "collection-map": {
      "version": "1.0.0",
      "resolved": "https://registry.npmjs.org/collection-map/-/collection-map-1.0.0.tgz",
      "integrity": "sha1-rqDwb40mx4DCt1SUOFVEsiVa8Yw=",
      "dev": true,
      "requires": {
        "arr-map": "^2.0.2",
        "for-own": "^1.0.0",
        "make-iterator": "^1.0.0"
      }
    },
    "collection-visit": {
      "version": "1.0.0",
      "resolved": "https://registry.npmjs.org/collection-visit/-/collection-visit-1.0.0.tgz",
      "integrity": "sha1-S8A3PBZLwykbTTaMgpzxqApZ3KA=",
      "dev": true,
      "requires": {
        "map-visit": "^1.0.0",
        "object-visit": "^1.0.0"
      }
    },
    "color-convert": {
      "version": "1.9.3",
      "resolved": "https://registry.npmjs.org/color-convert/-/color-convert-1.9.3.tgz",
      "integrity": "sha512-QfAUtd+vFdAtFQcC8CCyYt1fYWxSqAiK2cSD6zDB8N3cpsEBAvRxp9zOGg6G/SHHJYAT88/az/IuDGALsNVbGg==",
      "dev": true,
      "requires": {
        "color-name": "1.1.3"
      }
    },
    "color-name": {
      "version": "1.1.3",
      "resolved": "https://registry.npmjs.org/color-name/-/color-name-1.1.3.tgz",
      "integrity": "sha1-p9BVi9icQveV3UIyj3QIMcpTvCU=",
      "dev": true
    },
    "color-support": {
      "version": "1.1.3",
      "resolved": "https://registry.npmjs.org/color-support/-/color-support-1.1.3.tgz",
      "integrity": "sha512-qiBjkpbMLO/HL68y+lh4q0/O1MZFj2RX6X/KmMa3+gJD3z+WwI1ZzDHysvqHGS3mP6mznPckpXmw1nI9cJjyRg==",
      "dev": true
    },
    "colors": {
      "version": "1.3.2",
      "resolved": "https://registry.npmjs.org/colors/-/colors-1.3.2.tgz",
      "integrity": "sha512-rhP0JSBGYvpcNQj4s5AdShMeE5ahMop96cTeDl/v9qQQm2fYClE2QXZRi8wLzc+GmXSxdIqqbOIAhyObEXDbfQ==",
      "dev": true
    },
    "combine-lists": {
      "version": "1.0.1",
      "resolved": "https://registry.npmjs.org/combine-lists/-/combine-lists-1.0.1.tgz",
      "integrity": "sha1-RYwH4J4NkA/Ci3Cj/sLazR0st/Y=",
      "dev": true,
      "requires": {
        "lodash": "^4.5.0"
      },
      "dependencies": {
        "lodash": {
          "version": "4.17.11",
          "resolved": "https://registry.npmjs.org/lodash/-/lodash-4.17.11.tgz",
          "integrity": "sha512-cQKh8igo5QUhZ7lg38DYWAxMvjSAKG0A8wGSVimP07SIUEK2UO+arSRKbRZWtelMtN5V0Hkwh5ryOto/SshYIg==",
          "dev": true
        }
      }
    },
    "combined-stream": {
      "version": "1.0.7",
      "resolved": "https://registry.npmjs.org/combined-stream/-/combined-stream-1.0.7.tgz",
      "integrity": "sha512-brWl9y6vOB1xYPZcpZde3N9zDByXTosAeMDo4p1wzo6UMOX4vumB+TP1RZ76sfE6Md68Q0NJSrE/gbezd4Ul+w==",
      "requires": {
        "delayed-stream": "~1.0.0"
      }
    },
    "commander": {
      "version": "2.8.1",
      "resolved": "http://registry.npmjs.org/commander/-/commander-2.8.1.tgz",
      "integrity": "sha1-Br42f+v9oMMwqh4qBy09yXYkJdQ=",
      "requires": {
        "graceful-readlink": ">= 1.0.0"
      }
    },
    "comment-json": {
      "version": "1.1.3",
      "resolved": "https://registry.npmjs.org/comment-json/-/comment-json-1.1.3.tgz",
      "integrity": "sha1-aYbDMw/uDEyeAMI5jNYa+l2PI54=",
      "requires": {
        "json-parser": "^1.0.0"
      }
    },
    "component-bind": {
      "version": "1.0.0",
      "resolved": "https://registry.npmjs.org/component-bind/-/component-bind-1.0.0.tgz",
      "integrity": "sha1-AMYIq33Nk4l8AAllGx06jh5zu9E=",
      "dev": true
    },
    "component-emitter": {
      "version": "1.2.1",
      "resolved": "https://registry.npmjs.org/component-emitter/-/component-emitter-1.2.1.tgz",
      "integrity": "sha1-E3kY1teCg/ffemt8WmPhQOaUJeY=",
      "dev": true
    },
    "component-inherit": {
      "version": "0.0.3",
      "resolved": "https://registry.npmjs.org/component-inherit/-/component-inherit-0.0.3.tgz",
      "integrity": "sha1-ZF/ErfWLcrZJ1crmUTVhnbJv8UM=",
      "dev": true
    },
    "concat-map": {
      "version": "0.0.1",
      "resolved": "https://registry.npmjs.org/concat-map/-/concat-map-0.0.1.tgz",
      "integrity": "sha1-2Klr13/Wjfd5OnMDajug1UBdR3s="
    },
    "concat-stream": {
      "version": "1.6.2",
      "resolved": "https://registry.npmjs.org/concat-stream/-/concat-stream-1.6.2.tgz",
      "integrity": "sha512-27HBghJxjiZtIk3Ycvn/4kbJk/1uZuJFfuPEns6LaEvpvG1f0hTea8lilrouyo9mVc2GWdcEZ8OLoGmSADlrCw==",
      "dev": true,
      "requires": {
        "buffer-from": "^1.0.0",
        "inherits": "^2.0.3",
        "readable-stream": "^2.2.2",
        "typedarray": "^0.0.6"
      }
    },
    "concat-with-sourcemaps": {
      "version": "1.1.0",
      "resolved": "https://registry.npmjs.org/concat-with-sourcemaps/-/concat-with-sourcemaps-1.1.0.tgz",
      "integrity": "sha512-4gEjHJFT9e+2W/77h/DS5SGUgwDaOwprX8L/gl5+3ixnzkVJJsZWDSelmN3Oilw3LNDZjZV0yqH1hLG3k6nghg==",
      "dev": true,
      "requires": {
        "source-map": "^0.6.1"
      },
      "dependencies": {
        "source-map": {
          "version": "0.6.1",
          "resolved": "https://registry.npmjs.org/source-map/-/source-map-0.6.1.tgz",
          "integrity": "sha512-UjgapumWlbMhkBgzT7Ykc5YXUT46F0iKu8SGXq0bcwP5dz/h0Plj6enJqjz1Zbq2l5WaqYnrVbwWOWMyF3F47g==",
          "dev": true
        }
      }
    },
    "config-chain": {
      "version": "1.1.12",
      "resolved": "https://registry.npmjs.org/config-chain/-/config-chain-1.1.12.tgz",
      "integrity": "sha512-a1eOIcu8+7lUInge4Rpf/n4Krkf3Dd9lqhljRzII1/Zno/kRtUWnznPO3jOKBmTEktkt3fkxisUcivoj0ebzoA==",
      "dev": true,
      "requires": {
        "ini": "^1.3.4",
        "proto-list": "~1.2.1"
      }
    },
    "connect": {
      "version": "3.6.6",
      "resolved": "https://registry.npmjs.org/connect/-/connect-3.6.6.tgz",
      "integrity": "sha1-Ce/2xVr3I24TcTWnJXSFi2eG9SQ=",
      "dev": true,
      "requires": {
        "debug": "2.6.9",
        "finalhandler": "1.1.0",
        "parseurl": "~1.3.2",
        "utils-merge": "1.0.1"
      },
      "dependencies": {
        "finalhandler": {
          "version": "1.1.0",
          "resolved": "https://registry.npmjs.org/finalhandler/-/finalhandler-1.1.0.tgz",
          "integrity": "sha1-zgtoVbRYU+eRsvzGgARtiCU91/U=",
          "dev": true,
          "requires": {
            "debug": "2.6.9",
            "encodeurl": "~1.0.1",
            "escape-html": "~1.0.3",
            "on-finished": "~2.3.0",
            "parseurl": "~1.3.2",
            "statuses": "~1.3.1",
            "unpipe": "~1.0.0"
          }
        },
        "statuses": {
          "version": "1.3.1",
          "resolved": "https://registry.npmjs.org/statuses/-/statuses-1.3.1.tgz",
          "integrity": "sha1-+vUbnrdKrvOzrPStX2Gr8ky3uT4=",
          "dev": true
        }
      }
    },
    "content-disposition": {
      "version": "0.5.2",
      "resolved": "https://registry.npmjs.org/content-disposition/-/content-disposition-0.5.2.tgz",
      "integrity": "sha1-DPaLud318r55YcOoUXjLhdunjLQ="
    },
    "content-type": {
      "version": "1.0.4",
      "resolved": "https://registry.npmjs.org/content-type/-/content-type-1.0.4.tgz",
      "integrity": "sha512-hIP3EEPs8tB9AT1L+NUqtwOAps4mk2Zob89MWXMHjHWg9milF/j4osnnQLXBCBFBk/tvIG/tUc9mOUJiPBhPXA=="
    },
    "continuation-local-storage": {
      "version": "3.2.1",
      "resolved": "https://registry.npmjs.org/continuation-local-storage/-/continuation-local-storage-3.2.1.tgz",
      "integrity": "sha512-jx44cconVqkCEEyLSKWwkvUXwO561jXMa3LPjTPsm5QR22PA0/mhe33FT4Xb5y74JDvt/Cq+5lm8S8rskLv9ZA==",
      "requires": {
        "async-listener": "^0.6.0",
        "emitter-listener": "^1.1.1"
      }
    },
    "convert-source-map": {
      "version": "1.6.0",
      "resolved": "https://registry.npmjs.org/convert-source-map/-/convert-source-map-1.6.0.tgz",
      "integrity": "sha512-eFu7XigvxdZ1ETfbgPBohgyQ/Z++C0eEhTor0qRwBw9unw+L0/6V8wkSuGgzdThkiS5lSpdptOQPD8Ak40a+7A==",
      "dev": true,
      "requires": {
        "safe-buffer": "~5.1.1"
      }
    },
    "cookie": {
      "version": "0.3.1",
      "resolved": "https://registry.npmjs.org/cookie/-/cookie-0.3.1.tgz",
      "integrity": "sha1-5+Ch+e9DtMi6klxcWpboBtFoc7s="
    },
    "cookie-signature": {
      "version": "1.0.6",
      "resolved": "https://registry.npmjs.org/cookie-signature/-/cookie-signature-1.0.6.tgz",
      "integrity": "sha1-4wOogrNCzD7oylE6eZmXNNqzriw="
    },
    "copy-descriptor": {
      "version": "0.1.1",
      "resolved": "https://registry.npmjs.org/copy-descriptor/-/copy-descriptor-0.1.1.tgz",
      "integrity": "sha1-Z29us8OZl8LuGsOpJP1hJHSPV40=",
      "dev": true
    },
    "copy-paste": {
      "version": "1.3.0",
      "resolved": "https://registry.npmjs.org/copy-paste/-/copy-paste-1.3.0.tgz",
      "integrity": "sha1-p+bEocKP3t8rCB5yuX3y75X0ce0=",
      "dev": true,
      "requires": {
        "iconv-lite": "^0.4.8",
        "sync-exec": "~0.6.x"
      }
    },
    "copy-props": {
      "version": "2.0.4",
      "resolved": "https://registry.npmjs.org/copy-props/-/copy-props-2.0.4.tgz",
      "integrity": "sha512-7cjuUME+p+S3HZlbllgsn2CDwS+5eCCX16qBgNC4jgSTf49qR1VKy/Zhl400m0IQXl/bPGEVqncgUUMjrr4s8A==",
      "dev": true,
      "requires": {
        "each-props": "^1.3.0",
        "is-plain-object": "^2.0.1"
      }
    },
    "core-js": {
      "version": "2.5.7",
      "resolved": "https://registry.npmjs.org/core-js/-/core-js-2.5.7.tgz",
      "integrity": "sha512-RszJCAxg/PP6uzXVXL6BsxSXx/B05oJAQ2vkJRjyjrEcNVycaqOmNb5OTxZPE3xa5gwZduqza6L9JOCenh/Ecw=="
    },
    "core-util-is": {
      "version": "1.0.2",
      "resolved": "https://registry.npmjs.org/core-util-is/-/core-util-is-1.0.2.tgz",
      "integrity": "sha1-tf1UIgqivFq1eqtxQMlAdUUDwac="
    },
    "coveralls": {
      "version": "2.13.3",
      "resolved": "https://registry.npmjs.org/coveralls/-/coveralls-2.13.3.tgz",
      "integrity": "sha512-iiAmn+l1XqRwNLXhW8Rs5qHZRFMYp9ZIPjEOVRpC/c4so6Y/f4/lFi0FfR5B9cCqgyhkJ5cZmbvcVRfP8MHchw==",
      "dev": true,
      "requires": {
        "js-yaml": "3.6.1",
        "lcov-parse": "0.0.10",
        "log-driver": "1.2.5",
        "minimist": "1.2.0",
        "request": "2.79.0"
      },
      "dependencies": {
        "assert-plus": {
          "version": "0.2.0",
          "resolved": "https://registry.npmjs.org/assert-plus/-/assert-plus-0.2.0.tgz",
          "integrity": "sha1-104bh+ev/A24qttwIfP+SBAasjQ=",
          "dev": true
        },
        "aws-sign2": {
          "version": "0.6.0",
          "resolved": "https://registry.npmjs.org/aws-sign2/-/aws-sign2-0.6.0.tgz",
          "integrity": "sha1-FDQt0428yU0OW4fXY81jYSwOeU8=",
          "dev": true
        },
        "caseless": {
          "version": "0.11.0",
          "resolved": "https://registry.npmjs.org/caseless/-/caseless-0.11.0.tgz",
          "integrity": "sha1-cVuW6phBWTzDMGeSP17GDr2k99c=",
          "dev": true
        },
        "commander": {
          "version": "2.19.0",
          "resolved": "https://registry.npmjs.org/commander/-/commander-2.19.0.tgz",
          "integrity": "sha512-6tvAOO+D6OENvRAh524Dh9jcfKTYDQAqvqezbCW82xj5X0pSrcpxtvRKHLG0yBY6SD7PSDrJaj+0AiOcKVd1Xg==",
          "dev": true
        },
        "form-data": {
          "version": "2.1.4",
          "resolved": "https://registry.npmjs.org/form-data/-/form-data-2.1.4.tgz",
          "integrity": "sha1-M8GDrPGTJ27KqYFDpp6Uv+4XUNE=",
          "dev": true,
          "requires": {
            "asynckit": "^0.4.0",
            "combined-stream": "^1.0.5",
            "mime-types": "^2.1.12"
          }
        },
        "har-validator": {
          "version": "2.0.6",
          "resolved": "http://registry.npmjs.org/har-validator/-/har-validator-2.0.6.tgz",
          "integrity": "sha1-zcvAgYgmWtEZtqWnyKtw7s+10n0=",
          "dev": true,
          "requires": {
            "chalk": "^1.1.1",
            "commander": "^2.9.0",
            "is-my-json-valid": "^2.12.4",
            "pinkie-promise": "^2.0.0"
          }
        },
        "http-signature": {
          "version": "1.1.1",
          "resolved": "https://registry.npmjs.org/http-signature/-/http-signature-1.1.1.tgz",
          "integrity": "sha1-33LiZwZs0Kxn+3at+OE0qPvPkb8=",
          "dev": true,
          "requires": {
            "assert-plus": "^0.2.0",
            "jsprim": "^1.2.2",
            "sshpk": "^1.7.0"
          }
        },
        "oauth-sign": {
          "version": "0.8.2",
          "resolved": "https://registry.npmjs.org/oauth-sign/-/oauth-sign-0.8.2.tgz",
          "integrity": "sha1-Rqarfwrq2N6unsBWV4C31O/rnUM=",
          "dev": true
        },
        "punycode": {
          "version": "1.4.1",
          "resolved": "https://registry.npmjs.org/punycode/-/punycode-1.4.1.tgz",
          "integrity": "sha1-wNWmOycYgArY4esPpSachN1BhF4=",
          "dev": true
        },
        "qs": {
          "version": "6.3.2",
          "resolved": "https://registry.npmjs.org/qs/-/qs-6.3.2.tgz",
          "integrity": "sha1-51vV9uJoEioqDgvaYwslUMFmUCw=",
          "dev": true
        },
        "request": {
          "version": "2.79.0",
          "resolved": "http://registry.npmjs.org/request/-/request-2.79.0.tgz",
          "integrity": "sha1-Tf5b9r6LjNw3/Pk+BLZVd3InEN4=",
          "dev": true,
          "requires": {
            "aws-sign2": "~0.6.0",
            "aws4": "^1.2.1",
            "caseless": "~0.11.0",
            "combined-stream": "~1.0.5",
            "extend": "~3.0.0",
            "forever-agent": "~0.6.1",
            "form-data": "~2.1.1",
            "har-validator": "~2.0.6",
            "hawk": "~3.1.3",
            "http-signature": "~1.1.0",
            "is-typedarray": "~1.0.0",
            "isstream": "~0.1.2",
            "json-stringify-safe": "~5.0.1",
            "mime-types": "~2.1.7",
            "oauth-sign": "~0.8.1",
            "qs": "~6.3.0",
            "stringstream": "~0.0.4",
            "tough-cookie": "~2.3.0",
            "tunnel-agent": "~0.4.1",
            "uuid": "^3.0.0"
          }
        },
        "tough-cookie": {
          "version": "2.3.4",
          "resolved": "http://registry.npmjs.org/tough-cookie/-/tough-cookie-2.3.4.tgz",
          "integrity": "sha512-TZ6TTfI5NtZnuyy/Kecv+CnoROnyXn2DN97LontgQpCwsX2XyLYCC0ENhYkehSOwAp8rTQKc/NUIF7BkQ5rKLA==",
          "dev": true,
          "requires": {
            "punycode": "^1.4.1"
          }
        },
        "tunnel-agent": {
          "version": "0.4.3",
          "resolved": "https://registry.npmjs.org/tunnel-agent/-/tunnel-agent-0.4.3.tgz",
          "integrity": "sha1-Y3PbdpCf5XDgjXNYM2Xtgop07us=",
          "dev": true
        }
      }
    },
    "cryptiles": {
      "version": "2.0.5",
      "resolved": "http://registry.npmjs.org/cryptiles/-/cryptiles-2.0.5.tgz",
      "integrity": "sha1-O9/s3GCBR8HGcgL6KR59ylnqo7g=",
      "dev": true,
      "requires": {
        "boom": "2.x.x"
      }
    },
    "css": {
      "version": "2.2.4",
      "resolved": "https://registry.npmjs.org/css/-/css-2.2.4.tgz",
      "integrity": "sha512-oUnjmWpy0niI3x/mPL8dVEI1l7MnG3+HHyRPHf+YFSbK+svOhXpmSOcDURUh2aOCgl2grzrOPt1nHLuCVFULLw==",
      "dev": true,
      "requires": {
        "inherits": "^2.0.3",
        "source-map": "^0.6.1",
        "source-map-resolve": "^0.5.2",
        "urix": "^0.1.0"
      },
      "dependencies": {
        "source-map": {
          "version": "0.6.1",
          "resolved": "https://registry.npmjs.org/source-map/-/source-map-0.6.1.tgz",
          "integrity": "sha512-UjgapumWlbMhkBgzT7Ykc5YXUT46F0iKu8SGXq0bcwP5dz/h0Plj6enJqjz1Zbq2l5WaqYnrVbwWOWMyF3F47g==",
          "dev": true
        }
      }
    },
    "css-select": {
      "version": "1.2.0",
      "resolved": "https://registry.npmjs.org/css-select/-/css-select-1.2.0.tgz",
      "integrity": "sha1-KzoRBTnFNV8c2NMUYj6HCxIeyFg=",
      "dev": true,
      "requires": {
        "boolbase": "~1.0.0",
        "css-what": "2.1",
        "domutils": "1.5.1",
        "nth-check": "~1.0.1"
      }
    },
    "css-what": {
      "version": "2.1.3",
      "resolved": "https://registry.npmjs.org/css-what/-/css-what-2.1.3.tgz",
      "integrity": "sha512-a+EPoD+uZiNfh+5fxw2nO9QwFa6nJe2Or35fGY6Ipw1R3R4AGz1d1TEZrCegvw2YTmZ0jXirGYlzxxpYSHwpEg==",
      "dev": true
    },
    "ctype": {
      "version": "0.5.3",
      "resolved": "http://registry.npmjs.org/ctype/-/ctype-0.5.3.tgz",
      "integrity": "sha1-gsGMJGH3QRTvFsE1IkrQuRRMoS8=",
      "dev": true
    },
    "currently-unhandled": {
      "version": "0.4.1",
      "resolved": "https://registry.npmjs.org/currently-unhandled/-/currently-unhandled-0.4.1.tgz",
      "integrity": "sha1-mI3zP+qxke95mmE2nddsF635V+o=",
      "dev": true,
      "requires": {
        "array-find-index": "^1.0.1"
      }
    },
    "custom-event": {
      "version": "1.0.1",
      "resolved": "https://registry.npmjs.org/custom-event/-/custom-event-1.0.1.tgz",
      "integrity": "sha1-XQKkaFCt8bSjF5RqOSj8y1v9BCU=",
      "dev": true
    },
    "d": {
      "version": "1.0.0",
      "resolved": "http://registry.npmjs.org/d/-/d-1.0.0.tgz",
      "integrity": "sha1-dUu1v+VUUdpppYuU1F9MWwRi1Y8=",
      "dev": true,
      "requires": {
        "es5-ext": "^0.10.9"
      }
    },
    "dashdash": {
      "version": "1.14.1",
      "resolved": "https://registry.npmjs.org/dashdash/-/dashdash-1.14.1.tgz",
      "integrity": "sha1-hTz6D3y+L+1d4gMmuN1YEDX24vA=",
      "requires": {
        "assert-plus": "^1.0.0"
      }
    },
    "data-uri-to-buffer": {
      "version": "0.0.4",
      "resolved": "https://registry.npmjs.org/data-uri-to-buffer/-/data-uri-to-buffer-0.0.4.tgz",
      "integrity": "sha1-RuE6udqOMJdFyNAc5UchPr2y/j8=",
      "dev": true
    },
    "dateformat": {
      "version": "2.2.0",
      "resolved": "https://registry.npmjs.org/dateformat/-/dateformat-2.2.0.tgz",
      "integrity": "sha1-QGXiATz5+5Ft39gu+1Bq1MZ2kGI=",
      "dev": true
    },
    "debug": {
      "version": "2.6.9",
      "resolved": "https://registry.npmjs.org/debug/-/debug-2.6.9.tgz",
      "integrity": "sha512-bC7ElrdJaJnPbAP+1EotYvqZsb3ecl5wi6Bfi6BJTUcNowp6cvspg0jXznRTKDjm/E7AdgFBVeAPVMNcKGsHMA==",
      "requires": {
        "ms": "2.0.0"
      }
    },
    "debug-fabulous": {
      "version": "0.0.4",
      "resolved": "https://registry.npmjs.org/debug-fabulous/-/debug-fabulous-0.0.4.tgz",
      "integrity": "sha1-+gccXYdIRoVCSAdCHKSxawsaB2M=",
      "dev": true,
      "requires": {
        "debug": "2.X",
        "lazy-debug-legacy": "0.0.X",
        "object-assign": "4.1.0"
      },
      "dependencies": {
        "object-assign": {
          "version": "4.1.0",
          "resolved": "https://registry.npmjs.org/object-assign/-/object-assign-4.1.0.tgz",
          "integrity": "sha1-ejs9DpgGPUP0wD8uiubNUahog6A=",
          "dev": true
        }
      }
    },
    "decache": {
      "version": "4.5.0",
      "resolved": "https://registry.npmjs.org/decache/-/decache-4.5.0.tgz",
      "integrity": "sha512-XLFg1feTf4cZ5MBxJWEkvQTo7m5PiYF7oNkCGT/ibytYOUGucLBr+WZB+cbyK+6Z4wpazFbrmoUAU0+/6DC/2w==",
      "dev": true,
      "requires": {
        "callsite": "^1.0.0"
      }
    },
    "decamelize": {
      "version": "1.2.0",
      "resolved": "https://registry.npmjs.org/decamelize/-/decamelize-1.2.0.tgz",
      "integrity": "sha1-9lNNFRSCabIDUue+4m9QH5oZEpA=",
      "dev": true
    },
    "decode-uri-component": {
      "version": "0.2.0",
      "resolved": "https://registry.npmjs.org/decode-uri-component/-/decode-uri-component-0.2.0.tgz",
      "integrity": "sha1-6zkTMzRYd1y4TNGh+uBiEGu4dUU=",
      "dev": true
    },
    "decompress": {
      "version": "4.2.0",
      "resolved": "https://registry.npmjs.org/decompress/-/decompress-4.2.0.tgz",
      "integrity": "sha1-eu3YVCflqS2s/lVnSnxQXpbQH50=",
      "requires": {
        "decompress-tar": "^4.0.0",
        "decompress-tarbz2": "^4.0.0",
        "decompress-targz": "^4.0.0",
        "decompress-unzip": "^4.0.1",
        "graceful-fs": "^4.1.10",
        "make-dir": "^1.0.0",
        "pify": "^2.3.0",
        "strip-dirs": "^2.0.0"
      }
    },
    "decompress-tar": {
      "version": "4.1.1",
      "resolved": "https://registry.npmjs.org/decompress-tar/-/decompress-tar-4.1.1.tgz",
      "integrity": "sha512-JdJMaCrGpB5fESVyxwpCx4Jdj2AagLmv3y58Qy4GE6HMVjWz1FeVQk1Ct4Kye7PftcdOo/7U7UKzYBJgqnGeUQ==",
      "requires": {
        "file-type": "^5.2.0",
        "is-stream": "^1.1.0",
        "tar-stream": "^1.5.2"
      }
    },
    "decompress-tarbz2": {
      "version": "4.1.1",
      "resolved": "https://registry.npmjs.org/decompress-tarbz2/-/decompress-tarbz2-4.1.1.tgz",
      "integrity": "sha512-s88xLzf1r81ICXLAVQVzaN6ZmX4A6U4z2nMbOwobxkLoIIfjVMBg7TeguTUXkKeXni795B6y5rnvDw7rxhAq9A==",
      "requires": {
        "decompress-tar": "^4.1.0",
        "file-type": "^6.1.0",
        "is-stream": "^1.1.0",
        "seek-bzip": "^1.0.5",
        "unbzip2-stream": "^1.0.9"
      },
      "dependencies": {
        "file-type": {
          "version": "6.2.0",
          "resolved": "https://registry.npmjs.org/file-type/-/file-type-6.2.0.tgz",
          "integrity": "sha512-YPcTBDV+2Tm0VqjybVd32MHdlEGAtuxS3VAYsumFokDSMG+ROT5wawGlnHDoz7bfMcMDt9hxuXvXwoKUx2fkOg=="
        }
      }
    },
    "decompress-targz": {
      "version": "4.1.1",
      "resolved": "https://registry.npmjs.org/decompress-targz/-/decompress-targz-4.1.1.tgz",
      "integrity": "sha512-4z81Znfr6chWnRDNfFNqLwPvm4db3WuZkqV+UgXQzSngG3CEKdBkw5jrv3axjjL96glyiiKjsxJG3X6WBZwX3w==",
      "requires": {
        "decompress-tar": "^4.1.1",
        "file-type": "^5.2.0",
        "is-stream": "^1.1.0"
      }
    },
    "decompress-unzip": {
      "version": "4.0.1",
      "resolved": "https://registry.npmjs.org/decompress-unzip/-/decompress-unzip-4.0.1.tgz",
      "integrity": "sha1-3qrM39FK6vhVePczroIQ+bSEj2k=",
      "requires": {
        "file-type": "^3.8.0",
        "get-stream": "^2.2.0",
        "pify": "^2.3.0",
        "yauzl": "^2.4.2"
      },
      "dependencies": {
        "file-type": {
          "version": "3.9.0",
          "resolved": "http://registry.npmjs.org/file-type/-/file-type-3.9.0.tgz",
          "integrity": "sha1-JXoHg4TR24CHvESdEH1SpSZyuek="
        }
      }
    },
    "deep-eql": {
      "version": "0.1.3",
      "resolved": "http://registry.npmjs.org/deep-eql/-/deep-eql-0.1.3.tgz",
      "integrity": "sha1-71WKyrjeJSBs1xOQbXTlaTDrafI=",
      "dev": true,
      "requires": {
        "type-detect": "0.1.1"
      },
      "dependencies": {
        "type-detect": {
          "version": "0.1.1",
          "resolved": "https://registry.npmjs.org/type-detect/-/type-detect-0.1.1.tgz",
          "integrity": "sha1-C6XsKohWQORw6k6FBZcZANrFiCI=",
          "dev": true
        }
      }
    },
    "deep-is": {
      "version": "0.1.3",
      "resolved": "https://registry.npmjs.org/deep-is/-/deep-is-0.1.3.tgz",
      "integrity": "sha1-s2nW+128E+7PUk+RsHD+7cNXzzQ=",
      "dev": true
    },
    "deepmerge": {
      "version": "2.2.1",
      "resolved": "https://registry.npmjs.org/deepmerge/-/deepmerge-2.2.1.tgz",
      "integrity": "sha512-R9hc1Xa/NOBi9WRVUWg19rl1UB7Tt4kuPd+thNJgFZoxXsTz7ncaPaeIm+40oSGuP33DfMb4sZt1QIGiJzC4EA==",
      "dev": true
    },
    "default-compare": {
      "version": "1.0.0",
      "resolved": "https://registry.npmjs.org/default-compare/-/default-compare-1.0.0.tgz",
      "integrity": "sha512-QWfXlM0EkAbqOCbD/6HjdwT19j7WCkMyiRhWilc4H9/5h/RzTF9gv5LYh1+CmDV5d1rki6KAWLtQale0xt20eQ==",
      "dev": true,
      "requires": {
        "kind-of": "^5.0.2"
      },
      "dependencies": {
        "kind-of": {
          "version": "5.1.0",
          "resolved": "https://registry.npmjs.org/kind-of/-/kind-of-5.1.0.tgz",
          "integrity": "sha512-NGEErnH6F2vUuXDh+OlbcKW7/wOcfdRHaZ7VWtqCztfHri/++YKmP51OdWeGPuqCOba6kk2OTe5d02VmTB80Pw==",
          "dev": true
        }
      }
    },
    "default-resolution": {
      "version": "2.0.0",
      "resolved": "https://registry.npmjs.org/default-resolution/-/default-resolution-2.0.0.tgz",
      "integrity": "sha1-vLgrqnKtebQmp2cy8aga1t8m1oQ=",
      "dev": true
    },
    "define-properties": {
      "version": "1.1.3",
      "resolved": "https://registry.npmjs.org/define-properties/-/define-properties-1.1.3.tgz",
      "integrity": "sha512-3MqfYKj2lLzdMSf8ZIZE/V+Zuy+BgD6f164e8K2w7dgnpKArBDerGYpM46IYYcjnkdPNMjPk9A6VFB8+3SKlXQ==",
      "dev": true,
      "requires": {
        "object-keys": "^1.0.12"
      }
    },
    "define-property": {
      "version": "2.0.2",
      "resolved": "https://registry.npmjs.org/define-property/-/define-property-2.0.2.tgz",
      "integrity": "sha512-jwK2UV4cnPpbcG7+VRARKTZPUWowwXA8bzH5NP6ud0oeAxyYPuGZUAC7hMugpCdz4BeSZl2Dl9k66CHJ/46ZYQ==",
      "dev": true,
      "requires": {
        "is-descriptor": "^1.0.2",
        "isobject": "^3.0.1"
      },
      "dependencies": {
        "is-accessor-descriptor": {
          "version": "1.0.0",
          "resolved": "https://registry.npmjs.org/is-accessor-descriptor/-/is-accessor-descriptor-1.0.0.tgz",
          "integrity": "sha512-m5hnHTkcVsPfqx3AKlyttIPb7J+XykHvJP2B9bZDjlhLIoEq4XoK64Vg7boZlVWYK6LUY94dYPEE7Lh0ZkZKcQ==",
          "dev": true,
          "requires": {
            "kind-of": "^6.0.0"
          }
        },
        "is-data-descriptor": {
          "version": "1.0.0",
          "resolved": "https://registry.npmjs.org/is-data-descriptor/-/is-data-descriptor-1.0.0.tgz",
          "integrity": "sha512-jbRXy1FmtAoCjQkVmIVYwuuqDFUbaOeDjmed1tOGPrsMhtJA4rD9tkgA0F1qJ3gRFRXcHYVkdeaP50Q5rE/jLQ==",
          "dev": true,
          "requires": {
            "kind-of": "^6.0.0"
          }
        },
        "is-descriptor": {
          "version": "1.0.2",
          "resolved": "https://registry.npmjs.org/is-descriptor/-/is-descriptor-1.0.2.tgz",
          "integrity": "sha512-2eis5WqQGV7peooDyLmNEPUrps9+SXX5c9pL3xEB+4e9HnGuDa7mB7kHxHw4CbqS9k1T2hOH3miL8n8WtiYVtg==",
          "dev": true,
          "requires": {
            "is-accessor-descriptor": "^1.0.0",
            "is-data-descriptor": "^1.0.0",
            "kind-of": "^6.0.2"
          }
        }
      }
    },
    "del": {
      "version": "2.2.2",
      "resolved": "https://registry.npmjs.org/del/-/del-2.2.2.tgz",
      "integrity": "sha1-wSyYHQZ4RshLyvhiz/kw2Qf/0ag=",
      "dev": true,
      "requires": {
        "globby": "^5.0.0",
        "is-path-cwd": "^1.0.0",
        "is-path-in-cwd": "^1.0.0",
        "object-assign": "^4.0.1",
        "pify": "^2.0.0",
        "pinkie-promise": "^2.0.0",
        "rimraf": "^2.2.8"
      }
    },
    "delayed-stream": {
      "version": "1.0.0",
      "resolved": "https://registry.npmjs.org/delayed-stream/-/delayed-stream-1.0.0.tgz",
      "integrity": "sha1-3zrhmayt+31ECqrgsp4icrJOxhk="
    },
    "denodeify": {
      "version": "1.2.1",
      "resolved": "https://registry.npmjs.org/denodeify/-/denodeify-1.2.1.tgz",
      "integrity": "sha1-OjYof1A05pnnV3kBBSwubJQlFjE=",
      "dev": true
    },
    "depd": {
      "version": "1.1.2",
      "resolved": "https://registry.npmjs.org/depd/-/depd-1.1.2.tgz",
      "integrity": "sha1-m81S4UwJd2PnSbJ0xDRu0uVgtak="
    },
    "destroy": {
      "version": "1.0.4",
      "resolved": "https://registry.npmjs.org/destroy/-/destroy-1.0.4.tgz",
      "integrity": "sha1-l4hXRCxEdJ5CBmE+N5RiBYJqvYA="
    },
    "detect-file": {
      "version": "1.0.0",
      "resolved": "https://registry.npmjs.org/detect-file/-/detect-file-1.0.0.tgz",
      "integrity": "sha1-8NZtA2cqglyxtzvbP+YjEMjlUrc=",
      "dev": true
    },
    "detect-indent": {
      "version": "5.0.0",
      "resolved": "https://registry.npmjs.org/detect-indent/-/detect-indent-5.0.0.tgz",
      "integrity": "sha1-OHHMCmoALow+Wzz38zYmRnXwa50=",
      "dev": true
    },
    "detect-newline": {
      "version": "2.1.0",
      "resolved": "https://registry.npmjs.org/detect-newline/-/detect-newline-2.1.0.tgz",
      "integrity": "sha1-9B8cEL5LAOh7XxPaaAdZ8sW/0+I=",
      "dev": true
    },
    "di": {
      "version": "0.0.1",
      "resolved": "https://registry.npmjs.org/di/-/di-0.0.1.tgz",
      "integrity": "sha1-gGZJMmzqp8qjMG112YXqJ0i6kTw=",
      "dev": true
    },
    "diagnostic-channel": {
      "version": "0.2.0",
      "resolved": "https://registry.npmjs.org/diagnostic-channel/-/diagnostic-channel-0.2.0.tgz",
      "integrity": "sha1-zJmvlhLCP7H/8TYSxy8sv6qNWhc=",
      "requires": {
        "semver": "^5.3.0"
      },
      "dependencies": {
        "semver": {
          "version": "5.6.0",
          "resolved": "https://registry.npmjs.org/semver/-/semver-5.6.0.tgz",
          "integrity": "sha512-RS9R6R35NYgQn++fkDWaOmqGoj4Ek9gGs+DPxNUZKuwE183xjJroKvyo1IzVFeXvUrvmALy6FWD5xrdJT25gMg=="
        }
      }
    },
    "diagnostic-channel-publishers": {
      "version": "0.2.1",
      "resolved": "https://registry.npmjs.org/diagnostic-channel-publishers/-/diagnostic-channel-publishers-0.2.1.tgz",
      "integrity": "sha1-ji1geottef6IC1SLxYzGvrKIxPM="
    },
    "diff": {
      "version": "1.0.7",
      "resolved": "https://registry.npmjs.org/diff/-/diff-1.0.7.tgz",
      "integrity": "sha1-JLuwAcSn1VIhaefKvbLCgU7ZHPQ=",
      "dev": true
    },
    "dom-serialize": {
      "version": "2.2.1",
      "resolved": "https://registry.npmjs.org/dom-serialize/-/dom-serialize-2.2.1.tgz",
      "integrity": "sha1-ViromZ9Evl6jB29UGdzVnrQ6yVs=",
      "dev": true,
      "requires": {
        "custom-event": "~1.0.0",
        "ent": "~2.2.0",
        "extend": "^3.0.0",
        "void-elements": "^2.0.0"
      }
    },
    "dom-serializer": {
      "version": "0.1.1",
      "resolved": "https://registry.npmjs.org/dom-serializer/-/dom-serializer-0.1.1.tgz",
      "integrity": "sha512-l0IU0pPzLWSHBcieZbpOKgkIn3ts3vAh7ZuFyXNwJxJXk/c4Gwj9xaTJwIDVQCXawWD0qb3IzMGH5rglQaO0XA==",
      "dev": true,
      "requires": {
        "domelementtype": "^1.3.0",
        "entities": "^1.1.1"
      }
    },
    "domelementtype": {
      "version": "1.3.1",
      "resolved": "https://registry.npmjs.org/domelementtype/-/domelementtype-1.3.1.tgz",
      "integrity": "sha512-BSKB+TSpMpFI/HOxCNr1O8aMOTZ8hT3pM3GQ0w/mWRmkhEDSFJkkyzz4XQsBV44BChwGkrDfMyjVD0eA2aFV3w==",
      "dev": true
    },
    "domhandler": {
      "version": "2.4.2",
      "resolved": "https://registry.npmjs.org/domhandler/-/domhandler-2.4.2.tgz",
      "integrity": "sha512-JiK04h0Ht5u/80fdLMCEmV4zkNh2BcoMFBmZ/91WtYZ8qVXSKjiw7fXMgFPnHcSZgOo3XdinHvmnDUeMf5R4wA==",
      "dev": true,
      "requires": {
        "domelementtype": "1"
      }
    },
    "domutils": {
      "version": "1.5.1",
      "resolved": "https://registry.npmjs.org/domutils/-/domutils-1.5.1.tgz",
      "integrity": "sha1-3NhIiib1Y9YQeeSMn3t+Mjc2gs8=",
      "dev": true,
      "requires": {
        "dom-serializer": "0",
        "domelementtype": "1"
      }
    },
    "duplexer": {
      "version": "0.1.1",
      "resolved": "http://registry.npmjs.org/duplexer/-/duplexer-0.1.1.tgz",
      "integrity": "sha1-rOb/gIwc5mtX0ev5eXessCM0z8E=",
      "dev": true
    },
    "duplexer2": {
      "version": "0.0.2",
      "resolved": "https://registry.npmjs.org/duplexer2/-/duplexer2-0.0.2.tgz",
      "integrity": "sha1-xhTc9n4vsUmVqRcR5aYX6KYKMds=",
      "dev": true,
      "requires": {
        "readable-stream": "~1.1.9"
      },
      "dependencies": {
        "isarray": {
          "version": "0.0.1",
          "resolved": "https://registry.npmjs.org/isarray/-/isarray-0.0.1.tgz",
          "integrity": "sha1-ihis/Kmo9Bd+Cav8YDiTmwXR7t8=",
          "dev": true
        },
        "readable-stream": {
          "version": "1.1.14",
          "resolved": "http://registry.npmjs.org/readable-stream/-/readable-stream-1.1.14.tgz",
          "integrity": "sha1-fPTFTvZI44EwhMY23SB54WbAgdk=",
          "dev": true,
          "requires": {
            "core-util-is": "~1.0.0",
            "inherits": "~2.0.1",
            "isarray": "0.0.1",
            "string_decoder": "~0.10.x"
          }
        },
        "string_decoder": {
          "version": "0.10.31",
          "resolved": "http://registry.npmjs.org/string_decoder/-/string_decoder-0.10.31.tgz",
          "integrity": "sha1-YuIDvEF2bGwoyfyEMB2rHFMQ+pQ=",
          "dev": true
        }
      }
    },
    "duplexify": {
      "version": "3.6.1",
      "resolved": "https://registry.npmjs.org/duplexify/-/duplexify-3.6.1.tgz",
      "integrity": "sha512-vM58DwdnKmty+FSPzT14K9JXb90H+j5emaR4KYbr2KTIz00WHGbWOe5ghQTx233ZCLZtrGDALzKwcjEtSt35mA==",
      "dev": true,
      "requires": {
        "end-of-stream": "^1.0.0",
        "inherits": "^2.0.1",
        "readable-stream": "^2.0.0",
        "stream-shift": "^1.0.0"
      }
    },
    "each-props": {
      "version": "1.3.2",
      "resolved": "https://registry.npmjs.org/each-props/-/each-props-1.3.2.tgz",
      "integrity": "sha512-vV0Hem3zAGkJAyU7JSjixeU66rwdynTAa1vofCrSA5fEln+m67Az9CcnkVD776/fsN/UjIWmBDoNRS6t6G9RfA==",
      "dev": true,
      "requires": {
        "is-plain-object": "^2.0.1",
        "object.defaults": "^1.1.0"
      }
    },
    "eachr": {
      "version": "3.2.0",
      "resolved": "https://registry.npmjs.org/eachr/-/eachr-3.2.0.tgz",
      "integrity": "sha1-LDXkPqCGUW95l8+At6pk1VpKRIQ=",
      "requires": {
        "editions": "^1.1.1",
        "typechecker": "^4.3.0"
      }
    },
    "ecc-jsbn": {
      "version": "0.1.2",
      "resolved": "https://registry.npmjs.org/ecc-jsbn/-/ecc-jsbn-0.1.2.tgz",
      "integrity": "sha1-OoOpBOVDUyh4dMVkt1SThoSamMk=",
      "requires": {
        "jsbn": "~0.1.0",
        "safer-buffer": "^2.1.0"
      }
    },
    "editions": {
      "version": "1.3.4",
      "resolved": "https://registry.npmjs.org/editions/-/editions-1.3.4.tgz",
      "integrity": "sha512-gzao+mxnYDzIysXKMQi/+M1mjy/rjestjg6OPoYTtI+3Izp23oiGZitsl9lPDPiTGXbcSIk1iJWhliSaglxnUg=="
    },
    "editorconfig": {
      "version": "0.15.2",
      "resolved": "https://registry.npmjs.org/editorconfig/-/editorconfig-0.15.2.tgz",
      "integrity": "sha512-GWjSI19PVJAM9IZRGOS+YKI8LN+/sjkSjNyvxL5ucqP9/IqtYNXBaQ/6c/hkPNYQHyOHra2KoXZI/JVpuqwmcQ==",
      "dev": true,
      "requires": {
        "@types/node": "^10.11.7",
        "@types/semver": "^5.5.0",
        "commander": "^2.19.0",
        "lru-cache": "^4.1.3",
        "semver": "^5.6.0",
        "sigmund": "^1.0.1"
      },
      "dependencies": {
        "commander": {
          "version": "2.19.0",
          "resolved": "https://registry.npmjs.org/commander/-/commander-2.19.0.tgz",
          "integrity": "sha512-6tvAOO+D6OENvRAh524Dh9jcfKTYDQAqvqezbCW82xj5X0pSrcpxtvRKHLG0yBY6SD7PSDrJaj+0AiOcKVd1Xg==",
          "dev": true
        },
        "semver": {
          "version": "5.6.0",
          "resolved": "https://registry.npmjs.org/semver/-/semver-5.6.0.tgz",
          "integrity": "sha512-RS9R6R35NYgQn++fkDWaOmqGoj4Ek9gGs+DPxNUZKuwE183xjJroKvyo1IzVFeXvUrvmALy6FWD5xrdJT25gMg==",
          "dev": true
        }
      }
    },
    "ee-first": {
      "version": "1.1.1",
      "resolved": "https://registry.npmjs.org/ee-first/-/ee-first-1.1.1.tgz",
      "integrity": "sha1-WQxhFWsK4vTwJVcyoViyZrxWsh0="
    },
    "ejs": {
      "version": "2.6.2",
      "resolved": "https://registry.npmjs.org/ejs/-/ejs-2.6.2.tgz",
      "integrity": "sha512-PcW2a0tyTuPHz3tWyYqtK6r1fZ3gp+3Sop8Ph+ZYN81Ob5rwmbHEzaqs10N3BEsaGTkh/ooniXK+WwszGlc2+Q=="
    },
    "emitter-listener": {
      "version": "1.1.2",
      "resolved": "https://registry.npmjs.org/emitter-listener/-/emitter-listener-1.1.2.tgz",
      "integrity": "sha512-Bt1sBAGFHY9DKY+4/2cV6izcKJUf5T7/gkdmkxzX/qv9CcGH8xSwVRW5mtX03SWJtRTWSOpzCuWN9rBFYZepZQ==",
      "requires": {
        "shimmer": "^1.2.0"
      }
    },
    "encodeurl": {
      "version": "1.0.2",
      "resolved": "https://registry.npmjs.org/encodeurl/-/encodeurl-1.0.2.tgz",
      "integrity": "sha1-rT/0yG7C0CkyL1oCw6mmBslbP1k="
    },
    "end-of-stream": {
      "version": "1.4.1",
      "resolved": "https://registry.npmjs.org/end-of-stream/-/end-of-stream-1.4.1.tgz",
      "integrity": "sha512-1MkrZNvWTKCaigbn+W15elq2BB/L22nqrSY5DKlo3X6+vclJm8Bb5djXJBmEX6fS3+zCh/F4VBK5Z2KxJt4s2Q==",
      "requires": {
        "once": "^1.4.0"
      }
    },
    "engine.io": {
      "version": "1.8.3",
      "resolved": "https://registry.npmjs.org/engine.io/-/engine.io-1.8.3.tgz",
      "integrity": "sha1-jef5eJXSDTm4X4ju7nd7K9QrE9Q=",
      "dev": true,
      "requires": {
        "accepts": "1.3.3",
        "base64id": "1.0.0",
        "cookie": "0.3.1",
        "debug": "2.3.3",
        "engine.io-parser": "1.3.2",
        "ws": "1.1.2"
      },
      "dependencies": {
        "accepts": {
          "version": "1.3.3",
          "resolved": "https://registry.npmjs.org/accepts/-/accepts-1.3.3.tgz",
          "integrity": "sha1-w8p0NJOGSMPg2cHjKN1otiLChMo=",
          "dev": true,
          "requires": {
            "mime-types": "~2.1.11",
            "negotiator": "0.6.1"
          }
        },
        "debug": {
          "version": "2.3.3",
          "resolved": "http://registry.npmjs.org/debug/-/debug-2.3.3.tgz",
          "integrity": "sha1-QMRT5n5uE8kB3ewxeviYbNqe/4w=",
          "dev": true,
          "requires": {
            "ms": "0.7.2"
          }
        },
        "ms": {
          "version": "0.7.2",
          "resolved": "http://registry.npmjs.org/ms/-/ms-0.7.2.tgz",
          "integrity": "sha1-riXPJRKziFodldfwN4aNhDESR2U=",
          "dev": true
        },
        "ws": {
          "version": "1.1.2",
          "resolved": "https://registry.npmjs.org/ws/-/ws-1.1.2.tgz",
          "integrity": "sha1-iiRPoFJAHgjJiGz0SoUYnh/UBn8=",
          "dev": true,
          "requires": {
            "options": ">=0.0.5",
            "ultron": "1.0.x"
          }
        }
      }
    },
    "engine.io-client": {
      "version": "1.8.3",
      "resolved": "https://registry.npmjs.org/engine.io-client/-/engine.io-client-1.8.3.tgz",
      "integrity": "sha1-F5jtk0USRkU9TG9jXXogH+lA1as=",
      "dev": true,
      "requires": {
        "component-emitter": "1.2.1",
        "component-inherit": "0.0.3",
        "debug": "2.3.3",
        "engine.io-parser": "1.3.2",
        "has-cors": "1.1.0",
        "indexof": "0.0.1",
        "parsejson": "0.0.3",
        "parseqs": "0.0.5",
        "parseuri": "0.0.5",
        "ws": "1.1.2",
        "xmlhttprequest-ssl": "1.5.3",
        "yeast": "0.1.2"
      },
      "dependencies": {
        "debug": {
          "version": "2.3.3",
          "resolved": "http://registry.npmjs.org/debug/-/debug-2.3.3.tgz",
          "integrity": "sha1-QMRT5n5uE8kB3ewxeviYbNqe/4w=",
          "dev": true,
          "requires": {
            "ms": "0.7.2"
          }
        },
        "ms": {
          "version": "0.7.2",
          "resolved": "http://registry.npmjs.org/ms/-/ms-0.7.2.tgz",
          "integrity": "sha1-riXPJRKziFodldfwN4aNhDESR2U=",
          "dev": true
        },
        "ws": {
          "version": "1.1.2",
          "resolved": "https://registry.npmjs.org/ws/-/ws-1.1.2.tgz",
          "integrity": "sha1-iiRPoFJAHgjJiGz0SoUYnh/UBn8=",
          "dev": true,
          "requires": {
            "options": ">=0.0.5",
            "ultron": "1.0.x"
          }
        }
      }
    },
    "engine.io-parser": {
      "version": "1.3.2",
      "resolved": "http://registry.npmjs.org/engine.io-parser/-/engine.io-parser-1.3.2.tgz",
      "integrity": "sha1-k3sHnwAH0Ik+xW1GyyILjLQ1Igo=",
      "dev": true,
      "requires": {
        "after": "0.8.2",
        "arraybuffer.slice": "0.0.6",
        "base64-arraybuffer": "0.1.5",
        "blob": "0.0.4",
        "has-binary": "0.1.7",
        "wtf-8": "1.0.0"
      }
    },
    "ent": {
      "version": "2.2.0",
      "resolved": "https://registry.npmjs.org/ent/-/ent-2.2.0.tgz",
      "integrity": "sha1-6WQhkyWiHQX0RGai9obtbOX13R0=",
      "dev": true
    },
    "entities": {
      "version": "1.1.2",
      "resolved": "https://registry.npmjs.org/entities/-/entities-1.1.2.tgz",
      "integrity": "sha512-f2LZMYl1Fzu7YSBKg+RoROelpOaNrcGmE9AZubeDfrCEia483oW4MI4VyFd5VNHIgQ/7qm1I0wUHK1eJnn2y2w==",
      "dev": true
    },
    "errlop": {
      "version": "1.0.3",
      "resolved": "https://registry.npmjs.org/errlop/-/errlop-1.0.3.tgz",
      "integrity": "sha512-5VTnt0yikY4LlQEfCXVSqfE6oLj1HVM4zVSvAKMnoYjL/zrb6nqiLowZS4XlG7xENfyj7lpYWvT+wfSCr6dtlA==",
      "requires": {
        "editions": "^1.3.4"
      }
    },
    "error-ex": {
      "version": "1.3.2",
      "resolved": "https://registry.npmjs.org/error-ex/-/error-ex-1.3.2.tgz",
      "integrity": "sha512-7dFHNmqeFSEt2ZBsCriorKnn3Z2pj+fd9kmI6QoWw4//DL+icEBfc0U7qJCisqrTsKTjw4fNFy2pW9OqStD84g==",
      "requires": {
        "is-arrayish": "^0.2.1"
      }
    },
    "es5-ext": {
      "version": "0.10.46",
      "resolved": "https://registry.npmjs.org/es5-ext/-/es5-ext-0.10.46.tgz",
      "integrity": "sha512-24XxRvJXNFwEMpJb3nOkiRJKRoupmjYmOPVlI65Qy2SrtxwOTB+g6ODjBKOtwEHbYrhWRty9xxOWLNdClT2djw==",
      "dev": true,
      "requires": {
        "es6-iterator": "~2.0.3",
        "es6-symbol": "~3.1.1",
        "next-tick": "1"
      }
    },
    "es6-iterator": {
      "version": "2.0.3",
      "resolved": "https://registry.npmjs.org/es6-iterator/-/es6-iterator-2.0.3.tgz",
      "integrity": "sha1-p96IkUGgWpSwhUQDstCg+/qY87c=",
      "dev": true,
      "requires": {
        "d": "1",
        "es5-ext": "^0.10.35",
        "es6-symbol": "^3.1.1"
      }
    },
    "es6-promise": {
      "version": "4.2.5",
      "resolved": "https://registry.npmjs.org/es6-promise/-/es6-promise-4.2.5.tgz",
      "integrity": "sha512-n6wvpdE43VFtJq+lUDYDBFUwV8TZbuGXLV4D6wKafg13ldznKsyEvatubnmUe31zcvelSzOHF+XbaT+Bl9ObDg=="
    },
    "es6-promisify": {
      "version": "5.0.0",
      "resolved": "http://registry.npmjs.org/es6-promisify/-/es6-promisify-5.0.0.tgz",
      "integrity": "sha1-UQnWLz5W6pZ8S2NQWu8IKRyKUgM=",
      "requires": {
        "es6-promise": "^4.0.3"
      }
    },
    "es6-symbol": {
      "version": "3.1.1",
      "resolved": "https://registry.npmjs.org/es6-symbol/-/es6-symbol-3.1.1.tgz",
      "integrity": "sha1-vwDvT9q2uhtG7Le2KbTH7VcVzHc=",
      "dev": true,
      "requires": {
        "d": "1",
        "es5-ext": "~0.10.14"
      }
    },
    "es6-template-strings": {
      "version": "2.0.1",
      "resolved": "https://registry.npmjs.org/es6-template-strings/-/es6-template-strings-2.0.1.tgz",
      "integrity": "sha1-sWbGpiVi9Hi7d3X2ypYQOlmbSyw=",
      "dev": true,
      "requires": {
        "es5-ext": "^0.10.12",
        "esniff": "^1.1"
      }
    },
    "es6-weak-map": {
      "version": "2.0.3",
      "resolved": "https://registry.npmjs.org/es6-weak-map/-/es6-weak-map-2.0.3.tgz",
      "integrity": "sha512-p5um32HOTO1kP+w7PRnB+5lQ43Z6muuMuIMffvDN8ZB4GcnjLBV6zGStpbASIMk4DCAvEaamhe2zhyCb/QXXsA==",
      "dev": true,
      "requires": {
        "d": "1",
        "es5-ext": "^0.10.46",
        "es6-iterator": "^2.0.3",
        "es6-symbol": "^3.1.1"
      }
    },
    "escape-html": {
      "version": "1.0.3",
      "resolved": "https://registry.npmjs.org/escape-html/-/escape-html-1.0.3.tgz",
      "integrity": "sha1-Aljq5NPQwJdN4cFpGI7wBR0dGYg="
    },
    "escape-string-regexp": {
      "version": "1.0.5",
      "resolved": "https://registry.npmjs.org/escape-string-regexp/-/escape-string-regexp-1.0.5.tgz",
      "integrity": "sha1-G2HAViGQqN/2rjuyzwIAyhMLhtQ="
    },
    "escodegen": {
      "version": "1.7.1",
      "resolved": "https://registry.npmjs.org/escodegen/-/escodegen-1.7.1.tgz",
      "integrity": "sha1-MOz89mypjcZ80v0WKr626vqM5vw=",
      "dev": true,
      "requires": {
        "esprima": "^1.2.2",
        "estraverse": "^1.9.1",
        "esutils": "^2.0.2",
        "optionator": "^0.5.0",
        "source-map": "~0.2.0"
      },
      "dependencies": {
        "esprima": {
          "version": "1.2.5",
          "resolved": "https://registry.npmjs.org/esprima/-/esprima-1.2.5.tgz",
          "integrity": "sha1-CZNQL+r2aBODJXVvMPmlH+7sEek=",
          "dev": true
        },
        "source-map": {
          "version": "0.2.0",
          "resolved": "http://registry.npmjs.org/source-map/-/source-map-0.2.0.tgz",
          "integrity": "sha1-2rc/vPwrqBm03gO9b26qSBZLP50=",
          "dev": true,
          "optional": true,
          "requires": {
            "amdefine": ">=0.0.4"
          }
        }
      }
    },
    "esniff": {
      "version": "1.1.0",
      "resolved": "https://registry.npmjs.org/esniff/-/esniff-1.1.0.tgz",
      "integrity": "sha1-xmhJIp+RRk3t4uDUAgHtar9l8qw=",
      "dev": true,
      "requires": {
        "d": "1",
        "es5-ext": "^0.10.12"
      }
    },
    "esprima": {
      "version": "2.7.3",
      "resolved": "https://registry.npmjs.org/esprima/-/esprima-2.7.3.tgz",
      "integrity": "sha1-luO3DVd59q1JzQMmc9HDEnZ7pYE="
    },
    "estraverse": {
      "version": "1.9.3",
      "resolved": "https://registry.npmjs.org/estraverse/-/estraverse-1.9.3.tgz",
      "integrity": "sha1-r2fy3JIlgkFZUJJgkaQAXSnJu0Q=",
      "dev": true
    },
    "esutils": {
      "version": "2.0.2",
      "resolved": "https://registry.npmjs.org/esutils/-/esutils-2.0.2.tgz",
      "integrity": "sha1-Cr9PHKpbyx96nYrMbepPqqBLrJs=",
      "dev": true
    },
    "etag": {
      "version": "1.8.1",
      "resolved": "https://registry.npmjs.org/etag/-/etag-1.8.1.tgz",
      "integrity": "sha1-Qa4u62XvpiJorr/qg6x9eSmbCIc="
    },
    "event-stream": {
      "version": "3.1.7",
      "resolved": "http://registry.npmjs.org/event-stream/-/event-stream-3.1.7.tgz",
      "integrity": "sha1-tMVAAS0P4UmEIPPYlGAI22OTw3o=",
      "dev": true,
      "requires": {
        "duplexer": "~0.1.1",
        "from": "~0",
        "map-stream": "~0.1.0",
        "pause-stream": "0.0.11",
        "split": "0.2",
        "stream-combiner": "~0.0.4",
        "through": "~2.3.1"
      }
    },
    "eventemitter3": {
      "version": "3.1.0",
      "resolved": "https://registry.npmjs.org/eventemitter3/-/eventemitter3-3.1.0.tgz",
      "integrity": "sha512-ivIvhpq/Y0uSjcHDcOIccjmYjGLcP09MFGE7ysAwkAvkXfpZlC985pH2/ui64DKazbTW/4kN3yqozUxlXzI6cA==",
      "dev": true
    },
    "expand-braces": {
      "version": "0.1.2",
      "resolved": "https://registry.npmjs.org/expand-braces/-/expand-braces-0.1.2.tgz",
      "integrity": "sha1-SIsdHSRRyz06axks/AMPRMWFX+o=",
      "dev": true,
      "requires": {
        "array-slice": "^0.2.3",
        "array-unique": "^0.2.1",
        "braces": "^0.1.2"
      },
      "dependencies": {
        "array-slice": {
          "version": "0.2.3",
          "resolved": "https://registry.npmjs.org/array-slice/-/array-slice-0.2.3.tgz",
          "integrity": "sha1-3Tz7gO15c6dRF82sabC5nshhhvU=",
          "dev": true
        },
        "array-unique": {
          "version": "0.2.1",
          "resolved": "https://registry.npmjs.org/array-unique/-/array-unique-0.2.1.tgz",
          "integrity": "sha1-odl8yvy8JiXMcPrc6zalDFiwGlM=",
          "dev": true
        },
        "braces": {
          "version": "0.1.5",
          "resolved": "https://registry.npmjs.org/braces/-/braces-0.1.5.tgz",
          "integrity": "sha1-wIVxEIUpHYt1/ddOqw+FlygHEeY=",
          "dev": true,
          "requires": {
            "expand-range": "^0.1.0"
          }
        },
        "expand-range": {
          "version": "0.1.1",
          "resolved": "http://registry.npmjs.org/expand-range/-/expand-range-0.1.1.tgz",
          "integrity": "sha1-TLjtoJk8pW+k9B/ELzy7TMrf8EQ=",
          "dev": true,
          "requires": {
            "is-number": "^0.1.1",
            "repeat-string": "^0.2.2"
          }
        },
        "is-number": {
          "version": "0.1.1",
          "resolved": "https://registry.npmjs.org/is-number/-/is-number-0.1.1.tgz",
          "integrity": "sha1-aaevEWlj1HIG7JvZtIoUIW8eOAY=",
          "dev": true
        },
        "repeat-string": {
          "version": "0.2.2",
          "resolved": "https://registry.npmjs.org/repeat-string/-/repeat-string-0.2.2.tgz",
          "integrity": "sha1-x6jTI2BoNiBZp+RlH8aITosftK4=",
          "dev": true
        }
      }
    },
    "expand-brackets": {
      "version": "2.1.4",
      "resolved": "https://registry.npmjs.org/expand-brackets/-/expand-brackets-2.1.4.tgz",
      "integrity": "sha1-t3c14xXOMPa27/D4OwQVGiJEliI=",
      "dev": true,
      "requires": {
        "debug": "^2.3.3",
        "define-property": "^0.2.5",
        "extend-shallow": "^2.0.1",
        "posix-character-classes": "^0.1.0",
        "regex-not": "^1.0.0",
        "snapdragon": "^0.8.1",
        "to-regex": "^3.0.1"
      },
      "dependencies": {
        "define-property": {
          "version": "0.2.5",
          "resolved": "https://registry.npmjs.org/define-property/-/define-property-0.2.5.tgz",
          "integrity": "sha1-w1se+RjsPJkPmlvFe+BKrOxcgRY=",
          "dev": true,
          "requires": {
            "is-descriptor": "^0.1.0"
          }
        },
        "extend-shallow": {
          "version": "2.0.1",
          "resolved": "https://registry.npmjs.org/extend-shallow/-/extend-shallow-2.0.1.tgz",
          "integrity": "sha1-Ua99YUrZqfYQ6huvu5idaxxWiQ8=",
          "dev": true,
          "requires": {
            "is-extendable": "^0.1.0"
          }
        }
      }
    },
    "expand-range": {
      "version": "1.8.2",
      "resolved": "http://registry.npmjs.org/expand-range/-/expand-range-1.8.2.tgz",
      "integrity": "sha1-opnv/TNf4nIeuujiV+x5ZE/IUzc=",
      "dev": true,
      "requires": {
        "fill-range": "^2.1.0"
      },
      "dependencies": {
        "fill-range": {
          "version": "2.2.4",
          "resolved": "https://registry.npmjs.org/fill-range/-/fill-range-2.2.4.tgz",
          "integrity": "sha512-cnrcCbj01+j2gTG921VZPnHbjmdAf8oQV/iGeV2kZxGSyfYjjTyY79ErsK1WJWMpw6DaApEX72binqJE+/d+5Q==",
          "dev": true,
          "requires": {
            "is-number": "^2.1.0",
            "isobject": "^2.0.0",
            "randomatic": "^3.0.0",
            "repeat-element": "^1.1.2",
            "repeat-string": "^1.5.2"
          }
        },
        "is-number": {
          "version": "2.1.0",
          "resolved": "https://registry.npmjs.org/is-number/-/is-number-2.1.0.tgz",
          "integrity": "sha1-Afy7s5NGOlSPL0ZszhbezknbkI8=",
          "dev": true,
          "requires": {
            "kind-of": "^3.0.2"
          }
        },
        "isobject": {
          "version": "2.1.0",
          "resolved": "https://registry.npmjs.org/isobject/-/isobject-2.1.0.tgz",
          "integrity": "sha1-8GVWEJaj8dou9GJy+BXIQNh+DIk=",
          "dev": true,
          "requires": {
            "isarray": "1.0.0"
          }
        },
        "kind-of": {
          "version": "3.2.2",
          "resolved": "https://registry.npmjs.org/kind-of/-/kind-of-3.2.2.tgz",
          "integrity": "sha1-MeohpzS6ubuw8yRm2JOupR5KPGQ=",
          "dev": true,
          "requires": {
            "is-buffer": "^1.1.5"
          }
        }
      }
    },
    "expand-tilde": {
      "version": "2.0.2",
      "resolved": "https://registry.npmjs.org/expand-tilde/-/expand-tilde-2.0.2.tgz",
      "integrity": "sha1-l+gBqgUt8CRU3kawK/YhZCzchQI=",
      "dev": true,
      "requires": {
        "homedir-polyfill": "^1.0.1"
      }
    },
    "express": {
      "version": "4.16.4",
      "resolved": "https://registry.npmjs.org/express/-/express-4.16.4.tgz",
      "integrity": "sha512-j12Uuyb4FMrd/qQAm6uCHAkPtO8FDTRJZBDd5D2KOL2eLaz1yUNdUB/NOIyq0iU4q4cFarsUCrnFDPBcnksuOg==",
      "requires": {
        "accepts": "~1.3.5",
        "array-flatten": "1.1.1",
        "body-parser": "1.18.3",
        "content-disposition": "0.5.2",
        "content-type": "~1.0.4",
        "cookie": "0.3.1",
        "cookie-signature": "1.0.6",
        "debug": "2.6.9",
        "depd": "~1.1.2",
        "encodeurl": "~1.0.2",
        "escape-html": "~1.0.3",
        "etag": "~1.8.1",
        "finalhandler": "1.1.1",
        "fresh": "0.5.2",
        "merge-descriptors": "1.0.1",
        "methods": "~1.1.2",
        "on-finished": "~2.3.0",
        "parseurl": "~1.3.2",
        "path-to-regexp": "0.1.7",
        "proxy-addr": "~2.0.4",
        "qs": "6.5.2",
        "range-parser": "~1.2.0",
        "safe-buffer": "5.1.2",
        "send": "0.16.2",
        "serve-static": "1.13.2",
        "setprototypeof": "1.1.0",
        "statuses": "~1.4.0",
        "type-is": "~1.6.16",
        "utils-merge": "1.0.1",
        "vary": "~1.1.2"
      },
      "dependencies": {
        "statuses": {
          "version": "1.4.0",
          "resolved": "https://registry.npmjs.org/statuses/-/statuses-1.4.0.tgz",
          "integrity": "sha512-zhSCtt8v2NDrRlPQpCNtw/heZLtfUDqxBM1udqikb/Hbk52LK4nQSwr10u77iopCW5LsyHpuXS0GnEc48mLeew=="
        }
      }
    },
    "extend": {
      "version": "3.0.2",
      "resolved": "https://registry.npmjs.org/extend/-/extend-3.0.2.tgz",
      "integrity": "sha512-fjquC59cD7CyW6urNXK0FBufkZcoiGG80wTuPujX590cB5Ttln20E2UB4S/WARVqhXffZl2LNgS+gQdPIIim/g=="
    },
    "extend-shallow": {
      "version": "3.0.2",
      "resolved": "https://registry.npmjs.org/extend-shallow/-/extend-shallow-3.0.2.tgz",
      "integrity": "sha1-Jqcarwc7OfshJxcnRhMcJwQCjbg=",
      "dev": true,
      "requires": {
        "assign-symbols": "^1.0.0",
        "is-extendable": "^1.0.1"
      },
      "dependencies": {
        "is-extendable": {
          "version": "1.0.1",
          "resolved": "https://registry.npmjs.org/is-extendable/-/is-extendable-1.0.1.tgz",
          "integrity": "sha512-arnXMxT1hhoKo9k1LZdmlNyJdDDfy2v0fXjFlmok4+i8ul/6WlbVge9bhM74OpNPQPMGUToDtz+KXa1PneJxOA==",
          "dev": true,
          "requires": {
            "is-plain-object": "^2.0.4"
          }
        }
      }
    },
    "extglob": {
      "version": "2.0.4",
      "resolved": "https://registry.npmjs.org/extglob/-/extglob-2.0.4.tgz",
      "integrity": "sha512-Nmb6QXkELsuBr24CJSkilo6UHHgbekK5UiZgfE6UHD3Eb27YC6oD+bhcT+tJ6cl8dmsgdQxnWlcry8ksBIBLpw==",
      "dev": true,
      "requires": {
        "array-unique": "^0.3.2",
        "define-property": "^1.0.0",
        "expand-brackets": "^2.1.4",
        "extend-shallow": "^2.0.1",
        "fragment-cache": "^0.2.1",
        "regex-not": "^1.0.0",
        "snapdragon": "^0.8.1",
        "to-regex": "^3.0.1"
      },
      "dependencies": {
        "define-property": {
          "version": "1.0.0",
          "resolved": "https://registry.npmjs.org/define-property/-/define-property-1.0.0.tgz",
          "integrity": "sha1-dp66rz9KY6rTr56NMEybvnm/sOY=",
          "dev": true,
          "requires": {
            "is-descriptor": "^1.0.0"
          }
        },
        "extend-shallow": {
          "version": "2.0.1",
          "resolved": "https://registry.npmjs.org/extend-shallow/-/extend-shallow-2.0.1.tgz",
          "integrity": "sha1-Ua99YUrZqfYQ6huvu5idaxxWiQ8=",
          "dev": true,
          "requires": {
            "is-extendable": "^0.1.0"
          }
        },
        "is-accessor-descriptor": {
          "version": "1.0.0",
          "resolved": "https://registry.npmjs.org/is-accessor-descriptor/-/is-accessor-descriptor-1.0.0.tgz",
          "integrity": "sha512-m5hnHTkcVsPfqx3AKlyttIPb7J+XykHvJP2B9bZDjlhLIoEq4XoK64Vg7boZlVWYK6LUY94dYPEE7Lh0ZkZKcQ==",
          "dev": true,
          "requires": {
            "kind-of": "^6.0.0"
          }
        },
        "is-data-descriptor": {
          "version": "1.0.0",
          "resolved": "https://registry.npmjs.org/is-data-descriptor/-/is-data-descriptor-1.0.0.tgz",
          "integrity": "sha512-jbRXy1FmtAoCjQkVmIVYwuuqDFUbaOeDjmed1tOGPrsMhtJA4rD9tkgA0F1qJ3gRFRXcHYVkdeaP50Q5rE/jLQ==",
          "dev": true,
          "requires": {
            "kind-of": "^6.0.0"
          }
        },
        "is-descriptor": {
          "version": "1.0.2",
          "resolved": "https://registry.npmjs.org/is-descriptor/-/is-descriptor-1.0.2.tgz",
          "integrity": "sha512-2eis5WqQGV7peooDyLmNEPUrps9+SXX5c9pL3xEB+4e9HnGuDa7mB7kHxHw4CbqS9k1T2hOH3miL8n8WtiYVtg==",
          "dev": true,
          "requires": {
            "is-accessor-descriptor": "^1.0.0",
            "is-data-descriptor": "^1.0.0",
            "kind-of": "^6.0.2"
          }
        }
      }
    },
    "extract-opts": {
      "version": "3.3.1",
      "resolved": "https://registry.npmjs.org/extract-opts/-/extract-opts-3.3.1.tgz",
      "integrity": "sha1-WrvtyYwNUgLjJ4cn+Rktfghsa+E=",
      "requires": {
        "eachr": "^3.2.0",
        "editions": "^1.1.1",
        "typechecker": "^4.3.0"
      }
    },
    "extsprintf": {
      "version": "1.3.0",
      "resolved": "https://registry.npmjs.org/extsprintf/-/extsprintf-1.3.0.tgz",
      "integrity": "sha1-lpGEQOMEGnpBT4xS48V06zw+HgU="
    },
    "fancy-log": {
      "version": "1.3.3",
      "resolved": "https://registry.npmjs.org/fancy-log/-/fancy-log-1.3.3.tgz",
      "integrity": "sha512-k9oEhlyc0FrVh25qYuSELjr8oxsCoc4/LEZfg2iJJrfEk/tZL9bCoJE47gqAvI2m/AUjluCS4+3I0eTx8n3AEw==",
      "dev": true,
      "requires": {
        "ansi-gray": "^0.1.1",
        "color-support": "^1.1.3",
        "parse-node-version": "^1.0.0",
        "time-stamp": "^1.0.0"
      }
    },
    "fast-deep-equal": {
      "version": "2.0.1",
      "resolved": "https://registry.npmjs.org/fast-deep-equal/-/fast-deep-equal-2.0.1.tgz",
      "integrity": "sha1-ewUhjd+WZ79/Nwv3/bLLFf3Qqkk="
    },
    "fast-json-stable-stringify": {
      "version": "2.0.0",
      "resolved": "https://registry.npmjs.org/fast-json-stable-stringify/-/fast-json-stable-stringify-2.0.0.tgz",
      "integrity": "sha1-1RQsDK7msRifh9OnYREGT4bIu/I="
    },
    "fast-levenshtein": {
      "version": "1.0.7",
      "resolved": "https://registry.npmjs.org/fast-levenshtein/-/fast-levenshtein-1.0.7.tgz",
      "integrity": "sha1-AXjc3uAjuSkFGTrwlZ6KdjnP3Lk=",
      "dev": true
    },
    "fd-slicer": {
      "version": "1.1.0",
      "resolved": "https://registry.npmjs.org/fd-slicer/-/fd-slicer-1.1.0.tgz",
      "integrity": "sha1-JcfInLH5B3+IkbvmHY85Dq4lbx4=",
      "requires": {
        "pend": "~1.2.0"
      }
    },
    "figures": {
      "version": "1.7.0",
      "resolved": "https://registry.npmjs.org/figures/-/figures-1.7.0.tgz",
      "integrity": "sha1-y+Hjr/zxzUS4DK3+0o3Hk6lwHS4=",
      "requires": {
        "escape-string-regexp": "^1.0.5",
        "object-assign": "^4.1.0"
      }
    },
    "file-type": {
      "version": "5.2.0",
      "resolved": "https://registry.npmjs.org/file-type/-/file-type-5.2.0.tgz",
      "integrity": "sha1-LdvqfHP/42No365J3DOMBYwritY="
    },
    "filename-regex": {
      "version": "2.0.1",
      "resolved": "https://registry.npmjs.org/filename-regex/-/filename-regex-2.0.1.tgz",
      "integrity": "sha1-wcS5vuPglyXdsQa3XB4wH+LxiyY=",
      "dev": true
    },
    "fileset": {
      "version": "0.2.1",
      "resolved": "https://registry.npmjs.org/fileset/-/fileset-0.2.1.tgz",
      "integrity": "sha1-WI74lzxmI7KnbfRlEFaWuWqsgGc=",
      "dev": true,
      "requires": {
        "glob": "5.x",
        "minimatch": "2.x"
      },
      "dependencies": {
        "glob": {
          "version": "5.0.15",
          "resolved": "https://registry.npmjs.org/glob/-/glob-5.0.15.tgz",
          "integrity": "sha1-G8k2ueAvSmA/zCIuz3Yz0wuLk7E=",
          "dev": true,
          "requires": {
            "inflight": "^1.0.4",
            "inherits": "2",
            "minimatch": "2 || 3",
            "once": "^1.3.0",
            "path-is-absolute": "^1.0.0"
          }
        },
        "minimatch": {
          "version": "2.0.10",
          "resolved": "https://registry.npmjs.org/minimatch/-/minimatch-2.0.10.tgz",
          "integrity": "sha1-jQh8OcazjAAbl/ynzm0OHoCvusc=",
          "dev": true,
          "requires": {
            "brace-expansion": "^1.0.0"
          }
        }
      }
    },
    "fill-range": {
      "version": "4.0.0",
      "resolved": "https://registry.npmjs.org/fill-range/-/fill-range-4.0.0.tgz",
      "integrity": "sha1-1USBHUKPmOsGpj3EAtJAPDKMOPc=",
      "dev": true,
      "requires": {
        "extend-shallow": "^2.0.1",
        "is-number": "^3.0.0",
        "repeat-string": "^1.6.1",
        "to-regex-range": "^2.1.0"
      },
      "dependencies": {
        "extend-shallow": {
          "version": "2.0.1",
          "resolved": "https://registry.npmjs.org/extend-shallow/-/extend-shallow-2.0.1.tgz",
          "integrity": "sha1-Ua99YUrZqfYQ6huvu5idaxxWiQ8=",
          "dev": true,
          "requires": {
            "is-extendable": "^0.1.0"
          }
        }
      }
    },
    "finalhandler": {
      "version": "1.1.1",
      "resolved": "http://registry.npmjs.org/finalhandler/-/finalhandler-1.1.1.tgz",
      "integrity": "sha512-Y1GUDo39ez4aHAw7MysnUD5JzYX+WaIj8I57kO3aEPT1fFRL4sr7mjei97FgnwhAyyzRYmQZaTHb2+9uZ1dPtg==",
      "requires": {
        "debug": "2.6.9",
        "encodeurl": "~1.0.2",
        "escape-html": "~1.0.3",
        "on-finished": "~2.3.0",
        "parseurl": "~1.3.2",
        "statuses": "~1.4.0",
        "unpipe": "~1.0.0"
      },
      "dependencies": {
        "statuses": {
          "version": "1.4.0",
          "resolved": "https://registry.npmjs.org/statuses/-/statuses-1.4.0.tgz",
          "integrity": "sha512-zhSCtt8v2NDrRlPQpCNtw/heZLtfUDqxBM1udqikb/Hbk52LK4nQSwr10u77iopCW5LsyHpuXS0GnEc48mLeew=="
        }
      }
    },
    "find-up": {
      "version": "1.1.2",
      "resolved": "https://registry.npmjs.org/find-up/-/find-up-1.1.2.tgz",
      "integrity": "sha1-ay6YIrGizgpgq2TWEOzK1TyyTQ8=",
      "dev": true,
      "requires": {
        "path-exists": "^2.0.0",
        "pinkie-promise": "^2.0.0"
      }
    },
    "findup-sync": {
      "version": "3.0.0",
      "resolved": "https://registry.npmjs.org/findup-sync/-/findup-sync-3.0.0.tgz",
      "integrity": "sha512-YbffarhcicEhOrm4CtrwdKBdCuz576RLdhJDsIfvNtxUuhdRet1qZcsMjqbePtAseKdAnDyM/IyXbu7PRPRLYg==",
      "dev": true,
      "requires": {
        "detect-file": "^1.0.0",
        "is-glob": "^4.0.0",
        "micromatch": "^3.0.4",
        "resolve-dir": "^1.0.1"
      }
    },
    "fined": {
      "version": "1.2.0",
      "resolved": "https://registry.npmjs.org/fined/-/fined-1.2.0.tgz",
      "integrity": "sha512-ZYDqPLGxDkDhDZBjZBb+oD1+j0rA4E0pXY50eplAAOPg2N/gUBSSk5IM1/QhPfyVo19lJ+CvXpqfvk+b2p/8Ng==",
      "dev": true,
      "requires": {
        "expand-tilde": "^2.0.2",
        "is-plain-object": "^2.0.3",
        "object.defaults": "^1.1.0",
        "object.pick": "^1.2.0",
        "parse-filepath": "^1.0.1"
      }
    },
    "first-chunk-stream": {
      "version": "1.0.0",
      "resolved": "https://registry.npmjs.org/first-chunk-stream/-/first-chunk-stream-1.0.0.tgz",
      "integrity": "sha1-Wb+1DNkF9g18OUzT2ayqtOatk04=",
      "dev": true
    },
    "flagged-respawn": {
      "version": "1.0.1",
      "resolved": "https://registry.npmjs.org/flagged-respawn/-/flagged-respawn-1.0.1.tgz",
      "integrity": "sha512-lNaHNVymajmk0OJMBn8fVUAU1BtDeKIqKoVhk4xAALB57aALg6b4W0MfJ/cUE0g9YBXy5XhSlPIpYIJ7HaY/3Q==",
      "dev": true
    },
    "flush-write-stream": {
      "version": "1.1.1",
      "resolved": "https://registry.npmjs.org/flush-write-stream/-/flush-write-stream-1.1.1.tgz",
      "integrity": "sha512-3Z4XhFZ3992uIq0XOqb9AreonueSYphE6oYbpt5+3u06JWklbsPkNv3ZKkP9Bz/r+1MWCaMoSQ28P85+1Yc77w==",
      "dev": true,
      "requires": {
        "inherits": "^2.0.3",
        "readable-stream": "^2.3.6"
      }
    },
    "follow-redirects": {
      "version": "1.5.10",
      "resolved": "https://registry.npmjs.org/follow-redirects/-/follow-redirects-1.5.10.tgz",
      "integrity": "sha512-0V5l4Cizzvqt5D44aTXbFZz+FtyXV1vrDN6qrelxtfYQKW0KO0W2T/hkE8xvGa/540LkZlkaUjO4ailYTFtHVQ==",
      "dev": true,
      "requires": {
        "debug": "=3.1.0"
      },
      "dependencies": {
        "debug": {
          "version": "3.1.0",
          "resolved": "https://registry.npmjs.org/debug/-/debug-3.1.0.tgz",
          "integrity": "sha512-OX8XqP7/1a9cqkxYw2yXss15f26NKWBpDXQd0/uK/KPqdQhxbPa994hnzjcE2VqQpDslf55723cKPUOGSmMY3g==",
          "dev": true,
          "requires": {
            "ms": "2.0.0"
          }
        }
      }
    },
    "for-in": {
      "version": "1.0.2",
      "resolved": "https://registry.npmjs.org/for-in/-/for-in-1.0.2.tgz",
      "integrity": "sha1-gQaNKVqBQuwKxybG4iAMMPttXoA=",
      "dev": true
    },
    "for-own": {
      "version": "1.0.0",
      "resolved": "https://registry.npmjs.org/for-own/-/for-own-1.0.0.tgz",
      "integrity": "sha1-xjMy9BXO3EsE2/5wz4NklMU8tEs=",
      "dev": true,
      "requires": {
        "for-in": "^1.0.1"
      }
    },
    "forever-agent": {
      "version": "0.6.1",
      "resolved": "https://registry.npmjs.org/forever-agent/-/forever-agent-0.6.1.tgz",
      "integrity": "sha1-+8cfDEGt6zf5bFd60e1C2P2sypE="
    },
    "form-data": {
      "version": "2.3.3",
      "resolved": "https://registry.npmjs.org/form-data/-/form-data-2.3.3.tgz",
      "integrity": "sha512-1lLKB2Mu3aGP1Q/2eCOx0fNbRMe7XdwktwOruhfqqd0rIJWwN4Dh+E3hrPSlDCXnSR7UtZ1N38rVXm+6+MEhJQ==",
      "requires": {
        "asynckit": "^0.4.0",
        "combined-stream": "^1.0.6",
        "mime-types": "^2.1.12"
      }
    },
    "forwarded": {
      "version": "0.1.2",
      "resolved": "https://registry.npmjs.org/forwarded/-/forwarded-0.1.2.tgz",
      "integrity": "sha1-mMI9qxF1ZXuMBXPozszZGw/xjIQ="
    },
    "fragment-cache": {
      "version": "0.2.1",
      "resolved": "https://registry.npmjs.org/fragment-cache/-/fragment-cache-0.2.1.tgz",
      "integrity": "sha1-QpD60n8T6Jvn8zeZxrxaCr//DRk=",
      "dev": true,
      "requires": {
        "map-cache": "^0.2.2"
      }
    },
    "fresh": {
      "version": "0.5.2",
      "resolved": "https://registry.npmjs.org/fresh/-/fresh-0.5.2.tgz",
      "integrity": "sha1-PYyt2Q2XZWn6g1qx+OSyOhBWBac="
    },
    "from": {
      "version": "0.1.7",
      "resolved": "https://registry.npmjs.org/from/-/from-0.1.7.tgz",
      "integrity": "sha1-g8YK/Fi5xWmXAH7Rp2izqzA6RP4=",
      "dev": true
    },
    "fs-access": {
      "version": "1.0.1",
      "resolved": "http://registry.npmjs.org/fs-access/-/fs-access-1.0.1.tgz",
      "integrity": "sha1-1qh/JiJxzv6+wwxVNAf7mV2od3o=",
      "dev": true,
      "requires": {
        "null-check": "^1.0.0"
      }
    },
    "fs-constants": {
      "version": "1.0.0",
      "resolved": "https://registry.npmjs.org/fs-constants/-/fs-constants-1.0.0.tgz",
      "integrity": "sha512-y6OAwoSIf7FyjMIv94u+b5rdheZEjzR63GTyZJm5qh4Bi+2YgwLCcI/fPFZkL5PSixOt6ZNKm+w+Hfp/Bciwow=="
    },
    "fs-extra": {
      "version": "0.26.7",
      "resolved": "http://registry.npmjs.org/fs-extra/-/fs-extra-0.26.7.tgz",
      "integrity": "sha1-muH92UiXeY7at20JGM9C0MMYT6k=",
      "requires": {
        "graceful-fs": "^4.1.2",
        "jsonfile": "^2.1.0",
        "klaw": "^1.0.0",
        "path-is-absolute": "^1.0.0",
        "rimraf": "^2.2.8"
      }
    },
    "fs-extra-promise": {
      "version": "0.3.1",
      "resolved": "https://registry.npmjs.org/fs-extra-promise/-/fs-extra-promise-0.3.1.tgz",
      "integrity": "sha1-3Umx4hNVJPUZ7Y6fX04DkTyOQUs=",
      "requires": {
        "bluebird": "^2.10.1",
        "fs-extra": "^0.26.2"
      }
    },
    "fs-mkdirp-stream": {
      "version": "1.0.0",
      "resolved": "https://registry.npmjs.org/fs-mkdirp-stream/-/fs-mkdirp-stream-1.0.0.tgz",
      "integrity": "sha1-C3gV/DIBxqaeFNuYzgmMFpNSWes=",
      "dev": true,
      "requires": {
        "graceful-fs": "^4.1.11",
        "through2": "^2.0.3"
      }
    },
    "fs.realpath": {
      "version": "1.0.0",
      "resolved": "https://registry.npmjs.org/fs.realpath/-/fs.realpath-1.0.0.tgz",
      "integrity": "sha1-FQStJSMVjKpA20onh8sBQRmU6k8="
    },
    "fsevents": {
      "version": "1.2.4",
      "resolved": "https://registry.npmjs.org/fsevents/-/fsevents-1.2.4.tgz",
      "integrity": "sha512-z8H8/diyk76B7q5wg+Ud0+CqzcAF3mBBI/bA5ne5zrRUUIvNkJY//D3BqyH571KuAC4Nr7Rw7CjWX4r0y9DvNg==",
      "dev": true,
      "optional": true,
      "requires": {
        "nan": "^2.9.2",
        "node-pre-gyp": "^0.10.0"
      },
      "dependencies": {
        "abbrev": {
          "version": "1.1.1",
          "bundled": true,
          "dev": true,
          "optional": true
        },
        "ansi-regex": {
          "version": "2.1.1",
          "bundled": true,
          "dev": true,
          "optional": true
        },
        "aproba": {
          "version": "1.2.0",
          "bundled": true,
          "dev": true,
          "optional": true
        },
        "are-we-there-yet": {
          "version": "1.1.4",
          "bundled": true,
          "dev": true,
          "optional": true,
          "requires": {
            "delegates": "^1.0.0",
            "readable-stream": "^2.0.6"
          }
        },
        "balanced-match": {
          "version": "1.0.0",
          "bundled": true,
          "dev": true,
          "optional": true
        },
        "brace-expansion": {
          "version": "1.1.11",
          "bundled": true,
          "dev": true,
          "optional": true,
          "requires": {
            "balanced-match": "1.0.0",
            "concat-map": "0.0.1"
          }
        },
        "chownr": {
          "version": "1.0.1",
          "bundled": true,
          "dev": true,
          "optional": true
        },
        "code-point-at": {
          "version": "1.1.0",
          "bundled": true,
          "dev": true,
          "optional": true
        },
        "concat-map": {
          "version": "0.0.1",
          "bundled": true,
          "dev": true,
          "optional": true
        },
        "console-control-strings": {
          "version": "1.1.0",
          "bundled": true,
          "dev": true,
          "optional": true
        },
        "core-util-is": {
          "version": "1.0.2",
          "bundled": true,
          "dev": true,
          "optional": true
        },
        "debug": {
          "version": "2.6.9",
          "bundled": true,
          "dev": true,
          "optional": true,
          "requires": {
            "ms": "2.0.0"
          }
        },
        "deep-extend": {
          "version": "0.5.1",
          "bundled": true,
          "dev": true,
          "optional": true
        },
        "delegates": {
          "version": "1.0.0",
          "bundled": true,
          "dev": true,
          "optional": true
        },
        "detect-libc": {
          "version": "1.0.3",
          "bundled": true,
          "dev": true,
          "optional": true
        },
        "fs-minipass": {
          "version": "1.2.5",
          "bundled": true,
          "dev": true,
          "optional": true,
          "requires": {
            "minipass": "^2.2.1"
          }
        },
        "fs.realpath": {
          "version": "1.0.0",
          "bundled": true,
          "dev": true,
          "optional": true
        },
        "gauge": {
          "version": "2.7.4",
          "bundled": true,
          "dev": true,
          "optional": true,
          "requires": {
            "aproba": "^1.0.3",
            "console-control-strings": "^1.0.0",
            "has-unicode": "^2.0.0",
            "object-assign": "^4.1.0",
            "signal-exit": "^3.0.0",
            "string-width": "^1.0.1",
            "strip-ansi": "^3.0.1",
            "wide-align": "^1.1.0"
          }
        },
        "glob": {
          "version": "7.1.2",
          "bundled": true,
          "dev": true,
          "optional": true,
          "requires": {
            "fs.realpath": "^1.0.0",
            "inflight": "^1.0.4",
            "inherits": "2",
            "minimatch": "^3.0.4",
            "once": "^1.3.0",
            "path-is-absolute": "^1.0.0"
          }
        },
        "has-unicode": {
          "version": "2.0.1",
          "bundled": true,
          "dev": true,
          "optional": true
        },
        "iconv-lite": {
          "version": "0.4.21",
          "bundled": true,
          "dev": true,
          "optional": true,
          "requires": {
            "safer-buffer": "^2.1.0"
          }
        },
        "ignore-walk": {
          "version": "3.0.1",
          "bundled": true,
          "dev": true,
          "optional": true,
          "requires": {
            "minimatch": "^3.0.4"
          }
        },
        "inflight": {
          "version": "1.0.6",
          "bundled": true,
          "dev": true,
          "optional": true,
          "requires": {
            "once": "^1.3.0",
            "wrappy": "1"
          }
        },
        "inherits": {
          "version": "2.0.3",
          "bundled": true,
          "dev": true,
          "optional": true
        },
        "ini": {
          "version": "1.3.5",
          "bundled": true,
          "dev": true,
          "optional": true
        },
        "is-fullwidth-code-point": {
          "version": "1.0.0",
          "bundled": true,
          "dev": true,
          "optional": true,
          "requires": {
            "number-is-nan": "^1.0.0"
          }
        },
        "isarray": {
          "version": "1.0.0",
          "bundled": true,
          "dev": true,
          "optional": true
        },
        "minimatch": {
          "version": "3.0.4",
          "bundled": true,
          "dev": true,
          "optional": true,
          "requires": {
            "brace-expansion": "^1.1.7"
          }
        },
        "minimist": {
          "version": "0.0.8",
          "bundled": true,
          "dev": true,
          "optional": true
        },
        "minipass": {
          "version": "2.2.4",
          "bundled": true,
          "dev": true,
          "optional": true,
          "requires": {
            "safe-buffer": "^5.1.1",
            "yallist": "^3.0.0"
          }
        },
        "minizlib": {
          "version": "1.1.0",
          "bundled": true,
          "dev": true,
          "optional": true,
          "requires": {
            "minipass": "^2.2.1"
          }
        },
        "mkdirp": {
          "version": "0.5.1",
          "bundled": true,
          "dev": true,
          "optional": true,
          "requires": {
            "minimist": "0.0.8"
          }
        },
        "ms": {
          "version": "2.0.0",
          "bundled": true,
          "dev": true,
          "optional": true
        },
        "needle": {
          "version": "2.2.0",
          "bundled": true,
          "dev": true,
          "optional": true,
          "requires": {
            "debug": "^2.1.2",
            "iconv-lite": "^0.4.4",
            "sax": "^1.2.4"
          }
        },
        "node-pre-gyp": {
          "version": "0.10.0",
          "bundled": true,
          "dev": true,
          "optional": true,
          "requires": {
            "detect-libc": "^1.0.2",
            "mkdirp": "^0.5.1",
            "needle": "^2.2.0",
            "nopt": "^4.0.1",
            "npm-packlist": "^1.1.6",
            "npmlog": "^4.0.2",
            "rc": "^1.1.7",
            "rimraf": "^2.6.1",
            "semver": "^5.3.0",
            "tar": "^4"
          }
        },
        "nopt": {
          "version": "4.0.1",
          "bundled": true,
          "dev": true,
          "optional": true,
          "requires": {
            "abbrev": "1",
            "osenv": "^0.1.4"
          }
        },
        "npm-bundled": {
          "version": "1.0.3",
          "bundled": true,
          "dev": true,
          "optional": true
        },
        "npm-packlist": {
          "version": "1.1.10",
          "bundled": true,
          "dev": true,
          "optional": true,
          "requires": {
            "ignore-walk": "^3.0.1",
            "npm-bundled": "^1.0.1"
          }
        },
        "npmlog": {
          "version": "4.1.2",
          "bundled": true,
          "dev": true,
          "optional": true,
          "requires": {
            "are-we-there-yet": "~1.1.2",
            "console-control-strings": "~1.1.0",
            "gauge": "~2.7.3",
            "set-blocking": "~2.0.0"
          }
        },
        "number-is-nan": {
          "version": "1.0.1",
          "bundled": true,
          "dev": true,
          "optional": true
        },
        "object-assign": {
          "version": "4.1.1",
          "bundled": true,
          "dev": true,
          "optional": true
        },
        "once": {
          "version": "1.4.0",
          "bundled": true,
          "dev": true,
          "optional": true,
          "requires": {
            "wrappy": "1"
          }
        },
        "os-homedir": {
          "version": "1.0.2",
          "bundled": true,
          "dev": true,
          "optional": true
        },
        "os-tmpdir": {
          "version": "1.0.2",
          "bundled": true,
          "dev": true,
          "optional": true
        },
        "osenv": {
          "version": "0.1.5",
          "bundled": true,
          "dev": true,
          "optional": true,
          "requires": {
            "os-homedir": "^1.0.0",
            "os-tmpdir": "^1.0.0"
          }
        },
        "path-is-absolute": {
          "version": "1.0.1",
          "bundled": true,
          "dev": true,
          "optional": true
        },
        "process-nextick-args": {
          "version": "2.0.0",
          "bundled": true,
          "dev": true,
          "optional": true
        },
        "rc": {
          "version": "1.2.7",
          "bundled": true,
          "dev": true,
          "optional": true,
          "requires": {
            "deep-extend": "^0.5.1",
            "ini": "~1.3.0",
            "minimist": "^1.2.0",
            "strip-json-comments": "~2.0.1"
          },
          "dependencies": {
            "minimist": {
              "version": "1.2.0",
              "bundled": true,
              "dev": true,
              "optional": true
            }
          }
        },
        "readable-stream": {
          "version": "2.3.6",
          "bundled": true,
          "dev": true,
          "optional": true,
          "requires": {
            "core-util-is": "~1.0.0",
            "inherits": "~2.0.3",
            "isarray": "~1.0.0",
            "process-nextick-args": "~2.0.0",
            "safe-buffer": "~5.1.1",
            "string_decoder": "~1.1.1",
            "util-deprecate": "~1.0.1"
          }
        },
        "rimraf": {
          "version": "2.6.2",
          "bundled": true,
          "dev": true,
          "optional": true,
          "requires": {
            "glob": "^7.0.5"
          }
        },
        "safe-buffer": {
          "version": "5.1.1",
          "bundled": true,
          "dev": true,
          "optional": true
        },
        "safer-buffer": {
          "version": "2.1.2",
          "bundled": true,
          "dev": true,
          "optional": true
        },
        "sax": {
          "version": "1.2.4",
          "bundled": true,
          "dev": true,
          "optional": true
        },
        "semver": {
          "version": "5.5.0",
          "bundled": true,
          "dev": true,
          "optional": true
        },
        "set-blocking": {
          "version": "2.0.0",
          "bundled": true,
          "dev": true,
          "optional": true
        },
        "signal-exit": {
          "version": "3.0.2",
          "bundled": true,
          "dev": true,
          "optional": true
        },
        "string-width": {
          "version": "1.0.2",
          "bundled": true,
          "dev": true,
          "optional": true,
          "requires": {
            "code-point-at": "^1.0.0",
            "is-fullwidth-code-point": "^1.0.0",
            "strip-ansi": "^3.0.0"
          }
        },
        "string_decoder": {
          "version": "1.1.1",
          "bundled": true,
          "dev": true,
          "optional": true,
          "requires": {
            "safe-buffer": "~5.1.0"
          }
        },
        "strip-ansi": {
          "version": "3.0.1",
          "bundled": true,
          "dev": true,
          "optional": true,
          "requires": {
            "ansi-regex": "^2.0.0"
          }
        },
        "strip-json-comments": {
          "version": "2.0.1",
          "bundled": true,
          "dev": true,
          "optional": true
        },
        "tar": {
          "version": "4.4.1",
          "bundled": true,
          "dev": true,
          "optional": true,
          "requires": {
            "chownr": "^1.0.1",
            "fs-minipass": "^1.2.5",
            "minipass": "^2.2.4",
            "minizlib": "^1.1.0",
            "mkdirp": "^0.5.0",
            "safe-buffer": "^5.1.1",
            "yallist": "^3.0.2"
          }
        },
        "util-deprecate": {
          "version": "1.0.2",
          "bundled": true,
          "dev": true,
          "optional": true
        },
        "wide-align": {
          "version": "1.1.2",
          "bundled": true,
          "dev": true,
          "optional": true,
          "requires": {
            "string-width": "^1.0.2"
          }
        },
        "wrappy": {
          "version": "1.0.2",
          "bundled": true,
          "dev": true,
          "optional": true
        },
        "yallist": {
          "version": "3.0.2",
          "bundled": true,
          "dev": true,
          "optional": true
        }
      }
    },
    "function-bind": {
      "version": "1.1.1",
      "resolved": "https://registry.npmjs.org/function-bind/-/function-bind-1.1.1.tgz",
      "integrity": "sha512-yIovAzMX49sF8Yl58fSCWJ5svSLuaibPxXQJFLmBObTuCr0Mf1KiPopGM9NiFjiYBCbfaa2Fh6breQ6ANVTI0A==",
      "dev": true
    },
    "generate-function": {
      "version": "2.3.1",
      "resolved": "https://registry.npmjs.org/generate-function/-/generate-function-2.3.1.tgz",
      "integrity": "sha512-eeB5GfMNeevm/GRYq20ShmsaGcmI81kIX2K9XQx5miC8KdHaC6Jm0qQ8ZNeGOi7wYB8OsdxKs+Y2oVuTFuVwKQ==",
      "dev": true,
      "requires": {
        "is-property": "^1.0.2"
      }
    },
    "generate-object-property": {
      "version": "1.2.0",
      "resolved": "https://registry.npmjs.org/generate-object-property/-/generate-object-property-1.2.0.tgz",
      "integrity": "sha1-nA4cQDCM6AT0eDYYuTf6iPmdUNA=",
      "dev": true,
      "requires": {
        "is-property": "^1.0.0"
      }
    },
    "get-caller-file": {
      "version": "1.0.3",
      "resolved": "https://registry.npmjs.org/get-caller-file/-/get-caller-file-1.0.3.tgz",
      "integrity": "sha512-3t6rVToeoZfYSGd8YoLFR2DJkiQrIiUrGcjvFX2mDw3bn6k2OtwHN0TNCLbBO+w8qTvimhDkv+LSscbJY1vE6w==",
      "dev": true
    },
    "get-stdin": {
      "version": "4.0.1",
      "resolved": "https://registry.npmjs.org/get-stdin/-/get-stdin-4.0.1.tgz",
      "integrity": "sha1-uWjGsKBDhDJJAui/Gl3zJXmkUP4=",
      "dev": true
    },
    "get-stream": {
      "version": "2.3.1",
      "resolved": "http://registry.npmjs.org/get-stream/-/get-stream-2.3.1.tgz",
      "integrity": "sha1-Xzj5PzRgCWZu4BUKBUFn+Rvdld4=",
      "requires": {
        "object-assign": "^4.0.1",
        "pinkie-promise": "^2.0.0"
      }
    },
    "get-value": {
      "version": "2.0.6",
      "resolved": "https://registry.npmjs.org/get-value/-/get-value-2.0.6.tgz",
      "integrity": "sha1-3BXKHGcjh8p2vTesCjlbogQqLCg=",
      "dev": true
    },
    "getmac": {
      "version": "1.2.1",
      "resolved": "http://registry.npmjs.org/getmac/-/getmac-1.2.1.tgz",
      "integrity": "sha1-DQlf0GJ4UAQ+rB3PoLEgu9wUJtE=",
      "requires": {
        "extract-opts": "^3.2.0"
      }
    },
    "getpass": {
      "version": "0.1.7",
      "resolved": "https://registry.npmjs.org/getpass/-/getpass-0.1.7.tgz",
      "integrity": "sha1-Xv+OPmhNVprkyysSgmBOi6YhSfo=",
      "requires": {
        "assert-plus": "^1.0.0"
      }
    },
    "glob": {
      "version": "7.1.3",
      "resolved": "https://registry.npmjs.org/glob/-/glob-7.1.3.tgz",
      "integrity": "sha512-vcfuiIxogLV4DlGBHIUOwI0IbrJ8HWPc4MU7HzviGeNho/UJDfi6B5p3sHeWIQ0KGIU0Jpxi5ZHxemQfLkkAwQ==",
      "requires": {
        "fs.realpath": "^1.0.0",
        "inflight": "^1.0.4",
        "inherits": "2",
        "minimatch": "^3.0.4",
        "once": "^1.3.0",
        "path-is-absolute": "^1.0.0"
      }
    },
    "glob-base": {
      "version": "0.3.0",
      "resolved": "https://registry.npmjs.org/glob-base/-/glob-base-0.3.0.tgz",
      "integrity": "sha1-27Fk9iIbHAscz4Kuoyi0l98Oo8Q=",
      "dev": true,
      "requires": {
        "glob-parent": "^2.0.0",
        "is-glob": "^2.0.0"
      },
      "dependencies": {
        "glob-parent": {
          "version": "2.0.0",
          "resolved": "https://registry.npmjs.org/glob-parent/-/glob-parent-2.0.0.tgz",
          "integrity": "sha1-gTg9ctsFT8zPUzbaqQLxgvbtuyg=",
          "dev": true,
          "requires": {
            "is-glob": "^2.0.0"
          }
        },
        "is-extglob": {
          "version": "1.0.0",
          "resolved": "https://registry.npmjs.org/is-extglob/-/is-extglob-1.0.0.tgz",
          "integrity": "sha1-rEaBd8SUNAWgkvyPKXYMb/xiBsA=",
          "dev": true
        },
        "is-glob": {
          "version": "2.0.1",
          "resolved": "https://registry.npmjs.org/is-glob/-/is-glob-2.0.1.tgz",
          "integrity": "sha1-0Jb5JqPe1WAPP9/ZEZjLCIjC2GM=",
          "dev": true,
          "requires": {
            "is-extglob": "^1.0.0"
          }
        }
      }
    },
    "glob-parent": {
      "version": "3.1.0",
      "resolved": "https://registry.npmjs.org/glob-parent/-/glob-parent-3.1.0.tgz",
      "integrity": "sha1-nmr2KZ2NO9K9QEMIMr0RPfkGxa4=",
      "dev": true,
      "requires": {
        "is-glob": "^3.1.0",
        "path-dirname": "^1.0.0"
      },
      "dependencies": {
        "is-glob": {
          "version": "3.1.0",
          "resolved": "https://registry.npmjs.org/is-glob/-/is-glob-3.1.0.tgz",
          "integrity": "sha1-e6WuJCF4BKxwcHuWkiVnSGzD6Eo=",
          "dev": true,
          "requires": {
            "is-extglob": "^2.1.0"
          }
        }
      }
    },
    "glob-stream": {
      "version": "6.1.0",
      "resolved": "https://registry.npmjs.org/glob-stream/-/glob-stream-6.1.0.tgz",
      "integrity": "sha1-cEXJlBOz65SIjYOrRtC0BMx73eQ=",
      "dev": true,
      "requires": {
        "extend": "^3.0.0",
        "glob": "^7.1.1",
        "glob-parent": "^3.1.0",
        "is-negated-glob": "^1.0.0",
        "ordered-read-streams": "^1.0.0",
        "pumpify": "^1.3.5",
        "readable-stream": "^2.1.5",
        "remove-trailing-separator": "^1.0.1",
        "to-absolute-glob": "^2.0.0",
        "unique-stream": "^2.0.2"
      }
    },
    "glob-watcher": {
      "version": "5.0.3",
      "resolved": "https://registry.npmjs.org/glob-watcher/-/glob-watcher-5.0.3.tgz",
      "integrity": "sha512-8tWsULNEPHKQ2MR4zXuzSmqbdyV5PtwwCaWSGQ1WwHsJ07ilNeN1JB8ntxhckbnpSHaf9dXFUHzIWvm1I13dsg==",
      "dev": true,
      "requires": {
        "anymatch": "^2.0.0",
        "async-done": "^1.2.0",
        "chokidar": "^2.0.0",
        "is-negated-glob": "^1.0.0",
        "just-debounce": "^1.0.0",
        "object.defaults": "^1.1.0"
      }
    },
    "global-modules": {
      "version": "1.0.0",
      "resolved": "https://registry.npmjs.org/global-modules/-/global-modules-1.0.0.tgz",
      "integrity": "sha512-sKzpEkf11GpOFuw0Zzjzmt4B4UZwjOcG757PPvrfhxcLFbq0wpsgpOqxpxtxFiCG4DtG93M6XRVbF2oGdev7bg==",
      "dev": true,
      "requires": {
        "global-prefix": "^1.0.1",
        "is-windows": "^1.0.1",
        "resolve-dir": "^1.0.0"
      }
    },
    "global-prefix": {
      "version": "1.0.2",
      "resolved": "https://registry.npmjs.org/global-prefix/-/global-prefix-1.0.2.tgz",
      "integrity": "sha1-2/dDxsFJklk8ZVVoy2btMsASLr4=",
      "dev": true,
      "requires": {
        "expand-tilde": "^2.0.2",
        "homedir-polyfill": "^1.0.1",
        "ini": "^1.3.4",
        "is-windows": "^1.0.1",
        "which": "^1.2.14"
      }
    },
    "globals": {
      "version": "9.18.0",
      "resolved": "https://registry.npmjs.org/globals/-/globals-9.18.0.tgz",
      "integrity": "sha512-S0nG3CLEQiY/ILxqtztTWH/3iRRdyBLw6KMDxnKMchrtbj2OFmehVh0WUCfW3DUrIgx/qFrJPICrq4Z4sTR9UQ==",
      "dev": true
    },
    "globby": {
      "version": "5.0.0",
      "resolved": "http://registry.npmjs.org/globby/-/globby-5.0.0.tgz",
      "integrity": "sha1-69hGZ8oNuzMLmbz8aOrCvFQ3Dg0=",
      "dev": true,
      "requires": {
        "array-union": "^1.0.1",
        "arrify": "^1.0.0",
        "glob": "^7.0.3",
        "object-assign": "^4.0.1",
        "pify": "^2.0.0",
        "pinkie-promise": "^2.0.0"
      }
    },
    "glogg": {
      "version": "1.0.1",
      "resolved": "https://registry.npmjs.org/glogg/-/glogg-1.0.1.tgz",
      "integrity": "sha512-ynYqXLoluBKf9XGR1gA59yEJisIL7YHEH4xr3ZziHB5/yl4qWfaK8Js9jGe6gBGCSCKVqiyO30WnRZADvemUNw==",
      "dev": true,
      "requires": {
        "sparkles": "^1.0.0"
      }
    },
    "graceful-fs": {
      "version": "4.1.15",
      "resolved": "https://registry.npmjs.org/graceful-fs/-/graceful-fs-4.1.15.tgz",
      "integrity": "sha512-6uHUhOPEBgQ24HM+r6b/QwWfZq+yiFcipKFrOFiBEnWdy5sdzYoi+pJeQaPI5qOLRFqWmAXUPQNsielzdLoecA=="
    },
    "graceful-readlink": {
      "version": "1.0.1",
      "resolved": "https://registry.npmjs.org/graceful-readlink/-/graceful-readlink-1.0.1.tgz",
      "integrity": "sha1-TK+tdrxi8C+gObL5Tpo906ORpyU="
    },
    "growl": {
      "version": "1.10.5",
      "resolved": "https://registry.npmjs.org/growl/-/growl-1.10.5.tgz",
      "integrity": "sha512-qBr4OuELkhPenW6goKVXiv47US3clb3/IbuWF9KNKEijAy9oeHxU9IgzjvJhHkUzhaj7rOUD7+YGWqUjLp5oSA==",
      "dev": true
    },
    "gulp": {
      "version": "github:gulpjs/gulp#55eb23a268dcc7340bb40808600fd4802848c06f",
      "from": "github:gulpjs/gulp#v4.0.0",
      "dev": true,
      "requires": {
        "glob-watcher": "^5.0.0",
        "gulp-cli": "^2.0.0",
        "undertaker": "^1.0.0",
        "vinyl-fs": "^3.0.0"
      },
      "dependencies": {
        "gulp-cli": {
          "version": "2.2.0",
          "resolved": "https://registry.npmjs.org/gulp-cli/-/gulp-cli-2.2.0.tgz",
          "integrity": "sha512-rGs3bVYHdyJpLqR0TUBnlcZ1O5O++Zs4bA0ajm+zr3WFCfiSLjGwoCBqFs18wzN+ZxahT9DkOK5nDf26iDsWjA==",
          "dev": true,
          "requires": {
            "ansi-colors": "^1.0.1",
            "archy": "^1.0.0",
            "array-sort": "^1.0.0",
            "color-support": "^1.1.3",
            "concat-stream": "^1.6.0",
            "copy-props": "^2.0.1",
            "fancy-log": "^1.3.2",
            "gulplog": "^1.0.0",
            "interpret": "^1.1.0",
            "isobject": "^3.0.1",
            "liftoff": "^3.1.0",
            "matchdep": "^2.0.0",
            "mute-stdout": "^1.0.0",
            "pretty-hrtime": "^1.0.0",
            "replace-homedir": "^1.0.0",
            "semver-greatest-satisfied-range": "^1.1.0",
            "v8flags": "^3.0.1",
            "yargs": "^7.1.0"
          }
        },
        "yargs": {
          "version": "7.1.0",
          "resolved": "https://registry.npmjs.org/yargs/-/yargs-7.1.0.tgz",
          "integrity": "sha1-a6MY6xaWFyf10oT46gA+jWFU0Mg=",
          "dev": true,
          "requires": {
            "camelcase": "^3.0.0",
            "cliui": "^3.2.0",
            "decamelize": "^1.1.1",
            "get-caller-file": "^1.0.1",
            "os-locale": "^1.4.0",
            "read-pkg-up": "^1.0.1",
            "require-directory": "^2.1.1",
            "require-main-filename": "^1.0.1",
            "set-blocking": "^2.0.0",
            "string-width": "^1.0.2",
            "which-module": "^1.0.0",
            "y18n": "^3.2.1",
            "yargs-parser": "^5.0.0"
          }
        }
      }
    },
    "gulp-clean-css": {
      "version": "2.3.2",
      "resolved": "http://registry.npmjs.org/gulp-clean-css/-/gulp-clean-css-2.3.2.tgz",
      "integrity": "sha1-dBB2nER0wSzNVemOp0sYmNQorNA=",
      "dev": true,
      "requires": {
        "clean-css": "^3.4.23",
        "gulp-util": "^3.0.7",
        "object-assign": "^4.1.0",
        "through2": "^2.0.3",
        "vinyl-sourcemaps-apply": "^0.2.1"
      }
    },
    "gulp-concat": {
      "version": "2.6.1",
      "resolved": "https://registry.npmjs.org/gulp-concat/-/gulp-concat-2.6.1.tgz",
      "integrity": "sha1-Yz0WyV2IUEYorQJmVmPO5aR5M1M=",
      "dev": true,
      "requires": {
        "concat-with-sourcemaps": "^1.0.0",
        "through2": "^2.0.0",
        "vinyl": "^2.0.0"
      }
    },
    "gulp-filter": {
      "version": "5.1.0",
      "resolved": "https://registry.npmjs.org/gulp-filter/-/gulp-filter-5.1.0.tgz",
      "integrity": "sha1-oF4Rr/sHz33PQafeHLe2OsN4PnM=",
      "dev": true,
      "requires": {
        "multimatch": "^2.0.0",
        "plugin-error": "^0.1.2",
        "streamfilter": "^1.0.5"
      }
    },
    "gulp-install": {
      "version": "0.6.0",
      "resolved": "https://registry.npmjs.org/gulp-install/-/gulp-install-0.6.0.tgz",
      "integrity": "sha1-EVQfEfxfehnhjLPvjq255kuOVKo=",
      "dev": true,
      "requires": {
        "gulp-util": "^3.0.4",
        "through2": "^2.0.0",
        "which": "^1.0.9"
      }
    },
    "gulp-istanbul-report": {
      "version": "0.0.1",
      "resolved": "https://registry.npmjs.org/gulp-istanbul-report/-/gulp-istanbul-report-0.0.1.tgz",
      "integrity": "sha1-5sZYjksDD2Eaa9k4LKWiOAFw3k8=",
      "dev": true,
      "requires": {
        "gulp-util": "^3.0.1",
        "istanbul": "^0.3.5",
        "lodash": "^2.4.1",
        "through": "^2.3.6"
      },
      "dependencies": {
        "esprima": {
          "version": "2.5.0",
          "resolved": "https://registry.npmjs.org/esprima/-/esprima-2.5.0.tgz",
          "integrity": "sha1-84ekb9NEwbGjm6+MIL+0O20AWMw=",
          "dev": true
        },
        "istanbul": {
          "version": "0.3.22",
          "resolved": "https://registry.npmjs.org/istanbul/-/istanbul-0.3.22.tgz",
          "integrity": "sha1-PhZNhQIf4ZyYXR8OfvDD4i0BLrY=",
          "dev": true,
          "requires": {
            "abbrev": "1.0.x",
            "async": "1.x",
            "escodegen": "1.7.x",
            "esprima": "2.5.x",
            "fileset": "0.2.x",
            "handlebars": "^4.0.1",
            "js-yaml": "3.x",
            "mkdirp": "0.5.x",
            "nopt": "3.x",
            "once": "1.x",
            "resolve": "1.1.x",
            "supports-color": "^3.1.0",
            "which": "^1.1.1",
            "wordwrap": "^1.0.0"
          }
        },
        "resolve": {
          "version": "1.1.7",
          "resolved": "https://registry.npmjs.org/resolve/-/resolve-1.1.7.tgz",
          "integrity": "sha1-IDEU2CrSxe2ejgQRs5ModeiJ6Xs=",
          "dev": true
        },
        "supports-color": {
          "version": "3.2.3",
          "resolved": "https://registry.npmjs.org/supports-color/-/supports-color-3.2.3.tgz",
          "integrity": "sha1-ZawFBLOVQXHYpklGsq48u4pfVPY=",
          "dev": true,
          "requires": {
            "has-flag": "^1.0.0"
          }
        }
      }
    },
    "gulp-json-editor": {
      "version": "2.4.3",
      "resolved": "https://registry.npmjs.org/gulp-json-editor/-/gulp-json-editor-2.4.3.tgz",
      "integrity": "sha512-cSYh93dbSxIEXiuC0eHUBkrAJA0jS7pWGZ/x0uUt0Hu1xxUt5QuT7C2+wJE0q2YWtlOTz/lxD+HFHP15/Th7lg==",
      "dev": true,
      "requires": {
        "deepmerge": "^2.2.1",
        "detect-indent": "^5.0.0",
        "js-beautify": "^1.8.8",
        "plugin-error": "^1.0.1",
        "through2": "^3.0.0"
      },
      "dependencies": {
        "plugin-error": {
          "version": "1.0.1",
          "resolved": "https://registry.npmjs.org/plugin-error/-/plugin-error-1.0.1.tgz",
          "integrity": "sha512-L1zP0dk7vGweZME2i+EeakvUNqSrdiI3F91TwEoYiGrAfUXmVv6fJIq4g82PAXxNsWOp0J7ZqQy/3Szz0ajTxA==",
          "dev": true,
          "requires": {
            "ansi-colors": "^1.0.1",
            "arr-diff": "^4.0.0",
            "arr-union": "^3.1.0",
            "extend-shallow": "^3.0.2"
          }
        },
        "through2": {
          "version": "3.0.0",
          "resolved": "https://registry.npmjs.org/through2/-/through2-3.0.0.tgz",
          "integrity": "sha512-8B+sevlqP4OiCjonI1Zw03Sf8PuV1eRsYQgLad5eonILOdyeRsY27A/2Ze8IlvlMvq31OH+3fz/styI7Ya62yQ==",
          "dev": true,
          "requires": {
            "readable-stream": "2 || 3",
            "xtend": "~4.0.1"
          }
        }
      }
    },
    "gulp-remote-src": {
      "version": "0.4.1",
      "resolved": "http://registry.npmjs.org/gulp-remote-src/-/gulp-remote-src-0.4.1.tgz",
      "integrity": "sha1-bDYATlcijJ3wL76pcnqGFrr4c1U=",
      "dev": true,
      "requires": {
        "event-stream": "~3.1.5",
        "node.extend": "~1.1.2",
        "request": "~2.58.0",
        "through2": "~0.5.1",
        "vinyl": "~0.2.3"
      },
      "dependencies": {
        "asn1": {
          "version": "0.1.11",
          "resolved": "https://registry.npmjs.org/asn1/-/asn1-0.1.11.tgz",
          "integrity": "sha1-VZvhg3bQik7E2+gId9J4GGObLfc=",
          "dev": true
        },
        "assert-plus": {
          "version": "0.1.5",
          "resolved": "https://registry.npmjs.org/assert-plus/-/assert-plus-0.1.5.tgz",
          "integrity": "sha1-7nQAlBMALYTOxyGcasgRgS5yMWA=",
          "dev": true
        },
        "async": {
          "version": "2.6.1",
          "resolved": "https://registry.npmjs.org/async/-/async-2.6.1.tgz",
          "integrity": "sha512-fNEiL2+AZt6AlAw/29Cr0UDe4sRAHCpEHh54WMz+Bb7QfNcFw4h3loofyJpLeQs4Yx7yuqu/2dLgM5hKOs6HlQ==",
          "dev": true,
          "requires": {
            "lodash": "^4.17.10"
          }
        },
        "aws-sign2": {
          "version": "0.5.0",
          "resolved": "https://registry.npmjs.org/aws-sign2/-/aws-sign2-0.5.0.tgz",
          "integrity": "sha1-xXED96F/wDfwLXwuZLYC6iI/fWM=",
          "dev": true
        },
        "bl": {
          "version": "0.9.5",
          "resolved": "http://registry.npmjs.org/bl/-/bl-0.9.5.tgz",
          "integrity": "sha1-wGt5evCF6gC8Unr8jvzxHeIjIFQ=",
          "dev": true,
          "requires": {
            "readable-stream": "~1.0.26"
          }
        },
        "caseless": {
          "version": "0.10.0",
          "resolved": "https://registry.npmjs.org/caseless/-/caseless-0.10.0.tgz",
          "integrity": "sha1-7WsnGa3NH9GPWNwIHA8aW0OWOQk=",
          "dev": true
        },
        "clone-stats": {
          "version": "0.0.1",
          "resolved": "https://registry.npmjs.org/clone-stats/-/clone-stats-0.0.1.tgz",
          "integrity": "sha1-uI+UqCzzi4eR1YBG6kAprYjKmdE=",
          "dev": true
        },
        "extend": {
          "version": "2.0.2",
          "resolved": "https://registry.npmjs.org/extend/-/extend-2.0.2.tgz",
          "integrity": "sha512-AgFD4VU+lVLP6vjnlNfF7OeInLTyeyckCNPEsuxz1vi786UuK/nk6ynPuhn/h+Ju9++TQyr5EpLRI14fc1QtTQ==",
          "dev": true
        },
        "form-data": {
          "version": "1.0.1",
          "resolved": "http://registry.npmjs.org/form-data/-/form-data-1.0.1.tgz",
          "integrity": "sha1-rjFduaSQf6BlUCMEpm13M0de43w=",
          "dev": true,
          "requires": {
            "async": "^2.0.1",
            "combined-stream": "^1.0.5",
            "mime-types": "^2.1.11"
          },
          "dependencies": {
            "mime-types": {
              "version": "2.1.21",
              "resolved": "https://registry.npmjs.org/mime-types/-/mime-types-2.1.21.tgz",
              "integrity": "sha512-3iL6DbwpyLzjR3xHSFNFeb9Nz/M8WDkX33t1GFQnFOllWk8pOrh/LSrB5OXlnlW5P9LH73X6loW/eogc+F5lJg==",
              "dev": true,
              "requires": {
                "mime-db": "~1.37.0"
              }
            }
          }
        },
        "har-validator": {
          "version": "1.8.0",
          "resolved": "http://registry.npmjs.org/har-validator/-/har-validator-1.8.0.tgz",
          "integrity": "sha1-2DhCsOtMQ1lgrrEIoGejqpTA7rI=",
          "dev": true,
          "requires": {
            "bluebird": "^2.9.30",
            "chalk": "^1.0.0",
            "commander": "^2.8.1",
            "is-my-json-valid": "^2.12.0"
          }
        },
        "hawk": {
          "version": "2.3.1",
          "resolved": "http://registry.npmjs.org/hawk/-/hawk-2.3.1.tgz",
          "integrity": "sha1-HnMc45RH+h0PbXB/e87r7A/R7B8=",
          "dev": true,
          "requires": {
            "boom": "2.x.x",
            "cryptiles": "2.x.x",
            "hoek": "2.x.x",
            "sntp": "1.x.x"
          }
        },
        "http-signature": {
          "version": "0.11.0",
          "resolved": "https://registry.npmjs.org/http-signature/-/http-signature-0.11.0.tgz",
          "integrity": "sha1-F5bPZ6ABrVzWhJ3KCZFIXwkIn+Y=",
          "dev": true,
          "requires": {
            "asn1": "0.1.11",
            "assert-plus": "^0.1.5",
            "ctype": "0.5.3"
          }
        },
        "isarray": {
          "version": "0.0.1",
          "resolved": "https://registry.npmjs.org/isarray/-/isarray-0.0.1.tgz",
          "integrity": "sha1-ihis/Kmo9Bd+Cav8YDiTmwXR7t8=",
          "dev": true
        },
        "lodash": {
          "version": "4.17.11",
          "resolved": "https://registry.npmjs.org/lodash/-/lodash-4.17.11.tgz",
          "integrity": "sha512-cQKh8igo5QUhZ7lg38DYWAxMvjSAKG0A8wGSVimP07SIUEK2UO+arSRKbRZWtelMtN5V0Hkwh5ryOto/SshYIg==",
          "dev": true
        },
        "mime-types": {
          "version": "2.0.14",
          "resolved": "http://registry.npmjs.org/mime-types/-/mime-types-2.0.14.tgz",
          "integrity": "sha1-MQ4VnbI+B3+Lsit0jav6SVcUCqY=",
          "dev": true,
          "requires": {
            "mime-db": "~1.12.0"
          },
          "dependencies": {
            "mime-db": {
              "version": "1.12.0",
              "resolved": "http://registry.npmjs.org/mime-db/-/mime-db-1.12.0.tgz",
              "integrity": "sha1-PQxjGA9FjrENMlqqN9fFiuMS6dc=",
              "dev": true
            }
          }
        },
        "node-uuid": {
          "version": "1.4.8",
          "resolved": "https://registry.npmjs.org/node-uuid/-/node-uuid-1.4.8.tgz",
          "integrity": "sha1-sEDrCSOWivq/jTL7HxfxFn/auQc=",
          "dev": true
        },
        "oauth-sign": {
          "version": "0.8.2",
          "resolved": "https://registry.npmjs.org/oauth-sign/-/oauth-sign-0.8.2.tgz",
          "integrity": "sha1-Rqarfwrq2N6unsBWV4C31O/rnUM=",
          "dev": true
        },
        "qs": {
          "version": "3.1.0",
          "resolved": "http://registry.npmjs.org/qs/-/qs-3.1.0.tgz",
          "integrity": "sha1-0OmudFIzoS3EP7TzBVu6RGJhFTw=",
          "dev": true
        },
        "readable-stream": {
          "version": "1.0.34",
          "resolved": "http://registry.npmjs.org/readable-stream/-/readable-stream-1.0.34.tgz",
          "integrity": "sha1-Elgg40vIQtLyqq+v5MKRbuMsFXw=",
          "dev": true,
          "requires": {
            "core-util-is": "~1.0.0",
            "inherits": "~2.0.1",
            "isarray": "0.0.1",
            "string_decoder": "~0.10.x"
          }
        },
        "request": {
          "version": "2.58.0",
          "resolved": "http://registry.npmjs.org/request/-/request-2.58.0.tgz",
          "integrity": "sha1-tfScC5Sqt/rTiGEqH7atA7bMFYA=",
          "dev": true,
          "requires": {
            "aws-sign2": "~0.5.0",
            "bl": "~0.9.0",
            "caseless": "~0.10.0",
            "combined-stream": "~1.0.1",
            "extend": "~2.0.1",
            "forever-agent": "~0.6.0",
            "form-data": "~1.0.0-rc1",
            "har-validator": "^1.6.1",
            "hawk": "~2.3.0",
            "http-signature": "~0.11.0",
            "isstream": "~0.1.1",
            "json-stringify-safe": "~5.0.0",
            "mime-types": "~2.0.1",
            "node-uuid": "~1.4.0",
            "oauth-sign": "~0.8.0",
            "qs": "~3.1.0",
            "stringstream": "~0.0.4",
            "tough-cookie": ">=0.12.0",
            "tunnel-agent": "~0.4.0"
          }
        },
        "string_decoder": {
          "version": "0.10.31",
          "resolved": "http://registry.npmjs.org/string_decoder/-/string_decoder-0.10.31.tgz",
          "integrity": "sha1-YuIDvEF2bGwoyfyEMB2rHFMQ+pQ=",
          "dev": true
        },
        "through2": {
          "version": "0.5.1",
          "resolved": "http://registry.npmjs.org/through2/-/through2-0.5.1.tgz",
          "integrity": "sha1-390BLrnHAOIyP9M084rGIqs3Lac=",
          "dev": true,
          "requires": {
            "readable-stream": "~1.0.17",
            "xtend": "~3.0.0"
          }
        },
        "tunnel-agent": {
          "version": "0.4.3",
          "resolved": "https://registry.npmjs.org/tunnel-agent/-/tunnel-agent-0.4.3.tgz",
          "integrity": "sha1-Y3PbdpCf5XDgjXNYM2Xtgop07us=",
          "dev": true
        },
        "vinyl": {
          "version": "0.2.3",
          "resolved": "https://registry.npmjs.org/vinyl/-/vinyl-0.2.3.tgz",
          "integrity": "sha1-vKk4IJWC7FpJrVOKAPofEl5RMlI=",
          "dev": true,
          "requires": {
            "clone-stats": "~0.0.1"
          }
        },
        "xtend": {
          "version": "3.0.0",
          "resolved": "https://registry.npmjs.org/xtend/-/xtend-3.0.0.tgz",
          "integrity": "sha1-XM50B7r2Qsunvs2laBEcST9ZZlo=",
          "dev": true
        }
      }
    },
    "gulp-rename": {
      "version": "1.4.0",
      "resolved": "https://registry.npmjs.org/gulp-rename/-/gulp-rename-1.4.0.tgz",
      "integrity": "sha512-swzbIGb/arEoFK89tPY58vg3Ok1bw+d35PfUNwWqdo7KM4jkmuGA78JiDNqR+JeZFaeeHnRg9N7aihX3YPmsyg==",
      "dev": true
    },
    "gulp-shell": {
      "version": "0.5.2",
      "resolved": "https://registry.npmjs.org/gulp-shell/-/gulp-shell-0.5.2.tgz",
      "integrity": "sha1-pJWcoGUa0ce7/nCy0K27tOGuqY0=",
      "dev": true,
      "requires": {
        "async": "^1.5.0",
        "gulp-util": "^3.0.7",
        "lodash": "^4.0.0",
        "through2": "^2.0.0"
      },
      "dependencies": {
        "lodash": {
          "version": "4.17.11",
          "resolved": "https://registry.npmjs.org/lodash/-/lodash-4.17.11.tgz",
          "integrity": "sha512-cQKh8igo5QUhZ7lg38DYWAxMvjSAKG0A8wGSVimP07SIUEK2UO+arSRKbRZWtelMtN5V0Hkwh5ryOto/SshYIg==",
          "dev": true
        }
      }
    },
    "gulp-sourcemaps": {
      "version": "1.12.1",
      "resolved": "https://registry.npmjs.org/gulp-sourcemaps/-/gulp-sourcemaps-1.12.1.tgz",
      "integrity": "sha1-tDfR89mAzyboEYSCNxjOFa5ll7Y=",
      "dev": true,
      "requires": {
        "@gulp-sourcemaps/map-sources": "1.X",
        "acorn": "4.X",
        "convert-source-map": "1.X",
        "css": "2.X",
        "debug-fabulous": "0.0.X",
        "detect-newline": "2.X",
        "graceful-fs": "4.X",
        "source-map": "~0.6.0",
        "strip-bom": "2.X",
        "through2": "2.X",
        "vinyl": "1.X"
      },
      "dependencies": {
        "clone": {
          "version": "1.0.4",
          "resolved": "https://registry.npmjs.org/clone/-/clone-1.0.4.tgz",
          "integrity": "sha1-2jCcwmPfFZlMaIypAheco8fNfH4=",
          "dev": true
        },
        "clone-stats": {
          "version": "0.0.1",
          "resolved": "https://registry.npmjs.org/clone-stats/-/clone-stats-0.0.1.tgz",
          "integrity": "sha1-uI+UqCzzi4eR1YBG6kAprYjKmdE=",
          "dev": true
        },
        "replace-ext": {
          "version": "0.0.1",
          "resolved": "https://registry.npmjs.org/replace-ext/-/replace-ext-0.0.1.tgz",
          "integrity": "sha1-KbvZIHinOfC8zitO5B6DeVNSKSQ=",
          "dev": true
        },
        "source-map": {
          "version": "0.6.1",
          "resolved": "https://registry.npmjs.org/source-map/-/source-map-0.6.1.tgz",
          "integrity": "sha512-UjgapumWlbMhkBgzT7Ykc5YXUT46F0iKu8SGXq0bcwP5dz/h0Plj6enJqjz1Zbq2l5WaqYnrVbwWOWMyF3F47g==",
          "dev": true
        },
        "vinyl": {
          "version": "1.2.0",
          "resolved": "https://registry.npmjs.org/vinyl/-/vinyl-1.2.0.tgz",
          "integrity": "sha1-XIgDbPVl5d8FVYv8kR+GVt8hiIQ=",
          "dev": true,
          "requires": {
            "clone": "^1.0.0",
            "clone-stats": "^0.0.1",
            "replace-ext": "0.0.1"
          }
        }
      }
    },
    "gulp-tslint": {
      "version": "8.1.4",
      "resolved": "https://registry.npmjs.org/gulp-tslint/-/gulp-tslint-8.1.4.tgz",
      "integrity": "sha512-wBoZIEMJRz9urHwolsvQpngA9l931p6g/Liwz1b/KrsVP6jEBFZv/o0NS1TFCQZi/l8mXxz8+v3twhf4HOXxPQ==",
      "dev": true,
      "requires": {
        "@types/fancy-log": "1.3.0",
        "ansi-colors": "^1.0.1",
        "fancy-log": "1.3.3",
        "map-stream": "~0.0.7",
        "plugin-error": "1.0.1",
        "through": "~2.3.8"
      },
      "dependencies": {
        "map-stream": {
          "version": "0.0.7",
          "resolved": "https://registry.npmjs.org/map-stream/-/map-stream-0.0.7.tgz",
          "integrity": "sha1-ih8HiW2CsQkmvTdEokIACfiJdKg=",
          "dev": true
        },
        "plugin-error": {
          "version": "1.0.1",
          "resolved": "https://registry.npmjs.org/plugin-error/-/plugin-error-1.0.1.tgz",
          "integrity": "sha512-L1zP0dk7vGweZME2i+EeakvUNqSrdiI3F91TwEoYiGrAfUXmVv6fJIq4g82PAXxNsWOp0J7ZqQy/3Szz0ajTxA==",
          "dev": true,
          "requires": {
            "ansi-colors": "^1.0.1",
            "arr-diff": "^4.0.0",
            "arr-union": "^3.1.0",
            "extend-shallow": "^3.0.2"
          }
        }
      }
    },
    "gulp-typescript": {
      "version": "3.2.4",
      "resolved": "https://registry.npmjs.org/gulp-typescript/-/gulp-typescript-3.2.4.tgz",
      "integrity": "sha512-bZosNvbUGzFA4bjjWoUPyjU5vfgJSzlYKkU0Jutbsrj+td8yvtqxethhqfzB9MwyamaUODIuidj5gIytZ523Bw==",
      "dev": true,
      "requires": {
        "gulp-util": "~3.0.7",
        "source-map": "~0.5.3",
        "through2": "~2.0.1",
        "vinyl-fs": "~2.4.3"
      },
      "dependencies": {
        "arr-diff": {
          "version": "2.0.0",
          "resolved": "https://registry.npmjs.org/arr-diff/-/arr-diff-2.0.0.tgz",
          "integrity": "sha1-jzuCf5Vai9ZpaX5KQlasPOrjVs8=",
          "dev": true,
          "requires": {
            "arr-flatten": "^1.0.1"
          }
        },
        "array-unique": {
          "version": "0.2.1",
          "resolved": "https://registry.npmjs.org/array-unique/-/array-unique-0.2.1.tgz",
          "integrity": "sha1-odl8yvy8JiXMcPrc6zalDFiwGlM=",
          "dev": true
        },
        "braces": {
          "version": "1.8.5",
          "resolved": "https://registry.npmjs.org/braces/-/braces-1.8.5.tgz",
          "integrity": "sha1-uneWLhLf+WnWt2cR6RS3N4V79qc=",
          "dev": true,
          "requires": {
            "expand-range": "^1.8.1",
            "preserve": "^0.2.0",
            "repeat-element": "^1.1.2"
          }
        },
        "clone": {
          "version": "1.0.4",
          "resolved": "https://registry.npmjs.org/clone/-/clone-1.0.4.tgz",
          "integrity": "sha1-2jCcwmPfFZlMaIypAheco8fNfH4=",
          "dev": true
        },
        "clone-stats": {
          "version": "0.0.1",
          "resolved": "https://registry.npmjs.org/clone-stats/-/clone-stats-0.0.1.tgz",
          "integrity": "sha1-uI+UqCzzi4eR1YBG6kAprYjKmdE=",
          "dev": true
        },
        "expand-brackets": {
          "version": "0.1.5",
          "resolved": "https://registry.npmjs.org/expand-brackets/-/expand-brackets-0.1.5.tgz",
          "integrity": "sha1-3wcoTjQqgHzXM6xa9yQR5YHRF3s=",
          "dev": true,
          "requires": {
            "is-posix-bracket": "^0.1.0"
          }
        },
        "extend-shallow": {
          "version": "2.0.1",
          "resolved": "https://registry.npmjs.org/extend-shallow/-/extend-shallow-2.0.1.tgz",
          "integrity": "sha1-Ua99YUrZqfYQ6huvu5idaxxWiQ8=",
          "dev": true,
          "requires": {
            "is-extendable": "^0.1.0"
          }
        },
        "extglob": {
          "version": "0.3.2",
          "resolved": "https://registry.npmjs.org/extglob/-/extglob-0.3.2.tgz",
          "integrity": "sha1-Lhj/PS9JqydlzskCPwEdqo2DSaE=",
          "dev": true,
          "requires": {
            "is-extglob": "^1.0.0"
          }
        },
        "glob": {
          "version": "5.0.15",
          "resolved": "https://registry.npmjs.org/glob/-/glob-5.0.15.tgz",
          "integrity": "sha1-G8k2ueAvSmA/zCIuz3Yz0wuLk7E=",
          "dev": true,
          "requires": {
            "inflight": "^1.0.4",
            "inherits": "2",
            "minimatch": "2 || 3",
            "once": "^1.3.0",
            "path-is-absolute": "^1.0.0"
          }
        },
        "glob-stream": {
          "version": "5.3.5",
          "resolved": "https://registry.npmjs.org/glob-stream/-/glob-stream-5.3.5.tgz",
          "integrity": "sha1-pVZlqajM3EGRWofHAeMtTgFvrSI=",
          "dev": true,
          "requires": {
            "extend": "^3.0.0",
            "glob": "^5.0.3",
            "glob-parent": "^3.0.0",
            "micromatch": "^2.3.7",
            "ordered-read-streams": "^0.3.0",
            "through2": "^0.6.0",
            "to-absolute-glob": "^0.1.1",
            "unique-stream": "^2.0.2"
          },
          "dependencies": {
            "readable-stream": {
              "version": "1.0.34",
              "resolved": "http://registry.npmjs.org/readable-stream/-/readable-stream-1.0.34.tgz",
              "integrity": "sha1-Elgg40vIQtLyqq+v5MKRbuMsFXw=",
              "dev": true,
              "requires": {
                "core-util-is": "~1.0.0",
                "inherits": "~2.0.1",
                "isarray": "0.0.1",
                "string_decoder": "~0.10.x"
              }
            },
            "through2": {
              "version": "0.6.5",
              "resolved": "http://registry.npmjs.org/through2/-/through2-0.6.5.tgz",
              "integrity": "sha1-QaucZ7KdVyCQcUEOHXp6lozTrUg=",
              "dev": true,
              "requires": {
                "readable-stream": ">=1.0.33-1 <1.1.0-0",
                "xtend": ">=4.0.0 <4.1.0-0"
              }
            }
          }
        },
        "gulp-sourcemaps": {
          "version": "1.6.0",
          "resolved": "https://registry.npmjs.org/gulp-sourcemaps/-/gulp-sourcemaps-1.6.0.tgz",
          "integrity": "sha1-uG/zSdgBzrVuHZ59x7vLS33uYAw=",
          "dev": true,
          "requires": {
            "convert-source-map": "^1.1.1",
            "graceful-fs": "^4.1.2",
            "strip-bom": "^2.0.0",
            "through2": "^2.0.0",
            "vinyl": "^1.0.0"
          }
        },
        "is-extglob": {
          "version": "1.0.0",
          "resolved": "https://registry.npmjs.org/is-extglob/-/is-extglob-1.0.0.tgz",
          "integrity": "sha1-rEaBd8SUNAWgkvyPKXYMb/xiBsA=",
          "dev": true
        },
        "is-glob": {
          "version": "2.0.1",
          "resolved": "https://registry.npmjs.org/is-glob/-/is-glob-2.0.1.tgz",
          "integrity": "sha1-0Jb5JqPe1WAPP9/ZEZjLCIjC2GM=",
          "dev": true,
          "requires": {
            "is-extglob": "^1.0.0"
          }
        },
        "is-valid-glob": {
          "version": "0.3.0",
          "resolved": "https://registry.npmjs.org/is-valid-glob/-/is-valid-glob-0.3.0.tgz",
          "integrity": "sha1-1LVcafUYhvm2XHDWwmItN+KfSP4=",
          "dev": true
        },
        "isarray": {
          "version": "0.0.1",
          "resolved": "https://registry.npmjs.org/isarray/-/isarray-0.0.1.tgz",
          "integrity": "sha1-ihis/Kmo9Bd+Cav8YDiTmwXR7t8=",
          "dev": true
        },
        "kind-of": {
          "version": "3.2.2",
          "resolved": "https://registry.npmjs.org/kind-of/-/kind-of-3.2.2.tgz",
          "integrity": "sha1-MeohpzS6ubuw8yRm2JOupR5KPGQ=",
          "dev": true,
          "requires": {
            "is-buffer": "^1.1.5"
          }
        },
        "micromatch": {
          "version": "2.3.11",
          "resolved": "https://registry.npmjs.org/micromatch/-/micromatch-2.3.11.tgz",
          "integrity": "sha1-hmd8l9FyCzY0MdBNDRUpO9OMFWU=",
          "dev": true,
          "requires": {
            "arr-diff": "^2.0.0",
            "array-unique": "^0.2.1",
            "braces": "^1.8.2",
            "expand-brackets": "^0.1.4",
            "extglob": "^0.3.1",
            "filename-regex": "^2.0.0",
            "is-extglob": "^1.0.0",
            "is-glob": "^2.0.1",
            "kind-of": "^3.0.2",
            "normalize-path": "^2.0.1",
            "object.omit": "^2.0.0",
            "parse-glob": "^3.0.4",
            "regex-cache": "^0.4.2"
          }
        },
        "ordered-read-streams": {
          "version": "0.3.0",
          "resolved": "https://registry.npmjs.org/ordered-read-streams/-/ordered-read-streams-0.3.0.tgz",
          "integrity": "sha1-cTfmmzKYuzQiR6G77jiByA4v14s=",
          "dev": true,
          "requires": {
            "is-stream": "^1.0.1",
            "readable-stream": "^2.0.1"
          }
        },
        "replace-ext": {
          "version": "0.0.1",
          "resolved": "https://registry.npmjs.org/replace-ext/-/replace-ext-0.0.1.tgz",
          "integrity": "sha1-KbvZIHinOfC8zitO5B6DeVNSKSQ=",
          "dev": true
        },
        "string_decoder": {
          "version": "0.10.31",
          "resolved": "http://registry.npmjs.org/string_decoder/-/string_decoder-0.10.31.tgz",
          "integrity": "sha1-YuIDvEF2bGwoyfyEMB2rHFMQ+pQ=",
          "dev": true
        },
        "to-absolute-glob": {
          "version": "0.1.1",
          "resolved": "https://registry.npmjs.org/to-absolute-glob/-/to-absolute-glob-0.1.1.tgz",
          "integrity": "sha1-HN+kcqnvUMI57maZm2YsoOs5k38=",
          "dev": true,
          "requires": {
            "extend-shallow": "^2.0.1"
          }
        },
        "vinyl": {
          "version": "1.2.0",
          "resolved": "https://registry.npmjs.org/vinyl/-/vinyl-1.2.0.tgz",
          "integrity": "sha1-XIgDbPVl5d8FVYv8kR+GVt8hiIQ=",
          "dev": true,
          "requires": {
            "clone": "^1.0.0",
            "clone-stats": "^0.0.1",
            "replace-ext": "0.0.1"
          }
        },
        "vinyl-fs": {
          "version": "2.4.4",
          "resolved": "https://registry.npmjs.org/vinyl-fs/-/vinyl-fs-2.4.4.tgz",
          "integrity": "sha1-vm/zJwy1Xf19MGNkDegfJddTIjk=",
          "dev": true,
          "requires": {
            "duplexify": "^3.2.0",
            "glob-stream": "^5.3.2",
            "graceful-fs": "^4.0.0",
            "gulp-sourcemaps": "1.6.0",
            "is-valid-glob": "^0.3.0",
            "lazystream": "^1.0.0",
            "lodash.isequal": "^4.0.0",
            "merge-stream": "^1.0.0",
            "mkdirp": "^0.5.0",
            "object-assign": "^4.0.0",
            "readable-stream": "^2.0.4",
            "strip-bom": "^2.0.0",
            "strip-bom-stream": "^1.0.0",
            "through2": "^2.0.0",
            "through2-filter": "^2.0.0",
            "vali-date": "^1.0.0",
            "vinyl": "^1.0.0"
          }
        }
      }
    },
    "gulp-uglify": {
      "version": "2.1.2",
      "resolved": "https://registry.npmjs.org/gulp-uglify/-/gulp-uglify-2.1.2.tgz",
      "integrity": "sha1-bbhbHQ7mPRgFhZK2WGSdZcLsRUE=",
      "dev": true,
      "requires": {
        "gulplog": "^1.0.0",
        "has-gulplog": "^0.1.0",
        "lodash": "^4.13.1",
        "make-error-cause": "^1.1.1",
        "through2": "^2.0.0",
        "uglify-js": "~2.8.10",
        "uglify-save-license": "^0.4.1",
        "vinyl-sourcemaps-apply": "^0.2.0"
      },
      "dependencies": {
        "camelcase": {
          "version": "1.2.1",
          "resolved": "https://registry.npmjs.org/camelcase/-/camelcase-1.2.1.tgz",
          "integrity": "sha1-m7UwTS4LVmmLLHWLCKPqqdqlijk=",
          "dev": true
        },
        "cliui": {
          "version": "2.1.0",
          "resolved": "https://registry.npmjs.org/cliui/-/cliui-2.1.0.tgz",
          "integrity": "sha1-S0dXYP+AJkx2LDoXGQMukcf+oNE=",
          "dev": true,
          "requires": {
            "center-align": "^0.1.1",
            "right-align": "^0.1.1",
            "wordwrap": "0.0.2"
          }
        },
        "lodash": {
          "version": "4.17.11",
          "resolved": "https://registry.npmjs.org/lodash/-/lodash-4.17.11.tgz",
          "integrity": "sha512-cQKh8igo5QUhZ7lg38DYWAxMvjSAKG0A8wGSVimP07SIUEK2UO+arSRKbRZWtelMtN5V0Hkwh5ryOto/SshYIg==",
          "dev": true
        },
        "uglify-js": {
          "version": "2.8.29",
          "resolved": "https://registry.npmjs.org/uglify-js/-/uglify-js-2.8.29.tgz",
          "integrity": "sha1-KcVzMUgFe7Th913zW3qcty5qWd0=",
          "dev": true,
          "requires": {
            "source-map": "~0.5.1",
            "uglify-to-browserify": "~1.0.0",
            "yargs": "~3.10.0"
          }
        },
        "wordwrap": {
          "version": "0.0.2",
          "resolved": "https://registry.npmjs.org/wordwrap/-/wordwrap-0.0.2.tgz",
          "integrity": "sha1-t5Zpu0LstAn4PVg8rVLKF+qhZD8=",
          "dev": true
        },
        "yargs": {
          "version": "3.10.0",
          "resolved": "https://registry.npmjs.org/yargs/-/yargs-3.10.0.tgz",
          "integrity": "sha1-9+572FfdfB0tOMDnTvvWgdFDH9E=",
          "dev": true,
          "requires": {
            "camelcase": "^1.0.2",
            "cliui": "^2.1.0",
            "decamelize": "^1.0.0",
            "window-size": "0.1.0"
          }
        }
      }
    },
    "gulp-util": {
      "version": "3.0.8",
      "resolved": "https://registry.npmjs.org/gulp-util/-/gulp-util-3.0.8.tgz",
      "integrity": "sha1-AFTh50RQLifATBh8PsxQXdVLu08=",
      "dev": true,
      "requires": {
        "array-differ": "^1.0.0",
        "array-uniq": "^1.0.2",
        "beeper": "^1.0.0",
        "chalk": "^1.0.0",
        "dateformat": "^2.0.0",
        "fancy-log": "^1.1.0",
        "gulplog": "^1.0.0",
        "has-gulplog": "^0.1.0",
        "lodash._reescape": "^3.0.0",
        "lodash._reevaluate": "^3.0.0",
        "lodash._reinterpolate": "^3.0.0",
        "lodash.template": "^3.0.0",
        "minimist": "^1.1.0",
        "multipipe": "^0.1.2",
        "object-assign": "^3.0.0",
        "replace-ext": "0.0.1",
        "through2": "^2.0.0",
        "vinyl": "^0.5.0"
      },
      "dependencies": {
        "clone": {
          "version": "1.0.4",
          "resolved": "https://registry.npmjs.org/clone/-/clone-1.0.4.tgz",
          "integrity": "sha1-2jCcwmPfFZlMaIypAheco8fNfH4=",
          "dev": true
        },
        "clone-stats": {
          "version": "0.0.1",
          "resolved": "https://registry.npmjs.org/clone-stats/-/clone-stats-0.0.1.tgz",
          "integrity": "sha1-uI+UqCzzi4eR1YBG6kAprYjKmdE=",
          "dev": true
        },
        "object-assign": {
          "version": "3.0.0",
          "resolved": "https://registry.npmjs.org/object-assign/-/object-assign-3.0.0.tgz",
          "integrity": "sha1-m+3VygiXlJvKR+f/QIBi1Un1h/I=",
          "dev": true
        },
        "replace-ext": {
          "version": "0.0.1",
          "resolved": "https://registry.npmjs.org/replace-ext/-/replace-ext-0.0.1.tgz",
          "integrity": "sha1-KbvZIHinOfC8zitO5B6DeVNSKSQ=",
          "dev": true
        },
        "vinyl": {
          "version": "0.5.3",
          "resolved": "https://registry.npmjs.org/vinyl/-/vinyl-0.5.3.tgz",
          "integrity": "sha1-sEVbOPxeDPMNQyUTLkYZcMIJHN4=",
          "dev": true,
          "requires": {
            "clone": "^1.0.0",
            "clone-stats": "^0.0.1",
            "replace-ext": "0.0.1"
          }
        }
      }
    },
    "gulplog": {
      "version": "1.0.0",
      "resolved": "https://registry.npmjs.org/gulplog/-/gulplog-1.0.0.tgz",
      "integrity": "sha1-4oxNRdBey77YGDY86PnFkmIp/+U=",
      "dev": true,
      "requires": {
        "glogg": "^1.0.0"
      }
    },
    "handlebars": {
      "version": "4.0.12",
      "resolved": "https://registry.npmjs.org/handlebars/-/handlebars-4.0.12.tgz",
      "integrity": "sha512-RhmTekP+FZL+XNhwS1Wf+bTTZpdLougwt5pcgA1tuz6Jcx0fpH/7z0qd71RKnZHBCxIRBHfBOnio4gViPemNzA==",
      "dev": true,
      "requires": {
        "async": "^2.5.0",
        "optimist": "^0.6.1",
        "source-map": "^0.6.1",
        "uglify-js": "^3.1.4"
      },
      "dependencies": {
        "async": {
          "version": "2.6.1",
          "resolved": "https://registry.npmjs.org/async/-/async-2.6.1.tgz",
          "integrity": "sha512-fNEiL2+AZt6AlAw/29Cr0UDe4sRAHCpEHh54WMz+Bb7QfNcFw4h3loofyJpLeQs4Yx7yuqu/2dLgM5hKOs6HlQ==",
          "dev": true,
          "requires": {
            "lodash": "^4.17.10"
          }
        },
        "commander": {
          "version": "2.17.1",
          "resolved": "https://registry.npmjs.org/commander/-/commander-2.17.1.tgz",
          "integrity": "sha512-wPMUt6FnH2yzG95SA6mzjQOEKUU3aLaDEmzs1ti+1E9h+CsrZghRlqEM/EJ4KscsQVG8uNN4uVreUeT8+drlgg==",
          "dev": true,
          "optional": true
        },
        "lodash": {
          "version": "4.17.11",
          "resolved": "https://registry.npmjs.org/lodash/-/lodash-4.17.11.tgz",
          "integrity": "sha512-cQKh8igo5QUhZ7lg38DYWAxMvjSAKG0A8wGSVimP07SIUEK2UO+arSRKbRZWtelMtN5V0Hkwh5ryOto/SshYIg==",
          "dev": true
        },
        "source-map": {
          "version": "0.6.1",
          "resolved": "https://registry.npmjs.org/source-map/-/source-map-0.6.1.tgz",
          "integrity": "sha512-UjgapumWlbMhkBgzT7Ykc5YXUT46F0iKu8SGXq0bcwP5dz/h0Plj6enJqjz1Zbq2l5WaqYnrVbwWOWMyF3F47g==",
          "dev": true
        },
        "uglify-js": {
          "version": "3.4.9",
          "resolved": "https://registry.npmjs.org/uglify-js/-/uglify-js-3.4.9.tgz",
          "integrity": "sha512-8CJsbKOtEbnJsTyv6LE6m6ZKniqMiFWmm9sRbopbkGs3gMPPfd3Fh8iIA4Ykv5MgaTbqHr4BaoGLJLZNhsrW1Q==",
          "dev": true,
          "optional": true,
          "requires": {
            "commander": "~2.17.1",
            "source-map": "~0.6.1"
          }
        }
      }
    },
    "har-schema": {
      "version": "2.0.0",
      "resolved": "https://registry.npmjs.org/har-schema/-/har-schema-2.0.0.tgz",
      "integrity": "sha1-qUwiJOvKwEeCoNkDVSHyRzW37JI="
    },
    "har-validator": {
      "version": "5.1.3",
      "resolved": "https://registry.npmjs.org/har-validator/-/har-validator-5.1.3.tgz",
      "integrity": "sha512-sNvOCzEQNr/qrvJgc3UG/kD4QtlHycrzwS+6mfTrrSq97BvaYcPZZI1ZSqGSPR73Cxn4LKTD4PttRwfU7jWq5g==",
      "requires": {
        "ajv": "^6.5.5",
        "har-schema": "^2.0.0"
      }
    },
    "has": {
      "version": "1.0.3",
      "resolved": "https://registry.npmjs.org/has/-/has-1.0.3.tgz",
      "integrity": "sha512-f2dvO0VU6Oej7RkWJGrehjbzMAjFp5/VKPp5tTpWIV4JHHZK1/BxbFRtf/siA2SWTe09caDmVtYYzWEIbBS4zw==",
      "dev": true,
      "requires": {
        "function-bind": "^1.1.1"
      }
    },
    "has-ansi": {
      "version": "2.0.0",
      "resolved": "https://registry.npmjs.org/has-ansi/-/has-ansi-2.0.0.tgz",
      "integrity": "sha1-NPUEnOHs3ysGSa8+8k5F7TVBbZE=",
      "dev": true,
      "requires": {
        "ansi-regex": "^2.0.0"
      }
    },
    "has-binary": {
      "version": "0.1.7",
      "resolved": "https://registry.npmjs.org/has-binary/-/has-binary-0.1.7.tgz",
      "integrity": "sha1-aOYesWIQyVRaClzOBqhzkS/h5ow=",
      "dev": true,
      "requires": {
        "isarray": "0.0.1"
      },
      "dependencies": {
        "isarray": {
          "version": "0.0.1",
          "resolved": "https://registry.npmjs.org/isarray/-/isarray-0.0.1.tgz",
          "integrity": "sha1-ihis/Kmo9Bd+Cav8YDiTmwXR7t8=",
          "dev": true
        }
      }
    },
    "has-cors": {
      "version": "1.1.0",
      "resolved": "https://registry.npmjs.org/has-cors/-/has-cors-1.1.0.tgz",
      "integrity": "sha1-XkdHk/fqmEPRu5nCPu9J/xJv/zk=",
      "dev": true
    },
    "has-flag": {
      "version": "1.0.0",
      "resolved": "https://registry.npmjs.org/has-flag/-/has-flag-1.0.0.tgz",
      "integrity": "sha1-nZ55MWXOAXoA8AQYxD+UKnsdEfo=",
      "dev": true
    },
    "has-gulplog": {
      "version": "0.1.0",
      "resolved": "https://registry.npmjs.org/has-gulplog/-/has-gulplog-0.1.0.tgz",
      "integrity": "sha1-ZBTIKRNpfaUVkDl9r7EvIpZ4Ec4=",
      "dev": true,
      "requires": {
        "sparkles": "^1.0.0"
      }
    },
    "has-symbols": {
      "version": "1.0.0",
      "resolved": "https://registry.npmjs.org/has-symbols/-/has-symbols-1.0.0.tgz",
      "integrity": "sha1-uhqPGvKg/DllD1yFA2dwQSIGO0Q=",
      "dev": true
    },
    "has-value": {
      "version": "1.0.0",
      "resolved": "https://registry.npmjs.org/has-value/-/has-value-1.0.0.tgz",
      "integrity": "sha1-GLKB2lhbHFxR3vJMkw7SmgvmsXc=",
      "dev": true,
      "requires": {
        "get-value": "^2.0.6",
        "has-values": "^1.0.0",
        "isobject": "^3.0.0"
      }
    },
    "has-values": {
      "version": "1.0.0",
      "resolved": "https://registry.npmjs.org/has-values/-/has-values-1.0.0.tgz",
      "integrity": "sha1-lbC2P+whRmGab+V/51Yo1aOe/k8=",
      "dev": true,
      "requires": {
        "is-number": "^3.0.0",
        "kind-of": "^4.0.0"
      },
      "dependencies": {
        "kind-of": {
          "version": "4.0.0",
          "resolved": "https://registry.npmjs.org/kind-of/-/kind-of-4.0.0.tgz",
          "integrity": "sha1-IIE989cSkosgc3hpGkUGb65y3Vc=",
          "dev": true,
          "requires": {
            "is-buffer": "^1.1.5"
          }
        }
      }
    },
    "hawk": {
      "version": "3.1.3",
      "resolved": "http://registry.npmjs.org/hawk/-/hawk-3.1.3.tgz",
      "integrity": "sha1-B4REvXwWQLD+VA0sm3PVlnjo4cQ=",
      "dev": true,
      "requires": {
        "boom": "2.x.x",
        "cryptiles": "2.x.x",
        "hoek": "2.x.x",
        "sntp": "1.x.x"
      }
    },
    "he": {
      "version": "1.1.1",
      "resolved": "https://registry.npmjs.org/he/-/he-1.1.1.tgz",
      "integrity": "sha1-k0EP0hsAlzUVH4howvJx80J+I/0=",
      "dev": true
    },
    "hoek": {
      "version": "2.16.3",
      "resolved": "http://registry.npmjs.org/hoek/-/hoek-2.16.3.tgz",
      "integrity": "sha1-ILt0A9POo5jpHcRxCo/xuCdKJe0=",
      "dev": true
    },
    "home-or-tmp": {
      "version": "2.0.0",
      "resolved": "https://registry.npmjs.org/home-or-tmp/-/home-or-tmp-2.0.0.tgz",
      "integrity": "sha1-42w/LSyufXRqhX440Y1fMqeILbg=",
      "dev": true,
      "requires": {
        "os-homedir": "^1.0.0",
        "os-tmpdir": "^1.0.1"
      }
    },
    "homedir-polyfill": {
      "version": "1.0.3",
      "resolved": "https://registry.npmjs.org/homedir-polyfill/-/homedir-polyfill-1.0.3.tgz",
      "integrity": "sha512-eSmmWE5bZTK2Nou4g0AI3zZ9rswp7GRKoKXS1BLUkvPviOqs4YTN1djQIqrXy9k5gEtdLPy86JjRwsNM9tnDcA==",
      "dev": true,
      "requires": {
        "parse-passwd": "^1.0.0"
      }
    },
    "hosted-git-info": {
      "version": "2.7.1",
      "resolved": "https://registry.npmjs.org/hosted-git-info/-/hosted-git-info-2.7.1.tgz",
      "integrity": "sha512-7T/BxH19zbcCTa8XkMlbK5lTo1WtgkFi3GvdWEyNuc4Vex7/9Dqbnpsf4JMydcfj9HCg4zUWFTL3Za6lapg5/w==",
      "dev": true
    },
    "htmlparser2": {
      "version": "3.10.1",
      "resolved": "https://registry.npmjs.org/htmlparser2/-/htmlparser2-3.10.1.tgz",
      "integrity": "sha512-IgieNijUMbkDovyoKObU1DUhm1iwNYE/fuifEoEHfd1oZKZDaONBSkal7Y01shxsM49R4XaMdGez3WnF9UfiCQ==",
      "dev": true,
      "requires": {
        "domelementtype": "^1.3.1",
        "domhandler": "^2.3.0",
        "domutils": "^1.5.1",
        "entities": "^1.1.1",
        "inherits": "^2.0.1",
        "readable-stream": "^3.1.1"
      },
      "dependencies": {
        "readable-stream": {
          "version": "3.2.0",
          "resolved": "https://registry.npmjs.org/readable-stream/-/readable-stream-3.2.0.tgz",
          "integrity": "sha512-RV20kLjdmpZuTF1INEb9IA3L68Nmi+Ri7ppZqo78wj//Pn62fCoJyV9zalccNzDD/OuJpMG4f+pfMl8+L6QdGw==",
          "dev": true,
          "requires": {
            "inherits": "^2.0.3",
            "string_decoder": "^1.1.1",
            "util-deprecate": "^1.0.1"
          }
        }
      }
    },
    "http-errors": {
      "version": "1.6.3",
      "resolved": "http://registry.npmjs.org/http-errors/-/http-errors-1.6.3.tgz",
      "integrity": "sha1-i1VoC7S+KDoLW/TqLjhYC+HZMg0=",
      "requires": {
        "depd": "~1.1.2",
        "inherits": "2.0.3",
        "setprototypeof": "1.1.0",
        "statuses": ">= 1.4.0 < 2"
      }
    },
    "http-proxy": {
      "version": "1.17.0",
      "resolved": "https://registry.npmjs.org/http-proxy/-/http-proxy-1.17.0.tgz",
      "integrity": "sha512-Taqn+3nNvYRfJ3bGvKfBSRwy1v6eePlm3oc/aWVxZp57DQr5Eq3xhKJi7Z4hZpS8PC3H4qI+Yly5EmFacGuA/g==",
      "dev": true,
      "requires": {
        "eventemitter3": "^3.0.0",
        "follow-redirects": "^1.0.0",
        "requires-port": "^1.0.0"
      }
    },
    "http-proxy-agent": {
      "version": "2.1.0",
      "resolved": "https://registry.npmjs.org/http-proxy-agent/-/http-proxy-agent-2.1.0.tgz",
      "integrity": "sha512-qwHbBLV7WviBl0rQsOzH6o5lwyOIvwp/BdFnvVxXORldu5TmjFfjzBcWUWS5kWAZhmv+JtiDhSuQCp4sBfbIgg==",
      "requires": {
        "agent-base": "4",
        "debug": "3.1.0"
      },
      "dependencies": {
        "debug": {
          "version": "3.1.0",
          "resolved": "https://registry.npmjs.org/debug/-/debug-3.1.0.tgz",
          "integrity": "sha512-OX8XqP7/1a9cqkxYw2yXss15f26NKWBpDXQd0/uK/KPqdQhxbPa994hnzjcE2VqQpDslf55723cKPUOGSmMY3g==",
          "requires": {
            "ms": "2.0.0"
          }
        }
      }
    },
    "http-signature": {
      "version": "1.2.0",
      "resolved": "https://registry.npmjs.org/http-signature/-/http-signature-1.2.0.tgz",
      "integrity": "sha1-muzZJRFHcvPZW2WmCruPfBj7rOE=",
      "requires": {
        "assert-plus": "^1.0.0",
        "jsprim": "^1.2.2",
        "sshpk": "^1.7.0"
      }
    },
    "https-proxy-agent": {
      "version": "2.2.1",
      "resolved": "https://registry.npmjs.org/https-proxy-agent/-/https-proxy-agent-2.2.1.tgz",
      "integrity": "sha512-HPCTS1LW51bcyMYbxUIOO4HEOlQ1/1qRaFWcyxvwaqUS9TY88aoEuHUY33kuAh1YhVVaDQhLZsnPd+XNARWZlQ==",
      "requires": {
        "agent-base": "^4.1.0",
        "debug": "^3.1.0"
      },
      "dependencies": {
        "debug": {
          "version": "3.2.6",
          "resolved": "https://registry.npmjs.org/debug/-/debug-3.2.6.tgz",
          "integrity": "sha512-mel+jf7nrtEl5Pn1Qx46zARXKDpBbvzezse7p7LqINmdoIk8PYP5SySaxEmYv6TZ0JyEKA1hsCId6DIhgITtWQ==",
          "requires": {
            "ms": "^2.1.1"
          }
        },
        "ms": {
          "version": "2.1.1",
          "resolved": "https://registry.npmjs.org/ms/-/ms-2.1.1.tgz",
          "integrity": "sha512-tgp+dl5cGk28utYktBsrFqA7HKgrhgPsg6Z/EfhWI4gl1Hwq8B/GmY/0oXZ6nF8hDVesS/FpnYaD/kOWhYQvyg=="
        }
      }
    },
    "iconv-lite": {
      "version": "0.4.23",
      "resolved": "https://registry.npmjs.org/iconv-lite/-/iconv-lite-0.4.23.tgz",
      "integrity": "sha512-neyTUVFtahjf0mB3dZT77u+8O0QB89jFdnBkd5P1JgYPbPaia3gXXOVL2fq8VyU2gMMD7SaN7QukTB/pmXYvDA==",
      "requires": {
        "safer-buffer": ">= 2.1.2 < 3"
      }
    },
    "ieee754": {
      "version": "1.1.12",
      "resolved": "https://registry.npmjs.org/ieee754/-/ieee754-1.1.12.tgz",
      "integrity": "sha512-GguP+DRY+pJ3soyIiGPTvdiVXjZ+DbXOxGpXn3eMvNW4x4irjqXm4wHKscC+TfxSJ0yw/S1F24tqdMNsMZTiLA=="
    },
    "indent-string": {
      "version": "2.1.0",
      "resolved": "https://registry.npmjs.org/indent-string/-/indent-string-2.1.0.tgz",
      "integrity": "sha1-ji1INIdCEhtKghi3oTfppSBJ3IA=",
      "dev": true,
      "requires": {
        "repeating": "^2.0.0"
      }
    },
    "indexof": {
      "version": "0.0.1",
      "resolved": "https://registry.npmjs.org/indexof/-/indexof-0.0.1.tgz",
      "integrity": "sha1-gtwzbSMrkGIXnQWrMpOmYFn9Q10=",
      "dev": true
    },
    "inflight": {
      "version": "1.0.6",
      "resolved": "https://registry.npmjs.org/inflight/-/inflight-1.0.6.tgz",
      "integrity": "sha1-Sb1jMdfQLQwJvJEKEHW6gWW1bfk=",
      "requires": {
        "once": "^1.3.0",
        "wrappy": "1"
      }
    },
    "inherits": {
      "version": "2.0.3",
      "resolved": "https://registry.npmjs.org/inherits/-/inherits-2.0.3.tgz",
      "integrity": "sha1-Yzwsg+PaQqUC9SRmAiSA9CCCYd4="
    },
    "ini": {
      "version": "1.3.5",
      "resolved": "https://registry.npmjs.org/ini/-/ini-1.3.5.tgz",
      "integrity": "sha512-RZY5huIKCMRWDUqZlEi72f/lmXKMvuszcMBduliQ3nnWbx9X/ZBQO7DijMEYS9EhHBb2qacRUMtC7svLwe0lcw==",
      "dev": true
    },
    "interpret": {
      "version": "1.2.0",
      "resolved": "https://registry.npmjs.org/interpret/-/interpret-1.2.0.tgz",
      "integrity": "sha512-mT34yGKMNceBQUoVn7iCDKDntA7SC6gycMAWzGx1z/CMCTV7b2AAtXlo3nRyHZ1FelRkQbQjprHSYGwzLtkVbw==",
      "dev": true
    },
    "invariant": {
      "version": "2.2.4",
      "resolved": "https://registry.npmjs.org/invariant/-/invariant-2.2.4.tgz",
      "integrity": "sha512-phJfQVBuaJM5raOpJjSfkiD6BpbCE4Ns//LaXl6wGYtUBY83nWS6Rf9tXm2e8VaK60JEjYldbPif/A2B1C2gNA==",
      "dev": true,
      "requires": {
        "loose-envify": "^1.0.0"
      }
    },
    "invert-kv": {
      "version": "1.0.0",
      "resolved": "https://registry.npmjs.org/invert-kv/-/invert-kv-1.0.0.tgz",
      "integrity": "sha1-EEqOSqym09jNFXqO+L+rLXo//bY=",
      "dev": true
    },
    "ipaddr.js": {
      "version": "1.8.0",
      "resolved": "https://registry.npmjs.org/ipaddr.js/-/ipaddr.js-1.8.0.tgz",
      "integrity": "sha1-6qM9bd16zo9/b+DJygRA5wZzix4="
    },
    "is": {
      "version": "3.2.1",
      "resolved": "https://registry.npmjs.org/is/-/is-3.2.1.tgz",
      "integrity": "sha1-0Kwq1V63sL7JJqUmb2xmKqqD3KU=",
      "dev": true
    },
    "is-absolute": {
      "version": "1.0.0",
      "resolved": "https://registry.npmjs.org/is-absolute/-/is-absolute-1.0.0.tgz",
      "integrity": "sha512-dOWoqflvcydARa360Gvv18DZ/gRuHKi2NU/wU5X1ZFzdYfH29nkiNZsF3mp4OJ3H4yo9Mx8A/uAGNzpzPN3yBA==",
      "dev": true,
      "requires": {
        "is-relative": "^1.0.0",
        "is-windows": "^1.0.1"
      }
    },
    "is-accessor-descriptor": {
      "version": "0.1.6",
      "resolved": "https://registry.npmjs.org/is-accessor-descriptor/-/is-accessor-descriptor-0.1.6.tgz",
      "integrity": "sha1-qeEss66Nh2cn7u84Q/igiXtcmNY=",
      "dev": true,
      "requires": {
        "kind-of": "^3.0.2"
      },
      "dependencies": {
        "kind-of": {
          "version": "3.2.2",
          "resolved": "https://registry.npmjs.org/kind-of/-/kind-of-3.2.2.tgz",
          "integrity": "sha1-MeohpzS6ubuw8yRm2JOupR5KPGQ=",
          "dev": true,
          "requires": {
            "is-buffer": "^1.1.5"
          }
        }
      }
    },
    "is-arrayish": {
      "version": "0.2.1",
      "resolved": "https://registry.npmjs.org/is-arrayish/-/is-arrayish-0.2.1.tgz",
      "integrity": "sha1-d8mYQFJ6qOyxqLppe4BkWnqSap0="
    },
    "is-binary-path": {
      "version": "1.0.1",
      "resolved": "https://registry.npmjs.org/is-binary-path/-/is-binary-path-1.0.1.tgz",
      "integrity": "sha1-dfFmQrSA8YenEcgUFh/TpKdlWJg=",
      "dev": true,
      "requires": {
        "binary-extensions": "^1.0.0"
      }
    },
    "is-buffer": {
      "version": "1.1.6",
      "resolved": "https://registry.npmjs.org/is-buffer/-/is-buffer-1.1.6.tgz",
      "integrity": "sha512-NcdALwpXkTm5Zvvbk7owOUSvVvBKDgKP5/ewfXEznmQFfs4ZRmanOeKBTjRVjka3QFoN6XJ+9F3USqfHqTaU5w==",
      "dev": true
    },
    "is-builtin-module": {
      "version": "1.0.0",
      "resolved": "http://registry.npmjs.org/is-builtin-module/-/is-builtin-module-1.0.0.tgz",
      "integrity": "sha1-VAVy0096wxGfj3bDDLwbHgN6/74=",
      "dev": true,
      "requires": {
        "builtin-modules": "^1.0.0"
      }
    },
    "is-data-descriptor": {
      "version": "0.1.4",
      "resolved": "https://registry.npmjs.org/is-data-descriptor/-/is-data-descriptor-0.1.4.tgz",
      "integrity": "sha1-C17mSDiOLIYCgueT8YVv7D8wG1Y=",
      "dev": true,
      "requires": {
        "kind-of": "^3.0.2"
      },
      "dependencies": {
        "kind-of": {
          "version": "3.2.2",
          "resolved": "https://registry.npmjs.org/kind-of/-/kind-of-3.2.2.tgz",
          "integrity": "sha1-MeohpzS6ubuw8yRm2JOupR5KPGQ=",
          "dev": true,
          "requires": {
            "is-buffer": "^1.1.5"
          }
        }
      }
    },
    "is-descriptor": {
      "version": "0.1.6",
      "resolved": "https://registry.npmjs.org/is-descriptor/-/is-descriptor-0.1.6.tgz",
      "integrity": "sha512-avDYr0SB3DwO9zsMov0gKCESFYqCnE4hq/4z3TdUlukEy5t9C0YRq7HLrsN52NAcqXKaepeCD0n+B0arnVG3Hg==",
      "dev": true,
      "requires": {
        "is-accessor-descriptor": "^0.1.6",
        "is-data-descriptor": "^0.1.4",
        "kind-of": "^5.0.0"
      },
      "dependencies": {
        "kind-of": {
          "version": "5.1.0",
          "resolved": "https://registry.npmjs.org/kind-of/-/kind-of-5.1.0.tgz",
          "integrity": "sha512-NGEErnH6F2vUuXDh+OlbcKW7/wOcfdRHaZ7VWtqCztfHri/++YKmP51OdWeGPuqCOba6kk2OTe5d02VmTB80Pw==",
          "dev": true
        }
      }
    },
    "is-dotfile": {
      "version": "1.0.3",
      "resolved": "https://registry.npmjs.org/is-dotfile/-/is-dotfile-1.0.3.tgz",
      "integrity": "sha1-pqLzL/0t+wT1yiXs0Pa4PPeYoeE=",
      "dev": true
    },
    "is-equal-shallow": {
      "version": "0.1.3",
      "resolved": "https://registry.npmjs.org/is-equal-shallow/-/is-equal-shallow-0.1.3.tgz",
      "integrity": "sha1-IjgJj8Ih3gvPpdnqxMRdY4qhxTQ=",
      "dev": true,
      "requires": {
        "is-primitive": "^2.0.0"
      }
    },
    "is-extendable": {
      "version": "0.1.1",
      "resolved": "https://registry.npmjs.org/is-extendable/-/is-extendable-0.1.1.tgz",
      "integrity": "sha1-YrEQ4omkcUGOPsNqYX1HLjAd/Ik=",
      "dev": true
    },
    "is-extglob": {
      "version": "2.1.1",
      "resolved": "https://registry.npmjs.org/is-extglob/-/is-extglob-2.1.1.tgz",
      "integrity": "sha1-qIwCU1eR8C7TfHahueqXc8gz+MI=",
      "dev": true
    },
    "is-finite": {
      "version": "1.0.2",
      "resolved": "https://registry.npmjs.org/is-finite/-/is-finite-1.0.2.tgz",
      "integrity": "sha1-zGZ3aVYCvlUO8R6LSqYwU0K20Ko=",
      "dev": true,
      "requires": {
        "number-is-nan": "^1.0.0"
      }
    },
    "is-fullwidth-code-point": {
      "version": "1.0.0",
      "resolved": "https://registry.npmjs.org/is-fullwidth-code-point/-/is-fullwidth-code-point-1.0.0.tgz",
      "integrity": "sha1-754xOG8DGn8NZDr4L95QxFfvAMs=",
      "dev": true,
      "requires": {
        "number-is-nan": "^1.0.0"
      }
    },
    "is-glob": {
      "version": "4.0.1",
      "resolved": "https://registry.npmjs.org/is-glob/-/is-glob-4.0.1.tgz",
      "integrity": "sha512-5G0tKtBTFImOqDnLB2hG6Bp2qcKEFduo4tZu9MT/H6NQv/ghhy30o55ufafxJ/LdH79LLs2Kfrn85TLKyA7BUg==",
      "dev": true,
      "requires": {
        "is-extglob": "^2.1.1"
      }
    },
    "is-my-ip-valid": {
      "version": "1.0.0",
      "resolved": "https://registry.npmjs.org/is-my-ip-valid/-/is-my-ip-valid-1.0.0.tgz",
      "integrity": "sha512-gmh/eWXROncUzRnIa1Ubrt5b8ep/MGSnfAUI3aRp+sqTCs1tv1Isl8d8F6JmkN3dXKc3ehZMrtiPN9eL03NuaQ==",
      "dev": true
    },
    "is-my-json-valid": {
      "version": "2.19.0",
      "resolved": "https://registry.npmjs.org/is-my-json-valid/-/is-my-json-valid-2.19.0.tgz",
      "integrity": "sha512-mG0f/unGX1HZ5ep4uhRaPOS8EkAY8/j6mDRMJrutq4CqhoJWYp7qAlonIPy3TV7p3ju4TK9fo/PbnoksWmsp5Q==",
      "dev": true,
      "requires": {
        "generate-function": "^2.0.0",
        "generate-object-property": "^1.1.0",
        "is-my-ip-valid": "^1.0.0",
        "jsonpointer": "^4.0.0",
        "xtend": "^4.0.0"
      }
    },
    "is-natural-number": {
      "version": "4.0.1",
      "resolved": "https://registry.npmjs.org/is-natural-number/-/is-natural-number-4.0.1.tgz",
      "integrity": "sha1-q5124dtM7VHjXeDHLr7PCfc0zeg="
    },
    "is-negated-glob": {
      "version": "1.0.0",
      "resolved": "https://registry.npmjs.org/is-negated-glob/-/is-negated-glob-1.0.0.tgz",
      "integrity": "sha1-aRC8pdqMleeEtXUbl2z1oQ/uNtI=",
      "dev": true
    },
    "is-number": {
      "version": "3.0.0",
      "resolved": "https://registry.npmjs.org/is-number/-/is-number-3.0.0.tgz",
      "integrity": "sha1-JP1iAaR4LPUFYcgQJ2r8fRLXEZU=",
      "dev": true,
      "requires": {
        "kind-of": "^3.0.2"
      },
      "dependencies": {
        "kind-of": {
          "version": "3.2.2",
          "resolved": "https://registry.npmjs.org/kind-of/-/kind-of-3.2.2.tgz",
          "integrity": "sha1-MeohpzS6ubuw8yRm2JOupR5KPGQ=",
          "dev": true,
          "requires": {
            "is-buffer": "^1.1.5"
          }
        }
      }
    },
    "is-path-cwd": {
      "version": "1.0.0",
      "resolved": "https://registry.npmjs.org/is-path-cwd/-/is-path-cwd-1.0.0.tgz",
      "integrity": "sha1-0iXsIxMuie3Tj9p2dHLmLmXxEG0=",
      "dev": true
    },
    "is-path-in-cwd": {
      "version": "1.0.1",
      "resolved": "https://registry.npmjs.org/is-path-in-cwd/-/is-path-in-cwd-1.0.1.tgz",
      "integrity": "sha512-FjV1RTW48E7CWM7eE/J2NJvAEEVektecDBVBE5Hh3nM1Jd0kvhHtX68Pr3xsDf857xt3Y4AkwVULK1Vku62aaQ==",
      "dev": true,
      "requires": {
        "is-path-inside": "^1.0.0"
      }
    },
    "is-path-inside": {
      "version": "1.0.1",
      "resolved": "https://registry.npmjs.org/is-path-inside/-/is-path-inside-1.0.1.tgz",
      "integrity": "sha1-jvW33lBDej/cprToZe96pVy0gDY=",
      "dev": true,
      "requires": {
        "path-is-inside": "^1.0.1"
      }
    },
    "is-plain-object": {
      "version": "2.0.4",
      "resolved": "https://registry.npmjs.org/is-plain-object/-/is-plain-object-2.0.4.tgz",
      "integrity": "sha512-h5PpgXkWitc38BBMYawTYMWJHFZJVnBquFE57xFpjB8pJFiF6gZ+bU+WyI/yqXiFR5mdLsgYNaPe8uao6Uv9Og==",
      "dev": true,
      "requires": {
        "isobject": "^3.0.1"
      }
    },
    "is-posix-bracket": {
      "version": "0.1.1",
      "resolved": "https://registry.npmjs.org/is-posix-bracket/-/is-posix-bracket-0.1.1.tgz",
      "integrity": "sha1-MzTceXdDaOkvAW5vvAqI9c1ua8Q=",
      "dev": true
    },
    "is-primitive": {
      "version": "2.0.0",
      "resolved": "https://registry.npmjs.org/is-primitive/-/is-primitive-2.0.0.tgz",
      "integrity": "sha1-IHurkWOEmcB7Kt8kCkGochADRXU=",
      "dev": true
    },
    "is-property": {
      "version": "1.0.2",
      "resolved": "https://registry.npmjs.org/is-property/-/is-property-1.0.2.tgz",
      "integrity": "sha1-V/4cTkhHTt1lsJkR8msc1Ald2oQ=",
      "dev": true
    },
    "is-relative": {
      "version": "1.0.0",
      "resolved": "https://registry.npmjs.org/is-relative/-/is-relative-1.0.0.tgz",
      "integrity": "sha512-Kw/ReK0iqwKeu0MITLFuj0jbPAmEiOsIwyIXvvbfa6QfmN9pkD1M+8pdk7Rl/dTKbH34/XBFMbgD4iMJhLQbGA==",
      "dev": true,
      "requires": {
        "is-unc-path": "^1.0.0"
      }
    },
    "is-stream": {
      "version": "1.1.0",
      "resolved": "https://registry.npmjs.org/is-stream/-/is-stream-1.1.0.tgz",
      "integrity": "sha1-EtSj3U5o4Lec6428hBc66A2RykQ="
    },
    "is-typedarray": {
      "version": "1.0.0",
      "resolved": "https://registry.npmjs.org/is-typedarray/-/is-typedarray-1.0.0.tgz",
      "integrity": "sha1-5HnICFjfDBsR3dppQPlgEfzaSpo="
    },
    "is-unc-path": {
      "version": "1.0.0",
      "resolved": "https://registry.npmjs.org/is-unc-path/-/is-unc-path-1.0.0.tgz",
      "integrity": "sha512-mrGpVd0fs7WWLfVsStvgF6iEJnbjDFZh9/emhRDcGWTduTfNHd9CHeUwH3gYIjdbwo4On6hunkztwOaAw0yllQ==",
      "dev": true,
      "requires": {
        "unc-path-regex": "^0.1.2"
      }
    },
    "is-utf8": {
      "version": "0.2.1",
      "resolved": "https://registry.npmjs.org/is-utf8/-/is-utf8-0.2.1.tgz",
      "integrity": "sha1-Sw2hRCEE0bM2NA6AeX6GXPOffXI=",
      "dev": true
    },
    "is-valid-glob": {
      "version": "1.0.0",
      "resolved": "https://registry.npmjs.org/is-valid-glob/-/is-valid-glob-1.0.0.tgz",
      "integrity": "sha1-Kb8+/3Ab4tTTFdusw5vDn+j2Aao=",
      "dev": true
    },
    "is-windows": {
      "version": "1.0.2",
      "resolved": "https://registry.npmjs.org/is-windows/-/is-windows-1.0.2.tgz",
      "integrity": "sha512-eXK1UInq2bPmjyX6e3VHIzMLobc4J94i4AWn+Hpq3OU5KkrRC96OAcR3PRJ/pGu6m8TRnBHP9dkXQVsT/COVIA==",
      "dev": true
    },
    "isarray": {
      "version": "1.0.0",
      "resolved": "https://registry.npmjs.org/isarray/-/isarray-1.0.0.tgz",
      "integrity": "sha1-u5NdSFgsuhaMBoNJV6VKPgcSTxE="
    },
    "isbinaryfile": {
      "version": "3.0.3",
      "resolved": "https://registry.npmjs.org/isbinaryfile/-/isbinaryfile-3.0.3.tgz",
      "integrity": "sha512-8cJBL5tTd2OS0dM4jz07wQd5g0dCCqIhUxPIGtZfa5L6hWlvV5MHTITy/DBAsF+Oe2LS1X3krBUhNwaGUWpWxw==",
      "dev": true,
      "requires": {
        "buffer-alloc": "^1.2.0"
      }
    },
    "isexe": {
      "version": "2.0.0",
      "resolved": "https://registry.npmjs.org/isexe/-/isexe-2.0.0.tgz",
      "integrity": "sha1-6PvzdNxVb/iUehDcsFctYz8s+hA=",
      "dev": true
    },
    "isobject": {
      "version": "3.0.1",
      "resolved": "https://registry.npmjs.org/isobject/-/isobject-3.0.1.tgz",
      "integrity": "sha1-TkMekrEalzFjaqH5yNHMvP2reN8=",
      "dev": true
    },
    "isstream": {
      "version": "0.1.2",
      "resolved": "https://registry.npmjs.org/isstream/-/isstream-0.1.2.tgz",
      "integrity": "sha1-R+Y/evVa+m+S4VAOaQ64uFKcCZo="
    },
    "istanbul": {
      "version": "0.4.5",
      "resolved": "https://registry.npmjs.org/istanbul/-/istanbul-0.4.5.tgz",
      "integrity": "sha1-ZcfXPUxNqE1POsMQuRj7C4Azczs=",
      "dev": true,
      "requires": {
        "abbrev": "1.0.x",
        "async": "1.x",
        "escodegen": "1.8.x",
        "esprima": "2.7.x",
        "glob": "^5.0.15",
        "handlebars": "^4.0.1",
        "js-yaml": "3.x",
        "mkdirp": "0.5.x",
        "nopt": "3.x",
        "once": "1.x",
        "resolve": "1.1.x",
        "supports-color": "^3.1.0",
        "which": "^1.1.1",
        "wordwrap": "^1.0.0"
      },
      "dependencies": {
        "escodegen": {
          "version": "1.8.1",
          "resolved": "https://registry.npmjs.org/escodegen/-/escodegen-1.8.1.tgz",
          "integrity": "sha1-WltTr0aTEQvrsIZ6o0MN07cKEBg=",
          "dev": true,
          "requires": {
            "esprima": "^2.7.1",
            "estraverse": "^1.9.1",
            "esutils": "^2.0.2",
            "optionator": "^0.8.1",
            "source-map": "~0.2.0"
          }
        },
        "fast-levenshtein": {
          "version": "2.0.6",
          "resolved": "https://registry.npmjs.org/fast-levenshtein/-/fast-levenshtein-2.0.6.tgz",
          "integrity": "sha1-PYpcZog6FqMMqGQ+hR8Zuqd5eRc=",
          "dev": true
        },
        "glob": {
          "version": "5.0.15",
          "resolved": "https://registry.npmjs.org/glob/-/glob-5.0.15.tgz",
          "integrity": "sha1-G8k2ueAvSmA/zCIuz3Yz0wuLk7E=",
          "dev": true,
          "requires": {
            "inflight": "^1.0.4",
            "inherits": "2",
            "minimatch": "2 || 3",
            "once": "^1.3.0",
            "path-is-absolute": "^1.0.0"
          }
        },
        "levn": {
          "version": "0.3.0",
          "resolved": "https://registry.npmjs.org/levn/-/levn-0.3.0.tgz",
          "integrity": "sha1-OwmSTt+fCDwEkP3UwLxEIeBHZO4=",
          "dev": true,
          "requires": {
            "prelude-ls": "~1.1.2",
            "type-check": "~0.3.2"
          }
        },
        "optionator": {
          "version": "0.8.2",
          "resolved": "https://registry.npmjs.org/optionator/-/optionator-0.8.2.tgz",
          "integrity": "sha1-NkxeQJ0/TWMB1sC0wFu6UBgK62Q=",
          "dev": true,
          "requires": {
            "deep-is": "~0.1.3",
            "fast-levenshtein": "~2.0.4",
            "levn": "~0.3.0",
            "prelude-ls": "~1.1.2",
            "type-check": "~0.3.2",
            "wordwrap": "~1.0.0"
          }
        },
        "resolve": {
          "version": "1.1.7",
          "resolved": "https://registry.npmjs.org/resolve/-/resolve-1.1.7.tgz",
          "integrity": "sha1-IDEU2CrSxe2ejgQRs5ModeiJ6Xs=",
          "dev": true
        },
        "source-map": {
          "version": "0.2.0",
          "resolved": "http://registry.npmjs.org/source-map/-/source-map-0.2.0.tgz",
          "integrity": "sha1-2rc/vPwrqBm03gO9b26qSBZLP50=",
          "dev": true,
          "optional": true,
          "requires": {
            "amdefine": ">=0.0.4"
          }
        },
        "supports-color": {
          "version": "3.2.3",
          "resolved": "https://registry.npmjs.org/supports-color/-/supports-color-3.2.3.tgz",
          "integrity": "sha1-ZawFBLOVQXHYpklGsq48u4pfVPY=",
          "dev": true,
          "requires": {
            "has-flag": "^1.0.0"
          }
        }
      }
    },
    "jasmine-core": {
      "version": "2.4.1",
      "resolved": "http://registry.npmjs.org/jasmine-core/-/jasmine-core-2.4.1.tgz",
      "integrity": "sha1-b4OrOg8WlRcizgfSBsdz1XzIOL4=",
      "dev": true
    },
    "jquery": {
      "version": "3.4.1",
      "resolved": "https://registry.npmjs.org/jquery/-/jquery-3.4.1.tgz",
      "integrity": "sha512-36+AdBzCL+y6qjw5Tx7HgzeGCzC81MDDgaUP8ld2zhx58HdqXGoBd+tHdrBMiyjGQs0Hxs/MLZTu/eHNJJuWPw=="
    },
    "jquery-ui": {
      "version": "1.12.1",
      "resolved": "https://registry.npmjs.org/jquery-ui/-/jquery-ui-1.12.1.tgz",
      "integrity": "sha1-vLQEXI3QU5wTS8FIjN0+dop6nlE="
    },
    "js-beautify": {
      "version": "1.8.8",
      "resolved": "https://registry.npmjs.org/js-beautify/-/js-beautify-1.8.8.tgz",
      "integrity": "sha512-qVNq7ZZ7ZbLdzorvSlRDadS0Rh5oyItaE95v6I4wbbuSiijxn7SnnsV6dvKlcXuO2jX7lK8tn9fBulx34K/Ejg==",
      "dev": true,
      "requires": {
        "config-chain": "~1.1.5",
        "editorconfig": "^0.15.0",
        "mkdirp": "~0.5.0",
        "nopt": "~4.0.1"
      },
      "dependencies": {
        "nopt": {
          "version": "4.0.1",
          "resolved": "https://registry.npmjs.org/nopt/-/nopt-4.0.1.tgz",
          "integrity": "sha1-0NRoWv1UFRk8jHUFYC0NF81kR00=",
          "dev": true,
          "requires": {
            "abbrev": "1",
            "osenv": "^0.1.4"
          }
        }
      }
    },
    "js-tokens": {
      "version": "3.0.2",
      "resolved": "https://registry.npmjs.org/js-tokens/-/js-tokens-3.0.2.tgz",
      "integrity": "sha1-mGbfOVECEw449/mWvOtlRDIJwls=",
      "dev": true
    },
    "js-yaml": {
      "version": "3.6.1",
      "resolved": "https://registry.npmjs.org/js-yaml/-/js-yaml-3.6.1.tgz",
      "integrity": "sha1-bl/mfYsgXOTSL60Ft3geja3MSzA=",
      "dev": true,
      "requires": {
        "argparse": "^1.0.7",
        "esprima": "^2.6.0"
      }
    },
    "jsbn": {
      "version": "0.1.1",
      "resolved": "https://registry.npmjs.org/jsbn/-/jsbn-0.1.1.tgz",
      "integrity": "sha1-peZUwuWi3rXyAdls77yoDA7y9RM="
    },
    "jsesc": {
      "version": "1.3.0",
      "resolved": "http://registry.npmjs.org/jsesc/-/jsesc-1.3.0.tgz",
      "integrity": "sha1-RsP+yMGJKxKwgz25vHYiF226s0s=",
      "dev": true
    },
    "json-parser": {
      "version": "1.1.5",
      "resolved": "https://registry.npmjs.org/json-parser/-/json-parser-1.1.5.tgz",
      "integrity": "sha1-5i7FJh0aal/CDoEqMgdAxtkAVnc=",
      "requires": {
        "esprima": "^2.7.0"
      }
    },
    "json-schema": {
      "version": "0.2.3",
      "resolved": "https://registry.npmjs.org/json-schema/-/json-schema-0.2.3.tgz",
      "integrity": "sha1-tIDIkuWaLwWVTOcnvT8qTogvnhM="
    },
    "json-schema-traverse": {
      "version": "0.4.1",
      "resolved": "https://registry.npmjs.org/json-schema-traverse/-/json-schema-traverse-0.4.1.tgz",
      "integrity": "sha512-xbbCH5dCYU5T8LcEhhuh7HJ88HXuW3qsI3Y0zOZFKfZEHcpWiHU/Jxzk629Brsab/mMiHQti9wMP+845RPe3Vg=="
    },
    "json-stable-stringify": {
      "version": "1.0.1",
      "resolved": "https://registry.npmjs.org/json-stable-stringify/-/json-stable-stringify-1.0.1.tgz",
      "integrity": "sha1-mnWdOcXy/1A/1TAGRu1EX4jE+a8=",
      "dev": true,
      "requires": {
        "jsonify": "~0.0.0"
      }
    },
    "json-stringify-safe": {
      "version": "5.0.1",
      "resolved": "https://registry.npmjs.org/json-stringify-safe/-/json-stringify-safe-5.0.1.tgz",
      "integrity": "sha1-Epai1Y/UXxmg9s4B1lcB4sc1tus="
    },
    "json3": {
      "version": "3.3.2",
      "resolved": "https://registry.npmjs.org/json3/-/json3-3.3.2.tgz",
      "integrity": "sha1-PAQ0dD35Pi9cQq7nsZvLSDV19OE=",
      "dev": true
    },
    "json5": {
      "version": "0.5.1",
      "resolved": "http://registry.npmjs.org/json5/-/json5-0.5.1.tgz",
      "integrity": "sha1-Hq3nrMASA0rYTiOWdn6tn6VJWCE=",
      "dev": true
    },
    "jsonc-parser": {
      "version": "1.0.3",
      "resolved": "https://registry.npmjs.org/jsonc-parser/-/jsonc-parser-1.0.3.tgz",
      "integrity": "sha512-hk/69oAeaIzchq/v3lS50PXuzn5O2ynldopMC+SWBql7J2WtdptfB9dy8Y7+Og5rPkTCpn83zTiO8FMcqlXJ/g=="
    },
    "jsonfile": {
      "version": "2.4.0",
      "resolved": "http://registry.npmjs.org/jsonfile/-/jsonfile-2.4.0.tgz",
      "integrity": "sha1-NzaitCi4e72gzIO1P6PWM6NcKug=",
      "requires": {
        "graceful-fs": "^4.1.6"
      }
    },
    "jsonify": {
      "version": "0.0.0",
      "resolved": "https://registry.npmjs.org/jsonify/-/jsonify-0.0.0.tgz",
      "integrity": "sha1-LHS27kHZPKUbe1qu6PUDYx0lKnM=",
      "dev": true
    },
    "jsonpointer": {
      "version": "4.0.1",
      "resolved": "https://registry.npmjs.org/jsonpointer/-/jsonpointer-4.0.1.tgz",
      "integrity": "sha1-T9kss04OnbPInIYi7PUfm5eMbLk=",
      "dev": true
    },
    "jsprim": {
      "version": "1.4.1",
      "resolved": "https://registry.npmjs.org/jsprim/-/jsprim-1.4.1.tgz",
      "integrity": "sha1-MT5mvB5cwG5Di8G3SZwuXFastqI=",
      "requires": {
        "assert-plus": "1.0.0",
        "extsprintf": "1.3.0",
        "json-schema": "0.2.3",
        "verror": "1.10.0"
      }
    },
    "just-debounce": {
      "version": "1.0.0",
      "resolved": "https://registry.npmjs.org/just-debounce/-/just-debounce-1.0.0.tgz",
      "integrity": "sha1-h/zPrv/AtozRnVX2cilD+SnqNeo=",
      "dev": true
    },
    "karma": {
      "version": "1.7.1",
      "resolved": "https://registry.npmjs.org/karma/-/karma-1.7.1.tgz",
      "integrity": "sha512-k5pBjHDhmkdaUccnC7gE3mBzZjcxyxYsYVaqiL2G5AqlfLyBO5nw2VdNK+O16cveEPd/gIOWULH7gkiYYwVNHg==",
      "dev": true,
      "requires": {
        "bluebird": "^3.3.0",
        "body-parser": "^1.16.1",
        "chokidar": "^1.4.1",
        "colors": "^1.1.0",
        "combine-lists": "^1.0.0",
        "connect": "^3.6.0",
        "core-js": "^2.2.0",
        "di": "^0.0.1",
        "dom-serialize": "^2.2.0",
        "expand-braces": "^0.1.1",
        "glob": "^7.1.1",
        "graceful-fs": "^4.1.2",
        "http-proxy": "^1.13.0",
        "isbinaryfile": "^3.0.0",
        "lodash": "^3.8.0",
        "log4js": "^0.6.31",
        "mime": "^1.3.4",
        "minimatch": "^3.0.2",
        "optimist": "^0.6.1",
        "qjobs": "^1.1.4",
        "range-parser": "^1.2.0",
        "rimraf": "^2.6.0",
        "safe-buffer": "^5.0.1",
        "socket.io": "1.7.3",
        "source-map": "^0.5.3",
        "tmp": "0.0.31",
        "useragent": "^2.1.12"
      },
      "dependencies": {
        "anymatch": {
          "version": "1.3.2",
          "resolved": "https://registry.npmjs.org/anymatch/-/anymatch-1.3.2.tgz",
          "integrity": "sha512-0XNayC8lTHQ2OI8aljNCN3sSx6hsr/1+rlcDAotXJR7C1oZZHCNsfpbKwMjRA3Uqb5tF1Rae2oloTr4xpq+WjA==",
          "dev": true,
          "requires": {
            "micromatch": "^2.1.5",
            "normalize-path": "^2.0.0"
          }
        },
        "arr-diff": {
          "version": "2.0.0",
          "resolved": "https://registry.npmjs.org/arr-diff/-/arr-diff-2.0.0.tgz",
          "integrity": "sha1-jzuCf5Vai9ZpaX5KQlasPOrjVs8=",
          "dev": true,
          "requires": {
            "arr-flatten": "^1.0.1"
          }
        },
        "array-unique": {
          "version": "0.2.1",
          "resolved": "https://registry.npmjs.org/array-unique/-/array-unique-0.2.1.tgz",
          "integrity": "sha1-odl8yvy8JiXMcPrc6zalDFiwGlM=",
          "dev": true
        },
        "bluebird": {
          "version": "3.5.3",
          "resolved": "https://registry.npmjs.org/bluebird/-/bluebird-3.5.3.tgz",
          "integrity": "sha512-/qKPUQlaW1OyR51WeCPBvRnAlnZFUJkCSG5HzGnuIqhgyJtF+T94lFnn33eiazjRm2LAHVy2guNnaq48X9SJuw==",
          "dev": true
        },
        "braces": {
          "version": "1.8.5",
          "resolved": "https://registry.npmjs.org/braces/-/braces-1.8.5.tgz",
          "integrity": "sha1-uneWLhLf+WnWt2cR6RS3N4V79qc=",
          "dev": true,
          "requires": {
            "expand-range": "^1.8.1",
            "preserve": "^0.2.0",
            "repeat-element": "^1.1.2"
          }
        },
        "chokidar": {
          "version": "1.7.0",
          "resolved": "https://registry.npmjs.org/chokidar/-/chokidar-1.7.0.tgz",
          "integrity": "sha1-eY5ol3gVHIB2tLNg5e3SjNortGg=",
          "dev": true,
          "requires": {
            "anymatch": "^1.3.0",
            "async-each": "^1.0.0",
            "fsevents": "^1.0.0",
            "glob-parent": "^2.0.0",
            "inherits": "^2.0.1",
            "is-binary-path": "^1.0.0",
            "is-glob": "^2.0.0",
            "path-is-absolute": "^1.0.0",
            "readdirp": "^2.0.0"
          }
        },
        "expand-brackets": {
          "version": "0.1.5",
          "resolved": "https://registry.npmjs.org/expand-brackets/-/expand-brackets-0.1.5.tgz",
          "integrity": "sha1-3wcoTjQqgHzXM6xa9yQR5YHRF3s=",
          "dev": true,
          "requires": {
            "is-posix-bracket": "^0.1.0"
          }
        },
        "extglob": {
          "version": "0.3.2",
          "resolved": "https://registry.npmjs.org/extglob/-/extglob-0.3.2.tgz",
          "integrity": "sha1-Lhj/PS9JqydlzskCPwEdqo2DSaE=",
          "dev": true,
          "requires": {
            "is-extglob": "^1.0.0"
          }
        },
        "glob-parent": {
          "version": "2.0.0",
          "resolved": "https://registry.npmjs.org/glob-parent/-/glob-parent-2.0.0.tgz",
          "integrity": "sha1-gTg9ctsFT8zPUzbaqQLxgvbtuyg=",
          "dev": true,
          "requires": {
            "is-glob": "^2.0.0"
          }
        },
        "is-extglob": {
          "version": "1.0.0",
          "resolved": "https://registry.npmjs.org/is-extglob/-/is-extglob-1.0.0.tgz",
          "integrity": "sha1-rEaBd8SUNAWgkvyPKXYMb/xiBsA=",
          "dev": true
        },
        "is-glob": {
          "version": "2.0.1",
          "resolved": "https://registry.npmjs.org/is-glob/-/is-glob-2.0.1.tgz",
          "integrity": "sha1-0Jb5JqPe1WAPP9/ZEZjLCIjC2GM=",
          "dev": true,
          "requires": {
            "is-extglob": "^1.0.0"
          }
        },
        "kind-of": {
          "version": "3.2.2",
          "resolved": "https://registry.npmjs.org/kind-of/-/kind-of-3.2.2.tgz",
          "integrity": "sha1-MeohpzS6ubuw8yRm2JOupR5KPGQ=",
          "dev": true,
          "requires": {
            "is-buffer": "^1.1.5"
          }
        },
        "lodash": {
          "version": "3.10.1",
          "resolved": "http://registry.npmjs.org/lodash/-/lodash-3.10.1.tgz",
          "integrity": "sha1-W/Rejkm6QYnhfUgnid/RW9FAt7Y=",
          "dev": true
        },
        "micromatch": {
          "version": "2.3.11",
          "resolved": "https://registry.npmjs.org/micromatch/-/micromatch-2.3.11.tgz",
          "integrity": "sha1-hmd8l9FyCzY0MdBNDRUpO9OMFWU=",
          "dev": true,
          "requires": {
            "arr-diff": "^2.0.0",
            "array-unique": "^0.2.1",
            "braces": "^1.8.2",
            "expand-brackets": "^0.1.4",
            "extglob": "^0.3.1",
            "filename-regex": "^2.0.0",
            "is-extglob": "^1.0.0",
            "is-glob": "^2.0.1",
            "kind-of": "^3.0.2",
            "normalize-path": "^2.0.1",
            "object.omit": "^2.0.0",
            "parse-glob": "^3.0.4",
            "regex-cache": "^0.4.2"
          }
        },
        "tmp": {
          "version": "0.0.31",
          "resolved": "https://registry.npmjs.org/tmp/-/tmp-0.0.31.tgz",
          "integrity": "sha1-jzirlDjhcxXl29izZX6L+yd65Kc=",
          "dev": true,
          "requires": {
            "os-tmpdir": "~1.0.1"
          }
        }
      }
    },
    "karma-chrome-launcher": {
      "version": "2.2.0",
      "resolved": "https://registry.npmjs.org/karma-chrome-launcher/-/karma-chrome-launcher-2.2.0.tgz",
      "integrity": "sha512-uf/ZVpAabDBPvdPdveyk1EPgbnloPvFFGgmRhYLTDH7gEB4nZdSBk8yTU47w1g/drLSx5uMOkjKk7IWKfWg/+w==",
      "dev": true,
      "requires": {
        "fs-access": "^1.0.0",
        "which": "^1.2.1"
      }
    },
    "karma-coverage": {
      "version": "1.1.2",
      "resolved": "https://registry.npmjs.org/karma-coverage/-/karma-coverage-1.1.2.tgz",
      "integrity": "sha512-eQawj4Cl3z/CjxslYy9ariU4uDh7cCNFZHNWXWRpl0pNeblY/4wHR7M7boTYXWrn9bY0z2pZmr11eKje/S/hIw==",
      "dev": true,
      "requires": {
        "dateformat": "^1.0.6",
        "istanbul": "^0.4.0",
        "lodash": "^4.17.0",
        "minimatch": "^3.0.0",
        "source-map": "^0.5.1"
      },
      "dependencies": {
        "dateformat": {
          "version": "1.0.12",
          "resolved": "https://registry.npmjs.org/dateformat/-/dateformat-1.0.12.tgz",
          "integrity": "sha1-nxJLZ1lMk3/3BpMuSmQsyo27/uk=",
          "dev": true,
          "requires": {
            "get-stdin": "^4.0.1",
            "meow": "^3.3.0"
          }
        },
        "lodash": {
          "version": "4.17.11",
          "resolved": "https://registry.npmjs.org/lodash/-/lodash-4.17.11.tgz",
          "integrity": "sha512-cQKh8igo5QUhZ7lg38DYWAxMvjSAKG0A8wGSVimP07SIUEK2UO+arSRKbRZWtelMtN5V0Hkwh5ryOto/SshYIg==",
          "dev": true
        }
      }
    },
    "karma-htmlfile-reporter": {
      "version": "0.3.7",
      "resolved": "https://registry.npmjs.org/karma-htmlfile-reporter/-/karma-htmlfile-reporter-0.3.7.tgz",
      "integrity": "sha512-1Ryh11QJinRGf3BTUOYaPsjVtz8tK87grhOQCtdq8bt7z0sYd1lxTwC6QmH+aQS7T2pe/qfdoDdFF/Vo/96dRA==",
      "dev": true,
      "requires": {
        "xmlbuilder": "^10.0.0"
      },
      "dependencies": {
        "xmlbuilder": {
          "version": "10.1.1",
          "resolved": "https://registry.npmjs.org/xmlbuilder/-/xmlbuilder-10.1.1.tgz",
          "integrity": "sha512-OyzrcFLL/nb6fMGHbiRDuPup9ljBycsdCypwuyg5AAHvyWzGfChJpCXMG88AGTIMFhGZ9RccFN1e6lhg3hkwKg==",
          "dev": true
        }
      }
    },
    "karma-jasmine": {
      "version": "1.1.2",
      "resolved": "https://registry.npmjs.org/karma-jasmine/-/karma-jasmine-1.1.2.tgz",
      "integrity": "sha1-OU8rJf+0pkS5rabyLUQ+L9CIhsM=",
      "dev": true
    },
    "karma-jasmine-html-reporter": {
      "version": "0.2.2",
      "resolved": "http://registry.npmjs.org/karma-jasmine-html-reporter/-/karma-jasmine-html-reporter-0.2.2.tgz",
      "integrity": "sha1-SKjl7xiAdhfuK14zwRlMNbQ5Ukw=",
      "dev": true,
      "requires": {
        "karma-jasmine": "^1.0.2"
      }
    },
    "karma-junit-reporter": {
      "version": "1.2.0",
      "resolved": "https://registry.npmjs.org/karma-junit-reporter/-/karma-junit-reporter-1.2.0.tgz",
      "integrity": "sha1-T5xAzt+xo5X4rvh2q/lhiZF8Y5Y=",
      "dev": true,
      "requires": {
        "path-is-absolute": "^1.0.0",
        "xmlbuilder": "8.2.2"
      }
    },
    "karma-remap-istanbul": {
      "version": "0.2.2",
      "resolved": "https://registry.npmjs.org/karma-remap-istanbul/-/karma-remap-istanbul-0.2.2.tgz",
      "integrity": "sha1-HN9shaVcayDpxxScCoxVUzA42dk=",
      "dev": true,
      "requires": {
        "istanbul": "^0.4.3",
        "remap-istanbul": "^0.6.4"
      }
    },
    "kind-of": {
      "version": "6.0.2",
      "resolved": "https://registry.npmjs.org/kind-of/-/kind-of-6.0.2.tgz",
      "integrity": "sha512-s5kLOcnH0XqDO+FvuaLX8DDjZ18CGFk7VygH40QoKPUQhW4e2rvM0rwUq0t8IQDOwYSeLK01U90OjzBTme2QqA==",
      "dev": true
    },
    "klaw": {
      "version": "1.3.1",
      "resolved": "https://registry.npmjs.org/klaw/-/klaw-1.3.1.tgz",
      "integrity": "sha1-QIhDO0azsbolnXh4XY6W9zugJDk=",
      "requires": {
        "graceful-fs": "^4.1.9"
      }
    },
    "last-run": {
      "version": "1.1.1",
      "resolved": "https://registry.npmjs.org/last-run/-/last-run-1.1.1.tgz",
      "integrity": "sha1-RblpQsF7HHnHchmCWbqUO+v4yls=",
      "dev": true,
      "requires": {
        "default-resolution": "^2.0.0",
        "es6-weak-map": "^2.0.1"
      }
    },
    "lazy-cache": {
      "version": "1.0.4",
      "resolved": "https://registry.npmjs.org/lazy-cache/-/lazy-cache-1.0.4.tgz",
      "integrity": "sha1-odePw6UEdMuAhF07O24dpJpEbo4=",
      "dev": true
    },
    "lazy-debug-legacy": {
      "version": "0.0.1",
      "resolved": "https://registry.npmjs.org/lazy-debug-legacy/-/lazy-debug-legacy-0.0.1.tgz",
      "integrity": "sha1-U3cWwHduTPeePtG2IfdljCkRsbE=",
      "dev": true
    },
    "lazystream": {
      "version": "1.0.0",
      "resolved": "https://registry.npmjs.org/lazystream/-/lazystream-1.0.0.tgz",
      "integrity": "sha1-9plf4PggOS9hOWvolGJAe7dxaOQ=",
      "dev": true,
      "requires": {
        "readable-stream": "^2.0.5"
      }
    },
    "lcid": {
      "version": "1.0.0",
      "resolved": "https://registry.npmjs.org/lcid/-/lcid-1.0.0.tgz",
      "integrity": "sha1-MIrMr6C8SDo4Z7S28rlQYlHRuDU=",
      "dev": true,
      "requires": {
        "invert-kv": "^1.0.0"
      }
    },
    "lcov-parse": {
      "version": "0.0.10",
      "resolved": "https://registry.npmjs.org/lcov-parse/-/lcov-parse-0.0.10.tgz",
      "integrity": "sha1-GwuP+ayceIklBYK3C3ExXZ2m2aM=",
      "dev": true
    },
    "lead": {
      "version": "1.0.0",
      "resolved": "https://registry.npmjs.org/lead/-/lead-1.0.0.tgz",
      "integrity": "sha1-bxT5mje+Op3XhPVJVpDlkDRm7kI=",
      "dev": true,
      "requires": {
        "flush-write-stream": "^1.0.2"
      }
    },
    "levn": {
      "version": "0.2.5",
      "resolved": "https://registry.npmjs.org/levn/-/levn-0.2.5.tgz",
      "integrity": "sha1-uo0znQykphDjo/FFucr0iAcVUFQ=",
      "dev": true,
      "requires": {
        "prelude-ls": "~1.1.0",
        "type-check": "~0.3.1"
      }
    },
    "liftoff": {
      "version": "3.1.0",
      "resolved": "https://registry.npmjs.org/liftoff/-/liftoff-3.1.0.tgz",
      "integrity": "sha512-DlIPlJUkCV0Ips2zf2pJP0unEoT1kwYhiiPUGF3s/jtxTCjziNLoiVVh+jqWOWeFi6mmwQ5fNxvAUyPad4Dfog==",
      "dev": true,
      "requires": {
        "extend": "^3.0.0",
        "findup-sync": "^3.0.0",
        "fined": "^1.0.1",
        "flagged-respawn": "^1.0.0",
        "is-plain-object": "^2.0.4",
        "object.map": "^1.0.0",
        "rechoir": "^0.6.2",
        "resolve": "^1.1.7"
      }
    },
    "linkify-it": {
      "version": "2.1.0",
      "resolved": "https://registry.npmjs.org/linkify-it/-/linkify-it-2.1.0.tgz",
      "integrity": "sha512-4REs8/062kV2DSHxNfq5183zrqXMl7WP0WzABH9IeJI+NLm429FgE1PDecltYfnOoFDFlZGh2T8PfZn0r+GTRg==",
      "dev": true,
      "requires": {
        "uc.micro": "^1.0.1"
      }
    },
    "load-json-file": {
      "version": "1.1.0",
      "resolved": "http://registry.npmjs.org/load-json-file/-/load-json-file-1.1.0.tgz",
      "integrity": "sha1-lWkFcI1YtLq0wiYbBPWfMcmTdMA=",
      "dev": true,
      "requires": {
        "graceful-fs": "^4.1.2",
        "parse-json": "^2.2.0",
        "pify": "^2.0.0",
        "pinkie-promise": "^2.0.0",
        "strip-bom": "^2.0.0"
      }
    },
    "lodash": {
      "version": "2.4.2",
      "resolved": "http://registry.npmjs.org/lodash/-/lodash-2.4.2.tgz",
      "integrity": "sha1-+t2DS5aDBz2hebPq5tnA0VBT9z4=",
      "dev": true
    },
    "lodash._basecopy": {
      "version": "3.0.1",
      "resolved": "https://registry.npmjs.org/lodash._basecopy/-/lodash._basecopy-3.0.1.tgz",
      "integrity": "sha1-jaDmqHbPNEwK2KVIghEd08XHyjY=",
      "dev": true
    },
    "lodash._basetostring": {
      "version": "3.0.1",
      "resolved": "https://registry.npmjs.org/lodash._basetostring/-/lodash._basetostring-3.0.1.tgz",
      "integrity": "sha1-0YYdh3+CSlL2aYMtyvPuFVZqB9U=",
      "dev": true
    },
    "lodash._basevalues": {
      "version": "3.0.0",
      "resolved": "https://registry.npmjs.org/lodash._basevalues/-/lodash._basevalues-3.0.0.tgz",
      "integrity": "sha1-W3dXYoAr3j0yl1A+JjAIIP32Ybc=",
      "dev": true
    },
    "lodash._getnative": {
      "version": "3.9.1",
      "resolved": "https://registry.npmjs.org/lodash._getnative/-/lodash._getnative-3.9.1.tgz",
      "integrity": "sha1-VwvH3t5G1hzc3mh9ZdPuy6o6r/U=",
      "dev": true
    },
    "lodash._isiterateecall": {
      "version": "3.0.9",
      "resolved": "https://registry.npmjs.org/lodash._isiterateecall/-/lodash._isiterateecall-3.0.9.tgz",
      "integrity": "sha1-UgOte6Ql+uhCRg5pbbnPPmqsBXw=",
      "dev": true
    },
    "lodash._reescape": {
      "version": "3.0.0",
      "resolved": "https://registry.npmjs.org/lodash._reescape/-/lodash._reescape-3.0.0.tgz",
      "integrity": "sha1-Kx1vXf4HyKNVdT5fJ/rH8c3hYWo=",
      "dev": true
    },
    "lodash._reevaluate": {
      "version": "3.0.0",
      "resolved": "https://registry.npmjs.org/lodash._reevaluate/-/lodash._reevaluate-3.0.0.tgz",
      "integrity": "sha1-WLx0xAZklTrgsSTYBpltrKQx4u0=",
      "dev": true
    },
    "lodash._reinterpolate": {
      "version": "3.0.0",
      "resolved": "https://registry.npmjs.org/lodash._reinterpolate/-/lodash._reinterpolate-3.0.0.tgz",
      "integrity": "sha1-DM8tiRZq8Ds2Y8eWU4t1rG4RTZ0=",
      "dev": true
    },
    "lodash._root": {
      "version": "3.0.1",
      "resolved": "https://registry.npmjs.org/lodash._root/-/lodash._root-3.0.1.tgz",
      "integrity": "sha1-+6HEUkwZ7ppfgTa0YJ8BfPTe1pI=",
      "dev": true
    },
    "lodash.escape": {
      "version": "3.2.0",
      "resolved": "https://registry.npmjs.org/lodash.escape/-/lodash.escape-3.2.0.tgz",
      "integrity": "sha1-mV7g3BjBtIzJLv+ucaEKq1tIdpg=",
      "dev": true,
      "requires": {
        "lodash._root": "^3.0.0"
      }
    },
    "lodash.isarguments": {
      "version": "3.1.0",
      "resolved": "https://registry.npmjs.org/lodash.isarguments/-/lodash.isarguments-3.1.0.tgz",
      "integrity": "sha1-L1c9hcaiQon/AGY7SRwdM4/zRYo=",
      "dev": true
    },
    "lodash.isarray": {
      "version": "3.0.4",
      "resolved": "https://registry.npmjs.org/lodash.isarray/-/lodash.isarray-3.0.4.tgz",
      "integrity": "sha1-eeTriMNqgSKvhvhEqpvNhRtfu1U=",
      "dev": true
    },
    "lodash.isequal": {
      "version": "4.5.0",
      "resolved": "https://registry.npmjs.org/lodash.isequal/-/lodash.isequal-4.5.0.tgz",
      "integrity": "sha1-QVxEePK8wwEgwizhDtMib30+GOA=",
      "dev": true
    },
    "lodash.keys": {
      "version": "3.1.2",
      "resolved": "https://registry.npmjs.org/lodash.keys/-/lodash.keys-3.1.2.tgz",
      "integrity": "sha1-TbwEcrFWvlCgsoaFXRvQsMZWCYo=",
      "dev": true,
      "requires": {
        "lodash._getnative": "^3.0.0",
        "lodash.isarguments": "^3.0.0",
        "lodash.isarray": "^3.0.0"
      }
    },
    "lodash.restparam": {
      "version": "3.6.1",
      "resolved": "https://registry.npmjs.org/lodash.restparam/-/lodash.restparam-3.6.1.tgz",
      "integrity": "sha1-k2pOMJ7zMKdkXtQUWYbIWuWyCAU=",
      "dev": true
    },
    "lodash.template": {
      "version": "3.6.2",
      "resolved": "https://registry.npmjs.org/lodash.template/-/lodash.template-3.6.2.tgz",
      "integrity": "sha1-+M3sxhaaJVvpCYrosMU9N4kx0U8=",
      "dev": true,
      "requires": {
        "lodash._basecopy": "^3.0.0",
        "lodash._basetostring": "^3.0.0",
        "lodash._basevalues": "^3.0.0",
        "lodash._isiterateecall": "^3.0.0",
        "lodash._reinterpolate": "^3.0.0",
        "lodash.escape": "^3.0.0",
        "lodash.keys": "^3.0.0",
        "lodash.restparam": "^3.0.0",
        "lodash.templatesettings": "^3.0.0"
      }
    },
    "lodash.templatesettings": {
      "version": "3.1.1",
      "resolved": "https://registry.npmjs.org/lodash.templatesettings/-/lodash.templatesettings-3.1.1.tgz",
      "integrity": "sha1-+zB4RHU7Zrnxr6VOJix0UwfbqOU=",
      "dev": true,
      "requires": {
        "lodash._reinterpolate": "^3.0.0",
        "lodash.escape": "^3.0.0"
      }
    },
    "log-driver": {
      "version": "1.2.5",
      "resolved": "https://registry.npmjs.org/log-driver/-/log-driver-1.2.5.tgz",
      "integrity": "sha1-euTsJXMC/XkNVXyxDJcQDYV7AFY=",
      "dev": true
    },
    "log4js": {
      "version": "0.6.38",
      "resolved": "http://registry.npmjs.org/log4js/-/log4js-0.6.38.tgz",
      "integrity": "sha1-LElBFmldb7JUgJQ9P8hy5mKlIv0=",
      "dev": true,
      "requires": {
        "readable-stream": "~1.0.2",
        "semver": "~4.3.3"
      },
      "dependencies": {
        "isarray": {
          "version": "0.0.1",
          "resolved": "https://registry.npmjs.org/isarray/-/isarray-0.0.1.tgz",
          "integrity": "sha1-ihis/Kmo9Bd+Cav8YDiTmwXR7t8=",
          "dev": true
        },
        "readable-stream": {
          "version": "1.0.34",
          "resolved": "http://registry.npmjs.org/readable-stream/-/readable-stream-1.0.34.tgz",
          "integrity": "sha1-Elgg40vIQtLyqq+v5MKRbuMsFXw=",
          "dev": true,
          "requires": {
            "core-util-is": "~1.0.0",
            "inherits": "~2.0.1",
            "isarray": "0.0.1",
            "string_decoder": "~0.10.x"
          }
        },
        "semver": {
          "version": "4.3.6",
          "resolved": "http://registry.npmjs.org/semver/-/semver-4.3.6.tgz",
          "integrity": "sha1-MAvG4OhjdPe6YQaLWx7NV/xlMto=",
          "dev": true
        },
        "string_decoder": {
          "version": "0.10.31",
          "resolved": "http://registry.npmjs.org/string_decoder/-/string_decoder-0.10.31.tgz",
          "integrity": "sha1-YuIDvEF2bGwoyfyEMB2rHFMQ+pQ=",
          "dev": true
        }
      }
    },
    "longest": {
      "version": "1.0.1",
      "resolved": "https://registry.npmjs.org/longest/-/longest-1.0.1.tgz",
      "integrity": "sha1-MKCy2jj3N3DoKUoNIuZiXtd9AJc=",
      "dev": true
    },
    "loose-envify": {
      "version": "1.4.0",
      "resolved": "https://registry.npmjs.org/loose-envify/-/loose-envify-1.4.0.tgz",
      "integrity": "sha512-lyuxPGr/Wfhrlem2CL/UcnUc1zcqKAImBDzukY7Y5F/yQiNdko6+fRLevlw1HgMySw7f611UIY408EtxRSoK3Q==",
      "dev": true,
      "requires": {
        "js-tokens": "^3.0.0 || ^4.0.0"
      }
    },
    "loud-rejection": {
      "version": "1.6.0",
      "resolved": "https://registry.npmjs.org/loud-rejection/-/loud-rejection-1.6.0.tgz",
      "integrity": "sha1-W0b4AUft7leIcPCG0Eghz5mOVR8=",
      "dev": true,
      "requires": {
        "currently-unhandled": "^0.4.1",
        "signal-exit": "^3.0.0"
      }
    },
    "lru-cache": {
      "version": "4.1.5",
      "resolved": "https://registry.npmjs.org/lru-cache/-/lru-cache-4.1.5.tgz",
      "integrity": "sha512-sWZlbEP2OsHNkXrMl5GYk/jKk70MBng6UU4YI/qGDYbgf6YbP4EvmqISbXCoJiRKs+1bSpFHVgQxvJ17F2li5g==",
      "dev": true,
      "requires": {
        "pseudomap": "^1.0.2",
        "yallist": "^2.1.2"
      }
    },
    "make-dir": {
      "version": "1.3.0",
      "resolved": "https://registry.npmjs.org/make-dir/-/make-dir-1.3.0.tgz",
      "integrity": "sha512-2w31R7SJtieJJnQtGc7RVL2StM2vGYVfqUOvUDxH6bC6aJTxPxTF0GnIgCyu7tjockiUWAYQRbxa7vKn34s5sQ==",
      "requires": {
        "pify": "^3.0.0"
      },
      "dependencies": {
        "pify": {
          "version": "3.0.0",
          "resolved": "https://registry.npmjs.org/pify/-/pify-3.0.0.tgz",
          "integrity": "sha1-5aSs0sEB/fPZpNB/DbxNtJ3SgXY="
        }
      }
    },
    "make-error": {
      "version": "1.3.5",
      "resolved": "https://registry.npmjs.org/make-error/-/make-error-1.3.5.tgz",
      "integrity": "sha512-c3sIjNUow0+8swNwVpqoH4YCShKNFkMaw6oH1mNS2haDZQqkeZFlHS3dhoeEbKKmJB4vXpJucU6oH75aDYeE9g==",
      "dev": true
    },
    "make-error-cause": {
      "version": "1.2.2",
      "resolved": "https://registry.npmjs.org/make-error-cause/-/make-error-cause-1.2.2.tgz",
      "integrity": "sha1-3wOI/NCzeBbf8KX7gQiTl3fcvJ0=",
      "dev": true,
      "requires": {
        "make-error": "^1.2.0"
      }
    },
    "make-iterator": {
      "version": "1.0.1",
      "resolved": "https://registry.npmjs.org/make-iterator/-/make-iterator-1.0.1.tgz",
      "integrity": "sha512-pxiuXh0iVEq7VM7KMIhs5gxsfxCux2URptUQaXo4iZZJxBAzTPOLE2BumO5dbfVYq/hBJFBR/a1mFDmOx5AGmw==",
      "dev": true,
      "requires": {
        "kind-of": "^6.0.2"
      }
    },
    "map-cache": {
      "version": "0.2.2",
      "resolved": "https://registry.npmjs.org/map-cache/-/map-cache-0.2.2.tgz",
      "integrity": "sha1-wyq9C9ZSXZsFFkW7TyasXcmKDb8=",
      "dev": true
    },
    "map-obj": {
      "version": "1.0.1",
      "resolved": "https://registry.npmjs.org/map-obj/-/map-obj-1.0.1.tgz",
      "integrity": "sha1-2TPOuSBdgr3PSIb2dCvcK03qFG0=",
      "dev": true
    },
    "map-stream": {
      "version": "0.1.0",
      "resolved": "http://registry.npmjs.org/map-stream/-/map-stream-0.1.0.tgz",
      "integrity": "sha1-5WqpTEyAVaFkBKBnS3jyFffI4ZQ=",
      "dev": true
    },
    "map-visit": {
      "version": "1.0.0",
      "resolved": "https://registry.npmjs.org/map-visit/-/map-visit-1.0.0.tgz",
      "integrity": "sha1-7Nyo8TFE5mDxtb1B8S80edmN+48=",
      "dev": true,
      "requires": {
        "object-visit": "^1.0.0"
      }
    },
    "markdown-it": {
      "version": "8.4.2",
      "resolved": "https://registry.npmjs.org/markdown-it/-/markdown-it-8.4.2.tgz",
      "integrity": "sha512-GcRz3AWTqSUphY3vsUqQSFMbgR38a4Lh3GWlHRh/7MRwz8mcu9n2IO7HOh+bXHrR9kOPDl5RNCaEsrneb+xhHQ==",
      "dev": true,
      "requires": {
        "argparse": "^1.0.7",
        "entities": "~1.1.1",
        "linkify-it": "^2.0.0",
        "mdurl": "^1.0.1",
        "uc.micro": "^1.0.5"
      }
    },
    "matchdep": {
      "version": "2.0.0",
      "resolved": "https://registry.npmjs.org/matchdep/-/matchdep-2.0.0.tgz",
      "integrity": "sha1-xvNINKDY28OzfCfui7yyfHd1WC4=",
      "dev": true,
      "requires": {
        "findup-sync": "^2.0.0",
        "micromatch": "^3.0.4",
        "resolve": "^1.4.0",
        "stack-trace": "0.0.10"
      },
      "dependencies": {
        "findup-sync": {
          "version": "2.0.0",
          "resolved": "https://registry.npmjs.org/findup-sync/-/findup-sync-2.0.0.tgz",
          "integrity": "sha1-kyaxSIwi0aYIhlCoaQGy2akKLLw=",
          "dev": true,
          "requires": {
            "detect-file": "^1.0.0",
            "is-glob": "^3.1.0",
            "micromatch": "^3.0.4",
            "resolve-dir": "^1.0.1"
          }
        },
        "is-glob": {
          "version": "3.1.0",
          "resolved": "https://registry.npmjs.org/is-glob/-/is-glob-3.1.0.tgz",
          "integrity": "sha1-e6WuJCF4BKxwcHuWkiVnSGzD6Eo=",
          "dev": true,
          "requires": {
            "is-extglob": "^2.1.0"
          }
        }
      }
    },
    "math-random": {
      "version": "1.0.1",
      "resolved": "https://registry.npmjs.org/math-random/-/math-random-1.0.1.tgz",
      "integrity": "sha1-izqsWIuKZuSXXjzepn97sylgH6w=",
      "dev": true
    },
    "mdurl": {
      "version": "1.0.1",
      "resolved": "https://registry.npmjs.org/mdurl/-/mdurl-1.0.1.tgz",
      "integrity": "sha1-/oWy7HWlkDfyrf7BAP1sYBdhFS4=",
      "dev": true
    },
    "media-typer": {
      "version": "0.3.0",
      "resolved": "http://registry.npmjs.org/media-typer/-/media-typer-0.3.0.tgz",
      "integrity": "sha1-hxDXrwqmJvj/+hzgAWhUUmMlV0g="
    },
    "meow": {
      "version": "3.7.0",
      "resolved": "http://registry.npmjs.org/meow/-/meow-3.7.0.tgz",
      "integrity": "sha1-cstmi0JSKCkKu/qFaJJYcwioAfs=",
      "dev": true,
      "requires": {
        "camelcase-keys": "^2.0.0",
        "decamelize": "^1.1.2",
        "loud-rejection": "^1.0.0",
        "map-obj": "^1.0.1",
        "minimist": "^1.1.3",
        "normalize-package-data": "^2.3.4",
        "object-assign": "^4.0.1",
        "read-pkg-up": "^1.0.1",
        "redent": "^1.0.0",
        "trim-newlines": "^1.0.0"
      }
    },
    "merge-descriptors": {
      "version": "1.0.1",
      "resolved": "https://registry.npmjs.org/merge-descriptors/-/merge-descriptors-1.0.1.tgz",
      "integrity": "sha1-sAqqVW3YtEVoFQ7J0blT8/kMu2E="
    },
    "merge-stream": {
      "version": "1.0.1",
      "resolved": "https://registry.npmjs.org/merge-stream/-/merge-stream-1.0.1.tgz",
      "integrity": "sha1-QEEgLVCKNCugAXQAjfDCUbjBNeE=",
      "dev": true,
      "requires": {
        "readable-stream": "^2.0.1"
      }
    },
    "methods": {
      "version": "1.1.2",
      "resolved": "https://registry.npmjs.org/methods/-/methods-1.1.2.tgz",
      "integrity": "sha1-VSmk1nZUE07cxSZmVoNbD4Ua/O4="
    },
    "micromatch": {
      "version": "3.1.10",
      "resolved": "https://registry.npmjs.org/micromatch/-/micromatch-3.1.10.tgz",
      "integrity": "sha512-MWikgl9n9M3w+bpsY3He8L+w9eF9338xRl8IAO5viDizwSzziFEyUzo2xrrloB64ADbTf8uA8vRqqttDTOmccg==",
      "dev": true,
      "requires": {
        "arr-diff": "^4.0.0",
        "array-unique": "^0.3.2",
        "braces": "^2.3.1",
        "define-property": "^2.0.2",
        "extend-shallow": "^3.0.2",
        "extglob": "^2.0.4",
        "fragment-cache": "^0.2.1",
        "kind-of": "^6.0.2",
        "nanomatch": "^1.2.9",
        "object.pick": "^1.3.0",
        "regex-not": "^1.0.0",
        "snapdragon": "^0.8.1",
        "to-regex": "^3.0.2"
      }
    },
    "mime": {
      "version": "1.4.1",
      "resolved": "https://registry.npmjs.org/mime/-/mime-1.4.1.tgz",
      "integrity": "sha512-KI1+qOZu5DcW6wayYHSzR/tXKCDC5Om4s1z2QJjDULzLcmf3DvzS7oluY4HCTrc+9FiKmWUgeNLg7W3uIQvxtQ=="
    },
    "mime-db": {
      "version": "1.37.0",
      "resolved": "https://registry.npmjs.org/mime-db/-/mime-db-1.37.0.tgz",
      "integrity": "sha512-R3C4db6bgQhlIhPU48fUtdVmKnflq+hRdad7IyKhtFj06VPNVdk2RhiYL3UjQIlso8L+YxAtFkobT0VK+S/ybg=="
    },
    "mime-types": {
      "version": "2.1.21",
      "resolved": "https://registry.npmjs.org/mime-types/-/mime-types-2.1.21.tgz",
      "integrity": "sha512-3iL6DbwpyLzjR3xHSFNFeb9Nz/M8WDkX33t1GFQnFOllWk8pOrh/LSrB5OXlnlW5P9LH73X6loW/eogc+F5lJg==",
      "requires": {
        "mime-db": "~1.37.0"
      }
    },
    "minimatch": {
      "version": "3.0.4",
      "resolved": "https://registry.npmjs.org/minimatch/-/minimatch-3.0.4.tgz",
      "integrity": "sha512-yJHVQEhyqPLUTgt9B83PXu6W3rx4MvvHvSUvToogpwoGDOUQ+yDrR0HRot+yOCdCO7u4hX3pWft6kWBBcqh0UA==",
      "requires": {
        "brace-expansion": "^1.1.7"
      }
    },
    "minimist": {
      "version": "1.2.0",
      "resolved": "http://registry.npmjs.org/minimist/-/minimist-1.2.0.tgz",
      "integrity": "sha1-o1AIsg9BOD7sH7kU9M1d95omQoQ=",
      "dev": true
    },
    "mixin-deep": {
      "version": "1.3.1",
      "resolved": "https://registry.npmjs.org/mixin-deep/-/mixin-deep-1.3.1.tgz",
      "integrity": "sha512-8ZItLHeEgaqEvd5lYBXfm4EZSFCX29Jb9K+lAHhDKzReKBQKj3R+7NOF6tjqYi9t4oI8VUfaWITJQm86wnXGNQ==",
      "dev": true,
      "requires": {
        "for-in": "^1.0.2",
        "is-extendable": "^1.0.1"
      },
      "dependencies": {
        "is-extendable": {
          "version": "1.0.1",
          "resolved": "https://registry.npmjs.org/is-extendable/-/is-extendable-1.0.1.tgz",
          "integrity": "sha512-arnXMxT1hhoKo9k1LZdmlNyJdDDfy2v0fXjFlmok4+i8ul/6WlbVge9bhM74OpNPQPMGUToDtz+KXa1PneJxOA==",
          "dev": true,
          "requires": {
            "is-plain-object": "^2.0.4"
          }
        }
      }
    },
    "mkdirp": {
      "version": "0.5.1",
      "resolved": "http://registry.npmjs.org/mkdirp/-/mkdirp-0.5.1.tgz",
      "integrity": "sha1-MAV0OOrGz3+MR2fzhkjWaX11yQM=",
      "dev": true,
      "requires": {
        "minimist": "0.0.8"
      },
      "dependencies": {
        "minimist": {
          "version": "0.0.8",
          "resolved": "http://registry.npmjs.org/minimist/-/minimist-0.0.8.tgz",
          "integrity": "sha1-hX/Kv8M5fSYluCKCYuhqp6ARsF0=",
          "dev": true
        }
      }
    },
    "mocha": {
      "version": "5.2.0",
      "resolved": "https://registry.npmjs.org/mocha/-/mocha-5.2.0.tgz",
      "integrity": "sha512-2IUgKDhc3J7Uug+FxMXuqIyYzH7gJjXECKe/w43IGgQHTSj3InJi+yAA7T24L9bQMRKiUEHxEX37G5JpVUGLcQ==",
      "dev": true,
      "requires": {
        "browser-stdout": "1.3.1",
        "commander": "2.15.1",
        "debug": "3.1.0",
        "diff": "3.5.0",
        "escape-string-regexp": "1.0.5",
        "glob": "7.1.2",
        "growl": "1.10.5",
        "he": "1.1.1",
        "minimatch": "3.0.4",
        "mkdirp": "0.5.1",
        "supports-color": "5.4.0"
      },
      "dependencies": {
        "commander": {
          "version": "2.15.1",
          "resolved": "http://registry.npmjs.org/commander/-/commander-2.15.1.tgz",
          "integrity": "sha512-VlfT9F3V0v+jr4yxPc5gg9s62/fIVWsd2Bk2iD435um1NlGMYdVCq+MjcXnhYq2icNOizHr1kK+5TI6H0Hy0ag==",
          "dev": true
        },
        "debug": {
          "version": "3.1.0",
          "resolved": "https://registry.npmjs.org/debug/-/debug-3.1.0.tgz",
          "integrity": "sha512-OX8XqP7/1a9cqkxYw2yXss15f26NKWBpDXQd0/uK/KPqdQhxbPa994hnzjcE2VqQpDslf55723cKPUOGSmMY3g==",
          "dev": true,
          "requires": {
            "ms": "2.0.0"
          }
        },
        "diff": {
          "version": "3.5.0",
          "resolved": "https://registry.npmjs.org/diff/-/diff-3.5.0.tgz",
          "integrity": "sha512-A46qtFgd+g7pDZinpnwiRJtxbC1hpgf0uzP3iG89scHk0AUC7A1TGxf5OiiOUv/JMZR8GOt8hL900hV0bOy5xA==",
          "dev": true
        },
        "glob": {
          "version": "7.1.2",
          "resolved": "https://registry.npmjs.org/glob/-/glob-7.1.2.tgz",
          "integrity": "sha512-MJTUg1kjuLeQCJ+ccE4Vpa6kKVXkPYJ2mOCQyUuKLcLQsdrMCpBPUi8qVE6+YuaJkozeA9NusTAw3hLr8Xe5EQ==",
          "dev": true,
          "requires": {
            "fs.realpath": "^1.0.0",
            "inflight": "^1.0.4",
            "inherits": "2",
            "minimatch": "^3.0.4",
            "once": "^1.3.0",
            "path-is-absolute": "^1.0.0"
          }
        },
        "has-flag": {
          "version": "3.0.0",
          "resolved": "https://registry.npmjs.org/has-flag/-/has-flag-3.0.0.tgz",
          "integrity": "sha1-tdRU3CGZriJWmfNGfloH87lVuv0=",
          "dev": true
        },
        "supports-color": {
          "version": "5.4.0",
          "resolved": "https://registry.npmjs.org/supports-color/-/supports-color-5.4.0.tgz",
          "integrity": "sha512-zjaXglF5nnWpsq470jSv6P9DwPvgLkuapYmfDm3JWOm0vkNTVF2tI4UrN2r6jH1qM/uc/WtxYY1hYoA2dOKj5w==",
          "dev": true,
          "requires": {
            "has-flag": "^3.0.0"
          }
        }
      }
    },
    "moment": {
      "version": "2.24.0",
      "resolved": "https://registry.npmjs.org/moment/-/moment-2.24.0.tgz",
      "integrity": "sha512-bV7f+6l2QigeBBZSM/6yTNq4P2fNpSWj/0e7jQcy87A8e7o2nAfP/34/2ky5Vw4B9S446EtIhodAzkFCcR4dQg=="
    },
    "ms": {
      "version": "2.0.0",
      "resolved": "https://registry.npmjs.org/ms/-/ms-2.0.0.tgz",
      "integrity": "sha1-VgiurfwAvmwpAd9fmGF4jeDVl8g="
    },
    "multimatch": {
      "version": "2.1.0",
      "resolved": "https://registry.npmjs.org/multimatch/-/multimatch-2.1.0.tgz",
      "integrity": "sha1-nHkGoi+0wCkZ4vX3UWG0zb1LKis=",
      "dev": true,
      "requires": {
        "array-differ": "^1.0.0",
        "array-union": "^1.0.1",
        "arrify": "^1.0.0",
        "minimatch": "^3.0.0"
      }
    },
    "multipipe": {
      "version": "0.1.2",
      "resolved": "https://registry.npmjs.org/multipipe/-/multipipe-0.1.2.tgz",
      "integrity": "sha1-Ko8t33Du1WTf8tV/HhoTfZ8FB4s=",
      "dev": true,
      "requires": {
        "duplexer2": "0.0.2"
      }
    },
    "mute-stdout": {
      "version": "1.0.1",
      "resolved": "https://registry.npmjs.org/mute-stdout/-/mute-stdout-1.0.1.tgz",
      "integrity": "sha512-kDcwXR4PS7caBpuRYYBUz9iVixUk3anO3f5OYFiIPwK/20vCzKCHyKoulbiDY1S53zD2bxUpxN/IJ+TnXjfvxg==",
      "dev": true
    },
    "mute-stream": {
      "version": "0.0.8",
      "resolved": "https://registry.npmjs.org/mute-stream/-/mute-stream-0.0.8.tgz",
      "integrity": "sha512-nnbWWOkoWyUsTjKrhgD0dcz22mdkSnpYqbEjIm2nhwhuxlSkpywJmBo8h0ZqJdkp73mb90SssHkN4rsRaBAfAA==",
      "dev": true
    },
    "nan": {
      "version": "2.11.1",
      "resolved": "https://registry.npmjs.org/nan/-/nan-2.11.1.tgz",
      "integrity": "sha512-iji6k87OSXa0CcrLl9z+ZiYSuR2o+c0bGuNmXdrhTQTakxytAFsC56SArGYoiHlJlFoHSnvmhpceZJaXkVuOtA==",
      "dev": true,
      "optional": true
    },
    "nanomatch": {
      "version": "1.2.13",
      "resolved": "https://registry.npmjs.org/nanomatch/-/nanomatch-1.2.13.tgz",
      "integrity": "sha512-fpoe2T0RbHwBTBUOftAfBPaDEi06ufaUai0mE6Yn1kacc3SnTErfb/h+X94VXzI64rKFHYImXSvdwGGCmwOqCA==",
      "dev": true,
      "requires": {
        "arr-diff": "^4.0.0",
        "array-unique": "^0.3.2",
        "define-property": "^2.0.2",
        "extend-shallow": "^3.0.2",
        "fragment-cache": "^0.2.1",
        "is-windows": "^1.0.2",
        "kind-of": "^6.0.2",
        "object.pick": "^1.3.0",
        "regex-not": "^1.0.0",
        "snapdragon": "^0.8.1",
        "to-regex": "^3.0.1"
      }
    },
    "negotiator": {
      "version": "0.6.1",
      "resolved": "https://registry.npmjs.org/negotiator/-/negotiator-0.6.1.tgz",
      "integrity": "sha1-KzJxhOiZIQEXeyhWP7XnECrNDKk="
    },
    "next-tick": {
      "version": "1.0.0",
      "resolved": "http://registry.npmjs.org/next-tick/-/next-tick-1.0.0.tgz",
      "integrity": "sha1-yobR/ogoFpsBICCOPchCS524NCw=",
      "dev": true
    },
    "node.extend": {
      "version": "1.1.8",
      "resolved": "https://registry.npmjs.org/node.extend/-/node.extend-1.1.8.tgz",
      "integrity": "sha512-L/dvEBwyg3UowwqOUTyDsGBU6kjBQOpOhshio9V3i3BMPv5YUb9+mWNN8MK0IbWqT0AqaTSONZf0aTuMMahWgA==",
      "dev": true,
      "requires": {
        "has": "^1.0.3",
        "is": "^3.2.1"
      }
    },
    "nopt": {
      "version": "3.0.6",
      "resolved": "https://registry.npmjs.org/nopt/-/nopt-3.0.6.tgz",
      "integrity": "sha1-xkZdvwirzU2zWTF/eaxopkayj/k=",
      "dev": true,
      "requires": {
        "abbrev": "1"
      }
    },
    "normalize-package-data": {
      "version": "2.4.0",
      "resolved": "https://registry.npmjs.org/normalize-package-data/-/normalize-package-data-2.4.0.tgz",
      "integrity": "sha512-9jjUFbTPfEy3R/ad/2oNbKtW9Hgovl5O1FvFWKkKblNXoN/Oou6+9+KKohPK13Yc3/TyunyWhJp6gvRNR/PPAw==",
      "dev": true,
      "requires": {
        "hosted-git-info": "^2.1.4",
        "is-builtin-module": "^1.0.0",
        "semver": "2 || 3 || 4 || 5",
        "validate-npm-package-license": "^3.0.1"
      },
      "dependencies": {
        "semver": {
          "version": "5.7.0",
          "resolved": "https://registry.npmjs.org/semver/-/semver-5.7.0.tgz",
          "integrity": "sha512-Ya52jSX2u7QKghxeoFGpLwCtGlt7j0oY9DYb5apt9nPlJ42ID+ulTXESnt/qAQcoSERyZ5sl3LDIOw0nAn/5DA==",
          "dev": true
        }
      }
    },
    "normalize-path": {
      "version": "2.1.1",
      "resolved": "https://registry.npmjs.org/normalize-path/-/normalize-path-2.1.1.tgz",
      "integrity": "sha1-GrKLVW4Zg2Oowab35vogE3/mrtk=",
      "dev": true,
      "requires": {
        "remove-trailing-separator": "^1.0.1"
      }
    },
    "now-and-later": {
      "version": "2.0.1",
      "resolved": "https://registry.npmjs.org/now-and-later/-/now-and-later-2.0.1.tgz",
      "integrity": "sha512-KGvQ0cB70AQfg107Xvs/Fbu+dGmZoTRJp2TaPwcwQm3/7PteUyN2BCgk8KBMPGBUXZdVwyWS8fDCGFygBm19UQ==",
      "dev": true,
      "requires": {
        "once": "^1.3.2"
      }
    },
    "nth-check": {
      "version": "1.0.2",
      "resolved": "https://registry.npmjs.org/nth-check/-/nth-check-1.0.2.tgz",
      "integrity": "sha512-WeBOdju8SnzPN5vTUJYxYUxLeXpCaVP5i5e0LF8fg7WORF2Wd7wFX/pk0tYZk7s8T+J7VLy0Da6J1+wCT0AtHg==",
      "dev": true,
      "requires": {
        "boolbase": "~1.0.0"
      }
    },
    "null-check": {
      "version": "1.0.0",
      "resolved": "https://registry.npmjs.org/null-check/-/null-check-1.0.0.tgz",
      "integrity": "sha1-l33/1xdgErnsMNKjnbXPcqBDnt0=",
      "dev": true
    },
    "number-is-nan": {
      "version": "1.0.1",
      "resolved": "https://registry.npmjs.org/number-is-nan/-/number-is-nan-1.0.1.tgz",
      "integrity": "sha1-CXtgK1NCKlIsGvuHkDGDNpQaAR0=",
      "dev": true
    },
    "oauth-sign": {
      "version": "0.9.0",
      "resolved": "https://registry.npmjs.org/oauth-sign/-/oauth-sign-0.9.0.tgz",
      "integrity": "sha512-fexhUFFPTGV8ybAtSIGbV6gOkSv8UtRbDBnAyLQw4QPKkgNlsH2ByPGtMUqdWkos6YCRmAqViwgZrJc/mRDzZQ=="
    },
    "object-assign": {
      "version": "4.1.1",
      "resolved": "https://registry.npmjs.org/object-assign/-/object-assign-4.1.1.tgz",
      "integrity": "sha1-IQmtx5ZYh8/AXLvUQsrIv7s2CGM="
    },
    "object-component": {
      "version": "0.0.3",
      "resolved": "https://registry.npmjs.org/object-component/-/object-component-0.0.3.tgz",
      "integrity": "sha1-8MaapQ78lbhmwYb0AKM3acsvEpE=",
      "dev": true
    },
    "object-copy": {
      "version": "0.1.0",
      "resolved": "https://registry.npmjs.org/object-copy/-/object-copy-0.1.0.tgz",
      "integrity": "sha1-fn2Fi3gb18mRpBupde04EnVOmYw=",
      "dev": true,
      "requires": {
        "copy-descriptor": "^0.1.0",
        "define-property": "^0.2.5",
        "kind-of": "^3.0.3"
      },
      "dependencies": {
        "define-property": {
          "version": "0.2.5",
          "resolved": "https://registry.npmjs.org/define-property/-/define-property-0.2.5.tgz",
          "integrity": "sha1-w1se+RjsPJkPmlvFe+BKrOxcgRY=",
          "dev": true,
          "requires": {
            "is-descriptor": "^0.1.0"
          }
        },
        "kind-of": {
          "version": "3.2.2",
          "resolved": "https://registry.npmjs.org/kind-of/-/kind-of-3.2.2.tgz",
          "integrity": "sha1-MeohpzS6ubuw8yRm2JOupR5KPGQ=",
          "dev": true,
          "requires": {
            "is-buffer": "^1.1.5"
          }
        }
      }
    },
    "object-keys": {
      "version": "1.1.1",
      "resolved": "https://registry.npmjs.org/object-keys/-/object-keys-1.1.1.tgz",
      "integrity": "sha512-NuAESUOUMrlIXOfHKzD6bpPu3tYt3xvjNdRIQ+FeT0lNb4K8WR70CaDxhuNguS2XG+GjkyMwOzsN5ZktImfhLA==",
      "dev": true
    },
    "object-visit": {
      "version": "1.0.1",
      "resolved": "https://registry.npmjs.org/object-visit/-/object-visit-1.0.1.tgz",
      "integrity": "sha1-95xEk68MU3e1n+OdOV5BBC3QRbs=",
      "dev": true,
      "requires": {
        "isobject": "^3.0.0"
      }
    },
    "object.assign": {
      "version": "4.1.0",
      "resolved": "https://registry.npmjs.org/object.assign/-/object.assign-4.1.0.tgz",
      "integrity": "sha512-exHJeq6kBKj58mqGyTQ9DFvrZC/eR6OwxzoM9YRoGBqrXYonaFyGiFMuc9VZrXf7DarreEwMpurG3dd+CNyW5w==",
      "dev": true,
      "requires": {
        "define-properties": "^1.1.2",
        "function-bind": "^1.1.1",
        "has-symbols": "^1.0.0",
        "object-keys": "^1.0.11"
      }
    },
    "object.defaults": {
      "version": "1.1.0",
      "resolved": "https://registry.npmjs.org/object.defaults/-/object.defaults-1.1.0.tgz",
      "integrity": "sha1-On+GgzS0B96gbaFtiNXNKeQ1/s8=",
      "dev": true,
      "requires": {
        "array-each": "^1.0.1",
        "array-slice": "^1.0.0",
        "for-own": "^1.0.0",
        "isobject": "^3.0.0"
      }
    },
    "object.map": {
      "version": "1.0.1",
      "resolved": "https://registry.npmjs.org/object.map/-/object.map-1.0.1.tgz",
      "integrity": "sha1-z4Plncj8wK1fQlDh94s7gb2AHTc=",
      "dev": true,
      "requires": {
        "for-own": "^1.0.0",
        "make-iterator": "^1.0.0"
      }
    },
    "object.omit": {
      "version": "2.0.1",
      "resolved": "https://registry.npmjs.org/object.omit/-/object.omit-2.0.1.tgz",
      "integrity": "sha1-Gpx0SCnznbuFjHbKNXmuKlTr0fo=",
      "dev": true,
      "requires": {
        "for-own": "^0.1.4",
        "is-extendable": "^0.1.1"
      },
      "dependencies": {
        "for-own": {
          "version": "0.1.5",
          "resolved": "https://registry.npmjs.org/for-own/-/for-own-0.1.5.tgz",
          "integrity": "sha1-UmXGgaTylNq78XyVCbZ2OqhFEM4=",
          "dev": true,
          "requires": {
            "for-in": "^1.0.1"
          }
        }
      }
    },
    "object.pick": {
      "version": "1.3.0",
      "resolved": "https://registry.npmjs.org/object.pick/-/object.pick-1.3.0.tgz",
      "integrity": "sha1-h6EKxMFpS9Lhy/U1kaZhQftd10c=",
      "dev": true,
      "requires": {
        "isobject": "^3.0.1"
      }
    },
    "object.reduce": {
      "version": "1.0.1",
      "resolved": "https://registry.npmjs.org/object.reduce/-/object.reduce-1.0.1.tgz",
      "integrity": "sha1-b+NI8qx/oPlcpiEiZZkJaCW7A60=",
      "dev": true,
      "requires": {
        "for-own": "^1.0.0",
        "make-iterator": "^1.0.0"
      }
    },
    "on-finished": {
      "version": "2.3.0",
      "resolved": "https://registry.npmjs.org/on-finished/-/on-finished-2.3.0.tgz",
      "integrity": "sha1-IPEzZIGwg811M3mSoWlxqi2QaUc=",
      "requires": {
        "ee-first": "1.1.1"
      }
    },
    "once": {
      "version": "1.4.0",
      "resolved": "https://registry.npmjs.org/once/-/once-1.4.0.tgz",
      "integrity": "sha1-WDsap3WWHUsROsF9nFC6753Xa9E=",
      "requires": {
        "wrappy": "1"
      }
    },
    "opener": {
      "version": "1.4.2",
      "resolved": "http://registry.npmjs.org/opener/-/opener-1.4.2.tgz",
      "integrity": "sha1-syWCCABCr4aAw4mkmRdbTFT/9SM="
    },
    "optimist": {
      "version": "0.6.1",
      "resolved": "https://registry.npmjs.org/optimist/-/optimist-0.6.1.tgz",
      "integrity": "sha1-2j6nRob6IaGaERwybpDrFaAZZoY=",
      "dev": true,
      "requires": {
        "minimist": "~0.0.1",
        "wordwrap": "~0.0.2"
      },
      "dependencies": {
        "minimist": {
          "version": "0.0.10",
          "resolved": "http://registry.npmjs.org/minimist/-/minimist-0.0.10.tgz",
          "integrity": "sha1-3j+YVD2/lggr5IrRoMfNqDYwHc8=",
          "dev": true
        },
        "wordwrap": {
          "version": "0.0.3",
          "resolved": "https://registry.npmjs.org/wordwrap/-/wordwrap-0.0.3.tgz",
          "integrity": "sha1-o9XabNXAvAAI03I0u68b7WMFkQc=",
          "dev": true
        }
      }
    },
    "optionator": {
      "version": "0.5.0",
      "resolved": "https://registry.npmjs.org/optionator/-/optionator-0.5.0.tgz",
      "integrity": "sha1-t1qJlaLUF98ltuTjhi9QqohlE2g=",
      "dev": true,
      "requires": {
        "deep-is": "~0.1.2",
        "fast-levenshtein": "~1.0.0",
        "levn": "~0.2.5",
        "prelude-ls": "~1.1.1",
        "type-check": "~0.3.1",
        "wordwrap": "~0.0.2"
      },
      "dependencies": {
        "wordwrap": {
          "version": "0.0.3",
          "resolved": "https://registry.npmjs.org/wordwrap/-/wordwrap-0.0.3.tgz",
          "integrity": "sha1-o9XabNXAvAAI03I0u68b7WMFkQc=",
          "dev": true
        }
      }
    },
    "options": {
      "version": "0.0.6",
      "resolved": "https://registry.npmjs.org/options/-/options-0.0.6.tgz",
      "integrity": "sha1-7CLTEoBrtT5zF3Pnza788cZDEo8=",
      "dev": true
    },
    "ordered-read-streams": {
      "version": "1.0.1",
      "resolved": "https://registry.npmjs.org/ordered-read-streams/-/ordered-read-streams-1.0.1.tgz",
      "integrity": "sha1-d8DLN8QVJdZBZtmQ/61+xqDhNj4=",
      "dev": true,
      "requires": {
        "readable-stream": "^2.0.1"
      }
    },
    "os-homedir": {
      "version": "1.0.2",
      "resolved": "http://registry.npmjs.org/os-homedir/-/os-homedir-1.0.2.tgz",
      "integrity": "sha1-/7xJiDNuDoM94MFox+8VISGqf7M=",
      "dev": true
    },
    "os-locale": {
      "version": "1.4.0",
      "resolved": "http://registry.npmjs.org/os-locale/-/os-locale-1.4.0.tgz",
      "integrity": "sha1-IPnxeuKe00XoveWDsT0gCYA8FNk=",
      "dev": true,
      "requires": {
        "lcid": "^1.0.0"
      }
    },
    "os-tmpdir": {
      "version": "1.0.2",
      "resolved": "http://registry.npmjs.org/os-tmpdir/-/os-tmpdir-1.0.2.tgz",
      "integrity": "sha1-u+Z0BseaqFxc/sdm/lc0VV36EnQ="
    },
    "osenv": {
      "version": "0.1.5",
      "resolved": "https://registry.npmjs.org/osenv/-/osenv-0.1.5.tgz",
      "integrity": "sha512-0CWcCECdMVc2Rw3U5w9ZjqX6ga6ubk1xDVKxtBQPK7wis/0F2r9T6k4ydGYhecl7YUBxBVxhL5oisPsNxAPe2g==",
      "dev": true,
      "requires": {
        "os-homedir": "^1.0.0",
        "os-tmpdir": "^1.0.0"
      }
    },
    "parse-filepath": {
      "version": "1.0.2",
      "resolved": "https://registry.npmjs.org/parse-filepath/-/parse-filepath-1.0.2.tgz",
      "integrity": "sha1-pjISf1Oq89FYdvWHLz/6x2PWyJE=",
      "dev": true,
      "requires": {
        "is-absolute": "^1.0.0",
        "map-cache": "^0.2.0",
        "path-root": "^0.1.1"
      }
    },
    "parse-glob": {
      "version": "3.0.4",
      "resolved": "https://registry.npmjs.org/parse-glob/-/parse-glob-3.0.4.tgz",
      "integrity": "sha1-ssN2z7EfNVE7rdFz7wu246OIORw=",
      "dev": true,
      "requires": {
        "glob-base": "^0.3.0",
        "is-dotfile": "^1.0.0",
        "is-extglob": "^1.0.0",
        "is-glob": "^2.0.0"
      },
      "dependencies": {
        "is-extglob": {
          "version": "1.0.0",
          "resolved": "https://registry.npmjs.org/is-extglob/-/is-extglob-1.0.0.tgz",
          "integrity": "sha1-rEaBd8SUNAWgkvyPKXYMb/xiBsA=",
          "dev": true
        },
        "is-glob": {
          "version": "2.0.1",
          "resolved": "https://registry.npmjs.org/is-glob/-/is-glob-2.0.1.tgz",
          "integrity": "sha1-0Jb5JqPe1WAPP9/ZEZjLCIjC2GM=",
          "dev": true,
          "requires": {
            "is-extglob": "^1.0.0"
          }
        }
      }
    },
    "parse-json": {
      "version": "2.2.0",
      "resolved": "https://registry.npmjs.org/parse-json/-/parse-json-2.2.0.tgz",
      "integrity": "sha1-9ID0BDTvgHQfhGkJn43qGPVaTck=",
      "dev": true,
      "requires": {
        "error-ex": "^1.2.0"
      }
    },
    "parse-node-version": {
      "version": "1.0.0",
      "resolved": "https://registry.npmjs.org/parse-node-version/-/parse-node-version-1.0.0.tgz",
      "integrity": "sha512-02GTVHD1u0nWc20n2G7WX/PgdhNFG04j5fi1OkaJzPWLTcf6vh6229Lta1wTmXG/7Dg42tCssgkccVt7qvd8Kg==",
      "dev": true
    },
    "parse-passwd": {
      "version": "1.0.0",
      "resolved": "https://registry.npmjs.org/parse-passwd/-/parse-passwd-1.0.0.tgz",
      "integrity": "sha1-bVuTSkVpk7I9N/QKOC1vFmao5cY=",
      "dev": true
    },
    "parse-semver": {
      "version": "1.1.1",
      "resolved": "https://registry.npmjs.org/parse-semver/-/parse-semver-1.1.1.tgz",
      "integrity": "sha1-mkr9bfBj3Egm+T+6SpnPIj9mbLg=",
      "dev": true,
      "requires": {
        "semver": "^5.1.0"
      },
      "dependencies": {
        "semver": {
          "version": "5.6.0",
          "resolved": "https://registry.npmjs.org/semver/-/semver-5.6.0.tgz",
          "integrity": "sha512-RS9R6R35NYgQn++fkDWaOmqGoj4Ek9gGs+DPxNUZKuwE183xjJroKvyo1IzVFeXvUrvmALy6FWD5xrdJT25gMg==",
          "dev": true
        }
      }
    },
    "parse5": {
      "version": "3.0.3",
      "resolved": "https://registry.npmjs.org/parse5/-/parse5-3.0.3.tgz",
      "integrity": "sha512-rgO9Zg5LLLkfJF9E6CCmXlSE4UVceloys8JrFqCcHloC3usd/kJCyPDwH2SOlzix2j3xaP9sUX3e8+kvkuleAA==",
      "dev": true,
      "requires": {
        "@types/node": "*"
      }
    },
    "parsejson": {
      "version": "0.0.3",
      "resolved": "https://registry.npmjs.org/parsejson/-/parsejson-0.0.3.tgz",
      "integrity": "sha1-q343WfIJ7OmUN5c/fQ8fZK4OZKs=",
      "dev": true,
      "requires": {
        "better-assert": "~1.0.0"
      }
    },
    "parseqs": {
      "version": "0.0.5",
      "resolved": "https://registry.npmjs.org/parseqs/-/parseqs-0.0.5.tgz",
      "integrity": "sha1-1SCKNzjkZ2bikbouoXNoSSGouJ0=",
      "dev": true,
      "requires": {
        "better-assert": "~1.0.0"
      }
    },
    "parseuri": {
      "version": "0.0.5",
      "resolved": "https://registry.npmjs.org/parseuri/-/parseuri-0.0.5.tgz",
      "integrity": "sha1-gCBKUNTbt3m/3G6+J3jZDkvOMgo=",
      "dev": true,
      "requires": {
        "better-assert": "~1.0.0"
      }
    },
    "parseurl": {
      "version": "1.3.2",
      "resolved": "https://registry.npmjs.org/parseurl/-/parseurl-1.3.2.tgz",
      "integrity": "sha1-/CidTtiZMRlGDBViUyYs3I3mW/M="
    },
    "pascalcase": {
      "version": "0.1.1",
      "resolved": "https://registry.npmjs.org/pascalcase/-/pascalcase-0.1.1.tgz",
      "integrity": "sha1-s2PlXoAGym/iF4TS2yK9FdeRfxQ=",
      "dev": true
    },
    "path-dirname": {
      "version": "1.0.2",
      "resolved": "https://registry.npmjs.org/path-dirname/-/path-dirname-1.0.2.tgz",
      "integrity": "sha1-zDPSTVJeCZpTiMAzbG4yuRYGCeA=",
      "dev": true
    },
    "path-exists": {
      "version": "2.1.0",
      "resolved": "https://registry.npmjs.org/path-exists/-/path-exists-2.1.0.tgz",
      "integrity": "sha1-D+tsZPD8UY2adU3V77YscCJ2H0s=",
      "dev": true,
      "requires": {
        "pinkie-promise": "^2.0.0"
      }
    },
    "path-is-absolute": {
      "version": "1.0.1",
      "resolved": "http://registry.npmjs.org/path-is-absolute/-/path-is-absolute-1.0.1.tgz",
      "integrity": "sha1-F0uSaHNVNP+8es5r9TpanhtcX18="
    },
    "path-is-inside": {
      "version": "1.0.2",
      "resolved": "https://registry.npmjs.org/path-is-inside/-/path-is-inside-1.0.2.tgz",
      "integrity": "sha1-NlQX3t5EQw0cEa9hAn+s8HS9/FM=",
      "dev": true
    },
    "path-parse": {
      "version": "1.0.6",
      "resolved": "https://registry.npmjs.org/path-parse/-/path-parse-1.0.6.tgz",
      "integrity": "sha512-GSmOT2EbHrINBf9SR7CDELwlJ8AENk3Qn7OikK4nFYAu3Ote2+JYNVvkpAEQm3/TLNEJFD/xZJjzyxg3KBWOzw==",
      "dev": true
    },
    "path-root": {
      "version": "0.1.1",
      "resolved": "https://registry.npmjs.org/path-root/-/path-root-0.1.1.tgz",
      "integrity": "sha1-mkpoFMrBwM1zNgqV8yCDyOpHRbc=",
      "dev": true,
      "requires": {
        "path-root-regex": "^0.1.0"
      }
    },
    "path-root-regex": {
      "version": "0.1.2",
      "resolved": "https://registry.npmjs.org/path-root-regex/-/path-root-regex-0.1.2.tgz",
      "integrity": "sha1-v8zcjfWxLcUsi0PsONGNcsBLqW0=",
      "dev": true
    },
    "path-to-regexp": {
      "version": "0.1.7",
      "resolved": "https://registry.npmjs.org/path-to-regexp/-/path-to-regexp-0.1.7.tgz",
      "integrity": "sha1-32BBeABfUi8V60SQ5yR6G/qmf4w="
    },
    "path-type": {
      "version": "1.1.0",
      "resolved": "https://registry.npmjs.org/path-type/-/path-type-1.1.0.tgz",
      "integrity": "sha1-WcRPfuSR2nBNpBXaWkBwuk+P5EE=",
      "dev": true,
      "requires": {
        "graceful-fs": "^4.1.2",
        "pify": "^2.0.0",
        "pinkie-promise": "^2.0.0"
      }
    },
    "pause-stream": {
      "version": "0.0.11",
      "resolved": "http://registry.npmjs.org/pause-stream/-/pause-stream-0.0.11.tgz",
      "integrity": "sha1-/lo0sMvOErWqaitAPuLnO2AvFEU=",
      "dev": true,
      "requires": {
        "through": "~2.3"
      }
    },
    "pend": {
      "version": "1.2.0",
      "resolved": "https://registry.npmjs.org/pend/-/pend-1.2.0.tgz",
      "integrity": "sha1-elfrVQpng/kRUzH89GY9XI4AelA="
    },
    "performance-now": {
      "version": "2.1.0",
      "resolved": "https://registry.npmjs.org/performance-now/-/performance-now-2.1.0.tgz",
      "integrity": "sha1-Ywn04OX6kT7BxpMHrjZLSzd8nns="
    },
    "pify": {
      "version": "2.3.0",
      "resolved": "http://registry.npmjs.org/pify/-/pify-2.3.0.tgz",
      "integrity": "sha1-7RQaasBDqEnqWISY59yosVMw6Qw="
    },
    "pinkie": {
      "version": "2.0.4",
      "resolved": "https://registry.npmjs.org/pinkie/-/pinkie-2.0.4.tgz",
      "integrity": "sha1-clVrgM+g1IqXToDnckjoDtT3+HA="
    },
    "pinkie-promise": {
      "version": "2.0.1",
      "resolved": "https://registry.npmjs.org/pinkie-promise/-/pinkie-promise-2.0.1.tgz",
      "integrity": "sha1-ITXW36ejWMBprJsXh3YogihFD/o=",
      "requires": {
        "pinkie": "^2.0.0"
      }
    },
    "plist": {
      "version": "2.1.0",
      "resolved": "https://registry.npmjs.org/plist/-/plist-2.1.0.tgz",
      "integrity": "sha1-V8zbeggh3yGDEhejytVOPhRqECU=",
      "requires": {
        "base64-js": "1.2.0",
        "xmlbuilder": "8.2.2",
        "xmldom": "0.1.x"
      },
      "dependencies": {
        "base64-js": {
          "version": "1.2.0",
          "resolved": "https://registry.npmjs.org/base64-js/-/base64-js-1.2.0.tgz",
          "integrity": "sha1-o5mS1yNYSBGYK+XikLtqU9hnAPE="
        }
      }
    },
    "plugin-error": {
      "version": "0.1.2",
      "resolved": "https://registry.npmjs.org/plugin-error/-/plugin-error-0.1.2.tgz",
      "integrity": "sha1-O5uzM1zPAPQl4HQ34ZJ2ln2kes4=",
      "dev": true,
      "requires": {
        "ansi-cyan": "^0.1.1",
        "ansi-red": "^0.1.1",
        "arr-diff": "^1.0.1",
        "arr-union": "^2.0.1",
        "extend-shallow": "^1.1.2"
      },
      "dependencies": {
        "arr-diff": {
          "version": "1.1.0",
          "resolved": "https://registry.npmjs.org/arr-diff/-/arr-diff-1.1.0.tgz",
          "integrity": "sha1-aHwydYFjWI/vfeezb6vklesaOZo=",
          "dev": true,
          "requires": {
            "arr-flatten": "^1.0.1",
            "array-slice": "^0.2.3"
          }
        },
        "arr-union": {
          "version": "2.1.0",
          "resolved": "https://registry.npmjs.org/arr-union/-/arr-union-2.1.0.tgz",
          "integrity": "sha1-IPnqtexw9cfSFbEHexw5Fh0pLH0=",
          "dev": true
        },
        "array-slice": {
          "version": "0.2.3",
          "resolved": "https://registry.npmjs.org/array-slice/-/array-slice-0.2.3.tgz",
          "integrity": "sha1-3Tz7gO15c6dRF82sabC5nshhhvU=",
          "dev": true
        },
        "extend-shallow": {
          "version": "1.1.4",
          "resolved": "https://registry.npmjs.org/extend-shallow/-/extend-shallow-1.1.4.tgz",
          "integrity": "sha1-Gda/lN/AnXa6cR85uHLSH/TdkHE=",
          "dev": true,
          "requires": {
            "kind-of": "^1.1.0"
          }
        },
        "kind-of": {
          "version": "1.1.0",
          "resolved": "http://registry.npmjs.org/kind-of/-/kind-of-1.1.0.tgz",
          "integrity": "sha1-FAo9LUGjbS78+pN3tiwk+ElaXEQ=",
          "dev": true
        }
      }
    },
    "pm-mocha-jenkins-reporter": {
      "version": "0.2.6",
      "resolved": "https://registry.npmjs.org/pm-mocha-jenkins-reporter/-/pm-mocha-jenkins-reporter-0.2.6.tgz",
      "integrity": "sha1-FyOsCKoqK8vE95B5DYFILrBpb44=",
      "dev": true,
      "requires": {
        "colors": "^1.1.2",
        "diff": "1.0.7",
        "mkdirp": "0.5.0",
        "mocha": ">=2.0.0"
      },
      "dependencies": {
        "minimist": {
          "version": "0.0.8",
          "resolved": "http://registry.npmjs.org/minimist/-/minimist-0.0.8.tgz",
          "integrity": "sha1-hX/Kv8M5fSYluCKCYuhqp6ARsF0=",
          "dev": true
        },
        "mkdirp": {
          "version": "0.5.0",
          "resolved": "http://registry.npmjs.org/mkdirp/-/mkdirp-0.5.0.tgz",
          "integrity": "sha1-HXMHam35hs2TROFecfzAWkyavxI=",
          "dev": true,
          "requires": {
            "minimist": "0.0.8"
          }
        }
      }
    },
    "posix-character-classes": {
      "version": "0.1.1",
      "resolved": "https://registry.npmjs.org/posix-character-classes/-/posix-character-classes-0.1.1.tgz",
      "integrity": "sha1-AerA/jta9xoqbAL+q7jB/vfgDqs=",
      "dev": true
    },
    "postinstall-build": {
      "version": "2.1.3",
      "resolved": "http://registry.npmjs.org/postinstall-build/-/postinstall-build-2.1.3.tgz",
      "integrity": "sha1-nRiGqylJYZ9MIGr74a6pXevkXJQ=",
      "dev": true
    },
    "prelude-ls": {
      "version": "1.1.2",
      "resolved": "https://registry.npmjs.org/prelude-ls/-/prelude-ls-1.1.2.tgz",
      "integrity": "sha1-IZMqVJ9eUv/ZqCf1cOBL5iqX2lQ=",
      "dev": true
    },
    "preserve": {
      "version": "0.2.0",
      "resolved": "https://registry.npmjs.org/preserve/-/preserve-0.2.0.tgz",
      "integrity": "sha1-gV7R9uvGWSb4ZbMQwHE7yzMVzks=",
      "dev": true
    },
    "pretty-data": {
      "version": "0.40.0",
      "resolved": "https://registry.npmjs.org/pretty-data/-/pretty-data-0.40.0.tgz",
      "integrity": "sha1-Vyqo6iNGdGerlLa1Jmpv2cj93XI="
    },
    "pretty-hrtime": {
      "version": "1.0.3",
      "resolved": "https://registry.npmjs.org/pretty-hrtime/-/pretty-hrtime-1.0.3.tgz",
      "integrity": "sha1-t+PqQkNaTJsnWdmeDyAesZWALuE=",
      "dev": true
    },
    "private": {
      "version": "0.1.8",
      "resolved": "https://registry.npmjs.org/private/-/private-0.1.8.tgz",
      "integrity": "sha512-VvivMrbvd2nKkiG38qjULzlc+4Vx4wm/whI9pQD35YrARNnhxeiRktSOhSukRLFNlzg6Br/cJPet5J/u19r/mg==",
      "dev": true
    },
    "process-nextick-args": {
      "version": "2.0.0",
      "resolved": "https://registry.npmjs.org/process-nextick-args/-/process-nextick-args-2.0.0.tgz",
      "integrity": "sha512-MtEC1TqN0EU5nephaJ4rAtThHtC86dNN9qCuEhtshvpVBkAW5ZO7BASN9REnF9eoXGcRub+pFuKEpOHE+HbEMw=="
    },
    "proto-list": {
      "version": "1.2.4",
      "resolved": "https://registry.npmjs.org/proto-list/-/proto-list-1.2.4.tgz",
      "integrity": "sha1-IS1b/hMYMGpCD2QCuOJv85ZHqEk=",
      "dev": true
    },
    "proxy-addr": {
      "version": "2.0.4",
      "resolved": "https://registry.npmjs.org/proxy-addr/-/proxy-addr-2.0.4.tgz",
      "integrity": "sha512-5erio2h9jp5CHGwcybmxmVqHmnCBZeewlfJ0pex+UW7Qny7OOZXTtH56TGNyBizkgiOwhJtMKrVzDTeKcySZwA==",
      "requires": {
        "forwarded": "~0.1.2",
        "ipaddr.js": "1.8.0"
      }
    },
    "pseudomap": {
      "version": "1.0.2",
      "resolved": "https://registry.npmjs.org/pseudomap/-/pseudomap-1.0.2.tgz",
      "integrity": "sha1-8FKijacOYYkX7wqKw0wa5aaChrM=",
      "dev": true
    },
    "psl": {
      "version": "1.1.29",
      "resolved": "https://registry.npmjs.org/psl/-/psl-1.1.29.tgz",
      "integrity": "sha512-AeUmQ0oLN02flVHXWh9sSJF7mcdFq0ppid/JkErufc3hGIV/AMa8Fo9VgDo/cT2jFdOWoFvHp90qqBH54W+gjQ=="
    },
    "pump": {
      "version": "2.0.1",
      "resolved": "https://registry.npmjs.org/pump/-/pump-2.0.1.tgz",
      "integrity": "sha512-ruPMNRkN3MHP1cWJc9OWr+T/xDP0jhXYCLfJcBuX54hhfIBnaQmAUMfDcG4DM5UMWByBbJY69QSphm3jtDKIkA==",
      "dev": true,
      "requires": {
        "end-of-stream": "^1.1.0",
        "once": "^1.3.1"
      }
    },
    "pumpify": {
      "version": "1.5.1",
      "resolved": "https://registry.npmjs.org/pumpify/-/pumpify-1.5.1.tgz",
      "integrity": "sha512-oClZI37HvuUJJxSKKrC17bZ9Cu0ZYhEAGPsPUy9KlMUmv9dKX2o77RUmq7f3XjIxbwyGwYzbzQ1L2Ks8sIradQ==",
      "dev": true,
      "requires": {
        "duplexify": "^3.6.0",
        "inherits": "^2.0.3",
        "pump": "^2.0.0"
      }
    },
    "punycode": {
      "version": "2.1.1",
      "resolved": "https://registry.npmjs.org/punycode/-/punycode-2.1.1.tgz",
      "integrity": "sha512-XRsRjdf+j5ml+y/6GKHPZbrF/8p2Yga0JPtdqTIY2Xe5ohJPD9saDJJLPvp9+NSBprVvevdXZybnj2cv8OEd0A=="
    },
    "q": {
      "version": "1.5.1",
      "resolved": "https://registry.npmjs.org/q/-/q-1.5.1.tgz",
      "integrity": "sha1-fjL3W0E4EpHQRhHxvxQQmsAGUdc=",
      "dev": true
    },
    "qjobs": {
      "version": "1.2.0",
      "resolved": "https://registry.npmjs.org/qjobs/-/qjobs-1.2.0.tgz",
      "integrity": "sha512-8YOJEHtxpySA3fFDyCRxA+UUV+fA+rTWnuWvylOK/NCjhY+b4ocCtmu8TtsWb+mYeU+GCHf/S66KZF/AsteKHg==",
      "dev": true
    },
    "qs": {
      "version": "6.5.2",
      "resolved": "https://registry.npmjs.org/qs/-/qs-6.5.2.tgz",
      "integrity": "sha512-N5ZAX4/LxJmF+7wN74pUD6qAh9/wnvdQcjq9TZjevvXzSUo7bfmw91saqMjzGS2xq91/odN2dW/WOl7qQHNDGA=="
    },
    "querystringify": {
      "version": "2.1.1",
      "resolved": "https://registry.npmjs.org/querystringify/-/querystringify-2.1.1.tgz",
      "integrity": "sha512-w7fLxIRCRT7U8Qu53jQnJyPkYZIaR4n5151KMfcJlO/A9397Wxb1amJvROTK6TOnp7PfoAmg/qXiNHI+08jRfA==",
      "dev": true
    },
    "randomatic": {
      "version": "3.1.1",
      "resolved": "https://registry.npmjs.org/randomatic/-/randomatic-3.1.1.tgz",
      "integrity": "sha512-TuDE5KxZ0J461RVjrJZCJc+J+zCkTb1MbH9AQUq68sMhOMcy9jLcb3BrZKgp9q9Ncltdg4QVqWrH02W2EFFVYw==",
      "dev": true,
      "requires": {
        "is-number": "^4.0.0",
        "kind-of": "^6.0.0",
        "math-random": "^1.0.1"
      },
      "dependencies": {
        "is-number": {
          "version": "4.0.0",
          "resolved": "https://registry.npmjs.org/is-number/-/is-number-4.0.0.tgz",
          "integrity": "sha512-rSklcAIlf1OmFdyAqbnWTLVelsQ58uvZ66S/ZyawjWqIviTWCjg2PzVGw8WUA+nNuPTqb4wgA+NszrJ+08LlgQ==",
          "dev": true
        }
      }
    },
    "range-parser": {
      "version": "1.2.0",
      "resolved": "https://registry.npmjs.org/range-parser/-/range-parser-1.2.0.tgz",
      "integrity": "sha1-9JvmtIeJTdxA3MlKMi9hEJLgDV4="
    },
    "rangy": {
      "version": "1.3.0",
      "resolved": "https://registry.npmjs.org/rangy/-/rangy-1.3.0.tgz",
      "integrity": "sha1-t8mnCuoF5djNx0qNTIJz1pcnGQQ="
    },
    "raw-body": {
      "version": "2.3.3",
      "resolved": "https://registry.npmjs.org/raw-body/-/raw-body-2.3.3.tgz",
      "integrity": "sha512-9esiElv1BrZoI3rCDuOuKCBRbuApGGaDPQfjSflGxdy4oyzqghxu6klEkkVIvBje+FF0BX9coEv8KqW6X/7njw==",
      "requires": {
        "bytes": "3.0.0",
        "http-errors": "1.6.3",
        "iconv-lite": "0.4.23",
        "unpipe": "1.0.0"
      }
    },
    "read": {
      "version": "1.0.7",
      "resolved": "https://registry.npmjs.org/read/-/read-1.0.7.tgz",
      "integrity": "sha1-s9oZvQUkMal2cdRKQmNK33ELQMQ=",
      "dev": true,
      "requires": {
        "mute-stream": "~0.0.4"
      }
    },
    "read-pkg": {
      "version": "1.1.0",
      "resolved": "https://registry.npmjs.org/read-pkg/-/read-pkg-1.1.0.tgz",
      "integrity": "sha1-9f+qXs0pyzHAR0vKfXVra7KePyg=",
      "dev": true,
      "requires": {
        "load-json-file": "^1.0.0",
        "normalize-package-data": "^2.3.2",
        "path-type": "^1.0.0"
      }
    },
    "read-pkg-up": {
      "version": "1.0.1",
      "resolved": "https://registry.npmjs.org/read-pkg-up/-/read-pkg-up-1.0.1.tgz",
      "integrity": "sha1-nWPBMnbAZZGNV/ACpX9AobZD+wI=",
      "dev": true,
      "requires": {
        "find-up": "^1.0.0",
        "read-pkg": "^1.0.0"
      }
    },
    "readable-stream": {
      "version": "2.3.6",
      "resolved": "http://registry.npmjs.org/readable-stream/-/readable-stream-2.3.6.tgz",
      "integrity": "sha512-tQtKA9WIAhBF3+VLAseyMqZeBjW0AHJoxOtYqSUZNJxauErmLbVm2FW1y+J/YA9dUrAC39ITejlZWhVIwawkKw==",
      "requires": {
        "core-util-is": "~1.0.0",
        "inherits": "~2.0.3",
        "isarray": "~1.0.0",
        "process-nextick-args": "~2.0.0",
        "safe-buffer": "~5.1.1",
        "string_decoder": "~1.1.1",
        "util-deprecate": "~1.0.1"
      }
    },
    "readdirp": {
      "version": "2.2.1",
      "resolved": "https://registry.npmjs.org/readdirp/-/readdirp-2.2.1.tgz",
      "integrity": "sha512-1JU/8q+VgFZyxwrJ+SVIOsh+KywWGpds3NTqikiKpDMZWScmAYyKIgqkO+ARvNWJfXeXR1zxz7aHF4u4CyH6vQ==",
      "dev": true,
      "requires": {
        "graceful-fs": "^4.1.11",
        "micromatch": "^3.1.10",
        "readable-stream": "^2.0.2"
      }
    },
    "rechoir": {
      "version": "0.6.2",
      "resolved": "https://registry.npmjs.org/rechoir/-/rechoir-0.6.2.tgz",
      "integrity": "sha1-hSBLVNuoLVdC4oyWdW70OvUOM4Q=",
      "dev": true,
      "requires": {
        "resolve": "^1.1.6"
      }
    },
    "redent": {
      "version": "1.0.0",
      "resolved": "https://registry.npmjs.org/redent/-/redent-1.0.0.tgz",
      "integrity": "sha1-z5Fqsf1fHxbfsggi3W7H9zDCr94=",
      "dev": true,
      "requires": {
        "indent-string": "^2.1.0",
        "strip-indent": "^1.0.1"
      }
    },
    "reflect-metadata": {
      "version": "0.1.12",
      "resolved": "https://registry.npmjs.org/reflect-metadata/-/reflect-metadata-0.1.12.tgz",
      "integrity": "sha512-n+IyV+nGz3+0q3/Yf1ra12KpCyi001bi4XFxSjbiWWjfqb52iTTtpGXmCCAOWWIAn9KEuFZKGqBERHmrtScZ3A=="
    },
    "regenerator-runtime": {
      "version": "0.11.1",
      "resolved": "https://registry.npmjs.org/regenerator-runtime/-/regenerator-runtime-0.11.1.tgz",
      "integrity": "sha512-MguG95oij0fC3QV3URf4V2SDYGJhJnJGqvIIgdECeODCT98wSWDAJ94SSuVpYQUoTcGUIL6L4yNB7j1DFFHSBg==",
      "dev": true
    },
    "regex-cache": {
      "version": "0.4.4",
      "resolved": "https://registry.npmjs.org/regex-cache/-/regex-cache-0.4.4.tgz",
      "integrity": "sha512-nVIZwtCjkC9YgvWkpM55B5rBhBYRZhAaJbgcFYXXsHnbZ9UZI9nnVWYZpBlCqv9ho2eZryPnWrZGsOdPwVWXWQ==",
      "dev": true,
      "requires": {
        "is-equal-shallow": "^0.1.3"
      }
    },
    "regex-not": {
      "version": "1.0.2",
      "resolved": "https://registry.npmjs.org/regex-not/-/regex-not-1.0.2.tgz",
      "integrity": "sha512-J6SDjUgDxQj5NusnOtdFxDwN/+HWykR8GELwctJ7mdqhcyy1xEc4SRFHUXvxTp661YaVKAjfRLZ9cCqS6tn32A==",
      "dev": true,
      "requires": {
        "extend-shallow": "^3.0.2",
        "safe-regex": "^1.1.0"
      }
    },
    "remap-istanbul": {
      "version": "0.6.4",
      "resolved": "http://registry.npmjs.org/remap-istanbul/-/remap-istanbul-0.6.4.tgz",
      "integrity": "sha1-rFUe/xqmQVBLTzGNAwPdph47tpU=",
      "dev": true,
      "requires": {
        "amdefine": "1.0.0",
        "gulp-util": "3.0.7",
        "istanbul": "0.4.3",
        "source-map": ">=0.5.6",
        "through2": "2.0.1"
      },
      "dependencies": {
        "amdefine": {
          "version": "1.0.0",
          "resolved": "https://registry.npmjs.org/amdefine/-/amdefine-1.0.0.tgz",
          "integrity": "sha1-/RdHRwDLXMnCtwnwvp0jzjwZjDM=",
          "dev": true
        },
        "clone": {
          "version": "1.0.4",
          "resolved": "https://registry.npmjs.org/clone/-/clone-1.0.4.tgz",
          "integrity": "sha1-2jCcwmPfFZlMaIypAheco8fNfH4=",
          "dev": true
        },
        "clone-stats": {
          "version": "0.0.1",
          "resolved": "https://registry.npmjs.org/clone-stats/-/clone-stats-0.0.1.tgz",
          "integrity": "sha1-uI+UqCzzi4eR1YBG6kAprYjKmdE=",
          "dev": true
        },
        "dateformat": {
          "version": "1.0.12",
          "resolved": "https://registry.npmjs.org/dateformat/-/dateformat-1.0.12.tgz",
          "integrity": "sha1-nxJLZ1lMk3/3BpMuSmQsyo27/uk=",
          "dev": true,
          "requires": {
            "get-stdin": "^4.0.1",
            "meow": "^3.3.0"
          }
        },
        "escodegen": {
          "version": "1.8.1",
          "resolved": "https://registry.npmjs.org/escodegen/-/escodegen-1.8.1.tgz",
          "integrity": "sha1-WltTr0aTEQvrsIZ6o0MN07cKEBg=",
          "dev": true,
          "requires": {
            "esprima": "^2.7.1",
            "estraverse": "^1.9.1",
            "esutils": "^2.0.2",
            "optionator": "^0.8.1",
            "source-map": "~0.2.0"
          },
          "dependencies": {
            "source-map": {
              "version": "0.2.0",
              "resolved": "http://registry.npmjs.org/source-map/-/source-map-0.2.0.tgz",
              "integrity": "sha1-2rc/vPwrqBm03gO9b26qSBZLP50=",
              "dev": true,
              "optional": true,
              "requires": {
                "amdefine": ">=0.0.4"
              }
            }
          }
        },
        "fast-levenshtein": {
          "version": "2.0.6",
          "resolved": "https://registry.npmjs.org/fast-levenshtein/-/fast-levenshtein-2.0.6.tgz",
          "integrity": "sha1-PYpcZog6FqMMqGQ+hR8Zuqd5eRc=",
          "dev": true
        },
        "gulp-util": {
          "version": "3.0.7",
          "resolved": "https://registry.npmjs.org/gulp-util/-/gulp-util-3.0.7.tgz",
          "integrity": "sha1-eJJcS4+LSQBawBoBHFV+YhiUHLs=",
          "dev": true,
          "requires": {
            "array-differ": "^1.0.0",
            "array-uniq": "^1.0.2",
            "beeper": "^1.0.0",
            "chalk": "^1.0.0",
            "dateformat": "^1.0.11",
            "fancy-log": "^1.1.0",
            "gulplog": "^1.0.0",
            "has-gulplog": "^0.1.0",
            "lodash._reescape": "^3.0.0",
            "lodash._reevaluate": "^3.0.0",
            "lodash._reinterpolate": "^3.0.0",
            "lodash.template": "^3.0.0",
            "minimist": "^1.1.0",
            "multipipe": "^0.1.2",
            "object-assign": "^3.0.0",
            "replace-ext": "0.0.1",
            "through2": "^2.0.0",
            "vinyl": "^0.5.0"
          }
        },
        "istanbul": {
          "version": "0.4.3",
          "resolved": "https://registry.npmjs.org/istanbul/-/istanbul-0.4.3.tgz",
          "integrity": "sha1-W3FO4K5JOsXvIEuZ84crzu9z1To=",
          "dev": true,
          "requires": {
            "abbrev": "1.0.x",
            "async": "1.x",
            "escodegen": "1.8.x",
            "esprima": "2.7.x",
            "fileset": "0.2.x",
            "handlebars": "^4.0.1",
            "js-yaml": "3.x",
            "mkdirp": "0.5.x",
            "nopt": "3.x",
            "once": "1.x",
            "resolve": "1.1.x",
            "supports-color": "^3.1.0",
            "which": "^1.1.1",
            "wordwrap": "^1.0.0"
          }
        },
        "levn": {
          "version": "0.3.0",
          "resolved": "https://registry.npmjs.org/levn/-/levn-0.3.0.tgz",
          "integrity": "sha1-OwmSTt+fCDwEkP3UwLxEIeBHZO4=",
          "dev": true,
          "requires": {
            "prelude-ls": "~1.1.2",
            "type-check": "~0.3.2"
          }
        },
        "object-assign": {
          "version": "3.0.0",
          "resolved": "https://registry.npmjs.org/object-assign/-/object-assign-3.0.0.tgz",
          "integrity": "sha1-m+3VygiXlJvKR+f/QIBi1Un1h/I=",
          "dev": true
        },
        "optionator": {
          "version": "0.8.2",
          "resolved": "https://registry.npmjs.org/optionator/-/optionator-0.8.2.tgz",
          "integrity": "sha1-NkxeQJ0/TWMB1sC0wFu6UBgK62Q=",
          "dev": true,
          "requires": {
            "deep-is": "~0.1.3",
            "fast-levenshtein": "~2.0.4",
            "levn": "~0.3.0",
            "prelude-ls": "~1.1.2",
            "type-check": "~0.3.2",
            "wordwrap": "~1.0.0"
          }
        },
        "process-nextick-args": {
          "version": "1.0.7",
          "resolved": "https://registry.npmjs.org/process-nextick-args/-/process-nextick-args-1.0.7.tgz",
          "integrity": "sha1-FQ4gt1ZZCtP5EJPyWk8q2L/zC6M=",
          "dev": true
        },
        "readable-stream": {
          "version": "2.0.6",
          "resolved": "http://registry.npmjs.org/readable-stream/-/readable-stream-2.0.6.tgz",
          "integrity": "sha1-j5A0HmilPMySh4jaz80Rs265t44=",
          "dev": true,
          "requires": {
            "core-util-is": "~1.0.0",
            "inherits": "~2.0.1",
            "isarray": "~1.0.0",
            "process-nextick-args": "~1.0.6",
            "string_decoder": "~0.10.x",
            "util-deprecate": "~1.0.1"
          }
        },
        "replace-ext": {
          "version": "0.0.1",
          "resolved": "https://registry.npmjs.org/replace-ext/-/replace-ext-0.0.1.tgz",
          "integrity": "sha1-KbvZIHinOfC8zitO5B6DeVNSKSQ=",
          "dev": true
        },
        "resolve": {
          "version": "1.1.7",
          "resolved": "https://registry.npmjs.org/resolve/-/resolve-1.1.7.tgz",
          "integrity": "sha1-IDEU2CrSxe2ejgQRs5ModeiJ6Xs=",
          "dev": true
        },
        "string_decoder": {
          "version": "0.10.31",
          "resolved": "http://registry.npmjs.org/string_decoder/-/string_decoder-0.10.31.tgz",
          "integrity": "sha1-YuIDvEF2bGwoyfyEMB2rHFMQ+pQ=",
          "dev": true
        },
        "supports-color": {
          "version": "3.2.3",
          "resolved": "https://registry.npmjs.org/supports-color/-/supports-color-3.2.3.tgz",
          "integrity": "sha1-ZawFBLOVQXHYpklGsq48u4pfVPY=",
          "dev": true,
          "requires": {
            "has-flag": "^1.0.0"
          }
        },
        "through2": {
          "version": "2.0.1",
          "resolved": "http://registry.npmjs.org/through2/-/through2-2.0.1.tgz",
          "integrity": "sha1-OE51MU1J8y3hLuu4E2uOtrXVnak=",
          "dev": true,
          "requires": {
            "readable-stream": "~2.0.0",
            "xtend": "~4.0.0"
          }
        },
        "vinyl": {
          "version": "0.5.3",
          "resolved": "https://registry.npmjs.org/vinyl/-/vinyl-0.5.3.tgz",
          "integrity": "sha1-sEVbOPxeDPMNQyUTLkYZcMIJHN4=",
          "dev": true,
          "requires": {
            "clone": "^1.0.0",
            "clone-stats": "^0.0.1",
            "replace-ext": "0.0.1"
          }
        }
      }
    },
    "remove-bom-buffer": {
      "version": "3.0.0",
      "resolved": "https://registry.npmjs.org/remove-bom-buffer/-/remove-bom-buffer-3.0.0.tgz",
      "integrity": "sha512-8v2rWhaakv18qcvNeli2mZ/TMTL2nEyAKRvzo1WtnZBl15SHyEhrCu2/xKlJyUFKHiHgfXIyuY6g2dObJJycXQ==",
      "dev": true,
      "requires": {
        "is-buffer": "^1.1.5",
        "is-utf8": "^0.2.1"
      }
    },
    "remove-bom-stream": {
      "version": "1.2.0",
      "resolved": "https://registry.npmjs.org/remove-bom-stream/-/remove-bom-stream-1.2.0.tgz",
      "integrity": "sha1-BfGlk/FuQuH7kOv1nejlaVJflSM=",
      "dev": true,
      "requires": {
        "remove-bom-buffer": "^3.0.0",
        "safe-buffer": "^5.1.0",
        "through2": "^2.0.3"
      }
    },
    "remove-trailing-separator": {
      "version": "1.1.0",
      "resolved": "https://registry.npmjs.org/remove-trailing-separator/-/remove-trailing-separator-1.1.0.tgz",
      "integrity": "sha1-wkvOKig62tW8P1jg1IJJuSN52O8=",
      "dev": true
    },
    "repeat-element": {
      "version": "1.1.3",
      "resolved": "https://registry.npmjs.org/repeat-element/-/repeat-element-1.1.3.tgz",
      "integrity": "sha512-ahGq0ZnV5m5XtZLMb+vP76kcAM5nkLqk0lpqAuojSKGgQtn4eRi4ZZGm2olo2zKFH+sMsWaqOCW1dqAnOru72g==",
      "dev": true
    },
    "repeat-string": {
      "version": "1.6.1",
      "resolved": "https://registry.npmjs.org/repeat-string/-/repeat-string-1.6.1.tgz",
      "integrity": "sha1-jcrkcOHIirwtYA//Sndihtp15jc=",
      "dev": true
    },
    "repeating": {
      "version": "2.0.1",
      "resolved": "https://registry.npmjs.org/repeating/-/repeating-2.0.1.tgz",
      "integrity": "sha1-UhTFOpJtNVJwdSf7q0FdvAjQbdo=",
      "dev": true,
      "requires": {
        "is-finite": "^1.0.0"
      }
    },
    "replace-ext": {
      "version": "1.0.0",
      "resolved": "https://registry.npmjs.org/replace-ext/-/replace-ext-1.0.0.tgz",
      "integrity": "sha1-3mMSg3P8v3w8z6TeWkgMRaZ5WOs=",
      "dev": true
    },
    "replace-homedir": {
      "version": "1.0.0",
      "resolved": "https://registry.npmjs.org/replace-homedir/-/replace-homedir-1.0.0.tgz",
      "integrity": "sha1-6H9tUTuSjd6AgmDBK+f+xv9ueYw=",
      "dev": true,
      "requires": {
        "homedir-polyfill": "^1.0.1",
        "is-absolute": "^1.0.0",
        "remove-trailing-separator": "^1.1.0"
      }
    },
    "request": {
      "version": "2.88.0",
      "resolved": "https://registry.npmjs.org/request/-/request-2.88.0.tgz",
      "integrity": "sha512-NAqBSrijGLZdM0WZNsInLJpkJokL72XYjUpnB0iwsRgxh7dB6COrHnTBNwN0E+lHDAJzu7kLAkDeY08z2/A0hg==",
      "requires": {
        "aws-sign2": "~0.7.0",
        "aws4": "^1.8.0",
        "caseless": "~0.12.0",
        "combined-stream": "~1.0.6",
        "extend": "~3.0.2",
        "forever-agent": "~0.6.1",
        "form-data": "~2.3.2",
        "har-validator": "~5.1.0",
        "http-signature": "~1.2.0",
        "is-typedarray": "~1.0.0",
        "isstream": "~0.1.2",
        "json-stringify-safe": "~5.0.1",
        "mime-types": "~2.1.19",
        "oauth-sign": "~0.9.0",
        "performance-now": "^2.1.0",
        "qs": "~6.5.2",
        "safe-buffer": "^5.1.2",
        "tough-cookie": "~2.4.3",
        "tunnel-agent": "^0.6.0",
        "uuid": "^3.3.2"
      }
    },
    "require-directory": {
      "version": "2.1.1",
      "resolved": "https://registry.npmjs.org/require-directory/-/require-directory-2.1.1.tgz",
      "integrity": "sha1-jGStX9MNqxyXbiNE/+f3kqam30I=",
      "dev": true
    },
    "require-main-filename": {
      "version": "1.0.1",
      "resolved": "https://registry.npmjs.org/require-main-filename/-/require-main-filename-1.0.1.tgz",
      "integrity": "sha1-l/cXtp1IeE9fUmpsWqj/3aBVpNE=",
      "dev": true
    },
    "requires-port": {
      "version": "1.0.0",
      "resolved": "https://registry.npmjs.org/requires-port/-/requires-port-1.0.0.tgz",
      "integrity": "sha1-kl0mAdOaxIXgkc8NpcbmlNw9yv8=",
      "dev": true
    },
    "resolve": {
      "version": "1.8.1",
      "resolved": "https://registry.npmjs.org/resolve/-/resolve-1.8.1.tgz",
      "integrity": "sha512-AicPrAC7Qu1JxPCZ9ZgCZlY35QgFnNqc+0LtbRNxnVw4TXvjQ72wnuL9JQcEBgXkI9JM8MsT9kaQoHcpCRJOYA==",
      "dev": true,
      "requires": {
        "path-parse": "^1.0.5"
      }
    },
    "resolve-dir": {
      "version": "1.0.1",
      "resolved": "https://registry.npmjs.org/resolve-dir/-/resolve-dir-1.0.1.tgz",
      "integrity": "sha1-eaQGRMNivoLybv/nOcm7U4IEb0M=",
      "dev": true,
      "requires": {
        "expand-tilde": "^2.0.0",
        "global-modules": "^1.0.0"
      }
    },
    "resolve-options": {
      "version": "1.1.0",
      "resolved": "https://registry.npmjs.org/resolve-options/-/resolve-options-1.1.0.tgz",
      "integrity": "sha1-MrueOcBtZzONyTeMDW1gdFZq0TE=",
      "dev": true,
      "requires": {
        "value-or-function": "^3.0.0"
      }
    },
    "resolve-url": {
      "version": "0.2.1",
      "resolved": "https://registry.npmjs.org/resolve-url/-/resolve-url-0.2.1.tgz",
      "integrity": "sha1-LGN/53yJOv0qZj/iGqkIAGjiBSo=",
      "dev": true
    },
    "ret": {
      "version": "0.1.15",
      "resolved": "https://registry.npmjs.org/ret/-/ret-0.1.15.tgz",
      "integrity": "sha512-TTlYpa+OL+vMMNG24xSlQGEJ3B/RzEfUlLct7b5G/ytav+wPrplCpVMFuwzXbkecJrb6IYo1iFb0S9v37754mg==",
      "dev": true
    },
    "right-align": {
      "version": "0.1.3",
      "resolved": "https://registry.npmjs.org/right-align/-/right-align-0.1.3.tgz",
      "integrity": "sha1-YTObci/mo1FWiSENJOFMlhSGE+8=",
      "dev": true,
      "requires": {
        "align-text": "^0.1.1"
      }
    },
    "rimraf": {
      "version": "2.6.2",
      "resolved": "https://registry.npmjs.org/rimraf/-/rimraf-2.6.2.tgz",
      "integrity": "sha512-lreewLK/BlghmxtfH36YYVg1i8IAce4TI7oao75I1g245+6BctqTVQiBP3YUJ9C6DQOXJmkYR9X9fCLtCOJc5w==",
      "requires": {
        "glob": "^7.0.5"
      }
    },
    "rollup": {
      "version": "0.36.4",
      "resolved": "http://registry.npmjs.org/rollup/-/rollup-0.36.4.tgz",
      "integrity": "sha1-oiRJTFOGwdc9OPe7hvafXrARo9I=",
      "dev": true,
      "requires": {
        "source-map-support": "^0.4.0"
      }
    },
    "rsvp": {
      "version": "3.6.2",
      "resolved": "https://registry.npmjs.org/rsvp/-/rsvp-3.6.2.tgz",
      "integrity": "sha512-OfWGQTb9vnwRjwtA2QwpG2ICclHC3pgXZO5xt8H2EfgDquO0qVdSb5T88L4qJVAEugbS56pAuV4XZM58UX8ulw==",
      "dev": true
    },
    "rxjs": {
      "version": "5.0.0-beta.12",
      "resolved": "https://registry.npmjs.org/rxjs/-/rxjs-5.0.0-beta.12.tgz",
      "integrity": "sha1-zf3i2MRjnSCud5S/+P3fMtp60zc=",
      "requires": {
        "symbol-observable": "^1.0.1"
      }
    },
    "safe-buffer": {
      "version": "5.1.2",
      "resolved": "https://registry.npmjs.org/safe-buffer/-/safe-buffer-5.1.2.tgz",
      "integrity": "sha512-Gd2UZBJDkXlY7GbJxfsE8/nvKkUEU1G38c1siN6QP6a9PT9MmHB8GnpscSmMJSoF8LOIrt8ud/wPtojys4G6+g=="
    },
    "safe-regex": {
      "version": "1.1.0",
      "resolved": "http://registry.npmjs.org/safe-regex/-/safe-regex-1.1.0.tgz",
      "integrity": "sha1-QKNmnzsHfR6UPURinhV91IAjvy4=",
      "dev": true,
      "requires": {
        "ret": "~0.1.10"
      }
    },
    "safer-buffer": {
      "version": "2.1.2",
      "resolved": "https://registry.npmjs.org/safer-buffer/-/safer-buffer-2.1.2.tgz",
      "integrity": "sha512-YZo3K82SD7Riyi0E1EQPojLz7kpepnSQI9IyPbHHg1XXXevb5dJI7tpyN2ADxGcQbHG7vcyRHk0cbwqcQriUtg=="
    },
    "seek-bzip": {
      "version": "1.0.5",
      "resolved": "https://registry.npmjs.org/seek-bzip/-/seek-bzip-1.0.5.tgz",
      "integrity": "sha1-z+kXyz0nS8/6x5J1ivUxc+sfq9w=",
      "requires": {
        "commander": "~2.8.1"
      }
    },
    "semver": {
      "version": "https://registry.npmjs.org/semver/-/semver-5.0.3.tgz",
      "integrity": "sha512-5OkOBiw69xqmxOFIXwXsiY1HlE+om8nNptg1ZIf95fzcnfgOv2fLm7pmmGbRJsjJIqPpW5Kwy4wpDBTz5wQlUw=="
    },
    "semver-greatest-satisfied-range": {
      "version": "1.1.0",
      "resolved": "https://registry.npmjs.org/semver-greatest-satisfied-range/-/semver-greatest-satisfied-range-1.1.0.tgz",
      "integrity": "sha1-E+jCZYq5aRywzXEJMkAoDTb3els=",
      "dev": true,
      "requires": {
        "sver-compat": "^1.5.0"
      }
    },
    "send": {
      "version": "0.16.2",
      "resolved": "https://registry.npmjs.org/send/-/send-0.16.2.tgz",
      "integrity": "sha512-E64YFPUssFHEFBvpbbjr44NCLtI1AohxQ8ZSiJjQLskAdKuriYEP6VyGEsRDH8ScozGpkaX1BGvhanqCwkcEZw==",
      "requires": {
        "debug": "2.6.9",
        "depd": "~1.1.2",
        "destroy": "~1.0.4",
        "encodeurl": "~1.0.2",
        "escape-html": "~1.0.3",
        "etag": "~1.8.1",
        "fresh": "0.5.2",
        "http-errors": "~1.6.2",
        "mime": "1.4.1",
        "ms": "2.0.0",
        "on-finished": "~2.3.0",
        "range-parser": "~1.2.0",
        "statuses": "~1.4.0"
      },
      "dependencies": {
        "statuses": {
          "version": "1.4.0",
          "resolved": "https://registry.npmjs.org/statuses/-/statuses-1.4.0.tgz",
          "integrity": "sha512-zhSCtt8v2NDrRlPQpCNtw/heZLtfUDqxBM1udqikb/Hbk52LK4nQSwr10u77iopCW5LsyHpuXS0GnEc48mLeew=="
        }
      }
    },
    "serve-static": {
      "version": "1.13.2",
      "resolved": "https://registry.npmjs.org/serve-static/-/serve-static-1.13.2.tgz",
      "integrity": "sha512-p/tdJrO4U387R9oMjb1oj7qSMaMfmOyd4j9hOFoxZe2baQszgHcSWjuya/CiT5kgZZKRudHNOA0pYXOl8rQ5nw==",
      "requires": {
        "encodeurl": "~1.0.2",
        "escape-html": "~1.0.3",
        "parseurl": "~1.3.2",
        "send": "0.16.2"
      }
    },
    "set-blocking": {
      "version": "2.0.0",
      "resolved": "https://registry.npmjs.org/set-blocking/-/set-blocking-2.0.0.tgz",
      "integrity": "sha1-BF+XgtARrppoA93TgrJDkrPYkPc=",
      "dev": true
    },
    "set-value": {
      "version": "2.0.0",
      "resolved": "https://registry.npmjs.org/set-value/-/set-value-2.0.0.tgz",
      "integrity": "sha512-hw0yxk9GT/Hr5yJEYnHNKYXkIA8mVJgd9ditYZCe16ZczcaELYYcfvaXesNACk2O8O0nTiPQcQhGUQj8JLzeeg==",
      "dev": true,
      "requires": {
        "extend-shallow": "^2.0.1",
        "is-extendable": "^0.1.1",
        "is-plain-object": "^2.0.3",
        "split-string": "^3.0.1"
      },
      "dependencies": {
        "extend-shallow": {
          "version": "2.0.1",
          "resolved": "https://registry.npmjs.org/extend-shallow/-/extend-shallow-2.0.1.tgz",
          "integrity": "sha1-Ua99YUrZqfYQ6huvu5idaxxWiQ8=",
          "dev": true,
          "requires": {
            "is-extendable": "^0.1.0"
          }
        }
      }
    },
    "setprototypeof": {
      "version": "1.1.0",
      "resolved": "https://registry.npmjs.org/setprototypeof/-/setprototypeof-1.1.0.tgz",
      "integrity": "sha512-BvE/TwpZX4FXExxOxZyRGQQv651MSwmWKZGqvmPcRIjDqWub67kTKuIMx43cZZrS/cBBzwBcNDWoFxt2XEFIpQ=="
    },
    "shimmer": {
      "version": "1.2.1",
      "resolved": "https://registry.npmjs.org/shimmer/-/shimmer-1.2.1.tgz",
      "integrity": "sha512-sQTKC1Re/rM6XyFM6fIAGHRPVGvyXfgzIDvzoq608vM+jeyVD0Tu1E6Np0Kc2zAIFWIj963V2800iF/9LPieQw=="
    },
    "sigmund": {
      "version": "1.0.1",
      "resolved": "https://registry.npmjs.org/sigmund/-/sigmund-1.0.1.tgz",
      "integrity": "sha1-P/IfGYytIXX587eBhT/ZTQ0ZtZA=",
      "dev": true
    },
    "signal-exit": {
      "version": "3.0.2",
      "resolved": "https://registry.npmjs.org/signal-exit/-/signal-exit-3.0.2.tgz",
      "integrity": "sha1-tf3AjxKH6hF4Yo5BXiUTK3NkbG0=",
      "dev": true
    },
    "slash": {
      "version": "1.0.0",
      "resolved": "https://registry.npmjs.org/slash/-/slash-1.0.0.tgz",
      "integrity": "sha1-xB8vbDn8FtHNF61LXYlhFK5HDVU=",
      "dev": true
    },
    "slickgrid": {
      "version": "github:anthonydresser/SlickGrid#bdf93b113385502f9402170261390dc9065f2715",
      "from": "github:anthonydresser/SlickGrid#2.3.23-2",
      "requires": {
        "jquery": ">=1.8.0",
        "jquery-ui": ">=1.8.0"
      }
    },
    "snapdragon": {
      "version": "0.8.2",
      "resolved": "https://registry.npmjs.org/snapdragon/-/snapdragon-0.8.2.tgz",
      "integrity": "sha512-FtyOnWN/wCHTVXOMwvSv26d+ko5vWlIDD6zoUJ7LW8vh+ZBC8QdljveRP+crNrtBwioEUWy/4dMtbBjA4ioNlg==",
      "dev": true,
      "requires": {
        "base": "^0.11.1",
        "debug": "^2.2.0",
        "define-property": "^0.2.5",
        "extend-shallow": "^2.0.1",
        "map-cache": "^0.2.2",
        "source-map": "^0.5.6",
        "source-map-resolve": "^0.5.0",
        "use": "^3.1.0"
      },
      "dependencies": {
        "define-property": {
          "version": "0.2.5",
          "resolved": "https://registry.npmjs.org/define-property/-/define-property-0.2.5.tgz",
          "integrity": "sha1-w1se+RjsPJkPmlvFe+BKrOxcgRY=",
          "dev": true,
          "requires": {
            "is-descriptor": "^0.1.0"
          }
        },
        "extend-shallow": {
          "version": "2.0.1",
          "resolved": "https://registry.npmjs.org/extend-shallow/-/extend-shallow-2.0.1.tgz",
          "integrity": "sha1-Ua99YUrZqfYQ6huvu5idaxxWiQ8=",
          "dev": true,
          "requires": {
            "is-extendable": "^0.1.0"
          }
        }
      }
    },
    "snapdragon-node": {
      "version": "2.1.1",
      "resolved": "https://registry.npmjs.org/snapdragon-node/-/snapdragon-node-2.1.1.tgz",
      "integrity": "sha512-O27l4xaMYt/RSQ5TR3vpWCAB5Kb/czIcqUFOM/C4fYcLnbZUc1PkjTAMjof2pBWaSTwOUd6qUHcFGVGj7aIwnw==",
      "dev": true,
      "requires": {
        "define-property": "^1.0.0",
        "isobject": "^3.0.0",
        "snapdragon-util": "^3.0.1"
      },
      "dependencies": {
        "define-property": {
          "version": "1.0.0",
          "resolved": "https://registry.npmjs.org/define-property/-/define-property-1.0.0.tgz",
          "integrity": "sha1-dp66rz9KY6rTr56NMEybvnm/sOY=",
          "dev": true,
          "requires": {
            "is-descriptor": "^1.0.0"
          }
        },
        "is-accessor-descriptor": {
          "version": "1.0.0",
          "resolved": "https://registry.npmjs.org/is-accessor-descriptor/-/is-accessor-descriptor-1.0.0.tgz",
          "integrity": "sha512-m5hnHTkcVsPfqx3AKlyttIPb7J+XykHvJP2B9bZDjlhLIoEq4XoK64Vg7boZlVWYK6LUY94dYPEE7Lh0ZkZKcQ==",
          "dev": true,
          "requires": {
            "kind-of": "^6.0.0"
          }
        },
        "is-data-descriptor": {
          "version": "1.0.0",
          "resolved": "https://registry.npmjs.org/is-data-descriptor/-/is-data-descriptor-1.0.0.tgz",
          "integrity": "sha512-jbRXy1FmtAoCjQkVmIVYwuuqDFUbaOeDjmed1tOGPrsMhtJA4rD9tkgA0F1qJ3gRFRXcHYVkdeaP50Q5rE/jLQ==",
          "dev": true,
          "requires": {
            "kind-of": "^6.0.0"
          }
        },
        "is-descriptor": {
          "version": "1.0.2",
          "resolved": "https://registry.npmjs.org/is-descriptor/-/is-descriptor-1.0.2.tgz",
          "integrity": "sha512-2eis5WqQGV7peooDyLmNEPUrps9+SXX5c9pL3xEB+4e9HnGuDa7mB7kHxHw4CbqS9k1T2hOH3miL8n8WtiYVtg==",
          "dev": true,
          "requires": {
            "is-accessor-descriptor": "^1.0.0",
            "is-data-descriptor": "^1.0.0",
            "kind-of": "^6.0.2"
          }
        }
      }
    },
    "snapdragon-util": {
      "version": "3.0.1",
      "resolved": "https://registry.npmjs.org/snapdragon-util/-/snapdragon-util-3.0.1.tgz",
      "integrity": "sha512-mbKkMdQKsjX4BAL4bRYTj21edOf8cN7XHdYUJEe+Zn99hVEYcMvKPct1IqNe7+AZPirn8BCDOQBHQZknqmKlZQ==",
      "dev": true,
      "requires": {
        "kind-of": "^3.2.0"
      },
      "dependencies": {
        "kind-of": {
          "version": "3.2.2",
          "resolved": "https://registry.npmjs.org/kind-of/-/kind-of-3.2.2.tgz",
          "integrity": "sha1-MeohpzS6ubuw8yRm2JOupR5KPGQ=",
          "dev": true,
          "requires": {
            "is-buffer": "^1.1.5"
          }
        }
      }
    },
    "sntp": {
      "version": "1.0.9",
      "resolved": "http://registry.npmjs.org/sntp/-/sntp-1.0.9.tgz",
      "integrity": "sha1-ZUEYTMkK7qbG57NeJlkIJEPGYZg=",
      "dev": true,
      "requires": {
        "hoek": "2.x.x"
      }
    },
    "socket.io": {
      "version": "1.7.3",
      "resolved": "https://registry.npmjs.org/socket.io/-/socket.io-1.7.3.tgz",
      "integrity": "sha1-uK+cq6AJSeVo42nxMn6pvp6iRhs=",
      "dev": true,
      "requires": {
        "debug": "2.3.3",
        "engine.io": "1.8.3",
        "has-binary": "0.1.7",
        "object-assign": "4.1.0",
        "socket.io-adapter": "0.5.0",
        "socket.io-client": "1.7.3",
        "socket.io-parser": "2.3.1"
      },
      "dependencies": {
        "debug": {
          "version": "2.3.3",
          "resolved": "http://registry.npmjs.org/debug/-/debug-2.3.3.tgz",
          "integrity": "sha1-QMRT5n5uE8kB3ewxeviYbNqe/4w=",
          "dev": true,
          "requires": {
            "ms": "0.7.2"
          }
        },
        "ms": {
          "version": "0.7.2",
          "resolved": "http://registry.npmjs.org/ms/-/ms-0.7.2.tgz",
          "integrity": "sha1-riXPJRKziFodldfwN4aNhDESR2U=",
          "dev": true
        },
        "object-assign": {
          "version": "4.1.0",
          "resolved": "https://registry.npmjs.org/object-assign/-/object-assign-4.1.0.tgz",
          "integrity": "sha1-ejs9DpgGPUP0wD8uiubNUahog6A=",
          "dev": true
        }
      }
    },
    "socket.io-adapter": {
      "version": "0.5.0",
      "resolved": "https://registry.npmjs.org/socket.io-adapter/-/socket.io-adapter-0.5.0.tgz",
      "integrity": "sha1-y21LuL7IHhB4uZZ3+c7QBGBmu4s=",
      "dev": true,
      "requires": {
        "debug": "2.3.3",
        "socket.io-parser": "2.3.1"
      },
      "dependencies": {
        "debug": {
          "version": "2.3.3",
          "resolved": "http://registry.npmjs.org/debug/-/debug-2.3.3.tgz",
          "integrity": "sha1-QMRT5n5uE8kB3ewxeviYbNqe/4w=",
          "dev": true,
          "requires": {
            "ms": "0.7.2"
          }
        },
        "ms": {
          "version": "0.7.2",
          "resolved": "http://registry.npmjs.org/ms/-/ms-0.7.2.tgz",
          "integrity": "sha1-riXPJRKziFodldfwN4aNhDESR2U=",
          "dev": true
        }
      }
    },
    "socket.io-client": {
      "version": "1.7.3",
      "resolved": "https://registry.npmjs.org/socket.io-client/-/socket.io-client-1.7.3.tgz",
      "integrity": "sha1-sw6GqhDV7zVGYBwJzeR2Xjgdo3c=",
      "dev": true,
      "requires": {
        "backo2": "1.0.2",
        "component-bind": "1.0.0",
        "component-emitter": "1.2.1",
        "debug": "2.3.3",
        "engine.io-client": "1.8.3",
        "has-binary": "0.1.7",
        "indexof": "0.0.1",
        "object-component": "0.0.3",
        "parseuri": "0.0.5",
        "socket.io-parser": "2.3.1",
        "to-array": "0.1.4"
      },
      "dependencies": {
        "debug": {
          "version": "2.3.3",
          "resolved": "http://registry.npmjs.org/debug/-/debug-2.3.3.tgz",
          "integrity": "sha1-QMRT5n5uE8kB3ewxeviYbNqe/4w=",
          "dev": true,
          "requires": {
            "ms": "0.7.2"
          }
        },
        "ms": {
          "version": "0.7.2",
          "resolved": "http://registry.npmjs.org/ms/-/ms-0.7.2.tgz",
          "integrity": "sha1-riXPJRKziFodldfwN4aNhDESR2U=",
          "dev": true
        }
      }
    },
    "socket.io-parser": {
      "version": "2.3.1",
      "resolved": "http://registry.npmjs.org/socket.io-parser/-/socket.io-parser-2.3.1.tgz",
      "integrity": "sha1-3VMgJRA85Clpcya+/WQAX8/ltKA=",
      "dev": true,
      "requires": {
        "component-emitter": "1.1.2",
        "debug": "2.2.0",
        "isarray": "0.0.1",
        "json3": "3.3.2"
      },
      "dependencies": {
        "component-emitter": {
          "version": "1.1.2",
          "resolved": "https://registry.npmjs.org/component-emitter/-/component-emitter-1.1.2.tgz",
          "integrity": "sha1-KWWU8nU9qmOZbSrwjRWpURbJrsM=",
          "dev": true
        },
        "debug": {
          "version": "2.2.0",
          "resolved": "http://registry.npmjs.org/debug/-/debug-2.2.0.tgz",
          "integrity": "sha1-+HBX6ZWxofauaklgZkE3vFbwOdo=",
          "dev": true,
          "requires": {
            "ms": "0.7.1"
          }
        },
        "isarray": {
          "version": "0.0.1",
          "resolved": "https://registry.npmjs.org/isarray/-/isarray-0.0.1.tgz",
          "integrity": "sha1-ihis/Kmo9Bd+Cav8YDiTmwXR7t8=",
          "dev": true
        },
        "ms": {
          "version": "0.7.1",
          "resolved": "http://registry.npmjs.org/ms/-/ms-0.7.1.tgz",
          "integrity": "sha1-nNE8A62/8ltl7/3nzoZO6VIBcJg=",
          "dev": true
        }
      }
    },
    "source-map": {
      "version": "0.5.7",
      "resolved": "https://registry.npmjs.org/source-map/-/source-map-0.5.7.tgz",
      "integrity": "sha1-igOdLRAh0i0eoUyA2OpGi6LvP8w=",
      "dev": true
    },
    "source-map-resolve": {
      "version": "0.5.2",
      "resolved": "https://registry.npmjs.org/source-map-resolve/-/source-map-resolve-0.5.2.tgz",
      "integrity": "sha512-MjqsvNwyz1s0k81Goz/9vRBe9SZdB09Bdw+/zYyO+3CuPk6fouTaxscHkgtE8jKvf01kVfl8riHzERQ/kefaSA==",
      "dev": true,
      "requires": {
        "atob": "^2.1.1",
        "decode-uri-component": "^0.2.0",
        "resolve-url": "^0.2.1",
        "source-map-url": "^0.4.0",
        "urix": "^0.1.0"
      }
    },
    "source-map-support": {
      "version": "0.4.18",
      "resolved": "https://registry.npmjs.org/source-map-support/-/source-map-support-0.4.18.tgz",
      "integrity": "sha512-try0/JqxPLF9nOjvSta7tVondkP5dwgyLDjVoyMDlmjugT2lRZ1OfsrYTkCd2hkDnJTKRbO/Rl3orm8vlsUzbA==",
      "dev": true,
      "requires": {
        "source-map": "^0.5.6"
      }
    },
    "source-map-url": {
      "version": "0.4.0",
      "resolved": "https://registry.npmjs.org/source-map-url/-/source-map-url-0.4.0.tgz",
      "integrity": "sha1-PpNdfd1zYxuXZZlW1VEo6HtQhKM=",
      "dev": true
    },
    "sparkles": {
      "version": "1.0.1",
      "resolved": "https://registry.npmjs.org/sparkles/-/sparkles-1.0.1.tgz",
      "integrity": "sha512-dSO0DDYUahUt/0/pD/Is3VIm5TGJjludZ0HVymmhYF6eNA53PVLhnUk0znSYbH8IYBuJdCE+1luR22jNLMaQdw==",
      "dev": true
    },
    "spdx-correct": {
      "version": "3.0.2",
      "resolved": "https://registry.npmjs.org/spdx-correct/-/spdx-correct-3.0.2.tgz",
      "integrity": "sha512-q9hedtzyXHr5S0A1vEPoK/7l8NpfkFYTq6iCY+Pno2ZbdZR6WexZFtqeVGkGxW3TEJMN914Z55EnAGMmenlIQQ==",
      "dev": true,
      "requires": {
        "spdx-expression-parse": "^3.0.0",
        "spdx-license-ids": "^3.0.0"
      }
    },
    "spdx-exceptions": {
      "version": "2.2.0",
      "resolved": "https://registry.npmjs.org/spdx-exceptions/-/spdx-exceptions-2.2.0.tgz",
      "integrity": "sha512-2XQACfElKi9SlVb1CYadKDXvoajPgBVPn/gOQLrTvHdElaVhr7ZEbqJaRnJLVNeaI4cMEAgVCeBMKF6MWRDCRA==",
      "dev": true
    },
    "spdx-expression-parse": {
      "version": "3.0.0",
      "resolved": "https://registry.npmjs.org/spdx-expression-parse/-/spdx-expression-parse-3.0.0.tgz",
      "integrity": "sha512-Yg6D3XpRD4kkOmTpdgbUiEJFKghJH03fiC1OPll5h/0sO6neh2jqRDVHOQ4o/LMea0tgCkbMgea5ip/e+MkWyg==",
      "dev": true,
      "requires": {
        "spdx-exceptions": "^2.1.0",
        "spdx-license-ids": "^3.0.0"
      }
    },
    "spdx-license-ids": {
      "version": "3.0.2",
      "resolved": "https://registry.npmjs.org/spdx-license-ids/-/spdx-license-ids-3.0.2.tgz",
      "integrity": "sha512-qky9CVt0lVIECkEsYbNILVnPvycuEBkXoMFLRWsREkomQLevYhtRKC+R91a5TOAQ3bCMjikRwhyaRqj1VYatYg==",
      "dev": true
    },
    "split": {
      "version": "0.2.10",
      "resolved": "http://registry.npmjs.org/split/-/split-0.2.10.tgz",
      "integrity": "sha1-Zwl8YB1pfOE2j0GPBs0gHPBSGlc=",
      "dev": true,
      "requires": {
        "through": "2"
      }
    },
    "split-string": {
      "version": "3.1.0",
      "resolved": "https://registry.npmjs.org/split-string/-/split-string-3.1.0.tgz",
      "integrity": "sha512-NzNVhJDYpwceVVii8/Hu6DKfD2G+NrQHlS/V/qgv763EYudVwEcMQNxd2lh+0VrUByXN/oJkl5grOhYWvQUYiw==",
      "dev": true,
      "requires": {
        "extend-shallow": "^3.0.0"
      }
    },
    "sprintf-js": {
      "version": "1.0.3",
      "resolved": "https://registry.npmjs.org/sprintf-js/-/sprintf-js-1.0.3.tgz",
      "integrity": "sha1-BOaSb2YolTVPPdAVIDYzuFcpfiw=",
      "dev": true
    },
    "sshpk": {
      "version": "1.15.2",
      "resolved": "https://registry.npmjs.org/sshpk/-/sshpk-1.15.2.tgz",
      "integrity": "sha512-Ra/OXQtuh0/enyl4ETZAfTaeksa6BXks5ZcjpSUNrjBr0DvrJKX+1fsKDPpT9TBXgHAFsa4510aNVgI8g/+SzA==",
      "requires": {
        "asn1": "~0.2.3",
        "assert-plus": "^1.0.0",
        "bcrypt-pbkdf": "^1.0.0",
        "dashdash": "^1.12.0",
        "ecc-jsbn": "~0.1.1",
        "getpass": "^0.1.1",
        "jsbn": "~0.1.0",
        "safer-buffer": "^2.0.2",
        "tweetnacl": "~0.14.0"
      }
    },
    "stack-chain": {
      "version": "1.3.7",
      "resolved": "https://registry.npmjs.org/stack-chain/-/stack-chain-1.3.7.tgz",
      "integrity": "sha1-0ZLJ/06moiyUxN1FkXHj8AzqEoU="
    },
    "stack-trace": {
      "version": "0.0.10",
      "resolved": "https://registry.npmjs.org/stack-trace/-/stack-trace-0.0.10.tgz",
      "integrity": "sha1-VHxws0fo0ytOEI6hoqFZ5f3eGcA=",
      "dev": true
    },
    "static-extend": {
      "version": "0.1.2",
      "resolved": "https://registry.npmjs.org/static-extend/-/static-extend-0.1.2.tgz",
      "integrity": "sha1-YICcOcv/VTNyJv1eC1IPNB8ftcY=",
      "dev": true,
      "requires": {
        "define-property": "^0.2.5",
        "object-copy": "^0.1.0"
      },
      "dependencies": {
        "define-property": {
          "version": "0.2.5",
          "resolved": "https://registry.npmjs.org/define-property/-/define-property-0.2.5.tgz",
          "integrity": "sha1-w1se+RjsPJkPmlvFe+BKrOxcgRY=",
          "dev": true,
          "requires": {
            "is-descriptor": "^0.1.0"
          }
        }
      }
    },
    "statuses": {
      "version": "1.5.0",
      "resolved": "https://registry.npmjs.org/statuses/-/statuses-1.5.0.tgz",
      "integrity": "sha1-Fhx9rBd2Wf2YEfQ3cfqZOBR4Yow="
    },
    "stream-combiner": {
      "version": "0.0.4",
      "resolved": "http://registry.npmjs.org/stream-combiner/-/stream-combiner-0.0.4.tgz",
      "integrity": "sha1-TV5DPBhSYd3mI8o/RMWGvPXErRQ=",
      "dev": true,
      "requires": {
        "duplexer": "~0.1.1"
      }
    },
    "stream-exhaust": {
      "version": "1.0.2",
      "resolved": "https://registry.npmjs.org/stream-exhaust/-/stream-exhaust-1.0.2.tgz",
      "integrity": "sha512-b/qaq/GlBK5xaq1yrK9/zFcyRSTNxmcZwFLGSTG0mXgZl/4Z6GgiyYOXOvY7N3eEvFRAG1bkDRz5EPGSvPYQlw==",
      "dev": true
    },
    "stream-shift": {
      "version": "1.0.0",
      "resolved": "https://registry.npmjs.org/stream-shift/-/stream-shift-1.0.0.tgz",
      "integrity": "sha1-1cdSgl5TZ+eG944Y5EXqIjoVWVI=",
      "dev": true
    },
    "streamfilter": {
      "version": "1.0.7",
      "resolved": "https://registry.npmjs.org/streamfilter/-/streamfilter-1.0.7.tgz",
      "integrity": "sha512-Gk6KZM+yNA1JpW0KzlZIhjo3EaBJDkYfXtYSbOwNIQ7Zd6006E6+sCFlW1NDvFG/vnXhKmw6TJJgiEQg/8lXfQ==",
      "dev": true,
      "requires": {
        "readable-stream": "^2.0.2"
      }
    },
    "string-width": {
      "version": "1.0.2",
      "resolved": "https://registry.npmjs.org/string-width/-/string-width-1.0.2.tgz",
      "integrity": "sha1-EYvfW4zcUaKn5w0hHgfisLmxB9M=",
      "dev": true,
      "requires": {
        "code-point-at": "^1.0.0",
        "is-fullwidth-code-point": "^1.0.0",
        "strip-ansi": "^3.0.0"
      }
    },
    "string_decoder": {
      "version": "1.1.1",
      "resolved": "http://registry.npmjs.org/string_decoder/-/string_decoder-1.1.1.tgz",
      "integrity": "sha512-n/ShnvDi6FHbbVfviro+WojiFzv+s8MPMHBczVePfUpDJLwoLT0ht1l4YwBCbi8pJAveEEdnkHyPyTP/mzRfwg==",
      "requires": {
        "safe-buffer": "~5.1.0"
      }
    },
    "stringstream": {
      "version": "0.0.6",
      "resolved": "https://registry.npmjs.org/stringstream/-/stringstream-0.0.6.tgz",
      "integrity": "sha512-87GEBAkegbBcweToUrdzf3eLhWNg06FJTebl4BVJz/JgWy8CvEr9dRtX5qWphiynMSQlxxi+QqN0z5T32SLlhA==",
      "dev": true
    },
    "strip-ansi": {
      "version": "3.0.1",
      "resolved": "http://registry.npmjs.org/strip-ansi/-/strip-ansi-3.0.1.tgz",
      "integrity": "sha1-ajhfuIU9lS1f8F0Oiq+UJ43GPc8=",
      "dev": true,
      "requires": {
        "ansi-regex": "^2.0.0"
      }
    },
    "strip-bom": {
      "version": "2.0.0",
      "resolved": "https://registry.npmjs.org/strip-bom/-/strip-bom-2.0.0.tgz",
      "integrity": "sha1-YhmoVhZSBJHzV4i9vxRHqZx+aw4=",
      "dev": true,
      "requires": {
        "is-utf8": "^0.2.0"
      }
    },
    "strip-bom-stream": {
      "version": "1.0.0",
      "resolved": "https://registry.npmjs.org/strip-bom-stream/-/strip-bom-stream-1.0.0.tgz",
      "integrity": "sha1-5xRDmFd9Uaa+0PoZlPoF9D/ZiO4=",
      "dev": true,
      "requires": {
        "first-chunk-stream": "^1.0.0",
        "strip-bom": "^2.0.0"
      }
    },
    "strip-dirs": {
      "version": "2.1.0",
      "resolved": "https://registry.npmjs.org/strip-dirs/-/strip-dirs-2.1.0.tgz",
      "integrity": "sha512-JOCxOeKLm2CAS73y/U4ZeZPTkE+gNVCzKt7Eox84Iej1LT/2pTWYpZKJuxwQpvX1LiZb1xokNR7RLfuBAa7T3g==",
      "requires": {
        "is-natural-number": "^4.0.1"
      }
    },
    "strip-indent": {
      "version": "1.0.1",
      "resolved": "https://registry.npmjs.org/strip-indent/-/strip-indent-1.0.1.tgz",
      "integrity": "sha1-DHlipq3vp7vUrDZkYKY4VSrhoKI=",
      "dev": true,
      "requires": {
        "get-stdin": "^4.0.1"
      }
    },
    "supports-color": {
      "version": "2.0.0",
      "resolved": "https://registry.npmjs.org/supports-color/-/supports-color-2.0.0.tgz",
      "integrity": "sha1-U10EXOa2Nj+kARcIRimZXp3zJMc=",
      "dev": true
    },
    "sver-compat": {
      "version": "1.5.0",
      "resolved": "https://registry.npmjs.org/sver-compat/-/sver-compat-1.5.0.tgz",
      "integrity": "sha1-PPh9/rTQe0o/FIJ7wYaz/QxkXNg=",
      "dev": true,
      "requires": {
        "es6-iterator": "^2.0.1",
        "es6-symbol": "^3.1.1"
      }
    },
    "symbol-observable": {
      "version": "1.2.0",
      "resolved": "https://registry.npmjs.org/symbol-observable/-/symbol-observable-1.2.0.tgz",
      "integrity": "sha512-e900nM8RRtGhlV36KGEU9k65K3mPb1WV70OdjfxlG2EAuM1noi/E/BaW/uMhL7bPEssK8QV57vN3esixjUvcXQ=="
    },
    "sync-exec": {
      "version": "0.6.2",
      "resolved": "https://registry.npmjs.org/sync-exec/-/sync-exec-0.6.2.tgz",
      "integrity": "sha1-cX0izFPwzh3vVZQ2LzqJouu5EQU=",
      "dev": true,
      "optional": true
    },
    "systemjs": {
      "version": "0.19.40",
      "resolved": "https://registry.npmjs.org/systemjs/-/systemjs-0.19.40.tgz",
      "integrity": "sha1-FY9kqfTvVBp/2mtA5SfuRrbFTNA=",
      "requires": {
        "when": "^3.7.5"
      }
    },
    "systemjs-builder": {
      "version": "0.15.36",
      "resolved": "https://registry.npmjs.org/systemjs-builder/-/systemjs-builder-0.15.36.tgz",
      "integrity": "sha1-MLAjctQifPN4gPWA/mfLTtt/FCA=",
      "dev": true,
      "requires": {
        "babel-core": "^6.9.0",
        "babel-plugin-transform-cjs-system-wrapper": "^0.3.0",
        "babel-plugin-transform-es2015-modules-systemjs": "^6.6.5",
        "babel-plugin-transform-global-system-wrapper": "0.0.1",
        "babel-plugin-transform-system-register": "0.0.1",
        "bluebird": "^3.3.4",
        "data-uri-to-buffer": "0.0.4",
        "es6-template-strings": "^2.0.0",
        "glob": "^7.0.3",
        "mkdirp": "^0.5.1",
        "rollup": "^0.36.3",
        "source-map": "^0.5.3",
        "systemjs": "^0.19.43",
        "traceur": "0.0.105",
        "uglify-js": "~2.7.5"
      },
      "dependencies": {
        "async": {
          "version": "0.2.10",
          "resolved": "http://registry.npmjs.org/async/-/async-0.2.10.tgz",
          "integrity": "sha1-trvgsGdLnXGXCMo43owjfLUmw9E=",
          "dev": true
        },
        "bluebird": {
          "version": "3.5.3",
          "resolved": "https://registry.npmjs.org/bluebird/-/bluebird-3.5.3.tgz",
          "integrity": "sha512-/qKPUQlaW1OyR51WeCPBvRnAlnZFUJkCSG5HzGnuIqhgyJtF+T94lFnn33eiazjRm2LAHVy2guNnaq48X9SJuw==",
          "dev": true
        },
        "camelcase": {
          "version": "1.2.1",
          "resolved": "https://registry.npmjs.org/camelcase/-/camelcase-1.2.1.tgz",
          "integrity": "sha1-m7UwTS4LVmmLLHWLCKPqqdqlijk=",
          "dev": true
        },
        "cliui": {
          "version": "2.1.0",
          "resolved": "https://registry.npmjs.org/cliui/-/cliui-2.1.0.tgz",
          "integrity": "sha1-S0dXYP+AJkx2LDoXGQMukcf+oNE=",
          "dev": true,
          "requires": {
            "center-align": "^0.1.1",
            "right-align": "^0.1.1",
            "wordwrap": "0.0.2"
          }
        },
        "systemjs": {
          "version": "0.19.47",
          "resolved": "https://registry.npmjs.org/systemjs/-/systemjs-0.19.47.tgz",
          "integrity": "sha1-yMk5NxgPP1SBx2nNJyB2P7SjHG8=",
          "dev": true,
          "requires": {
            "when": "^3.7.5"
          }
        },
        "uglify-js": {
          "version": "2.7.5",
          "resolved": "http://registry.npmjs.org/uglify-js/-/uglify-js-2.7.5.tgz",
          "integrity": "sha1-RhLAx7qu4rp8SH3kkErhIgefLKg=",
          "dev": true,
          "requires": {
            "async": "~0.2.6",
            "source-map": "~0.5.1",
            "uglify-to-browserify": "~1.0.0",
            "yargs": "~3.10.0"
          }
        },
        "wordwrap": {
          "version": "0.0.2",
          "resolved": "https://registry.npmjs.org/wordwrap/-/wordwrap-0.0.2.tgz",
          "integrity": "sha1-t5Zpu0LstAn4PVg8rVLKF+qhZD8=",
          "dev": true
        },
        "yargs": {
          "version": "3.10.0",
          "resolved": "http://registry.npmjs.org/yargs/-/yargs-3.10.0.tgz",
          "integrity": "sha1-9+572FfdfB0tOMDnTvvWgdFDH9E=",
          "dev": true,
          "requires": {
            "camelcase": "^1.0.2",
            "cliui": "^2.1.0",
            "decamelize": "^1.0.0",
            "window-size": "0.1.0"
          }
        }
      }
    },
    "systemjs-plugin-json": {
      "version": "0.2.3",
      "resolved": "https://registry.npmjs.org/systemjs-plugin-json/-/systemjs-plugin-json-0.2.3.tgz",
      "integrity": "sha1-jiYq4HWgIRGhPt+s7R0VbYu7gQY="
    },
    "tar-stream": {
      "version": "1.6.2",
      "resolved": "https://registry.npmjs.org/tar-stream/-/tar-stream-1.6.2.tgz",
      "integrity": "sha512-rzS0heiNf8Xn7/mpdSVVSMAWAoy9bfb1WOTYC78Z0UQKeKa/CWS8FOq0lKGNa8DWKAn9gxjCvMLYc5PGXYlK2A==",
      "requires": {
        "bl": "^1.0.0",
        "buffer-alloc": "^1.2.0",
        "end-of-stream": "^1.0.0",
        "fs-constants": "^1.0.0",
        "readable-stream": "^2.3.0",
        "to-buffer": "^1.1.1",
        "xtend": "^4.0.0"
      }
    },
    "through": {
      "version": "2.3.8",
      "resolved": "http://registry.npmjs.org/through/-/through-2.3.8.tgz",
      "integrity": "sha1-DdTJ/6q8NXlgsbckEV1+Doai4fU="
    },
    "through2": {
      "version": "2.0.5",
      "resolved": "https://registry.npmjs.org/through2/-/through2-2.0.5.tgz",
      "integrity": "sha512-/mrRod8xqpA+IHSLyGCQ2s8SPHiCDEeQJSep1jqLYeEUClOFG2Qsh+4FU6G9VeqpZnGW/Su8LQGc4YKni5rYSQ==",
      "dev": true,
      "requires": {
        "readable-stream": "~2.3.6",
        "xtend": "~4.0.1"
      }
    },
    "through2-filter": {
      "version": "2.0.0",
      "resolved": "https://registry.npmjs.org/through2-filter/-/through2-filter-2.0.0.tgz",
      "integrity": "sha1-YLxVoNrLdghdsfna6Zq0P4PWIuw=",
      "dev": true,
      "requires": {
        "through2": "~2.0.0",
        "xtend": "~4.0.0"
      }
    },
    "time-stamp": {
      "version": "1.1.0",
      "resolved": "https://registry.npmjs.org/time-stamp/-/time-stamp-1.1.0.tgz",
      "integrity": "sha1-dkpaEa9QVhkhsTPztE5hhofg9cM=",
      "dev": true
    },
    "tmp": {
      "version": "0.0.28",
      "resolved": "https://registry.npmjs.org/tmp/-/tmp-0.0.28.tgz",
      "integrity": "sha1-Fyc1t/YU6nrzlmT6hM8N5OUV0SA=",
      "requires": {
        "os-tmpdir": "~1.0.1"
      }
    },
    "to-absolute-glob": {
      "version": "2.0.2",
      "resolved": "https://registry.npmjs.org/to-absolute-glob/-/to-absolute-glob-2.0.2.tgz",
      "integrity": "sha1-GGX0PZ50sIItufFFt4z/fQ98hJs=",
      "dev": true,
      "requires": {
        "is-absolute": "^1.0.0",
        "is-negated-glob": "^1.0.0"
      }
    },
    "to-array": {
      "version": "0.1.4",
      "resolved": "https://registry.npmjs.org/to-array/-/to-array-0.1.4.tgz",
      "integrity": "sha1-F+bBH3PdTz10zaek/zI46a2b+JA=",
      "dev": true
    },
    "to-buffer": {
      "version": "1.1.1",
      "resolved": "https://registry.npmjs.org/to-buffer/-/to-buffer-1.1.1.tgz",
      "integrity": "sha512-lx9B5iv7msuFYE3dytT+KE5tap+rNYw+K4jVkb9R/asAb+pbBSM17jtunHplhBe6RRJdZx3Pn2Jph24O32mOVg=="
    },
    "to-fast-properties": {
      "version": "1.0.3",
      "resolved": "https://registry.npmjs.org/to-fast-properties/-/to-fast-properties-1.0.3.tgz",
      "integrity": "sha1-uDVx+k2MJbguIxsG46MFXeTKGkc=",
      "dev": true
    },
    "to-object-path": {
      "version": "0.3.0",
      "resolved": "https://registry.npmjs.org/to-object-path/-/to-object-path-0.3.0.tgz",
      "integrity": "sha1-KXWIt7Dn4KwI4E5nL4XB9JmeF68=",
      "dev": true,
      "requires": {
        "kind-of": "^3.0.2"
      },
      "dependencies": {
        "kind-of": {
          "version": "3.2.2",
          "resolved": "https://registry.npmjs.org/kind-of/-/kind-of-3.2.2.tgz",
          "integrity": "sha1-MeohpzS6ubuw8yRm2JOupR5KPGQ=",
          "dev": true,
          "requires": {
            "is-buffer": "^1.1.5"
          }
        }
      }
    },
    "to-regex": {
      "version": "3.0.2",
      "resolved": "https://registry.npmjs.org/to-regex/-/to-regex-3.0.2.tgz",
      "integrity": "sha512-FWtleNAtZ/Ki2qtqej2CXTOayOH9bHDQF+Q48VpWyDXjbYxA4Yz8iDB31zXOBUlOHHKidDbqGVrTUvQMPmBGBw==",
      "dev": true,
      "requires": {
        "define-property": "^2.0.2",
        "extend-shallow": "^3.0.2",
        "regex-not": "^1.0.2",
        "safe-regex": "^1.1.0"
      }
    },
    "to-regex-range": {
      "version": "2.1.1",
      "resolved": "https://registry.npmjs.org/to-regex-range/-/to-regex-range-2.1.1.tgz",
      "integrity": "sha1-fIDBe53+vlmeJzZ+DU3VWQFB2zg=",
      "dev": true,
      "requires": {
        "is-number": "^3.0.0",
        "repeat-string": "^1.6.1"
      }
    },
    "to-through": {
      "version": "2.0.0",
      "resolved": "https://registry.npmjs.org/to-through/-/to-through-2.0.0.tgz",
      "integrity": "sha1-/JKtq6ByZHvAtn1rA2ZKoZUJOvY=",
      "dev": true,
      "requires": {
        "through2": "^2.0.3"
      }
    },
    "tough-cookie": {
      "version": "2.4.3",
      "resolved": "https://registry.npmjs.org/tough-cookie/-/tough-cookie-2.4.3.tgz",
      "integrity": "sha512-Q5srk/4vDM54WJsJio3XNn6K2sCG+CQ8G5Wz6bZhRZoAe/+TxjWB/GlFAnYEbkYVlON9FMk/fE3h2RLpPXo4lQ==",
      "requires": {
        "psl": "^1.1.24",
        "punycode": "^1.4.1"
      },
      "dependencies": {
        "punycode": {
          "version": "1.4.1",
          "resolved": "https://registry.npmjs.org/punycode/-/punycode-1.4.1.tgz",
          "integrity": "sha1-wNWmOycYgArY4esPpSachN1BhF4="
        }
      }
    },
    "traceur": {
      "version": "0.0.105",
      "resolved": "https://registry.npmjs.org/traceur/-/traceur-0.0.105.tgz",
      "integrity": "sha1-XPne6D1rd4YcPWxE1ThZrterBHk=",
      "dev": true,
      "requires": {
        "commander": "2.9.x",
        "glob": "5.0.x",
        "rsvp": "^3.0.13",
        "semver": "^4.3.3",
        "source-map-support": "~0.2.8"
      },
      "dependencies": {
        "commander": {
          "version": "2.9.0",
          "resolved": "http://registry.npmjs.org/commander/-/commander-2.9.0.tgz",
          "integrity": "sha1-nJkJQXbhIkDLItbFFGCYQA/g99Q=",
          "dev": true,
          "requires": {
            "graceful-readlink": ">= 1.0.0"
          }
        },
        "glob": {
          "version": "5.0.15",
          "resolved": "https://registry.npmjs.org/glob/-/glob-5.0.15.tgz",
          "integrity": "sha1-G8k2ueAvSmA/zCIuz3Yz0wuLk7E=",
          "dev": true,
          "requires": {
            "inflight": "^1.0.4",
            "inherits": "2",
            "minimatch": "2 || 3",
            "once": "^1.3.0",
            "path-is-absolute": "^1.0.0"
          }
        },
        "semver": {
          "version": "4.3.6",
          "resolved": "http://registry.npmjs.org/semver/-/semver-4.3.6.tgz",
          "integrity": "sha1-MAvG4OhjdPe6YQaLWx7NV/xlMto=",
          "dev": true
        },
        "source-map": {
          "version": "0.1.32",
          "resolved": "http://registry.npmjs.org/source-map/-/source-map-0.1.32.tgz",
          "integrity": "sha1-yLbBZ3l7pHQKjqMyUhYv8IWRsmY=",
          "dev": true,
          "requires": {
            "amdefine": ">=0.0.4"
          }
        },
        "source-map-support": {
          "version": "0.2.10",
          "resolved": "https://registry.npmjs.org/source-map-support/-/source-map-support-0.2.10.tgz",
          "integrity": "sha1-6lo5AKHByyUJagrozFwrSxDe09w=",
          "dev": true,
          "requires": {
            "source-map": "0.1.32"
          }
        }
      }
    },
    "trim-newlines": {
      "version": "1.0.0",
      "resolved": "https://registry.npmjs.org/trim-newlines/-/trim-newlines-1.0.0.tgz",
      "integrity": "sha1-WIeWa7WCpFA6QetST301ARgVphM=",
      "dev": true
    },
    "trim-right": {
      "version": "1.0.1",
      "resolved": "https://registry.npmjs.org/trim-right/-/trim-right-1.0.1.tgz",
      "integrity": "sha1-yy4SAwZ+DI3h9hQJS5/kVwTqYAM=",
      "dev": true
    },
    "tslib": {
      "version": "1.9.3",
      "resolved": "https://registry.npmjs.org/tslib/-/tslib-1.9.3.tgz",
      "integrity": "sha512-4krF8scpejhaOgqzBEcGM7yDIEfi0/8+8zDRZhNZZ2kjmHJ4hv3zCbQWxoJGz1iw5U0Jl0nma13xzHXcncMavQ==",
      "dev": true
    },
    "tslint": {
      "version": "5.16.0",
      "resolved": "https://registry.npmjs.org/tslint/-/tslint-5.16.0.tgz",
      "integrity": "sha512-UxG2yNxJ5pgGwmMzPMYh/CCnCnh0HfPgtlVRDs1ykZklufFBL1ZoTlWFRz2NQjcoEiDoRp+JyT0lhBbbH/obyA==",
      "dev": true,
      "requires": {
        "@babel/code-frame": "^7.0.0",
        "builtin-modules": "^1.1.1",
        "chalk": "^2.3.0",
        "commander": "^2.12.1",
        "diff": "^3.2.0",
        "glob": "^7.1.1",
        "js-yaml": "^3.13.0",
        "minimatch": "^3.0.4",
        "mkdirp": "^0.5.1",
        "resolve": "^1.3.2",
        "semver": "^5.3.0",
        "tslib": "^1.8.0",
        "tsutils": "^2.29.0"
      },
      "dependencies": {
        "ansi-styles": {
          "version": "3.2.1",
          "resolved": "https://registry.npmjs.org/ansi-styles/-/ansi-styles-3.2.1.tgz",
          "integrity": "sha512-VT0ZI6kZRdTh8YyJw3SMbYm/u+NqfsAxEpWO0Pf9sq8/e94WxxOpPKx9FR1FlyCtOVDNOQ+8ntlqFxiRc+r5qA==",
          "dev": true,
          "requires": {
            "color-convert": "^1.9.0"
          }
        },
        "chalk": {
          "version": "2.4.2",
          "resolved": "https://registry.npmjs.org/chalk/-/chalk-2.4.2.tgz",
          "integrity": "sha512-Mti+f9lpJNcwF4tWV8/OrTTtF1gZi+f8FqlyAdouralcFWFQWF2+NgCHShjkCb+IFBLq9buZwE1xckQU4peSuQ==",
          "dev": true,
          "requires": {
            "ansi-styles": "^3.2.1",
            "escape-string-regexp": "^1.0.5",
            "supports-color": "^5.3.0"
          }
        },
        "commander": {
          "version": "2.20.0",
          "resolved": "https://registry.npmjs.org/commander/-/commander-2.20.0.tgz",
          "integrity": "sha512-7j2y+40w61zy6YC2iRNpUe/NwhNyoXrYpHMrSunaMG64nRnaf96zO/KMQR4OyN/UnE5KLyEBnKHd4aG3rskjpQ==",
          "dev": true
        },
        "diff": {
          "version": "3.5.0",
          "resolved": "https://registry.npmjs.org/diff/-/diff-3.5.0.tgz",
          "integrity": "sha512-A46qtFgd+g7pDZinpnwiRJtxbC1hpgf0uzP3iG89scHk0AUC7A1TGxf5OiiOUv/JMZR8GOt8hL900hV0bOy5xA==",
          "dev": true
        },
        "esprima": {
          "version": "4.0.1",
          "resolved": "https://registry.npmjs.org/esprima/-/esprima-4.0.1.tgz",
          "integrity": "sha512-eGuFFw7Upda+g4p+QHvnW0RyTX/SVeJBDM/gCtMARO0cLuT2HcEKnTPvhjV6aGeqrCB/sbNop0Kszm0jsaWU4A==",
          "dev": true
        },
        "has-flag": {
          "version": "3.0.0",
          "resolved": "https://registry.npmjs.org/has-flag/-/has-flag-3.0.0.tgz",
          "integrity": "sha1-tdRU3CGZriJWmfNGfloH87lVuv0=",
          "dev": true
        },
        "js-yaml": {
          "version": "3.13.1",
          "resolved": "https://registry.npmjs.org/js-yaml/-/js-yaml-3.13.1.tgz",
          "integrity": "sha512-YfbcO7jXDdyj0DGxYVSlSeQNHbD7XPWvrVWeVUujrQEoZzWJIRrCPoyk6kL6IAjAG2IolMK4T0hNUe0HOUs5Jw==",
          "dev": true,
          "requires": {
            "argparse": "^1.0.7",
            "esprima": "^4.0.0"
          }
        },
        "semver": {
          "version": "5.7.0",
          "resolved": "https://registry.npmjs.org/semver/-/semver-5.7.0.tgz",
          "integrity": "sha512-Ya52jSX2u7QKghxeoFGpLwCtGlt7j0oY9DYb5apt9nPlJ42ID+ulTXESnt/qAQcoSERyZ5sl3LDIOw0nAn/5DA==",
          "dev": true
        },
        "supports-color": {
          "version": "5.5.0",
          "resolved": "https://registry.npmjs.org/supports-color/-/supports-color-5.5.0.tgz",
          "integrity": "sha512-QjVjwdXIt408MIiAqCX4oUKsgU2EqAGzs2Ppkm4aQYbjm+ZEWEcW4SfFNTr4uMNZma0ey4f5lgLrkB0aX0QMow==",
          "dev": true,
          "requires": {
            "has-flag": "^3.0.0"
          }
        },
        "tsutils": {
          "version": "2.29.0",
          "resolved": "https://registry.npmjs.org/tsutils/-/tsutils-2.29.0.tgz",
          "integrity": "sha512-g5JVHCIJwzfISaXpXE1qvNalca5Jwob6FjI4AoPlqMusJ6ftFE7IkkFoMhVLRgK+4Kx3gkzb8UZK5t5yTTvEmA==",
          "dev": true,
          "requires": {
            "tslib": "^1.8.1"
          }
        }
      }
    },
    "tslint-microsoft-contrib": {
      "version": "5.2.0",
      "resolved": "https://registry.npmjs.org/tslint-microsoft-contrib/-/tslint-microsoft-contrib-5.2.0.tgz",
      "integrity": "sha512-gHVEIkTcMB9lS6UPEgEznV5ZmyhDs/aHyBS9E89S8aJiK1qLv22DmfCcda53S024T+WQkGAhLHUQF4Qn4nzCAA==",
      "dev": true,
      "requires": {
        "tsutils": "^2.12.1 <2.29.0"
      }
    },
    "tsutils": {
      "version": "2.28.0",
      "resolved": "https://registry.npmjs.org/tsutils/-/tsutils-2.28.0.tgz",
      "integrity": "sha512-bh5nAtW0tuhvOJnx1GLRn5ScraRLICGyJV5wJhtRWOLsxW70Kk5tZtpK3O/hW6LDnqKS9mlUMPZj9fEMJ0gxqA==",
      "dev": true,
      "requires": {
        "tslib": "^1.8.1"
      }
    },
    "tunnel": {
      "version": "0.0.4",
      "resolved": "https://registry.npmjs.org/tunnel/-/tunnel-0.0.4.tgz",
      "integrity": "sha1-LTeFoVjBdMmhbcLARuxfxfF0IhM=",
      "dev": true
    },
    "tunnel-agent": {
      "version": "0.6.0",
      "resolved": "https://registry.npmjs.org/tunnel-agent/-/tunnel-agent-0.6.0.tgz",
      "integrity": "sha1-J6XeoGs2sEoKmWZ3SykIaPD8QP0=",
      "requires": {
        "safe-buffer": "^5.0.1"
      }
    },
    "tweetnacl": {
      "version": "0.14.5",
      "resolved": "https://registry.npmjs.org/tweetnacl/-/tweetnacl-0.14.5.tgz",
      "integrity": "sha1-WuaBd/GS1EViadEIr6k/+HQ/T2Q="
    },
    "type-check": {
      "version": "0.3.2",
      "resolved": "https://registry.npmjs.org/type-check/-/type-check-0.3.2.tgz",
      "integrity": "sha1-WITKtRLPHTVeP7eE8wgEsrUg23I=",
      "dev": true,
      "requires": {
        "prelude-ls": "~1.1.2"
      }
    },
    "type-detect": {
      "version": "1.0.0",
      "resolved": "https://registry.npmjs.org/type-detect/-/type-detect-1.0.0.tgz",
      "integrity": "sha1-diIXzAbbJY7EiQihKY6LlRIejqI=",
      "dev": true
    },
    "type-is": {
      "version": "1.6.16",
      "resolved": "https://registry.npmjs.org/type-is/-/type-is-1.6.16.tgz",
      "integrity": "sha512-HRkVv/5qY2G6I8iab9cI7v1bOIdhm94dVjQCPFElW9W+3GeDOSHmy2EBYe4VTApuzolPcmgFTN3ftVJRKR2J9Q==",
      "requires": {
        "media-typer": "0.3.0",
        "mime-types": "~2.1.18"
      }
    },
    "typechecker": {
      "version": "4.6.0",
      "resolved": "https://registry.npmjs.org/typechecker/-/typechecker-4.6.0.tgz",
      "integrity": "sha512-83OrXpyP3LNr7aRbLkt2nkjE/d7q8su8/uRvrKxCpswqVCVGOgyaKpaz8/MTjQqBYe4eLNuJ44pNakFZKqyPMA==",
      "requires": {
        "editions": "^2.0.2"
      },
      "dependencies": {
        "editions": {
          "version": "2.1.0",
          "resolved": "https://registry.npmjs.org/editions/-/editions-2.1.0.tgz",
          "integrity": "sha512-yKrimWcvOXcYXtqsOeebbMLynm9qbYVd0005wveGU2biPxJaJoxA0jtaZrxiMe3mAanLr5lxoYFVz5zjv9JdnA==",
          "requires": {
            "errlop": "^1.0.3",
            "semver": "^5.6.0"
          }
        },
        "semver": {
          "version": "5.6.0",
          "resolved": "https://registry.npmjs.org/semver/-/semver-5.6.0.tgz",
          "integrity": "sha512-RS9R6R35NYgQn++fkDWaOmqGoj4Ek9gGs+DPxNUZKuwE183xjJroKvyo1IzVFeXvUrvmALy6FWD5xrdJT25gMg=="
        }
      }
    },
    "typed-rest-client": {
      "version": "0.9.0",
      "resolved": "https://registry.npmjs.org/typed-rest-client/-/typed-rest-client-0.9.0.tgz",
      "integrity": "sha1-92jMDcP06VDwbgSCXDaz54NKofI=",
      "dev": true,
      "requires": {
        "tunnel": "0.0.4",
        "underscore": "1.8.3"
      },
      "dependencies": {
        "underscore": {
          "version": "1.8.3",
          "resolved": "https://registry.npmjs.org/underscore/-/underscore-1.8.3.tgz",
          "integrity": "sha1-Tz+1OxBuYJf8+ctBCfKl6b36UCI=",
          "dev": true
        }
      }
    },
    "typedarray": {
      "version": "0.0.6",
      "resolved": "https://registry.npmjs.org/typedarray/-/typedarray-0.0.6.tgz",
      "integrity": "sha1-hnrHTjhkGHsdPUfZlqeOxciDB3c=",
      "dev": true
    },
    "typemoq": {
      "version": "1.8.0",
      "resolved": "https://registry.npmjs.org/typemoq/-/typemoq-1.8.0.tgz",
      "integrity": "sha512-oLB1ozDHDy8udKQnlLmo3SA8sU+ZV+xGKJ6gIcHmfYuCdJ4g0j0YfGyZquFUrv+R6vGbb3r61hUIM3mJWtBNEw==",
      "dev": true,
      "requires": {
        "circular-json": "^0.3.1",
        "lodash": "^4.16.4",
        "postinstall-build": "^2.1.3"
      },
      "dependencies": {
        "lodash": {
          "version": "4.17.11",
          "resolved": "https://registry.npmjs.org/lodash/-/lodash-4.17.11.tgz",
          "integrity": "sha512-cQKh8igo5QUhZ7lg38DYWAxMvjSAKG0A8wGSVimP07SIUEK2UO+arSRKbRZWtelMtN5V0Hkwh5ryOto/SshYIg==",
          "dev": true
        }
      }
    },
    "typescript": {
      "version": "3.5.3",
      "resolved": "https://registry.npmjs.org/typescript/-/typescript-3.5.3.tgz",
      "integrity": "sha512-ACzBtm/PhXBDId6a6sDJfroT2pOWt/oOnk4/dElG5G33ZL776N3Y6/6bKZJBFpd+b05F3Ct9qDjMeJmRWtE2/g==",
      "dev": true
    },
    "uc.micro": {
      "version": "1.0.6",
      "resolved": "https://registry.npmjs.org/uc.micro/-/uc.micro-1.0.6.tgz",
      "integrity": "sha512-8Y75pvTYkLJW2hWQHXxoqRgV7qb9B+9vFEtidML+7koHUFapnVJAZ6cKs+Qjz5Aw3aZWHMC6u0wJE3At+nSGwA==",
      "dev": true
    },
    "uglify-js": {
      "version": "github:mishoo/UglifyJS2#278577f3cb75e72320564805ee91be63e5f9c806",
      "from": "github:mishoo/UglifyJS2#harmony-v2.8.22",
      "dev": true,
      "requires": {
        "source-map": "~0.5.1",
        "uglify-to-browserify": "~1.0.0",
        "yargs": "~3.10.0"
      },
      "dependencies": {
        "camelcase": {
          "version": "1.2.1",
          "resolved": "https://registry.npmjs.org/camelcase/-/camelcase-1.2.1.tgz",
          "integrity": "sha1-m7UwTS4LVmmLLHWLCKPqqdqlijk=",
          "dev": true
        },
        "cliui": {
          "version": "2.1.0",
          "resolved": "https://registry.npmjs.org/cliui/-/cliui-2.1.0.tgz",
          "integrity": "sha1-S0dXYP+AJkx2LDoXGQMukcf+oNE=",
          "dev": true,
          "requires": {
            "center-align": "^0.1.1",
            "right-align": "^0.1.1",
            "wordwrap": "0.0.2"
          }
        },
        "wordwrap": {
          "version": "0.0.2",
          "resolved": "https://registry.npmjs.org/wordwrap/-/wordwrap-0.0.2.tgz",
          "integrity": "sha1-t5Zpu0LstAn4PVg8rVLKF+qhZD8=",
          "dev": true
        },
        "yargs": {
          "version": "3.10.0",
          "resolved": "https://registry.npmjs.org/yargs/-/yargs-3.10.0.tgz",
          "integrity": "sha1-9+572FfdfB0tOMDnTvvWgdFDH9E=",
          "dev": true,
          "requires": {
            "camelcase": "^1.0.2",
            "cliui": "^2.1.0",
            "decamelize": "^1.0.0",
            "window-size": "0.1.0"
          }
        }
      }
    },
    "uglify-save-license": {
      "version": "0.4.1",
      "resolved": "https://registry.npmjs.org/uglify-save-license/-/uglify-save-license-0.4.1.tgz",
      "integrity": "sha1-lXJsF8xv0XHDYX479NjYKqjEzOE=",
      "dev": true
    },
    "uglify-to-browserify": {
      "version": "1.0.2",
      "resolved": "https://registry.npmjs.org/uglify-to-browserify/-/uglify-to-browserify-1.0.2.tgz",
      "integrity": "sha1-bgkk1r2mta/jSeOabWMoUKD4grc=",
      "dev": true
    },
    "ultron": {
      "version": "1.0.2",
      "resolved": "https://registry.npmjs.org/ultron/-/ultron-1.0.2.tgz",
      "integrity": "sha1-rOEWq1V80Zc4ak6I9GhTeMiy5Po=",
      "dev": true
    },
    "unbzip2-stream": {
      "version": "1.3.1",
      "resolved": "https://registry.npmjs.org/unbzip2-stream/-/unbzip2-stream-1.3.1.tgz",
      "integrity": "sha512-fIZnvdjblYs7Cru/xC6tCPVhz7JkYcVQQkePwMLyQELzYTds2Xn8QefPVnvdVhhZqubxNA1cASXEH5wcK0Bucw==",
      "requires": {
        "buffer": "^3.0.1",
        "through": "^2.3.6"
      }
    },
    "unc-path-regex": {
      "version": "0.1.2",
      "resolved": "https://registry.npmjs.org/unc-path-regex/-/unc-path-regex-0.1.2.tgz",
      "integrity": "sha1-5z3T17DXxe2G+6xrCufYxqadUPo=",
      "dev": true
    },
    "underscore": {
      "version": "1.9.1",
      "resolved": "https://registry.npmjs.org/underscore/-/underscore-1.9.1.tgz",
      "integrity": "sha512-5/4etnCkd9c8gwgowi5/om/mYO5ajCaOgdzj/oW+0eQV9WxKBDZw5+ycmKmeaTXjInS/W0BzpGLo2xR2aBwZdg=="
    },
    "undertaker": {
      "version": "1.2.1",
      "resolved": "https://registry.npmjs.org/undertaker/-/undertaker-1.2.1.tgz",
      "integrity": "sha512-71WxIzDkgYk9ZS+spIB8iZXchFhAdEo2YU8xYqBYJ39DIUIqziK78ftm26eecoIY49X0J2MLhG4hr18Yp6/CMA==",
      "dev": true,
      "requires": {
        "arr-flatten": "^1.0.1",
        "arr-map": "^2.0.0",
        "bach": "^1.0.0",
        "collection-map": "^1.0.0",
        "es6-weak-map": "^2.0.1",
        "last-run": "^1.1.0",
        "object.defaults": "^1.0.0",
        "object.reduce": "^1.0.0",
        "undertaker-registry": "^1.0.0"
      }
    },
    "undertaker-registry": {
      "version": "1.0.1",
      "resolved": "https://registry.npmjs.org/undertaker-registry/-/undertaker-registry-1.0.1.tgz",
      "integrity": "sha1-XkvaMI5KiirlhPm5pDWaSZglzFA=",
      "dev": true
    },
    "union-value": {
      "version": "1.0.0",
      "resolved": "https://registry.npmjs.org/union-value/-/union-value-1.0.0.tgz",
      "integrity": "sha1-XHHDTLW61dzr4+oM0IIHulqhrqQ=",
      "dev": true,
      "requires": {
        "arr-union": "^3.1.0",
        "get-value": "^2.0.6",
        "is-extendable": "^0.1.1",
        "set-value": "^0.4.3"
      },
      "dependencies": {
        "extend-shallow": {
          "version": "2.0.1",
          "resolved": "https://registry.npmjs.org/extend-shallow/-/extend-shallow-2.0.1.tgz",
          "integrity": "sha1-Ua99YUrZqfYQ6huvu5idaxxWiQ8=",
          "dev": true,
          "requires": {
            "is-extendable": "^0.1.0"
          }
        },
        "set-value": {
          "version": "0.4.3",
          "resolved": "https://registry.npmjs.org/set-value/-/set-value-0.4.3.tgz",
          "integrity": "sha1-fbCPnT0i3H945Trzw79GZuzfzPE=",
          "dev": true,
          "requires": {
            "extend-shallow": "^2.0.1",
            "is-extendable": "^0.1.1",
            "is-plain-object": "^2.0.1",
            "to-object-path": "^0.3.0"
          }
        }
      }
    },
    "unique-stream": {
      "version": "2.2.1",
      "resolved": "https://registry.npmjs.org/unique-stream/-/unique-stream-2.2.1.tgz",
      "integrity": "sha1-WqADz76Uxf+GbE59ZouxxNuts2k=",
      "dev": true,
      "requires": {
        "json-stable-stringify": "^1.0.0",
        "through2-filter": "^2.0.0"
      }
    },
    "unpipe": {
      "version": "1.0.0",
      "resolved": "https://registry.npmjs.org/unpipe/-/unpipe-1.0.0.tgz",
      "integrity": "sha1-sr9O6FFKrmFltIF4KdIbLvSZBOw="
    },
    "unset-value": {
      "version": "1.0.0",
      "resolved": "https://registry.npmjs.org/unset-value/-/unset-value-1.0.0.tgz",
      "integrity": "sha1-g3aHP30jNRef+x5vw6jtDfyKtVk=",
      "dev": true,
      "requires": {
        "has-value": "^0.3.1",
        "isobject": "^3.0.0"
      },
      "dependencies": {
        "has-value": {
          "version": "0.3.1",
          "resolved": "https://registry.npmjs.org/has-value/-/has-value-0.3.1.tgz",
          "integrity": "sha1-ex9YutpiyoJ+wKIHgCVlSEWZXh8=",
          "dev": true,
          "requires": {
            "get-value": "^2.0.3",
            "has-values": "^0.1.4",
            "isobject": "^2.0.0"
          },
          "dependencies": {
            "isobject": {
              "version": "2.1.0",
              "resolved": "https://registry.npmjs.org/isobject/-/isobject-2.1.0.tgz",
              "integrity": "sha1-8GVWEJaj8dou9GJy+BXIQNh+DIk=",
              "dev": true,
              "requires": {
                "isarray": "1.0.0"
              }
            }
          }
        },
        "has-values": {
          "version": "0.1.4",
          "resolved": "https://registry.npmjs.org/has-values/-/has-values-0.1.4.tgz",
          "integrity": "sha1-bWHeldkd/Km5oCCJrThL/49it3E=",
          "dev": true
        }
      }
    },
    "upath": {
      "version": "1.1.2",
      "resolved": "https://registry.npmjs.org/upath/-/upath-1.1.2.tgz",
      "integrity": "sha512-kXpym8nmDmlCBr7nKdIx8P2jNBa+pBpIUFRnKJ4dr8htyYGJFokkr2ZvERRtUN+9SY+JqXouNgUPtv6JQva/2Q==",
      "dev": true
    },
    "uri-js": {
      "version": "4.2.2",
      "resolved": "https://registry.npmjs.org/uri-js/-/uri-js-4.2.2.tgz",
      "integrity": "sha512-KY9Frmirql91X2Qgjry0Wd4Y+YTdrdZheS8TFwvkbLWf/G5KNJDCh6pKL5OZctEW4+0Baa5idK2ZQuELRwPznQ==",
      "requires": {
        "punycode": "^2.1.0"
      }
    },
    "urix": {
      "version": "0.1.0",
      "resolved": "https://registry.npmjs.org/urix/-/urix-0.1.0.tgz",
      "integrity": "sha1-2pN/emLiH+wf0Y1Js1wpNQZ6bHI=",
      "dev": true
    },
    "url-join": {
      "version": "1.1.0",
      "resolved": "https://registry.npmjs.org/url-join/-/url-join-1.1.0.tgz",
      "integrity": "sha1-dBxsL0WWxIMNZxhGCSDQySIC3Hg=",
      "dev": true
    },
    "url-parse": {
      "version": "1.4.4",
      "resolved": "https://registry.npmjs.org/url-parse/-/url-parse-1.4.4.tgz",
      "integrity": "sha512-/92DTTorg4JjktLNLe6GPS2/RvAd/RGr6LuktmWSMLEOa6rjnlrFXNgSbSmkNvCoL2T028A0a1JaJLzRMlFoHg==",
      "dev": true,
      "requires": {
        "querystringify": "^2.0.0",
        "requires-port": "^1.0.0"
      }
    },
    "use": {
      "version": "3.1.1",
      "resolved": "https://registry.npmjs.org/use/-/use-3.1.1.tgz",
      "integrity": "sha512-cwESVXlO3url9YWlFW/TA9cshCEhtu7IKJ/p5soJ/gGpj7vbvFrAY/eIioQ6Dw23KjZhYgiIo8HOs1nQ2vr/oQ==",
      "dev": true
    },
    "useragent": {
      "version": "2.3.0",
      "resolved": "https://registry.npmjs.org/useragent/-/useragent-2.3.0.tgz",
      "integrity": "sha512-4AoH4pxuSvHCjqLO04sU6U/uE65BYza8l/KKBS0b0hnUPWi+cQ2BpeTEwejCSx9SPV5/U03nniDTrWx5NrmKdw==",
      "dev": true,
      "requires": {
        "lru-cache": "4.1.x",
        "tmp": "0.0.x"
      }
    },
    "util": {
      "version": "0.10.3",
      "resolved": "https://registry.npmjs.org/util/-/util-0.10.3.tgz",
      "integrity": "sha1-evsa/lCAUkZInj23/g7TeTNqwPk=",
      "dev": true,
      "requires": {
        "inherits": "2.0.1"
      },
      "dependencies": {
        "inherits": {
          "version": "2.0.1",
          "resolved": "https://registry.npmjs.org/inherits/-/inherits-2.0.1.tgz",
          "integrity": "sha1-sX0I0ya0Qj5Wjv9xn5GwscvfafE=",
          "dev": true
        }
      }
    },
    "util-deprecate": {
      "version": "1.0.2",
      "resolved": "https://registry.npmjs.org/util-deprecate/-/util-deprecate-1.0.2.tgz",
      "integrity": "sha1-RQ1Nyfpw3nMnYvvS1KKJgUGaDM8="
    },
    "utils-merge": {
      "version": "1.0.1",
      "resolved": "https://registry.npmjs.org/utils-merge/-/utils-merge-1.0.1.tgz",
      "integrity": "sha1-n5VxD1CiZ5R7LMwSR0HBAoQn5xM="
    },
    "uuid": {
      "version": "3.3.2",
      "resolved": "https://registry.npmjs.org/uuid/-/uuid-3.3.2.tgz",
      "integrity": "sha512-yXJmeNaw3DnnKAOKJE51sL/ZaYfWJRl1pK9dr19YFCu0ObS231AB1/LbqTKRAQ5kw8A90rA6fr4riOUpTZvQZA=="
    },
    "v8flags": {
      "version": "3.1.3",
      "resolved": "https://registry.npmjs.org/v8flags/-/v8flags-3.1.3.tgz",
      "integrity": "sha512-amh9CCg3ZxkzQ48Mhcb8iX7xpAfYJgePHxWMQCBWECpOSqJUXgY26ncA61UTV0BkPqfhcy6mzwCIoP4ygxpW8w==",
      "dev": true,
      "requires": {
        "homedir-polyfill": "^1.0.1"
      }
    },
    "vali-date": {
      "version": "1.0.0",
      "resolved": "https://registry.npmjs.org/vali-date/-/vali-date-1.0.0.tgz",
      "integrity": "sha1-G5BKWWCfsyjvB4E4Qgk09rhnCaY=",
      "dev": true
    },
    "validate-npm-package-license": {
      "version": "3.0.4",
      "resolved": "https://registry.npmjs.org/validate-npm-package-license/-/validate-npm-package-license-3.0.4.tgz",
      "integrity": "sha512-DpKm2Ui/xN7/HQKCtpZxoRWBhZ9Z0kqtygG8XCgNQ8ZlDnxuQmWhj566j8fN4Cu3/JmbhsDo7fcAJq4s9h27Ew==",
      "dev": true,
      "requires": {
        "spdx-correct": "^3.0.0",
        "spdx-expression-parse": "^3.0.0"
      }
    },
    "value-or-function": {
      "version": "3.0.0",
      "resolved": "https://registry.npmjs.org/value-or-function/-/value-or-function-3.0.0.tgz",
      "integrity": "sha1-HCQ6ULWVwb5Up1S/7OhWO5/42BM=",
      "dev": true
    },
    "vary": {
      "version": "1.1.2",
      "resolved": "https://registry.npmjs.org/vary/-/vary-1.1.2.tgz",
      "integrity": "sha1-IpnwLG3tMNSllhsLn3RSShj2NPw="
    },
    "verror": {
      "version": "1.10.0",
      "resolved": "https://registry.npmjs.org/verror/-/verror-1.10.0.tgz",
      "integrity": "sha1-OhBcoXBTr1XW4nDB+CiGguGNpAA=",
      "requires": {
        "assert-plus": "^1.0.0",
        "core-util-is": "1.0.2",
        "extsprintf": "^1.2.0"
      }
    },
    "vinyl": {
      "version": "2.2.0",
      "resolved": "https://registry.npmjs.org/vinyl/-/vinyl-2.2.0.tgz",
      "integrity": "sha512-MBH+yP0kC/GQ5GwBqrTPTzEfiiLjta7hTtvQtbxBgTeSXsmKQRQecjibMbxIXzVT3Y9KJK+drOz1/k+vsu8Nkg==",
      "dev": true,
      "requires": {
        "clone": "^2.1.1",
        "clone-buffer": "^1.0.0",
        "clone-stats": "^1.0.0",
        "cloneable-readable": "^1.0.0",
        "remove-trailing-separator": "^1.0.1",
        "replace-ext": "^1.0.0"
      }
    },
    "vinyl-fs": {
      "version": "3.0.3",
      "resolved": "https://registry.npmjs.org/vinyl-fs/-/vinyl-fs-3.0.3.tgz",
      "integrity": "sha512-vIu34EkyNyJxmP0jscNzWBSygh7VWhqun6RmqVfXePrOwi9lhvRs//dOaGOTRUQr4tx7/zd26Tk5WeSVZitgng==",
      "dev": true,
      "requires": {
        "fs-mkdirp-stream": "^1.0.0",
        "glob-stream": "^6.1.0",
        "graceful-fs": "^4.0.0",
        "is-valid-glob": "^1.0.0",
        "lazystream": "^1.0.0",
        "lead": "^1.0.0",
        "object.assign": "^4.0.4",
        "pumpify": "^1.3.5",
        "readable-stream": "^2.3.3",
        "remove-bom-buffer": "^3.0.0",
        "remove-bom-stream": "^1.2.0",
        "resolve-options": "^1.1.0",
        "through2": "^2.0.0",
        "to-through": "^2.0.0",
        "value-or-function": "^3.0.0",
        "vinyl": "^2.0.0",
        "vinyl-sourcemap": "^1.1.0"
      }
    },
    "vinyl-sourcemap": {
      "version": "1.1.0",
      "resolved": "https://registry.npmjs.org/vinyl-sourcemap/-/vinyl-sourcemap-1.1.0.tgz",
      "integrity": "sha1-kqgAWTo4cDqM2xHYswCtS+Y7PhY=",
      "dev": true,
      "requires": {
        "append-buffer": "^1.0.2",
        "convert-source-map": "^1.5.0",
        "graceful-fs": "^4.1.6",
        "normalize-path": "^2.1.1",
        "now-and-later": "^2.0.0",
        "remove-bom-buffer": "^3.0.0",
        "vinyl": "^2.0.0"
      }
    },
    "vinyl-sourcemaps-apply": {
      "version": "0.2.1",
      "resolved": "https://registry.npmjs.org/vinyl-sourcemaps-apply/-/vinyl-sourcemaps-apply-0.2.1.tgz",
      "integrity": "sha1-q2VJ1h0XLCsbh75cUI0jnI74dwU=",
      "dev": true,
      "requires": {
        "source-map": "^0.5.1"
      }
    },
    "void-elements": {
      "version": "2.0.1",
      "resolved": "https://registry.npmjs.org/void-elements/-/void-elements-2.0.1.tgz",
      "integrity": "sha1-wGavtYK7HLQSjWDqkjkulNXp2+w=",
      "dev": true
    },
    "vsce": {
      "version": "1.58.0",
      "resolved": "https://registry.npmjs.org/vsce/-/vsce-1.58.0.tgz",
      "integrity": "sha512-4QDcY2ig4u+2/Bx+ipIua4ZQm3P19QjQu9IYNNNRHRt0We3P30qi5JLDaJz2Ihg9ixHniPOtebxfEbpMlimG7w==",
      "dev": true,
      "requires": {
        "chalk": "^2.4.2",
        "cheerio": "^1.0.0-rc.1",
        "commander": "^2.8.1",
        "denodeify": "^1.2.1",
        "glob": "^7.0.6",
        "lodash": "^4.17.10",
        "markdown-it": "^8.3.1",
        "mime": "^1.3.4",
        "minimatch": "^3.0.3",
        "osenv": "^0.1.3",
        "parse-semver": "^1.1.1",
        "read": "^1.0.7",
        "semver": "^5.1.0",
        "tmp": "0.0.29",
        "url-join": "^1.1.0",
        "vso-node-api": "6.1.2-preview",
        "yauzl": "^2.3.1",
        "yazl": "^2.2.2"
      },
      "dependencies": {
        "ansi-styles": {
          "version": "3.2.1",
          "resolved": "https://registry.npmjs.org/ansi-styles/-/ansi-styles-3.2.1.tgz",
          "integrity": "sha512-VT0ZI6kZRdTh8YyJw3SMbYm/u+NqfsAxEpWO0Pf9sq8/e94WxxOpPKx9FR1FlyCtOVDNOQ+8ntlqFxiRc+r5qA==",
          "dev": true,
          "requires": {
            "color-convert": "^1.9.0"
          }
        },
        "chalk": {
          "version": "2.4.2",
          "resolved": "https://registry.npmjs.org/chalk/-/chalk-2.4.2.tgz",
          "integrity": "sha512-Mti+f9lpJNcwF4tWV8/OrTTtF1gZi+f8FqlyAdouralcFWFQWF2+NgCHShjkCb+IFBLq9buZwE1xckQU4peSuQ==",
          "dev": true,
          "requires": {
            "ansi-styles": "^3.2.1",
            "escape-string-regexp": "^1.0.5",
            "supports-color": "^5.3.0"
          }
        },
        "has-flag": {
          "version": "3.0.0",
          "resolved": "https://registry.npmjs.org/has-flag/-/has-flag-3.0.0.tgz",
          "integrity": "sha1-tdRU3CGZriJWmfNGfloH87lVuv0=",
          "dev": true
        },
        "lodash": {
          "version": "4.17.11",
          "resolved": "https://registry.npmjs.org/lodash/-/lodash-4.17.11.tgz",
          "integrity": "sha512-cQKh8igo5QUhZ7lg38DYWAxMvjSAKG0A8wGSVimP07SIUEK2UO+arSRKbRZWtelMtN5V0Hkwh5ryOto/SshYIg==",
          "dev": true
        },
        "semver": {
          "version": "5.6.0",
          "resolved": "https://registry.npmjs.org/semver/-/semver-5.6.0.tgz",
          "integrity": "sha512-RS9R6R35NYgQn++fkDWaOmqGoj4Ek9gGs+DPxNUZKuwE183xjJroKvyo1IzVFeXvUrvmALy6FWD5xrdJT25gMg==",
          "dev": true
        },
        "supports-color": {
          "version": "5.5.0",
          "resolved": "https://registry.npmjs.org/supports-color/-/supports-color-5.5.0.tgz",
          "integrity": "sha512-QjVjwdXIt408MIiAqCX4oUKsgU2EqAGzs2Ppkm4aQYbjm+ZEWEcW4SfFNTr4uMNZma0ey4f5lgLrkB0aX0QMow==",
          "dev": true,
          "requires": {
            "has-flag": "^3.0.0"
          }
        },
        "tmp": {
          "version": "0.0.29",
          "resolved": "https://registry.npmjs.org/tmp/-/tmp-0.0.29.tgz",
          "integrity": "sha1-8lEl/w3Z2jzLDC3Tce4SiLuRKMA=",
          "dev": true,
          "requires": {
            "os-tmpdir": "~1.0.1"
          }
        }
      }
    },
    "vscode": {
      "version": "1.1.33",
      "resolved": "https://registry.npmjs.org/vscode/-/vscode-1.1.33.tgz",
      "integrity": "sha512-sXedp2oF6y4ZvqrrFiZpeMzaCLSWV+PpYkIxjG/iYquNZ9KrLL2LujltGxPLvzn49xu2sZkyC+avVNFgcJD1Iw==",
      "dev": true,
      "requires": {
        "glob": "^7.1.2",
        "mocha": "^4.0.1",
        "request": "^2.88.0",
        "semver": "^5.4.1",
        "source-map-support": "^0.5.0",
        "url-parse": "^1.4.4",
        "vscode-test": "^0.1.4"
      },
      "dependencies": {
        "browser-stdout": {
          "version": "1.3.0",
          "resolved": "https://registry.npmjs.org/browser-stdout/-/browser-stdout-1.3.0.tgz",
          "integrity": "sha1-81HTKWnTL6XXpVZxVCY9korjvR8=",
          "dev": true
        },
        "commander": {
          "version": "2.11.0",
          "resolved": "https://registry.npmjs.org/commander/-/commander-2.11.0.tgz",
          "integrity": "sha512-b0553uYA5YAEGgyYIGYROzKQ7X5RAqedkfjiZxwi0kL1g3bOaBNNZfYkzt/CL0umgD5wc9Jec2FbB98CjkMRvQ==",
          "dev": true
        },
        "debug": {
          "version": "3.1.0",
          "resolved": "https://registry.npmjs.org/debug/-/debug-3.1.0.tgz",
          "integrity": "sha512-OX8XqP7/1a9cqkxYw2yXss15f26NKWBpDXQd0/uK/KPqdQhxbPa994hnzjcE2VqQpDslf55723cKPUOGSmMY3g==",
          "dev": true,
          "requires": {
            "ms": "2.0.0"
          }
        },
        "diff": {
          "version": "3.3.1",
          "resolved": "https://registry.npmjs.org/diff/-/diff-3.3.1.tgz",
          "integrity": "sha512-MKPHZDMB0o6yHyDryUOScqZibp914ksXwAMYMTHj6KO8UeKsRYNJD3oNCKjTqZon+V488P7N/HzXF8t7ZR95ww==",
          "dev": true
        },
        "growl": {
          "version": "1.10.3",
          "resolved": "https://registry.npmjs.org/growl/-/growl-1.10.3.tgz",
          "integrity": "sha512-hKlsbA5Vu3xsh1Cg3J7jSmX/WaW6A5oBeqzM88oNbCRQFz+zUaXm6yxS4RVytp1scBoJzSYl4YAEOQIt6O8V1Q==",
          "dev": true
        },
        "has-flag": {
          "version": "2.0.0",
          "resolved": "https://registry.npmjs.org/has-flag/-/has-flag-2.0.0.tgz",
          "integrity": "sha1-6CB68cx7MNRGzHC3NLXovhj4jVE=",
          "dev": true
        },
        "mocha": {
          "version": "4.1.0",
          "resolved": "https://registry.npmjs.org/mocha/-/mocha-4.1.0.tgz",
          "integrity": "sha512-0RVnjg1HJsXY2YFDoTNzcc1NKhYuXKRrBAG2gDygmJJA136Cs2QlRliZG1mA0ap7cuaT30mw16luAeln+4RiNA==",
          "dev": true,
          "requires": {
            "browser-stdout": "1.3.0",
            "commander": "2.11.0",
            "debug": "3.1.0",
            "diff": "3.3.1",
            "escape-string-regexp": "1.0.5",
            "glob": "7.1.2",
            "growl": "1.10.3",
            "he": "1.1.1",
            "mkdirp": "0.5.1",
            "supports-color": "4.4.0"
          },
          "dependencies": {
            "glob": {
              "version": "7.1.2",
              "resolved": "https://registry.npmjs.org/glob/-/glob-7.1.2.tgz",
              "integrity": "sha512-MJTUg1kjuLeQCJ+ccE4Vpa6kKVXkPYJ2mOCQyUuKLcLQsdrMCpBPUi8qVE6+YuaJkozeA9NusTAw3hLr8Xe5EQ==",
              "dev": true,
              "requires": {
                "fs.realpath": "^1.0.0",
                "inflight": "^1.0.4",
                "inherits": "2",
                "minimatch": "^3.0.4",
                "once": "^1.3.0",
                "path-is-absolute": "^1.0.0"
              }
            }
          }
        },
        "semver": {
          "version": "5.7.0",
          "resolved": "https://registry.npmjs.org/semver/-/semver-5.7.0.tgz",
          "integrity": "sha512-Ya52jSX2u7QKghxeoFGpLwCtGlt7j0oY9DYb5apt9nPlJ42ID+ulTXESnt/qAQcoSERyZ5sl3LDIOw0nAn/5DA==",
          "dev": true
        },
        "source-map": {
          "version": "0.6.1",
          "resolved": "https://registry.npmjs.org/source-map/-/source-map-0.6.1.tgz",
          "integrity": "sha512-UjgapumWlbMhkBgzT7Ykc5YXUT46F0iKu8SGXq0bcwP5dz/h0Plj6enJqjz1Zbq2l5WaqYnrVbwWOWMyF3F47g==",
          "dev": true
        },
        "source-map-support": {
          "version": "0.5.12",
          "resolved": "https://registry.npmjs.org/source-map-support/-/source-map-support-0.5.12.tgz",
          "integrity": "sha512-4h2Pbvyy15EE02G+JOZpUCmqWJuqrs+sEkzewTm++BPi7Hvn/HwcqLAcNxYAyI0x13CpPPn+kMjl+hplXMHITQ==",
          "dev": true,
          "requires": {
            "buffer-from": "^1.0.0",
            "source-map": "^0.6.0"
          }
        },
        "supports-color": {
          "version": "4.4.0",
          "resolved": "https://registry.npmjs.org/supports-color/-/supports-color-4.4.0.tgz",
          "integrity": "sha512-rKC3+DyXWgK0ZLKwmRsrkyHVZAjNkfzeehuFWdGGcqGDTZFH73+RH6S/RDAAxl9GusSjZSUWYLmT9N5pzXFOXQ==",
          "dev": true,
          "requires": {
            "has-flag": "^2.0.0"
          }
        }
      }
    },
    "vscode-extension-telemetry": {
      "version": "0.1.1",
      "resolved": "https://registry.npmjs.org/vscode-extension-telemetry/-/vscode-extension-telemetry-0.1.1.tgz",
      "integrity": "sha512-TkKKG/B/J94DP5qf6xWB4YaqlhWDg6zbbqVx7Bz//stLQNnfE9XS1xm3f6fl24c5+bnEK0/wHgMgZYKIKxPeUA==",
      "requires": {
        "applicationinsights": "1.0.8"
      },
      "dependencies": {
        "applicationinsights": {
          "version": "1.0.8",
          "resolved": "https://registry.npmjs.org/applicationinsights/-/applicationinsights-1.0.8.tgz",
          "integrity": "sha512-KzOOGdphOS/lXWMFZe5440LUdFbrLpMvh2SaRxn7BmiI550KAoSb2gIhiq6kJZ9Ir3AxRRztjhzif+e5P5IXIg==",
          "requires": {
            "diagnostic-channel": "0.2.0",
            "diagnostic-channel-publishers": "0.2.1",
            "zone.js": "0.7.6"
          },
          "dependencies": {
            "zone.js": {
              "version": "0.7.6",
              "resolved": "https://registry.npmjs.org/zone.js/-/zone.js-0.7.6.tgz",
              "integrity": "sha1-+7w50+AmHQmG8boGMG6zrrDSIAk="
            }
          }
        }
      }
    },
    "vscode-jsonrpc": {
      "version": "4.0.0",
      "resolved": "https://registry.npmjs.org/vscode-jsonrpc/-/vscode-jsonrpc-4.0.0.tgz",
      "integrity": "sha512-perEnXQdQOJMTDFNv+UF3h1Y0z4iSiaN9jIlb0OqIYgosPCZGYh/MCUlkFtV2668PL69lRDO32hmvL2yiidUYg=="
    },
    "vscode-languageclient": {
      "version": "5.2.1",
      "resolved": "https://registry.npmjs.org/vscode-languageclient/-/vscode-languageclient-5.2.1.tgz",
      "integrity": "sha512-7jrS/9WnV0ruqPamN1nE7qCxn0phkH5LjSgSp9h6qoJGoeAKzwKz/PF6M+iGA/aklx4GLZg1prddhEPQtuXI1Q==",
      "requires": {
        "semver": "^5.5.0",
        "vscode-languageserver-protocol": "3.14.1"
      },
      "dependencies": {
        "semver": {
          "version": "5.7.0",
          "resolved": "https://registry.npmjs.org/semver/-/semver-5.7.0.tgz",
          "integrity": "sha512-Ya52jSX2u7QKghxeoFGpLwCtGlt7j0oY9DYb5apt9nPlJ42ID+ulTXESnt/qAQcoSERyZ5sl3LDIOw0nAn/5DA=="
        }
      }
    },
    "vscode-languageserver-protocol": {
      "version": "3.14.1",
      "resolved": "https://registry.npmjs.org/vscode-languageserver-protocol/-/vscode-languageserver-protocol-3.14.1.tgz",
      "integrity": "sha512-IL66BLb2g20uIKog5Y2dQ0IiigW0XKrvmWiOvc0yXw80z3tMEzEnHjaGAb3ENuU7MnQqgnYJ1Cl2l9RvNgDi4g==",
      "requires": {
        "vscode-jsonrpc": "^4.0.0",
        "vscode-languageserver-types": "3.14.0"
      }
    },
    "vscode-languageserver-types": {
      "version": "3.14.0",
      "resolved": "https://registry.npmjs.org/vscode-languageserver-types/-/vscode-languageserver-types-3.14.0.tgz",
      "integrity": "sha512-lTmS6AlAlMHOvPQemVwo3CezxBp0sNB95KNPkqp3Nxd5VFEnuG1ByM0zlRWos0zjO3ZWtkvhal0COgiV1xIA4A=="
    },
    "vscode-nls": {
      "version": "2.0.2",
      "resolved": "https://registry.npmjs.org/vscode-nls/-/vscode-nls-2.0.2.tgz",
      "integrity": "sha1-gIUiOAhEuK0VNJmvXDsDkhrqAto="
    },
    "vscode-nls-dev": {
      "version": "https://github.com/Raymondd/vscode-nls-dev/releases/download/2.0.2/build.tar.gz",
      "integrity": "sha512-U8SoBs3upxlVvuxNNQqZJilypQsd4a7rRdHllp3NRKAZGzL8SXLoICZBCKpFDfmGKEAYYdTogf8iOB3CD78UaQ==",
      "dev": true,
      "requires": {
        "clone": "^1.0.2",
        "event-stream": "^3.3.2",
        "glob": "^6.0.4",
        "gulp-util": "^3.0.7",
        "source-map": "^0.5.3",
        "typescript": "^2.0.3",
        "vinyl": "^1.1.1",
        "yargs": "^3.32.0"
      },
      "dependencies": {
        "camelcase": {
          "version": "2.1.1",
          "resolved": "https://registry.npmjs.org/camelcase/-/camelcase-2.1.1.tgz",
          "integrity": "sha1-fB0W1nmhu+WcoCys7PsBHiAfWh8=",
          "dev": true
        },
        "clone": {
          "version": "1.0.4",
          "resolved": "https://registry.npmjs.org/clone/-/clone-1.0.4.tgz",
          "integrity": "sha1-2jCcwmPfFZlMaIypAheco8fNfH4=",
          "dev": true
        },
        "clone-stats": {
          "version": "0.0.1",
          "resolved": "https://registry.npmjs.org/clone-stats/-/clone-stats-0.0.1.tgz",
          "integrity": "sha1-uI+UqCzzi4eR1YBG6kAprYjKmdE=",
          "dev": true
        },
        "event-stream": {
          "version": "3.3.5",
          "resolved": "https://registry.npmjs.org/event-stream/-/event-stream-3.3.5.tgz",
          "integrity": "sha512-vyibDcu5JL20Me1fP734QBH/kenBGLZap2n0+XXM7mvuUPzJ20Ydqj1aKcIeMdri1p+PU+4yAKugjN8KCVst+g==",
          "dev": true,
          "requires": {
            "duplexer": "^0.1.1",
            "from": "^0.1.7",
            "map-stream": "0.0.7",
            "pause-stream": "^0.0.11",
            "split": "^1.0.1",
            "stream-combiner": "^0.2.2",
            "through": "^2.3.8"
          }
        },
        "glob": {
          "version": "6.0.4",
          "resolved": "https://registry.npmjs.org/glob/-/glob-6.0.4.tgz",
          "integrity": "sha1-DwiGD2oVUSey+t1PnOJLGqtuTSI=",
          "dev": true,
          "requires": {
            "inflight": "^1.0.4",
            "inherits": "2",
            "minimatch": "2 || 3",
            "once": "^1.3.0",
            "path-is-absolute": "^1.0.0"
          }
        },
        "map-stream": {
          "version": "0.0.7",
          "resolved": "https://registry.npmjs.org/map-stream/-/map-stream-0.0.7.tgz",
          "integrity": "sha1-ih8HiW2CsQkmvTdEokIACfiJdKg=",
          "dev": true
        },
        "replace-ext": {
          "version": "0.0.1",
          "resolved": "https://registry.npmjs.org/replace-ext/-/replace-ext-0.0.1.tgz",
          "integrity": "sha1-KbvZIHinOfC8zitO5B6DeVNSKSQ=",
          "dev": true
        },
        "split": {
          "version": "1.0.1",
          "resolved": "https://registry.npmjs.org/split/-/split-1.0.1.tgz",
          "integrity": "sha512-mTyOoPbrivtXnwnIxZRFYRrPNtEFKlpB2fvjSnCQUiAA6qAZzqwna5envK4uk6OIeP17CsdF3rSBGYVBsU0Tkg==",
          "dev": true,
          "requires": {
            "through": "2"
          }
        },
        "stream-combiner": {
          "version": "0.2.2",
          "resolved": "http://registry.npmjs.org/stream-combiner/-/stream-combiner-0.2.2.tgz",
          "integrity": "sha1-rsjLrBd7Vrb0+kec7YwZEs7lKFg=",
          "dev": true,
          "requires": {
            "duplexer": "~0.1.1",
            "through": "~2.3.4"
          }
        },
        "typescript": {
          "version": "2.9.2",
          "resolved": "https://registry.npmjs.org/typescript/-/typescript-2.9.2.tgz",
          "integrity": "sha512-Gr4p6nFNaoufRIY4NMdpQRNmgxVIGMs4Fcu/ujdYk3nAZqk7supzBE9idmvfZIlH/Cuj//dvi+019qEue9lV0w==",
          "dev": true
        },
        "vinyl": {
          "version": "1.2.0",
          "resolved": "https://registry.npmjs.org/vinyl/-/vinyl-1.2.0.tgz",
          "integrity": "sha1-XIgDbPVl5d8FVYv8kR+GVt8hiIQ=",
          "dev": true,
          "requires": {
            "clone": "^1.0.0",
            "clone-stats": "^0.0.1",
            "replace-ext": "0.0.1"
          }
        },
        "window-size": {
          "version": "0.1.4",
          "resolved": "https://registry.npmjs.org/window-size/-/window-size-0.1.4.tgz",
          "integrity": "sha1-+OGqHuWlPsW/FR/6CXQqatdpeHY=",
          "dev": true
        },
        "yargs": {
          "version": "3.32.0",
          "resolved": "https://registry.npmjs.org/yargs/-/yargs-3.32.0.tgz",
          "integrity": "sha1-AwiOnr+edWtpdRYR0qXvWRSCyZU=",
          "dev": true,
          "requires": {
            "camelcase": "^2.0.1",
            "cliui": "^3.0.3",
            "decamelize": "^1.1.1",
            "os-locale": "^1.4.0",
            "string-width": "^1.0.1",
            "window-size": "^0.1.4",
            "y18n": "^3.2.0"
          }
        }
      }
    },
    "vscode-test": {
      "version": "0.1.5",
      "resolved": "https://registry.npmjs.org/vscode-test/-/vscode-test-0.1.5.tgz",
      "integrity": "sha512-s+lbF1Dtasc0yXVB9iQTexBe2JK6HJAUJe3fWezHKIjq+xRw5ZwCMEMBaonFIPy7s95qg2HPTRDR5W4h4kbxGw==",
      "dev": true,
      "requires": {
        "http-proxy-agent": "^2.1.0",
        "https-proxy-agent": "^2.2.1"
      }
    },
    "vso-node-api": {
      "version": "6.1.2-preview",
      "resolved": "https://registry.npmjs.org/vso-node-api/-/vso-node-api-6.1.2-preview.tgz",
      "integrity": "sha1-qrNUbfJFHs2JTgcbuZtd8Zxfp48=",
      "dev": true,
      "requires": {
        "q": "^1.0.1",
        "tunnel": "0.0.4",
        "typed-rest-client": "^0.9.0",
        "underscore": "^1.8.3"
      }
    },
    "when": {
      "version": "3.7.8",
      "resolved": "https://registry.npmjs.org/when/-/when-3.7.8.tgz",
      "integrity": "sha1-xxMLan6gRpPoQs3J56Hyqjmjn4I="
    },
    "which": {
      "version": "1.3.1",
      "resolved": "https://registry.npmjs.org/which/-/which-1.3.1.tgz",
      "integrity": "sha512-HxJdYWq1MTIQbJ3nw0cqssHoTNU267KlrDuGZ1WYlxDStUtKUhOaJmh112/TZmHxxUfuJqPXSOm7tDyas0OSIQ==",
      "dev": true,
      "requires": {
        "isexe": "^2.0.0"
      }
    },
    "which-module": {
      "version": "1.0.0",
      "resolved": "https://registry.npmjs.org/which-module/-/which-module-1.0.0.tgz",
      "integrity": "sha1-u6Y8qGGUiZT/MHc2CJ47lgJsKk8=",
      "dev": true
    },
    "window-size": {
      "version": "0.1.0",
      "resolved": "https://registry.npmjs.org/window-size/-/window-size-0.1.0.tgz",
      "integrity": "sha1-VDjNLqk7IC76Ohn+iIeu58lPnJ0=",
      "dev": true
    },
    "wordwrap": {
      "version": "1.0.0",
      "resolved": "https://registry.npmjs.org/wordwrap/-/wordwrap-1.0.0.tgz",
      "integrity": "sha1-J1hIEIkUVqQXHI0CJkQa3pDLyus=",
      "dev": true
    },
    "wrap-ansi": {
      "version": "2.1.0",
      "resolved": "http://registry.npmjs.org/wrap-ansi/-/wrap-ansi-2.1.0.tgz",
      "integrity": "sha1-2Pw9KE3QV5T+hJc8rs3Rz4JP3YU=",
      "dev": true,
      "requires": {
        "string-width": "^1.0.1",
        "strip-ansi": "^3.0.1"
      }
    },
    "wrappy": {
      "version": "1.0.2",
      "resolved": "https://registry.npmjs.org/wrappy/-/wrappy-1.0.2.tgz",
      "integrity": "sha1-tSQ9jz7BqjXxNkYFvA0QNuMKtp8="
    },
    "ws": {
      "version": "7.0.1",
      "resolved": "https://registry.npmjs.org/ws/-/ws-7.0.1.tgz",
      "integrity": "sha512-ILHfMbuqLJvnSgYXLgy4kMntroJpe8hT41dOVWM8bxRuw6TK4mgMp9VJUNsZTEc5Bh+Mbs0DJT4M0N+wBG9l9A==",
      "requires": {
        "async-limiter": "^1.0.0"
      }
    },
    "wtf-8": {
      "version": "1.0.0",
      "resolved": "https://registry.npmjs.org/wtf-8/-/wtf-8-1.0.0.tgz",
      "integrity": "sha1-OS2LotDxw00e4tYw8V0O+2jhBIo=",
      "dev": true
    },
    "xmlbuilder": {
      "version": "8.2.2",
      "resolved": "http://registry.npmjs.org/xmlbuilder/-/xmlbuilder-8.2.2.tgz",
      "integrity": "sha1-aSSGc0ELS6QuGmE2VR0pIjNap3M="
    },
    "xmldom": {
      "version": "0.1.27",
      "resolved": "https://registry.npmjs.org/xmldom/-/xmldom-0.1.27.tgz",
      "integrity": "sha1-1QH5ezvbQDr4757MIFcxh6rawOk="
    },
    "xmlhttprequest-ssl": {
      "version": "1.5.3",
      "resolved": "https://registry.npmjs.org/xmlhttprequest-ssl/-/xmlhttprequest-ssl-1.5.3.tgz",
      "integrity": "sha1-GFqIjATspGw+QHDZn3tJ3jUomS0=",
      "dev": true
    },
    "xtend": {
      "version": "4.0.1",
      "resolved": "https://registry.npmjs.org/xtend/-/xtend-4.0.1.tgz",
      "integrity": "sha1-pcbVMr5lbiPbgg77lDofBJmNY68="
    },
    "y18n": {
      "version": "3.2.1",
      "resolved": "https://registry.npmjs.org/y18n/-/y18n-3.2.1.tgz",
      "integrity": "sha1-bRX7qITAhnnA136I53WegR4H+kE=",
      "dev": true
    },
    "yallist": {
      "version": "2.1.2",
      "resolved": "https://registry.npmjs.org/yallist/-/yallist-2.1.2.tgz",
      "integrity": "sha1-HBH5IY8HYImkfdUS+TxmmaaoHVI=",
      "dev": true
    },
    "yargs": {
      "version": "https://registry.npmjs.org/yargs/-/yargs-3.32.0.tgz",
      "integrity": "sha512-ONJZiimStfZzhKamYvR/xvmgW3uEkAUFSP91y2caTEPhzF6uP2JfPiVZcq66b/YR0C3uitxSV7+T1x8p5bkmMg==",
      "dev": true,
      "requires": {
        "camelcase": "^2.0.1",
        "cliui": "^3.0.3",
        "decamelize": "^1.1.1",
        "os-locale": "^1.4.0",
        "string-width": "^1.0.1",
        "window-size": "^0.1.4",
        "y18n": "^3.2.0"
      },
      "dependencies": {
        "camelcase": {
          "version": "2.1.1",
          "resolved": "https://registry.npmjs.org/camelcase/-/camelcase-2.1.1.tgz",
          "integrity": "sha1-fB0W1nmhu+WcoCys7PsBHiAfWh8=",
          "dev": true
        },
        "window-size": {
          "version": "0.1.4",
          "resolved": "https://registry.npmjs.org/window-size/-/window-size-0.1.4.tgz",
          "integrity": "sha1-+OGqHuWlPsW/FR/6CXQqatdpeHY=",
          "dev": true
        }
      }
    },
    "yargs-parser": {
      "version": "5.0.0",
      "resolved": "https://registry.npmjs.org/yargs-parser/-/yargs-parser-5.0.0.tgz",
      "integrity": "sha1-J17PDX/+Bcd+ZOfIbkzZS/DhIoo=",
      "dev": true,
      "requires": {
        "camelcase": "^3.0.0"
      }
    },
    "yauzl": {
      "version": "2.10.0",
      "resolved": "https://registry.npmjs.org/yauzl/-/yauzl-2.10.0.tgz",
      "integrity": "sha1-x+sXyT4RLLEIb6bY5R+wZnt5pfk=",
      "requires": {
        "buffer-crc32": "~0.2.3",
        "fd-slicer": "~1.1.0"
      }
    },
    "yazl": {
      "version": "2.5.0",
      "resolved": "https://registry.npmjs.org/yazl/-/yazl-2.5.0.tgz",
      "integrity": "sha512-rgptqKwX/f1/7bIRF1FHb4HGsP5k11QyxBpDl1etUDfNpTa7CNjDOYNPFnIaEzZ9dRq0c47IEJS+sy+T39JCLw==",
      "dev": true,
      "requires": {
        "buffer-crc32": "~0.2.3"
      }
    },
    "yeast": {
      "version": "0.1.2",
      "resolved": "https://registry.npmjs.org/yeast/-/yeast-0.1.2.tgz",
      "integrity": "sha1-AI4G2AlDIMNy28L47XagymyKxBk=",
      "dev": true
    },
    "zone.js": {
      "version": "0.6.26",
      "resolved": "https://registry.npmjs.org/zone.js/-/zone.js-0.6.26.tgz",
      "integrity": "sha1-BnwTuLgCI6ibYuncgmgPCXYsRjY="
    }
  }
}<|MERGE_RESOLUTION|>--- conflicted
+++ resolved
@@ -265,13 +265,8 @@
       "integrity": "sha1-JKirr+jsZH+Y7jJpvggy0werJA8="
     },
     "angular2-slickgrid": {
-<<<<<<< HEAD
-      "version": "github:microsoft/angular2-slickgrid#d4716d9718df5012437cf2b52fcddde70089582d",
-      "from": "github:microsoft/angular2-slickgrid#1.2.2"
-=======
       "version": "github:microsoft/angular2-slickgrid#ab2bb2f0af7bdc4948724f18aa555ab218450d2f",
       "from": "github:microsoft/angular2-slickgrid#1.2.2-patch1"
->>>>>>> f05e983d
     },
     "ansi-colors": {
       "version": "1.1.0",

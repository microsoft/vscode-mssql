pool:
  vmImage: "macOS-10.15"

variables:
  - name: release
    value: false

steps:
<<<<<<< HEAD
- task: NodeTool@0
  displayName: 'Use Node 14.x'
  inputs:
    versionSpec: 14.X

- task: geeklearningio.gl-vsts-tasks-yarn.yarn-task.Yarn@3
  displayName: Install dependencies
  inputs:
    arguments: '--frozen-lockfile'

- task: geeklearningio.gl-vsts-tasks-yarn.yarn-task.Yarn@3
  displayName: Install gulp-cli
  inputs:
    arguments: 'global add gulp-cli@2.3.0'

- bash: |
   export BUILDMACHINE=true
   export VsMsSqlEnv=dev
   node node_modules/gulp/bin/gulp.js build --gulpfile $(Build.SourcesDirectory)/gulpfile.js
  displayName: 'gulp build (dev)'
  condition: and(succeeded(), eq(variables['release'], false))

- bash: |
   export BUILDMACHINE=true
   export VsMsSqlEnv=production
   node node_modules/gulp/bin/gulp.js build --gulpfile $(Build.SourcesDirectory)/gulpfile.js
  displayName: 'gulp build (release)'
  condition: and(succeeded(), eq(variables['release'], true))

- bash: 'gulp lint'
  displayName: 'gulp lint'

- task: geeklearningio.gl-vsts-tasks-yarn.yarn-task.Yarn@3
  displayName: Install vsce
  inputs:
    arguments: 'global add vsce@2.3.0'

- task: gulp@0
  displayName: 'gulp package:offline'
  inputs:
    targets: 'package:offline'

- task: gulp@0
  displayName: 'gulp package:online'
  inputs:
    targets: 'package:online'

- task: CopyFiles@2
  displayName: 'Copy VSIXs to artifacts directory'
  inputs:
    SourceFolder: '$(Build.SourcesDirectory)'
    Contents: '*.vsix'
    TargetFolder: '$(Build.ArtifactStagingDirectory)'

- task: geeklearningio.gl-vsts-tasks-yarn.yarn-task.Yarn@3
  displayName: Install ads-adal-library dependencies
  inputs:
    projectDirectory: $(Build.SourcesDirectory)/lib/ads-adal-library
    arguments: --frozen-lockfile

- task: geeklearningio.gl-vsts-tasks-yarn.yarn-task.Yarn@3
  displayName: Build ads-adal-library
  inputs:
    projectDirectory: $(Build.SourcesDirectory)/lib/ads-adal-library
    arguments: build

- task: Npm@1
  displayName: Package ads-adal-library
  inputs:
    command: custom
    customCommand: pack
    workingDir: $(Build.SourcesDirectory)/lib/ads-adal-library

- task: CopyFiles@2
  displayName: 'Copy ads-adal-library package to artifacts directory'
  inputs:
    SourceFolder: $(Build.SourcesDirectory)/lib/ads-adal-library
    Contents: '*.tgz'
    TargetFolder: $(Build.ArtifactStagingDirectory)

- task: AzureArtifacts.manifest-generator-task.manifest-generator-task.ManifestGeneratorTask@0
  displayName: 'SBOM Generation Task'
  inputs:
    BuildDropPath: '$(Build.ArtifactStagingDirectory)'
    PackageName: 'MSSQL for VS Code'

- task: PublishBuildArtifacts@1
  displayName: 'Publish Artifact: drop'

- script: |
   brew update
   brew install --cask visual-studio-code
  displayName: 'Install VS Code for testing'

- task: gulp@0
  displayName: 'gulp ext:install-service'
  inputs:
    targets: 'ext:install-service'

- task: gulp@0
  displayName: 'gulp cover:jenkins'
  inputs:
    targets: 'cover:jenkins'
    publishJUnitResults: true
    testResultsFiles: '$(Build.SourcesDirectory)/test-reports/*.xml'
  enabled: false
  continueOnError: true

- task: PublishCodeCoverageResults@1
  displayName: 'Publish code coverage from $(Build.SourcesDirectory)/coverage/cobertura-coverage.xml'
  inputs:
    codeCoverageTool: Cobertura
    summaryFileLocation: '$(Build.SourcesDirectory)/coverage/cobertura-coverage.xml'
  enabled: false

- task: ms.vss-governance-buildtask.governance-build-task-component-detection.ComponentGovernanceComponentDetection@0
  displayName: 'Component Detection'
  inputs:
    failOnAlert: true
=======
  - task: NodeTool@0
    displayName: "Use Node 14.x"
    inputs:
      versionSpec: 14.X

  - task: geeklearningio.gl-vsts-tasks-yarn.yarn-task.Yarn@3
    displayName: Install dependencies
    inputs:
      arguments: "--frozen-lockfile"

  - task: geeklearningio.gl-vsts-tasks-yarn.yarn-task.Yarn@3
    displayName: Install gulp-cli
    inputs:
      arguments: "global add gulp-cli@2.3.0"

  - bash: |
      export BUILDMACHINE=true
      export VsMsSqlEnv=dev
      node node_modules/gulp/bin/gulp.js build --gulpfile $(Build.SourcesDirectory)/gulpfile.js
    displayName: "gulp build (dev)"
    condition: and(succeeded(), eq(variables['release'], false))

  - bash: |
      export BUILDMACHINE=true
      export VsMsSqlEnv=production
      node node_modules/gulp/bin/gulp.js build --gulpfile $(Build.SourcesDirectory)/gulpfile.js
    displayName: "gulp build (release)"
    condition: and(succeeded(), eq(variables['release'], true))

  - bash: "gulp lint"
    displayName: "gulp lint"

  - task: geeklearningio.gl-vsts-tasks-yarn.yarn-task.Yarn@3
    displayName: Install vsce
    inputs:
      arguments: "global add vsce@2.3.0"

  - task: gulp@0
    displayName: "gulp package:offline"
    inputs:
      targets: "package:offline"

  - task: gulp@0
    displayName: "gulp package:online"
    inputs:
      targets: "package:online"

  - task: CopyFiles@2
    displayName: "Copy VSIXs to artifacts directory"
    inputs:
      SourceFolder: "$(Build.SourcesDirectory)"
      Contents: "*.vsix"
      TargetFolder: "$(Build.ArtifactStagingDirectory)"

  - task: geeklearningio.gl-vsts-tasks-yarn.yarn-task.Yarn@3
    displayName: Install ads-adal-library dependencies
    inputs:
      projectDirectory: $(Build.SourcesDirectory)/lib/ads-adal-library
      arguments: --frozen-lockfile

  - task: geeklearningio.gl-vsts-tasks-yarn.yarn-task.Yarn@3
    displayName: Build ads-adal-library
    inputs:
      projectDirectory: $(Build.SourcesDirectory)/lib/ads-adal-library
      arguments: build

  - task: Npm@1
    displayName: Package ads-adal-library
    inputs:
      command: custom
      customCommand: pack
      workingDir: $(Build.SourcesDirectory)/lib/ads-adal-library

  - task: CopyFiles@2
    displayName: "Copy ads-adal-library package to artifacts directory"
    inputs:
      SourceFolder: $(Build.SourcesDirectory)/lib/ads-adal-library
      Contents: "*.tgz"
      TargetFolder: $(Build.ArtifactStagingDirectory)

  - task: PublishBuildArtifacts@1
    displayName: "Publish Artifact: drop"

  - script: |
      brew update
      brew install --cask visual-studio-code
    displayName: "Install VS Code for testing"

  - task: gulp@0
    displayName: "gulp ext:install-service"
    inputs:
      targets: "ext:install-service"

  - task: gulp@0
    displayName: "gulp cover:jenkins"
    inputs:
      targets: "cover:jenkins"
      publishJUnitResults: true
      testResultsFiles: "$(Build.SourcesDirectory)/test-reports/*.xml"
    enabled: false
    continueOnError: true

  - task: PublishCodeCoverageResults@1
    displayName: "Publish code coverage from $(Build.SourcesDirectory)/coverage/cobertura-coverage.xml"
    inputs:
      codeCoverageTool: Cobertura
      summaryFileLocation: "$(Build.SourcesDirectory)/coverage/cobertura-coverage.xml"
    enabled: false

  - task: ms.vss-governance-buildtask.governance-build-task-component-detection.ComponentGovernanceComponentDetection@0
    displayName: "Component Detection"
    inputs:
      failOnAlert: true
>>>>>>> 9b8f4644
<|MERGE_RESOLUTION|>--- conflicted
+++ resolved
@@ -6,127 +6,6 @@
     value: false
 
 steps:
-<<<<<<< HEAD
-- task: NodeTool@0
-  displayName: 'Use Node 14.x'
-  inputs:
-    versionSpec: 14.X
-
-- task: geeklearningio.gl-vsts-tasks-yarn.yarn-task.Yarn@3
-  displayName: Install dependencies
-  inputs:
-    arguments: '--frozen-lockfile'
-
-- task: geeklearningio.gl-vsts-tasks-yarn.yarn-task.Yarn@3
-  displayName: Install gulp-cli
-  inputs:
-    arguments: 'global add gulp-cli@2.3.0'
-
-- bash: |
-   export BUILDMACHINE=true
-   export VsMsSqlEnv=dev
-   node node_modules/gulp/bin/gulp.js build --gulpfile $(Build.SourcesDirectory)/gulpfile.js
-  displayName: 'gulp build (dev)'
-  condition: and(succeeded(), eq(variables['release'], false))
-
-- bash: |
-   export BUILDMACHINE=true
-   export VsMsSqlEnv=production
-   node node_modules/gulp/bin/gulp.js build --gulpfile $(Build.SourcesDirectory)/gulpfile.js
-  displayName: 'gulp build (release)'
-  condition: and(succeeded(), eq(variables['release'], true))
-
-- bash: 'gulp lint'
-  displayName: 'gulp lint'
-
-- task: geeklearningio.gl-vsts-tasks-yarn.yarn-task.Yarn@3
-  displayName: Install vsce
-  inputs:
-    arguments: 'global add vsce@2.3.0'
-
-- task: gulp@0
-  displayName: 'gulp package:offline'
-  inputs:
-    targets: 'package:offline'
-
-- task: gulp@0
-  displayName: 'gulp package:online'
-  inputs:
-    targets: 'package:online'
-
-- task: CopyFiles@2
-  displayName: 'Copy VSIXs to artifacts directory'
-  inputs:
-    SourceFolder: '$(Build.SourcesDirectory)'
-    Contents: '*.vsix'
-    TargetFolder: '$(Build.ArtifactStagingDirectory)'
-
-- task: geeklearningio.gl-vsts-tasks-yarn.yarn-task.Yarn@3
-  displayName: Install ads-adal-library dependencies
-  inputs:
-    projectDirectory: $(Build.SourcesDirectory)/lib/ads-adal-library
-    arguments: --frozen-lockfile
-
-- task: geeklearningio.gl-vsts-tasks-yarn.yarn-task.Yarn@3
-  displayName: Build ads-adal-library
-  inputs:
-    projectDirectory: $(Build.SourcesDirectory)/lib/ads-adal-library
-    arguments: build
-
-- task: Npm@1
-  displayName: Package ads-adal-library
-  inputs:
-    command: custom
-    customCommand: pack
-    workingDir: $(Build.SourcesDirectory)/lib/ads-adal-library
-
-- task: CopyFiles@2
-  displayName: 'Copy ads-adal-library package to artifacts directory'
-  inputs:
-    SourceFolder: $(Build.SourcesDirectory)/lib/ads-adal-library
-    Contents: '*.tgz'
-    TargetFolder: $(Build.ArtifactStagingDirectory)
-
-- task: AzureArtifacts.manifest-generator-task.manifest-generator-task.ManifestGeneratorTask@0
-  displayName: 'SBOM Generation Task'
-  inputs:
-    BuildDropPath: '$(Build.ArtifactStagingDirectory)'
-    PackageName: 'MSSQL for VS Code'
-
-- task: PublishBuildArtifacts@1
-  displayName: 'Publish Artifact: drop'
-
-- script: |
-   brew update
-   brew install --cask visual-studio-code
-  displayName: 'Install VS Code for testing'
-
-- task: gulp@0
-  displayName: 'gulp ext:install-service'
-  inputs:
-    targets: 'ext:install-service'
-
-- task: gulp@0
-  displayName: 'gulp cover:jenkins'
-  inputs:
-    targets: 'cover:jenkins'
-    publishJUnitResults: true
-    testResultsFiles: '$(Build.SourcesDirectory)/test-reports/*.xml'
-  enabled: false
-  continueOnError: true
-
-- task: PublishCodeCoverageResults@1
-  displayName: 'Publish code coverage from $(Build.SourcesDirectory)/coverage/cobertura-coverage.xml'
-  inputs:
-    codeCoverageTool: Cobertura
-    summaryFileLocation: '$(Build.SourcesDirectory)/coverage/cobertura-coverage.xml'
-  enabled: false
-
-- task: ms.vss-governance-buildtask.governance-build-task-component-detection.ComponentGovernanceComponentDetection@0
-  displayName: 'Component Detection'
-  inputs:
-    failOnAlert: true
-=======
   - task: NodeTool@0
     displayName: "Use Node 14.x"
     inputs:
@@ -207,6 +86,12 @@
       Contents: "*.tgz"
       TargetFolder: $(Build.ArtifactStagingDirectory)
 
+- task: AzureArtifacts.manifest-generator-task.manifest-generator-task.ManifestGeneratorTask@0
+  displayName: 'SBOM Generation Task'
+  inputs:
+    BuildDropPath: '$(Build.ArtifactStagingDirectory)'
+    PackageName: 'MSSQL for VS Code'
+
   - task: PublishBuildArtifacts@1
     displayName: "Publish Artifact: drop"
 
@@ -239,5 +124,4 @@
   - task: ms.vss-governance-buildtask.governance-build-task-component-detection.ComponentGovernanceComponentDetection@0
     displayName: "Component Detection"
     inputs:
-      failOnAlert: true
->>>>>>> 9b8f4644
+      failOnAlert: true
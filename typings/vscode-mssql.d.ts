--- conflicted
+++ resolved
@@ -3,7 +3,6 @@
  *  Licensed under the MIT License. See License.txt in the project root for license information.
  *--------------------------------------------------------------------------------------------*/
 
-<<<<<<< HEAD
 declare module "vscode-mssql" {
     import * as vscode from "vscode";
     import { RequestType } from "vscode-languageclient";
@@ -247,7 +246,7 @@
     }
 
     /**
-     * Information about a database connection
+     * Information about a database connection necessary for connecting to a database.
      */
     export interface IConnectionInfo {
         /**
@@ -326,6 +325,11 @@
          * if the connection is open or has ever been in an open state.
          */
         persistSecurityInfo: boolean | undefined;
+
+		/**
+         * Gets or sets a value that specifies that Always Encrypted with Secure Enclaves is enabled in a connection.
+		 */
+		secureEnclaves: string | undefined;
 
         /**
          * Gets or sets a string value that specifies whether Always Encrypted is enabled or disabled for the connection.
@@ -459,6 +463,12 @@
         schemaObjectType = 5,
     }
 
+	/**
+	 * WARNING: The methods in this interface may be used by the SQL Projects extension.
+	 * 1. Be sure to check the current usage of these methods in the SQL Projects extension.
+	 * 2. Test against the current version of the SQL Projects extension by creating a vsix of
+	 * 	this extension and installing it alongside he SQL Projects extension.
+	 */
     export interface ISchemaCompareService {
         compare(
             operationId: string,
@@ -485,7 +495,7 @@
             targetFolderStructure: ExtractTarget,
             taskExecutionMode: TaskExecutionMode,
         ): Thenable<SchemaComparePublishProjectResult>;
-        getDefaultOptions(): Thenable<SchemaCompareOptionsResult>;
+        schemaCompareGetDefaultOptions(): Thenable<SchemaCompareOptionsResult>;
         includeExcludeNode(
             operationId: string,
             diffEntry: DiffEntry,
@@ -588,493 +598,6 @@
      */
     export interface ISqlProjectsService {
         /**
-=======
-
-declare module 'vscode-mssql' {
-
-	import * as vscode from 'vscode';
-	import { RequestType } from 'vscode-languageclient';
-
-	/**
-	 * Covers defining what the vscode-mssql extension exports to other extensions
-	 *
-	 * IMPORTANT: THIS IS NOT A HARD DEFINITION unlike vscode; therefore no enums or classes should be defined here
-	 * (const enums get evaluated when typescript -> javascript so those are fine)
-	 */
-
-
-	export const enum extension {
-		name = 'ms-mssql.mssql'
-	}
-
-	/**
-	* The APIs provided by Mssql extension
-	*/
-	export interface IExtension {
-
-		/**
-		 * Path to the root of the SQL Tools Service folder
-		 */
-		readonly sqlToolsServicePath: string;
-
-		/**
-		 * Service for accessing DacFx functionality
-		 */
-		readonly dacFx: IDacFxService;
-
-		/**
-		 * Service for accessing SchemaCompare functionality
-		 */
-		readonly schemaCompare: ISchemaCompareService;
-
-		/**
-		 * Service for accessing SQL Projects file functionality
-		 */
-		readonly sqlProjects: ISqlProjectsService;
-
-		/**
-		 * Service for accessing Azure Account functionality
-		 */
-		readonly azureAccountService: IAzureAccountService;
-
-		/**
-		 * Service for accessing Azure Resources functionality
-		 */
-		readonly azureResourceService: IAzureResourceService;
-
-		/**
-		 * Prompts the user to select an existing connection or create a new one, and then returns the result
-		 * @param ignoreFocusOut Whether the quickpick prompt ignores focus out (default false)
-		 */
-		promptForConnection(ignoreFocusOut?: boolean): Promise<IConnectionInfo | undefined>;
-
-		/**
-		 * Attempts to create a new connection for the given connection info. An error is thrown and displayed
-		 * to the user if an error occurs while connecting.
-		 * Warning: setting the saveConnection to true will save a new connection profile each time this is called.
-		 * Make sure to use that parameter only when you want to actually save a new profile.
-		 * @param connectionInfo The connection info
-		 * @param saveConnection Save the connection profile if sets to true
-		 * @returns The URI associated with this connection
-		 */
-		connect(connectionInfo: IConnectionInfo, saveConnection?: boolean): Promise<string>;
-
-		/**
-		 * Prompts the user to add firewall rule if connection failed with a firewall error.
-		 * @param connectionUri The URI of the connection to add firewall rule to.
-		 * @param connectionInfo The connection info
-		 * @returns True if firewall rule added
-		 */
-		promptForFirewallRule(connectionUri: string, connectionInfo: IConnectionInfo): Promise<boolean>;
-
-		/**
-		 * Lists the databases for a given connection. Must be given an already-opened connection to succeed.
-		 * @param connectionUri The URI of the connection to list the databases for.
-		 * @returns The list of database names
-		 */
-		listDatabases(connectionUri: string): Promise<string[]>;
-
-		/**
-		 * Gets the database name for the node - which is the database name of the connection for a server node, the database name
-		 * for nodes at or under a database node or a default value if it's neither of those.
-		 * @param node The node to get the database name of
-		 * @returns The database name
-		 */
-		getDatabaseNameFromTreeNode(node: ITreeNodeInfo): string;
-
-		/**
-		 * Get the connection string for the provided connection Uri or connection details.
-		 * @param connectionUriOrDetails Either the connection Uri for the connection or the connection details for the connection is required.
-		 * @param includePassword (optional) if password should be included in connection string.
-		 * @param includeApplicationName (optional) if application name should be included in connection string.
-		 * @returns connection string for the connection
-		 */
-		getConnectionString(connectionUriOrDetails: string | ConnectionDetails, includePassword?: boolean, includeApplicationName?: boolean): Promise<string>;
-
-		/**
-		 * Set connection details for the provided connection info
-		 * Able to use this for getConnectionString requests to STS that require ConnectionDetails type
-		 * @param connectionInfo connection info of the connection
-		 * @returns connection details credentials for the connection
-		 */
-		createConnectionDetails(connectionInfo: IConnectionInfo): ConnectionDetails;
-
-		/**
-		 * Send a request to the SQL Tools Server client
-		 * @param requestType The type of the request
-		 * @param params The params to pass with the request
-		 * @returns A promise object for when the request receives a response
-		 */
-		sendRequest<P, R, E, R0>(requestType: RequestType<P, R, E, R0>, params?: P): Promise<R>;
-
-		/**
-		 * Get the server info for a connection
-		 * @param connectionInfo connection info of the connection
-		 * @returns server information
-		 */
-		getServerInfo(connectionInfo: IConnectionInfo): IServerInfo
-	}
-
-	/**
-	 * Information about a SQL Server instance.
-	 */
-	export interface IServerInfo {
-		/**
-		 * The major version of the SQL Server instance.
-		 */
-		serverMajorVersion: number;
-
-		/**
-		 * The minor version of the SQL Server instance.
-		 */
-		serverMinorVersion: number;
-
-		/**
-		 * The build of the SQL Server instance.
-		 */
-		serverReleaseVersion: number;
-
-		/**
-		 * The ID of the engine edition of the SQL Server instance.
-		 */
-		engineEditionId: number;
-
-		/**
-		 * String containing the full server version text.
-		 */
-		serverVersion: string;
-
-		/**
-		 * String describing the product level of the server.
-		 */
-		serverLevel: string;
-
-		/**
-		 * The edition of the SQL Server instance.
-		 */
-		serverEdition: string;
-
-		/**
-		 * Whether the SQL Server instance is running in the cloud (Azure) or not.
-		 */
-		isCloud: boolean;
-
-		/**
-		 * The version of Azure that the SQL Server instance is running on, if applicable.
-		 */
-		azureVersion: number;
-
-		/**
-		 * The Operating System version string of the machine running the SQL Server instance.
-		 */
-		osVersion: string;
-	}
-
-	/**
-	 * Well-known Authentication types.
-	 */
-	export const enum AuthenticationType {
-		/**
-		 * Username and password
-		 */
-		SqlLogin = 'SqlLogin',
-		/**
-		 * Windows Authentication
-		 */
-		Integrated = 'Integrated',
-		/**
-		 * Microsoft Entra Id - Universal with MFA support
-		 */
-		AzureMFA = 'AzureMFA',
-		/**
-		 * Microsoft Entra Id - Password
-		 */
-		AzureMFAAndUser = 'AzureMFAAndUser',
-		/**
-		 * Datacenter Security Token Service Authentication
-		 */
-		DSTSAuth = 'dstsAuth',
-		/**
-		 * No authentication required
-		 */
-		None = 'None'
-	}
-
-	/**
-	 * The possible values of the server engine edition
-	 * EngineEdition under https://docs.microsoft.com/sql/t-sql/functions/serverproperty-transact-sql is associated with these values
-	 */
-	export const enum DatabaseEngineEdition {
-		Unknown = 0,
-		Personal = 1,
-		Standard = 2,
-		Enterprise = 3,
-		Express = 4,
-		SqlDatabase = 5,
-		SqlDataWarehouse = 6,
-		SqlStretchDatabase = 7,
-		SqlManagedInstance = 8,
-		SqlOnDemand = 11,
-		SqlDbFabric = 12
-	}
-
-	/**
-	 * Information about a database connection necessary for connecting to a database.
-	 */
-	export interface IConnectionInfo {
-		/**
-		 * server name
-		 */
-		server: string;
-
-		/**
-		 * database name
-		 */
-		database: string;
-
-		/**
-		 * user name
-		 */
-		user: string;
-
-		/**
-		 * password
-		 */
-		password: string;
-
-		/**
-		 * email
-		 */
-		email: string | undefined;
-
-		/**
-		 * accountId
-		 */
-		accountId: string | undefined;
-
-		/**
-		 * tenantId
-		 */
-		tenantId: string | undefined;
-
-		/**
-		 * The port number to connect to.
-		 */
-		port: number;
-
-		/**
-		 * Gets or sets the authentication to use.
-		 */
-		authenticationType: string;
-
-		/**
-		 * Gets or sets the azure account token to use.
-		 */
-		azureAccountToken: string | undefined;
-
-		/**
-		 * Access token expiry timestamp
-		 */
-		expiresOn: number | undefined;
-
-		/**
-		 * Gets or sets a string value that indicates whether SQL Server uses SSL encryption for all data sent between the client and server if
-		 * the server has a certificate installed. Accepted values are: Optional, Mandatory (default) and Strict
-		 */
-		encrypt: string | boolean;
-
-		/**
-		 * Gets or sets a value that indicates whether the channel will be encrypted while bypassing walking the certificate chain to validate trust.
-		 */
-		trustServerCertificate: boolean | undefined;
-
-		/**
-		 * Gets or sets a string value that provides the host name specified in the certificate chain to be used for trust validation.
-		 */
-		hostNameInCertificate: string | undefined;
-
-		/**
-		 * Gets or sets a Boolean value that indicates if security-sensitive information, such as the password, is not returned as part of the connection
-		 * if the connection is open or has ever been in an open state.
-		 */
-		persistSecurityInfo: boolean | undefined;
-
-		/**
-         * Gets or sets a value that specifies that Always Encrypted with Secure Enclaves is enabled in a connection.
-		 */
-		secureEnclaves: string | undefined;
-
-		/**
-		 * Gets or sets a string value that specifies whether Always Encrypted is enabled or disabled for the connection.
-		 */
-		columnEncryptionSetting: string | undefined;
-
-		/**
-		 * Gets or sets a string value that specifies the protocol for attesting a server-side enclave used with Always Encrypted with secure enclaves.
-		 */
-		attestationProtocol: string | undefined;
-
-		/**
-		 * Gets or sets a string value that specifies the endpoint for attesting a server-side enclave used with Always Encrypted with secure enclaves.
-		 */
-		enclaveAttestationUrl: string | undefined;
-
-		/**
-		 * Gets or sets the length of time (in seconds) to wait for a connection to the server before terminating the attempt and generating an error.
-		 */
-		connectTimeout: number | undefined;
-
-		/**
-		 * Gets or sets the length of time (in seconds) to wait for a command to execute before terminating the attempt and generating an error.
-		 */
-		commandTimeout: number | undefined;
-
-		/**
-		 * The number of reconnections attempted after identifying that there was an idle connection failure.
-		 */
-		connectRetryCount: number | undefined;
-
-		/**
-		 * Amount of time (in seconds) between each reconnection attempt after identifying that there was an idle connection failure.
-		 */
-		connectRetryInterval: number | undefined;
-
-		/**
-		 * Gets or sets the name of the application associated with the connection string.
-		 */
-		applicationName: string | undefined;
-
-		/**
-		 * Gets or sets the name of the workstation connecting to SQL Server.
-		 */
-		workstationId: string | undefined;
-
-		/**
-		 * Declares the application workload type when connecting to a database in an SQL Server Availability Group.
-		 */
-		applicationIntent: string | undefined;
-
-		/**
-		 * Gets or sets the SQL Server Language record name.
-		 */
-		currentLanguage: string | undefined;
-
-		/**
-		 * Gets or sets a Boolean value that indicates whether the connection will be pooled or explicitly opened every time that the connection is requested.
-		 */
-		pooling: boolean | undefined;
-
-		/**
-		 * Gets or sets the maximum number of connections allowed in the connection pool for this specific connection string.
-		 */
-		maxPoolSize: number | undefined;
-
-		/**
-		 * Gets or sets the minimum number of connections allowed in the connection pool for this specific connection string.
-		 */
-		minPoolSize: number | undefined;
-
-		/**
-		 * Gets or sets the minimum time, in seconds, for the connection to live in the connection pool before being destroyed.
-		 */
-		loadBalanceTimeout: number | undefined;
-
-		/**
-		 * Gets or sets a Boolean value that indicates whether replication is supported using the connection.
-		 */
-		replication: boolean | undefined;
-
-		/**
-		 * Gets or sets a string that contains the name of the primary data file. This includes the full path name of an attachable database.
-		 */
-		attachDbFilename: string | undefined;
-
-		/**
-		 * Gets or sets the name or address of the partner server to connect to if the primary server is down.
-		 */
-		failoverPartner: string | undefined;
-
-		/**
-		 * If your application is connecting to an AlwaysOn availability group (AG) on different subnets, setting MultiSubnetFailover=true
-		 * provides faster detection of and connection to the (currently) active server.
-		 */
-		multiSubnetFailover: boolean | undefined;
-
-		/**
-		 * When true, an application can maintain multiple active result sets (MARS).
-		 */
-		multipleActiveResultSets: boolean | undefined;
-
-		/**
-		 * Gets or sets the size in bytes of the network packets used to communicate with an instance of SQL Server.
-		 */
-		packetSize: number | undefined;
-
-		/**
-		 * Gets or sets a string value that indicates the type system the application expects.
-		 */
-		typeSystemVersion: string | undefined;
-
-		/**
-		 * Gets or sets the connection string to use for this connection.
-		 */
-		connectionString: string | undefined;
-	}
-
-	export const enum ExtractTarget {
-		dacpac = 0,
-		file = 1,
-		flat = 2,
-		objectType = 3,
-		schema = 4,
-		schemaObjectType = 5
-	}
-
-	/**
-	 * WARNING: The methods in this interface may be used by the SQL Projects extension.
-	 * 1. Be sure to check the current usage of these methods in the SQL Projects extension.
-	 * 2. Test against the current version of the SQL Projects extension by creating a vsix of
-	 * 	this extension and installing it alongside he SQL Projects extension.
-	 */
-	export interface ISchemaCompareService {
-		compare(operationId: string, sourceEndpointInfo: SchemaCompareEndpointInfo, targetEndpointInfo: SchemaCompareEndpointInfo, taskExecutionMode: TaskExecutionMode, deploymentOptions: DeploymentOptions): Thenable<SchemaCompareResult>;
-		generateScript(operationId: string, targetServerName: string, targetDatabaseName: string, taskExecutionMode: TaskExecutionMode): Thenable<ResultStatus>;
-		publishDatabaseChanges(operationId: string, targetServerName: string, targetDatabaseName: string, taskExecutionMode: TaskExecutionMode): Thenable<ResultStatus>;
-		publishProjectChanges(operationId: string, targetProjectPath: string, targetFolderStructure: ExtractTarget, taskExecutionMode: TaskExecutionMode): Thenable<SchemaComparePublishProjectResult>;
-		schemaCompareGetDefaultOptions(): Thenable<SchemaCompareOptionsResult>;
-		includeExcludeNode(operationId: string, diffEntry: DiffEntry, includeRequest: boolean, taskExecutionMode: TaskExecutionMode): Thenable<SchemaCompareIncludeExcludeResult>;
-		openScmp(filePath: string): Thenable<SchemaCompareOpenScmpResult>;
-		saveScmp(sourceEndpointInfo: SchemaCompareEndpointInfo, targetEndpointInfo: SchemaCompareEndpointInfo, taskExecutionMode: TaskExecutionMode, deploymentOptions: DeploymentOptions, scmpFilePath: string, excludedSourceObjects: SchemaCompareObjectId[], excludedTargetObjects: SchemaCompareObjectId[]): Thenable<ResultStatus>;
-		cancel(operationId: string): Thenable<ResultStatus>;
-	}
-
-	export interface IDacFxService {
-		exportBacpac(databaseName: string, packageFilePath: string, ownerUri: string, taskExecutionMode: TaskExecutionMode): Thenable<DacFxResult>;
-		importBacpac(packageFilePath: string, databaseName: string, ownerUri: string, taskExecutionMode: TaskExecutionMode): Thenable<DacFxResult>;
-		extractDacpac(databaseName: string, packageFilePath: string, applicationName: string, applicationVersion: string, ownerUri: string, taskExecutionMode: TaskExecutionMode): Thenable<DacFxResult>;
-		createProjectFromDatabase(databaseName: string, targetFilePath: string, applicationName: string, applicationVersion: string, ownerUri: string, extractTarget: ExtractTarget, taskExecutionMode: TaskExecutionMode, includePermissions?: boolean): Thenable<DacFxResult>;
-		deployDacpac(packageFilePath: string, databaseName: string, upgradeExisting: boolean, ownerUri: string, taskExecutionMode: TaskExecutionMode, sqlCommandVariableValues?: Map<string, string>, deploymentOptions?: DeploymentOptions): Thenable<DacFxResult>;
-		generateDeployScript(packageFilePath: string, databaseName: string, ownerUri: string, taskExecutionMode: TaskExecutionMode, sqlCommandVariableValues?: Map<string, string>, deploymentOptions?: DeploymentOptions): Thenable<DacFxResult>;
-		generateDeployPlan(packageFilePath: string, databaseName: string, ownerUri: string, taskExecutionMode: TaskExecutionMode): Thenable<GenerateDeployPlanResult>;
-		getOptionsFromProfile(profilePath: string): Thenable<DacFxOptionsResult>;
-		validateStreamingJob(packageFilePath: string, createStreamingJobTsql: string): Thenable<ValidateStreamingJobResult>;
-		savePublishProfile(profilePath: string, databaseName: string, connectionString: string, sqlCommandVariableValues?: Map<string, string>, deploymentOptions?: DeploymentOptions): Thenable<ResultStatus>;
-	}
-
-	/**
-	 * Error that connect method throws if connection fails because of a fire wall rule error.
-	 */
-	export interface IFireWallRuleError extends Error {
-		connectionUri: string;
-	}
-
-	//////////////////// Azure Types ////////////////////
-	/**
-	 * Interface for working with .sqlproj files
-	 */
-	export interface ISqlProjectsService {
-		/**
->>>>>>> a4e4851c
 		 * Add a dacpac reference to a project
 		 * @param projectUri Absolute path of the project, including .sqlproj
 		 * @param dacpacPath Path to the .dacpac file

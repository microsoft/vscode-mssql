/*---------------------------------------------------------------------------------------------
 *  Copyright (c) Microsoft Corporation. All rights reserved.
 *  Licensed under the Source EULA. See License.txt in the project root for license information.
 *--------------------------------------------------------------------------------------------*/

declare module 'vscode-mssql' {

    import * as vscode from 'vscode';

    /**
     * Covers defining what the vscode-mssql extension exports to other extensions
     *
     * IMPORTANT: THIS IS NOT A HARD DEFINITION unlike vscode; therefore no enums or classes should be defined here
     * (const enums get evaluated when typescript -> javascript so those are fine)
     */


    export const enum extension {
        name = 'ms-mssql.mssql'
    }

    /**
    * The APIs provided by Mssql extension
    */
    export interface IExtension {

        /**
         * Path to the root of the SQL Tools Service folder
         */
        readonly sqlToolsServicePath: string;

        /**
         * Service for accessing DacFx functionality
         */
        readonly dacFx: IDacFxService;

        /**
         * Service for accessing SchemaCompare functionality
         */
        readonly schemaCompare: ISchemaCompareService;

        /**
         * Service for accessing AzureFunctions functionality
         */
        readonly azureFunctions: IAzureFunctionsService;

        /**
         * Prompts the user to select an existing connection or create a new one, and then returns the result
         * @param ignoreFocusOut Whether the quickpick prompt ignores focus out (default false)
<<<<<<< HEAD
         */
        promptForConnection(ignoreFocusOut?: boolean): Promise<IConnectionInfo | undefined>;

        /**
         * Attempts to create a new connection for the given connection info. An error is thrown and displayed
         * to the user if an error occurs while connecting.
         * @param connectionInfo The connection info
         * @returns The URI associated with this connection
         */
=======
         */
        promptForConnection(ignoreFocusOut?: boolean): Promise<IConnectionInfo | undefined>;

        /**
         * Attempts to create a new connection for the given connection info. An error is thrown and displayed
         * to the user if an error occurs while connecting.
         * @param connectionInfo The connection info
         * @returns The URI associated with this connection
         */
>>>>>>> b6b91270
        connect(connectionInfo: IConnectionInfo): Promise<string>;

        /**
         * Lists the databases for a given connection. Must be given an already-opened connection to succeed.
         * @param connectionUri The URI of the connection to list the databases for.
         * @returns The list of database names
         */
        listDatabases(connectionUri: string): Promise<string[]>;

<<<<<<< HEAD
=======
        /**
         * Gets the database name for the node - which is the database name of the connection for a server node, the database name
         * for nodes at or under a database node or a default value if it's neither of those.
         * @param node The node to get the database name of
         * @returns The database name
         */
>>>>>>> b6b91270
        getDatabaseNameFromTreeNode(node: ITreeNodeInfo): string;

    }

    /**
     * Information about a database connection
     */
    export interface IConnectionInfo {
        /**
         * server name
         */
        server: string;

        /**
         * database name
         */
        database: string;

        /**
         * user name
         */
        user: string;

        /**
         * password
         */
        password: string;

        /**
         * email
         */
        email: string | undefined;

        /**
         * accountId
         */
        accountId: string | undefined;

        /**
         * The port number to connect to.
         */
        port: number;

        /**
         * Gets or sets the authentication to use.
         */
        authenticationType: string;

        /**
         * Gets or sets the azure account token to use.
         */
        azureAccountToken: string | undefined;

        /**
         * Gets or sets a Boolean value that indicates whether SQL Server uses SSL encryption for all data sent between the client and server if
         * the server has a certificate installed.
         */
        encrypt: boolean;

        /**
         * Gets or sets a value that indicates whether the channel will be encrypted while bypassing walking the certificate chain to validate trust.
         */
        trustServerCertificate: boolean | undefined;

        /**
         * Gets or sets a Boolean value that indicates if security-sensitive information, such as the password, is not returned as part of the connection
         * if the connection is open or has ever been in an open state.
         */
        persistSecurityInfo: boolean | undefined;

        /**
         * Gets or sets the length of time (in seconds) to wait for a connection to the server before terminating the attempt and generating an error.
         */
        connectTimeout: number | undefined;

        /**
         * The number of reconnections attempted after identifying that there was an idle connection failure.
         */
        connectRetryCount: number | undefined;

        /**
         * Amount of time (in seconds) between each reconnection attempt after identifying that there was an idle connection failure.
         */
        connectRetryInterval: number | undefined;

        /**
         * Gets or sets the name of the application associated with the connection string.
         */
        applicationName: string | undefined;

        /**
         * Gets or sets the name of the workstation connecting to SQL Server.
         */
        workstationId: string | undefined;

        /**
         * Declares the application workload type when connecting to a database in an SQL Server Availability Group.
         */
        applicationIntent: string | undefined;

        /**
         * Gets or sets the SQL Server Language record name.
         */
        currentLanguage: string | undefined;

        /**
         * Gets or sets a Boolean value that indicates whether the connection will be pooled or explicitly opened every time that the connection is requested.
         */
        pooling: boolean | undefined;

        /**
         * Gets or sets the maximum number of connections allowed in the connection pool for this specific connection string.
         */
        maxPoolSize: number | undefined;

        /**
         * Gets or sets the minimum number of connections allowed in the connection pool for this specific connection string.
         */
        minPoolSize: number | undefined;

        /**
         * Gets or sets the minimum time, in seconds, for the connection to live in the connection pool before being destroyed.
         */
        loadBalanceTimeout: number | undefined;

        /**
         * Gets or sets a Boolean value that indicates whether replication is supported using the connection.
         */
        replication: boolean | undefined;

        /**
         * Gets or sets a string that contains the name of the primary data file. This includes the full path name of an attachable database.
         */
        attachDbFilename: string | undefined;

        /**
         * Gets or sets the name or address of the partner server to connect to if the primary server is down.
         */
        failoverPartner: string | undefined;

        /**
         * If your application is connecting to an AlwaysOn availability group (AG) on different subnets, setting MultiSubnetFailover=true
         * provides faster detection of and connection to the (currently) active server.
         */
        multiSubnetFailover: boolean | undefined;

        /**
         * When true, an application can maintain multiple active result sets (MARS).
         */
        multipleActiveResultSets: boolean | undefined;

        /**
         * Gets or sets the size in bytes of the network packets used to communicate with an instance of SQL Server.
         */
        packetSize: number | undefined;

        /**
         * Gets or sets a string value that indicates the type system the application expects.
         */
        typeSystemVersion: string | undefined;

        /**
         * Gets or sets the connection string to use for this connection.
         */
        connectionString: string | undefined;
    }

    export const enum ExtractTarget {
        dacpac = 0,
        file = 1,
        flat = 2,
        objectType = 3,
        schema = 4,
        schemaObjectType = 5
    }

    export interface ISchemaCompareService {
        schemaCompareGetDefaultOptions(): Thenable<SchemaCompareOptionsResult>;
    }

    export interface IDacFxService {
        exportBacpac(databaseName: string, packageFilePath: string, ownerUri: string, taskExecutionMode: TaskExecutionMode): Thenable<DacFxResult>;
        importBacpac(packageFilePath: string, databaseName: string, ownerUri: string, taskExecutionMode: TaskExecutionMode): Thenable<DacFxResult>;
        extractDacpac(databaseName: string, packageFilePath: string, applicationName: string, applicationVersion: string, ownerUri: string, taskExecutionMode: TaskExecutionMode): Thenable<DacFxResult>;
        createProjectFromDatabase(databaseName: string, targetFilePath: string, applicationName: string, applicationVersion: string, ownerUri: string, extractTarget: ExtractTarget, taskExecutionMode: TaskExecutionMode): Thenable<DacFxResult>;
        deployDacpac(packageFilePath: string, databaseName: string, upgradeExisting: boolean, ownerUri: string, taskExecutionMode: TaskExecutionMode, sqlCommandVariableValues?: Record<string, string>, deploymentOptions?: DeploymentOptions): Thenable<DacFxResult>;
        generateDeployScript(packageFilePath: string, databaseName: string, ownerUri: string, taskExecutionMode: TaskExecutionMode, sqlCommandVariableValues?: Record<string, string>, deploymentOptions?: DeploymentOptions): Thenable<DacFxResult>;
        generateDeployPlan(packageFilePath: string, databaseName: string, ownerUri: string, taskExecutionMode: TaskExecutionMode): Thenable<GenerateDeployPlanResult>;
        getOptionsFromProfile(profilePath: string): Thenable<DacFxOptionsResult>;
        validateStreamingJob(packageFilePath: string, createStreamingJobTsql: string): Thenable<ValidateStreamingJobResult>;
    }

    export interface IAzureFunctionsService {
<<<<<<< HEAD
        addSqlBinding(bindingType: BindingType, filePath: string, functionName: string, objectName: string, connectionStringSetting: string): Thenable<ResultStatus>;
=======
        /**
         * Adds a SQL Binding to a specified Azure function in a file
         * @param bindingType Type of SQL Binding
         * @param filePath Path of the file where the Azure Functions are
         * @param functionName Name of the function where the SQL Binding is to be added
         * @param objectName Name of Object for the SQL Query
         * @param connectionStringSetting Setting for the connection string
         */
        addSqlBinding(bindingType: BindingType, filePath: string, functionName: string, objectName: string, connectionStringSetting: string): Thenable<ResultStatus>;
        /**
         * Gets the names of the Azure functions in the file
         * @param filePath Path of the file to get the Azure functions
         * @returns array of names of Azure functions in the file
         */
        getAzureFunctions(filePath: string): Thenable<GetAzureFunctionsResult>;
>>>>>>> b6b91270
    }

    export const enum TaskExecutionMode {
        execute = 0,
        script = 1,
        executeAndScript = 2
    }

    export interface DeploymentOptions {
        ignoreTableOptions: boolean;
        ignoreSemicolonBetweenStatements: boolean;
        ignoreRouteLifetime: boolean;
        ignoreRoleMembership: boolean;
        ignoreQuotedIdentifiers: boolean;
        ignorePermissions: boolean;
        ignorePartitionSchemes: boolean;
        ignoreObjectPlacementOnPartitionScheme: boolean;
        ignoreNotForReplication: boolean;
        ignoreLoginSids: boolean;
        ignoreLockHintsOnIndexes: boolean;
        ignoreKeywordCasing: boolean;
        ignoreIndexPadding: boolean;
        ignoreIndexOptions: boolean;
        ignoreIncrement: boolean;
        ignoreIdentitySeed: boolean;
        ignoreUserSettingsObjects: boolean;
        ignoreFullTextCatalogFilePath: boolean;
        ignoreWhitespace: boolean;
        ignoreWithNocheckOnForeignKeys: boolean;
        verifyCollationCompatibility: boolean;
        unmodifiableObjectWarnings: boolean;
        treatVerificationErrorsAsWarnings: boolean;
        scriptRefreshModule: boolean;
        scriptNewConstraintValidation: boolean;
        scriptFileSize: boolean;
        scriptDeployStateChecks: boolean;
        scriptDatabaseOptions: boolean;
        scriptDatabaseCompatibility: boolean;
        scriptDatabaseCollation: boolean;
        runDeploymentPlanExecutors: boolean;
        registerDataTierApplication: boolean;
        populateFilesOnFileGroups: boolean;
        noAlterStatementsToChangeClrTypes: boolean;
        includeTransactionalScripts: boolean;
        includeCompositeObjects: boolean;
        allowUnsafeRowLevelSecurityDataMovement: boolean;
        ignoreWithNocheckOnCheckConstraints: boolean;
        ignoreFillFactor: boolean;
        ignoreFileSize: boolean;
        ignoreFilegroupPlacement: boolean;
        doNotAlterReplicatedObjects: boolean;
        doNotAlterChangeDataCaptureObjects: boolean;
        disableAndReenableDdlTriggers: boolean;
        deployDatabaseInSingleUserMode: boolean;
        createNewDatabase: boolean;
        compareUsingTargetCollation: boolean;
        commentOutSetVarDeclarations: boolean;
        blockWhenDriftDetected: boolean;
        blockOnPossibleDataLoss: boolean;
        backupDatabaseBeforeChanges: boolean;
        allowIncompatiblePlatform: boolean;
        allowDropBlockingAssemblies: boolean;
        dropConstraintsNotInSource: boolean;
        dropDmlTriggersNotInSource: boolean;
        dropExtendedPropertiesNotInSource: boolean;
        dropIndexesNotInSource: boolean;
        ignoreFileAndLogFilePath: boolean;
        ignoreExtendedProperties: boolean;
        ignoreDmlTriggerState: boolean;
        ignoreDmlTriggerOrder: boolean;
        ignoreDefaultSchema: boolean;
        ignoreDdlTriggerState: boolean;
        ignoreDdlTriggerOrder: boolean;
        ignoreCryptographicProviderFilePath: boolean;
        verifyDeployment: boolean;
        ignoreComments: boolean;
        ignoreColumnCollation: boolean;
        ignoreAuthorizer: boolean;
        ignoreAnsiNulls: boolean;
        generateSmartDefaults: boolean;
        dropStatisticsNotInSource: boolean;
        dropRoleMembersNotInSource: boolean;
        dropPermissionsNotInSource: boolean;
        dropObjectsNotInSource: boolean;
        ignoreColumnOrder: boolean;
        doNotDropObjectTypes: SchemaObjectType[];
        excludeObjectTypes: SchemaObjectType[];
    }

    /**
     * Values from <DacFx>\Product\Source\DeploymentApi\ObjectTypes.cs
     */
    export const enum SchemaObjectType {
        Aggregates = 0,
        ApplicationRoles = 1,
        Assemblies = 2,
        AssemblyFiles = 3,
        AsymmetricKeys = 4,
        BrokerPriorities = 5,
        Certificates = 6,
        ColumnEncryptionKeys = 7,
        ColumnMasterKeys = 8,
        Contracts = 9,
        DatabaseOptions = 10,
        DatabaseRoles = 11,
        DatabaseTriggers = 12,
        Defaults = 13,
        ExtendedProperties = 14,
        ExternalDataSources = 15,
        ExternalFileFormats = 16,
        ExternalTables = 17,
        Filegroups = 18,
        Files = 19,
        FileTables = 20,
        FullTextCatalogs = 21,
        FullTextStoplists = 22,
        MessageTypes = 23,
        PartitionFunctions = 24,
        PartitionSchemes = 25,
        Permissions = 26,
        Queues = 27,
        RemoteServiceBindings = 28,
        RoleMembership = 29,
        Rules = 30,
        ScalarValuedFunctions = 31,
        SearchPropertyLists = 32,
        SecurityPolicies = 33,
        Sequences = 34,
        Services = 35,
        Signatures = 36,
        StoredProcedures = 37,
        SymmetricKeys = 38,
        Synonyms = 39,
        Tables = 40,
        TableValuedFunctions = 41,
        UserDefinedDataTypes = 42,
        UserDefinedTableTypes = 43,
        ClrUserDefinedTypes = 44,
        Users = 45,
        Views = 46,
        XmlSchemaCollections = 47,
        Audits = 48,
        Credentials = 49,
        CryptographicProviders = 50,
        DatabaseAuditSpecifications = 51,
        DatabaseEncryptionKeys = 52,
        DatabaseScopedCredentials = 53,
        Endpoints = 54,
        ErrorMessages = 55,
        EventNotifications = 56,
        EventSessions = 57,
        LinkedServerLogins = 58,
        LinkedServers = 59,
        Logins = 60,
        MasterKeys = 61,
        Routes = 62,
        ServerAuditSpecifications = 63,
        ServerRoleMembership = 64,
        ServerRoles = 65,
        ServerTriggers = 66,
        ExternalStreams = 67,
        ExternalStreamingJobs = 68
    }

    /**
     * ResultStatus from d.ts
     */
    export interface ResultStatus {
        success: boolean;
        errorMessage: string;
    }

    export interface DacFxResult extends ResultStatus {
        operationId: string;
    }

    export interface GenerateDeployPlanResult extends DacFxResult {
        report: string;
    }

    export interface DacFxOptionsResult extends ResultStatus {
        deploymentOptions: DeploymentOptions;
    }

    export interface ValidateStreamingJobResult extends ResultStatus { }

    export interface ExportParams {
        databaseName: string;
        packageFilePath: string;
        ownerUri: string;
        taskExecutionMode: TaskExecutionMode;
    }

    export interface ImportParams {
        packageFilePath: string;
        databaseName: string;
        ownerUri: string;
        taskExecutionMode: TaskExecutionMode;
    }

    export interface ExtractParams {
        databaseName: string;
        packageFilePath: string;
        applicationName: string;
        applicationVersion: string;
        ownerUri: string;
        extractTarget?: ExtractTarget;
        taskExecutionMode: TaskExecutionMode;
    }

    export interface DeployParams {
        packageFilePath: string;
        databaseName: string;
        upgradeExisting: boolean;
        sqlCommandVariableValues?: Record<string, string>;
        deploymentOptions?: DeploymentOptions;
        ownerUri: string;
        taskExecutionMode: TaskExecutionMode;
    }

    export interface GenerateDeployScriptParams {
        packageFilePath: string;
        databaseName: string;
        sqlCommandVariableValues?: Record<string, string>;
        deploymentOptions?: DeploymentOptions;
        ownerUri: string;
        taskExecutionMode: TaskExecutionMode;
    }

    export interface GenerateDeployPlanParams {
        packageFilePath: string;
        databaseName: string;
        ownerUri: string;
        taskExecutionMode: TaskExecutionMode;
    }

    export interface GetOptionsFromProfileParams {
        profilePath: string;
    }

    export interface ValidateStreamingJobParams {
        packageFilePath: string;
        createStreamingJobTsql: string;
    }

    export interface SchemaCompareGetOptionsParams { }

    export interface SchemaCompareOptionsResult extends ResultStatus {
        defaultDeploymentOptions: DeploymentOptions;
    }

    export interface ITreeNodeInfo extends vscode.TreeItem {
        readonly connectionInfo: IConnectionInfo;
        nodeType: string;
        metadata: ObjectMetadata;
        parentNode: ITreeNodeInfo;
    }

    export const enum MetadataType {
        Table = 0,
        View = 1,
        SProc = 2,
        Function = 3
    }

    export interface ObjectMetadata {
        metadataType: MetadataType;

        metadataTypeName: string;

        urn: string;

        name: string;

        schema: string;
<<<<<<< HEAD
    }

=======

        parentName?: string;

        parentTypeName?: string;
    }

   /**
     * Azure functions binding type
     */
>>>>>>> b6b91270
    export const enum BindingType {
        input,
        output
    }

<<<<<<< HEAD
    export interface AddSqlBindingParams {
        filePath: string;
        functionName: string;
        objectName: string;
        bindingType: BindingType;
        connectionStringSetting: string;
    }
=======
    /**
     * Parameters for adding a SQL binding to an Azure function
     */
    export interface AddSqlBindingParams {
        /**
         * Aboslute file path of file to add SQL binding
         */
        filePath: string;

        /**
         * Name of function to add SQL binding
         */
        functionName: string;

        /**
         * Name of object to use in SQL binding
         */
        objectName: string;

        /**
         * Type of Azure function binding
         */
        bindingType: BindingType;

        /**
         * Name of SQL connection string setting specified in local.settings.json
         */
        connectionStringSetting: string;
    }

    /**
     * Parameters for getting the names of the Azure functions in a file
     */
    export interface GetAzureFunctionsParams {
        /**
         * Absolute file path of file to get Azure functions
         */
        filePath: string;
    }

    /**
     * Result from a get Azure functions request
     */
    export interface GetAzureFunctionsResult extends ResultStatus {
        /**
         * Array of names of Azure functions in the file
         */
        azureFunctions: string[];
    }
>>>>>>> b6b91270
}<|MERGE_RESOLUTION|>--- conflicted
+++ resolved
@@ -47,7 +47,6 @@
         /**
          * Prompts the user to select an existing connection or create a new one, and then returns the result
          * @param ignoreFocusOut Whether the quickpick prompt ignores focus out (default false)
-<<<<<<< HEAD
          */
         promptForConnection(ignoreFocusOut?: boolean): Promise<IConnectionInfo | undefined>;
 
@@ -57,17 +56,6 @@
          * @param connectionInfo The connection info
          * @returns The URI associated with this connection
          */
-=======
-         */
-        promptForConnection(ignoreFocusOut?: boolean): Promise<IConnectionInfo | undefined>;
-
-        /**
-         * Attempts to create a new connection for the given connection info. An error is thrown and displayed
-         * to the user if an error occurs while connecting.
-         * @param connectionInfo The connection info
-         * @returns The URI associated with this connection
-         */
->>>>>>> b6b91270
         connect(connectionInfo: IConnectionInfo): Promise<string>;
 
         /**
@@ -77,15 +65,12 @@
          */
         listDatabases(connectionUri: string): Promise<string[]>;
 
-<<<<<<< HEAD
-=======
         /**
          * Gets the database name for the node - which is the database name of the connection for a server node, the database name
          * for nodes at or under a database node or a default value if it's neither of those.
          * @param node The node to get the database name of
          * @returns The database name
          */
->>>>>>> b6b91270
         getDatabaseNameFromTreeNode(node: ITreeNodeInfo): string;
 
     }
@@ -279,9 +264,6 @@
     }
 
     export interface IAzureFunctionsService {
-<<<<<<< HEAD
-        addSqlBinding(bindingType: BindingType, filePath: string, functionName: string, objectName: string, connectionStringSetting: string): Thenable<ResultStatus>;
-=======
         /**
          * Adds a SQL Binding to a specified Azure function in a file
          * @param bindingType Type of SQL Binding
@@ -297,7 +279,6 @@
          * @returns array of names of Azure functions in the file
          */
         getAzureFunctions(filePath: string): Thenable<GetAzureFunctionsResult>;
->>>>>>> b6b91270
     }
 
     export const enum TaskExecutionMode {
@@ -573,10 +554,6 @@
         name: string;
 
         schema: string;
-<<<<<<< HEAD
-    }
-
-=======
 
         parentName?: string;
 
@@ -586,59 +563,49 @@
    /**
      * Azure functions binding type
      */
->>>>>>> b6b91270
     export const enum BindingType {
         input,
         output
     }
 
-<<<<<<< HEAD
+    /**
+     * Parameters for adding a SQL binding to an Azure function
+     */
     export interface AddSqlBindingParams {
+        /**
+         * Aboslute file path of file to add SQL binding
+         */
         filePath: string;
+
+        /**
+         * Name of function to add SQL binding
+         */
         functionName: string;
+
+        /**
+         * Name of object to use in SQL binding
+         */
         objectName: string;
+
+        /**
+         * Type of Azure function binding
+         */
         bindingType: BindingType;
+
+        /**
+         * Name of SQL connection string setting specified in local.settings.json
+         */
         connectionStringSetting: string;
     }
-=======
-    /**
-     * Parameters for adding a SQL binding to an Azure function
-     */
-    export interface AddSqlBindingParams {
-        /**
-         * Aboslute file path of file to add SQL binding
+
+    /**
+     * Parameters for getting the names of the Azure functions in a file
+     */
+    export interface GetAzureFunctionsParams {
+        /**
+         * Absolute file path of file to get Azure functions
          */
         filePath: string;
-
-        /**
-         * Name of function to add SQL binding
-         */
-        functionName: string;
-
-        /**
-         * Name of object to use in SQL binding
-         */
-        objectName: string;
-
-        /**
-         * Type of Azure function binding
-         */
-        bindingType: BindingType;
-
-        /**
-         * Name of SQL connection string setting specified in local.settings.json
-         */
-        connectionStringSetting: string;
-    }
-
-    /**
-     * Parameters for getting the names of the Azure functions in a file
-     */
-    export interface GetAzureFunctionsParams {
-        /**
-         * Absolute file path of file to get Azure functions
-         */
-        filePath: string;
     }
 
     /**
@@ -650,5 +617,4 @@
          */
         azureFunctions: string[];
     }
->>>>>>> b6b91270
 }